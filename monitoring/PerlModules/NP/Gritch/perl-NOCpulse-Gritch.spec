Name:         perl-NOCpulse-Gritch
<<<<<<< HEAD
Version:      1.27.11.2
=======
Version:      2.2.1
>>>>>>> 4f1c3dcf
Release:      1%{?dist}
Summary:      Perl throttled email notification for Spacewalk
URL:          https://fedorahosted.org/spacewalk
Source0:      https://fedorahosted.org/releases/s/p/spacewalk/%{name}-%{version}.tar.gz
BuildArch:    noarch
%if 0%{?suse_version}
BuildRequires: perl-libwww-perl
Requires:      perl-MailTools
%else
Requires:     perl(:MODULE_COMPAT_%(eval "`%{__perl} -V:version`"; echo $version))a
%endif
BuildRequires: perl(NOCpulse::Config)
BuildRequires: perl(NOCpulse::Debug) perl(ExtUtils::MakeMaker)
BuildRequires: perl(Mail::Send)
BuildRequires: perl-libwww-perl
Group:        Development/Libraries
License:      GPLv2
Buildroot:    %{_tmppath}/%{name}-%{version}-%{release}-root-%(%{__id_u} -n)

%description
NOCpulse provides application, network, systems and transaction monitoring,
coupled with a comprehensive reporting system including availability,
historical and trending reports in an easy-to-use browser interface.

This package provides throttled email notification for Spacewalk.

%prep
%setup -q

%build
%{__perl} Makefile.PL INSTALLDIRS=vendor
make %{?_smp_mflags}

%install
rm -rf $RPM_BUILD_ROOT
make pure_install PERL_INSTALL_ROOT=$RPM_BUILD_ROOT

find $RPM_BUILD_ROOT -type f -name .packlist -exec rm -f {} \;
find $RPM_BUILD_ROOT -type f -name '*.bs' -size 0 -exec rm -f {} \;
find $RPM_BUILD_ROOT -depth -type d -exec rmdir {} 2>/dev/null \;

%{_fixperms} $RPM_BUILD_ROOT/*

%check
make test

%clean
rm -rf $RPM_BUILD_ROOT

%files 
%defattr(-,root,root,-)
%{perl_vendorlib}/*
%{_mandir}/man3/*
%doc LICENSE

%changelog
* Tue Feb 25 2014 Michael Mraka <michael.mraka@redhat.com> 2.2.1-1
- 1069332 - ifconfig without agrs showed only UP intefaces
- 1069332 - ifconfig don't show Infiniband addresses properly

* Mon Jul 30 2012 Jan Pazdziora 1.27.11-1
- 636211 - Mail::Send does not handle From as special case, need to set with
  set.
- %%defattr is not needed since rpm 4.4

* Thu May 03 2012 Michael Mraka <michael.mraka@redhat.com> 1.27.10-1
- 768188 - return mac address of the first available interface

* Wed Mar 02 2011 Michael Mraka <michael.mraka@redhat.com> 1.27.9-1
- LWP::UserAgent is required by tesl.pl (tests run in buildtime)
- 493028 - get_sendmail() has been already removed
<|MERGE_RESOLUTION|>--- conflicted
+++ resolved
@@ -1,9 +1,5 @@
 Name:         perl-NOCpulse-Gritch
-<<<<<<< HEAD
-Version:      1.27.11.2
-=======
 Version:      2.2.1
->>>>>>> 4f1c3dcf
 Release:      1%{?dist}
 Summary:      Perl throttled email notification for Spacewalk
 URL:          https://fedorahosted.org/spacewalk
