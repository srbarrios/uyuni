--- conflicted
+++ resolved
@@ -2,11 +2,7 @@
 Summary:      Monitoring probes for Spacewalk
 URL:          https://fedorahosted.org/spacewalk
 Source0:      https://fedorahosted.org/releases/s/p/spacewalk/%{name}-%{version}.tar.gz
-<<<<<<< HEAD
-Version:      1.184.18.1
-=======
 Version:      2.2.0
->>>>>>> 4f1c3dcf
 Release:      1%{?dist}
 BuildArch:    noarch
 Group:        Development/Libraries
