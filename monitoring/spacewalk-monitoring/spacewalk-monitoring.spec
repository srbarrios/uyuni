--- conflicted
+++ resolved
@@ -1,11 +1,7 @@
 Summary:      Spacewalk monitoring
 Name:         spacewalk-monitoring
 Source0:      https://fedorahosted.org/releases/s/p/spacewalk/%{name}-%{version}.tar.gz
-<<<<<<< HEAD
-Version:      1.7.0.1
-=======
 Version:      1.9.0
->>>>>>> 4869bc83
 Release:      1%{?dist}
 URL:          https://fedorahosted.org/spacewalk
 License:      GPLv2
@@ -89,8 +85,10 @@
 rm -Rf $RPM_BUILD_ROOT
 mkdir -p $RPM_BUILD_ROOT/%{_sbindir}
 mkdir -p $RPM_BUILD_ROOT/%{_initrddir}
+
 ln -s /etc/rc.d/np.d/sysvStep $RPM_BUILD_ROOT/%{_sbindir}/Monitoring
 ln -s /etc/rc.d/np.d/sysvStep $RPM_BUILD_ROOT/%{_sbindir}/MonitoringScout
+
 install Monitoring $RPM_BUILD_ROOT%{_initrddir}
 install MonitoringScout $RPM_BUILD_ROOT%{_initrddir}
 
@@ -130,6 +128,7 @@
 rm -rf $RPM_BUILD_ROOT
 
 %files
+%defattr(-, root,root,-)
 %{_initrddir}/*
 %{_sbindir}/*
 %doc LICENSE
