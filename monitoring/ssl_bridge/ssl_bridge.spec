Name:         ssl_bridge
Source0:      https://fedorahosted.org/releases/s/p/spacewalk/%{name}-%{version}.tar.gz
<<<<<<< HEAD
Version:      2.1.0.1
=======
Version:      2.2.0
>>>>>>> 4f1c3dcf
Release:      1%{?dist}
Summary:      SSL bridge
URL:          https://fedorahosted.org/spacewalk
BuildArch:    noarch
%if 0%{?suse_version}
Requires:     perl = %{perl_version}
%else
Requires:     perl(:MODULE_COMPAT_%(eval "`%{__perl} -V:version`"; echo $version))
%endif
Group:        Development/Libraries
License:      GPLv2
Buildroot:    %{_tmppath}/%{name}-%{version}-%{release}-root-%(%{__id_u} -n)
Requires:     nocpulse-common

%description
NOCpulse provides application, network, systems and transaction monitoring,
coupled with a comprehensive reporting system including availability,
historical and trending reports in an easy-to-use browser interface.

This package provides an authenticating relay between an SSL client and an 
unencrypted server.

%prep
%setup -q


%build
#Nothing to build

%install
rm -rf $RPM_BUILD_ROOT

mkdir -p $RPM_BUILD_ROOT%{_bindir}
install -m 755 ssl_bridge.pl $RPM_BUILD_ROOT%{_bindir}

%files
%defattr(-,root,root)
%{_bindir}/ssl_bridge.pl

%clean
rm -rf $RPM_BUILD_ROOT

%changelog
* Thu Apr 23 2009 jesus m. rodriguez <jesusr@redhat.com> 1.9.3-1
- change Source0 to point to fedorahosted.org (msuchy@redhat.com)

* Thu Sep 11 2008 Miroslav Suchý <msuchy@redhat.com> 1.9.2-1
- removing logrotate, it is hadled by nocpulse-common 
- clean up spec to comply with Fedora

* Thu Jun 19 2008 Miroslav Suchy <msuchy@redhat.com>
- migrating nocpulse home dir (BZ 202614)

* Mon Jun 16 2008 Milan Zazrivec <mzazrivec@redhat.com> 1.9.0-5
- cvs.dist import<|MERGE_RESOLUTION|>--- conflicted
+++ resolved
@@ -1,10 +1,6 @@
 Name:         ssl_bridge
 Source0:      https://fedorahosted.org/releases/s/p/spacewalk/%{name}-%{version}.tar.gz
-<<<<<<< HEAD
-Version:      2.1.0.1
-=======
 Version:      2.2.0
->>>>>>> 4f1c3dcf
 Release:      1%{?dist}
 Summary:      SSL bridge
 URL:          https://fedorahosted.org/spacewalk
