--- conflicted
+++ resolved
@@ -1,18 +1,6 @@
 %define install_prefix     %{_var}/lib/notification
 %define log_dir            %{_var}/log/notification
-<<<<<<< HEAD
-%if 0%{?suse_version}
-%define httpd_prefix       /srv/www
-%define apache_user wwwrun
-%define apache_group www
-%else
-%define httpd_prefix       %{_var}/www
-%define apache_user wwwrun
-%define apache_group www
-%endif
-=======
 %define httpd_prefix       %{_datadir}/nocpulse
->>>>>>> ec89b999
 %define notif_user         nocpulse
 %define log_rotate_prefix  %{_sysconfdir}/logrotate.d/
 
@@ -138,12 +126,7 @@
 %files
 %defattr(-,root,root,-)
 %{_sysconfdir}/cron.d/notification
-%{httpd_prefix}/htdocs/*
-%{httpd_prefix}/cgi-bin/*
-%{httpd_prefix}/cgi-mod-perl/*
-%{httpd_prefix}/templates/*
-%dir %{httpd_prefix}/templates
-%dir %{httpd_prefix}/cgi-mod-perl
+%{httpd_prefix}
 %dir %attr(-, %notif_user,%notif_user) %install_prefix
 %dir %{perl_vendorlib}/NOCpulse/Notif
 %{perl_vendorlib}/NOCpulse/Notif/*
