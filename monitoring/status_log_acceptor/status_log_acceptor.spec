Name:         status_log_acceptor
Source0:      https://fedorahosted.org/releases/s/p/spacewalk/%{name}-%{version}.tar.gz
<<<<<<< HEAD
Version:      0.12.10.2
=======
Version:      0.12.11
>>>>>>> 4869bc83
Release:      1%{?dist}
Summary:      Current state log acceptor
URL:          https://fedorahosted.org/spacewalk
BuildArch:    noarch
%if 0%{?suse_version}
Requires:     perl = %{perl_version}
BuildRequires: nocpulse-common
%else
Requires:     perl(:MODULE_COMPAT_%(eval "`%{__perl} -V:version`"; echo $version))
%endif
Requires:	  SatConfig-general
Group:        Applications/Internet
License:      GPLv2
Buildroot:     %{_tmppath}/%{name}-%{version}-%{release}-root-%(%{__id_u} -n)

%description
Provides the cgi that accepts a status log, parses it, and stores the 
information.

%prep
%setup -q

%build
#Nothing to build

%install
rm -rf $RPM_BUILD_ROOT
 
mkdir -p $RPM_BUILD_ROOT%{perl_vendorlib}/NOCpulse
#mkdir -p $RPM_BUILD_ROOT%{perl_vendorlib}/NOCpulse/AcceptStatusLog/test
 
install -m 444 AcceptStatusLog.pm $RPM_BUILD_ROOT%{perl_vendorlib}/NOCpulse
#install -m 444 test/TestAcceptStatusLog.pm $RPM_BUILD_ROOT%{perl_vendorlib}/NOCpulse/AcceptStatusLog/test

%files
%{perl_vendorlib}/NOCpulse/*

%clean
rm -rf $RPM_BUILD_ROOT

%changelog
* Tue Apr 24 2012 Stephen Herr <sherr@redhat.com> 0.12.11-1
- 815964 - update monitoring probes in small batches to reduce the chance of a
  deadlock

* Wed Feb 01 2012 Jan Pazdziora 0.12.10-1
- Make the Last update value not truncated to day which makes the probe state
  actually green.

* Wed Feb 01 2012 Jan Pazdziora 0.12.9-1
- Fixing inserts and updates for RHN_PROBE_STATE and RHN_SATELLITE_STATE.
- Use RHN::DBI instead of plain DBI with sc_db login parameters.

* Fri Apr 17 2009 Devan Goodwin <dgoodwin@redhat.com> 0.12.8-1
- Use Apache2::RequestRec. (jpazdziora@redhat.com)
- Returning undef instead of string "NULL". (jpazdziora@redhat.com)

* Wed Feb 11 2009 Miroslav Suchý <msuchy@redhat.com> 0.12.7-1
- remove dead code (apachereg)

* Thu Sep 25 2008 Miroslav Suchý <msuchy@redhat.com> 0.12.6-1
- spec cleanup for Fedora

* Mon Jun 16 2008 Milan Zazrivec <mzazrivec@redhat.com> 0.12.5-8
- cvs.dist import<|MERGE_RESOLUTION|>--- conflicted
+++ resolved
@@ -1,10 +1,6 @@
 Name:         status_log_acceptor
 Source0:      https://fedorahosted.org/releases/s/p/spacewalk/%{name}-%{version}.tar.gz
-<<<<<<< HEAD
-Version:      0.12.10.2
-=======
 Version:      0.12.11
->>>>>>> 4869bc83
 Release:      1%{?dist}
 Summary:      Current state log acceptor
 URL:          https://fedorahosted.org/spacewalk
@@ -40,6 +36,7 @@
 #install -m 444 test/TestAcceptStatusLog.pm $RPM_BUILD_ROOT%{perl_vendorlib}/NOCpulse/AcceptStatusLog/test
 
 %files
+%defattr(-,root,root,-)
 %{perl_vendorlib}/NOCpulse/*
 
 %clean
