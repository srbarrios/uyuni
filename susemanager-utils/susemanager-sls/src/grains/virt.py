--- conflicted
+++ resolved
@@ -43,16 +43,6 @@
         start_resources_ra = False
 
     libvirt_version = -1
-<<<<<<< HEAD
-    if libvirt is not None:
-        cnx = libvirt.open()
-        try:
-            libvirt_version = cnx.getLibVersion()
-        except libvirt.libvirtError:
-            log.warning("Failed to get libvirt version")
-        finally:
-            cnx.close()
-=======
     try:
         version_out = subprocess.Popen(["libvirtd", "-V"], stdout=subprocess.PIPE).communicate()[0]
         matcher = re.search(b'(\d+)\.(\d+)\.(\d+)', version_out)
@@ -62,7 +52,6 @@
                 libvirt_version += int(matcher.group(idx + 1)) * 1000 ** (len(matcher.groups()) - idx - 1)
     except OSError:
         log.error("libvirtd is not installed or is not in the PATH")
->>>>>>> d473e786
 
     return {
         "virt_features": {
