<<<<<<< HEAD
- Implement uyuni roster module for Salt
- Fix errors on calling sed -E ... by force_restart_minion
  with action chains
- Fix problem installing/removing packages using action chains
  in transactional systems
- Add state for changing proxy
- Enable basic support for Debian 11
=======
- enforce correct minion configuration similar to bootstrapping
  (bsc#1192510)
- Fix issues running mgr_events on Salt 3004

-------------------------------------------------------------------
Tue Jan 18 14:08:20 CET 2022 - jgonzalez@suse.com

- version 4.3.6-1
  * Remove cluster management feature
  * Fix dnf plugin path calculation when using Salt Bundle
  * Use global import for which_bin in sumautil module
  * Get the formula pillar data from the database
  * Use flat repositories format for Debian based systems
  * Add checking for libvirtd binary to grains.virt module
  * Fix errors on calling sed -E ... by force_restart_minion
    with action chains
  * Fix problem installing/removing packages using action chains
    in transactional systems
  * Add state for changing proxy
  * Enable basic support for Debian 11
>>>>>>> a5732180

-------------------------------------------------------------------
Fri Dec 03 12:33:13 CET 2021 - jgonzalez@suse.com

- version 4.3.5-1
  * fix openscap scan with tailoring options (bsc#1192321)
  * Align allow_vendor_change pillar name across SLS files
  * Use venv-salt-minion instead of salt for docker states
  * Fix libvirt engine config destination for Salt Bundle
  * Allow "mgr_force_venv_salt_minion" as pillar when bootstrapping
    in order to force venv-salt-minion installation

-------------------------------------------------------------------
Tue Nov 16 10:09:40 CET 2021 - jgonzalez@suse.com

- version 4.3.4-1
  * Implement using re-activation keys when bootstrapping
  * Add missing compressed_hash value from Kiwi inspect (bsc#1191702)

-------------------------------------------------------------------
Fri Nov 05 14:07:05 CET 2021 - jgonzalez@suse.com

- version 4.3.3-1
  * revert disable unaccessible local repos before bootstrapping (bsc#1186405)
  * Don't create skeleton /srv/salt/top.sls
  * Replace FileNotFoundError by python2-compatible OSError (bsc#1191139)
  * Run Prometheus JMX exporter as Java agent (bsc#1184617)
  * Fix virt_utils module python 2.6 compatibility (bsc#1191123)
  * Update proxy path on minion connection
  * deploy certificate on SLE Micro 5.1
  * Fix cpuinfo grain and virt_utils state python2 compatibility
    (bsc#1191139, bsc#1191123)
  * Fix pkgset beacon to work with salt-minion 2016.11.10 (bsc#1189260)
  * Add 'flush_cache' flag to 'ansible.playbooks' call (bsc#1190405)
  * Update kernel live patch version on minion startup (bsc#1190276)
  * Fix virt grain python2 compatibility
  * disable unaccessible local repos before bootstrapping (bsc#1186405)
  * Fix mgrcompat state module to work with Salt 3003 and 3004

-------------------------------------------------------------------
Fri Sep 17 12:17:49 CEST 2021 - jgonzalez@suse.com

- version 4.3.2-1
  * don't use libvirt API to get its version for the virt features grain
  * implement package locking for salt minions

-------------------------------------------------------------------
Mon Aug 09 11:11:17 CEST 2021 - jgonzalez@suse.com

- version 4.3.1-1
- Enable logrotate configuration for Salt SSH minion logs
- States and pkgset beacon modified for new salt bundle file placement
- Handle more ocsf2 setups in virt_utils module
- Add UEFI support for VM creation
- Add virt-tuner templates to VM creation
- Add missing symlinks to generate the "certs" state for
  SLE Micro 5.0 and openSUSE MicroOS minions (bsc#1188503)
- Remove systemid file on salt client cleanup
- Skip 'update-ca-certificates' run if the certs are updated automatically
- Fix parameters for 'runplaybook' state (bsc#1188395)
- Parameterised apache document root.
- Add support for bootstrapping Raspbian 9 and 10
- Add support for bootstrapping with salt bundle
- Add Rocky Linux 8 support
- Use lscpu to provide more CPU grains for all architectures
- Add findutils to Kiwi bootstrap packages
- Add support for Kiwi options
- Fix Salt scap state to use new 'xccdf_eval' function
- Fix deleting stopped virtual network (bsc#1186281)
- Handle virtual machines running on pacemaker cluster
- fix product detection for native RHEL products (bsc#1187397)
- when bootstrapping with ssh-push with tunnel use the port number
  for fetching GPG keys from the server (bsc#1187441)

-------------------------------------------------------------------
Thu Jun 10 13:46:47 CEST 2021 - jgonzalez@suse.com

- version 4.2.14-1
- exclude openSUSE Leap 15.3 from product installation (bsc#1186858)
- Accept GPG key in Amazon Linux 2 for res7tools channel (bsc#1187102)

-------------------------------------------------------------------
Thu Jun 03 13:56:59 CEST 2021 - jgonzalez@suse.com

- version 4.2.13-1
- Enable certificate deployment for Leap 15.3 clients which is needed for
  bootstrapping (bsc#1186765)

-------------------------------------------------------------------
Tue Jun 01 17:36:54 CEST 2021 - jgonzalez@suse.com

- version 4.2.12-1
- Do not assume Amazon bootstrap repo on RHEL and AlmaLinux instances (bsc#1186703)

-------------------------------------------------------------------
Mon May 24 12:42:03 CEST 2021 - jgonzalez@suse.com

- version 4.2.11-1
- fix installation of gnupg on Debian 10
- Fix deleting stopped virtual network (bsc#1186281)
- Do not install python2-salt on Salt 3002.2 Docker build hosts (bsc#1185506)
- Add support for 'disable_local_repos' salt minion config parameter
  (bsc#1185568)

-------------------------------------------------------------------
Mon May 10 17:46:51 CEST 2021 - jgonzalez@suse.com

- version 4.2.10-1
- fix product detection while bootstrapping RedHat like products (bsc#1185846)

-------------------------------------------------------------------
Wed May 05 16:44:00 CEST 2021 - jgonzalez@suse.com

- version 4.2.9-1
- Always create systemid file to indicate minion is managed by Uyuni
- Switch from GPLv2 to Apache 2.0.
- Add support of salt bundle to pkgset notify beacon
- Add automatic cookie file selection for pkgset beacon
- Ansible integration: new SLS files files to operate Ansible control node
- provide details when bootstrap query is missing 'status'
- add virtual network edit action

-------------------------------------------------------------------
Thu Apr 29 11:51:00 CEST 2021 - jgonzalez@suse.com

- version 4.2.8-1
- Do not assume AmazonLinux bootstrap repo for CentOS (bsc#1185421)

-------------------------------------------------------------------
Fri Apr 16 13:35:25 CEST 2021 - jgonzalez@suse.com

- version 4.2.7-1
- Fix insecure JMX configuration (bsc#1184617)
- Add support for notify beacon for Debian/Ubuntu systems
- Automatically start needed networks and storage pools when creating/starting a VM
- Avoid conflicts with running ioloop on mgr_events engine (bsc#1172711)
- Require new kiwi-systemdeps packages (bsc#1184271)
- keep salt-minion when it is installed to prevent update problems with
  dependend packages not available in the bootstrap repo (bsc#1183573)
- Add support for AlmaLinux 8
- Provide Custom Info as Pillar data
- Add support for Amazon Linux 2
- Add support for Alibaba Cloud Linux 2
- add allow vendor change option to pathing via salt
- Prevent useless package list refresh actions on zypper minions (bsc#1183661)
- Skip removed product classes with satellite-sync
- add grain for virt module features
- add virtual network creation action

-------------------------------------------------------------------
Fri Mar 05 15:45:18 CET 2021 - jgonzalez@suse.com

- version 4.2.6-1
- handle GPG keys when bootstrapping ssh minions (bsc#1181847)

-------------------------------------------------------------------
Thu Feb 25 12:12:31 CET 2021 - jgonzalez@suse.com

- version 4.2.5-1
- Ubuntu 18 has version of apt which does not correctly support
  auth.conf.d directory. Detect the working version and use this feature
  only when we have a higher version installed

-------------------------------------------------------------------
Wed Jan 27 13:11:15 CET 2021 - jgonzalez@suse.com

- version 4.2.4-1
- fix apt login for similar channel labels (bsc#1180803)
- Change behavior of mgrcompat wrapper after deprecation changes on Salt 3002
- Remove the virtpoller beacon
- Make autoinstallation provisoning compatible with GRUB and ELILO
  in addition to GRUB2 only (bsc#1164227)

-------------------------------------------------------------------
Thu Dec 03 13:58:41 CET 2020 - jgonzalez@suse.com

- version 4.2.3-1
- Added RHEL support.

-------------------------------------------------------------------
Wed Nov 25 12:32:54 CET 2020 - jgonzalez@suse.com

- version 4.2.2-1
- Fix: sync before start action chains (bsc#1177336)
- Revert: Sync state modules when starting action chain execution (bsc#1177336)
- Sync state modules when starting action chain execution (bsc#1177336)
- Handle group- and org-specific image pillars
- Remove hostname from /var/lib/salt/.ssh/known_hosts when deleting system (bsc#1176159)
- Fix grub2 autoinstall kernel path (bsc#1178060)
- use require in reboot trigger (bsc#1177767)
- add pillar option to get allowVendorChange option during dist upgrade
- Change VM creation state to handle installation from kernel, PXE or CDROM
- Fix action chain resuming when patches updating salt-minion don't cause service to be
  restarted (bsc#1144447)
- Make grub2 autoinstall kernel path relative to the boot partition root (bsc#1175876)
- Fix: do not break when pod status is empty (bsc#1161903)
- Move channel token information from sources.list to auth.conf on Debian 10 and Ubuntu 18 and newer
- Add support for activation keys on server configuration Salt modules
- ensure the yum/dnf plugins are enabled

-------------------------------------------------------------------
Fri Sep 18 12:29:55 CEST 2020 - jgonzalez@suse.com

- version 4.2.1-1
- Add uyuni-config-modules subpackage with Salt modules to configure
  Servers
- Fix the dnf plugin to add the token to the HTTP header (bsc#1175724)
- Fix reporting of missing products in product.all_installed (bsc#1165829)
- Fix: supply a dnf base when dealing w/repos (bsc#1172504)
- Fix: autorefresh in repos is zypper-only
- Add virtual network state change state to handle start, stop and delete
- Add virtual network state change state to handle start and stop
- Update package version to 4.2.0

-------------------------------------------------------------------
Thu Jul 23 13:41:10 CEST 2020 - jgonzalez@suse.com

- version 4.1.12-1
- fetch oracle-release when looking for RedHat Product Info (bsc#1173584)
- Force a refresh after deleting a virtual storage volume
- Prevent stuck Hardware Refresh actions on Salt 2016.11.10 based SSH minions (bsc#1173169)
- Require PyYAML version >= 5.1
- Log out of Docker registries after image build (bsc#1165572)
- Prevent "module.run" deprecation warnings by using custom mgrcompat module

-------------------------------------------------------------------
Wed Jul 01 16:13:07 CEST 2020 - jgonzalez@suse.com

- version 4.1.11-1
- Fix detection of CentOS systems to properly set bootstrap repo (bsc#1173556)
- Do not produce syntax error on custom ssh_agent Salt module when
  executing on Python 2 instance.

-------------------------------------------------------------------
Tue Jun 23 17:24:45 CEST 2020 - jgonzalez@suse.com

- version 4.1.10-1
- Remove VM disk type attribute
- Merge virtualization fragment into suma-minion pillar (bsc#1172962)

-------------------------------------------------------------------
Wed Jun 17 16:21:24 CEST 2020 - jgonzalez@suse.com

- version 4.1.9-1
- Add ssh_agent for CaaSP management

-------------------------------------------------------------------
Wed Jun 10 12:41:08 CEST 2020 - jgonzalez@suse.com

- version 4.1.8-1
- Avoid SSL certificate issue when bootstrapping OpenSUSE Leap 15.2 (bsc#1172712)
- Add Salt states for CaaSP cluster management
- Use minion fqdn instead of minion id as target in kiwi_collect_image
  runner. If fqdn is not present or is localhost, use minion ip as
  fallback (bsc#1170737)
- trust customer gpg key when metadata signing is enabled
- specify gpg key for RH systems in repo file (bsc#1172286)
- Implement CaaSP cluster upgrade procedure in cluster provider module.
- handle GPG check flags different for yum/dnf (bsc#1171859)
- Enable bootstrapping for Oracle Linux 6, 7 and 8
- Set YAML loader to fix deprecation warnings

-------------------------------------------------------------------
Wed May 20 11:06:24 CEST 2020 - jgonzalez@suse.com

- version 4.1.7-1
- Fix failing "Hardware Refresh" actions because wrong "instance_id" reported
  from minion due a captive portal on the network (bsc#1171491)
- Remove suseRegisterInfo package only if it's plain client (bsc#1171262)
- On Debian-like systems, install only required dependencies when installing salt
- Enable support for bootstrapping Ubuntu 20.04 LTS
- Pass image profile custom info values as Docker buildargs during image build
- Cluster Awareness: Introduce generic SLS files for Cluster Management
  and CaaSP Cluster Provider custom Salt module.
- Add virtual volume delete action
- Ubuntu no longer shows removed packages as installed (bsc#1171461)

-------------------------------------------------------------------
Mon Apr 13 09:37:50 CEST 2020 - jgonzalez@suse.com

- version 4.1.6-1
- Fix virt.deleted state dependency
- Make 'product' state module only available for minions with zypper >= 1.8.13 (bsc#1166699)
- Use saltutil states if available on the minion (bsc#1167556)
- Enable support for bootstrapping Astra Linux CE "Orel"
- remove key grains only when file and grain exists (bsc#1167237)
- Add virtual storage pool actions

-------------------------------------------------------------------
Thu Mar 19 12:17:47 CET 2020 - jgonzalez@suse.com

- version 4.1.5-1
- Enable support for bootstrapping Debian 9 and 10
- Adapt 'mgractionchains' module to work with Salt 3000

-------------------------------------------------------------------
Wed Mar 11 11:03:06 CET 2020 - jgonzalez@suse.com

- version 4.1.4-1
- cleanup key grains after usage
- Disable modularity failsafe mechanism for RHEL 8 repos (bsc#1164875)
- install dmidecode before HW profile update when missing
- Add mgr_start_event_grains.sls to update minion config
- Add 'product' custom state module to handle installation of
  SUSE products at client side (bsc#1157447)
- Support reading of pillar data for minions from multiple files (bsc#1158754)

-------------------------------------------------------------------
Mon Feb 17 12:56:29 CET 2020 - jgonzalez@suse.com

- version 4.1.3-1
- Do not workaround util.syncmodules for SSH minions (bsc#1162609)
- Force to run util.synccustomall when triggering action chains on SSH minions (bsc#1162683).
- Adapt sls file for pre-downloading in Ubuntu minions
- Add custom 'is_payg_instance' grain when instance is PAYG and not BYOS.

-------------------------------------------------------------------
Wed Jan 22 12:25:10 CET 2020 - jgonzalez@suse.com

- version 4.1.2-1
- Only install python2-salt on buildhosts if it is available
- sort formulas by execution order (bsc#1083326)
- split remove_traditional_stack into two parts. One for all systems and
  another for clients not being a Uyuni Server or Proxy (bsc#1121640)
- Change the order to check the version correctly for RES (bsc#1152795)
- Remove the virt-poller cache when applying Virtualization entitlement
- Force HTTP request timeout on public cloud grain (bsc#1157975)

-------------------------------------------------------------------
Wed Nov 27 17:08:25 CET 2019 - jgonzalez@suse.com

- version 4.1.1-1
- dockerhost: install python2 salt packages only when python2
  is available (bsc#1129627)
- Support license entry in kiwi image packages list
- Install yum plguin for only yum < 4 (bsc#1156173)
- Add self monitoring to Admin Monitoring UI (bsc#1143638)
- configure GPG keys and SSL Certificates for RHEL8 and ES8
- Always run Kiwi with empty cache (bsc#1155899)
- Do not show errors when polling internal metadata API (bsc#1155794)
- Avoid traceback error due lazy loading which_bin (bsc#1155794)
- Add missing "public_cloud" custom grain (bsc#1155656)
- Consider timeout value in salt remote script (bsc#1153181)
- Using new module path for which_bin to get rid of DeprecationWarning
- Fix: match `image_id` with newer k8s (bsc#1149741)
- Bump version to 4.1.0 (bsc#1154940)
- Always install latest available salt during bootstrap
- Create Kiwi cache dir if not present
- Require pmtools only for SLE11 i586 and x86_64 (bsc#1150314)
- do not break Servers registering to a Server
- Introduce dnf-susemanager-plugin for RHEL8 minions
- Provide custom grain to report "instance id" when running on Public Cloud instances
- enable Kiwi NG on SLE15
- disable legacy startup events for new minions
- implement provisioning for salt clients
- Bootstrapping RES6/RHEL6/SLE11 with TLS1.2 now shows error message. (bsc#1147126)
- Fix for issue with bootstrapping RES minions (bsc#1147126)
- dmidecode does not exist on ppc64le and s390x (bsc#1145119)
- update susemanager.conf to use adler32 for computing the server_id for new minions

-------------------------------------------------------------------
Wed Jul 31 17:42:04 CEST 2019 - jgonzalez@suse.com

- version 4.0.13-1
- Check for result of image rsync transfer to catch failures early (bsc#1104949)
- Force VM off before deleting it (bsc#1138127)
- Allow forcing off or resetting VMs
- Fix the indentation so that custom formulas can be read correctly (bsc#1136937)
- Make sure dmidecode is installed during bootstrap to ensure that hardware
  refresh works for all operating systems (bsc#1137952)
- Prevent stuck Actions when onboarding KVM host minions (bsc#1137888)
- Fix formula name encoding on Python 3 (bsc#1137533)
- Adapt tests for SUSE manager 4.0
- More thorougly disable the Salt mine in util.mgr_mine_config_clean_up (bsc#1135075)

-------------------------------------------------------------------
Wed May 15 15:35:23 CEST 2019 - jgonzalez@suse.com

- version 4.0.12-1
- SPEC cleanup
- Enabling certificate deployment for Leap 15.1 clients which is
  needed for bootstrapping
- States to enable/disable server monitoring
- Improve salt events processing performance (bsc#1125097)

-------------------------------------------------------------------
Mon Apr 22 12:23:43 CEST 2019 - jgonzalez@suse.com

- version 4.0.11-1
- Enable SLES11 OS Image Build Host
- Add support for Salt batch execution mode
- Do not configure Salt Mine in newly registered minions (bsc#1122837)
- use default 'master' branch in OSImage profile URL (bsc#1108218)
- Add Python linting makefile and PyLint configuration file

-------------------------------------------------------------------
Thu Apr 04 14:43:04 CEST 2019 - jgonzalez@suse.com

- version 4.0.10-1
- Update get_kernel_live_version module to support older Salt versions (bsc#1131490)

-------------------------------------------------------------------
Fri Mar 29 10:37:42 CET 2019 - jgonzalez@suse.com

- version 4.0.9-1
- Update get_kernel_live_version module to support SLES 15 live patches
- Support register minion using bootstrap repos for 18.04 and 16.04.

-------------------------------------------------------------------
Mon Mar 25 17:04:34 CET 2019 - jgonzalez@suse.com

- version 4.0.8-1
- Fix Salt error related to remove_traditional_stack when bootstrapping an Ubuntu
  minion (bsc#1128724)
- Adapt disablelocalrepos.sls syntax for Salt 2016.10 (rhel6, sle11) (bsc#1127706)
- Automatically trust SUSE GPG key for client tools channels on Ubuntu systems
- util.systeminfo sls has been added to perform different actions at minion startup(bsc#1122381)

-------------------------------------------------------------------
Sat Mar 02 00:16:05 CET 2019 - jgonzalez@suse.com

- version 4.0.7-1
- Add support for Ubuntu minions
- Add Ubuntu SSL-Cert SLS-Files

-------------------------------------------------------------------
Wed Feb 27 13:17:30 CET 2019 - jgonzalez@suse.com

- version 4.0.6-1
- Fix mgr_events to use current ioloop (bsc#1126280)
- add states for virtual machine actions
- Added option to read 'pkg_download_point_...' pillar values and use it in repo url

-------------------------------------------------------------------
Thu Jan 31 09:45:42 CET 2019 - jgonzalez@suse.com

- version 4.0.5-1
- prevent the pkgset beacon from firing during onboarding (bsc#1122896)
- Prevent excessive DEBUG logging from mgr_events engine

-------------------------------------------------------------------
Wed Jan 16 12:27:07 CET 2019 - jgonzalez@suse.com

- version 4.0.4-1
- Allow bootstrapping minions with a pending minion key being present (bsc#1119727)

-------------------------------------------------------------------
Mon Dec 17 14:46:00 CET 2018 - jgonzalez@suse.com

- version 4.0.3-1
- enhance bootstrap-repo urls for Centos and Opensuse
- use a Salt engine to process return results (bsc#1099988)

-------------------------------------------------------------------
Fri Oct 26 10:52:53 CEST 2018 - jgonzalez@suse.com

- version 4.0.2-1
- deploy SSL certificate during onboarding of openSUSE Leap 15.0 (bsc#1112163)
- install all available known kiwi boot descriptions
- Fix: Cleanup Kiwi cache in highstate (bsc#1109892)
- removed the ssl certificate verification while checking bootstrap repo URL (bsc#1095220)
- Removed the need for curl to be present at bootstrap phase (bsc#1095220)
- Migrate Python code to be Python 2/3 compatible
- Fix merging of image pillars
- Fix: delete old custom OS images pillar before generation (bsc#1105107)
- Generate OS image pillars via Java
- Store activation key in the Kiwi built image
- Implement the 2-phase registration of saltbooted minions (SUMA for Retail)

-------------------------------------------------------------------
Fri Aug 10 15:45:45 CEST 2018 - jgonzalez@suse.com

- version 4.0.1-1
- Bump version to 4.0.0 (bsc#1104034)
- Fix copyright for the package specfile (bsc#1103696)
- Feat: add OS Image building with Kiwi FATE#322959 FATE#323057 FATE#323056
- Use custom Salt capabilities to prevent breaking backward compatibility (bsc#1096514)
- Update profileupdate.sls to report all versions installed (bsc#1089526)
- Do not install 'python-salt' on container build hosts with older Salt versions
  (bsc#1097699)
- Fix bootstrap error when removing traditional stack (bsc#1096009)

-------------------------------------------------------------------
Wed May 23 09:03:37 CEST 2018 - jgonzalez@suse.com

- version 3.2.13-1
- Changes to mgractionchains module in order to support action chains on
  minions using ssh-push connection method.
- Fix migration from traditional stack to salt registration (bsc#1093825)

-------------------------------------------------------------------
Wed May 16 17:38:30 CEST 2018 - jgonzalez@suse.com

- version 3.2.12-1
- Fix external pillar formula "ifempty" and "namespace" handling
- Fix profileupdate sls to execute retrieval of kernel live patching info (bsc#1091052)
- Use recursive merge on form pillars
- install python2/3 salt flavours on buildhosts to generate a compatible
  thin for the dockerimage beeing build (bsc#1092161)
- docker.login requires a list as input (bsc#1092161)

-------------------------------------------------------------------
Mon May 07 15:31:50 CEST 2018 - jgonzalez@suse.com

- version 3.2.11-1
- fix hardware refresh when FQDN changes (bsc#1073267)
- Handle empty values. Do not pass optional fields to pillar in
  formulas if field is empty and no ifempty attr defined.
- Fixed processing of formulas with $scope: group
- Preserve order of formulas (bsc#1083326)

-------------------------------------------------------------------
Wed Apr 25 12:13:25 CEST 2018 - jgonzalez@suse.com

- version 3.2.10-1
- create bootstrap repo only if it exist in the server (bsc#1087840)

-------------------------------------------------------------------
Mon Apr 23 09:26:09 CEST 2018 - jgonzalez@suse.com

- version 3.2.9-1
- Enqueue states applied from 'mgractionchains' to avoid failures when
  other states are already running at that time (bsc#1090502)

-------------------------------------------------------------------
Wed Apr 04 12:14:25 CEST 2018 - jgonzalez@suse.com

- version 3.2.8-1
- Fix 'mgractionchains.resume' output when nothing to resume (bsc#1087401)

-------------------------------------------------------------------
Thu Mar 29 01:28:50 CEST 2018 - jgonzalez@suse.com

- version 3.2.7-1
- Do not execute sumautil.get_kernel_live_version when inspecting an image

-------------------------------------------------------------------
Mon Mar 26 09:15:31 CEST 2018 - jgonzalez@suse.com

- version 3.2.6-1
- Provide new Salt module and Reactor to handle Action Chains on Minions
- use dockermod with new salt and user repository/tag option for build
- adapt names for gpg keys which have been changed
- perform docker login before building and inspecting images (bsc#1085635)

-------------------------------------------------------------------
Mon Mar 05 09:09:19 CET 2018 - jgonzalez@suse.com

- version 3.2.5-1
- support SLE15 product family

-------------------------------------------------------------------
Wed Feb 28 10:15:38 CET 2018 - jgonzalez@suse.com

- version 3.2.4-1
- Remove SUSE Manager repositories when deleting salt minions
  (bsc#1079847)
- Fix master tops merging when running salt>=2018

-------------------------------------------------------------------
Mon Feb 05 12:53:28 CET 2018 - jgonzalez@suse.com

- version 3.2.3-1
- Allow scheduling the change of software channel changes as an
  action. The previous channels remain accessible to the registered
  system until the action is executed.

-------------------------------------------------------------------
Fri Feb 02 13:06:31 CET 2018 - jgonzalez@suse.com

- version 3.2.2-1
- compare osmajorrelease in jinja always as integer

-------------------------------------------------------------------
Wed Jan 17 13:31:27 CET 2018 - jgonzalez@suse.com

- version 3.2.1-1
- addition of parameters to package manipulation states to improve
  SUSE Manager performance
- python3 compatibility fixes in modules and states
- Fix cleanup state error when deleting ssh-push minion (bsc#1070161)
- Fix image inspect when entrypoint is used by overwriting it
  (bsc#1070782)

-------------------------------------------------------------------
Tue Dec 12 12:05:09 CET 2017 - jgonzalez@suse.com

- version 3.1.13-1
- fix Salt version detection for patches (bsc#1072350)

-------------------------------------------------------------------
Wed Nov 29 10:15:59 CET 2017 - jgonzalez@suse.com

- version 3.1.12-1
- Fix cleanup state error when deleting ssh-push minion (bsc#1070161)

-------------------------------------------------------------------
Tue Nov 28 15:18:20 CET 2017 - jgonzalez@suse.com

- version 3.1.11-1
- Added state templates for deploying/comparing config channels for Salt
- Fix failing certs state for Tumbleweed (bsc#970630)
- Fix deprecated SLS files to avoid deprecation warnings during highstate (bsc#1041993)
- Support xccdf 1.2 namespace in openscap result file (bsc#1059319)
- ensure correct ordering of patches (bsc#1059801)
- fix create empty top.sls with no-op (bsc#1053038)
- Enabling certificate deployment for Leap 42.3 clients which is
  needed for bootstrapping
- fix Salt version detection for patches (bsc#1072350)

-------------------------------------------------------------------
Thu Sep 14 11:41:56 CEST 2017 - mc@suse.de

- version 3.1.10-1
- Kubernetes runner implementation
- addition of parameters to package manipulation states to improve
  SUSE Manager performance

-------------------------------------------------------------------
Fri Jul 21 12:02:24 CEST 2017 - mc@suse.de

- version 3.1.9-1
- disable gpgcheck for bootstrap repo to work with new libzypp (bsc#1049670)
- Remove spacewalk:* repos when removing traditional stack (bsc#1024267)
- susemanager-sls: fix certs state for Tumbleweed (bsc970630)
- susemanager-sls: fix certs state for Leap 42.2 (bsc970630)
- Make sumautil.get_kernel_live_version accept any kgr output 'active: NUM'
  where NUM > 0 (bsc#1044074)

-------------------------------------------------------------------
Mon Jun 19 16:37:53 CEST 2017 - mc@suse.de

- version 3.1.8-1
- Avoids formula leaking on pillar data (bsc#1044236)

-------------------------------------------------------------------
Mon May 29 15:53:51 CEST 2017 - mc@suse.de

- version 3.1.7-1
- fix yum plugin when installing patches on RHEL6 (bsc#1039294)
- Remove suseRegisterInfo in a separate yum transaction so that
  it's not called by yum plugin (bsc#1038732)
- Refactoring formulas in suma_minion external pillar (bsc#1033825)
- configure mime also during bootstrapping
- add missing file name attr to yum plugin state
- Encode formula to str (bsc#1033825)
- update yum on RedHat like systems
- update basic packages when bootstrapping with salt
- use include instead of state.apply channels to fix salt-ssh issue
  (bsc#1036268)

-------------------------------------------------------------------
Wed May 03 15:55:46 CEST 2017 - michele.bologna@suse.com

- version 3.1.6-1
- Targeting patches instead of packages for non Zypper patch installation
- add certificate state for CAASP
- add certificate state for SLES for SAP (bsc#1031659)

-------------------------------------------------------------------
Mon Apr 03 14:47:46 CEST 2017 - mc@suse.de

- version 3.1.5-1
- patch application pre-download
- pre-download packages scheduled for install

-------------------------------------------------------------------
Fri Mar 31 09:48:52 CEST 2017 - mc@suse.de

- version 3.1.4-1
- Fix mainframesysinfo module to use /proc/sysinfo on SLES11
  (bsc#1025758)
- take care that container and images are removed after inspect
- add name to Bootstrap repo
- Pre-create empty top.sls with no-op (bsc#1017754)
- create a random container name
- Fix pkgset beacon (bsc#1029350)
- set minion own key owner to bootstrap ssh_push_sudo_user
- runner to generate ssh key and execute cmd via proxies
- change ssh bootstrap state to generate and auth keys for
  salt-ssh push with tunnel

-------------------------------------------------------------------
Tue Mar 07 14:55:32 CET 2017 - mc@suse.de

- version 3.1.3-1
- add xccdf result xslt
- move move_minion_uploaded_files runner
- call docker inspect for additional data
- remove the container after inspecting it
- do not call image profile automatically after build
- Add state for image profileupdate
- add SUSE Manager prefix to state ids

-------------------------------------------------------------------
Tue Feb 07 15:12:30 CET 2017 - michele.bologna@suse.com

- version 3.1.2-1
- Configure mine.update to submit a job return event (bsc#1022735)
- Disable spacewalksd and spacewalk-update-status when switching to salt
  registration (bsc#1020902)
- Fix timezone handling for rpm installtime (bsc#1017078)
- Push build images into registry
- Configure a Docker build host
- Salt version update

-------------------------------------------------------------------
Wed Jan 11 16:57:58 CET 2017 - michele.bologna@suse.com

- version 3.1.1-1
- Version bump to 3.1

-------------------------------------------------------------------
Fri Dec 16 12:14:52 CET 2016 - michele.bologna@suse.com

- version 0.1.18-1
- Rename 'master' pillar to 'mgr_server'
- Add tunneling to salt-ssh support
- Provide SUMA static pillar data for unregistered minions (bsc#1015122)
- implement fetching kernel live version as module (FATE#319519)
- Removing '/usr/share/susemanager/pillar' path
- Retreiving SUMA static pillar data from ext_pillar (bsc1010674)
- Bugfix: Prevent salt-master ERROR messages if formulas files are missing
  (bsc#1009004)
- fallback to major os release version for cert names (bsc#1009749)

-------------------------------------------------------------------
Mon Nov 07 11:37:52 CET 2016 - michele.bologna@suse.com

- version 0.1.17-1
- Sync custom modules,grains,beacons always before pkg and hw profileupdate
  (bsc#1004725)
- Write distupgrade state for SP migration via salt
- New location of the salt-ssh key/cert pair. The previous location wasn't
  writable by the salt user

-------------------------------------------------------------------
Thu Oct 13 12:50:28 CEST 2016 - mc@suse.de

- version 0.1.16-1
- Only normalize lists (bsc#1004456)
- Call normalize() before add_scsi_info() (bsc#1004456)

-------------------------------------------------------------------
Thu Oct 06 14:51:43 CEST 2016 - mc@suse.de

- version 0.1.15-1
- Fixed bug with numbers in FormulaForm and improved ext_pillar script
- Added formula directories and formulas.sls to setup script
- External pillar script now also includes formula pillars
- Rename symlinks according to changed 'os' grain for Expanded Support
- Adding certs states for RHEL minion based on SLES-ES
- Rename udevdb scsi info json key
- Add support for mapping mainframe sysinfo
- Implement isX86() in jinja more correctly
- Initial support for querying and saving DMI info
- Add support for mapping the devices
- Actually handle incoming hardware details
- Initial version of the hardware.profileupdate sls
- Added pkgset beacon support in susemanager yum plugin
- trust also RES GPG key on all RedHat minions
- trust GPG keys for SUSE Manager Tools channel on RES
- configure bootstrap repository for RES
- Always enable salt-minion service while bootstrapping (bsc#990202)
- CentOS cert state symlinks and fixes
- states for installing certificate on redhat minions
- pkg.list_products only on Suse
- yum plugin to add jwt token as http header
- Generate SLE 12 bootstrap repo path correctly (bsc#994578)
- Merging top.sls files in base env (bsc#986770)
- Watch files instead of require

-------------------------------------------------------------------
Mon Jul 18 14:23:32 CEST 2016 - jrenner@suse.com

- version 0.1.14-1
- Initial version of the boostrap sls file
- update trust store when multiple certs in one file are available on SLE11
- update ca certificates only when they have changed
- assume no pillar data if the yml file for the minion does not exist
  (bsc#980354)
- Add distributable pkgset beacon for RPM database notifications

-------------------------------------------------------------------
Tue May 24 16:04:20 CEST 2016 - kwalter@suse.com

- version 0.1.13-1
- require refresh channels before pkg states (bsc#975424)
- use pillar and static states to install/remove packages (bsc#975424)

-------------------------------------------------------------------
Tue Apr 12 17:15:01 CEST 2016 - mc@suse.de

- version 0.1.12-1
- Add external pillar minion data resolver (bsc#974853)
- Add readme about ext_pillars
- remove pillar top.sls (bsc#974853)

-------------------------------------------------------------------
Wed Apr 06 08:46:20 CEST 2016 - mc@suse.de

- version 0.1.11-1
- generate include only if group_ids not empty
- use state names in custom_groups (bsc#973452)
- rename pillar group_id to group_ids
- Fix generating blank repositories because hitting salt file list cache
  (bsc#971004)
- package pillar/top.sls (bsc#973569)
- pre require coreutils to create the cert symlink in post (bsc#972160)
- disable local repositories on registration (bnc#971788)

-------------------------------------------------------------------
Mon Mar 21 17:38:33 CET 2016 - mc@suse.de

- version 0.1.10-1
- remove unused ext_pillar
- ignore missing .sls to include in certs/init.sls
- ignore packages_{machine_id}.sls if it's missing
- ignore missing pillar files at minion level
- ignore missing sls or pillars in custom_XXX/init.sls
  (bnc#970461, bnc#970316)
- Include minion custom_<machine_id>.sls only if it exists (#bnc970461)
- Ignore missing org custom state (#bnc970461)
- refactor in python (#bnc970316) (#bnc970461)

-------------------------------------------------------------------
Wed Mar 09 11:29:45 CET 2016 - mc@suse.de

- version 0.1.9-1
- include org and groups separately in top.sls
- refresh pillar on remove from group
- initial suma groups external pillar

-------------------------------------------------------------------
Wed Mar 02 12:09:13 CET 2016 - mc@suse.de

- version 0.1.8-1
- rename tables

-------------------------------------------------------------------
Tue Jan 26 14:07:41 CET 2016 - mc@suse.de

- version 0.1.7-1
- cleanup python code according to PR review
- reworked sumautil network utils to be more pythonic
- remove commented code
- get network if modules, checkstyle cleanup
- get minion primary ips

-------------------------------------------------------------------
Sat Jan 16 11:38:17 CET 2016 - mc@suse.de

- version 0.1.6-1
- custom grain for total num of cpus

-------------------------------------------------------------------
Thu Jan 14 13:30:59 CET 2016 - mc@suse.de

- version 0.1.5-1
- Port client python HW handling to server side java
- CPU socket count: try also lscpu and dmidecode

-------------------------------------------------------------------
Tue Jan 05 15:55:57 CET 2016 - mc@suse.de

- version 0.1.4-1
- Fill General and DMI hw info on minion registration

-------------------------------------------------------------------
Wed Dec 16 11:28:21 CET 2015 - mc@suse.de

- version 0.1.3-1
- Add static sls for package management

-------------------------------------------------------------------
Mon Nov 30 11:15:47 CET 2015 - mc@suse.de

- version 0.1.2-1
- force link creation
- use osfullname instead of os
- Cover sles12 machines reporing os grain SUSE
- Add support for deploying certificates to SLES11 minions

-------------------------------------------------------------------
Tue Nov 17 09:35:38 CET 2015 - jrenner@suse.com

- version 0.1.1-1
- Initial package release<|MERGE_RESOLUTION|>--- conflicted
+++ resolved
@@ -1,12 +1,4 @@
-<<<<<<< HEAD
 - Implement uyuni roster module for Salt
-- Fix errors on calling sed -E ... by force_restart_minion
-  with action chains
-- Fix problem installing/removing packages using action chains
-  in transactional systems
-- Add state for changing proxy
-- Enable basic support for Debian 11
-=======
 - enforce correct minion configuration similar to bootstrapping
   (bsc#1192510)
 - Fix issues running mgr_events on Salt 3004
@@ -27,7 +19,6 @@
     in transactional systems
   * Add state for changing proxy
   * Enable basic support for Debian 11
->>>>>>> a5732180
 
 -------------------------------------------------------------------
 Fri Dec 03 12:33:13 CET 2021 - jgonzalez@suse.com
