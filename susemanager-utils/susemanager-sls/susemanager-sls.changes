<<<<<<< HEAD
- Using new module path for which_bin to get rid of DeprecationWarning
=======
- Fix: match `image_id` with newer k8s (bsc#1149741)
- Bump version to 4.1.0 (bsc#1154940)
- Always install latest available salt during bootstrap
- Create Kiwi cache dir if not present
- Require pmtools only for SLE11 i586 and x86_64 (bsc#1150314)
- do not break Servers registering to a Server
- Introduce dnf-susemanager-plugin for RHEL8 minions
- Provide custom grain to report "instance id" when running on Public Cloud instances
- enable Kiwi NG on SLE15
- disable legacy startup events for new minions
- implement provisioning for salt clients
- Bootstrapping RES6/RHEL6/SLE11 with TLS1.2 now shows error message. (bsc#1147126)
- Fix for issue with bootstrapping RES minions (bsc#1147126)
- dmidecode does not exist on ppc64le and s390x (bsc#1145119)
- update susemanager.conf to use adler32 for computing the server_id for new minions

-------------------------------------------------------------------
Wed Jul 31 17:42:04 CEST 2019 - jgonzalez@suse.com

- version 4.0.13-1
- Check for result of image rsync transfer to catch failures early (bsc#1104949)
- Force VM off before deleting it (bsc#1138127)
- Allow forcing off or resetting VMs
>>>>>>> ed97de99
- Fix the indentation so that custom formulas can be read correctly (bsc#1136937)
- Make sure dmidecode is installed during bootstrap to ensure that hardware
  refresh works for all operating systems (bsc#1137952)
- Prevent stuck Actions when onboarding KVM host minions (bsc#1137888)
- Fix formula name encoding on Python 3 (bsc#1137533)
- More thorougly disable the Salt mine in util.mgr_mine_config_clean_up (bsc#1135075)

-------------------------------------------------------------------
Wed May 15 15:35:23 CEST 2019 - jgonzalez@suse.com

- version 4.0.12-1
- SPEC cleanup
- Enabling certificate deployment for Leap 15.1 clients which is
  needed for bootstrapping
- States to enable/disable server monitoring
- Improve salt events processing performance (bsc#1125097)

-------------------------------------------------------------------
Mon Apr 22 12:23:43 CEST 2019 - jgonzalez@suse.com

- version 4.0.11-1
- Enable SLES11 OS Image Build Host
- Add support for Salt batch execution mode
- Do not configure Salt Mine in newly registered minions (bsc#1122837)
- use default 'master' branch in OSImage profile URL (bsc#1108218)
- Add Python linting makefile and PyLint configuration file

-------------------------------------------------------------------
Thu Apr 04 14:43:04 CEST 2019 - jgonzalez@suse.com

- version 4.0.10-1
- Update get_kernel_live_version module to support older Salt versions (bsc#1131490)

-------------------------------------------------------------------
Fri Mar 29 10:37:42 CET 2019 - jgonzalez@suse.com

- version 4.0.9-1
- Update get_kernel_live_version module to support SLES 15 live patches
- Support register minion using bootstrap repos for 18.04 and 16.04.

-------------------------------------------------------------------
Mon Mar 25 17:04:34 CET 2019 - jgonzalez@suse.com

- version 4.0.8-1
- Fix Salt error related to remove_traditional_stack when bootstrapping an Ubuntu
  minion (bsc#1128724)
- Adapt disablelocalrepos.sls syntax for Salt 2016.10 (rhel6, sle11) (bsc#1127706)
- Automatically trust SUSE GPG key for client tools channels on Ubuntu systems
- util.systeminfo sls has been added to perform different actions at minion startup(bsc#1122381)

-------------------------------------------------------------------
Sat Mar 02 00:16:05 CET 2019 - jgonzalez@suse.com

- version 4.0.7-1
- Add support for Ubuntu minions
- Add Ubuntu SSL-Cert SLS-Files

-------------------------------------------------------------------
Wed Feb 27 13:17:30 CET 2019 - jgonzalez@suse.com

- version 4.0.6-1
- Fix mgr_events to use current ioloop (bsc#1126280)
- add states for virtual machine actions
- Added option to read 'pkg_download_point_...' pillar values and use it in repo url

-------------------------------------------------------------------
Thu Jan 31 09:45:42 CET 2019 - jgonzalez@suse.com

- version 4.0.5-1
- prevent the pkgset beacon from firing during onboarding (bsc#1122896)
- Prevent excessive DEBUG logging from mgr_events engine

-------------------------------------------------------------------
Wed Jan 16 12:27:07 CET 2019 - jgonzalez@suse.com

- version 4.0.4-1
- Allow bootstrapping minions with a pending minion key being present (bsc#1119727)

-------------------------------------------------------------------
Mon Dec 17 14:46:00 CET 2018 - jgonzalez@suse.com

- version 4.0.3-1
- enhance bootstrap-repo urls for Centos and Opensuse
- use a Salt engine to process return results (bsc#1099988)

-------------------------------------------------------------------
Fri Oct 26 10:52:53 CEST 2018 - jgonzalez@suse.com

- version 4.0.2-1
- deploy SSL certificate during onboarding of openSUSE Leap 15.0 (bsc#1112163)
- install all available known kiwi boot descriptions
- Fix: Cleanup Kiwi cache in highstate (bsc#1109892)
- removed the ssl certificate verification while checking bootstrap repo URL (bsc#1095220)
- Removed the need for curl to be present at bootstrap phase (bsc#1095220)
- Migrate Python code to be Python 2/3 compatible
- Fix merging of image pillars
- Fix: delete old custom OS images pillar before generation (bsc#1105107)
- Generate OS image pillars via Java
- Store activation key in the Kiwi built image
- Implement the 2-phase registration of saltbooted minions (SUMA for Retail)

-------------------------------------------------------------------
Fri Aug 10 15:45:45 CEST 2018 - jgonzalez@suse.com

- version 4.0.1-1
- Bump version to 4.0.0 (bsc#1104034)
- Fix copyright for the package specfile (bsc#1103696)
- Feat: add OS Image building with Kiwi FATE#322959 FATE#323057 FATE#323056
- Use custom Salt capabilities to prevent breaking backward compatibility (bsc#1096514)
- Update profileupdate.sls to report all versions installed (bsc#1089526)
- Do not install 'python-salt' on container build hosts with older Salt versions
  (bsc#1097699)
- Fix bootstrap error when removing traditional stack (bsc#1096009)

-------------------------------------------------------------------
Wed May 23 09:03:37 CEST 2018 - jgonzalez@suse.com

- version 3.2.13-1
- Changes to mgractionchains module in order to support action chains on
  minions using ssh-push connection method.
- Fix migration from traditional stack to salt registration (bsc#1093825)

-------------------------------------------------------------------
Wed May 16 17:38:30 CEST 2018 - jgonzalez@suse.com

- version 3.2.12-1
- Fix external pillar formula "ifempty" and "namespace" handling
- Fix profileupdate sls to execute retrieval of kernel live patching info (bsc#1091052)
- Use recursive merge on form pillars
- install python2/3 salt flavours on buildhosts to generate a compatible
  thin for the dockerimage beeing build (bsc#1092161)
- docker.login requires a list as input (bsc#1092161)

-------------------------------------------------------------------
Mon May 07 15:31:50 CEST 2018 - jgonzalez@suse.com

- version 3.2.11-1
- fix hardware refresh when FQDN changes (bsc#1073267)
- Handle empty values. Do not pass optional fields to pillar in
  formulas if field is empty and no ifempty attr defined.
- Fixed processing of formulas with $scope: group
- Preserve order of formulas (bsc#1083326)

-------------------------------------------------------------------
Wed Apr 25 12:13:25 CEST 2018 - jgonzalez@suse.com

- version 3.2.10-1
- create bootstrap repo only if it exist in the server (bsc#1087840)

-------------------------------------------------------------------
Mon Apr 23 09:26:09 CEST 2018 - jgonzalez@suse.com

- version 3.2.9-1
- Enqueue states applied from 'mgractionchains' to avoid failures when
  other states are already running at that time (bsc#1090502)

-------------------------------------------------------------------
Wed Apr 04 12:14:25 CEST 2018 - jgonzalez@suse.com

- version 3.2.8-1
- Fix 'mgractionchains.resume' output when nothing to resume (bsc#1087401)

-------------------------------------------------------------------
Thu Mar 29 01:28:50 CEST 2018 - jgonzalez@suse.com

- version 3.2.7-1
- Do not execute sumautil.get_kernel_live_version when inspecting an image

-------------------------------------------------------------------
Mon Mar 26 09:15:31 CEST 2018 - jgonzalez@suse.com

- version 3.2.6-1
- Provide new Salt module and Reactor to handle Action Chains on Minions
- use dockermod with new salt and user repository/tag option for build
- adapt names for gpg keys which have been changed
- perform docker login before building and inspecting images (bsc#1085635)

-------------------------------------------------------------------
Mon Mar 05 09:09:19 CET 2018 - jgonzalez@suse.com

- version 3.2.5-1
- support SLE15 product family

-------------------------------------------------------------------
Wed Feb 28 10:15:38 CET 2018 - jgonzalez@suse.com

- version 3.2.4-1
- Remove SUSE Manager repositories when deleting salt minions
  (bsc#1079847)
- Fix master tops merging when running salt>=2018

-------------------------------------------------------------------
Mon Feb 05 12:53:28 CET 2018 - jgonzalez@suse.com

- version 3.2.3-1
- Allow scheduling the change of software channel changes as an
  action. The previous channels remain accessible to the registered
  system until the action is executed.

-------------------------------------------------------------------
Fri Feb 02 13:06:31 CET 2018 - jgonzalez@suse.com

- version 3.2.2-1
- compare osmajorrelease in jinja always as integer

-------------------------------------------------------------------
Wed Jan 17 13:31:27 CET 2018 - jgonzalez@suse.com

- version 3.2.1-1
- addition of parameters to package manipulation states to improve
  SUSE Manager performance
- python3 compatibility fixes in modules and states
- Fix cleanup state error when deleting ssh-push minion (bsc#1070161)
- Fix image inspect when entrypoint is used by overwriting it
  (bsc#1070782)

-------------------------------------------------------------------
Tue Dec 12 12:05:09 CET 2017 - jgonzalez@suse.com

- version 3.1.13-1
- fix Salt version detection for patches (bsc#1072350)

-------------------------------------------------------------------
Wed Nov 29 10:15:59 CET 2017 - jgonzalez@suse.com

- version 3.1.12-1
- Fix cleanup state error when deleting ssh-push minion (bsc#1070161)

-------------------------------------------------------------------
Tue Nov 28 15:18:20 CET 2017 - jgonzalez@suse.com

- version 3.1.11-1
- Added state templates for deploying/comparing config channels for Salt
- Fix failing certs state for Tumbleweed (bsc#970630)
- Fix deprecated SLS files to avoid deprecation warnings during highstate (bsc#1041993)
- Support xccdf 1.2 namespace in openscap result file (bsc#1059319)
- ensure correct ordering of patches (bsc#1059801)
- fix create empty top.sls with no-op (bsc#1053038)
- Enabling certificate deployment for Leap 42.3 clients which is
  needed for bootstrapping
- fix Salt version detection for patches (bsc#1072350)

-------------------------------------------------------------------
Thu Sep 14 11:41:56 CEST 2017 - mc@suse.de

- version 3.1.10-1
- Kubernetes runner implementation
- addition of parameters to package manipulation states to improve
  SUSE Manager performance

-------------------------------------------------------------------
Fri Jul 21 12:02:24 CEST 2017 - mc@suse.de

- version 3.1.9-1
- disable gpgcheck for bootstrap repo to work with new libzypp (bsc#1049670)
- Remove spacewalk:* repos when removing traditional stack (bsc#1024267)
- susemanager-sls: fix certs state for Tumbleweed (bsc970630)
- susemanager-sls: fix certs state for Leap 42.2 (bsc970630)
- Make sumautil.get_kernel_live_version accept any kgr output 'active: NUM'
  where NUM > 0 (bsc#1044074)

-------------------------------------------------------------------
Mon Jun 19 16:37:53 CEST 2017 - mc@suse.de

- version 3.1.8-1
- Avoids formula leaking on pillar data (bsc#1044236)

-------------------------------------------------------------------
Mon May 29 15:53:51 CEST 2017 - mc@suse.de

- version 3.1.7-1
- fix yum plugin when installing patches on RHEL6 (bsc#1039294)
- Remove suseRegisterInfo in a separate yum transaction so that
  it's not called by yum plugin (bsc#1038732)
- Refactoring formulas in suma_minion external pillar (bsc#1033825)
- configure mime also during bootstrapping
- add missing file name attr to yum plugin state
- Encode formula to str (bsc#1033825)
- update yum on RedHat like systems
- update basic packages when bootstrapping with salt
- use include instead of state.apply channels to fix salt-ssh issue
  (bsc#1036268)

-------------------------------------------------------------------
Wed May 03 15:55:46 CEST 2017 - michele.bologna@suse.com

- version 3.1.6-1
- Targeting patches instead of packages for non Zypper patch installation
- add certificate state for CAASP
- add certificate state for SLES for SAP (bsc#1031659)

-------------------------------------------------------------------
Mon Apr 03 14:47:46 CEST 2017 - mc@suse.de

- version 3.1.5-1
- patch application pre-download
- pre-download packages scheduled for install

-------------------------------------------------------------------
Fri Mar 31 09:48:52 CEST 2017 - mc@suse.de

- version 3.1.4-1
- Fix mainframesysinfo module to use /proc/sysinfo on SLES11
  (bsc#1025758)
- take care that container and images are removed after inspect
- add name to Bootstrap repo
- Pre-create empty top.sls with no-op (bsc#1017754)
- create a random container name
- Fix pkgset beacon (bsc#1029350)
- set minion own key owner to bootstrap ssh_push_sudo_user
- runner to generate ssh key and execute cmd via proxies
- change ssh bootstrap state to generate and auth keys for
  salt-ssh push with tunnel

-------------------------------------------------------------------
Tue Mar 07 14:55:32 CET 2017 - mc@suse.de

- version 3.1.3-1
- add xccdf result xslt
- move move_minion_uploaded_files runner
- call docker inspect for additional data
- remove the container after inspecting it
- do not call image profile automatically after build
- Add state for image profileupdate
- add SUSE Manager prefix to state ids

-------------------------------------------------------------------
Tue Feb 07 15:12:30 CET 2017 - michele.bologna@suse.com

- version 3.1.2-1
- Configure mine.update to submit a job return event (bsc#1022735)
- Disable spacewalksd and spacewalk-update-status when switching to salt
  registration (bsc#1020902)
- Fix timezone handling for rpm installtime (bsc#1017078)
- Push build images into registry
- Configure a Docker build host
- Salt version update

-------------------------------------------------------------------
Wed Jan 11 16:57:58 CET 2017 - michele.bologna@suse.com

- version 3.1.1-1
- Version bump to 3.1

-------------------------------------------------------------------
Fri Dec 16 12:14:52 CET 2016 - michele.bologna@suse.com

- version 0.1.18-1
- Rename 'master' pillar to 'mgr_server'
- Add tunneling to salt-ssh support
- Provide SUMA static pillar data for unregistered minions (bsc#1015122)
- implement fetching kernel live version as module (FATE#319519)
- Removing '/usr/share/susemanager/pillar' path
- Retreiving SUMA static pillar data from ext_pillar (bsc1010674)
- Bugfix: Prevent salt-master ERROR messages if formulas files are missing
  (bsc#1009004)
- fallback to major os release version for cert names (bsc#1009749)

-------------------------------------------------------------------
Mon Nov 07 11:37:52 CET 2016 - michele.bologna@suse.com

- version 0.1.17-1
- Sync custom modules,grains,beacons always before pkg and hw profileupdate
  (bsc#1004725)
- Write distupgrade state for SP migration via salt
- New location of the salt-ssh key/cert pair. The previous location wasn't
  writable by the salt user

-------------------------------------------------------------------
Thu Oct 13 12:50:28 CEST 2016 - mc@suse.de

- version 0.1.16-1
- Only normalize lists (bsc#1004456)
- Call normalize() before add_scsi_info() (bsc#1004456)

-------------------------------------------------------------------
Thu Oct 06 14:51:43 CEST 2016 - mc@suse.de

- version 0.1.15-1
- Fixed bug with numbers in FormulaForm and improved ext_pillar script
- Added formula directories and formulas.sls to setup script
- External pillar script now also includes formula pillars
- Rename symlinks according to changed 'os' grain for Expanded Support
- Adding certs states for RHEL minion based on SLES-ES
- Rename udevdb scsi info json key
- Add support for mapping mainframe sysinfo
- Implement isX86() in jinja more correctly
- Initial support for querying and saving DMI info
- Add support for mapping the devices
- Actually handle incoming hardware details
- Initial version of the hardware.profileupdate sls
- Added pkgset beacon support in susemanager yum plugin
- trust also RES GPG key on all RedHat minions
- trust GPG keys for SUSE Manager Tools channel on RES
- configure bootstrap repository for RES
- Always enable salt-minion service while bootstrapping (bsc#990202)
- CentOS cert state symlinks and fixes
- states for installing certificate on redhat minions
- pkg.list_products only on Suse
- yum plugin to add jwt token as http header
- Generate SLE 12 bootstrap repo path correctly (bsc#994578)
- Merging top.sls files in base env (bsc#986770)
- Watch files instead of require

-------------------------------------------------------------------
Mon Jul 18 14:23:32 CEST 2016 - jrenner@suse.com

- version 0.1.14-1
- Initial version of the boostrap sls file
- update trust store when multiple certs in one file are available on SLE11
- update ca certificates only when they have changed
- assume no pillar data if the yml file for the minion does not exist
  (bsc#980354)
- Add distributable pkgset beacon for RPM database notifications

-------------------------------------------------------------------
Tue May 24 16:04:20 CEST 2016 - kwalter@suse.com

- version 0.1.13-1
- require refresh channels before pkg states (bsc#975424)
- use pillar and static states to install/remove packages (bsc#975424)

-------------------------------------------------------------------
Tue Apr 12 17:15:01 CEST 2016 - mc@suse.de

- version 0.1.12-1
- Add external pillar minion data resolver (bsc#974853)
- Add readme about ext_pillars
- remove pillar top.sls (bsc#974853)

-------------------------------------------------------------------
Wed Apr 06 08:46:20 CEST 2016 - mc@suse.de

- version 0.1.11-1
- generate include only if group_ids not empty
- use state names in custom_groups (bsc#973452)
- rename pillar group_id to group_ids
- Fix generating blank repositories because hitting salt file list cache
  (bsc#971004)
- package pillar/top.sls (bsc#973569)
- pre require coreutils to create the cert symlink in post (bsc#972160)
- disable local repositories on registration (bnc#971788)

-------------------------------------------------------------------
Mon Mar 21 17:38:33 CET 2016 - mc@suse.de

- version 0.1.10-1
- remove unused ext_pillar
- ignore missing .sls to include in certs/init.sls
- ignore packages_{machine_id}.sls if it's missing
- ignore missing pillar files at minion level
- ignore missing sls or pillars in custom_XXX/init.sls
  (bnc#970461, bnc#970316)
- Include minion custom_<machine_id>.sls only if it exists (#bnc970461)
- Ignore missing org custom state (#bnc970461)
- refactor in python (#bnc970316) (#bnc970461)

-------------------------------------------------------------------
Wed Mar 09 11:29:45 CET 2016 - mc@suse.de

- version 0.1.9-1
- include org and groups separately in top.sls
- refresh pillar on remove from group
- initial suma groups external pillar

-------------------------------------------------------------------
Wed Mar 02 12:09:13 CET 2016 - mc@suse.de

- version 0.1.8-1
- rename tables

-------------------------------------------------------------------
Tue Jan 26 14:07:41 CET 2016 - mc@suse.de

- version 0.1.7-1
- cleanup python code according to PR review
- reworked sumautil network utils to be more pythonic
- remove commented code
- get network if modules, checkstyle cleanup
- get minion primary ips

-------------------------------------------------------------------
Sat Jan 16 11:38:17 CET 2016 - mc@suse.de

- version 0.1.6-1
- custom grain for total num of cpus

-------------------------------------------------------------------
Thu Jan 14 13:30:59 CET 2016 - mc@suse.de

- version 0.1.5-1
- Port client python HW handling to server side java
- CPU socket count: try also lscpu and dmidecode

-------------------------------------------------------------------
Tue Jan 05 15:55:57 CET 2016 - mc@suse.de

- version 0.1.4-1
- Fill General and DMI hw info on minion registration

-------------------------------------------------------------------
Wed Dec 16 11:28:21 CET 2015 - mc@suse.de

- version 0.1.3-1
- Add static sls for package management

-------------------------------------------------------------------
Mon Nov 30 11:15:47 CET 2015 - mc@suse.de

- version 0.1.2-1
- force link creation
- use osfullname instead of os
- Cover sles12 machines reporing os grain SUSE
- Add support for deploying certificates to SLES11 minions

-------------------------------------------------------------------
Tue Nov 17 09:35:38 CET 2015 - jrenner@suse.com

- version 0.1.1-1
- Initial package release<|MERGE_RESOLUTION|>--- conflicted
+++ resolved
@@ -1,6 +1,4 @@
-<<<<<<< HEAD
 - Using new module path for which_bin to get rid of DeprecationWarning
-=======
 - Fix: match `image_id` with newer k8s (bsc#1149741)
 - Bump version to 4.1.0 (bsc#1154940)
 - Always install latest available salt during bootstrap
@@ -24,7 +22,6 @@
 - Check for result of image rsync transfer to catch failures early (bsc#1104949)
 - Force VM off before deleting it (bsc#1138127)
 - Allow forcing off or resetting VMs
->>>>>>> ed97de99
 - Fix the indentation so that custom formulas can be read correctly (bsc#1136937)
 - Make sure dmidecode is installed during bootstrap to ensure that hardware
   refresh works for all operating systems (bsc#1137952)
