--- conflicted
+++ resolved
@@ -1,9 +1,6 @@
-<<<<<<< HEAD
 - Parameterised apache document root.
-=======
 - Add support for bootstrapping Raspbian 9 and 10
 - Add support for bootstrapping with salt bundle
->>>>>>> 7230729a
 - Add Rocky Linux 8 support
 - Use lscpu to provide more CPU grains for all architectures
 - Add findutils to Kiwi bootstrap packages
