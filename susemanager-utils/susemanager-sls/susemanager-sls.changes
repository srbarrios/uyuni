<<<<<<< HEAD
- Added RHEL support.
=======
-------------------------------------------------------------------
Wed Nov 25 12:32:54 CET 2020 - jgonzalez@suse.com

- version 4.2.2-1
- Fix: sync before start action chains (bsc#1177336)
>>>>>>> 5411dcc4
- Revert: Sync state modules when starting action chain execution (bsc#1177336)
- Sync state modules when starting action chain execution (bsc#1177336)
- Handle group- and org-specific image pillars
- Remove hostname from /var/lib/salt/.ssh/known_hosts when deleting system (bsc#1176159)
- Fix grub2 autoinstall kernel path (bsc#1178060)
- use require in reboot trigger (bsc#1177767)
- add pillar option to get allowVendorChange option during dist upgrade
- Change VM creation state to handle installation from kernel, PXE or CDROM
- Fix action chain resuming when patches updating salt-minion don't cause service to be
  restarted (bsc#1144447)
- Make grub2 autoinstall kernel path relative to the boot partition root (bsc#1175876)
- Fix: do not break when pod status is empty (bsc#1161903)
- Move channel token information from sources.list to auth.conf on Debian 10 and Ubuntu 18 and newer
- Add support for activation keys on server configuration Salt modules
- ensure the yum/dnf plugins are enabled

-------------------------------------------------------------------
Fri Sep 18 12:29:55 CEST 2020 - jgonzalez@suse.com

- version 4.2.1-1
- Add uyuni-config-modules subpackage with Salt modules to configure
  Servers
- Fix the dnf plugin to add the token to the HTTP header (bsc#1175724)
- Fix reporting of missing products in product.all_installed (bsc#1165829)
- Fix: supply a dnf base when dealing w/repos (bsc#1172504)
- Fix: autorefresh in repos is zypper-only
- Add virtual network state change state to handle start, stop and delete
- Add virtual network state change state to handle start and stop
- Update package version to 4.2.0

-------------------------------------------------------------------
Thu Jul 23 13:41:10 CEST 2020 - jgonzalez@suse.com

- version 4.1.12-1
- fetch oracle-release when looking for RedHat Product Info (bsc#1173584)
- Force a refresh after deleting a virtual storage volume
- Prevent stuck Hardware Refresh actions on Salt 2016.11.10 based SSH minions (bsc#1173169)
- Require PyYAML version >= 5.1
- Log out of Docker registries after image build (bsc#1165572)
- Prevent "module.run" deprecation warnings by using custom mgrcompat module

-------------------------------------------------------------------
Wed Jul 01 16:13:07 CEST 2020 - jgonzalez@suse.com

- version 4.1.11-1
- Fix detection of CentOS systems to properly set bootstrap repo (bsc#1173556)
- Do not produce syntax error on custom ssh_agent Salt module when
  executing on Python 2 instance.

-------------------------------------------------------------------
Tue Jun 23 17:24:45 CEST 2020 - jgonzalez@suse.com

- version 4.1.10-1
- Remove VM disk type attribute
- Merge virtualization fragment into suma-minion pillar (bsc#1172962)

-------------------------------------------------------------------
Wed Jun 17 16:21:24 CEST 2020 - jgonzalez@suse.com

- version 4.1.9-1
- Add ssh_agent for CaaSP management

-------------------------------------------------------------------
Wed Jun 10 12:41:08 CEST 2020 - jgonzalez@suse.com

- version 4.1.8-1
- Avoid SSL certificate issue when bootstrapping OpenSUSE Leap 15.2 (bsc#1172712)
- Add Salt states for CaaSP cluster management
- Use minion fqdn instead of minion id as target in kiwi_collect_image
  runner. If fqdn is not present or is localhost, use minion ip as
  fallback (bsc#1170737)
- trust customer gpg key when metadata signing is enabled
- specify gpg key for RH systems in repo file (bsc#1172286)
- Implement CaaSP cluster upgrade procedure in cluster provider module.
- handle GPG check flags different for yum/dnf (bsc#1171859)
- Enable bootstrapping for Oracle Linux 6, 7 and 8
- Set YAML loader to fix deprecation warnings

-------------------------------------------------------------------
Wed May 20 11:06:24 CEST 2020 - jgonzalez@suse.com

- version 4.1.7-1
- Fix failing "Hardware Refresh" actions because wrong "instance_id" reported
  from minion due a captive portal on the network (bsc#1171491)
- Remove suseRegisterInfo package only if it's plain client (bsc#1171262)
- On Debian-like systems, install only required dependencies when installing salt
- Enable support for bootstrapping Ubuntu 20.04 LTS
- Pass image profile custom info values as Docker buildargs during image build
- Cluster Awareness: Introduce generic SLS files for Cluster Management
  and CaaSP Cluster Provider custom Salt module.
- Add virtual volume delete action
- Ubuntu no longer shows removed packages as installed (bsc#1171461)

-------------------------------------------------------------------
Mon Apr 13 09:37:50 CEST 2020 - jgonzalez@suse.com

- version 4.1.6-1
- Fix virt.deleted state dependency
- Make 'product' state module only available for minions with zypper >= 1.8.13 (bsc#1166699)
- Use saltutil states if available on the minion (bsc#1167556)
- Enable support for bootstrapping Astra Linux CE "Orel"
- remove key grains only when file and grain exists (bsc#1167237)
- Add virtual storage pool actions

-------------------------------------------------------------------
Thu Mar 19 12:17:47 CET 2020 - jgonzalez@suse.com

- version 4.1.5-1
- Enable support for bootstrapping Debian 9 and 10
- Adapt 'mgractionchains' module to work with Salt 3000

-------------------------------------------------------------------
Wed Mar 11 11:03:06 CET 2020 - jgonzalez@suse.com

- version 4.1.4-1
- cleanup key grains after usage
- Disable modularity failsafe mechanism for RHEL 8 repos (bsc#1164875)
- install dmidecode before HW profile update when missing
- Add mgr_start_event_grains.sls to update minion config
- Add 'product' custom state module to handle installation of
  SUSE products at client side (bsc#1157447)
- Support reading of pillar data for minions from multiple files (bsc#1158754)

-------------------------------------------------------------------
Mon Feb 17 12:56:29 CET 2020 - jgonzalez@suse.com

- version 4.1.3-1
- Do not workaround util.syncmodules for SSH minions (bsc#1162609)
- Force to run util.synccustomall when triggering action chains on SSH minions (bsc#1162683).
- Adapt sls file for pre-downloading in Ubuntu minions
- Add custom 'is_payg_instance' grain when instance is PAYG and not BYOS.

-------------------------------------------------------------------
Wed Jan 22 12:25:10 CET 2020 - jgonzalez@suse.com

- version 4.1.2-1
- Only install python2-salt on buildhosts if it is available
- sort formulas by execution order (bsc#1083326)
- split remove_traditional_stack into two parts. One for all systems and
  another for clients not being a Uyuni Server or Proxy (bsc#1121640)
- Change the order to check the version correctly for RES (bsc#1152795)
- Remove the virt-poller cache when applying Virtualization entitlement
- Force HTTP request timeout on public cloud grain (bsc#1157975)

-------------------------------------------------------------------
Wed Nov 27 17:08:25 CET 2019 - jgonzalez@suse.com

- version 4.1.1-1
- dockerhost: install python2 salt packages only when python2
  is available (bsc#1129627)
- Support license entry in kiwi image packages list
- Install yum plguin for only yum < 4 (bsc#1156173)
- Add self monitoring to Admin Monitoring UI (bsc#1143638)
- configure GPG keys and SSL Certificates for RHEL8 and ES8
- Always run Kiwi with empty cache (bsc#1155899)
- Do not show errors when polling internal metadata API (bsc#1155794)
- Avoid traceback error due lazy loading which_bin (bsc#1155794)
- Add missing "public_cloud" custom grain (bsc#1155656)
- Consider timeout value in salt remote script (bsc#1153181)
- Using new module path for which_bin to get rid of DeprecationWarning
- Fix: match `image_id` with newer k8s (bsc#1149741)
- Bump version to 4.1.0 (bsc#1154940)
- Always install latest available salt during bootstrap
- Create Kiwi cache dir if not present
- Require pmtools only for SLE11 i586 and x86_64 (bsc#1150314)
- do not break Servers registering to a Server
- Introduce dnf-susemanager-plugin for RHEL8 minions
- Provide custom grain to report "instance id" when running on Public Cloud instances
- enable Kiwi NG on SLE15
- disable legacy startup events for new minions
- implement provisioning for salt clients
- Bootstrapping RES6/RHEL6/SLE11 with TLS1.2 now shows error message. (bsc#1147126)
- Fix for issue with bootstrapping RES minions (bsc#1147126)
- dmidecode does not exist on ppc64le and s390x (bsc#1145119)
- update susemanager.conf to use adler32 for computing the server_id for new minions

-------------------------------------------------------------------
Wed Jul 31 17:42:04 CEST 2019 - jgonzalez@suse.com

- version 4.0.13-1
- Check for result of image rsync transfer to catch failures early (bsc#1104949)
- Force VM off before deleting it (bsc#1138127)
- Allow forcing off or resetting VMs
- Fix the indentation so that custom formulas can be read correctly (bsc#1136937)
- Make sure dmidecode is installed during bootstrap to ensure that hardware
  refresh works for all operating systems (bsc#1137952)
- Prevent stuck Actions when onboarding KVM host minions (bsc#1137888)
- Fix formula name encoding on Python 3 (bsc#1137533)
- Adapt tests for SUSE manager 4.0
- More thorougly disable the Salt mine in util.mgr_mine_config_clean_up (bsc#1135075)

-------------------------------------------------------------------
Wed May 15 15:35:23 CEST 2019 - jgonzalez@suse.com

- version 4.0.12-1
- SPEC cleanup
- Enabling certificate deployment for Leap 15.1 clients which is
  needed for bootstrapping
- States to enable/disable server monitoring
- Improve salt events processing performance (bsc#1125097)

-------------------------------------------------------------------
Mon Apr 22 12:23:43 CEST 2019 - jgonzalez@suse.com

- version 4.0.11-1
- Enable SLES11 OS Image Build Host
- Add support for Salt batch execution mode
- Do not configure Salt Mine in newly registered minions (bsc#1122837)
- use default 'master' branch in OSImage profile URL (bsc#1108218)
- Add Python linting makefile and PyLint configuration file

-------------------------------------------------------------------
Thu Apr 04 14:43:04 CEST 2019 - jgonzalez@suse.com

- version 4.0.10-1
- Update get_kernel_live_version module to support older Salt versions (bsc#1131490)

-------------------------------------------------------------------
Fri Mar 29 10:37:42 CET 2019 - jgonzalez@suse.com

- version 4.0.9-1
- Update get_kernel_live_version module to support SLES 15 live patches
- Support register minion using bootstrap repos for 18.04 and 16.04.

-------------------------------------------------------------------
Mon Mar 25 17:04:34 CET 2019 - jgonzalez@suse.com

- version 4.0.8-1
- Fix Salt error related to remove_traditional_stack when bootstrapping an Ubuntu
  minion (bsc#1128724)
- Adapt disablelocalrepos.sls syntax for Salt 2016.10 (rhel6, sle11) (bsc#1127706)
- Automatically trust SUSE GPG key for client tools channels on Ubuntu systems
- util.systeminfo sls has been added to perform different actions at minion startup(bsc#1122381)

-------------------------------------------------------------------
Sat Mar 02 00:16:05 CET 2019 - jgonzalez@suse.com

- version 4.0.7-1
- Add support for Ubuntu minions
- Add Ubuntu SSL-Cert SLS-Files

-------------------------------------------------------------------
Wed Feb 27 13:17:30 CET 2019 - jgonzalez@suse.com

- version 4.0.6-1
- Fix mgr_events to use current ioloop (bsc#1126280)
- add states for virtual machine actions
- Added option to read 'pkg_download_point_...' pillar values and use it in repo url

-------------------------------------------------------------------
Thu Jan 31 09:45:42 CET 2019 - jgonzalez@suse.com

- version 4.0.5-1
- prevent the pkgset beacon from firing during onboarding (bsc#1122896)
- Prevent excessive DEBUG logging from mgr_events engine

-------------------------------------------------------------------
Wed Jan 16 12:27:07 CET 2019 - jgonzalez@suse.com

- version 4.0.4-1
- Allow bootstrapping minions with a pending minion key being present (bsc#1119727)

-------------------------------------------------------------------
Mon Dec 17 14:46:00 CET 2018 - jgonzalez@suse.com

- version 4.0.3-1
- enhance bootstrap-repo urls for Centos and Opensuse
- use a Salt engine to process return results (bsc#1099988)

-------------------------------------------------------------------
Fri Oct 26 10:52:53 CEST 2018 - jgonzalez@suse.com

- version 4.0.2-1
- deploy SSL certificate during onboarding of openSUSE Leap 15.0 (bsc#1112163)
- install all available known kiwi boot descriptions
- Fix: Cleanup Kiwi cache in highstate (bsc#1109892)
- removed the ssl certificate verification while checking bootstrap repo URL (bsc#1095220)
- Removed the need for curl to be present at bootstrap phase (bsc#1095220)
- Migrate Python code to be Python 2/3 compatible
- Fix merging of image pillars
- Fix: delete old custom OS images pillar before generation (bsc#1105107)
- Generate OS image pillars via Java
- Store activation key in the Kiwi built image
- Implement the 2-phase registration of saltbooted minions (SUMA for Retail)

-------------------------------------------------------------------
Fri Aug 10 15:45:45 CEST 2018 - jgonzalez@suse.com

- version 4.0.1-1
- Bump version to 4.0.0 (bsc#1104034)
- Fix copyright for the package specfile (bsc#1103696)
- Feat: add OS Image building with Kiwi FATE#322959 FATE#323057 FATE#323056
- Use custom Salt capabilities to prevent breaking backward compatibility (bsc#1096514)
- Update profileupdate.sls to report all versions installed (bsc#1089526)
- Do not install 'python-salt' on container build hosts with older Salt versions
  (bsc#1097699)
- Fix bootstrap error when removing traditional stack (bsc#1096009)

-------------------------------------------------------------------
Wed May 23 09:03:37 CEST 2018 - jgonzalez@suse.com

- version 3.2.13-1
- Changes to mgractionchains module in order to support action chains on
  minions using ssh-push connection method.
- Fix migration from traditional stack to salt registration (bsc#1093825)

-------------------------------------------------------------------
Wed May 16 17:38:30 CEST 2018 - jgonzalez@suse.com

- version 3.2.12-1
- Fix external pillar formula "ifempty" and "namespace" handling
- Fix profileupdate sls to execute retrieval of kernel live patching info (bsc#1091052)
- Use recursive merge on form pillars
- install python2/3 salt flavours on buildhosts to generate a compatible
  thin for the dockerimage beeing build (bsc#1092161)
- docker.login requires a list as input (bsc#1092161)

-------------------------------------------------------------------
Mon May 07 15:31:50 CEST 2018 - jgonzalez@suse.com

- version 3.2.11-1
- fix hardware refresh when FQDN changes (bsc#1073267)
- Handle empty values. Do not pass optional fields to pillar in
  formulas if field is empty and no ifempty attr defined.
- Fixed processing of formulas with $scope: group
- Preserve order of formulas (bsc#1083326)

-------------------------------------------------------------------
Wed Apr 25 12:13:25 CEST 2018 - jgonzalez@suse.com

- version 3.2.10-1
- create bootstrap repo only if it exist in the server (bsc#1087840)

-------------------------------------------------------------------
Mon Apr 23 09:26:09 CEST 2018 - jgonzalez@suse.com

- version 3.2.9-1
- Enqueue states applied from 'mgractionchains' to avoid failures when
  other states are already running at that time (bsc#1090502)

-------------------------------------------------------------------
Wed Apr 04 12:14:25 CEST 2018 - jgonzalez@suse.com

- version 3.2.8-1
- Fix 'mgractionchains.resume' output when nothing to resume (bsc#1087401)

-------------------------------------------------------------------
Thu Mar 29 01:28:50 CEST 2018 - jgonzalez@suse.com

- version 3.2.7-1
- Do not execute sumautil.get_kernel_live_version when inspecting an image

-------------------------------------------------------------------
Mon Mar 26 09:15:31 CEST 2018 - jgonzalez@suse.com

- version 3.2.6-1
- Provide new Salt module and Reactor to handle Action Chains on Minions
- use dockermod with new salt and user repository/tag option for build
- adapt names for gpg keys which have been changed
- perform docker login before building and inspecting images (bsc#1085635)

-------------------------------------------------------------------
Mon Mar 05 09:09:19 CET 2018 - jgonzalez@suse.com

- version 3.2.5-1
- support SLE15 product family

-------------------------------------------------------------------
Wed Feb 28 10:15:38 CET 2018 - jgonzalez@suse.com

- version 3.2.4-1
- Remove SUSE Manager repositories when deleting salt minions
  (bsc#1079847)
- Fix master tops merging when running salt>=2018

-------------------------------------------------------------------
Mon Feb 05 12:53:28 CET 2018 - jgonzalez@suse.com

- version 3.2.3-1
- Allow scheduling the change of software channel changes as an
  action. The previous channels remain accessible to the registered
  system until the action is executed.

-------------------------------------------------------------------
Fri Feb 02 13:06:31 CET 2018 - jgonzalez@suse.com

- version 3.2.2-1
- compare osmajorrelease in jinja always as integer

-------------------------------------------------------------------
Wed Jan 17 13:31:27 CET 2018 - jgonzalez@suse.com

- version 3.2.1-1
- addition of parameters to package manipulation states to improve
  SUSE Manager performance
- python3 compatibility fixes in modules and states
- Fix cleanup state error when deleting ssh-push minion (bsc#1070161)
- Fix image inspect when entrypoint is used by overwriting it
  (bsc#1070782)

-------------------------------------------------------------------
Tue Dec 12 12:05:09 CET 2017 - jgonzalez@suse.com

- version 3.1.13-1
- fix Salt version detection for patches (bsc#1072350)

-------------------------------------------------------------------
Wed Nov 29 10:15:59 CET 2017 - jgonzalez@suse.com

- version 3.1.12-1
- Fix cleanup state error when deleting ssh-push minion (bsc#1070161)

-------------------------------------------------------------------
Tue Nov 28 15:18:20 CET 2017 - jgonzalez@suse.com

- version 3.1.11-1
- Added state templates for deploying/comparing config channels for Salt
- Fix failing certs state for Tumbleweed (bsc#970630)
- Fix deprecated SLS files to avoid deprecation warnings during highstate (bsc#1041993)
- Support xccdf 1.2 namespace in openscap result file (bsc#1059319)
- ensure correct ordering of patches (bsc#1059801)
- fix create empty top.sls with no-op (bsc#1053038)
- Enabling certificate deployment for Leap 42.3 clients which is
  needed for bootstrapping
- fix Salt version detection for patches (bsc#1072350)

-------------------------------------------------------------------
Thu Sep 14 11:41:56 CEST 2017 - mc@suse.de

- version 3.1.10-1
- Kubernetes runner implementation
- addition of parameters to package manipulation states to improve
  SUSE Manager performance

-------------------------------------------------------------------
Fri Jul 21 12:02:24 CEST 2017 - mc@suse.de

- version 3.1.9-1
- disable gpgcheck for bootstrap repo to work with new libzypp (bsc#1049670)
- Remove spacewalk:* repos when removing traditional stack (bsc#1024267)
- susemanager-sls: fix certs state for Tumbleweed (bsc970630)
- susemanager-sls: fix certs state for Leap 42.2 (bsc970630)
- Make sumautil.get_kernel_live_version accept any kgr output 'active: NUM'
  where NUM > 0 (bsc#1044074)

-------------------------------------------------------------------
Mon Jun 19 16:37:53 CEST 2017 - mc@suse.de

- version 3.1.8-1
- Avoids formula leaking on pillar data (bsc#1044236)

-------------------------------------------------------------------
Mon May 29 15:53:51 CEST 2017 - mc@suse.de

- version 3.1.7-1
- fix yum plugin when installing patches on RHEL6 (bsc#1039294)
- Remove suseRegisterInfo in a separate yum transaction so that
  it's not called by yum plugin (bsc#1038732)
- Refactoring formulas in suma_minion external pillar (bsc#1033825)
- configure mime also during bootstrapping
- add missing file name attr to yum plugin state
- Encode formula to str (bsc#1033825)
- update yum on RedHat like systems
- update basic packages when bootstrapping with salt
- use include instead of state.apply channels to fix salt-ssh issue
  (bsc#1036268)

-------------------------------------------------------------------
Wed May 03 15:55:46 CEST 2017 - michele.bologna@suse.com

- version 3.1.6-1
- Targeting patches instead of packages for non Zypper patch installation
- add certificate state for CAASP
- add certificate state for SLES for SAP (bsc#1031659)

-------------------------------------------------------------------
Mon Apr 03 14:47:46 CEST 2017 - mc@suse.de

- version 3.1.5-1
- patch application pre-download
- pre-download packages scheduled for install

-------------------------------------------------------------------
Fri Mar 31 09:48:52 CEST 2017 - mc@suse.de

- version 3.1.4-1
- Fix mainframesysinfo module to use /proc/sysinfo on SLES11
  (bsc#1025758)
- take care that container and images are removed after inspect
- add name to Bootstrap repo
- Pre-create empty top.sls with no-op (bsc#1017754)
- create a random container name
- Fix pkgset beacon (bsc#1029350)
- set minion own key owner to bootstrap ssh_push_sudo_user
- runner to generate ssh key and execute cmd via proxies
- change ssh bootstrap state to generate and auth keys for
  salt-ssh push with tunnel

-------------------------------------------------------------------
Tue Mar 07 14:55:32 CET 2017 - mc@suse.de

- version 3.1.3-1
- add xccdf result xslt
- move move_minion_uploaded_files runner
- call docker inspect for additional data
- remove the container after inspecting it
- do not call image profile automatically after build
- Add state for image profileupdate
- add SUSE Manager prefix to state ids

-------------------------------------------------------------------
Tue Feb 07 15:12:30 CET 2017 - michele.bologna@suse.com

- version 3.1.2-1
- Configure mine.update to submit a job return event (bsc#1022735)
- Disable spacewalksd and spacewalk-update-status when switching to salt
  registration (bsc#1020902)
- Fix timezone handling for rpm installtime (bsc#1017078)
- Push build images into registry
- Configure a Docker build host
- Salt version update

-------------------------------------------------------------------
Wed Jan 11 16:57:58 CET 2017 - michele.bologna@suse.com

- version 3.1.1-1
- Version bump to 3.1

-------------------------------------------------------------------
Fri Dec 16 12:14:52 CET 2016 - michele.bologna@suse.com

- version 0.1.18-1
- Rename 'master' pillar to 'mgr_server'
- Add tunneling to salt-ssh support
- Provide SUMA static pillar data for unregistered minions (bsc#1015122)
- implement fetching kernel live version as module (FATE#319519)
- Removing '/usr/share/susemanager/pillar' path
- Retreiving SUMA static pillar data from ext_pillar (bsc1010674)
- Bugfix: Prevent salt-master ERROR messages if formulas files are missing
  (bsc#1009004)
- fallback to major os release version for cert names (bsc#1009749)

-------------------------------------------------------------------
Mon Nov 07 11:37:52 CET 2016 - michele.bologna@suse.com

- version 0.1.17-1
- Sync custom modules,grains,beacons always before pkg and hw profileupdate
  (bsc#1004725)
- Write distupgrade state for SP migration via salt
- New location of the salt-ssh key/cert pair. The previous location wasn't
  writable by the salt user

-------------------------------------------------------------------
Thu Oct 13 12:50:28 CEST 2016 - mc@suse.de

- version 0.1.16-1
- Only normalize lists (bsc#1004456)
- Call normalize() before add_scsi_info() (bsc#1004456)

-------------------------------------------------------------------
Thu Oct 06 14:51:43 CEST 2016 - mc@suse.de

- version 0.1.15-1
- Fixed bug with numbers in FormulaForm and improved ext_pillar script
- Added formula directories and formulas.sls to setup script
- External pillar script now also includes formula pillars
- Rename symlinks according to changed 'os' grain for Expanded Support
- Adding certs states for RHEL minion based on SLES-ES
- Rename udevdb scsi info json key
- Add support for mapping mainframe sysinfo
- Implement isX86() in jinja more correctly
- Initial support for querying and saving DMI info
- Add support for mapping the devices
- Actually handle incoming hardware details
- Initial version of the hardware.profileupdate sls
- Added pkgset beacon support in susemanager yum plugin
- trust also RES GPG key on all RedHat minions
- trust GPG keys for SUSE Manager Tools channel on RES
- configure bootstrap repository for RES
- Always enable salt-minion service while bootstrapping (bsc#990202)
- CentOS cert state symlinks and fixes
- states for installing certificate on redhat minions
- pkg.list_products only on Suse
- yum plugin to add jwt token as http header
- Generate SLE 12 bootstrap repo path correctly (bsc#994578)
- Merging top.sls files in base env (bsc#986770)
- Watch files instead of require

-------------------------------------------------------------------
Mon Jul 18 14:23:32 CEST 2016 - jrenner@suse.com

- version 0.1.14-1
- Initial version of the boostrap sls file
- update trust store when multiple certs in one file are available on SLE11
- update ca certificates only when they have changed
- assume no pillar data if the yml file for the minion does not exist
  (bsc#980354)
- Add distributable pkgset beacon for RPM database notifications

-------------------------------------------------------------------
Tue May 24 16:04:20 CEST 2016 - kwalter@suse.com

- version 0.1.13-1
- require refresh channels before pkg states (bsc#975424)
- use pillar and static states to install/remove packages (bsc#975424)

-------------------------------------------------------------------
Tue Apr 12 17:15:01 CEST 2016 - mc@suse.de

- version 0.1.12-1
- Add external pillar minion data resolver (bsc#974853)
- Add readme about ext_pillars
- remove pillar top.sls (bsc#974853)

-------------------------------------------------------------------
Wed Apr 06 08:46:20 CEST 2016 - mc@suse.de

- version 0.1.11-1
- generate include only if group_ids not empty
- use state names in custom_groups (bsc#973452)
- rename pillar group_id to group_ids
- Fix generating blank repositories because hitting salt file list cache
  (bsc#971004)
- package pillar/top.sls (bsc#973569)
- pre require coreutils to create the cert symlink in post (bsc#972160)
- disable local repositories on registration (bnc#971788)

-------------------------------------------------------------------
Mon Mar 21 17:38:33 CET 2016 - mc@suse.de

- version 0.1.10-1
- remove unused ext_pillar
- ignore missing .sls to include in certs/init.sls
- ignore packages_{machine_id}.sls if it's missing
- ignore missing pillar files at minion level
- ignore missing sls or pillars in custom_XXX/init.sls
  (bnc#970461, bnc#970316)
- Include minion custom_<machine_id>.sls only if it exists (#bnc970461)
- Ignore missing org custom state (#bnc970461)
- refactor in python (#bnc970316) (#bnc970461)

-------------------------------------------------------------------
Wed Mar 09 11:29:45 CET 2016 - mc@suse.de

- version 0.1.9-1
- include org and groups separately in top.sls
- refresh pillar on remove from group
- initial suma groups external pillar

-------------------------------------------------------------------
Wed Mar 02 12:09:13 CET 2016 - mc@suse.de

- version 0.1.8-1
- rename tables

-------------------------------------------------------------------
Tue Jan 26 14:07:41 CET 2016 - mc@suse.de

- version 0.1.7-1
- cleanup python code according to PR review
- reworked sumautil network utils to be more pythonic
- remove commented code
- get network if modules, checkstyle cleanup
- get minion primary ips

-------------------------------------------------------------------
Sat Jan 16 11:38:17 CET 2016 - mc@suse.de

- version 0.1.6-1
- custom grain for total num of cpus

-------------------------------------------------------------------
Thu Jan 14 13:30:59 CET 2016 - mc@suse.de

- version 0.1.5-1
- Port client python HW handling to server side java
- CPU socket count: try also lscpu and dmidecode

-------------------------------------------------------------------
Tue Jan 05 15:55:57 CET 2016 - mc@suse.de

- version 0.1.4-1
- Fill General and DMI hw info on minion registration

-------------------------------------------------------------------
Wed Dec 16 11:28:21 CET 2015 - mc@suse.de

- version 0.1.3-1
- Add static sls for package management

-------------------------------------------------------------------
Mon Nov 30 11:15:47 CET 2015 - mc@suse.de

- version 0.1.2-1
- force link creation
- use osfullname instead of os
- Cover sles12 machines reporing os grain SUSE
- Add support for deploying certificates to SLES11 minions

-------------------------------------------------------------------
Tue Nov 17 09:35:38 CET 2015 - jrenner@suse.com

- version 0.1.1-1
- Initial package release<|MERGE_RESOLUTION|>--- conflicted
+++ resolved
@@ -1,12 +1,10 @@
-<<<<<<< HEAD
 - Added RHEL support.
-=======
+
 -------------------------------------------------------------------
 Wed Nov 25 12:32:54 CET 2020 - jgonzalez@suse.com
 
 - version 4.2.2-1
 - Fix: sync before start action chains (bsc#1177336)
->>>>>>> 5411dcc4
 - Revert: Sync state modules when starting action chain execution (bsc#1177336)
 - Sync state modules when starting action chain execution (bsc#1177336)
 - Handle group- and org-specific image pillars
