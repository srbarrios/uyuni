<<<<<<< HEAD
- Make autoinstallation provisoning compatible with GRUB and ELILO
  in addition to GRUB2 only (bsc#1164227)
=======
- Revert: Sync state modules when starting action chain execution (bsc#1177336)
- Sync state modules when starting action chain execution (bsc#1177336)
- Handle group- and org-specific image pillars
- Remove hostname from /var/lib/salt/.ssh/known_hosts when deleting system (bsc#1176159)
- Fix grub2 autoinstall kernel path (bsc#1178060)
- use require in reboot trigger (bsc#1177767)
- add pillar option to get allowVendorChange option during dist upgrade
>>>>>>> e1952860
- Change VM creation state to handle installation from kernel, PXE or CDROM
- Fix action chain resuming when patches updating salt-minion don't cause service to be
  restarted (bsc#1144447)
- Make grub2 autoinstall kernel path relative to the boot partition root (bsc#1175876)
- Fix: do not break when pod status is empty (bsc#1161903)
- Move channel token information from sources.list to auth.conf on Debian 10 and Ubuntu 18 and newer
- Add support for activation keys on server configuration Salt modules
- ensure the yum/dnf plugins are enabled

-------------------------------------------------------------------
Fri Sep 18 12:29:55 CEST 2020 - jgonzalez@suse.com

- version 4.2.1-1
- Add uyuni-config-modules subpackage with Salt modules to configure
  Servers
- Fix the dnf plugin to add the token to the HTTP header (bsc#1175724)
- Fix reporting of missing products in product.all_installed (bsc#1165829)
- Fix: supply a dnf base when dealing w/repos (bsc#1172504)
- Fix: autorefresh in repos is zypper-only
- Add virtual network state change state to handle start, stop and delete
- Add virtual network state change state to handle start and stop
- Update package version to 4.2.0

-------------------------------------------------------------------
Thu Jul 23 13:41:10 CEST 2020 - jgonzalez@suse.com

- version 4.1.12-1
- fetch oracle-release when looking for RedHat Product Info (bsc#1173584)
- Force a refresh after deleting a virtual storage volume
- Prevent stuck Hardware Refresh actions on Salt 2016.11.10 based SSH minions (bsc#1173169)
- Require PyYAML version >= 5.1
- Log out of Docker registries after image build (bsc#1165572)
- Prevent "module.run" deprecation warnings by using custom mgrcompat module

-------------------------------------------------------------------
Wed Jul 01 16:13:07 CEST 2020 - jgonzalez@suse.com

- version 4.1.11-1
- Fix detection of CentOS systems to properly set bootstrap repo (bsc#1173556)
- Do not produce syntax error on custom ssh_agent Salt module when
  executing on Python 2 instance.

-------------------------------------------------------------------
Tue Jun 23 17:24:45 CEST 2020 - jgonzalez@suse.com

- version 4.1.10-1
- Remove VM disk type attribute
- Merge virtualization fragment into suma-minion pillar (bsc#1172962)

-------------------------------------------------------------------
Wed Jun 17 16:21:24 CEST 2020 - jgonzalez@suse.com

- version 4.1.9-1
- Add ssh_agent for CaaSP management

-------------------------------------------------------------------
Wed Jun 10 12:41:08 CEST 2020 - jgonzalez@suse.com

- version 4.1.8-1
- Avoid SSL certificate issue when bootstrapping OpenSUSE Leap 15.2 (bsc#1172712)
- Add Salt states for CaaSP cluster management
- Use minion fqdn instead of minion id as target in kiwi_collect_image
  runner. If fqdn is not present or is localhost, use minion ip as
  fallback (bsc#1170737)
- trust customer gpg key when metadata signing is enabled
- specify gpg key for RH systems in repo file (bsc#1172286)
- Implement CaaSP cluster upgrade procedure in cluster provider module.
- handle GPG check flags different for yum/dnf (bsc#1171859)
- Enable bootstrapping for Oracle Linux 6, 7 and 8
- Set YAML loader to fix deprecation warnings

-------------------------------------------------------------------
Wed May 20 11:06:24 CEST 2020 - jgonzalez@suse.com

- version 4.1.7-1
- Fix failing "Hardware Refresh" actions because wrong "instance_id" reported
  from minion due a captive portal on the network (bsc#1171491)
- Remove suseRegisterInfo package only if it's plain client (bsc#1171262)
- On Debian-like systems, install only required dependencies when installing salt
- Enable support for bootstrapping Ubuntu 20.04 LTS
- Pass image profile custom info values as Docker buildargs during image build
- Cluster Awareness: Introduce generic SLS files for Cluster Management
  and CaaSP Cluster Provider custom Salt module.
- Add virtual volume delete action
- Ubuntu no longer shows removed packages as installed (bsc#1171461)

-------------------------------------------------------------------
Mon Apr 13 09:37:50 CEST 2020 - jgonzalez@suse.com

- version 4.1.6-1
- Fix virt.deleted state dependency
- Make 'product' state module only available for minions with zypper >= 1.8.13 (bsc#1166699)
- Use saltutil states if available on the minion (bsc#1167556)
- Enable support for bootstrapping Astra Linux CE "Orel"
- remove key grains only when file and grain exists (bsc#1167237)
- Add virtual storage pool actions

-------------------------------------------------------------------
Thu Mar 19 12:17:47 CET 2020 - jgonzalez@suse.com

- version 4.1.5-1
- Enable support for bootstrapping Debian 9 and 10
- Adapt 'mgractionchains' module to work with Salt 3000

-------------------------------------------------------------------
Wed Mar 11 11:03:06 CET 2020 - jgonzalez@suse.com

- version 4.1.4-1
- cleanup key grains after usage
- Disable modularity failsafe mechanism for RHEL 8 repos (bsc#1164875)
- install dmidecode before HW profile update when missing
- Add mgr_start_event_grains.sls to update minion config
- Add 'product' custom state module to handle installation of
  SUSE products at client side (bsc#1157447)
- Support reading of pillar data for minions from multiple files (bsc#1158754)

-------------------------------------------------------------------
Mon Feb 17 12:56:29 CET 2020 - jgonzalez@suse.com

- version 4.1.3-1
- Do not workaround util.syncmodules for SSH minions (bsc#1162609)
- Force to run util.synccustomall when triggering action chains on SSH minions (bsc#1162683).
- Adapt sls file for pre-downloading in Ubuntu minions
- Add custom 'is_payg_instance' grain when instance is PAYG and not BYOS.

-------------------------------------------------------------------
Wed Jan 22 12:25:10 CET 2020 - jgonzalez@suse.com

- version 4.1.2-1
- Only install python2-salt on buildhosts if it is available
- sort formulas by execution order (bsc#1083326)
- split remove_traditional_stack into two parts. One for all systems and
  another for clients not being a Uyuni Server or Proxy (bsc#1121640)
- Change the order to check the version correctly for RES (bsc#1152795)
- Remove the virt-poller cache when applying Virtualization entitlement
- Force HTTP request timeout on public cloud grain (bsc#1157975)

-------------------------------------------------------------------
Wed Nov 27 17:08:25 CET 2019 - jgonzalez@suse.com

- version 4.1.1-1
- dockerhost: install python2 salt packages only when python2
  is available (bsc#1129627)
- Support license entry in kiwi image packages list
- Install yum plguin for only yum < 4 (bsc#1156173)
- Add self monitoring to Admin Monitoring UI (bsc#1143638)
- configure GPG keys and SSL Certificates for RHEL8 and ES8
- Always run Kiwi with empty cache (bsc#1155899)
- Do not show errors when polling internal metadata API (bsc#1155794)
- Avoid traceback error due lazy loading which_bin (bsc#1155794)
- Add missing "public_cloud" custom grain (bsc#1155656)
- Consider timeout value in salt remote script (bsc#1153181)
- Using new module path for which_bin to get rid of DeprecationWarning
- Fix: match `image_id` with newer k8s (bsc#1149741)
- Bump version to 4.1.0 (bsc#1154940)
- Always install latest available salt during bootstrap
- Create Kiwi cache dir if not present
- Require pmtools only for SLE11 i586 and x86_64 (bsc#1150314)
- do not break Servers registering to a Server
- Introduce dnf-susemanager-plugin for RHEL8 minions
- Provide custom grain to report "instance id" when running on Public Cloud instances
- enable Kiwi NG on SLE15
- disable legacy startup events for new minions
- implement provisioning for salt clients
- Bootstrapping RES6/RHEL6/SLE11 with TLS1.2 now shows error message. (bsc#1147126)
- Fix for issue with bootstrapping RES minions (bsc#1147126)
- dmidecode does not exist on ppc64le and s390x (bsc#1145119)
- update susemanager.conf to use adler32 for computing the server_id for new minions

-------------------------------------------------------------------
Wed Jul 31 17:42:04 CEST 2019 - jgonzalez@suse.com

- version 4.0.13-1
- Check for result of image rsync transfer to catch failures early (bsc#1104949)
- Force VM off before deleting it (bsc#1138127)
- Allow forcing off or resetting VMs
- Fix the indentation so that custom formulas can be read correctly (bsc#1136937)
- Make sure dmidecode is installed during bootstrap to ensure that hardware
  refresh works for all operating systems (bsc#1137952)
- Prevent stuck Actions when onboarding KVM host minions (bsc#1137888)
- Fix formula name encoding on Python 3 (bsc#1137533)
- Adapt tests for SUSE manager 4.0
- More thorougly disable the Salt mine in util.mgr_mine_config_clean_up (bsc#1135075)

-------------------------------------------------------------------
Wed May 15 15:35:23 CEST 2019 - jgonzalez@suse.com

- version 4.0.12-1
- SPEC cleanup
- Enabling certificate deployment for Leap 15.1 clients which is
  needed for bootstrapping
- States to enable/disable server monitoring
- Improve salt events processing performance (bsc#1125097)

-------------------------------------------------------------------
Mon Apr 22 12:23:43 CEST 2019 - jgonzalez@suse.com

- version 4.0.11-1
- Enable SLES11 OS Image Build Host
- Add support for Salt batch execution mode
- Do not configure Salt Mine in newly registered minions (bsc#1122837)
- use default 'master' branch in OSImage profile URL (bsc#1108218)
- Add Python linting makefile and PyLint configuration file

-------------------------------------------------------------------
Thu Apr 04 14:43:04 CEST 2019 - jgonzalez@suse.com

- version 4.0.10-1
- Update get_kernel_live_version module to support older Salt versions (bsc#1131490)

-------------------------------------------------------------------
Fri Mar 29 10:37:42 CET 2019 - jgonzalez@suse.com

- version 4.0.9-1
- Update get_kernel_live_version module to support SLES 15 live patches
- Support register minion using bootstrap repos for 18.04 and 16.04.

-------------------------------------------------------------------
Mon Mar 25 17:04:34 CET 2019 - jgonzalez@suse.com

- version 4.0.8-1
- Fix Salt error related to remove_traditional_stack when bootstrapping an Ubuntu
  minion (bsc#1128724)
- Adapt disablelocalrepos.sls syntax for Salt 2016.10 (rhel6, sle11) (bsc#1127706)
- Automatically trust SUSE GPG key for client tools channels on Ubuntu systems
- util.systeminfo sls has been added to perform different actions at minion startup(bsc#1122381)

-------------------------------------------------------------------
Sat Mar 02 00:16:05 CET 2019 - jgonzalez@suse.com

- version 4.0.7-1
- Add support for Ubuntu minions
- Add Ubuntu SSL-Cert SLS-Files

-------------------------------------------------------------------
Wed Feb 27 13:17:30 CET 2019 - jgonzalez@suse.com

- version 4.0.6-1
- Fix mgr_events to use current ioloop (bsc#1126280)
- add states for virtual machine actions
- Added option to read 'pkg_download_point_...' pillar values and use it in repo url

-------------------------------------------------------------------
Thu Jan 31 09:45:42 CET 2019 - jgonzalez@suse.com

- version 4.0.5-1
- prevent the pkgset beacon from firing during onboarding (bsc#1122896)
- Prevent excessive DEBUG logging from mgr_events engine

-------------------------------------------------------------------
Wed Jan 16 12:27:07 CET 2019 - jgonzalez@suse.com

- version 4.0.4-1
- Allow bootstrapping minions with a pending minion key being present (bsc#1119727)

-------------------------------------------------------------------
Mon Dec 17 14:46:00 CET 2018 - jgonzalez@suse.com

- version 4.0.3-1
- enhance bootstrap-repo urls for Centos and Opensuse
- use a Salt engine to process return results (bsc#1099988)

-------------------------------------------------------------------
Fri Oct 26 10:52:53 CEST 2018 - jgonzalez@suse.com

- version 4.0.2-1
- deploy SSL certificate during onboarding of openSUSE Leap 15.0 (bsc#1112163)
- install all available known kiwi boot descriptions
- Fix: Cleanup Kiwi cache in highstate (bsc#1109892)
- removed the ssl certificate verification while checking bootstrap repo URL (bsc#1095220)
- Removed the need for curl to be present at bootstrap phase (bsc#1095220)
- Migrate Python code to be Python 2/3 compatible
- Fix merging of image pillars
- Fix: delete old custom OS images pillar before generation (bsc#1105107)
- Generate OS image pillars via Java
- Store activation key in the Kiwi built image
- Implement the 2-phase registration of saltbooted minions (SUMA for Retail)

-------------------------------------------------------------------
Fri Aug 10 15:45:45 CEST 2018 - jgonzalez@suse.com

- version 4.0.1-1
- Bump version to 4.0.0 (bsc#1104034)
- Fix copyright for the package specfile (bsc#1103696)
- Feat: add OS Image building with Kiwi FATE#322959 FATE#323057 FATE#323056
- Use custom Salt capabilities to prevent breaking backward compatibility (bsc#1096514)
- Update profileupdate.sls to report all versions installed (bsc#1089526)
- Do not install 'python-salt' on container build hosts with older Salt versions
  (bsc#1097699)
- Fix bootstrap error when removing traditional stack (bsc#1096009)

-------------------------------------------------------------------
Wed May 23 09:03:37 CEST 2018 - jgonzalez@suse.com

- version 3.2.13-1
- Changes to mgractionchains module in order to support action chains on
  minions using ssh-push connection method.
- Fix migration from traditional stack to salt registration (bsc#1093825)

-------------------------------------------------------------------
Wed May 16 17:38:30 CEST 2018 - jgonzalez@suse.com

- version 3.2.12-1
- Fix external pillar formula "ifempty" and "namespace" handling
- Fix profileupdate sls to execute retrieval of kernel live patching info (bsc#1091052)
- Use recursive merge on form pillars
- install python2/3 salt flavours on buildhosts to generate a compatible
  thin for the dockerimage beeing build (bsc#1092161)
- docker.login requires a list as input (bsc#1092161)

-------------------------------------------------------------------
Mon May 07 15:31:50 CEST 2018 - jgonzalez@suse.com

- version 3.2.11-1
- fix hardware refresh when FQDN changes (bsc#1073267)
- Handle empty values. Do not pass optional fields to pillar in
  formulas if field is empty and no ifempty attr defined.
- Fixed processing of formulas with $scope: group
- Preserve order of formulas (bsc#1083326)

-------------------------------------------------------------------
Wed Apr 25 12:13:25 CEST 2018 - jgonzalez@suse.com

- version 3.2.10-1
- create bootstrap repo only if it exist in the server (bsc#1087840)

-------------------------------------------------------------------
Mon Apr 23 09:26:09 CEST 2018 - jgonzalez@suse.com

- version 3.2.9-1
- Enqueue states applied from 'mgractionchains' to avoid failures when
  other states are already running at that time (bsc#1090502)

-------------------------------------------------------------------
Wed Apr 04 12:14:25 CEST 2018 - jgonzalez@suse.com

- version 3.2.8-1
- Fix 'mgractionchains.resume' output when nothing to resume (bsc#1087401)

-------------------------------------------------------------------
Thu Mar 29 01:28:50 CEST 2018 - jgonzalez@suse.com

- version 3.2.7-1
- Do not execute sumautil.get_kernel_live_version when inspecting an image

-------------------------------------------------------------------
Mon Mar 26 09:15:31 CEST 2018 - jgonzalez@suse.com

- version 3.2.6-1
- Provide new Salt module and Reactor to handle Action Chains on Minions
- use dockermod with new salt and user repository/tag option for build
- adapt names for gpg keys which have been changed
- perform docker login before building and inspecting images (bsc#1085635)

-------------------------------------------------------------------
Mon Mar 05 09:09:19 CET 2018 - jgonzalez@suse.com

- version 3.2.5-1
- support SLE15 product family

-------------------------------------------------------------------
Wed Feb 28 10:15:38 CET 2018 - jgonzalez@suse.com

- version 3.2.4-1
- Remove SUSE Manager repositories when deleting salt minions
  (bsc#1079847)
- Fix master tops merging when running salt>=2018

-------------------------------------------------------------------
Mon Feb 05 12:53:28 CET 2018 - jgonzalez@suse.com

- version 3.2.3-1
- Allow scheduling the change of software channel changes as an
  action. The previous channels remain accessible to the registered
  system until the action is executed.

-------------------------------------------------------------------
Fri Feb 02 13:06:31 CET 2018 - jgonzalez@suse.com

- version 3.2.2-1
- compare osmajorrelease in jinja always as integer

-------------------------------------------------------------------
Wed Jan 17 13:31:27 CET 2018 - jgonzalez@suse.com

- version 3.2.1-1
- addition of parameters to package manipulation states to improve
  SUSE Manager performance
- python3 compatibility fixes in modules and states
- Fix cleanup state error when deleting ssh-push minion (bsc#1070161)
- Fix image inspect when entrypoint is used by overwriting it
  (bsc#1070782)

-------------------------------------------------------------------
Tue Dec 12 12:05:09 CET 2017 - jgonzalez@suse.com

- version 3.1.13-1
- fix Salt version detection for patches (bsc#1072350)

-------------------------------------------------------------------
Wed Nov 29 10:15:59 CET 2017 - jgonzalez@suse.com

- version 3.1.12-1
- Fix cleanup state error when deleting ssh-push minion (bsc#1070161)

-------------------------------------------------------------------
Tue Nov 28 15:18:20 CET 2017 - jgonzalez@suse.com

- version 3.1.11-1
- Added state templates for deploying/comparing config channels for Salt
- Fix failing certs state for Tumbleweed (bsc#970630)
- Fix deprecated SLS files to avoid deprecation warnings during highstate (bsc#1041993)
- Support xccdf 1.2 namespace in openscap result file (bsc#1059319)
- ensure correct ordering of patches (bsc#1059801)
- fix create empty top.sls with no-op (bsc#1053038)
- Enabling certificate deployment for Leap 42.3 clients which is
  needed for bootstrapping
- fix Salt version detection for patches (bsc#1072350)

-------------------------------------------------------------------
Thu Sep 14 11:41:56 CEST 2017 - mc@suse.de

- version 3.1.10-1
- Kubernetes runner implementation
- addition of parameters to package manipulation states to improve
  SUSE Manager performance

-------------------------------------------------------------------
Fri Jul 21 12:02:24 CEST 2017 - mc@suse.de

- version 3.1.9-1
- disable gpgcheck for bootstrap repo to work with new libzypp (bsc#1049670)
- Remove spacewalk:* repos when removing traditional stack (bsc#1024267)
- susemanager-sls: fix certs state for Tumbleweed (bsc970630)
- susemanager-sls: fix certs state for Leap 42.2 (bsc970630)
- Make sumautil.get_kernel_live_version accept any kgr output 'active: NUM'
  where NUM > 0 (bsc#1044074)

-------------------------------------------------------------------
Mon Jun 19 16:37:53 CEST 2017 - mc@suse.de

- version 3.1.8-1
- Avoids formula leaking on pillar data (bsc#1044236)

-------------------------------------------------------------------
Mon May 29 15:53:51 CEST 2017 - mc@suse.de

- version 3.1.7-1
- fix yum plugin when installing patches on RHEL6 (bsc#1039294)
- Remove suseRegisterInfo in a separate yum transaction so that
  it's not called by yum plugin (bsc#1038732)
- Refactoring formulas in suma_minion external pillar (bsc#1033825)
- configure mime also during bootstrapping
- add missing file name attr to yum plugin state
- Encode formula to str (bsc#1033825)
- update yum on RedHat like systems
- update basic packages when bootstrapping with salt
- use include instead of state.apply channels to fix salt-ssh issue
  (bsc#1036268)

-------------------------------------------------------------------
Wed May 03 15:55:46 CEST 2017 - michele.bologna@suse.com

- version 3.1.6-1
- Targeting patches instead of packages for non Zypper patch installation
- add certificate state for CAASP
- add certificate state for SLES for SAP (bsc#1031659)

-------------------------------------------------------------------
Mon Apr 03 14:47:46 CEST 2017 - mc@suse.de

- version 3.1.5-1
- patch application pre-download
- pre-download packages scheduled for install

-------------------------------------------------------------------
Fri Mar 31 09:48:52 CEST 2017 - mc@suse.de

- version 3.1.4-1
- Fix mainframesysinfo module to use /proc/sysinfo on SLES11
  (bsc#1025758)
- take care that container and images are removed after inspect
- add name to Bootstrap repo
- Pre-create empty top.sls with no-op (bsc#1017754)
- create a random container name
- Fix pkgset beacon (bsc#1029350)
- set minion own key owner to bootstrap ssh_push_sudo_user
- runner to generate ssh key and execute cmd via proxies
- change ssh bootstrap state to generate and auth keys for
  salt-ssh push with tunnel

-------------------------------------------------------------------
Tue Mar 07 14:55:32 CET 2017 - mc@suse.de

- version 3.1.3-1
- add xccdf result xslt
- move move_minion_uploaded_files runner
- call docker inspect for additional data
- remove the container after inspecting it
- do not call image profile automatically after build
- Add state for image profileupdate
- add SUSE Manager prefix to state ids

-------------------------------------------------------------------
Tue Feb 07 15:12:30 CET 2017 - michele.bologna@suse.com

- version 3.1.2-1
- Configure mine.update to submit a job return event (bsc#1022735)
- Disable spacewalksd and spacewalk-update-status when switching to salt
  registration (bsc#1020902)
- Fix timezone handling for rpm installtime (bsc#1017078)
- Push build images into registry
- Configure a Docker build host
- Salt version update

-------------------------------------------------------------------
Wed Jan 11 16:57:58 CET 2017 - michele.bologna@suse.com

- version 3.1.1-1
- Version bump to 3.1

-------------------------------------------------------------------
Fri Dec 16 12:14:52 CET 2016 - michele.bologna@suse.com

- version 0.1.18-1
- Rename 'master' pillar to 'mgr_server'
- Add tunneling to salt-ssh support
- Provide SUMA static pillar data for unregistered minions (bsc#1015122)
- implement fetching kernel live version as module (FATE#319519)
- Removing '/usr/share/susemanager/pillar' path
- Retreiving SUMA static pillar data from ext_pillar (bsc1010674)
- Bugfix: Prevent salt-master ERROR messages if formulas files are missing
  (bsc#1009004)
- fallback to major os release version for cert names (bsc#1009749)

-------------------------------------------------------------------
Mon Nov 07 11:37:52 CET 2016 - michele.bologna@suse.com

- version 0.1.17-1
- Sync custom modules,grains,beacons always before pkg and hw profileupdate
  (bsc#1004725)
- Write distupgrade state for SP migration via salt
- New location of the salt-ssh key/cert pair. The previous location wasn't
  writable by the salt user

-------------------------------------------------------------------
Thu Oct 13 12:50:28 CEST 2016 - mc@suse.de

- version 0.1.16-1
- Only normalize lists (bsc#1004456)
- Call normalize() before add_scsi_info() (bsc#1004456)

-------------------------------------------------------------------
Thu Oct 06 14:51:43 CEST 2016 - mc@suse.de

- version 0.1.15-1
- Fixed bug with numbers in FormulaForm and improved ext_pillar script
- Added formula directories and formulas.sls to setup script
- External pillar script now also includes formula pillars
- Rename symlinks according to changed 'os' grain for Expanded Support
- Adding certs states for RHEL minion based on SLES-ES
- Rename udevdb scsi info json key
- Add support for mapping mainframe sysinfo
- Implement isX86() in jinja more correctly
- Initial support for querying and saving DMI info
- Add support for mapping the devices
- Actually handle incoming hardware details
- Initial version of the hardware.profileupdate sls
- Added pkgset beacon support in susemanager yum plugin
- trust also RES GPG key on all RedHat minions
- trust GPG keys for SUSE Manager Tools channel on RES
- configure bootstrap repository for RES
- Always enable salt-minion service while bootstrapping (bsc#990202)
- CentOS cert state symlinks and fixes
- states for installing certificate on redhat minions
- pkg.list_products only on Suse
- yum plugin to add jwt token as http header
- Generate SLE 12 bootstrap repo path correctly (bsc#994578)
- Merging top.sls files in base env (bsc#986770)
- Watch files instead of require

-------------------------------------------------------------------
Mon Jul 18 14:23:32 CEST 2016 - jrenner@suse.com

- version 0.1.14-1
- Initial version of the boostrap sls file
- update trust store when multiple certs in one file are available on SLE11
- update ca certificates only when they have changed
- assume no pillar data if the yml file for the minion does not exist
  (bsc#980354)
- Add distributable pkgset beacon for RPM database notifications

-------------------------------------------------------------------
Tue May 24 16:04:20 CEST 2016 - kwalter@suse.com

- version 0.1.13-1
- require refresh channels before pkg states (bsc#975424)
- use pillar and static states to install/remove packages (bsc#975424)

-------------------------------------------------------------------
Tue Apr 12 17:15:01 CEST 2016 - mc@suse.de

- version 0.1.12-1
- Add external pillar minion data resolver (bsc#974853)
- Add readme about ext_pillars
- remove pillar top.sls (bsc#974853)

-------------------------------------------------------------------
Wed Apr 06 08:46:20 CEST 2016 - mc@suse.de

- version 0.1.11-1
- generate include only if group_ids not empty
- use state names in custom_groups (bsc#973452)
- rename pillar group_id to group_ids
- Fix generating blank repositories because hitting salt file list cache
  (bsc#971004)
- package pillar/top.sls (bsc#973569)
- pre require coreutils to create the cert symlink in post (bsc#972160)
- disable local repositories on registration (bnc#971788)

-------------------------------------------------------------------
Mon Mar 21 17:38:33 CET 2016 - mc@suse.de

- version 0.1.10-1
- remove unused ext_pillar
- ignore missing .sls to include in certs/init.sls
- ignore packages_{machine_id}.sls if it's missing
- ignore missing pillar files at minion level
- ignore missing sls or pillars in custom_XXX/init.sls
  (bnc#970461, bnc#970316)
- Include minion custom_<machine_id>.sls only if it exists (#bnc970461)
- Ignore missing org custom state (#bnc970461)
- refactor in python (#bnc970316) (#bnc970461)

-------------------------------------------------------------------
Wed Mar 09 11:29:45 CET 2016 - mc@suse.de

- version 0.1.9-1
- include org and groups separately in top.sls
- refresh pillar on remove from group
- initial suma groups external pillar

-------------------------------------------------------------------
Wed Mar 02 12:09:13 CET 2016 - mc@suse.de

- version 0.1.8-1
- rename tables

-------------------------------------------------------------------
Tue Jan 26 14:07:41 CET 2016 - mc@suse.de

- version 0.1.7-1
- cleanup python code according to PR review
- reworked sumautil network utils to be more pythonic
- remove commented code
- get network if modules, checkstyle cleanup
- get minion primary ips

-------------------------------------------------------------------
Sat Jan 16 11:38:17 CET 2016 - mc@suse.de

- version 0.1.6-1
- custom grain for total num of cpus

-------------------------------------------------------------------
Thu Jan 14 13:30:59 CET 2016 - mc@suse.de

- version 0.1.5-1
- Port client python HW handling to server side java
- CPU socket count: try also lscpu and dmidecode

-------------------------------------------------------------------
Tue Jan 05 15:55:57 CET 2016 - mc@suse.de

- version 0.1.4-1
- Fill General and DMI hw info on minion registration

-------------------------------------------------------------------
Wed Dec 16 11:28:21 CET 2015 - mc@suse.de

- version 0.1.3-1
- Add static sls for package management

-------------------------------------------------------------------
Mon Nov 30 11:15:47 CET 2015 - mc@suse.de

- version 0.1.2-1
- force link creation
- use osfullname instead of os
- Cover sles12 machines reporing os grain SUSE
- Add support for deploying certificates to SLES11 minions

-------------------------------------------------------------------
Tue Nov 17 09:35:38 CET 2015 - jrenner@suse.com

- version 0.1.1-1
- Initial package release<|MERGE_RESOLUTION|>--- conflicted
+++ resolved
@@ -1,7 +1,5 @@
-<<<<<<< HEAD
 - Make autoinstallation provisoning compatible with GRUB and ELILO
   in addition to GRUB2 only (bsc#1164227)
-=======
 - Revert: Sync state modules when starting action chain execution (bsc#1177336)
 - Sync state modules when starting action chain execution (bsc#1177336)
 - Handle group- and org-specific image pillars
@@ -9,7 +7,6 @@
 - Fix grub2 autoinstall kernel path (bsc#1178060)
 - use require in reboot trigger (bsc#1177767)
 - add pillar option to get allowVendorChange option during dist upgrade
->>>>>>> e1952860
 - Change VM creation state to handle installation from kernel, PXE or CDROM
 - Fix action chain resuming when patches updating salt-minion don't cause service to be
   restarted (bsc#1144447)
