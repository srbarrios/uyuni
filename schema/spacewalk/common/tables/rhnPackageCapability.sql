--- conflicted
+++ resolved
@@ -21,17 +21,10 @@
                   USING INDEX TABLESPACE [[4m_tbs]],
     name      VARCHAR2(4000) NOT NULL,
     version   VARCHAR2(512),
-<<<<<<< HEAD
-    created   DATE
-                  DEFAULT (sysdate) NOT NULL,
-    modified  DATE
-                  DEFAULT (sysdate) NOT NULL
-=======
     created   timestamp with local time zone
                   DEFAULT (current_timestamp) NOT NULL,
     modified  timestamp with local time zone
                   DEFAULT (current_timestamp) NOT NULL
->>>>>>> 4869bc83
 )
 ENABLE ROW MOVEMENT
 ;
