--- conflicted
+++ resolved
@@ -58,18 +58,11 @@
     maint_email         VARCHAR2(128),
     maint_phone         VARCHAR2(128),
     support_policy      VARCHAR2(256),
-<<<<<<< HEAD
     update_tag          VARCHAR2(20),
-    created             DATE
-                            DEFAULT (sysdate) NOT NULL,
-    modified            DATE
-                            DEFAULT (sysdate) NOT NULL
-=======
     created             timestamp with local time zone
                             DEFAULT (current_timestamp) NOT NULL,
     modified            timestamp with local time zone
                             DEFAULT (current_timestamp) NOT NULL
->>>>>>> 4869bc83
 )
 ENABLE ROW MOVEMENT
 ;
