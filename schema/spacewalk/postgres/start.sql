-- oracle equivalent source sha1 93bf333fd11c59fc18c593d8adcab35f31df5a91
--
-- Copyright (c) 2010--2012 Red Hat, Inc.
--
-- This software is licensed to you under the GNU General Public License,
-- version 2 (GPLv2). There is NO WARRANTY for this software, express or
-- implied, including the implied warranties of MERCHANTABILITY or FITNESS
-- FOR A PARTICULAR PURPOSE. You should have received a copy of GPLv2
-- along with this software; if not, see
-- http://www.gnu.org/licenses/old-licenses/gpl-2.0.txt.
--
-- Red Hat trademarks are not licensed under GPLv2. No permission is
-- granted to use or replicate Red Hat trademarks that are incorporated
-- in this software or its documentation.
--

create temporary table store_searchpath as select setting from pg_settings where name = 'search_path';

-- The spaces in front of \i are needed to stop blend from expanding
-- in build time.
<<<<<<< HEAD
   \i /usr/share/postgresql/extension/dblink--1.0.sql
=======
   \i /usr/share/pgsql/contrib/dblink.sql

update pg_settings set setting = (select setting from store_searchpath) where name = 'search_path';
drop table store_searchpath;
>>>>>>> 78db6d63
<|MERGE_RESOLUTION|>--- conflicted
+++ resolved
@@ -18,11 +18,7 @@
 
 -- The spaces in front of \i are needed to stop blend from expanding
 -- in build time.
-<<<<<<< HEAD
    \i /usr/share/postgresql/extension/dblink--1.0.sql
-=======
-   \i /usr/share/pgsql/contrib/dblink.sql
 
 update pg_settings set setting = (select setting from store_searchpath) where name = 'search_path';
-drop table store_searchpath;
->>>>>>> 78db6d63
+drop table store_searchpath;