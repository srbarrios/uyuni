<<<<<<< HEAD
-- oracle equivalent source sha1 c1d56c25cf1cb19dda19da19cfd1cf6896102fd8
=======
-- oracle equivalent source sha1 28fc54071017edd8e57fcfa9705dc18bf4f8578b
>>>>>>> e2d753af
--
-- Copyright (c) 2008--2011 Red Hat, Inc.
--
-- This software is licensed to you under the GNU General Public License,
-- version 2 (GPLv2). There is NO WARRANTY for this software, express or
-- implied, including the implied warranties of MERCHANTABILITY or FITNESS
-- FOR A PARTICULAR PURPOSE. You should have received a copy of GPLv2
-- along with this software; if not, see
-- http://www.gnu.org/licenses/old-licenses/gpl-2.0.txt.
-- 
-- Red Hat trademarks are not licensed under GPLv2. No permission is
-- granted to use or replicate Red Hat trademarks that are incorporated
-- in this software or its documentation. 
--
--
--
--

create schema rhn_channel;

--update pg_setting
update pg_settings set setting = 'rhn_channel,' || setting where name = 'search_path';

    create or replace function obtain_read_lock(channel_family_id_in in numeric, org_id_in in numeric)
    returns void as $$
    declare
        read_lock date;
    begin
        select created into read_lock
          from rhnPrivateChannelFamily
         where channel_family_id = channel_family_id_in and org_id = org_id_in
           for update;
    end$$ language plpgsql;

    -- this "emulates" cursor server_base_subscriptions defined in oracle/rhn_channel.pks
    create or replace function server_base_subscriptions(server_id_in NUMERIC)
    returns boolean as $$
    begin
      return exists(SELECT C.id FROM rhnChannel C, rhnServerChannel SC
		    WHERE C.id = SC.channel_id
		      AND SC.server_id = server_id_in
		      AND C.parent_channel IS NULL);
    end$$ language plpgsql;

    -- this "emulates" cursor server_base_subscriptions defined in oracle/rhn_channel.pks
    create or replace function check_server_subscription(server_id_in NUMERIC, channel_id_in NUMERIC)
    returns boolean as $$
    begin
      return exists(SELECT channel_id FROM rhnServerChannel WHERE server_id = server_id_in AND channel_id = channel_id_in);
    end$$ language plpgsql;




    CREATE OR REPLACE FUNCTION subscribe_server(server_id_in IN NUMERIC, 
                                                channel_id_in NUMERIC, 
                                                immediate_in NUMERIC default 1, 
                                                user_id_in in numeric default null, 
                                                recalcfamily_in NUMERIC default 1) returns void
    AS $$
    declare
        channel_parent_val      rhnChannel.parent_channel%TYPE;
        parent_subscribed       BOOLEAN;
        server_has_base_chan    BOOLEAN;
        server_already_in_chan  BOOLEAN;
        channel_family_id_val   NUMERIC;
        server_org_id_val       NUMERIC;
        available_subscriptions NUMERIC;
        available_fve_subs      numeric;
        consenting_user         NUMERIC;
        allowed                 numeric;
        is_fve_char             char(1) := 'N';
    BEGIN
        if user_id_in is not null then
            allowed := rhn_channel.user_role_check(channel_id_in, user_id_in, 'subscribe');
        else
            allowed := 1;
        end if;

        if allowed = 0 then
            perform rhn_exception.raise_exception('no_subscribe_permissions');
        end if;


        SELECT parent_channel INTO channel_parent_val FROM rhnChannel WHERE id = channel_id_in;

        IF channel_parent_val IS NOT NULL
        THEN    
            -- child channel; if attempting to cross-subscribe a child to the wrong base, silently ignore
            parent_subscribed := rhn_channel.check_server_subscription(server_id_in, channel_parent_val);
        
            IF NOT parent_subscribed
            THEN
                RETURN;
            END IF;
        ELSE
            -- base channel
            server_has_base_chan := rhn_channel.server_base_subscriptions(server_id_in);
            
            IF server_has_base_chan
            THEN
                perform rhn_exception.raise_exception('channel_server_one_base');
            END IF;
        END IF;

        server_already_in_chan := rhn_channel.check_server_subscription(server_id_in, channel_id_in);
    
        IF server_already_in_chan
        THEN
            RETURN;
        END IF;
        
        channel_family_id_val := rhn_channel.family_for_channel(channel_id_in);
        IF channel_family_id_val IS NULL
        THEN
            perform rhn_exception.raise_exception('channel_subscribe_no_family');
        END IF;

        --
        -- Use the org_id of the server only if the org_id of the channel = NULL.
        -- This is required for subscribing to shared channels.
        --
        SELECT COALESCE(org_id, (SELECT org_id FROM rhnServer WHERE id = server_id_in))
          INTO server_org_id_val
          FROM rhnChannel
         WHERE id = channel_id_in;
         
        begin
            perform rhn_channel.obtain_read_lock(channel_family_id_val, server_org_id_val);
        exception
            when no_data_found then
                perform rhn_exception.raise_exception('channel_family_no_subscriptions');
        end;

        available_subscriptions := rhn_channel.available_family_subscriptions(channel_family_id_val, server_org_id_val);
        available_fve_subs := rhn_channel.available_fve_family_subs(channel_family_id_val, server_org_id_val);
        
        IF available_subscriptions IS NULL OR 
           available_subscriptions > 0 OR
           rhn_channel.can_server_consume_virt_channl(server_id_in, channel_family_id_val) = 1 OR
           (available_fve_subs > 0 AND rhn_channel.can_server_consume_fve(server_id_in) = 1) OR
           rhn_channel.server_has_family_subscription(server_id_in, channel_family_id_val) > 0
        THEN
            if rhn_channel.can_server_consume_virt_channl(server_id_in, channel_family_id_val) = 0 AND available_fve_subs > 0 AND rhn_channel.can_server_consume_fve(server_id_in) = 1 THEN
                is_fve_char := 'Y';
            end if;

            insert into rhnServerHistory (id,server_id,summary,details) (
                select  nextval('rhn_event_id_seq'),
                        server_id_in,
                        'subscribed to channel ' || SUBSTR(c.label, 0, 106),
                        c.label
                from    rhnChannel c
                where   c.id = channel_id_in
            );
            UPDATE rhnServer SET channels_changed = current_timestamp WHERE id = server_id_in;
            INSERT INTO rhnServerChannel (server_id, channel_id, is_fve) VALUES (server_id_in, channel_id_in, is_fve_char);
			IF recalcfamily_in > 0
			THEN
                perform rhn_channel.update_family_counts(channel_family_id_val, server_org_id_val);
			END IF;
            perform queue_server(server_id_in, immediate_in);
        ELSE
            perform rhn_exception.raise_exception('channel_family_no_subscriptions');
        END IF;
            
    END$$ language plpgsql;



    create or replace function can_convert_to_fve(server_id_in IN NUMERIC, channel_family_id_val IN NUMERIC)
    RETURNS NUMERIC
    as $$
    declare
        fve_convertible_entries cursor for
        select 1  from
            rhnServerFveCapable cap
          where cap.server_id = server_id_in
                AND cap.channel_family_id = channel_family_id_val;
    BEGIN
        FOR entry IN fve_convertible_entries LOOP
            return 1;
        END LOOP;
        RETURN 0;
    END$$ language plpgsql;



    -- Converts server channel_family to use a flex entitlement
    create or replace function convert_to_fve(server_id_in IN NUMERIC, channel_family_id_val IN NUMERIC)
    returns void
    as $$
    declare
        available_fve_subs      NUMERIC;
        server_org_id_val       NUMERIC;
    BEGIN

        --
        -- Use the org_id of the server only if the org_id of the channel = NULL.
        -- This is required for subscribing to shared channels.
        --
        SELECT org_id
          INTO server_org_id_val
          FROM rhnServer
         WHERE id = server_id_in;


        perform obtain_read_lock(channel_family_id_val, server_org_id_val);
        if not found then
                perform rhn_exception.raise_exception('channel_family_no_subscriptions');
        end if;
        IF (can_convert_to_fve(server_id_in, channel_family_id_val ) = 0)
            THEN
                perform rhn_exception.raise_exception('server_cannot_convert_to_flex');
        END IF;

        available_fve_subs := rhn_channel.available_fve_family_subs(channel_family_id_val, server_org_id_val);

        IF (available_fve_subs > 0)
        THEN

            insert into rhnServerHistory (id,server_id,summary,details) (
                select  nextval('rhn_event_id_seq'),
                        server_id_in,
                        'converted to flex entitlement' || SUBSTR(cf.label, 0, 99),
                        cf.label
                from    rhnChannelFamily cf
                where   cf.id = channel_family_id_val
            );

            UPDATE rhnServerChannel sc set sc.is_fve = 'Y'
                           where sc.server_id = server_id_in and
                                 sc.channel_id in
                                    (select cfm.channel_id from rhnChannelFamilyMembers cfm
                                                where cfm.CHANNEL_FAMILY_ID = channel_family_id_val);

            perform rhn_channel.update_family_counts(channel_family_id_val, server_org_id_val);
        ELSE
            perform rhn_exception.raise_exception('not_enough_flex_entitlements');
        END IF;

    END$$ language plpgsql;
    
    create or replace function can_server_consume_virt_channl(
        server_id_in in numeric,
        family_id_in in numeric )
    returns numeric
    as $$
    begin
      if exists(
            select 1
            from
                rhnChannelFamilyVirtSubLevel cfvsl,
                rhnSGTypeVirtSubLevel sgtvsl,
                rhnVirtualInstance vi
            where
                vi.virtual_system_id = server_id_in 
                and sgtvsl.virt_sub_level_id = cfvsl.virt_sub_level_id
                and cfvsl.channel_family_id = family_id_in
                and exists (
                    select 1
                    from rhnServerEntitlementView sev
                    where vi.host_system_id = sev.server_id
                    and sev.server_group_type_id = sgtvsl.server_group_type_id ))
      then
        return 1;
      else
        return 0;
      end if;
    end$$ language plpgsql;

    create or replace function can_server_consume_fve(server_id_in in numeric) returns numeric
    as $$
    declare
        vi_entries cursor for
            SELECT 1
              FROM rhnVirtualInstance vi
             WHERE vi.virtual_system_id = server_id_in;
        vi_count numeric;

    begin
        FOR vi_entry IN VI_ENTRIES LOOP
            return 1;
        END LOOP;
        RETURN 0;
    end$$ language plpgsql;

    create or replace function guess_server_base(
        server_id_in in numeric
    ) RETURNS numeric as $$
    declare
        server_cursor cursor for
            select s.server_arch_id, s.release, s.org_id
              from rhnServer s
             where s.id = server_id_in;
    -- Cursor that fetches all the possible base channels for a
    -- (server_arch_id, release, org_id) combination
        base_channel_cursor cursor(
                release_in varchar,
                server_arch_id_in numeric,
                org_id_in numeric
        ) for
                select distinct c.*
                from    rhnDistChannelMap                       dcm,
                                rhnServerChannelArchCompat      scac,
                                rhnChannel                                      c,
                                rhnChannelPermissions           cp
                where   cp.org_id = org_id_in
                        and cp.channel_id = c.id
                        and c.parent_channel is null
                        and c.id = dcm.channel_id
                        and c.channel_arch_id = dcm.channel_arch_id
                        and dcm.release = release_in
                        and scac.server_arch_id = server_arch_id_in
                        and scac.channel_arch_id = c.channel_arch_id;

    begin
        for s in server_cursor loop
            for channel in base_channel_cursor(s.release,
                s.server_arch_id, s.org_id) 
            loop
                return channel.id;
            end loop;
        end loop;
        -- Server not found, or no base channel applies to it
        return null;
    end$$ language plpgsql;

    -- Private function
    create or replace function normalize_server_arch(server_arch_in in varchar)
    returns varchar
    as $$
    declare
        suffix VARCHAR(128) := '-redhat-linux';
    begin
        if server_arch_in is NULL then
            return NULL;
        end if;
        if position('-' IN server_arch_in) > 0
        then
            -- Suffix already present
            return server_arch_in;
        end if;
        return server_arch_in || suffix;
    end$$ language plpgsql;

    --
    -- Raises: 
    --   server_arch_not_found
    --   no_subscribe_permissions
    create or replace function base_channel_for_release_arch(
        release_in in varchar,
        server_arch_in in varchar,
        org_id_in in numeric default -1,
        user_id_in in numeric default null
    ) returns numeric as $$
    declare
        server_arch varchar(256) := rhn_channel.normalize_server_arch(server_arch_in);
        server_arch_id numeric;
    begin
        -- Look up the server arch
            select id
              into server_arch_id
              from rhnServerArch
             where label = server_arch;
            if not found then
                perform rhn_exception.raise_exception('server_arch_not_found');
            end if;

        return rhn_channel.base_channel_rel_archid(release_in, server_arch_id,
            org_id_in, user_id_in);
    end$$ language plpgsql;

    create or replace function base_channel_rel_archid(
        release_in in varchar,
        server_arch_id_in in numeric,
        org_id_in in numeric default -1,
        user_id_in in numeric default null
    ) returns numeric as $$
    declare
        denied_channel_id numeric := null;
        valid_org_id numeric := org_id_in;
        valid_user_id numeric := user_id_in;
        channel_subscribable numeric;
    -- Cursor that fetches all the possible base channels for a
    -- (server_arch_id, release, org_id) combination
        base_channel_cursor cursor(
                release_in varchar,
                server_arch_id_in numeric,
                org_id_in numeric
        ) for
                select distinct c.*
                from    rhnDistChannelMap                       dcm,
                                rhnServerChannelArchCompat      scac,
                                rhnChannel                                      c,
                                rhnChannelPermissions           cp
                where   cp.org_id = org_id_in
                        and cp.channel_id = c.id
                        and c.parent_channel is null
                        and c.id = dcm.channel_id
                        and c.channel_arch_id = dcm.channel_arch_id
                        and dcm.release = release_in
                        and scac.server_arch_id = server_arch_id_in
                        and scac.channel_arch_id = c.channel_arch_id;

    begin
        if org_id_in = -1 and user_id_in is not null then
            -- Get the org id from the user id

                select org_id
                  into valid_org_id
                  from web_contact
                 where id = user_id_in;

                if not found then
                    -- User doesn't exist
                    -- XXX Only list public stuff for now
                    valid_user_id := null;
                    valid_org_id := -1;
                end if;
        end if;

        for c in base_channel_cursor(release_in, server_arch_id_in, valid_org_id)
        loop
            -- This row is a possible match
            if valid_user_id is null then
                -- User ID not specified, so no user to channel permissions to
                -- check
                return c.id;
            end if;

            -- Check user to channel permissions
            select rhn_channel.loose_user_role_check(c.id, user_id_in, 'subscribe')
              into channel_subscribable;

            if channel_subscribable = 1 then
                return c.id;
            end if;
                
            -- Base channel exists, but is not subscribable; keep trying
            denied_channel_id := c.id;
        end loop;
        
        if denied_channel_id is not null then
            perform rhn_exception.raise_exception('no_subscribe_permissions');
        end if;
        -- No base channel applies
        return NULL;
    end$$ language plpgsql;

    CREATE OR REPLACE FUNCTION clear_subscriptions(server_id_in IN NUMERIC, deleting_server IN NUMERIC default 0,
                                update_family_countsYN IN NUMERIC default 1 ) returns void
    AS $$
    declare
        server_channels cursor(server_id_in numeric) for
                select  s.org_id, sc.channel_id, cfm.channel_family_id
                from    rhnServer s,
                        rhnServerChannel sc,
                        rhnChannelFamilyMembers cfm
                where   s.id = server_id_in
                        and s.id = sc.server_id
                        and sc.channel_id = cfm.channel_id
                order by cfm.channel_family_id;
        last_channel_family_id rhnChannelFamilyMembers.channel_family_id%type := -1;
        last_channel_org_id    rhnServer.org_id%type := -1;
    BEGIN
        for channel in server_channels(server_id_in)
        loop
                perform rhn_channel.unsubscribe_server(server_id_in, channel.channel_id, 1, 1, deleting_server, 0);
                if update_family_countsYN > 0
                    and channel.channel_family_id != last_channel_family_id then
                    -- update family counts only once
                    -- after all channels with same family has been fetched
                    if last_channel_family_id != -1 then
                        perform rhn_channel.update_family_counts(channel.channel_family_id, channel.org_id);
                    end if;
                    last_channel_family_id := channel.channel_family_id;
                    last_channel_org_id    := channel.org_id;
                end if;
        end loop;
        if update_family_countsYN > 0 and last_channel_family_id != -1 then
            -- update the last family fetched
            perform rhn_channel.update_family_counts(last_channel_family_id, last_channel_org_id);
        end if;
    END$$ language plpgsql;

    CREATE OR REPLACE FUNCTION unsubscribe_server(server_id_in IN NUMERIC, channel_id_in NUMERIC, immediate_in NUMERIC default 1, unsubscribe_children_in numeric default 0,
                                 deleting_server in numeric default 0,
                                 update_family_countsYN in numeric default 1) returns void
    AS $$
    declare
        channel_family_id_val   NUMERIC;
        server_org_id_val       NUMERIC;
        available_subscriptions NUMERIC; 
        server_already_in_chan  BOOLEAN;
        channel_family_is_proxy cursor(channel_family_id_in numeric) for
                select  1
                from    rhnChannelFamily
                where   id = channel_family_id_in
                    and label = 'rhn-proxy';
        channel_family_is_satellite cursor(channel_family_id_in numeric) for
                select  1
                from    rhnChannelFamily
                where   id = channel_family_id_in
                    and label = 'rhn-satellite';
        child record;
    BEGIN
        -- In PostgreSQL recursion with opened cursors is not allowed so we use
        -- FOR IN SELECT form which is ok.
        FOR child IN select  c.id
                from    rhnChannel                      c,
                                rhnServerChannel        sc
                where   1=1
                        and c.parent_channel = channel_id_in
                        and c.id = sc.channel_id
                        and sc.server_id = server_id_in
        LOOP
            if unsubscribe_children_in = 1 then
                perform rhn_channel.unsubscribe_server(server_id_in,
                                                       child.id,
                                                       immediate_in,
                                                       unsubscribe_children_in,
                                                       deleting_server,
                                                       update_family_countsYN);
            else
                perform rhn_exception.raise_exception('channel_unsubscribe_child_exists');
            end if;
        END LOOP;
        
        server_already_in_chan := rhn_channel.check_server_subscription(server_id_in, channel_id_in);
    
        IF NOT server_already_in_chan
        THEN
            RETURN;
        END IF;
        
   if deleting_server = 0 then 

      insert into rhnServerHistory (id,server_id,summary,details) (
          select  nextval('rhn_event_id_seq'),
                server_id_in,
             'unsubscribed from channel ' || SUBSTR(c.label, 0, 106),
             c.label
          from    rhnChannel c
          where   c.id = channel_id_in
      );

        UPDATE rhnServer SET channels_changed = current_timestamp WHERE id = server_id_in;
   end if;
        
   DELETE FROM rhnServerChannel WHERE server_id = server_id_in AND channel_id = channel_id_in;

   if deleting_server = 0 then 
        perform queue_server(server_id_in, immediate_in);
   end if;

        channel_family_id_val := rhn_channel.family_for_channel(channel_id_in);
        IF channel_family_id_val IS NULL
        THEN
            perform rhn_exception.raise_exception('channel_unsubscribe_no_family');
        END IF;

        for ignore in channel_family_is_satellite(channel_family_id_val) loop
                delete from rhnSatelliteInfo where server_id = server_id_in;
        end loop;

        for ignore in channel_family_is_proxy(channel_family_id_val) loop
                delete from rhnProxyInfo where server_id = server_id_in;
        end loop;
        SELECT org_id INTO server_org_id_val
          FROM rhnServer
         WHERE id = server_id_in;
         
        if update_family_countsYN = 1 then
           perform rhn_channel.update_family_counts(channel_family_id_val, server_org_id_val);
        end if;
    END$$ language plpgsql;

    CREATE OR REPLACE FUNCTION family_for_channel(channel_id_in IN NUMERIC)
    RETURNS NUMERIC
    AS $$
    declare
        channel_family_id_val NUMERIC;
    BEGIN
        SELECT channel_family_id INTO channel_family_id_val
          FROM rhnChannelFamilyMembers
         WHERE channel_id = channel_id_in;

        IF NOT FOUND THEN
          RETURN NULL;
        END IF;
         
        RETURN channel_family_id_val;
    END$$ language plpgsql;

    CREATE OR REPLACE FUNCTION available_family_subscriptions(channel_family_id_in IN NUMERIC, org_id_in IN NUMERIC)
    RETURNS NUMERIC
    AS $$
    declare
        cfp record;
        current_members_val NUMERIC;
        max_members_val     NUMERIC;
        found               NUMERIC;
    BEGIN
        for cfp in SELECT * FROM rhnOrgChannelFamilyPermissions
	    WHERE channel_family_id = channel_family_id_in
	      AND org_id = org_id_in
        LOOP
            found := 1;
            current_members_val := cfp.current_members;
            max_members_val := cfp.max_members;
        END LOOP;

        -- not found: either the channel fam doesn't have an entry in cfp, or the org doesn't have access to it.
        -- either way, there are no available subscriptions

        IF found IS NULL
        THEN
            RETURN 0;
        END IF;

        -- null max members?  in that case, pass it on; NULL means infinite
        IF max_members_val IS NULL
        THEN
            RETURN NULL;
        END IF;

        -- otherwise, return the delta
        RETURN max_members_val - current_members_val;
    END$$ language plpgsql;

    CREATE OR REPLACE FUNCTION available_fve_family_subs(channel_family_id_in IN NUMERIC, org_id_in IN NUMERIC)
    RETURNS NUMERIC
    AS $$
    declare
        cfp record;
        fve_current_members_val NUMERIC;
        fve_max_members_val     NUMERIC;
        found               NUMERIC;
    BEGIN
        for cfp in SELECT * FROM rhnOrgChannelFamilyPermissions
	    WHERE channel_family_id = channel_family_id_in
	      AND org_id = org_id_in
        LOOP
            found := 1;
            fve_current_members_val := cfp.fve_current_members;
            fve_max_members_val := cfp.fve_max_members;
        END LOOP;

        -- not found: either the channel fam doesn't have an entry in cfp, or the org doesn't have access to it.
        -- either way, there are no available subscriptions
        
        IF found IS NULL
        THEN
            RETURN 0;
        END IF;

        -- null max members?  in that case, pass it on; NULL means infinite                     
        IF fve_max_members_val IS NULL
        THEN
            RETURN NULL;
        END IF;

        -- otherwise, return the delta  
        RETURN fve_max_members_val - fve_current_members_val;
    END$$ language plpgsql;
    
    -- *******************************************************************
    -- FUNCTION: channel_family_current_members
    -- Calculates and returns the actual count of systems consuming
    --   physical channel subscriptions.
    -- Called by: update_family_counts 
    --            rhn_entitlements.repoll_virt_guest_entitlements
    -- *******************************************************************
    create or replace function channel_family_current_members(channel_family_id_in IN NUMERIC,
                                            org_id_in IN NUMERIC)
    returns numeric
    as $$
    declare
        current_members_count numeric := 0;
    begin
        select  count(distinct server_id)
        into    current_members_count
          from  rhnChannelFamilyServerPhysical cfsp
         where  cfsp.channel_family_id = channel_family_id_in
           and  cfsp.customer_id = org_id_in;
        return current_members_count;
    end$$ language plpgsql;


    create or replace function cfam_curr_fve_members(
        channel_family_id_in IN NUMERIC,
        org_id_in IN NUMERIC)
    returns numeric
    as $$
    declare
        current_members_count numeric := 0;

    begin
        select count(sc.server_id)
          into current_members_count
          from rhnServerChannel sc,
               rhnChannelFamilyMembers cfm,
               rhnServer s
         where s.org_id = org_id_in
           and s.id = sc.server_id
           and cfm.channel_family_id = channel_family_id_in
           and cfm.channel_id = sc.channel_id
           and exists (
                select 1
                  from rhnChannelFamilyServerFve cfsp
                 where cfsp.CHANNEL_FAMILY_ID = channel_family_id_in
                   and cfsp.server_id = s.id
                );

        return current_members_count;
    end$$ language plpgsql;
    CREATE OR REPLACE FUNCTION update_family_counts(channel_family_id_in IN NUMERIC, 
                                   org_id_in IN NUMERIC) returns void
    AS $$
    BEGIN
        update rhnPrivateChannelFamily
           set current_members = rhn_channel.channel_family_current_members(channel_family_id_in, org_id_in),
               fve_current_members = rhn_channel.cfam_curr_fve_members(channel_family_id_in,org_id_in)
         where org_id = org_id_in
           and channel_family_id = channel_family_id_in;
    END$$ language plpgsql;
    
    create or replace function update_group_family_counts(group_label_in IN VARCHAR,
                                   org_id_in IN NUMERIC)
    returns void
    as $$
    declare
        i record;
    BEGIN
        FOR i IN (
                SELECT DISTINCT CFM.channel_family_id, SG.org_id
                 FROM rhnChannelFamilyMembers CFM
                 JOIN rhnServerChannel SC
                   ON SC.channel_id = CFM.channel_id
                 JOIN rhnServerGroupMembers SGM
                   ON SC.server_id = SGM.server_id
                 JOIN rhnServerGroup SG
                   ON SGM.server_group_id = SG.id
                 JOIN rhnServerGroupType SGT
                   ON SG.group_type = SGT.id
                WHERE SGT.label = group_label_in
                  AND SG.org_id = org_id_in
                  AND SGT.is_base = 'Y'
        ) LOOP
            perform rhn_channel.update_family_counts(i.channel_family_id, i.org_id);
        END LOOP;
    END$$ language plpgsql;

    CREATE OR REPLACE FUNCTION available_chan_subscriptions(channel_id_in IN NUMERIC, 
                                          org_id_in IN NUMERIC)
    RETURNS NUMERIC
    AS $$
    declare
            channel_family_id_val NUMERIC;
    BEGIN
        SELECT channel_family_id INTO STRICT channel_family_id_val
            FROM rhnChannelFamilyMembers
            WHERE channel_id = channel_id_in;
         
            RETURN rhn_channel.available_family_subscriptions(
                           channel_family_id_val, org_id_in);
    END$$ language plpgsql;

    CREATE OR REPLACE FUNCTION available_fve_chan_subs(channel_id_in IN NUMERIC,
                                          org_id_in IN NUMERIC)
    RETURNS NUMERIC
    AS $$
    declare
            channel_family_id_val NUMERIC;
    BEGIN
        SELECT channel_family_id INTO STRICT channel_family_id_val
            FROM rhnChannelFamilyMembers
            WHERE channel_id = channel_id_in;

            RETURN rhn_channel.available_fve_family_subs(
                           channel_family_id_val, org_id_in);
    END$$ language plpgsql;

    create or replace function unsubscribe_server_from_family(server_id_in in numeric, 
                                             channel_family_id_in in numeric)
    returns void
    as $$
    begin
        delete
        from    rhnServerChannel rsc
        where   rsc.server_id = server_id_in
            and channel_id in (
                select  rcfm.channel_id
                from    rhnChannelFamilyMembers rcfm
                where   rcfm.channel_family_id = channel_family_id_in);
    end$$ language plpgsql;

    create or replace function get_org_id(channel_id_in in numeric)
    returns numeric
    as $$
    declare
        org_id_out numeric;
    begin
        select org_id into strict org_id_out
            from rhnChannel
            where id = channel_id_in;
         
            return org_id_out;
    end$$ language plpgsql;
    
    create or replace function get_cfam_org_access(cfam_id_in in numeric, org_id_in in numeric)
    returns numeric
    as $$
    begin
      if exists(
                        select  1
                        from    rhnOrgChannelFamilyPermissions cfp
                        where   cfp.org_id = org_id_in
      ) then
                return 1;
      else
                return 0;
      end if;
    end$$ language plpgsql;

    create or replace function get_org_access(channel_id_in in numeric, org_id_in in numeric)
    returns integer
    as $$
    begin
        -- the idea: if we get past this query, 
        -- the org has access to the channel, else not
        if exists(
        select 1
          from rhnChannelFamilyMembers CFM,
               rhnOrgChannelFamilyPermissions CFP
         where cfp.org_id = org_id_in
           and CFM.channel_family_id = CFP.channel_family_id
           and CFM.channel_id = channel_id_in
           and (CFP.max_members > 0 or CFP.max_members is null or CFP.fve_max_members > 0 or CFP.fve_max_members is null or CFP.org_id = 1) )
        then
          return 1;
        else
          return 0;
        end if;
    end$$ language plpgsql;
    
    -- check if a user has a given role, or if such a role is inferrable
    create or replace function user_role_check_debug(channel_id_in in numeric, 
                                   user_id_in in numeric, 
                                   role_in in varchar,
                                   status out numeric,
                                   reason_out out varchar)
    as $$
    declare
        org_id numeric;
    begin
        org_id := rhn_user.get_org_id(user_id_in);

        -- channel might be shared
        if role_in = 'subscribe' and
           rhn_channel.shared_user_role_check(channel_id_in, user_id_in, role_in) = 1 then
            status := 1;
            return;
        end if;
        
        if role_in = 'manage' and 
           COALESCE(rhn_channel.get_org_id(channel_id_in), -1) <> org_id then
                reason_out := 'channel_not_owned';
               status := 0;
               return;
            end if;
        
        if role_in = 'subscribe' and 
           rhn_channel.get_org_access(channel_id_in, org_id) = 0 then
                reason_out := 'channel_not_available';
                status := 0;
                return;
            end if;
        
        -- channel admins have all roles
        if rhn_user.check_role_implied(user_id_in, 'channel_admin') = 1 then
            reason_out := 'channel_admin';
            status := 1;
            return;
            end if;

        -- the subscribe permission is inferred 
    -- UNLESS the not_globally_subscribable flag is set 
        if role_in = 'subscribe'
        then
            if rhn_channel.org_channel_setting(channel_id_in, 
                       org_id,
                       'not_globally_subscribable') = 0 then
                reason_out := 'globally_subscribable';
                status := 1;
                return;
            end if;
        end if;
        
        -- all other roles (manage right now) are explicitly granted    
        reason_out := 'direct_permission';
        status := rhn_channel.direct_user_role_check(channel_id_in, 
                                              user_id_in, role_in);
        return;
    end$$ language plpgsql;
    
    -- same as above, but with no OUT param; useful in views, etc
    create or replace function user_role_check(channel_id_in in numeric, user_id_in in numeric, role_in in varchar)
    returns numeric
    as $$
    declare
        throwaway record;
    begin
        throwaway := rhn_channel.user_role_check_debug(channel_id_in, user_id_in, role_in);
        return throwaway.status;
    end$$ language plpgsql;

    --
    -- For multiorg phase II, this function simply checks to see if the user's
    -- has a trust relationship that includes this channel by id.
    --
    create or replace function shared_user_role_check(channel_id in numeric, user_id in numeric, role in varchar)
    returns numeric
    as $$
    declare
      n numeric;
      oid numeric;
    begin
      oid := rhn_user.get_org_id(user_id);
      select 1 into n
      from rhnSharedChannelView s
      where s.id = channel_id and s.org_trust_id = oid;

      if not found then
        return 0;
      end if;

      return 1;
    end$$ language plpgsql;

    -- same as above, but returns 1 if user_id_in is null
    -- This is useful in queries where user_id is not specified
    create or replace function loose_user_role_check(channel_id_in in numeric, user_id_in in numeric, role_in in varchar)
    returns numeric
    as $$
    begin
        if user_id_in is null then
            return 1;
        end if;
        return rhn_channel.user_role_check(channel_id_in, user_id_in, role_in);
    end$$ language plpgsql;
    
    -- directly checks the table, no inferred permissions
    create or replace function direct_user_role_check(channel_id_in in numeric, user_id_in in numeric, role_in in varchar)
    returns numeric
    as $$
    declare
        throwaway numeric;
    begin
        -- the idea: if we get past this query, the user has the role, else no
        select 1 into throwaway
          from rhnChannelPermissionRole CPR,
               rhnChannelPermission CP
         where CP.user_id = user_id_in
           and CP.channel_id = channel_id_in
           and CPR.label = role_in
           and CP.role_id = CPR.id;

      if not found then
        return 0;
      end if;
           
      return 1;
    end$$ language plpgsql;
    
    -- check if an org has a certain setting
    create or replace function org_channel_setting(channel_id_in in numeric, org_id_in in numeric, setting_in in varchar)
    returns numeric
    as $$
    declare
        throwaway numeric;
    begin
        -- the idea: if we get past this query, the org has the setting
        select 1 into throwaway
          from rhnOrgChannelSettingsType OCST,
               rhnOrgChannelSettings OCS
         where OCS.org_id = org_id_in
           and OCS.channel_id = channel_id_in
           and OCST.label = setting_in
           and OCS.setting_id = OCST.id;

      if not found then
        return 0;
      end if;

      return 1;
    end$$ language plpgsql;
    
    CREATE OR REPLACE FUNCTION channel_priority(channel_id_in IN numeric) 
    RETURNS numeric
    AS $$
    declare
         channel_name varchar(256);
         priority numeric;
         end_of_life_val timestamptz;
         org_id_val numeric;
    BEGIN

        select name, end_of_life, org_id
        into channel_name, end_of_life_val, org_id_val
        from rhnChannel
        where id = channel_id_in;

        if end_of_life_val is not null then
          return -400;
        end if;

        if channel_name like 'Red Hat Enterprise Linux%' or channel_name like 'RHEL%' then
          priority := 1000;
          if channel_name not like '%Beta%' then
            priority := priority + 1000;
          end if;

          priority := priority +
            case
              when channel_name like '%v. 5%' then 600
              when channel_name like '%v. 4%' then 500
              when channel_name like '%v. 3%' then 400
              when channel_name like '%v. 2%' then 300
              when channel_name like '%v. 1%' then 200
              else 0
            end;

          priority := priority +
            case
              when channel_name like 'Red Hat Enterprise Linux (v. 5%' then 60
              when (channel_name like '%AS%' and channel_name not like '%Extras%') then 50
              when (channel_name like '%ES%' and channel_name not like '%Extras%') then 40
              when (channel_name like '%WS%' and channel_name not like '%Extras%') then 30
              when (channel_name like '%Desktop%' and channel_name not like '%Extras%') then 20
              when channel_name like '%Extras%' then 10
              else 0
            end; 

          priority := priority +
            case
              when channel_name like '%)' then 5
              else 0
            end;

          priority := priority +
            case
              when channel_name like '%32-bit x86%' then 4
              when channel_name like '%64-bit Intel Itanium%' then 3
              when channel_name like '%64-bit AMD64/Intel EM64T%' then 2
              else 0
            end;
        elsif channel_name like 'Red Hat Desktop%' then
            priority := 900;

            if channel_name not like '%Beta%' then
               priority := priority + 50;
            end if;
 
          priority := priority +
            case
              when channel_name like '%v. 4%' then 40
              when channel_name like '%v. 3%' then 30
              when channel_name like '%v. 2%' then 20
              when channel_name like '%v. 1%' then 10
              else 0
            end;
            
          priority := priority +
            case
              when channel_name like '%32-bit x86%' then 4
              when channel_name like '%64-bit Intel Itanium%' then 3
              when channel_name like '%64-bit AMD64/Intel EM64T%' then 2
              else 0
            end;
         
        elsif org_id_val is not null then
          priority := 600;
        else
          priority := 500;
        end if;
      
      return -priority;

    end$$ language plpgsql;

    -- right now this only does the accounting changes; the cascade
    -- actually does the rhnServerChannel delete.
    create or replace function delete_server_channels(server_id_in in numeric) returns void
    as $$
    begin
        update  rhnPrivateChannelFamily
        set     current_members = current_members -1
        where   org_id in (
                        select  org_id
                        from    rhnServer
                        where   id = server_id_in
                )
                and channel_family_id in (
                        select  rcfm.channel_family_id
                        from    rhnChannelFamilyMembers rcfm,
                                rhnServerChannel rsc
                        where   rsc.server_id = server_id_in
                                and rsc.channel_id = rcfm.channel_id
                and not exists (
                    select 1
                    from
                        rhnChannelFamilyVirtSubLevel cfvsl,
                        rhnSGTypeVirtSubLevel sgtvsl,
                        rhnServerEntitlementView sev,
                        rhnVirtualInstance vi
                    where
                        -- system is a virtual instance
                        vi.virtual_system_id = server_id_in
                        and vi.host_system_id = sev.server_id
                        -- system's host has a virt ent
                        and sev.label in ('virtualization_host',
                                          'virtualization_host_platform')
                        and sev.server_group_type_id = 
                            sgtvsl.server_group_type_id
                        -- the host's virt ent grants a cf virt sub level
                        and sgtvsl.virt_sub_level_id = cfvsl.virt_sub_level_id
                        -- the cf is in that virt sub level
                        and cfvsl.channel_family_id = rcfm.channel_family_id
                    )
                );
    end$$ language plpgsql;

        -- this could certainly be optimized to do updates if needs be
        create or replace function refresh_newest_package(channel_id_in in numeric, caller_in in varchar default '(unknown)') returns void
        as $$
        begin
                delete from rhnChannelNewestPackage where channel_id = channel_id_in;
                insert into rhnChannelNewestPackage
                        ( channel_id, name_id, evr_id, package_id, package_arch_id ) 
                        (       select  channel_id,
                                                name_id, evr_id,
                                                package_id, package_arch_id
                                from    rhnChannelNewestPackageView
                                where   channel_id = channel_id_in
                        );
                insert into rhnChannelNewestPackageAudit (channel_id, caller)
                    values (channel_id_in, caller_in);
                update rhnChannel 
                    set last_modified = greatest(current_timestamp, last_modified + interval '1 second')
                    where id = channel_id_in; 
        end$$ language plpgsql;

    create or replace function refresh_newest_package_light(channel_id_in in numeric, package_name_id_in in numeric, caller_in in varchar default '(unknown)') returns void
    as $$
    begin
        delete from rhnChannelNewestPackage where channel_id = channel_id_in and name_id = package_name_id_in;
        insert into rhnChannelNewestPackage
                    ( channel_id, name_id, evr_id, package_id, package_arch_id ) 
                    (       select  channel_id,
                                    name_id, evr_id,
                                    package_id, package_arch_id
                            from    rhnChannelNewestPackageView
                            where   channel_id = channel_id_in
                            and     name_id = package_name_id_in
                    );
        insert into rhnChannelNewestPackageAudit (channel_id, caller)
             values (channel_id_in, caller_in);
        update rhnChannel 
           set last_modified = greatest(current_timestamp, last_modified + interval '1 second')
               where id = channel_id_in; 
    end$$ language plpgsql;


   create or replace function update_channel ( channel_id_in in numeric, invalidate_ss in numeric default 0, 
                              date_to_use in timestamptz default current_timestamp ) returns void
   as $$
   declare
   channel_last_modified timestamptz;
   last_modified_value timestamptz;

   snapshots cursor for
   select  snapshot_id id
   from    rhnSnapshotChannel
   where   channel_id = channel_id_in;

   begin

      select last_modified
      into channel_last_modified
      from rhnChannel
      where id = channel_id_in;
  
      last_modified_value := date_to_use;

      if last_modified_value <= channel_last_modified then
          last_modified_value := last_modified_value + interval '1 second';
      end if;

      update rhnChannel set last_modified = last_modified_value
      where id = channel_id_in;

      if invalidate_ss = 1 then 
        for snapshot in snapshots loop
            update rhnSnapshot
            set invalid = lookup_snapshot_invalid_reason('channel_modified')
            where id = snapshot.id;
        end loop;
      end if;

   end$$ language plpgsql;

   create or replace function update_channels_by_package ( package_id_in in numeric, date_to_use in timestamptz default current_timestamp ) returns void
   as $$
   declare
   channels cursor for
   select channel_id
   from rhnChannelPackage
   where package_id = package_id_in
   order by channel_id;

   begin
      for channel in channels loop
         -- we want to invalidate the snapshot assocated with the channel when we
         -- do this b/c we know we've added or removed or packages
         perform rhn_channel.update_channel ( channel.channel_id, 1, date_to_use );
      end loop;
   end$$ language plpgsql;

   
   create or replace function update_channels_by_errata ( errata_id_in numeric, date_to_use in timestamptz default current_timestamp ) returns void
   as $$
   declare
   channels cursor for
   select channel_id
   from rhnChannelErrata
   where errata_id = errata_id_in
   order by channel_id;

   begin
      for channel in channels loop
         -- we won't invalidate snapshots, b/c just changing the errata associated with
         -- a channel shouldn't invalidate snapshots
         perform rhn_channel.update_channel ( channel.channel_id, 0, date_to_use );
      end loop;
   end$$ language plpgsql;

   create or replace function update_needed_cache(channel_id_in in numeric) returns void
   as $$
   declare
   server record;
   begin
      -- we intentionaly do a loop here instead of one huge select
      -- b/c we want to break update into smaller transaction to unblock other sessions
      -- querying rhnServerNeededCache
      for server in (
                select sc.server_id as id
                  from rhnServerChannel sc
                 where sc.channel_id = channel_id_in
      ) loop
         perform rhn_server.update_needed_cache(server.id);
      end loop;
   end$$ language plpgsql;


CREATE OR REPLACE FUNCTION server_has_family_subscription(server_id_in DECIMAL, 
                                                          channel_family_id_in DECIMAL) 
          RETURNS INTEGER AS $$
  DECLARE
    fam_entry RECORD;

  BEGIN
    FOR fam_entry IN SELECT DISTINCT cfm.channel_family_id
                       FROM rhnchannelfamilymembers AS cfm
                       JOIN rhnserverchannel AS sc ON sc.channel_id = cfm.channel_id
                      WHERE sc.server_id = server_id_in
                        AND cfm.channel_family_id = channel_family_id_in
    LOOP
      return 1;
    END LOOP;
    RETURN 0;
  END;
$$ LANGUAGE plpgsql;

-- restore the original setting
update pg_settings set setting = overlay( setting placing '' from 1 for (length('rhn_channel')+1) ) where name = 'search_path';<|MERGE_RESOLUTION|>--- conflicted
+++ resolved
@@ -1,8 +1,4 @@
-<<<<<<< HEAD
--- oracle equivalent source sha1 c1d56c25cf1cb19dda19da19cfd1cf6896102fd8
-=======
--- oracle equivalent source sha1 28fc54071017edd8e57fcfa9705dc18bf4f8578b
->>>>>>> e2d753af
+-- oracle equivalent source sha1 4ad4a389c17de455781055b884c2022c9824894d
 --
 -- Copyright (c) 2008--2011 Red Hat, Inc.
 --
