<<<<<<< HEAD
-- oracle equivalent source sha1 4ba8d6b0e615e1c3790e19dfb9f98aa1938503f2
=======
-- oracle equivalent source sha1 5bb6820eb0e542bdd8cf74d4555a5edc44aeac28
>>>>>>> e2b5032b
--
-- Copyright (c) 2008--2014 Red Hat, Inc.
--
-- This software is licensed to you under the GNU General Public License,
-- version 2 (GPLv2). There is NO WARRANTY for this software, express or
-- implied, including the implied warranties of MERCHANTABILITY or FITNESS
-- FOR A PARTICULAR PURPOSE. You should have received a copy of GPLv2
-- along with this software; if not, see
-- http://www.gnu.org/licenses/old-licenses/gpl-2.0.txt.
-- 
-- Red Hat trademarks are not licensed under GPLv2. No permission is
-- granted to use or replicate Red Hat trademarks that are incorporated
-- in this software or its documentation. 
--
--
--
--

-- create schema rhn_channel;

--update pg_setting
update pg_settings set setting = 'rhn_channel,' || setting where name = 'search_path';

    create or replace function obtain_read_lock(channel_family_id_in in numeric, org_id_in in numeric)
    returns void as $$
    declare
        read_lock timestamptz;
    begin
        select created into read_lock
          from rhnPrivateChannelFamily
         where channel_family_id = channel_family_id_in and org_id = org_id_in
           for update;
    end$$ language plpgsql;

    -- this "emulates" cursor server_base_subscriptions defined in oracle/rhn_channel.pks
    create or replace function server_base_subscriptions(server_id_in NUMERIC)
    returns boolean as $$
    begin
      return exists(SELECT C.id FROM rhnChannel C, rhnServerChannel SC
		    WHERE C.id = SC.channel_id
		      AND SC.server_id = server_id_in
		      AND C.parent_channel IS NULL);
    end$$ language plpgsql;

    -- this "emulates" cursor server_base_subscriptions defined in oracle/rhn_channel.pks
    create or replace function check_server_subscription(server_id_in NUMERIC, channel_id_in NUMERIC)
    returns boolean as $$
    begin
      return exists(SELECT channel_id FROM rhnServerChannel WHERE server_id = server_id_in AND channel_id = channel_id_in);
    end$$ language plpgsql;


    CREATE OR REPLACE FUNCTION subscribe_server(server_id_in IN NUMERIC, channel_id_in NUMERIC, immediate_in NUMERIC default 1, user_id_in in numeric default null, recalcfamily_in NUMERIC default 1) returns void
    AS $$
    declare
        channel_parent_val      rhnChannel.parent_channel%TYPE;
        parent_subscribed       BOOLEAN;
        server_has_base_chan    BOOLEAN;
        server_already_in_chan  BOOLEAN;
        channel_family_id_val   NUMERIC;
        server_org_id_val       NUMERIC;
        available_subscriptions NUMERIC;
        available_fve_subs      numeric;
        consenting_user         NUMERIC;
        allowed                 numeric;
        is_fve_char             char(1) := 'N';
    BEGIN
        if user_id_in is not null then
            allowed := rhn_channel.user_role_check(channel_id_in, user_id_in, 'subscribe');
        else
            allowed := 1;
        end if;

        if allowed = 0 then
            perform rhn_exception.raise_exception('no_subscribe_permissions');
        end if;


        SELECT parent_channel INTO channel_parent_val FROM rhnChannel WHERE id = channel_id_in;

        IF channel_parent_val IS NOT NULL
        THEN    
            -- child channel; if attempting to cross-subscribe a child to the wrong base, silently ignore
            parent_subscribed := rhn_channel.check_server_subscription(server_id_in, channel_parent_val);
        
            IF NOT parent_subscribed
            THEN
                RETURN;
            END IF;
        ELSE
            -- base channel
            server_has_base_chan := rhn_channel.server_base_subscriptions(server_id_in);
            
            IF server_has_base_chan
            THEN
                perform rhn_exception.raise_exception('channel_server_one_base');
            END IF;
        END IF;

        server_already_in_chan := rhn_channel.check_server_subscription(server_id_in, channel_id_in);
    
        IF server_already_in_chan
        THEN
            RETURN;
        END IF;
        
        channel_family_id_val := rhn_channel.family_for_channel(channel_id_in);
        IF channel_family_id_val IS NULL
        THEN
            perform rhn_exception.raise_exception('channel_subscribe_no_family');
        END IF;

        --
        -- Use the org_id of the server only if the org_id of the channel = NULL.
        -- This is required for subscribing to shared channels.
        --
        SELECT COALESCE(org_id, (SELECT org_id FROM rhnServer WHERE id = server_id_in))
          INTO server_org_id_val
          FROM rhnChannel
         WHERE id = channel_id_in;
         
        begin
            perform rhn_channel.obtain_read_lock(channel_family_id_val, server_org_id_val);
        exception
            when no_data_found then
                perform rhn_exception.raise_exception('channel_family_no_subscriptions');
        end;

        available_subscriptions := rhn_channel.available_family_subscriptions(channel_family_id_val, server_org_id_val);
        available_fve_subs := rhn_channel.available_fve_family_subs(channel_family_id_val, server_org_id_val);
        
        IF available_subscriptions IS NULL OR 
           available_subscriptions > 0 or
           rhn_channel.can_server_consume_virt_channl(server_id_in, channel_family_id_val) = 1 OR
           (available_fve_subs > 0 AND rhn_channel.can_server_consume_fve(server_id_in) = 1) OR
           rhn_channel.server_has_family_subscription(server_id_in, channel_family_id_val) > 0
        THEN
            if rhn_channel.can_server_consume_virt_channl(server_id_in, channel_family_id_val) = 0 AND available_fve_subs > 0 AND rhn_channel.can_server_consume_fve(server_id_in) = 1 THEN
                is_fve_char := 'Y';
            end if;

            insert into rhnServerHistory (id,server_id,summary,details) (
                select  nextval('rhn_event_id_seq'),
                        server_id_in,
                        'subscribed to channel ' || SUBSTR(c.label, 0, 106),
                        c.label
                from    rhnChannel c
                where   c.id = channel_id_in
            );

            INSERT INTO rhnServerChannel (server_id, channel_id, is_fve) VALUES (server_id_in, channel_id_in, is_fve_char);
			IF recalcfamily_in > 0
			THEN
                perform rhn_channel.update_family_counts(channel_family_id_val, server_org_id_val);
			END IF;

            perform queue_server(server_id_in, immediate_in);

            update rhnServer
               set channels_changed = current_timestamp
             where id = server_id_in;
        ELSE
            perform rhn_exception.raise_exception('channel_family_no_subscriptions');
        END IF;
            
    END$$ language plpgsql;



    create or replace function can_convert_to_fve(server_id_in IN NUMERIC, channel_family_id_val IN NUMERIC)
    RETURNS NUMERIC
    as $$
    declare
        fve_convertible_entries cursor for
        select 1  from
            rhnServerFveCapable cap
          where cap.server_id = server_id_in
                AND cap.channel_family_id = channel_family_id_val;
    BEGIN
        FOR entry IN fve_convertible_entries LOOP
            return 1;
        END LOOP;
        RETURN 0;
    END$$ language plpgsql;



    -- Converts server channel_family to use a flex entitlement
    create or replace function convert_to_fve(server_id_in IN NUMERIC, channel_family_id_val IN NUMERIC)
    returns void
    as $$
    declare
        available_fve_subs      NUMERIC;
        server_org_id_val       NUMERIC;
    BEGIN

        --
        -- Use the org_id of the server only if the org_id of the channel = NULL.
        -- This is required for subscribing to shared channels.
        --
        SELECT org_id
          INTO server_org_id_val
          FROM rhnServer
         WHERE id = server_id_in;


        perform rhn_channel.obtain_read_lock(channel_family_id_val, server_org_id_val);
        if not found then
                perform rhn_exception.raise_exception('channel_family_no_subscriptions');
        end if;
        IF (rhn_channel.can_convert_to_fve(server_id_in, channel_family_id_val ) = 0)
            THEN
                perform rhn_exception.raise_exception('server_cannot_convert_to_flex');
        END IF;

        available_fve_subs := rhn_channel.available_fve_family_subs(channel_family_id_val, server_org_id_val);

        IF (available_fve_subs > 0)
        THEN

            insert into rhnServerHistory (id,server_id,summary,details) (
                select  nextval('rhn_event_id_seq'),
                        server_id_in,
                        'converted to flex entitlement' || SUBSTR(cf.label, 0, 99),
                        cf.label
                from    rhnChannelFamily cf
                where   cf.id = channel_family_id_val
            );

            UPDATE rhnServerChannel sc set is_fve = 'Y'
                           where sc.server_id = server_id_in and
                                 sc.channel_id in
                                    (select cfm.channel_id from rhnChannelFamilyMembers cfm
                                                where cfm.CHANNEL_FAMILY_ID = channel_family_id_val);

            perform rhn_channel.update_family_counts(channel_family_id_val, server_org_id_val);
        ELSE
            perform rhn_exception.raise_exception('not_enough_flex_entitlements');
        END IF;

    END$$ language plpgsql;
    
    create or replace function can_server_consume_virt_channl(
        server_id_in in numeric,
        family_id_in in numeric )
    returns numeric
    as $$
    begin
      if exists(
            select 1
            from
                rhnChannelFamilyVirtSubLevel cfvsl,
                rhnSGTypeVirtSubLevel sgtvsl,
                rhnVirtualInstance vi
            where
                vi.virtual_system_id = server_id_in 
                and sgtvsl.virt_sub_level_id = cfvsl.virt_sub_level_id
                and cfvsl.channel_family_id = family_id_in
                and exists (
                    select 1
                    from rhnServerEntitlementView sev
                    where vi.host_system_id = sev.server_id
                    and sev.server_group_type_id = sgtvsl.server_group_type_id ))
      then
        return 1;
      else
        return 0;
      end if;
    end$$ language plpgsql;

    create or replace function can_server_consume_fve(server_id_in in numeric) returns numeric
    as $$
    declare
        vi_entries cursor for
            SELECT 1
              FROM rhnVirtualInstance vi
             WHERE vi.virtual_system_id = server_id_in;
        vi_count numeric;

    begin
        FOR vi_entry IN VI_ENTRIES LOOP
            return 1;
        END LOOP;
        RETURN 0;
    end$$ language plpgsql;

    create or replace function guess_server_base(
        server_id_in in numeric
    ) RETURNS numeric as $$
    declare
        server_cursor cursor for
            select s.server_arch_id, s.release, s.org_id
              from rhnServer s
             where s.id = server_id_in;
    -- Cursor that fetches all the possible base channels for a
    -- (server_arch_id, release, org_id) combination
        base_channel_cursor cursor(
                release_in varchar,
                server_arch_id_in numeric,
                org_id_in numeric
        ) for
                select distinct c.*
                from    rhnOrgDistChannelMap                       odcm,
                                rhnServerChannelArchCompat      scac,
                                rhnChannel                                      c
                where   c.parent_channel is null
                        and c.id = odcm.channel_id
                        and c.channel_arch_id = odcm.channel_arch_id
                        and odcm.release = release_in
                        and odcm.for_org_id = org_id_in
                        and scac.server_arch_id = server_arch_id_in
                        and scac.channel_arch_id = c.channel_arch_id;

    begin
        for s in server_cursor loop
            for channel in base_channel_cursor(s.release,
                s.server_arch_id, s.org_id) 
            loop
                return channel.id;
            end loop;
        end loop;
        -- Server not found, or no base channel applies to it
        return null;
    end$$ language plpgsql;

    -- Private function
    create or replace function normalize_server_arch(server_arch_in in varchar)
    returns varchar
    as $$
    declare
        suffix VARCHAR(128) := '-redhat-linux';
    begin
        if server_arch_in is NULL then
            return NULL;
        end if;
        if position('-' IN server_arch_in) > 0
        then
            -- Suffix already present
            return server_arch_in;
        end if;
        return server_arch_in || suffix;
    end$$ language plpgsql;

    --
    -- Raises: 
    --   server_arch_not_found
    --   no_subscribe_permissions
    create or replace function base_channel_for_release_arch(
        release_in in varchar,
        server_arch_in in varchar,
        org_id_in in numeric default -1,
        user_id_in in numeric default null
    ) returns numeric as $$
    declare
        server_arch varchar(256) := rhn_channel.normalize_server_arch(server_arch_in);
        server_arch_id numeric;
    begin
        -- Look up the server arch
            select id
              into server_arch_id
              from rhnServerArch
             where label = server_arch;
            if not found then
                perform rhn_exception.raise_exception('server_arch_not_found');
            end if;

        return rhn_channel.base_channel_rel_archid(release_in, server_arch_id,
            org_id_in, user_id_in);
    end$$ language plpgsql;

    create or replace function base_channel_rel_archid(
        release_in in varchar,
        server_arch_id_in in numeric,
        org_id_in in numeric default -1,
        user_id_in in numeric default null
    ) returns numeric as $$
    declare
        denied_channel_id numeric := null;
        valid_org_id numeric := org_id_in;
        valid_user_id numeric := user_id_in;
        channel_subscribable numeric;
    -- Cursor that fetches all the possible base channels for a
    -- (server_arch_id, release, org_id) combination
        base_channel_cursor cursor(
                release_in varchar,
                server_arch_id_in numeric,
                org_id_in numeric
        ) for
                select distinct c.*
                from    rhnOrgDistChannelMap                       odcm,
                                rhnServerChannelArchCompat      scac,
                                rhnChannel                                      c
                where   c.parent_channel is null
                        and c.id = odcm.channel_id
                        and c.channel_arch_id = odcm.channel_arch_id
                        and odcm.release = release_in
                        and odcm.for_org_id = org_id_in
                        and scac.server_arch_id = server_arch_id_in
                        and scac.channel_arch_id = c.channel_arch_id;

    begin
        if org_id_in = -1 and user_id_in is not null then
            -- Get the org id from the user id

                select org_id
                  into valid_org_id
                  from web_contact
                 where id = user_id_in;

                if not found then
                    -- User doesn't exist
                    -- XXX Only list public stuff for now
                    valid_user_id := null;
                    valid_org_id := -1;
                end if;
        end if;

        for c in base_channel_cursor(release_in, server_arch_id_in, valid_org_id)
        loop
            -- This row is a possible match
            if valid_user_id is null then
                -- User ID not specified, so no user to channel permissions to
                -- check
                return c.id;
            end if;

            -- Check user to channel permissions
            select rhn_channel.loose_user_role_check(c.id, user_id_in, 'subscribe')
              into channel_subscribable;

            if channel_subscribable = 1 then
                return c.id;
            end if;
                
            -- Base channel exists, but is not subscribable; keep trying
            denied_channel_id := c.id;
        end loop;
        
        if denied_channel_id is not null then
            perform rhn_exception.raise_exception('no_subscribe_permissions');
        end if;
        -- No base channel applies
        return NULL;
    end$$ language plpgsql;

    CREATE OR REPLACE FUNCTION clear_subscriptions(server_id_in IN NUMERIC, deleting_server IN NUMERIC default 0,
                                update_family_countsYN IN NUMERIC default 1 ) returns void
    AS $$
    declare
        server_channels cursor(server_id_in numeric) for
                select  s.org_id, sc.channel_id, cfm.channel_family_id
                from    rhnServer s,
                        rhnServerChannel sc,
                        rhnChannelFamilyMembers cfm
                where   s.id = server_id_in
                        and s.id = sc.server_id
                        and sc.channel_id = cfm.channel_id
                order by cfm.channel_family_id;
        last_channel_family_id rhnChannelFamilyMembers.channel_family_id%type := -1;
        last_channel_org_id    rhnServer.org_id%type := -1;
    BEGIN
        for channel in server_channels(server_id_in)
        loop
                perform rhn_channel.unsubscribe_server(server_id_in, channel.channel_id, 1, 1, deleting_server, 0);
                if update_family_countsYN > 0
                    and channel.channel_family_id != last_channel_family_id then
                    -- update family counts only once
                    -- after all channels with same family has been fetched
                    if last_channel_family_id != -1 then
                        perform rhn_channel.update_family_counts(channel.channel_family_id, channel.org_id);
                    end if;
                    last_channel_family_id := channel.channel_family_id;
                    last_channel_org_id    := channel.org_id;
                end if;
        end loop;
        if update_family_countsYN > 0 and last_channel_family_id != -1 then
            -- update the last family fetched
            perform rhn_channel.update_family_counts(last_channel_family_id, last_channel_org_id);
        end if;
    END$$ language plpgsql;

    CREATE OR REPLACE FUNCTION unsubscribe_server(server_id_in IN NUMERIC, channel_id_in NUMERIC, immediate_in NUMERIC default 1, unsubscribe_children_in numeric default 0,
                                 deleting_server in numeric default 0,
                                 update_family_countsYN in numeric default 1) returns void
    AS $$
    declare
        channel_family_id_val   NUMERIC;
        server_org_id_val       NUMERIC;
        available_subscriptions NUMERIC; 
        server_already_in_chan  BOOLEAN;
        channel_family_is_proxy cursor(channel_family_id_in numeric) for
                select  1
                from    rhnChannelFamily
                where   id = channel_family_id_in
                    and label = 'rhn-proxy';
        channel_family_is_satellite cursor(channel_family_id_in numeric) for
                select  1
                from    rhnChannelFamily
                where   id = channel_family_id_in
                    and label = 'rhn-satellite';
        child record;
    BEGIN
        -- In PostgreSQL recursion with opened cursors is not allowed so we use
        -- FOR IN SELECT form which is ok.
        FOR child IN select  c.id
                from    rhnChannel                      c,
                                rhnServerChannel        sc
                where   1=1
                        and c.parent_channel = channel_id_in
                        and c.id = sc.channel_id
                        and sc.server_id = server_id_in
        LOOP
            if unsubscribe_children_in = 1 then
                perform rhn_channel.unsubscribe_server(server_id_in,
                                                       child.id,
                                                       immediate_in,
                                                       unsubscribe_children_in,
                                                       deleting_server,
                                                       update_family_countsYN);
            else
                perform rhn_exception.raise_exception('channel_unsubscribe_child_exists');
            end if;
        END LOOP;
        
        server_already_in_chan := rhn_channel.check_server_subscription(server_id_in, channel_id_in);
    
        IF NOT server_already_in_chan
        THEN
            RETURN;
        END IF;
        
   if deleting_server = 0 then 
      insert into rhnServerHistory (id,server_id,summary,details) (
          select  nextval('rhn_event_id_seq'),
                server_id_in,
             'unsubscribed from channel ' || SUBSTR(c.label, 0, 106),
             c.label
          from    rhnChannel c
          where   c.id = channel_id_in
      );
   end if;
        
   DELETE FROM rhnServerChannel WHERE server_id = server_id_in AND channel_id = channel_id_in;

   if deleting_server = 0 then 
        perform queue_server(server_id_in, immediate_in);

        update rhnServer
           set channels_changed = current_timestamp
         where id = server_id_in;
   end if;

        channel_family_id_val := rhn_channel.family_for_channel(channel_id_in);
        IF channel_family_id_val IS NULL
        THEN
            perform rhn_exception.raise_exception('channel_unsubscribe_no_family');
        END IF;

        for ignore in channel_family_is_satellite(channel_family_id_val) loop
                delete from rhnSatelliteInfo where server_id = server_id_in;
        end loop;

        for ignore in channel_family_is_proxy(channel_family_id_val) loop
                delete from rhnProxyInfo where server_id = server_id_in;
        end loop;
        SELECT org_id INTO server_org_id_val
          FROM rhnServer
         WHERE id = server_id_in;
         
        if update_family_countsYN = 1 then
           perform rhn_channel.update_family_counts(channel_family_id_val, server_org_id_val);
        end if;
    END$$ language plpgsql;

    CREATE OR REPLACE FUNCTION family_for_channel(channel_id_in IN NUMERIC)
    RETURNS NUMERIC
    AS $$
    declare
        channel_family_id_val NUMERIC;
    BEGIN
        SELECT channel_family_id INTO channel_family_id_val
          FROM rhnChannelFamilyMembers
         WHERE channel_id = channel_id_in;

        IF NOT FOUND THEN
          RETURN NULL;
        END IF;
         
        RETURN channel_family_id_val;
    END$$ language plpgsql;

    CREATE OR REPLACE FUNCTION available_family_subscriptions(channel_family_id_in IN NUMERIC, org_id_in IN NUMERIC)
    RETURNS NUMERIC
    AS $$
    declare
        cfp record;
        current_members_val NUMERIC;
        max_members_val     NUMERIC;
        found               NUMERIC;
    BEGIN
        for cfp in SELECT * FROM rhnOrgChannelFamilyPermissions
	    WHERE channel_family_id = channel_family_id_in
	      AND org_id = org_id_in
        LOOP
            found := 1;
            current_members_val := cfp.current_members;
            max_members_val := cfp.max_members;
        END LOOP;

        -- not found: either the channel fam doesn't have an entry in cfp, or the org doesn't have access to it.
        -- either way, there are no available subscriptions

        IF found IS NULL
        THEN
            RETURN 0;
        END IF;

        -- null max members?  in that case, pass it on; NULL means infinite
        IF max_members_val IS NULL
        THEN
            RETURN NULL;
        END IF;

        -- otherwise, return the delta
        RETURN max_members_val - current_members_val;
    END$$ language plpgsql;

    CREATE OR REPLACE FUNCTION available_fve_family_subs(channel_family_id_in IN NUMERIC, org_id_in IN NUMERIC)
    RETURNS NUMERIC
    AS $$
    declare
        cfp record;
        fve_current_members_val NUMERIC;
        fve_max_members_val     NUMERIC;
        found               NUMERIC;
    BEGIN
        for cfp in SELECT * FROM rhnOrgChannelFamilyPermissions
	    WHERE channel_family_id = channel_family_id_in
	      AND org_id = org_id_in
        LOOP
            found := 1;
            fve_current_members_val := cfp.fve_current_members;
            fve_max_members_val := cfp.fve_max_members;
        END LOOP;

        -- not found: either the channel fam doesn't have an entry in cfp, or the org doesn't have access to it.
        -- either way, there are no available subscriptions
        
        IF found IS NULL
        THEN
            RETURN 0;
        END IF;

        -- null max members?  in that case, pass it on; NULL means infinite                     
        IF fve_max_members_val IS NULL
        THEN
            RETURN NULL;
        END IF;

        -- otherwise, return the delta  
        RETURN fve_max_members_val - fve_current_members_val;
    END$$ language plpgsql;
    
    -- *******************************************************************
    -- FUNCTION: channel_family_current_members
    -- Calculates and returns the actual count of systems consuming
    --   physical channel subscriptions.
    -- Called by: update_family_counts 
    --            rhn_entitlements.repoll_virt_guest_entitlements
    -- *******************************************************************
    create or replace function channel_family_current_members(channel_family_id_in IN NUMERIC,
                                            org_id_in IN NUMERIC)
    returns numeric
    as $$
    declare
        current_members_count numeric := 0;
    begin
        select  count(distinct server_id)
        into    current_members_count
          from  rhnChannelFamilyServerPhysical cfsp
         where  cfsp.channel_family_id = channel_family_id_in
           and  cfsp.customer_id = org_id_in;
        return current_members_count;
    end$$ language plpgsql;


    create or replace function cfam_curr_fve_members(
        channel_family_id_in IN NUMERIC,
        org_id_in IN NUMERIC)
    returns numeric
    as $$
    declare
        current_members_count numeric := 0;

    begin
        select count(distinct sc.server_id)
          into current_members_count
          from rhnServerChannel sc,
               rhnChannelFamilyMembers cfm,
               rhnServer s
         where s.org_id = org_id_in
           and s.id = sc.server_id
           and cfm.channel_family_id = channel_family_id_in
           and cfm.channel_id = sc.channel_id
           and exists (
                select 1
                  from rhnChannelFamilyServerFve cfsp
                 where cfsp.CHANNEL_FAMILY_ID = channel_family_id_in
                   and cfsp.server_id = s.id
                );

        return current_members_count;
    end$$ language plpgsql;
    CREATE OR REPLACE FUNCTION update_family_counts(channel_family_id_in IN NUMERIC, 
                                   org_id_in IN NUMERIC) returns void
    AS $$
    BEGIN
        update rhnPrivateChannelFamily
           set current_members = rhn_channel.channel_family_current_members(channel_family_id_in, org_id_in),
               fve_current_members = rhn_channel.cfam_curr_fve_members(channel_family_id_in,org_id_in)
         where org_id = org_id_in
           and channel_family_id = channel_family_id_in;
    END$$ language plpgsql;
    
    create or replace function update_group_family_counts(group_label_in IN VARCHAR,
                                   org_id_in IN NUMERIC)
    returns void
    as $$
    declare
        i record;
    BEGIN
        FOR i IN (
                SELECT DISTINCT CFM.channel_family_id, SG.org_id
                 FROM rhnChannelFamilyMembers CFM
                 JOIN rhnServerChannel SC
                   ON SC.channel_id = CFM.channel_id
                 JOIN rhnServerGroupMembers SGM
                   ON SC.server_id = SGM.server_id
                 JOIN rhnServerGroup SG
                   ON SGM.server_group_id = SG.id
                 JOIN rhnServerGroupType SGT
                   ON SG.group_type = SGT.id
                WHERE SGT.label = group_label_in
                  AND SG.org_id = org_id_in
                  AND SGT.is_base = 'Y'
        ) LOOP
            perform rhn_channel.update_family_counts(i.channel_family_id, i.org_id);
        END LOOP;
    END$$ language plpgsql;

    CREATE OR REPLACE FUNCTION available_chan_subscriptions(channel_id_in IN NUMERIC, 
                                          org_id_in IN NUMERIC)
    RETURNS NUMERIC
    AS $$
    declare
            channel_family_id_val NUMERIC;
    BEGIN
        SELECT channel_family_id INTO STRICT channel_family_id_val
            FROM rhnChannelFamilyMembers
            WHERE channel_id = channel_id_in;
         
            RETURN rhn_channel.available_family_subscriptions(
                           channel_family_id_val, org_id_in);
    END$$ language plpgsql;

    CREATE OR REPLACE FUNCTION available_fve_chan_subs(channel_id_in IN NUMERIC,
                                          org_id_in IN NUMERIC)
    RETURNS NUMERIC
    AS $$
    declare
            channel_family_id_val NUMERIC;
    BEGIN
        SELECT channel_family_id INTO STRICT channel_family_id_val
            FROM rhnChannelFamilyMembers
            WHERE channel_id = channel_id_in;

            RETURN rhn_channel.available_fve_family_subs(
                           channel_family_id_val, org_id_in);
    END$$ language plpgsql;

    create or replace function unsubscribe_server_from_family(server_id_in in numeric, 
                                             channel_family_id_in in numeric)
    returns void
    as $$
    begin
        delete
        from    rhnServerChannel rsc
        where   rsc.server_id = server_id_in
            and channel_id in (
                select  rcfm.channel_id
                from    rhnChannelFamilyMembers rcfm
                where   rcfm.channel_family_id = channel_family_id_in);
    end$$ language plpgsql;

    create or replace function get_org_id(channel_id_in in numeric)
    returns numeric
    as $$
    declare
        org_id_out numeric;
    begin
        select org_id into strict org_id_out
            from rhnChannel
            where id = channel_id_in;
         
            return org_id_out;
    end$$ language plpgsql;
    
    create or replace function get_cfam_org_access(cfam_id_in in numeric, org_id_in in numeric)
    returns numeric
    as $$
    begin
      if exists(
                        select  1
                        from    rhnOrgChannelFamilyPermissions cfp
                        where   cfp.org_id = org_id_in
      ) then
                return 1;
      else
                return 0;
      end if;
    end$$ language plpgsql;

    create or replace function get_org_access(channel_id_in in numeric, org_id_in in numeric)
    returns integer
    as $$
    begin
        -- the idea: if we get past this query, 
        -- the org has access to the channel, else not
        if exists(
        select 1
          from rhnChannelFamilyMembers CFM,
               rhnOrgChannelFamilyPermissions CFP
         where cfp.org_id = org_id_in
           and CFM.channel_family_id = CFP.channel_family_id
           and CFM.channel_id = channel_id_in
           and (CFP.max_members > 0 or CFP.max_members is null or CFP.fve_max_members > 0 or CFP.fve_max_members is null or CFP.org_id = 1) )
        then
          return 1;
        else
          return 0;
        end if;
    end$$ language plpgsql;
    
    -- check if a user has a given role, or if such a role is inferrable
    -- returns NULL if OK, error message otherwise
    create or replace function user_role_check_debug(channel_id_in in numeric, 
                                   user_id_in in numeric, 
                                   role_in in varchar)
    returns varchar
    as $$
    declare
        org_id numeric;
    begin
        org_id := rhn_user.get_org_id(user_id_in);

        -- channel might be shared
        if role_in = 'subscribe' and
           rhn_channel.shared_user_role_check(channel_id_in, user_id_in, role_in) = 1 then
            return NULL;
        end if;
        
        if role_in = 'manage' and 
           COALESCE(rhn_channel.get_org_id(channel_id_in), -1) <> org_id then
               return 'channel_not_owned';
        end if;
        
        if role_in = 'subscribe' and 
           rhn_channel.get_org_access(channel_id_in, org_id) = 0 then
                return 'channel_not_available';
        end if;
        
        -- channel admins have all roles
        if rhn_user.check_role_implied(user_id_in, 'channel_admin') = 1 then
            return NULL;
        end if;

        -- the subscribe permission is inferred 
        -- UNLESS the not_globally_subscribable flag is set
        if role_in = 'subscribe'
        then
            if rhn_channel.org_channel_setting(channel_id_in, 
                       org_id,
                       'not_globally_subscribable') = 0 then
                return NULL;
            end if;
        end if;
        
        -- all other roles (manage right now) are explicitly granted    
        if rhn_channel.direct_user_role_check(channel_id_in,
                                              user_id_in, role_in) = 1 then
            return NULL;
        end if;
        return 'direct_permission';
    end$$ language plpgsql;
    
    -- same as above, but with 1/0 output; useful in views, etc
    create or replace function user_role_check(channel_id_in in numeric, user_id_in in numeric, role_in in varchar)
    returns numeric
    as $$
    begin
        if rhn_channel.user_role_check_debug(channel_id_in,
                                             user_id_in, role_in) is NULL then
            return 1;
        else
            return 0;
        end if;
    end$$ language plpgsql;

    --
    -- For multiorg phase II, this function simply checks to see if the user's
    -- has a trust relationship that includes this channel by id.
    --
    create or replace function shared_user_role_check(channel_id in numeric, user_id in numeric, role in varchar)
    returns numeric
    as $$
    declare
      n numeric;
      oid numeric;
    begin
      oid := rhn_user.get_org_id(user_id);
      select 1 into n
      from rhnSharedChannelView s
      where s.id = channel_id and s.org_trust_id = oid;

      if not found then
        return 0;
      end if;

      return 1;
    end$$ language plpgsql;

    -- same as above, but returns 1 if user_id_in is null
    -- This is useful in queries where user_id is not specified
    create or replace function loose_user_role_check(channel_id_in in numeric, user_id_in in numeric, role_in in varchar)
    returns numeric
    as $$
    begin
        if user_id_in is null then
            return 1;
        end if;
        return rhn_channel.user_role_check(channel_id_in, user_id_in, role_in);
    end$$ language plpgsql;
    
    -- directly checks the table, no inferred permissions
    create or replace function direct_user_role_check(channel_id_in in numeric, user_id_in in numeric, role_in in varchar)
    returns numeric
    as $$
    declare
        throwaway numeric;
    begin
        -- the idea: if we get past this query, the user has the role, else no
        select 1 into throwaway
          from rhnChannelPermissionRole CPR,
               rhnChannelPermission CP
         where CP.user_id = user_id_in
           and CP.channel_id = channel_id_in
           and CPR.label = role_in
           and CP.role_id = CPR.id;

      if not found then
        return 0;
      end if;
           
      return 1;
    end$$ language plpgsql;
    
    -- check if an org has a certain setting
    create or replace function org_channel_setting(channel_id_in in numeric, org_id_in in numeric, setting_in in varchar)
    returns numeric
    as $$
    declare
        throwaway numeric;
    begin
        -- the idea: if we get past this query, the org has the setting
        select 1 into throwaway
          from rhnOrgChannelSettingsType OCST,
               rhnOrgChannelSettings OCS
         where OCS.org_id = org_id_in
           and OCS.channel_id = channel_id_in
           and OCST.label = setting_in
           and OCS.setting_id = OCST.id;

      if not found then
        return 0;
      end if;

      return 1;
    end$$ language plpgsql;
    
    CREATE OR REPLACE FUNCTION channel_priority(channel_id_in IN numeric) 
    RETURNS numeric
    AS $$
    declare
         channel_name varchar(256);
         priority numeric;
         end_of_life_val timestamptz;
         org_id_val numeric;
    BEGIN

        select name, end_of_life, org_id
        into channel_name, end_of_life_val, org_id_val
        from rhnChannel
        where id = channel_id_in;

        if end_of_life_val is not null then
          return -400;
        end if;

        if channel_name like 'Red Hat Enterprise Linux%' or channel_name like 'RHEL%' then
          priority := 1000;
          if channel_name not like '%Beta%' then
            priority := priority + 1000;
          end if;

          priority := priority +
            case
              when channel_name like '%v. 5%' then 600
              when channel_name like '%v. 4%' then 500
              when channel_name like '%v. 3%' then 400
              when channel_name like '%v. 2%' then 300
              when channel_name like '%v. 1%' then 200
              else 0
            end;

          priority := priority +
            case
              when channel_name like 'Red Hat Enterprise Linux (v. 5%' then 60
              when (channel_name like '%AS%' and channel_name not like '%Extras%') then 50
              when (channel_name like '%ES%' and channel_name not like '%Extras%') then 40
              when (channel_name like '%WS%' and channel_name not like '%Extras%') then 30
              when (channel_name like '%Desktop%' and channel_name not like '%Extras%') then 20
              when channel_name like '%Extras%' then 10
              else 0
            end; 

          priority := priority +
            case
              when channel_name like '%)' then 5
              else 0
            end;

          priority := priority +
            case
              when channel_name like '%32-bit x86%' then 4
              when channel_name like '%64-bit Intel Itanium%' then 3
              when channel_name like '%64-bit AMD64/Intel EM64T%' then 2
              else 0
            end;
        elsif channel_name like 'Red Hat Desktop%' then
            priority := 900;

            if channel_name not like '%Beta%' then
               priority := priority + 50;
            end if;
 
          priority := priority +
            case
              when channel_name like '%v. 4%' then 40
              when channel_name like '%v. 3%' then 30
              when channel_name like '%v. 2%' then 20
              when channel_name like '%v. 1%' then 10
              else 0
            end;
            
          priority := priority +
            case
              when channel_name like '%32-bit x86%' then 4
              when channel_name like '%64-bit Intel Itanium%' then 3
              when channel_name like '%64-bit AMD64/Intel EM64T%' then 2
              else 0
            end;
         
        elsif org_id_val is not null then
          priority := 600;
        else
          priority := 500;
        end if;
      
      return -priority;

    end$$ language plpgsql;

    -- right now this only does the accounting changes; the cascade
    -- actually does the rhnServerChannel delete.
    create or replace function delete_server_channels(server_id_in in numeric) returns void
    as $$
    begin
        update  rhnPrivateChannelFamily
        set     current_members = current_members -1
        where   org_id in (
                        select  org_id
                        from    rhnServer
                        where   id = server_id_in
                )
                and channel_family_id in (
                        select  rcfm.channel_family_id
                        from    rhnChannelFamilyMembers rcfm,
                                rhnServerChannel rsc
                        where   rsc.server_id = server_id_in
                                and rsc.channel_id = rcfm.channel_id
                and not exists (
                    select 1
                    from
                        rhnChannelFamilyVirtSubLevel cfvsl,
                        rhnSGTypeVirtSubLevel sgtvsl,
                        rhnServerEntitlementView sev,
                        rhnVirtualInstance vi
                    where
                        -- system is a virtual instance
                        vi.virtual_system_id = server_id_in
                        and vi.host_system_id = sev.server_id
                        -- system's host has a virt ent
                        and sev.label in ('virtualization_host',
                                          'virtualization_host_platform')
                        and sev.server_group_type_id = 
                            sgtvsl.server_group_type_id
                        -- the host's virt ent grants a cf virt sub level
                        and sgtvsl.virt_sub_level_id = cfvsl.virt_sub_level_id
                        -- the cf is in that virt sub level
                        and cfvsl.channel_family_id = rcfm.channel_family_id
                    )
                );
    end$$ language plpgsql;

    -- this could certainly be optimized to do updates if needs be
    create or replace function refresh_newest_package(channel_id_in in numeric,
                                      caller_in in varchar default '(unknown)',
                                      package_name_id_in in numeric default null)
    returns void
    as $$
    -- procedure refreshes rows for name_id = package_name_id_in or
    -- all rows if package_name_id_in is null
    begin
        delete from rhnChannelNewestPackage
              where channel_id = channel_id_in
                and (package_name_id_in is null
                     or name_id = package_name_id_in);
        insert into rhnChannelNewestPackage
                (channel_id, name_id, evr_id, package_id, package_arch_id)
                (select channel_id,
                        name_id, evr_id,
                        package_id, package_arch_id
                   from rhnChannelNewestPackageView
                  where channel_id = channel_id_in
                    and (package_name_id_in is null
                         or name_id = package_name_id_in)
                );
        insert into rhnChannelNewestPackageAudit (channel_id, caller)
             values (channel_id_in, caller_in);
        update rhnChannel
           set last_modified = greatest(current_timestamp,
                                        last_modified + interval '1 second')
         where id = channel_id_in;
    end$$ language plpgsql;

   create or replace function update_channel ( channel_id_in in numeric, invalidate_ss in numeric default 0, 
                              date_to_use in timestamptz default current_timestamp ) returns void
   as $$
   declare
   channel_last_modified timestamptz;
   last_modified_value timestamptz;

   snapshots cursor for
   select  snapshot_id id
   from    rhnSnapshotChannel
   where   channel_id = channel_id_in;

   begin

      select last_modified
      into channel_last_modified
      from rhnChannel
      where id = channel_id_in;
  
      last_modified_value := date_to_use;

      if last_modified_value <= channel_last_modified then
          last_modified_value := last_modified_value + interval '1 second';
      end if;

      update rhnChannel set last_modified = last_modified_value
      where id = channel_id_in;

      if invalidate_ss = 1 then 
        for snapshot in snapshots loop
            update rhnSnapshot
            set invalid = lookup_snapshot_invalid_reason('channel_modified')
            where id = snapshot.id;
        end loop;
      end if;

   end$$ language plpgsql;

   create or replace function update_channels_by_package ( package_id_in in numeric, date_to_use in timestamptz default current_timestamp ) returns void
   as $$
   declare
   channels cursor for
   select channel_id
   from rhnChannelPackage
   where package_id = package_id_in
   order by channel_id;

   begin
      for channel in channels loop
         -- we want to invalidate the snapshot assocated with the channel when we
         -- do this b/c we know we've added or removed or packages
         perform rhn_channel.update_channel ( channel.channel_id, 1, date_to_use );
      end loop;
   end$$ language plpgsql;

   
   create or replace function update_channels_by_errata ( errata_id_in numeric, date_to_use in timestamptz default current_timestamp ) returns void
   as $$
   declare
   channels cursor for
   select channel_id
   from rhnChannelErrata
   where errata_id = errata_id_in
   order by channel_id;

   begin
      for channel in channels loop
         -- we won't invalidate snapshots, b/c just changing the errata associated with
         -- a channel shouldn't invalidate snapshots
         perform rhn_channel.update_channel ( channel.channel_id, 0, date_to_use );
      end loop;
   end$$ language plpgsql;

   create or replace function update_needed_cache(channel_id_in in numeric) returns void
   as $$
   declare
   server record;
   begin
      -- we intentionaly do a loop here instead of one huge select
      -- b/c we want to break update into smaller transaction to unblock other sessions
      -- querying rhnServerNeededCache
      for server in (
                select sc.server_id as id
                  from rhnServerChannel sc
                 where sc.channel_id = channel_id_in
                 order by id asc
      ) loop
         perform rhn_server.update_needed_cache(server.id);
      end loop;
   end$$ language plpgsql;

    create or replace function set_comps(channel_id_in in numeric, path_in in varchar, timestamp_in in varchar) returns void
    as $$
    declare
    row record;
    begin
        for row in (
            select relative_filename, last_modified
            from rhnChannelComps
            where channel_id = channel_id_in
            ) loop
            if row.relative_filename = path_in
                and row.last_modified = to_timestamp(timestamp_in, 'YYYYMMDDHH24MISS') then
                return;
            end if;
        end loop;
        delete from rhnChannelComps
        where channel_id = channel_id_in;
        insert into rhnChannelComps (id, channel_id, relative_filename, last_modified, created, modified)
        values (sequence_nextval('rhn_channelcomps_id_seq'), channel_id_in, path_in, to_timestamp(timestamp_in, 'YYYYMMDDHH24MISS'), current_timestamp, current_timestamp);
    end$$ language plpgsql;

CREATE OR REPLACE FUNCTION server_has_family_subscription(server_id_in DECIMAL, 
                                                          channel_family_id_in DECIMAL) 
          RETURNS INTEGER AS $$
  DECLARE
    fam_entry RECORD;

  BEGIN
    FOR fam_entry IN SELECT DISTINCT cfm.channel_family_id
                       FROM rhnchannelfamilymembers AS cfm
                       JOIN rhnserverchannel AS sc ON sc.channel_id = cfm.channel_id
                      WHERE sc.server_id = server_id_in
                        AND cfm.channel_family_id = channel_family_id_in
    LOOP
      return 1;
    END LOOP;
    RETURN 0;
  END;
$$ LANGUAGE plpgsql;

-- restore the original setting
update pg_settings set setting = overlay( setting placing '' from 1 for (length('rhn_channel')+1) ) where name = 'search_path';<|MERGE_RESOLUTION|>--- conflicted
+++ resolved
@@ -1,8 +1,4 @@
-<<<<<<< HEAD
--- oracle equivalent source sha1 4ba8d6b0e615e1c3790e19dfb9f98aa1938503f2
-=======
--- oracle equivalent source sha1 5bb6820eb0e542bdd8cf74d4555a5edc44aeac28
->>>>>>> e2b5032b
+-- oracle equivalent source sha1 e15637d1ebf9953170fc7b959c2b0fe9aa8f4509
 --
 -- Copyright (c) 2008--2014 Red Hat, Inc.
 --
