<<<<<<< HEAD
-- oracle equivalent source sha1 3dcaef8b76dc18aadd6f17744b2a1e901787845b
=======
-- oracle equivalent source sha1 5abe0e2ce13d05c06619611ef8e25e443de89d1d
>>>>>>> e639b6c4
--
-- Copyright (c) 2008--2013 Red Hat, Inc.
--
-- This software is licensed to you under the GNU General Public License,
-- version 2 (GPLv2). There is NO WARRANTY for this software, express or
-- implied, including the implied warranties of MERCHANTABILITY or FITNESS
-- FOR A PARTICULAR PURPOSE. You should have received a copy of GPLv2
-- along with this software; if not, see
-- http://www.gnu.org/licenses/old-licenses/gpl-2.0.txt.
-- 
-- Red Hat trademarks are not licensed under GPLv2. No permission is
-- granted to use or replicate Red Hat trademarks that are incorporated
-- in this software or its documentation. 
--
--
--
--

-- create schema rhn_channel;

--update pg_setting
update pg_settings set setting = 'rhn_channel,' || setting where name = 'search_path';

    create or replace function obtain_read_lock(channel_family_id_in in numeric, org_id_in in numeric)
    returns void as $$
    declare
        read_lock timestamptz;
    begin
        select created into read_lock
          from rhnPrivateChannelFamily
         where channel_family_id = channel_family_id_in and org_id = org_id_in
           for update;
    end$$ language plpgsql;

    -- this "emulates" cursor server_base_subscriptions defined in oracle/rhn_channel.pks
    create or replace function server_base_subscriptions(server_id_in NUMERIC)
    returns boolean as $$
    begin
      return exists(SELECT C.id FROM rhnChannel C, rhnServerChannel SC
		    WHERE C.id = SC.channel_id
		      AND SC.server_id = server_id_in
		      AND C.parent_channel IS NULL);
    end$$ language plpgsql;

    -- this "emulates" cursor server_base_subscriptions defined in oracle/rhn_channel.pks
    create or replace function check_server_subscription(server_id_in NUMERIC, channel_id_in NUMERIC)
    returns boolean as $$
    begin
      return exists(SELECT channel_id FROM rhnServerChannel WHERE server_id = server_id_in AND channel_id = channel_id_in);
    end$$ language plpgsql;


    CREATE OR REPLACE FUNCTION subscribe_server(server_id_in IN NUMERIC, channel_id_in NUMERIC, immediate_in NUMERIC default 1, user_id_in in numeric default null, recalcfamily_in NUMERIC default 1) returns void
    AS $$
    declare
        channel_parent_val      rhnChannel.parent_channel%TYPE;
        parent_subscribed       BOOLEAN;
        server_has_base_chan    BOOLEAN;
        server_already_in_chan  BOOLEAN;
        channel_family_id_val   NUMERIC;
        server_org_id_val       NUMERIC;
        available_subscriptions NUMERIC;
        available_fve_subs      numeric;
        consenting_user         NUMERIC;
        allowed                 numeric;
        is_fve_char             char(1) := 'N';
        update_lock             numeric;
    BEGIN
        if user_id_in is not null then
            allowed := rhn_channel.user_role_check(channel_id_in, user_id_in, 'subscribe');
        else
            allowed := 1;
        end if;

        if allowed = 0 then
            perform rhn_exception.raise_exception('no_subscribe_permissions');
        end if;


        SELECT parent_channel INTO channel_parent_val FROM rhnChannel WHERE id = channel_id_in;

        IF channel_parent_val IS NOT NULL
        THEN    
            -- child channel; if attempting to cross-subscribe a child to the wrong base, silently ignore
            parent_subscribed := rhn_channel.check_server_subscription(server_id_in, channel_parent_val);
        
            IF NOT parent_subscribed
            THEN
                RETURN;
            END IF;
        ELSE
            -- base channel
            server_has_base_chan := rhn_channel.server_base_subscriptions(server_id_in);
            
            IF server_has_base_chan
            THEN
                perform rhn_exception.raise_exception('channel_server_one_base');
            END IF;
        END IF;

        server_already_in_chan := rhn_channel.check_server_subscription(server_id_in, channel_id_in);
    
        IF server_already_in_chan
        THEN
            RETURN;
        END IF;
        
        channel_family_id_val := rhn_channel.family_for_channel(channel_id_in);
        IF channel_family_id_val IS NULL
        THEN
            perform rhn_exception.raise_exception('channel_subscribe_no_family');
        END IF;

        --
        -- Use the org_id of the server only if the org_id of the channel = NULL.
        -- This is required for subscribing to shared channels.
        --
        SELECT COALESCE(org_id, (SELECT org_id FROM rhnServer WHERE id = server_id_in))
          INTO server_org_id_val
          FROM rhnChannel
         WHERE id = channel_id_in;
         
        begin
            perform rhn_channel.obtain_read_lock(channel_family_id_val, server_org_id_val);
        exception
            when no_data_found then
                perform rhn_exception.raise_exception('channel_family_no_subscriptions');
        end;

        available_subscriptions := rhn_channel.available_family_subscriptions(channel_family_id_val, server_org_id_val);
        available_fve_subs := rhn_channel.available_fve_family_subs(channel_family_id_val, server_org_id_val);
        
        IF available_subscriptions IS NULL OR 
           available_subscriptions > 0 or
           rhn_channel.can_server_consume_virt_channl(server_id_in, channel_family_id_val) = 1 OR
           (available_fve_subs > 0 AND rhn_channel.can_server_consume_fve(server_id_in) = 1) OR
           rhn_channel.server_has_family_subscription(server_id_in, channel_family_id_val) > 0
        THEN
            if rhn_channel.can_server_consume_virt_channl(server_id_in, channel_family_id_val) = 0 AND available_fve_subs > 0 AND rhn_channel.can_server_consume_fve(server_id_in) = 1 THEN
                is_fve_char := 'Y';
            end if;

            insert into rhnServerHistory (id,server_id,summary,details) (
                select  nextval('rhn_event_id_seq'),
                        server_id_in,
                        'subscribed to channel ' || SUBSTR(c.label, 0, 106),
                        c.label
                from    rhnChannel c
                where   c.id = channel_id_in
            );

            select min(1)
              into update_lock
              from rhnServerNeededCache
             where server_id = server_id_in
               for update;

            UPDATE rhnServer SET channels_changed = current_timestamp WHERE id = server_id_in;
            INSERT INTO rhnServerChannel (server_id, channel_id, is_fve) VALUES (server_id_in, channel_id_in, is_fve_char);
			IF recalcfamily_in > 0
			THEN
                perform rhn_channel.update_family_counts(channel_family_id_val, server_org_id_val);
			END IF;
            perform queue_server(server_id_in, immediate_in);
        ELSE
            perform rhn_exception.raise_exception('channel_family_no_subscriptions');
        END IF;
            
    END$$ language plpgsql;



    create or replace function can_convert_to_fve(server_id_in IN NUMERIC, channel_family_id_val IN NUMERIC)
    RETURNS NUMERIC
    as $$
    declare
        fve_convertible_entries cursor for
        select 1  from
            rhnServerFveCapable cap
          where cap.server_id = server_id_in
                AND cap.channel_family_id = channel_family_id_val;
    BEGIN
        FOR entry IN fve_convertible_entries LOOP
            return 1;
        END LOOP;
        RETURN 0;
    END$$ language plpgsql;



    -- Converts server channel_family to use a flex entitlement
    create or replace function convert_to_fve(server_id_in IN NUMERIC, channel_family_id_val IN NUMERIC)
    returns void
    as $$
    declare
        available_fve_subs      NUMERIC;
        server_org_id_val       NUMERIC;
    BEGIN

        --
        -- Use the org_id of the server only if the org_id of the channel = NULL.
        -- This is required for subscribing to shared channels.
        --
        SELECT org_id
          INTO server_org_id_val
          FROM rhnServer
         WHERE id = server_id_in;


        perform rhn_channel.obtain_read_lock(channel_family_id_val, server_org_id_val);
        if not found then
                perform rhn_exception.raise_exception('channel_family_no_subscriptions');
        end if;
        IF (rhn_channel.can_convert_to_fve(server_id_in, channel_family_id_val ) = 0)
            THEN
                perform rhn_exception.raise_exception('server_cannot_convert_to_flex');
        END IF;

        available_fve_subs := rhn_channel.available_fve_family_subs(channel_family_id_val, server_org_id_val);

        IF (available_fve_subs > 0)
        THEN

            insert into rhnServerHistory (id,server_id,summary,details) (
                select  nextval('rhn_event_id_seq'),
                        server_id_in,
                        'converted to flex entitlement' || SUBSTR(cf.label, 0, 99),
                        cf.label
                from    rhnChannelFamily cf
                where   cf.id = channel_family_id_val
            );

            UPDATE rhnServerChannel sc set is_fve = 'Y'
                           where sc.server_id = server_id_in and
                                 sc.channel_id in
                                    (select cfm.channel_id from rhnChannelFamilyMembers cfm
                                                where cfm.CHANNEL_FAMILY_ID = channel_family_id_val);

            perform rhn_channel.update_family_counts(channel_family_id_val, server_org_id_val);
        ELSE
            perform rhn_exception.raise_exception('not_enough_flex_entitlements');
        END IF;

    END$$ language plpgsql;
    
    create or replace function can_server_consume_virt_channl(
        server_id_in in numeric,
        family_id_in in numeric )
    returns numeric
    as $$
    begin
      if exists(
            select 1
            from
                rhnChannelFamilyVirtSubLevel cfvsl,
                rhnSGTypeVirtSubLevel sgtvsl,
                rhnVirtualInstance vi
            where
                vi.virtual_system_id = server_id_in 
                and sgtvsl.virt_sub_level_id = cfvsl.virt_sub_level_id
                and cfvsl.channel_family_id = family_id_in
                and exists (
                    select 1
                    from rhnServerEntitlementView sev
                    where vi.host_system_id = sev.server_id
                    and sev.server_group_type_id = sgtvsl.server_group_type_id ))
      then
        return 1;
      else
        return 0;
      end if;
    end$$ language plpgsql;

    create or replace function can_server_consume_fve(server_id_in in numeric) returns numeric
    as $$
    declare
        vi_entries cursor for
            SELECT 1
              FROM rhnVirtualInstance vi
             WHERE vi.virtual_system_id = server_id_in;
        vi_count numeric;

    begin
        FOR vi_entry IN VI_ENTRIES LOOP
            return 1;
        END LOOP;
        RETURN 0;
    end$$ language plpgsql;

    create or replace function guess_server_base(
        server_id_in in numeric
    ) RETURNS numeric as $$
    declare
        server_cursor cursor for
            select s.server_arch_id, s.release, s.org_id
              from rhnServer s
             where s.id = server_id_in;
    -- Cursor that fetches all the possible base channels for a
    -- (server_arch_id, release, org_id) combination
        base_channel_cursor cursor(
                release_in varchar,
                server_arch_id_in numeric,
                org_id_in numeric
        ) for
                select distinct c.*
                from    rhnOrgDistChannelMap                       odcm,
                                rhnServerChannelArchCompat      scac,
                                rhnChannel                                      c
                where   c.parent_channel is null
                        and c.id = odcm.channel_id
                        and c.channel_arch_id = odcm.channel_arch_id
                        and odcm.release = release_in
                        and odcm.for_org_id = org_id_in
                        and scac.server_arch_id = server_arch_id_in
                        and scac.channel_arch_id = c.channel_arch_id;

    begin
        for s in server_cursor loop
            for channel in base_channel_cursor(s.release,
                s.server_arch_id, s.org_id) 
            loop
                return channel.id;
            end loop;
        end loop;
        -- Server not found, or no base channel applies to it
        return null;
    end$$ language plpgsql;

    -- Private function
    create or replace function normalize_server_arch(server_arch_in in varchar)
    returns varchar
    as $$
    declare
        suffix VARCHAR(128) := '-redhat-linux';
    begin
        if server_arch_in is NULL then
            return NULL;
        end if;
        if position('-' IN server_arch_in) > 0
        then
            -- Suffix already present
            return server_arch_in;
        end if;
        return server_arch_in || suffix;
    end$$ language plpgsql;

    --
    -- Raises: 
    --   server_arch_not_found
    --   no_subscribe_permissions
    create or replace function base_channel_for_release_arch(
        release_in in varchar,
        server_arch_in in varchar,
        org_id_in in numeric default -1,
        user_id_in in numeric default null
    ) returns numeric as $$
    declare
        server_arch varchar(256) := rhn_channel.normalize_server_arch(server_arch_in);
        server_arch_id numeric;
    begin
        -- Look up the server arch
            select id
              into server_arch_id
              from rhnServerArch
             where label = server_arch;
            if not found then
                perform rhn_exception.raise_exception('server_arch_not_found');
            end if;

        return rhn_channel.base_channel_rel_archid(release_in, server_arch_id,
            org_id_in, user_id_in);
    end$$ language plpgsql;

    create or replace function base_channel_rel_archid(
        release_in in varchar,
        server_arch_id_in in numeric,
        org_id_in in numeric default -1,
        user_id_in in numeric default null
    ) returns numeric as $$
    declare
        denied_channel_id numeric := null;
        valid_org_id numeric := org_id_in;
        valid_user_id numeric := user_id_in;
        channel_subscribable numeric;
    -- Cursor that fetches all the possible base channels for a
    -- (server_arch_id, release, org_id) combination
        base_channel_cursor cursor(
                release_in varchar,
                server_arch_id_in numeric,
                org_id_in numeric
        ) for
                select distinct c.*
                from    rhnOrgDistChannelMap                       odcm,
                                rhnServerChannelArchCompat      scac,
                                rhnChannel                                      c
                where   c.parent_channel is null
                        and c.id = odcm.channel_id
                        and c.channel_arch_id = odcm.channel_arch_id
                        and odcm.release = release_in
                        and odcm.for_org_id = org_id_in
                        and scac.server_arch_id = server_arch_id_in
                        and scac.channel_arch_id = c.channel_arch_id;

    begin
        if org_id_in = -1 and user_id_in is not null then
            -- Get the org id from the user id

                select org_id
                  into valid_org_id
                  from web_contact
                 where id = user_id_in;

                if not found then
                    -- User doesn't exist
                    -- XXX Only list public stuff for now
                    valid_user_id := null;
                    valid_org_id := -1;
                end if;
        end if;

        for c in base_channel_cursor(release_in, server_arch_id_in, valid_org_id)
        loop
            -- This row is a possible match
            if valid_user_id is null then
                -- User ID not specified, so no user to channel permissions to
                -- check
                return c.id;
            end if;

            -- Check user to channel permissions
            select rhn_channel.loose_user_role_check(c.id, user_id_in, 'subscribe')
              into channel_subscribable;

            if channel_subscribable = 1 then
                return c.id;
            end if;
                
            -- Base channel exists, but is not subscribable; keep trying
            denied_channel_id := c.id;
        end loop;
        
        if denied_channel_id is not null then
            perform rhn_exception.raise_exception('no_subscribe_permissions');
        end if;
        -- No base channel applies
        return NULL;
    end$$ language plpgsql;

    CREATE OR REPLACE FUNCTION clear_subscriptions(server_id_in IN NUMERIC, deleting_server IN NUMERIC default 0,
                                update_family_countsYN IN NUMERIC default 1 ) returns void
    AS $$
    declare
        server_channels cursor(server_id_in numeric) for
                select  s.org_id, sc.channel_id, cfm.channel_family_id
                from    rhnServer s,
                        rhnServerChannel sc,
                        rhnChannelFamilyMembers cfm
                where   s.id = server_id_in
                        and s.id = sc.server_id
                        and sc.channel_id = cfm.channel_id
                order by cfm.channel_family_id;
        last_channel_family_id rhnChannelFamilyMembers.channel_family_id%type := -1;
        last_channel_org_id    rhnServer.org_id%type := -1;
    BEGIN
        for channel in server_channels(server_id_in)
        loop
                perform rhn_channel.unsubscribe_server(server_id_in, channel.channel_id, 1, 1, deleting_server, 0);
                if update_family_countsYN > 0
                    and channel.channel_family_id != last_channel_family_id then
                    -- update family counts only once
                    -- after all channels with same family has been fetched
                    if last_channel_family_id != -1 then
                        perform rhn_channel.update_family_counts(channel.channel_family_id, channel.org_id);
                    end if;
                    last_channel_family_id := channel.channel_family_id;
                    last_channel_org_id    := channel.org_id;
                end if;
        end loop;
        if update_family_countsYN > 0 and last_channel_family_id != -1 then
            -- update the last family fetched
            perform rhn_channel.update_family_counts(last_channel_family_id, last_channel_org_id);
        end if;
    END$$ language plpgsql;

    CREATE OR REPLACE FUNCTION unsubscribe_server(server_id_in IN NUMERIC, channel_id_in NUMERIC, immediate_in NUMERIC default 1, unsubscribe_children_in numeric default 0,
                                 deleting_server in numeric default 0,
                                 update_family_countsYN in numeric default 1) returns void
    AS $$
    declare
        channel_family_id_val   NUMERIC;
        server_org_id_val       NUMERIC;
        available_subscriptions NUMERIC; 
        server_already_in_chan  BOOLEAN;
        update_lock             numeric;
        channel_family_is_proxy cursor(channel_family_id_in numeric) for
                select  1
                from    rhnChannelFamily
                where   id = channel_family_id_in
                    and label = 'rhn-proxy';
        channel_family_is_satellite cursor(channel_family_id_in numeric) for
                select  1
                from    rhnChannelFamily
                where   id = channel_family_id_in
                    and label = 'rhn-satellite';
        child record;
    BEGIN
        -- In PostgreSQL recursion with opened cursors is not allowed so we use
        -- FOR IN SELECT form which is ok.
        FOR child IN select  c.id
                from    rhnChannel                      c,
                                rhnServerChannel        sc
                where   1=1
                        and c.parent_channel = channel_id_in
                        and c.id = sc.channel_id
                        and sc.server_id = server_id_in
        LOOP
            if unsubscribe_children_in = 1 then
                perform rhn_channel.unsubscribe_server(server_id_in,
                                                       child.id,
                                                       immediate_in,
                                                       unsubscribe_children_in,
                                                       deleting_server,
                                                       update_family_countsYN);
            else
                perform rhn_exception.raise_exception('channel_unsubscribe_child_exists');
            end if;
        END LOOP;
        
        server_already_in_chan := rhn_channel.check_server_subscription(server_id_in, channel_id_in);
    
        IF NOT server_already_in_chan
        THEN
            RETURN;
        END IF;
        
   if deleting_server = 0 then 

      insert into rhnServerHistory (id,server_id,summary,details) (
          select  nextval('rhn_event_id_seq'),
                server_id_in,
             'unsubscribed from channel ' || SUBSTR(c.label, 0, 106),
             c.label
          from    rhnChannel c
          where   c.id = channel_id_in
      );

        select min(1)
          into update_lock
          from rhnServerNeededCache
         where server_id = server_id_in
           for update;

        UPDATE rhnServer SET channels_changed = current_timestamp WHERE id = server_id_in;
   end if;
        
   DELETE FROM rhnServerChannel WHERE server_id = server_id_in AND channel_id = channel_id_in;

   if deleting_server = 0 then 
        perform queue_server(server_id_in, immediate_in);
   end if;

        channel_family_id_val := rhn_channel.family_for_channel(channel_id_in);
        IF channel_family_id_val IS NULL
        THEN
            perform rhn_exception.raise_exception('channel_unsubscribe_no_family');
        END IF;

        for ignore in channel_family_is_satellite(channel_family_id_val) loop
                delete from rhnSatelliteInfo where server_id = server_id_in;
        end loop;

        for ignore in channel_family_is_proxy(channel_family_id_val) loop
                delete from rhnProxyInfo where server_id = server_id_in;
        end loop;
        SELECT org_id INTO server_org_id_val
          FROM rhnServer
         WHERE id = server_id_in;
         
        if update_family_countsYN = 1 then
           perform rhn_channel.update_family_counts(channel_family_id_val, server_org_id_val);
        end if;
    END$$ language plpgsql;

    CREATE OR REPLACE FUNCTION family_for_channel(channel_id_in IN NUMERIC)
    RETURNS NUMERIC
    AS $$
    declare
        channel_family_id_val NUMERIC;
    BEGIN
        SELECT channel_family_id INTO channel_family_id_val
          FROM rhnChannelFamilyMembers
         WHERE channel_id = channel_id_in;

        IF NOT FOUND THEN
          RETURN NULL;
        END IF;
         
        RETURN channel_family_id_val;
    END$$ language plpgsql;

    CREATE OR REPLACE FUNCTION available_family_subscriptions(channel_family_id_in IN NUMERIC, org_id_in IN NUMERIC)
    RETURNS NUMERIC
    AS $$
    declare
        cfp record;
        current_members_val NUMERIC;
        max_members_val     NUMERIC;
        found               NUMERIC;
    BEGIN
        for cfp in SELECT * FROM rhnOrgChannelFamilyPermissions
	    WHERE channel_family_id = channel_family_id_in
	      AND org_id = org_id_in
        LOOP
            found := 1;
            current_members_val := cfp.current_members;
            max_members_val := cfp.max_members;
        END LOOP;

        -- not found: either the channel fam doesn't have an entry in cfp, or the org doesn't have access to it.
        -- either way, there are no available subscriptions

        IF found IS NULL
        THEN
            RETURN 0;
        END IF;

        -- null max members?  in that case, pass it on; NULL means infinite
        IF max_members_val IS NULL
        THEN
            RETURN NULL;
        END IF;

        -- otherwise, return the delta
        RETURN max_members_val - current_members_val;
    END$$ language plpgsql;

    CREATE OR REPLACE FUNCTION available_fve_family_subs(channel_family_id_in IN NUMERIC, org_id_in IN NUMERIC)
    RETURNS NUMERIC
    AS $$
    declare
        cfp record;
        fve_current_members_val NUMERIC;
        fve_max_members_val     NUMERIC;
        found               NUMERIC;
    BEGIN
        for cfp in SELECT * FROM rhnOrgChannelFamilyPermissions
	    WHERE channel_family_id = channel_family_id_in
	      AND org_id = org_id_in
        LOOP
            found := 1;
            fve_current_members_val := cfp.fve_current_members;
            fve_max_members_val := cfp.fve_max_members;
        END LOOP;

        -- not found: either the channel fam doesn't have an entry in cfp, or the org doesn't have access to it.
        -- either way, there are no available subscriptions
        
        IF found IS NULL
        THEN
            RETURN 0;
        END IF;

        -- null max members?  in that case, pass it on; NULL means infinite                     
        IF fve_max_members_val IS NULL
        THEN
            RETURN NULL;
        END IF;

        -- otherwise, return the delta  
        RETURN fve_max_members_val - fve_current_members_val;
    END$$ language plpgsql;
    
    -- *******************************************************************
    -- FUNCTION: channel_family_current_members
    -- Calculates and returns the actual count of systems consuming
    --   physical channel subscriptions.
    -- Called by: update_family_counts 
    --            rhn_entitlements.repoll_virt_guest_entitlements
    -- *******************************************************************
    create or replace function channel_family_current_members(channel_family_id_in IN NUMERIC,
                                            org_id_in IN NUMERIC)
    returns numeric
    as $$
    declare
        current_members_count numeric := 0;
    begin
        select  count(distinct server_id)
        into    current_members_count
          from  rhnChannelFamilyServerPhysical cfsp
         where  cfsp.channel_family_id = channel_family_id_in
           and  cfsp.customer_id = org_id_in;
        return current_members_count;
    end$$ language plpgsql;


    create or replace function cfam_curr_fve_members(
        channel_family_id_in IN NUMERIC,
        org_id_in IN NUMERIC)
    returns numeric
    as $$
    declare
        current_members_count numeric := 0;

    begin
        select count(sc.server_id)
          into current_members_count
          from rhnServerChannel sc,
               rhnChannelFamilyMembers cfm,
               rhnServer s
         where s.org_id = org_id_in
           and s.id = sc.server_id
           and cfm.channel_family_id = channel_family_id_in
           and cfm.channel_id = sc.channel_id
           and exists (
                select 1
                  from rhnChannelFamilyServerFve cfsp
                 where cfsp.CHANNEL_FAMILY_ID = channel_family_id_in
                   and cfsp.server_id = s.id
                );

        return current_members_count;
    end$$ language plpgsql;
    CREATE OR REPLACE FUNCTION update_family_counts(channel_family_id_in IN NUMERIC, 
                                   org_id_in IN NUMERIC) returns void
    AS $$
    BEGIN
        update rhnPrivateChannelFamily
           set current_members = rhn_channel.channel_family_current_members(channel_family_id_in, org_id_in),
               fve_current_members = rhn_channel.cfam_curr_fve_members(channel_family_id_in,org_id_in)
         where org_id = org_id_in
           and channel_family_id = channel_family_id_in;
    END$$ language plpgsql;
    
    create or replace function update_group_family_counts(group_label_in IN VARCHAR,
                                   org_id_in IN NUMERIC)
    returns void
    as $$
    declare
        i record;
    BEGIN
        FOR i IN (
                SELECT DISTINCT CFM.channel_family_id, SG.org_id
                 FROM rhnChannelFamilyMembers CFM
                 JOIN rhnServerChannel SC
                   ON SC.channel_id = CFM.channel_id
                 JOIN rhnServerGroupMembers SGM
                   ON SC.server_id = SGM.server_id
                 JOIN rhnServerGroup SG
                   ON SGM.server_group_id = SG.id
                 JOIN rhnServerGroupType SGT
                   ON SG.group_type = SGT.id
                WHERE SGT.label = group_label_in
                  AND SG.org_id = org_id_in
                  AND SGT.is_base = 'Y'
        ) LOOP
            perform rhn_channel.update_family_counts(i.channel_family_id, i.org_id);
        END LOOP;
    END$$ language plpgsql;

    CREATE OR REPLACE FUNCTION available_chan_subscriptions(channel_id_in IN NUMERIC, 
                                          org_id_in IN NUMERIC)
    RETURNS NUMERIC
    AS $$
    declare
            channel_family_id_val NUMERIC;
    BEGIN
        SELECT channel_family_id INTO STRICT channel_family_id_val
            FROM rhnChannelFamilyMembers
            WHERE channel_id = channel_id_in;
         
            RETURN rhn_channel.available_family_subscriptions(
                           channel_family_id_val, org_id_in);
    END$$ language plpgsql;

    CREATE OR REPLACE FUNCTION available_fve_chan_subs(channel_id_in IN NUMERIC,
                                          org_id_in IN NUMERIC)
    RETURNS NUMERIC
    AS $$
    declare
            channel_family_id_val NUMERIC;
    BEGIN
        SELECT channel_family_id INTO STRICT channel_family_id_val
            FROM rhnChannelFamilyMembers
            WHERE channel_id = channel_id_in;

            RETURN rhn_channel.available_fve_family_subs(
                           channel_family_id_val, org_id_in);
    END$$ language plpgsql;

    create or replace function unsubscribe_server_from_family(server_id_in in numeric, 
                                             channel_family_id_in in numeric)
    returns void
    as $$
    begin
        delete
        from    rhnServerChannel rsc
        where   rsc.server_id = server_id_in
            and channel_id in (
                select  rcfm.channel_id
                from    rhnChannelFamilyMembers rcfm
                where   rcfm.channel_family_id = channel_family_id_in);
    end$$ language plpgsql;

    create or replace function get_org_id(channel_id_in in numeric)
    returns numeric
    as $$
    declare
        org_id_out numeric;
    begin
        select org_id into strict org_id_out
            from rhnChannel
            where id = channel_id_in;
         
            return org_id_out;
    end$$ language plpgsql;
    
    create or replace function get_cfam_org_access(cfam_id_in in numeric, org_id_in in numeric)
    returns numeric
    as $$
    begin
      if exists(
                        select  1
                        from    rhnOrgChannelFamilyPermissions cfp
                        where   cfp.org_id = org_id_in
      ) then
                return 1;
      else
                return 0;
      end if;
    end$$ language plpgsql;

    create or replace function get_org_access(channel_id_in in numeric, org_id_in in numeric)
    returns integer
    as $$
    begin
        -- the idea: if we get past this query, 
        -- the org has access to the channel, else not
        if exists(
        select 1
          from rhnChannelFamilyMembers CFM,
               rhnOrgChannelFamilyPermissions CFP
         where cfp.org_id = org_id_in
           and CFM.channel_family_id = CFP.channel_family_id
           and CFM.channel_id = channel_id_in
           and (CFP.max_members > 0 or CFP.max_members is null or CFP.fve_max_members > 0 or CFP.fve_max_members is null or CFP.org_id = 1) )
        then
          return 1;
        else
          return 0;
        end if;
    end$$ language plpgsql;
    
    -- check if a user has a given role, or if such a role is inferrable
    -- returns NULL if OK, error message otherwise
    create or replace function user_role_check_debug(channel_id_in in numeric, 
                                   user_id_in in numeric, 
                                   role_in in varchar)
    returns varchar
    as $$
    declare
        org_id numeric;
    begin
        org_id := rhn_user.get_org_id(user_id_in);

        -- channel might be shared
        if role_in = 'subscribe' and
           rhn_channel.shared_user_role_check(channel_id_in, user_id_in, role_in) = 1 then
            return NULL;
        end if;
        
        if role_in = 'manage' and 
           COALESCE(rhn_channel.get_org_id(channel_id_in), -1) <> org_id then
               return 'channel_not_owned';
        end if;
        
        if role_in = 'subscribe' and 
           rhn_channel.get_org_access(channel_id_in, org_id) = 0 then
                return 'channel_not_available';
        end if;
        
        -- channel admins have all roles
        if rhn_user.check_role_implied(user_id_in, 'channel_admin') = 1 then
            return NULL;
        end if;

        -- the subscribe permission is inferred 
        -- UNLESS the not_globally_subscribable flag is set
        if role_in = 'subscribe'
        then
            if rhn_channel.org_channel_setting(channel_id_in, 
                       org_id,
                       'not_globally_subscribable') = 0 then
                return NULL;
            end if;
        end if;
        
        -- all other roles (manage right now) are explicitly granted    
        if rhn_channel.direct_user_role_check(channel_id_in,
                                              user_id_in, role_in) = 1 then
            return NULL;
        end if;
        return 'direct_permission';
    end$$ language plpgsql;
    
    -- same as above, but with 1/0 output; useful in views, etc
    create or replace function user_role_check(channel_id_in in numeric, user_id_in in numeric, role_in in varchar)
    returns numeric
    as $$
    begin
        if rhn_channel.user_role_check_debug(channel_id_in,
                                             user_id_in, role_in) is NULL then
            return 1;
        else
            return 0;
        end if;
    end$$ language plpgsql;

    --
    -- For multiorg phase II, this function simply checks to see if the user's
    -- has a trust relationship that includes this channel by id.
    --
    create or replace function shared_user_role_check(channel_id in numeric, user_id in numeric, role in varchar)
    returns numeric
    as $$
    declare
      n numeric;
      oid numeric;
    begin
      oid := rhn_user.get_org_id(user_id);
      select 1 into n
      from rhnSharedChannelView s
      where s.id = channel_id and s.org_trust_id = oid;

      if not found then
        return 0;
      end if;

      return 1;
    end$$ language plpgsql;

    -- same as above, but returns 1 if user_id_in is null
    -- This is useful in queries where user_id is not specified
    create or replace function loose_user_role_check(channel_id_in in numeric, user_id_in in numeric, role_in in varchar)
    returns numeric
    as $$
    begin
        if user_id_in is null then
            return 1;
        end if;
        return rhn_channel.user_role_check(channel_id_in, user_id_in, role_in);
    end$$ language plpgsql;
    
    -- directly checks the table, no inferred permissions
    create or replace function direct_user_role_check(channel_id_in in numeric, user_id_in in numeric, role_in in varchar)
    returns numeric
    as $$
    declare
        throwaway numeric;
    begin
        -- the idea: if we get past this query, the user has the role, else no
        select 1 into throwaway
          from rhnChannelPermissionRole CPR,
               rhnChannelPermission CP
         where CP.user_id = user_id_in
           and CP.channel_id = channel_id_in
           and CPR.label = role_in
           and CP.role_id = CPR.id;

      if not found then
        return 0;
      end if;
           
      return 1;
    end$$ language plpgsql;
    
    -- check if an org has a certain setting
    create or replace function org_channel_setting(channel_id_in in numeric, org_id_in in numeric, setting_in in varchar)
    returns numeric
    as $$
    declare
        throwaway numeric;
    begin
        -- the idea: if we get past this query, the org has the setting
        select 1 into throwaway
          from rhnOrgChannelSettingsType OCST,
               rhnOrgChannelSettings OCS
         where OCS.org_id = org_id_in
           and OCS.channel_id = channel_id_in
           and OCST.label = setting_in
           and OCS.setting_id = OCST.id;

      if not found then
        return 0;
      end if;

      return 1;
    end$$ language plpgsql;
    
    CREATE OR REPLACE FUNCTION channel_priority(channel_id_in IN numeric) 
    RETURNS numeric
    AS $$
    declare
         channel_name varchar(256);
         priority numeric;
         end_of_life_val timestamptz;
         org_id_val numeric;
    BEGIN

        select name, end_of_life, org_id
        into channel_name, end_of_life_val, org_id_val
        from rhnChannel
        where id = channel_id_in;

        if end_of_life_val is not null then
          return -400;
        end if;

        if channel_name like 'Red Hat Enterprise Linux%' or channel_name like 'RHEL%' then
          priority := 1000;
          if channel_name not like '%Beta%' then
            priority := priority + 1000;
          end if;

          priority := priority +
            case
              when channel_name like '%v. 5%' then 600
              when channel_name like '%v. 4%' then 500
              when channel_name like '%v. 3%' then 400
              when channel_name like '%v. 2%' then 300
              when channel_name like '%v. 1%' then 200
              else 0
            end;

          priority := priority +
            case
              when channel_name like 'Red Hat Enterprise Linux (v. 5%' then 60
              when (channel_name like '%AS%' and channel_name not like '%Extras%') then 50
              when (channel_name like '%ES%' and channel_name not like '%Extras%') then 40
              when (channel_name like '%WS%' and channel_name not like '%Extras%') then 30
              when (channel_name like '%Desktop%' and channel_name not like '%Extras%') then 20
              when channel_name like '%Extras%' then 10
              else 0
            end; 

          priority := priority +
            case
              when channel_name like '%)' then 5
              else 0
            end;

          priority := priority +
            case
              when channel_name like '%32-bit x86%' then 4
              when channel_name like '%64-bit Intel Itanium%' then 3
              when channel_name like '%64-bit AMD64/Intel EM64T%' then 2
              else 0
            end;
        elsif channel_name like 'Red Hat Desktop%' then
            priority := 900;

            if channel_name not like '%Beta%' then
               priority := priority + 50;
            end if;
 
          priority := priority +
            case
              when channel_name like '%v. 4%' then 40
              when channel_name like '%v. 3%' then 30
              when channel_name like '%v. 2%' then 20
              when channel_name like '%v. 1%' then 10
              else 0
            end;
            
          priority := priority +
            case
              when channel_name like '%32-bit x86%' then 4
              when channel_name like '%64-bit Intel Itanium%' then 3
              when channel_name like '%64-bit AMD64/Intel EM64T%' then 2
              else 0
            end;
         
        elsif org_id_val is not null then
          priority := 600;
        else
          priority := 500;
        end if;
      
      return -priority;

    end$$ language plpgsql;

    -- right now this only does the accounting changes; the cascade
    -- actually does the rhnServerChannel delete.
    create or replace function delete_server_channels(server_id_in in numeric) returns void
    as $$
    begin
        update  rhnPrivateChannelFamily
        set     current_members = current_members -1
        where   org_id in (
                        select  org_id
                        from    rhnServer
                        where   id = server_id_in
                )
                and channel_family_id in (
                        select  rcfm.channel_family_id
                        from    rhnChannelFamilyMembers rcfm,
                                rhnServerChannel rsc
                        where   rsc.server_id = server_id_in
                                and rsc.channel_id = rcfm.channel_id
                and not exists (
                    select 1
                    from
                        rhnChannelFamilyVirtSubLevel cfvsl,
                        rhnSGTypeVirtSubLevel sgtvsl,
                        rhnServerEntitlementView sev,
                        rhnVirtualInstance vi
                    where
                        -- system is a virtual instance
                        vi.virtual_system_id = server_id_in
                        and vi.host_system_id = sev.server_id
                        -- system's host has a virt ent
                        and sev.label in ('virtualization_host',
                                          'virtualization_host_platform')
                        and sev.server_group_type_id = 
                            sgtvsl.server_group_type_id
                        -- the host's virt ent grants a cf virt sub level
                        and sgtvsl.virt_sub_level_id = cfvsl.virt_sub_level_id
                        -- the cf is in that virt sub level
                        and cfvsl.channel_family_id = rcfm.channel_family_id
                    )
                );
    end$$ language plpgsql;

    -- this could certainly be optimized to do updates if needs be
    create or replace function refresh_newest_package(channel_id_in in numeric,
                                      caller_in in varchar default '(unknown)',
                                      package_name_id_in in numeric default null)
    returns void
    as $$
    -- procedure refreshes rows for name_id = package_name_id_in or
    -- all rows if package_name_id_in is null
    begin
        delete from rhnChannelNewestPackage
              where channel_id = channel_id_in
                and (package_name_id_in is null
                     or name_id = package_name_id_in);
        insert into rhnChannelNewestPackage
                (channel_id, name_id, evr_id, package_id, package_arch_id)
                (select channel_id,
                        name_id, evr_id,
                        package_id, package_arch_id
                   from rhnChannelNewestPackageView
                  where channel_id = channel_id_in
                    and (package_name_id_in is null
                         or name_id = package_name_id_in)
                );
        insert into rhnChannelNewestPackageAudit (channel_id, caller)
             values (channel_id_in, caller_in);
        update rhnChannel
           set last_modified = greatest(current_timestamp,
                                        last_modified + interval '1 second')
         where id = channel_id_in;
    end$$ language plpgsql;

   create or replace function update_channel ( channel_id_in in numeric, invalidate_ss in numeric default 0, 
                              date_to_use in timestamptz default current_timestamp ) returns void
   as $$
   declare
   channel_last_modified timestamptz;
   last_modified_value timestamptz;

   snapshots cursor for
   select  snapshot_id id
   from    rhnSnapshotChannel
   where   channel_id = channel_id_in;

   begin

      select last_modified
      into channel_last_modified
      from rhnChannel
      where id = channel_id_in;
  
      last_modified_value := date_to_use;

      if last_modified_value <= channel_last_modified then
          last_modified_value := last_modified_value + interval '1 second';
      end if;

      update rhnChannel set last_modified = last_modified_value
      where id = channel_id_in;

      if invalidate_ss = 1 then 
        for snapshot in snapshots loop
            update rhnSnapshot
            set invalid = lookup_snapshot_invalid_reason('channel_modified')
            where id = snapshot.id;
        end loop;
      end if;

   end$$ language plpgsql;

   create or replace function update_channels_by_package ( package_id_in in numeric, date_to_use in timestamptz default current_timestamp ) returns void
   as $$
   declare
   channels cursor for
   select channel_id
   from rhnChannelPackage
   where package_id = package_id_in
   order by channel_id;

   begin
      for channel in channels loop
         -- we want to invalidate the snapshot assocated with the channel when we
         -- do this b/c we know we've added or removed or packages
         perform rhn_channel.update_channel ( channel.channel_id, 1, date_to_use );
      end loop;
   end$$ language plpgsql;

   
   create or replace function update_channels_by_errata ( errata_id_in numeric, date_to_use in timestamptz default current_timestamp ) returns void
   as $$
   declare
   channels cursor for
   select channel_id
   from rhnChannelErrata
   where errata_id = errata_id_in
   order by channel_id;

   begin
      for channel in channels loop
         -- we won't invalidate snapshots, b/c just changing the errata associated with
         -- a channel shouldn't invalidate snapshots
         perform rhn_channel.update_channel ( channel.channel_id, 0, date_to_use );
      end loop;
   end$$ language plpgsql;

   create or replace function update_needed_cache(channel_id_in in numeric) returns void
   as $$
   declare
   server record;
   begin
      -- we intentionaly do a loop here instead of one huge select
      -- b/c we want to break update into smaller transaction to unblock other sessions
      -- querying rhnServerNeededCache
      for server in (
                select sc.server_id as id
                  from rhnServerChannel sc
                 where sc.channel_id = channel_id_in
                 order by id asc
      ) loop
         perform rhn_server.update_needed_cache(server.id);
      end loop;
   end$$ language plpgsql;

    create or replace function set_comps(channel_id_in in numeric, path_in in varchar, timestamp_in in varchar) returns void
    as $$
    declare
    row record;
    begin
        for row in (
            select relative_filename, last_modified
            from rhnChannelComps
            where channel_id = channel_id_in
            ) loop
            if row.relative_filename = path_in
                and row.last_modified = to_timestamp(timestamp_in, 'YYYYMMDDHH24MISS') then
                return;
            end if;
        end loop;
        delete from rhnChannelComps
        where channel_id = channel_id_in;
        insert into rhnChannelComps (id, channel_id, relative_filename, last_modified, created, modified)
        values (sequence_nextval('rhn_channelcomps_id_seq'), channel_id_in, path_in, to_timestamp(timestamp_in, 'YYYYMMDDHH24MISS'), current_timestamp, current_timestamp);
    end$$ language plpgsql;

CREATE OR REPLACE FUNCTION server_has_family_subscription(server_id_in DECIMAL, 
                                                          channel_family_id_in DECIMAL) 
          RETURNS INTEGER AS $$
  DECLARE
    fam_entry RECORD;

  BEGIN
    FOR fam_entry IN SELECT DISTINCT cfm.channel_family_id
                       FROM rhnchannelfamilymembers AS cfm
                       JOIN rhnserverchannel AS sc ON sc.channel_id = cfm.channel_id
                      WHERE sc.server_id = server_id_in
                        AND cfm.channel_family_id = channel_family_id_in
    LOOP
      return 1;
    END LOOP;
    RETURN 0;
  END;
$$ LANGUAGE plpgsql;

-- restore the original setting
update pg_settings set setting = overlay( setting placing '' from 1 for (length('rhn_channel')+1) ) where name = 'search_path';<|MERGE_RESOLUTION|>--- conflicted
+++ resolved
@@ -1,8 +1,4 @@
-<<<<<<< HEAD
--- oracle equivalent source sha1 3dcaef8b76dc18aadd6f17744b2a1e901787845b
-=======
--- oracle equivalent source sha1 5abe0e2ce13d05c06619611ef8e25e443de89d1d
->>>>>>> e639b6c4
+-- oracle equivalent source sha1 a67992197731f9dd005f97fcf19f4a1b1472850b
 --
 -- Copyright (c) 2008--2013 Red Hat, Inc.
 --
