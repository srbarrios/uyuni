<<<<<<< HEAD
- Add created and modified fields to suseMinionInfo to make
  uyuni roster module cache validation more accurate
=======
- add ubuntu errata data and install handling
>>>>>>> 78bd5ced
- FIX error when an image profile / store is deleted
  during build / inspect action (bsc#1191597, bsc#1192150)
- SLES PAYG client support on cloud

-------------------------------------------------------------------
Tue Jan 25 17:32:06 CET 2022 - jgonzalez@suse.com

- version 4.3.7-1
  * Rerun the migration from CentOS8 client tools to EL8 client
    tools, for users that workarounded the problem

-------------------------------------------------------------------
Mon Jan 24 17:02:22 CET 2022 - jgonzalez@suse.com

- version 4.3.6-1
  * Fix the migration for users that had CentOS 8 and/or Oracle
    Linux 8, and AlmaLinux 8 and/or Rocky Linux 8 as well

-------------------------------------------------------------------
Tue Jan 18 14:07:37 CET 2022 - jgonzalez@suse.com

- version 4.3.5-1
  * Continue with index migration when the expected indexes do not exist
    (bsc#1192566)
  * Add upgrade script to migrate pillar and formula data to database
  * Remove minion_pillars PL/SQL function
  * Force metadata files regeneration for Debian based repos
    to change the format of the repos to flat
  * Added rights column to rhnerrata to handle copyright information
  * Fix rhnChannelNewestPackageView in case there are duplicates (bsc#1193612)
  * Change rhnPackageCapability name data type to TEXT
  * Add support for custom SSH port for SSH minions
  * Fix changing of existing proxy path
  * Add pillars to Apply States action
  * require PostgreSQL14 on SUSE Linux Enteprise 15 SP4

-------------------------------------------------------------------
Fri Dec 03 12:32:54 CET 2021 - jgonzalez@suse.com

- version 4.3.4-1
  * Use Almalinux Mirror List
  * Use EL8 Client Tools for EL8 clones, as CentOS8 will be end of
    life by the end of the year

-------------------------------------------------------------------
Fri Nov 05 14:06:37 CET 2021 - jgonzalez@suse.com

- version 4.3.3-1
  * Add table to store salt pillars
  * Add 'flush_cache' flag to Ansible playbook execution action
    (bsc#1190405)
  * create unique index on package details action id (bsc#1190396, bsc#1190275)

-------------------------------------------------------------------
Fri Sep 17 12:16:58 CEST 2021 - jgonzalez@suse.com

- version 4.3.2-1
  * Support syncing patches with advisory status 'pending' (bsc#1190455)
  * allow Ansible Control Node entitlement for aarch64, ppc64le
    and s390x (bsc#1189799)
  * implement package locking for salt minions

-------------------------------------------------------------------
Mon Aug 09 11:10:15 CEST 2021 - jgonzalez@suse.com

- version 4.3.1-1
- Fix wrongly assigned entitlements due to system transfer (bsc#1188032)
- Force a one-off VACUUM ANALYZE
- Upgrade scripts idempotency fixes
- Simplify the VM creation action in DB
- Refresh virtual host pillar to clear the virtpoller beacon (bsc#1188393)
- Add Beijing timezone to selectable timezones (bsc#1188193)
- Add Rocky Linux 8 key and vendor
- Add 'test' flag to Ansible playbook actions
- Add Kiwi commandline options to Kiwi profile
- Handle virtual machines running on pacemaker cluster

-------------------------------------------------------------------
Fri Jun 18 15:20:08 CEST 2021 - jgonzalez@suse.com

- version 4.2.15-1
- Use the right URLs for the AlmaLinux 8 Uyuni client tools

-------------------------------------------------------------------
Mon May 24 18:32:50 CEST 2021 - jgonzalez@suse.com

- version 4.2.14-1
- Fix the migration issue to the latest schema version

-------------------------------------------------------------------
Mon May 24 12:41:06 CEST 2021 - jgonzalez@suse.com

- version 4.2.13-1
- Fix idempotency tests

-------------------------------------------------------------------
Mon May 10 17:46:22 CEST 2021 - jgonzalez@suse.com

- version 4.2.12-1
- AlmaLinux and Amazon Linux 2 Java enablement

-------------------------------------------------------------------
Wed May 05 16:43:35 CEST 2021 - jgonzalez@suse.com

- version 4.2.11-1
- DB schema to support forwarding data to SCC
- Rename SP to product migration
- Ansible integration: configure control node paths (playbooks and inventories)

-------------------------------------------------------------------
Fri Apr 16 13:29:49 CEST 2021 - jgonzalez@suse.com

- version 4.2.10-1
- DB schema & migrations for retracted patches
- Add support for Alibaba Cloud Linux 2
- Add EPEL 8 GPG key to database so the "content provider" of the package is showed corretly in the UI
- Raise length limit for kernel options (bsc#1182916)
- add rhnactiondetails table for handling allow vendor change for errata/install/upgrade actions
- add virtual network create action

-------------------------------------------------------------------
Fri Mar 05 15:44:38 CET 2021 - jgonzalez@suse.com

- version 4.2.9-1
- Add 'is_primary' column to rhnServerFqdn table
- Fix: increase password length in the database (bsc#1182687)

-------------------------------------------------------------------
Thu Feb 25 12:12:06 CET 2021 - jgonzalez@suse.com

- version 4.2.8-1
- Provide migration for rhnActionImageBuild
- Rename rhnVirtualInstanceInfo memory_size_k column
- Drop "pxt_session_cleanup" function (bsc#1180224)

-------------------------------------------------------------------
Fri Feb 12 14:35:19 CET 2021 - jgonzalez@suse.com

- version 4.2.7-1
- enable openscap auditing for salt systems in SSM (bsc#1157711)
- Removed "Software Crashes" feature

-------------------------------------------------------------------
Fri Jan 29 16:52:34 CET 2021 - jgonzalez@suse.com

- version 4.2.6-1
- Restore removed changelog entries

-------------------------------------------------------------------
Wed Jan 27 13:10:03 CET 2021 - jgonzalez@suse.com

- version 4.2.5-1
- Improve cleanup time after fixing Debian package version comparison (bsc#1181116)
- Update to postgresql13 (jsc#SLE-17030)
- Update CentOS6 URLs to use vault.centos.org
- Changed to versioned Python3 to SPEC file.
- Python3 port for blend tool
- add missing unique index on suse tables
- internal code cleanup (dropping unused table rhnErrataTmp)
- Fix Debian package version comparison
- Move dist upgrade SQL file to the correct directory so it gets picked up in schema upgrades (bsc#1179759)

-------------------------------------------------------------------
Thu Dec 03 13:58:08 CET 2020 - jgonzalez@suse.com

- version 4.2.4-1
- add the VirtualPC type in rhnVirtualInstanceType table(bsc#1178990)
- add new valid countries and timezones (jsc#PM-2081)
- Fix: Don't fail on empty os-release line.

-------------------------------------------------------------------
Wed Nov 25 12:30:54 CET 2020 - jgonzalez@suse.com

- version 4.2.3-1
- Add web_theme user preferences column (bsc#1178204)
- Add 'preferred_docs_locale' to UserInfo table
- add new column to rhnactiondup table for allowVendorChange flag
- Add cobbler-related fields in VM Creation action table
- Execute Salt SSH actions in parallel (bsc#1173199)
- Hotfix the modular RPMs release comparison
- show info message when applying schema upgrade
- Fix: handle version comparison corner cases in Ubuntu packages

-------------------------------------------------------------------
Mon Sep 21 18:42:16 CEST 2020 - jgonzalez@suse.com

- version 4.2.2-1
- Schema upgrade for Debian with ARM64v8+ (cpuach=aarch64, cpuarch=arm64) architecture

-------------------------------------------------------------------
Fri Sep 18 12:27:41 CEST 2020 - jgonzalez@suse.com

- version 4.2.1-1
- support installer update channels during autoinstallation
- Prevent a deadlock error involving delete_server and update_needed_cache (bsc#1173073)
- Add new states and types for virtual instances in order
  to support Nutanix AHV.
- implement Maintenance Windows
- add virtual network state change action
- Update package version to 4.2.0

-------------------------------------------------------------------
Thu Jul 23 13:36:46 CEST 2020 - jgonzalez@suse.com

- version 4.1.11-1
- Internal fixes to avoid problems with the idempotency tests

-------------------------------------------------------------------
Mon Jun 29 10:11:12 CEST 2020 - jgonzalez@suse.com

- version 4.1.10-1
- add new comps type mediaproducts (bsc#1173204)
- Fix: handle corner case of deb pkg compare version (bsc#1173201)

-------------------------------------------------------------------
Tue Jun 23 17:24:11 CEST 2020 - jgonzalez@suse.com

- version 4.1.9-1
- Add VM disk format support
- Enable osimage_build_host for additional architectures (bsc#1149101, bsc#1172076)

-------------------------------------------------------------------
Wed Jun 10 12:40:28 CEST 2020 - jgonzalez@suse.com

- version 4.1.8-1
- Add tables for cluster management
- Enable the monitoring entitlement for s390x (bsc#1172627)
- update package provider name
- add new gpg key ids for some package providers

-------------------------------------------------------------------
Wed May 20 11:05:12 CEST 2020 - jgonzalez@suse.com

- version 4.1.7-1
- fix the place for the virtualization pool actions schema upgrade scripts
- added an index to improve reposync performance
- Update schema for virtual volume delete action

-------------------------------------------------------------------
Mon Apr 13 09:46:40 CEST 2020 - jgonzalez@suse.com

- version 4.1.6-1
- run DB schema upgrade automatically on package update
- change notification data type to TEXT
- Update schema for virtualization pool actions

-------------------------------------------------------------------
Thu Mar 19 12:19:27 CET 2020 - jgonzalez@suse.com

- version 4.1.5-1
- Enable monitoring for ppc64le and aarch64 (bsc#1166613)

-------------------------------------------------------------------
Wed Mar 11 11:02:33 CET 2020 - jgonzalez@suse.com

- version 4.1.4-1
- Update schema and add migration script for 'Recurring Actions'
- Show proxy icon in system list
- drop oracle artefacts
- drop tables and data used for forwarding registrations to NCC

-------------------------------------------------------------------
Mon Feb 17 12:56:07 CET 2020 - jgonzalez@suse.com

- version 4.1.3-1
- Add new 'payg' attribute to rhnServer table

-------------------------------------------------------------------
Wed Jan 22 12:24:20 CET 2020 - jgonzalez@suse.com

- version 4.1.2-1
- enable re-activation keys for salt managed systems (bsc#1159012)
- generate metadata with empty vendor (bsc#1158480)
- Prevent SELECT INSTR error in Postgres logs every minute (bsc#1157034)
- Fix rhnActionVirtDelete when migrating from 3.2 to 4.0 (bsc#1158178)

-------------------------------------------------------------------
Wed Nov 27 17:07:32 CET 2019 - jgonzalez@suse.com

- version 4.1.1-1
- Migration paths from 4.0.15, 4.0.15 and 4.0.17 to 4.1.0
- Migration paths from 3.2.20 and 3.2.22 to 4.0.0
- Migration path from 3.2.21 to 4.0.0 (bsc#1155030)
- Fix: regression with Ubuntu version compare (bsc#1150113)
- Bump version to 4.1.0 (bsc#1154940)
- Fix in schema migration script when recreating the 'suseUserRoleView' (bsc#1151280)
- Fix: handle special deb package names (bsc#1150113)
- Refactor in suseChannelUserRoleView for retrieving the parent_channel_id (bsc#1151399)
- Add tables rhnPackageExtraTag and rhnPackageExtraTagKey
- Allow monitoring for Ubuntu systems
- Add new types needed for Azure, Amazon EC2 and Google CE
- Migrate login to Spark
- enable provisioning for salt clients
- Allow package changelog entries with more than 3000 characters (bsc#1144889)
- add caret sorting for rpm versioning
- allow repo and manifest sources with the same url
- improve performance for retrieving the user permissions on channels (bsc#1140644)

-------------------------------------------------------------------
Wed Jul 31 17:40:45 CEST 2019 - jgonzalez@suse.com

- version 4.0.13-1
- Drop no longer used 'allServerKeywordSinceReboot' view (fate#327780)
- Allow forcing off or resetting VMs
- fix schema migration for suseSCCRepositoryAuth (bsc#1136558)
- Add built time column to suseContentEnvironmentTarget

-------------------------------------------------------------------
Wed May 15 15:34:53 CEST 2019 - jgonzalez@suse.com

- version 4.0.12-1
- SPEC cleanup
- add a queue column to suseSaltEvent table to support processing of all salt events of a single minion on the same thread
- Add monitoring entitlement
- set max length for xccdf rule identifier to 255 to prevent internal server error (bsc#1125492)
- copy 3.2 schema migrations to 4.0 to be able to migrate from an older
  schema version to 4.0
- clean the susesccrepository table before modify it (bsc#1125456)

-------------------------------------------------------------------
Mon Apr 22 12:23:15 CEST 2019 - jgonzalez@suse.com

- version 4.0.11-1
- Add support for Salt batch execution mode
- Add a Taskomatic job to perform minion check-in regularly, drop use of Salt's Mine (bsc#1122837)
- changed regex in spacewalk-schema-upgrade to also match alnum characters in release

-------------------------------------------------------------------
Fri Mar 29 10:37:00 CET 2019 - jgonzalez@suse.com

- version 4.0.10-1
- Schema for the Content Management feature
- fix performance regression in inter-server-sync (bsc#1128781)

-------------------------------------------------------------------
Mon Mar 25 17:03:42 CET 2019 - jgonzalez@suse.com

- version 4.0.9-1
- upgrade xccdf ident data for changed table structure
- Set minion-action-cleanup run frequency from hourly to daily at midnight
- Archive orphan actions when a system is deleted and make them visible in the UI (bsc#1118213)

-------------------------------------------------------------------
Sat Mar 02 00:15:31 CET 2019 - jgonzalez@suse.com

- version 4.0.8-1
- removing invalid suse-openstack-cloud-6 and suse-packagehub-12-sp4 channel_labels (bsc#1125451)

-------------------------------------------------------------------
Wed Feb 27 13:17:04 CET 2019 - jgonzalez@suse.com

- version 4.0.7-1
- add missing schema upgrade paths
- Add virtual machine creation action

-------------------------------------------------------------------
Thu Jan 31 10:13:33 CET 2019 - jgonzalez@suse.com

- version 4.0.6-1
- Add missing migration paths

-------------------------------------------------------------------
Thu Jan 31 09:45:14 CET 2019 - jgonzalez@suse.com

- version 4.0.5-1
- remove wrong channel_family labels (bsc#1123189)
- Remove unused 'remove_servergroup_perm' stored procedure (bsc#1111810)

-------------------------------------------------------------------
Wed Jan 16 12:28:37 CET 2019 - jgonzalez@suse.com

- version 4.0.4-1
- change SCC sync backend to adapt quicker to SCC changes and improve
  speed of syncing metadata and checking for channel dependencies

-------------------------------------------------------------------
Mon Dec 17 14:45:07 CET 2018 - jgonzalez@suse.com

- version 4.0.3-1
- Add Uyuni GPG to the database
- Performance improvements in channel management functionalities (bsc#1114877)
- use a Salt engine to process return results (bsc#1099988)
- Automatic cleanup of notification messages after a configurable lifetime
- Add missing minion-action-chain-cleanup to db init scripts

-------------------------------------------------------------------
Fri Oct 26 10:51:55 CEST 2018 - jgonzalez@suse.com

- version 4.0.2-1
- Add index for HW address on network interface
- added kickstart distribution data for RHEL 8
- check valid postgresql database version
- Enable auto patch updates for Salt minions

-------------------------------------------------------------------
Fri Aug 10 15:45:07 CEST 2018 - jgonzalez@suse.com

- version 4.0.1-1
- Bump version to 4.0.0 (bsc#1104034)
- Enable system preferences for Salt minions (bsc#1098388)
- Fix copyright for the package specfile (bsc#1103696)
- Feat: add OS Image building with Kiwi FATE#322959 FATE#323057 FATE#323056
- copy missing action-chain schema migration to correct directory
  (bsc#1100760)
- Fix truncated result message of server actions (bsc#1039043)
- Fix config channels state revision inconsistency after migration (bsc#1094543)

-------------------------------------------------------------------
Tue Jun 05 10:22:49 CEST 2018 - jgonzalez@suse.com

- version 3.2.11-1
- Fix migration path between 3.1 and 3.2 (bsc#1095398)

-------------------------------------------------------------------
Wed May 23 09:02:48 CEST 2018 - jgonzalez@suse.com

- version 3.2.10-1
- Fix issue with "suse_img_repodigest_idx" index if multiple image
  tags (bsc#1090664)

-------------------------------------------------------------------
Thu May 17 08:41:37 CEST 2018 - jgonzalez@suse.com

- version 3.2.9-1
- Fix: migration from 3.0 to 3.1 related to rhnServerNetwork (bsc#1086996)

-------------------------------------------------------------------
Mon Apr 23 09:25:19 CEST 2018 - jgonzalez@suse.com

- version 3.2.8-1
- add SLE15 distribution (bsc#1090205)
- fix a race condition on lookup_evr (bsc#1090059)
- Clean up SUSE Studio credentials from the DB
- fix schema migration by creating correct not null column (bsc#1074642)
- fix invalid name for quartz migration file (bsc#1088870)
- fix migration error with not null column (bsc#1088818)

-------------------------------------------------------------------
Thu Mar 29 01:26:41 CEST 2018 - jgonzalez@suse.com

- version 3.2.7-1
- SLE15 support: recommended/required flag for products and channels
- remove update of not existing table (bsc#1087131)
- handle duplicate rhnserverpackage (bsc#1075345)

-------------------------------------------------------------------
Mon Mar 26 15:09:48 CEST 2018 - jgonzalez@suse.com

- version 3.2.6-1
- Enable upgrades from 3.1
- Allow scheduling the change of software channels as an action. The previous channels remain accessible
  to the registered system until the action is executed.
- handle duplicate serverpackage entries while fixing duplicate evr ids (bsc#1075345)
- Add Adelaide timezone to selectable timezones (bsc#1063891)
- Add schema migration to support Action Chain for Minions.
- Prevent migration failure when multiple empty file contents are present (bsc#1083706, bsc#1083937)

-------------------------------------------------------------------
Mon Mar 05 09:08:34 CET 2018 - jgonzalez@suse.com

- version 3.2.5-1
- support SLE15 product family
- remove clean section from spec (bsc#1083294)

-------------------------------------------------------------------
Wed Feb 28 10:13:24 CET 2018 - jgonzalez@suse.com

- version 3.2.4-1
- Make migration idempotent (bsc#1078749)
- Fix: schema with proper extension (bsc#1079820)
- 1542287 - purge records that would be violating unique constraint during fixup
- 1542287 - we don't have solaris table anymore
- 1541955 - Clone of an erratum doesn't have original erratum's severity

-------------------------------------------------------------------
Mon Feb 05 12:52:43 CET 2018 - jgonzalez@suse.com

- version 3.2.3-1
- Allow scheduling the change of software channels as an action.
  The previous channels remain accessible to the registered system
  until the action is executed.

-------------------------------------------------------------------
Fri Feb 02 13:05:40 CET 2018 - jgonzalez@suse.com

- version 3.2.2-1
- Migrate old custom states to state channels, assign systems to these new
  channels, delete old custom-state-to-system assignments, delete the custom
  states from the db; Before migrating, rename custom states with same name as
  existing configuration channel labels.
- Update queries for global channels
- Check if channel is already subscribed even before checking if parent channel is subscribed or not (bsc#1072797)
- support multiple FQDNs per system (bsc#1063419)
- avoid use of the potentially-slow rhnServerNeededPackageCache view

-------------------------------------------------------------------
Wed Jan 17 13:30:11 CET 2018 - jgonzalez@suse.com

- version 3.2.1-1
- Update to Quartz 2.3.0 (bsc#1049431)
- fix duplicate entries in channel listings
- handle nevra not found case while fixing duplicate evr ids (bsc#1074508)
- Added a script which will remove existing server locks against minions (bsc#1064258)
- Add column to store the 'test' option for state apply actions
- Adding initial version of web ui notifications

-------------------------------------------------------------------
Tue Nov 28 15:01:50 CET 2017 - jgonzalez@suse.com

- version 3.1.13-1
- Add Adelaide timezone to selectable timezones (bsc#1063891)
- Added new relationships for Salt config management
- Added new config channel type(state) and file type(sls)
- Enable 'Power Management' features on Salt minions.
- enablement of the package profile feature for minions
- re-create unique index on minion_id (bsc#1059568, bsc#1056358)
- increase max length of hardware address to 32 byte (bsc#989991)
- fix unique index for evr and capability and remove duplicates
  during migration (bsc#1058110)
- rhnServerNetwork refactoring (bsc#1063419)

-------------------------------------------------------------------
Thu Sep 14 17:36:43 CEST 2017 - mc@suse.de

- version 3.1.12-1
- provide schema upgrade path from 3.0.21 to 3.1

-------------------------------------------------------------------
Thu Sep 14 11:26:31 CEST 2017 - mc@suse.de

- version 3.1.11-1
- DB objects for Kubernetes integration

-------------------------------------------------------------------
Wed Aug 30 15:56:40 CEST 2017 - mc@suse.de

- version 3.1.10-1
- Backend for importing images
- Fix unsetting of image build host when a related action is deleted

-------------------------------------------------------------------
Tue Aug 08 11:43:14 CEST 2017 - fkobzik@suse.de

- version 3.1.9-1
- Adapt for the new gpgcheck flag for the channels

-------------------------------------------------------------------
Mon Jun 12 09:13:09 CEST 2017 - mc@suse.de

- version 3.1.8-1
- Correct overly-broad comparison in the fixup-functions
  Set ORA back to INDEX from CONSTRAINT (bsc#1043778)

-------------------------------------------------------------------
Mon May 29 16:06:25 CEST 2017 - mc@suse.de

- version 3.1.7-1
- support schema upgrade from 3.0.20 to 3.1
- add base column to suseProducts
- add channel_family_id column to suseProducts (bsc#1031716)
- Add inspect status and reinspect button to image overview page
- Teach Postgres to correctly-unique-ify rhnConfigInfo rows
- recreate possible missing data (bsc#1032798)
- add logging to can_entitle_server function to write out the reason of a
  failure (bsc#1032798)
- fix index behaviour on NULL org
- drop filters while deleting repository
- postgresql 8.4 doesn't support WITH and DELETE combination
- remove links between errata and files from different orgs
- allow sync of the same erratum to more orgs

-------------------------------------------------------------------
Wed May 03 16:08:05 CEST 2017 - michele.bologna@suse.com

- version 3.1.6-1
- Version 2.7.16-1
- take care that capability name exists (bsc#1035724)
- copy missing migrations from 3.0

-------------------------------------------------------------------
Mon Apr 03 15:02:02 CEST 2017 - mc@suse.de

- version 3.1.5-1
- DB: create suseCVEImageChannel table for CVE Audit on Images
- drop obsolete logging trigger if they still exist (bsc#1031266)
- rename image tag to image version
- fix constraint name in suseImageInfo
- fix removing images and profiles with custom values
- Add SQL scripts for scheduling in Quartz
- add number of installed packages to ImageOverview
- link ImageInfo checksum to Checksum table
- add registry credentials type during schema upgrade
- Some of monitoring data are not removed from DB
- connect 3.0 to 3.1 schema upgrade

-------------------------------------------------------------------
Tue Mar 07 14:50:03 CET 2017 - mc@suse.de

- version 3.1.4-1
- grant minions scap capability
- add modified trigger for suseImageInfo
- add table suseImageInfoInstalledProduct
- add image inspect action
- schema upgrade for suseImageOverview and ImageNeededChache views
- create views, tables and procs for counting available updates on images
- DB: move target store to image profile
- add image_admin to existing organizations
- Migrating Fedorahosted to GitHub
- show update message only when updating the schema package (bsc#1024456)
- Remove legacy audit logging database code
- fix deduplicate to work with more than two duplicates
- merge valid column migration with create table
- fix error on channel delete with tokens bsc#1024471
- save ssl in separate table again, now allow to have multiple ssl
  sets per content source
- Create token index
- Add AccessToken.valid column and use it to reject tokens

-------------------------------------------------------------------
Tue Feb 07 15:33:50 CET 2017 - michele.bologna@suse.com

- version 3.1.2.1-1
- drop index before it gets re-created and use if exists for postgres
  (bsc#1021381)

-------------------------------------------------------------------
Wed Jan 11 16:56:57 CET 2017 - michele.bologna@suse.com

- version 3.1.2-1
- Version 3.1.1

-------------------------------------------------------------------
Fri Dec 16 16:34:11 CET 2016 - michele.bologna@suse.com

- version 3.0.17-1
- Schema upgrade for live patching (FATE#319519)

-------------------------------------------------------------------
Mon Nov 07 10:49:32 CET 2016 - michele.bologna@suse.com

- version 3.0.16-1
- Create path for schema upgrade to 3.0
- Add table for storing product extensions

-------------------------------------------------------------------
Thu Oct 06 15:34:15 CEST 2016 - mc@suse.de

- version 3.0.15-1
- Add table for storing product extensions
- Add severity_id to rhnErrataTmp for consistency with rhnErrata
  (bsc#1000666)
- Fixing suseMinionInfo.sql to make 'osFamily' NULLABLE
- delete rhnContentSourceFilter before rhnContentSource (bsc#998380)
- Avoid a deadlock when deleting a server (bsc#969790)

-------------------------------------------------------------------
Mon Jul 18 14:12:49 CEST 2016 - jrenner@suse.com

- version 3.0.14-1
- Add missing power_management feature for bootstrap_entitlement systems
- Fix HW Refresh duplicate insert (bsc#971622)
- add taskomatic job to clean up minion actions
- provide seperate migration scripts for oracle
- shorten constaint names and fix syntax (FATE#320213)
- Remove duplicates from rhnChannelContentSource (bsc#976184)

-------------------------------------------------------------------
Tue May 24 15:55:53 CEST 2016 - kwalter@suse.com

- version 3.0.13-1
- move machine_id from suseMinionInfo to rhnServer table
- fix removing nonlinux entitlement during migration
- fix migrating and cleanup system types during migration (bsc#977465)
- Enable ftr_package_refresh for minions

-------------------------------------------------------------------
Wed Apr 06 08:43:47 CEST 2016 - mc@suse.de

- version 3.0.12-1
- change unique index to partial (bsc#973673)
- move sql to enable refresh hardware feature (bsc#972305)
- check ftr_hardware_refresh when showing 'Refresh Hardware' button
  (bsc#972305)
- trigger metadata generation for all channels (bsc#972972)

-------------------------------------------------------------------
Tue Mar 22 09:57:18 CET 2016 - mc@suse.de

- fix schema upgrade using if exists for dropping a sequence

-------------------------------------------------------------------
Mon Mar 21 17:40:17 CET 2016 - mc@suse.de

- version 3.0.11-1
- add missing database commit
- adding missing Oracle upgrade
- delete sync probe task
- sequnce rhn_org_entitlement_type_seq should be dropped
- drop unused tables/sequences/synonyms/etc.
- Rename DB migration file
- Add support for package removals on minions (DB changes)
- Enable 'ftr_package_updates' on minions
- support schema upgrade from schema 2.1.50.16 to 3.0.X
- fix schema upgrade from Beta2 to RC1 (bsc#971543)

-------------------------------------------------------------------
Wed Mar 09 11:33:06 CET 2016 - mc@suse.de

- version 3.0.10-1
- add tables for State Apply
- add tables for Subscription Pinning
- Declare the base entitlements permanent
- fixing upgrade on Oracle
- Allow null for the state names in the DB (meaning highstate)
- rename KSInstallTypes to SUSE Linux Enterprise
- db tables for minion state selection
- Rename 'unmatched systems' CSV report to 'unmatched products'
- add Chile to the list of timezones (bsc#959055)
- Add features to enable reboot and remote commands for salt minions
- enable system group ui for salt minions
- Use blob as a backing db type for MatcherRunData, assign name to the
  constraint, fix the migration script directory
- DB: Table for SubscriptionMatchingData
- When deleting a server, delete all associated rhnSet entries
- no need to lock table since we don't update entitlements

-------------------------------------------------------------------
Wed Jan 27 16:02:01 CET 2016 - mc@suse.de

- version 3.0.9-1
- Create suseMinionInfo table when migrating to 3.0 (bsc#963789)

-------------------------------------------------------------------
Tue Jan 26 14:09:42 CET 2016 - mc@suse.de

- version 3.0.8-1
- Fix the SCCOrderItem null quantity issue by dropping the 'not null'
  constraint
- Rename 'equal' to 'any' in the database
- schema: rename saltstack_entitled to salt_entitled
- Add the free flag to SUSEProduct
- move the migration for bsc#959055 fix into the right schema version
- add support for schema migration from 2.1 to 3.0
- add schema upgrade for bsc#959055 to susemanager-schema-3.0 migration
- add Chile to the list of timezones (bsc#959055)

-------------------------------------------------------------------
Sat Jan 16 11:37:29 CET 2016 - mc@suse.de

- version 3.0.7-1
- delete one more obsolete table

-------------------------------------------------------------------
Thu Jan 14 13:24:08 CET 2016 - mc@suse.de

- version 3.0.6-1
- Update copyright headers to 2016 for all new files
- Add 'ftr_errata_updates' to saltstack entitled systems
- Add MinionServer as subclass of Server
- purge duplicate uuid records during upgrade process
- Use public channel families for SUSE channels (bsc#958708)
- purge uuid records after deleting a system

-------------------------------------------------------------------
Wed Dec 16 11:22:39 CET 2015 - mc@suse.de

- version 3.0.5-1
- Add taskomatic task for running subscription matcher
- add caching table for order items
- add caching table for SCCSubscriptions
- create table susePinnedSubscription
- Fix unique constraint name (after column was renamed)
- enhance create_new_org to create the first org as well and
  drop create_first_org
- during installation insert default SSL crypto key with null org

-------------------------------------------------------------------
Thu Dec 10 17:54:52 CET 2015 - mc@suse.de

- version 3.0.4-1
 Initial sql to create the suseServerState table
- SQL files for package states
- get rid of pltcl by disabling upstream logging.

-------------------------------------------------------------------
Mon Nov 30 11:13:50 CET 2015 - mc@suse.de

- version 3.0.3-1
- avoid cascade at function dropping
- When deleting a server, delete all associated rhnSet entries, even if it was
  migrated to a different Org (bsc#950748)
- drop obsolete postgresql functions on schema_upgrade
- drop removed functions from rhn_channel and rhn_entitlements
- remove current_members and available_members from rhnAvailableChannels view
- Add new foreign and saltstack server groups during schema update
- Enlarge rhnServer.digital_server_id size to 1024 characters
- clear log_id also for postgresql DB

-------------------------------------------------------------------
Thu Oct 22 16:29:40 CEST 2015 - mc@suse.de

- version 3.0.2-1
- Fix license header
- Taskomatic job for gatherer
- add new foreign_entitled entitlement and migrations for it
- create a unique index on suseServerVirtualHostManager
- add new foreign_entitled entitlement
- Add migrations for Virtual Host Manager
- Add tables for Virtual Host Manager
- Set job to run every minute if old schedule still active (bsc#918994)
- adding on delete cascade to sppf_pid_fk (bsc#948238)

-------------------------------------------------------------------
Wed Oct 07 16:51:51 CEST 2015 - mc@suse.de

- version 3.0.1-1
- drop monitoring
- replace upstream subscription counting with new subscription
  matching (FATE#311619)
- integrate SaltStack for configuration management (FATE#312447)
- drop monitoring
- replace upstream subscription counting with new subscription
  matching (FATE#311619)
- integrate SaltStack for configuration management (FATE#312447)
- support password-recovery-tokens
- remove solaris support

-------------------------------------------------------------------
Sun Sep 27 14:42:36 CEST 2015 - mc@suse.de

- version 2.1.50.14-1
- Set errata-cache job to run every minute if old schedule still
  active (bsc#918994)

-------------------------------------------------------------------
Mon Jun 22 15:40:54 CEST 2015 - jrenner@suse.de

- version 2.1.50.13-1
- Fix rpm version compare in DB (bsc#927940)
- Prevent from inserting duplicate update_server_errata_cache tasks
- Move auto-errata updates into separate taskomatic task
- Do not ignore errata with same package version

-------------------------------------------------------------------
Tue Mar 31 14:43:34 CEST 2015 - mc@suse.de

- version 2.1.50.12-1
- Fix ORA-01403: no data found in update_needed_cache during re-registrations
- Avoid a deadlock when changing channel assignments (bsc#918549)
- update adding aarch64 support to fix 1.7 to 2.1 update (bsc#922468)
- delete cached metadata and regenerate them (bsc#920400)

-------------------------------------------------------------------
Tue Feb 03 12:08:01 CET 2015 - mc@suse.de

- version 2.1.50.11-1
- some values can be already present at the time of upgrade
- fix NPE by setting max_members to 0 instead of NULL (bsc#912035)
- SCCRepository: save SCC ID in the database as well
- SCCRepository: save to database with proper sequence
- Fix old migration for future reference (bsc#911180)
- Avoid NPE when migrating to SCC on Oracle migrated from 1.7 (bsc#911180)
- renamed package upgrade scripts to .sql
- fixed double-counting systems subscribed to more than one channel
- Getting rid of Tabs and trailing spaces

-------------------------------------------------------------------
Thu Dec 04 16:27:47 CET 2014 - mc@suse.de

- version 2.1.50.10-1
- fix migration script names to fix bare-metal registration (bsc#896109)
- add virt-host-plat entitlement mappings for new arches
- Create regular index instead and have one migration per DB (bsc#905072)
- Drop unique index on package ids (bsc#905072)
- drop unused column product_list in suseProducts table
- drop unused column channel_family_id in suseProducts

-------------------------------------------------------------------
Fri Nov 07 13:20:08 CET 2014 - mc@suse.de

- version 2.1.50.9-1
- add SLE12 distro targets to DB
- randomize mgr-sync refresh task schedule
- add aarch64 server to noarch package mapping

-------------------------------------------------------------------
Tue Oct 14 15:17:50 CEST 2014 - mc@suse.de

- version 2.1.50.8-1
- increase source_url column size to 2048
- fix evr_t schema upgrade (bnc#881111)
- Speed up satellite-sync by avoiding commonly-called dblink_exec
- rhnDistChannelMap index needs to handle nulls on postgresql
- allow null for user_id in suseCredentials
- add scc credential type

-------------------------------------------------------------------
Fri Sep 12 16:02:16 CEST 2014 - mc@suse.de

- version 2.1.50.7-1
- implement tilde compare for 1.0~beta1 in version numbers
- force character set and numerical separators to good known
  defaults.
- increase size of update_tag column
- fixing order of commands
- make config file deletion faster if there are lots of snapshots
- make future installs run ErrataCache task more often
- add Fedora 21 GPG keys
- add CentOS 7 GPG key
- Fix rhnKickstartableTree trigger, 'null = null' is not true in sql
- Add support to ppc64le arch
- add Korea to the list of timezones
- Allow evr_t to be compared with NULL in Oracle (bnc#881111)

-------------------------------------------------------------------
Tue Jun 17 10:06:46 CEST 2014 - jrenner@suse.de

- version 2.1.50.6-1
- Index for user_id on wupi table speeds up errata mailer
- Copy upstream schema migration to SUSE Manager schema upgrade

-------------------------------------------------------------------
Fri May 16 13:14:25 CEST 2014 - mc@suse.de

- version 2.1.50.5-1
- DB: update tables dep file
- Rename suseEulas table to suseEula.
- EULA support: fix constraint name
- DB: Added tables required by the SUSE EULA

-------------------------------------------------------------------
Thu May 08 16:55:05 CEST 2014 - mc@suse.de

- version 2.1.50.4-1
- move web_contact_log migration to pre Beta3
- rename schema migration directories to support Beta 3 to Beta4 migration
- add migration dir for latest 1.7 schema version to 2.1
- add SLE12 GPG Package Key

-------------------------------------------------------------------
Tue May 06 15:18:35 CEST 2014 - mc@suse.de

- version 2.1.50.3-1
- DB: backport fixes for web_contact triggers
- reset package to avoid ORA-0406* errors
- schema upgrade for web_contact_log
- Backporting fix for web_contact migration
- fixing web_contact upgrade script
- rhnActionChain.id: explicitly name the primary index constraint
- Schema bugfix: Oracle doesn't like empty lines

-------------------------------------------------------------------
Thu Mar 27 10:22:30 CET 2014 - fcastelli@suse.com

- version 2.1.50.2-1
- SUMA db migration: reflect changes made by bb84025a
- Extending cron_expr length to 120
- SUMA db migration: change size of cron_expr
- Extending cron_expr column within the rhnTaskoSchedule table
- SUMA DB migration: change size of web_contact-password
- Extend length of web_contact.password to 110
- Missing aarch64 in rhnServerArch
- SUMA db update migration: add support for aarch64
- Schema upgrade for ARM aarch64 architecture support
- Support for ARM aarch64 architecture
- SUMA db upgrade migrations: drop web_contact-old_password
- Drop web_contact.old_password column from schema

-------------------------------------------------------------------
Thu Feb 27 16:25:04 CET 2014 - fcastelli@suse.com

- version 2.1.50.1-1
- enable migration from 1.7 to 2.1
- increase length of rhnCVE name column
- fix invalid syntax for postgresql migration
- write insert of bootstrap entitlement in a way, that it can be called
  multiple times
- copy upstream schema migrations to SUSE Manager schema upgrade
- replacing view must have the same number of columns (in postgresql)
- updated rhnServerOutdatePackages to include arch
- rhnServerOutdatedPackages schema upgrade script
- improved performance of system.listLatestUpgradeablePackages and
  UpgradableList.do
- Merged upgrade migrations from master
- update rhnServer after queue_server to avoid a deadlock
- copy upstream schema migration to SUSE Manager schema upgrade
- fix ORA-01422 error when removing a channel
- copy upstream schema changes to SUSE Manager schema upgrade
- fix ORA-01403: no data found, when unsubscribing a system
- rename upgrade scripts to be included in schema upgrade
- fix ORA-01403: no data found, during system registration

-------------------------------------------------------------------
Fri Feb 14 10:23:24 CET 2014 - mc@suse.de

- version 2.1.43.2-1
- bugfix for locking rhnServerNeededCache table with oracle DB

-------------------------------------------------------------------
Thu Feb 13 15:15:12 CET 2014 - mc@suse.de

- version 2.1.43.1-1
- New tables and upgrade scripts added for Action chaining
- lock rhnServerNeededCache to avoid a db deadlock
- Add missing GMT+3 timezone as Saudi Arabia
- fix rhn_channel.update_needed_cache() deadlock
- avoid deadlocks when altering base channels via ssm
- Add missing timezone schema migration into 1.7 to 2.1 (bnc#862406)
- Fix GMT+3 timezone missing (bnc#862406)

-------------------------------------------------------------------
Fri Feb 07 13:23:08 CET 2014 - mc@suse.de

- version 2.1.39.1-1
- upgrade script for Fedora 20 GPG key
- rename one and add another rhnConfiguration key
- update rhnUserExtGroupMapping triggers
- increase length of rhnCVE name column
- Tables to have mapping from external groups to internal roles
  (rhnUserGroupType).
- introduce rhnConfiguration table
- Changed gpg keys so they match reality.
- Moved package lock schema changes to proper location

-------------------------------------------------------------------
Mon Jan 13 09:46:05 CET 2014 - mc@suse.de

- version 2.1.30.2-1
- add reboot action cleanup task (FATE#312591)
- add rhnLockedPackages table. (FATE#312359)
- changes to rhnActionType (FATE#312359)
- updated rhnActionPackage parameter constraint
  (FATE#312359)

-------------------------------------------------------------------
Mon Dec 09 17:02:58 CET 2013 - mc@suse.de

- version 2.1.30.1-1
- support bare-metal registration (FATE#312329)
- provide schema update to 2.1

-------------------------------------------------------------------
Wed Dec 04 09:49:35 CET 2013 - mc@suse.de

- version 1.7.56.22-2
- fix invalid syntax for postgresql migration

-------------------------------------------------------------------
Thu Nov 28 16:23:12 CET 2013 - mc@suse.de

- version 1.7.56.22-1
- fix oracle syntax and provide seperate update script for postgres DB
  (bnc#846436)
- Regenerate the metadata for rpm enhances dependency (bnc#846436)
- add support for enhances rpm weak dependency (schema) (bnc#846436)

-------------------------------------------------------------------
Fri Aug 23 11:23:47 CEST 2013 - mc@suse.de

- version 1.7.56.21-1
- removing bad initial condition from max(evr_t)

-------------------------------------------------------------------
Wed Aug 21 16:02:08 CEST 2013 - mc@suse.de

- version 1.7.56.20-1
- rpm version comparison function was broken for alphanumeric versions
- Make CSV separator configurable, schema (FATE#312907)
- CVE Audit schema (FATE#312907)
- prevents empty values (db_host, db_port) in rhn.conf
- regenerate repodata for all channels to get package installed size
  (bnc#825673)
- make mgr-register-bunch a common bunch (bnc#824361)

-------------------------------------------------------------------
Wed Jun 12 11:00:29 CEST 2013 - mc@suse.de

- version 1.7.56.19-1
- Don't create index if it already exists
- Don't drop rhn_ram_sid_idx if it does not exist.
- No line break at the end of the package summary (bnc#821968)
- fixed filename length in rhnErrataFileTmp
- switch deferred segment creation off during installation
- extend length of rhnPackageCapability.version

-------------------------------------------------------------------
Thu May  2 18:08:24 CEST 2013 - mc@suse.de

- version 1.7.56.18-2
- Fix table name typo in DB migration

-------------------------------------------------------------------
Thu Apr 04 15:16:41 CEST 2013 - mc@suse.de

- version 1.7.56.18-1
- Quote the password we pass to sqlplus so that special characters can be used.
- Support recovery of failed schema upgrades (FATE#314644)
- SSH Server Push (schema) (FATE#312909)

-------------------------------------------------------------------
Fri Feb 08 11:23:44 CET 2013 - mc@suse.de

- version 1.7.56.17-1
- rebrand help text for mail domain
- correct olson name for Australia Western timezone
- support for Australia EST/EDT timezones
- take care that all migrations will be applied (bnc#797890)
- fix schema upgrade for rhnPackageCapability (bnc#793415)

-------------------------------------------------------------------
Thu Nov 22 15:57:59 CET 2012 - jrenner@suse.de

- version 1.7.56.16-1
- fix timezone problem while comparing reboot needed dates with oracle DB
  (bnc#790305)
- fix unique constraint violation occuring during schema upgrade
- add new openSUSE gpg keyid (bnc#789817)
- update descriptions in rhnKickstartSessionState (bnc#780270)
- SP migration DB schema changes

-------------------------------------------------------------------
Mon Oct 01 09:39:56 CEST 2012 - mc@suse.de

- version 1.7.56.15-1
- create view allServerKeywordSinceReboot
- extending rhnPackageCapability.version.
- oracles sql parser doesn't like comments after semicolon
- fix unique constraint violation (bnc#780913)
- schema upgrade for rhnChannelNewestPackageView
- make list of newest packages unique

-------------------------------------------------------------------
Wed Aug 15 14:57:17 CEST 2012 - mc@suse.de

- version 1.7.56.14-1
- fix insert pxt session when not logged-in

-------------------------------------------------------------------
Mon Aug  6 09:47:02 CEST 2012 - mc@suse.de

- version 1.7.56.13-1
- add schema upgrade for SUSE Manager 1.7 Beta3 to RC1
- add schema upgrade for SUSE Manager 1.7 RC1 to GMC

-------------------------------------------------------------------
Thu Aug 02 16:53:31 CEST 2012 - mc@suse.de

- fix schema upgrade scripts
- Properly name the primary index constraint/index for rhnActionImageDeploy.
- provide schema migration to full version
- check if cleanup-data-bunch exists and create it if not (bnc#772620)
- Preventing whole SQL string from being NULL
- If by accident pg_dblink_exec is given NULL string (e.g concatenation of
  string and NULL in pgsql) it raises an error.

-------------------------------------------------------------------
Mon Jul 16 15:23:34 CEST 2012 - ug@suse.de

- version 1.7.56.12-1
- Add the PostgreSQL specific mad_address upgrade script.
- We mustn't serialize object into string in lookup_evr, we need to only create
  it once within the link.
- Allow user to set MAC Address when provisioning a virtual guest
- Make the resulting data order more deterministic.

-------------------------------------------------------------------
Wed Jul 11 10:34:50 CEST 2012 - ug@suse.de

- added mac_address column to rhnactionkickstartguest

-------------------------------------------------------------------
Mon Jun 25 10:25:52 CEST 2012 - mc@suse.de

- version 1.7.56.11-1
- Make the .postgresql schema upgrade script actually use the
  PostgreSQL syntax.

-------------------------------------------------------------------
Thu Jun 21 11:04:11 CEST 2012 - jrenner@suse.de

- version 1.7.56.10-1
- Add index on ident_id for better performance
- Add index on testresult_id for better performance.
- We cannot use markup in formatted text (synopsis).
- lookup_tag: schema upgrade
- lookup_tag: don't call lookup_tag_name twice
- remove rhnRedHatCanonVersion table during upgrade
- removed support for Red Hat Linux 6.2 and 7.[0123]
- Temporarily disable triggers during schema upgrades

-------------------------------------------------------------------
Thu May 31 10:48:40 CEST 2012 - mc@suse.de

- version 1.7.56.9-1
- get rid of out parameters in user_role_check_debug
- forgotten rhnPackageSource update
- Schema upgrade script for the rhn_versioninfo_nid_eid_uq drop.
- No need to enforce unique (name_id, evr_id) on rhnVersionInfo.
- Database migration files for studio integration (suseCredentialsType etc.)
- fix various issues in PG variant of rhn_channel.convert_to_fve
- Improve upgrade time_series data move
- Fix rhnPackageChangeLog upgrade logic.
- remove unused cursor
- store suse metadata keywords

-------------------------------------------------------------------
Tue May 29 17:43:10 CEST 2012 - mc@suse.de

- add missing schema migration for rhnErrataBuglistTmp
  (bnc#764544)

-------------------------------------------------------------------
Mon May 14 10:44:12 CEST 2012 - mc@suse.de

- version 1.7.56.8-1
- adding create_first_org upgrade scripts
- adding rhn_org upgrade scripts
- adding rhn_config upgrade scripts
- remove rhnOrgQuota and its usage
- remove rhn_schema package
- remove usage of rhn_quota package
- kickstartable tree shall be deleted together with the channel
- Remove unnecessary UNIQUE constraint (on user_id in suseCredentials)
- fix rhn_time_zone_names upgrade scripts
- dropping unused rhn_time_zone_names
- Fix credentials type ID to not be unique (studio integration)

-------------------------------------------------------------------
Fri May 11 11:44:25 CEST 2012 - mc@suse.de

- make values in suseProductChannel unique before adding a
  unique index (bnc#760306)

-------------------------------------------------------------------
Wed May 09 13:45:17 CEST 2012 - mc@suse.de

- version 1.7.56.7-1
- use persistent dblink connection
- Completely remove the image type from deployment action details
- rename suse_credentialstype index and sequence names (bnc#764532)
- fix table dependencies (bnc#764532)
- Normalize image types by creating new table suseImageType
  (bnc#764532)
- Normalize credentials types by creating new table
  suseCredentialsType (bnc#764532)

-------------------------------------------------------------------
Thu May 03 17:43:31 CEST 2012 - mc@suse.de

- version 1.7.56.6-1
- make columns unique before adding a unique index - copy from sw1.6

-------------------------------------------------------------------
Wed May 02 14:25:48 CEST 2012 - mc@suse.de

- version 1.7.56.5-1
- Update existing rhn_notification_formats with the new newlines
  matching Oracle.
- Using PostgreSQL version of rhn_org.delete_org in upgrade scripts.
- We cannot specify tablespace for PostgreSQL.

-------------------------------------------------------------------
Fri Apr 27 16:08:16 CEST 2012 - mc@suse.de

- version 1.7.56.4-1
- fixing postgresql schema and adding appropriate schema upgrade
  scripts
- remove rhnContentSource row when delete row in oracle pkg
- add unique constraint on rhnChannelArch.name
- make sure that rows are unique before creating unique index
- We need to use to_timestamp, so that we do not miss the hour-to-second part
  on PostgreSQL.
- Quote newlines to match the Oracle behaviour.
- assign number of free slots

-------------------------------------------------------------------
Fri Apr 20 15:38:41 CEST 2012 - mc@suse.de

- version 1.7.56.3-1
- Make the records in rhnPackageUpgradeArchCompat -- no need to have
  duplicates.
- bring the schema version as recorded in the database in sync with
  the installed rpms, even if the difference is just the dist tag.
- the Log Size actually checks Log Size Growth.
- fix PG lookup_transaction_package stored procedure
- fix procedure dependencies

-------------------------------------------------------------------
Fri Mar 30 15:16:13 CEST 2012 - mc@suse.de

- version 1.7.56.2-1
- copy spacewalk schema updates 1.3, 1.4, 1.5, 1.6, 1.7 to
  susemanager schema 1.7 update
- copy some current upstream schema migrations
- fix spacewalk-schema-upgrade tool

-------------------------------------------------------------------
Fri Mar 23 10:16:38 CET 2012 - mc@suse.de

- version to 1.2.74
- add indexes for suseServerInstalledProduct and suseProductChannel

-------------------------------------------------------------------
Wed Mar 21 18:12:33 CET 2012 - mc@suse.de

- version 1.7.56.1-1
- Bumping package version

-------------------------------------------------------------------
Thu Mar 15 17:17:28 CET 2012 - jrenner@suse.de

- Add support for studio image deployments

-------------------------------------------------------------------
Mon Dec 19 15:36:54 CET 2011 - mc@suse.de

- new tables for storing package products (bnc#644678)

--------------------------------------------------------------------
Thu Nov 24 12:35:34 CET 2011 - iartarisi@suse.cz

- allow setting VARCHAR2 size in CHARs and BYTEs explicitly

-------------------------------------------------------------------
Fri Sep 23 10:04:17 CEST 2011 - mc@suse.de

- add index on rhnPackage checksum_id

-------------------------------------------------------------------
Thu Sep  8 16:21:55 CEST 2011 - iartarisi@suse.cz

- set result_message SQL column size in CHARs instead of BYTEs
  (bnc#700016)

-------------------------------------------------------------------
Wed Aug 10 09:07:05 UTC 2011 - kkaempf@novell.com

- add sles-10-i686 and sles-10-i686 to suseostarget
  bnc#711429
- version to 1.2.73

-------------------------------------------------------------------
Mon Aug  8 16:36:27 CEST 2011 - ug@suse.de

- fixed syntax error in schema upgrade (bnc#711007)

-------------------------------------------------------------------
Wed Jul 20 13:48:34 CEST 2011 - iartarisi@suse.cz

- set result_message SQL column size in BYTEs instead of CHARs
  (bnc#700016)

-------------------------------------------------------------------
Wed Jun  8 15:31:43 CEST 2011 - mc@suse.de

- version to 1.2.72
- provide SLE 10 ostargets (fate#312377, bnc#693104)

-------------------------------------------------------------------
Fri Mar 25 14:51:16 CET 2011 - ug@suse.de

- version to 1.2.71

-------------------------------------------------------------------
Thu Mar 24 14:35:49 CET 2011 - mantel@suse.de

- more debranding of kickstart to auto installation

-------------------------------------------------------------------
Thu Mar 24 14:28:43 CET 2011 - mantel@suse.de

- fix schema updates; debrand initial values for rhnactiontype

-------------------------------------------------------------------
Thu Mar 24 12:22:45 CET 2011 - mantel@suse.de

- debrand errata to patch (bnc#670318)

-------------------------------------------------------------------
Wed Mar 16 10:52:10 CET 2011 - ug@suse.de

- debranding some text in the database (bnc#673810)

-------------------------------------------------------------------
Thu Mar 10 17:04:04 CET 2011 - ug@suse.de

- Registration of REHL4 clients fails due to incomplete
  database table (bnc#678110)

-------------------------------------------------------------------
Thu Feb 17 13:13:27 CET 2011 - mc@suse.de

- fix copyright
- fix checksums

-------------------------------------------------------------------
Thu Feb 17 12:14:43 CET 2011 - mantel@suse.de

- rename "Satellite Administrator" to "SUSE Manager Administrator"
  (bnc#662077)

-------------------------------------------------------------------
Thu Feb 10 11:17:14 CET 2011 - jrenner@suse.de

- fix subscribe_server subs handling (bnc#670551)

-------------------------------------------------------------------
Fri Jan 28 12:45:44 CET 2011 - ug@suse.de

- rhntemplatestring table data changed to SUSE Manager

-------------------------------------------------------------------
Mon Jan 17 16:30:10 CET 2011 - mc@suse.de

- rename sm-register to mgr-register

-------------------------------------------------------------------
Mon Jan 17 12:25:25 CET 2011 - mc@suse.de

- change suseServer ostarget to a foreign key to suseOSTarget(id)
- fix data for suseOSTarget

-------------------------------------------------------------------
Wed Jan 12 17:23:13 CET 2011 - mc@suse.de

- add suseOSTarget table

-------------------------------------------------------------------
Wed Jan 12 10:37:28 CET 2011 - mc@suse.de

- add RES GPG Key to DB

-------------------------------------------------------------------
Tue Jan 11 18:04:58 CET 2011 - mc@suse.de

- add SUSE and Novell GPG Keys to DB

-------------------------------------------------------------------
Wed Sep 15 12:22:26 CEST 2010 - mantel@suse.de

- fix post-build-checks

-------------------------------------------------------------------
Wed Sep 15 09:53:07 CEST 2010 - mantel@suse.de

- Initial release of spacewalk-schema

-------------------------------------------------------------------<|MERGE_RESOLUTION|>--- conflicted
+++ resolved
@@ -1,9 +1,6 @@
-<<<<<<< HEAD
 - Add created and modified fields to suseMinionInfo to make
   uyuni roster module cache validation more accurate
-=======
 - add ubuntu errata data and install handling
->>>>>>> 78bd5ced
 - FIX error when an image profile / store is deleted
   during build / inspect action (bsc#1191597, bsc#1192150)
 - SLES PAYG client support on cloud
