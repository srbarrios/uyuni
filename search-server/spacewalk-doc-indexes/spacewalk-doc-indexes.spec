--- conflicted
+++ resolved
@@ -1,11 +1,7 @@
 %define crawl_output crawl_output
 
 Name: spacewalk-doc-indexes
-<<<<<<< HEAD
-Version: 1.7.0.3
-=======
 Version: 1.9.0
->>>>>>> 4869bc83
 Release: 1%{?dist}
 Summary: Lucene indexes of help documentation for spacewalk
 
@@ -47,16 +43,11 @@
 rm -rf $RPM_BUILD_ROOT
 
 %files
-<<<<<<< HEAD
 %defattr(644,root,root,755)
 %{_datadir}/rhn/search/indexes/docs/
 %dir %{_datadir}/rhn/
 %dir %{_datadir}/rhn/search
 %dir %{_datadir}/rhn/search/indexes
-=======
-%{_prefix}/share/rhn/search/indexes/docs
-
->>>>>>> 4869bc83
 
 %changelog
 * Mon Apr 19 2010 Michael Mraka <michael.mraka@redhat.com> 1.1.1-1
