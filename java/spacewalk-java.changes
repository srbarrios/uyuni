<<<<<<< HEAD
- Rebuild and improve rendering of error pages 404 and 500 pages (bsc#1181228)
=======
- Fix user creation with pam auth and no password (bsc#1179579)
- Rename rhnVirtualInstanceInfo memory_size_k column
- Fix registration of VM created with cobbler profile on Salt minion
- enahance schedule states XMLRPC API
>>>>>>> ec755f67
- Cleanup sessions via SQL query instead of SQL function (bsc#1180224)
- Do not call page decorator in HEAD requests (bsc#1181228)
- Allow to configure request timeout (bsc#1178767)
- FIX: Slow response of 'Software > Install' in Ubuntu minions (bsc#1181165)

-------------------------------------------------------------------
Tue Feb 16 10:07:07 CET 2021 - jgonzalez@suse.com

- version 4.2.9-1
- fix action chains for saltssh minions (bsc#1182200)

-------------------------------------------------------------------
Fri Feb 12 14:29:28 CET 2021 - jgonzalez@suse.com

- version 4.2.8-1
- Ensure new files are synced just after writing them (bsc#1175660)
- Add 'mgr_origin_server' to Salt pillar data (bsc#1180439)
- enable openscap auditing for salt systems in SSM (bsc#1157711)
- Removed "Software Crashes" feature
- detect debian products (bsc#1181416)
- show packages from channels assigned to the targeted system (bsc#1181423)

-------------------------------------------------------------------
Thu Jan 28 11:42:47 CET 2021 - jgonzalez@suse.com

- version 4.2.7-1
- Open raw output in new tab for ScriptRunAction (bsc#1180547)

-------------------------------------------------------------------
Wed Jan 27 13:04:11 CET 2021 - jgonzalez@suse.com

- version 4.2.6-1
- fix query using old EVR_T constructor (bsc#1181422)
- Update to postgresql13 (jsc#SLE-17030)
- Improve modular dependency resolution algorithm (bsc#1177267)
- Display absolute timestamps for configuration files
- Fix modular data handling for cloned channels (bsc#1177508)
- Fix: login gets an ISE when SSO is enabled (bsc#1181048)
- Content Lifecycle Management input validation errors are now displayed at the field-level instead of a popup
- Add an API endpoint to allow/disallow scheduling irrelevant patches (bsc#1180757)
- Fix CVE audit results for affected and patched entries (bsc#1180893)
- Replace custom version comparison method with the standard one which also takes debian packages into account
- Default to preferred items per page in content lifecycle lists (bsc#1180558)
- Removed Java module com.sun.bind if it is not available; Load jaxb bundles if available.
- internal code cleanup (dropping unused table rhnErrataTmp)
- Drop the ssl_available option (SSL is always present)
- fix reboot action race condition (bsc#1177031)
- Improves misleading UI message displayed on systems with modules activated (bsc#1179525)
- Fix availability check for debian repositories (bsc#1180127)
- Added 'contents' argument to the 'configchannel.create' XMLRPC API method (bsc#1179566)
- Ignore duplicate NEVRAs in package profile update (bsc#1176018)
- Prevent deletion of CLM environments if they're used in an autoinstallation
  profile (bsc#1179552)
- Fix Debian package version comparison
- register saltkey XMLRPC handler and fix behavior of delete salt key (bsc#1179872)
- Added 'revision' argument to the 'configchannel.updateInitSls' XMLRPC API method (bsc#1179566)
- Add validation for custom repository labels
- Fix configuration file download links to actually download files instead of redirecting to the home page (bsc#1179324)
- Add lang attribute to html tags
- SPEC file libxml2-devel addition, Source0 update.
- Replace the virtpoller beacon by a guests refresh action
- Added RHEL build support.
- Simplified SPEC file.
- fix expanded support detection based on CentOS installations (bsc#1179589)
- Generalize the reactivation key message (bsc#1178483)

-------------------------------------------------------------------
Thu Dec 03 13:45:57 CET 2020 - jgonzalez@suse.com

- version 4.2.5-1
- add the VirtualPC as virtualization type (bsc#1178990)
- Fix the activation key handling from kickstart profile (bsc#1178647)
- Ignore docker network ifaces in the system duplicates list
- Fix incorrect password autocompletions (bsc#1148357)
- add translation strings for newly added countries and timezones (jsc#PM-2081)
- Update exception message in findSyncedMandatoryChannels

-------------------------------------------------------------------
Wed Nov 25 12:22:07 CET 2020 - jgonzalez@suse.com

- version 4.2.4-1
- Report resolved module dependencies on CLM project details page
- Allow creating custom ULN repositories with uln:// urls
- Change message "Minion is down" to be more accurate
- Revert: Sync state modules when starting action chain execution (bsc#1177336)
- Remove expiration date from ics files (bsc#1177892)
- Localize documentation links
- fix check for available products on ISS Slaves (bsc#1177184)
- XMLRPC: Report architecture label in the list of installed packages (bsc#1176898)
- get media.1/products for cloned channels (bsc#1178303)
- calculate size to truncate a history message based on the htmlified version (bsc#1178503)
- Sync state modules when starting action chain execution (bsc#1177336)
- Fix repo url of AppStream in generated RHEL/Centos 8 kickstart file (bsc#1175739)
- Enable validation of Content Lifecycle Management entities in the XMLRPC API (bsc#1177706)
- Fix the order of the arguments in the XMLRPC API doc for contentmanagement.buildProject (bsc#1177704)
- Remove the deprecated "satellite" API namespace
- Make image pillar visible only in buildhost organization
- Maintain list of synced images in pillar
- Remove hostname from /var/lib/salt/.ssh/known_hosts when deleting system (bsc#1176159)
- log token verify errors and check for expired tokens
- show only kernel options in advanced autoinstallation page when working with
  a salt minion (bsc#1177767)
- add new allowVendorChange flag for dist upgrades
- Take pool and volume from Salt virt.vm_info for files and blocks disks (bsc#1175987)
- Create VM on a Salt host using a cobbler profile
- Show cluster upgrade plan in the upgrade UI
- Fix action chain resuming when patches updating salt-minion don't cause service to be
  restarted (bsc#1144447)
- Execute Salt SSH actions in parallel (bsc#1173199)
- Enable to switch to multiple webUI theme
- Hotfix the modular RPMs release comparison
- enable redfish power management by default
- renaming autoinstall distro didn't change the name of the Cobbler distro (bsc#1175876)
- Fix: reinspecting a container image (bsc#1177092)
- add power management xmlrpc api
- allow nightly ISS sync to also cover custom channels
- Include build id in boot image local path
- fix max password length check at user creation (bsc#1176765)
- Fix the links for downloading the binaries in the package details UI (bsc#1176603)
- Notify about missing libvirt or hypervisor on virtual host
- Redesign maintenance schedule systems table to use paginated data from server
- Fix SP migration after dry run for cloned channels (bsc#1176307)
- filter not available optional channels out
- Fix: handle version comparison corner cases in Ubuntu packages

-------------------------------------------------------------------
Fri Nov 06 15:22:07 CET 2020 - jgonzalez@suse.com

- version 4.2.3-1
- Use correct eauth module and credentials for Salt SSH calls (bsc#1178319)

-------------------------------------------------------------------
Mon Sep 21 12:04:31 CEST 2020 - jgonzalez@suse.com

- version 4.2.2-1
- Updating translations from weblate
- Log exception trace on fatal Taskomatic startup error

-------------------------------------------------------------------
Fri Sep 18 12:34:25 CEST 2020 - jgonzalez@suse.com

- version 4.2.1-1
- Force disable SPA for non-navigation links (bsc#1175512)
- pass the log level parameter to matcher
- Detect client organization from connected proxy (bsc#1175545)
- Add language picker to user preferences and user creation
- Fix EntityExistsException on migration from traditional to salt minion via proxy (bsc#1175556)
- use media.1/products from media when not specified different (bsc#1175558)
- Fix: use quiet API method when using spacewalk-common-channels (bsc#1175529)
- add java.allow_adding_patches_via_api to allow adding errata to vendor channels
- fix alignment on icon on entitlement page
- support installer update channels during autoinstallation
- filter machines not in maintenance mode for remote commands
- Upgrade jQuery and adapt the code - CVE-2020-11022 (bsc#1172831)
- Data null means the sync never ran yet (bsc#1174357)
- Reset the server path on minion registration (bsc#1174254)
- fix error when rolling back a system to a snapshot (bsc#1173997)
- Implement maintenance windows backend
- Add check for maintainence window during executing recurring actions
- Implement maintenance windows in struts
- XMLRPC: Assign/retract maintenance schedule to/from systems
- avoid deadlock when syncing channels and registering minions at the same time (bsc#1173566)
- Fix softwarechannel update for vendor channels (bsc#1172709)
- Add modular repository warning message to system overview page (bsc#1173959)
- Change system list header text to something better (bsc#1173982)
- set CPU and memory info for virtual instances (bsc#1170244)
- Add virtual network Start, Stop and Delete actions
- Add virtual network list page
- update default product tree tag and set Beta tag again
- Fix strings (mentions of Satellite, replace SUSE Manager with PRODUCT_NAME, etc)
- Update package version to 4.2.0

-------------------------------------------------------------------
Wed Sep 16 16:49:35 CEST 2020 - jgonzalez@suse.com

- version 4.1.17-1
- Use the Salt API in authenticated and encrypted form (bsc#1175884, CVE-2020-8028)

-------------------------------------------------------------------
Thu Jul 23 13:26:41 CEST 2020 - jgonzalez@suse.com

- version 4.1.16-1
- Fix httpcomponents and gson jar symlinks (bsc#1174229)
- enhance RedHat product detection for CentOS and OracleLinux (bsc#1173584)
- provide comps.xml and modules.yaml when using onlinerepo for kickstart
- Refresh virtualization pages only on events
- fix up2date detection on RH8 when salt-minion is used for registration
- improve performance of the System Groups page with many clients (bsc#1172839)
- Include number of non-patch package updates to non-critical update counts
  in system group pages (bsc#1170468)
- bump XMLRPC API version number to distinguish from Spacewalk 2.10
- Cluster UI: return to overview page after scheduling actions
- fix NPE on auto installation when no kernel options are given (bsc#1173932)
- fix issue with disabling self_update for autoyast autoupgrade (bsc#1170654)
- Adapt expectations for jobs return events after switching Salt
  states to use 'mgrcompat.module_run' state.

-------------------------------------------------------------------
Wed Jul 01 16:12:13 CEST 2020 - jgonzalez@suse.com

- version 4.1.15-1
- Make httpcomponents and gson jar symlinks dependent on product
- Fix symlinks for gson, httcomponents on Leap 15.2

-------------------------------------------------------------------
Mon Jun 29 10:08:38 CEST 2020 - jgonzalez@suse.com

- version 4.1.14-1
- Branding adjustments, get rid of spacewalk as a default
- serve media.1/products when available (bsc#1173204)
- use repo metadata of the synced base channel when kernel
  option "useonlinerepo" is provided (bsc#1173204)
- Fix recurring actions being displayed in Task Schedules list
- Fix: handle corner case of deb pkg compare version (bsc#1173201)

-------------------------------------------------------------------
Wed Jun 24 10:22:51 CEST 2020 - jgonzalez@suse.com

- version 4.1.13-1
- prevent deadlock on suseusernotification (bsc#1173073)

-------------------------------------------------------------------
Tue Jun 23 17:21:48 CEST 2020 - jgonzalez@suse.com

- version 4.1.12-1
- Don't output virtualization pillar for systems without virtualization entitlement
- Update help link URLs in the UI
- Use volumes for VMs disks and allow attaching cdrom images
- Compute the websockify URL on browser side (bsc#1149644)
- disable Beta product tree tag
- Enable OS image building for all SUSE distributions (bsc#1149101, bsc#1172076)
- Toggle virtpoller when toggling virtualization host entitlement (bsc#1172962)
- Deleting registered VM doesn't remove them VM from the Guests list (bsc#1170096)
- improve salt-ssh error parsing on bootstrapping (bsc#1172120)

-------------------------------------------------------------------
Wed Jun 10 12:16:32 CEST 2020 - jgonzalez@suse.com

- version 4.1.11-1
- Drop the unpublished patch concept. All patches are published since their creation
- Implement support for cluster management (CaaSP)
- Split branding style themes for Uyuni and SUSE Manager
- increase XMLRPC API version
- Correctly set action to failed in case of Salt errors on execution (bsc#1169604)
- improve speed of Content Lifecycle Management channel list loading (bsc#1153234)
- Avoid traceback with AssertionError: Failed to update row (bsc#1172558)
- Pass minion ip to the kiwi_collect_image runner as fallback instead
  of fqdn if not present (bsc#1170737)
- Fix software channel list coloring
- apply highstate when add-on system types should be applied to the
  system on bootstrapping (bsc#1172190)
- configure HTTP timeouts via rhn.conf
- fixed bug where in scheduling a vhm refresh would result in a permission error for org admins
- Validate CLM projects on build/promote with XMLRPC
- Fix nullpointer exception during proxy registration (bsc#1171287)
- improve Content Lifecycle Management build and promotion performance (bsc#1159226)
- fix info text about package installation on channel change (bsc#1171684)
- Clarify the behavior of the checkbox system list, when it adds systems to ssm
- Implement module picker controls for CLM AppStream filters

-------------------------------------------------------------------
Tue May 26 11:22:02 CEST 2020 - jgonzalez@suse.com

- version 4.1.10-1
- handle centos urls that contain repo target in query string (bsc#1171996)

-------------------------------------------------------------------
Wed May 20 10:55:24 CEST 2020 - jgonzalez@suse.com

- version 4.1.9-1
- Fix saving image profile custom info values with XMLRPC (bsc#1171526)
- New API endpoint for retrieving combined formula data for a list of systems
- New API endpoint for retrieving network information for a list of system
- New API endpoint for retrieving system groups information for systems with a given entitlement
- Improve performance for States view in SystemGroups detail view (bsc#1158752)
- prevent race condition on metadata generation (bsc#1170197)
- Make automatic system locking for cluster node (CaaSP) user configurable
- Assign Activation Key channels only (bsc#1166516)
- Pass image profile custom info values as Docker buildargs during image build
- Fix activation keys request error in image import page (bsc#1170046)
- Fix custom info values input in image profile edit form (bsc#1169773)
- Add check for non-existing formulas when assigning formulas to a system/group
- Add check for non-existing formulas in xmlrpc calls
- Use salt for registration for selected install types (bsc#1164836)
- Added a new API end point to manage package state (bsc#1169520)
- avoid multiple base channels when onboarding minions (bsc#1167871)
- Remember settings after Service Pack Migration dry-run

-------------------------------------------------------------------
Thu Apr 23 10:25:13 CEST 2020 - jgonzalez@suse.com

- version 4.0.32-1
- hide message about changed Update Tag change (bsc#1169109)
- Web UI: Implement bootstrapping minions using an SSH private key
- add virtual volume delete action
- refresh pillar after channel change

-------------------------------------------------------------------
Wed Apr 15 17:12:31 CEST 2020 - jgonzalez@suse.com

- version 4.1.8-1
- Add content lifecycle project validation interface

-------------------------------------------------------------------
Mon Apr 13 09:33:50 CEST 2020 - jgonzalez@suse.com

- version 4.1.7-1
- Fix the original-clone channel relationship for CLM channels (bsc#1163121)
- fix serializer and documentation for system.listSystems (bsc#1168083)
- skip and show migration targets which do not have a successor
  for all installed extension products (bsc#1168227)
- fix resource leak in taskomatic (bsc#1168696)
- XMLRPC: Implement bootstrapping minions using an SSH private key
- Fix: unable to be redirected to the IdP when SSO is enabled (bsc#1167667)
- improve performance of cleanup-data-bunch
- Show separate info for syncing product channels and children
- add XMLRPC API method: proxy.listProxyClients (bsc#1166408)
- Enable monitoring for RHEL 8 Salt clients
- Add recurring actions xmlrpc interface
- Add StateApplyFailed and CreateBootstrapRepoFailed notifications
- Add virtual storage pools actions
- Remove no longer necessary check for retail TERMINALS group membership
- change DB check before login
- fix error when adding systems to ssm with 'add to ssm' button (bsc#1160246)

-------------------------------------------------------------------
Thu Mar 19 12:16:18 CET 2020 - jgonzalez@suse.com

- version 4.1.6-1
- Filter out AppStream packages by 'modularitylabel' rpm tag

-------------------------------------------------------------------
Wed Mar 11 10:54:21 CET 2020 - jgonzalez@suse.com

- version 4.1.5-1
- Fix for pillar not being refreshed when CaaSP pattern is detected upon software profile update (bsc#1166061)
- Adapt/clarify terms for minion system locking
- Add dependency on system-lock formula
- Prevent build/promote on content projects which have build/promote in progress
- Clean stale Content Lifecycle targets on Tomcat startup (bsc#1164121)
- Show warning on products page when no SUSE Manager Server Subscription is available
- Implement recurring highstate scheduling
- Notify VMs creation actions
- Validate the suseproductchannel table and update missing date when running mgr-sync refresh (bsc#1163538)
- Add 'inst.repo' kernel option to RHEL 8 kickstart tree (bsc#1163884)
- Show proxy icon in system list
- Disable modularity failsafe mechanism for RHEL 8 channels (bsc#1164875)
- Handle the non-existent requested grains gracefully
- Get the machineid grain from the minion startup event
- Feat: enable Salt system lock when CaaSP node is onboarded
- use term 'patch' instead of 'errata' (bsc#1164649)
- enable provisioning API with salt and bootstrap entitled systems
- remove oracle DB support
- improve performance when adding systems to system groups (bsc#1158754)
- remove NccRegister Task

-------------------------------------------------------------------
Mon Feb 17 12:50:13 CET 2020 - jgonzalez@suse.com

- version 4.1.4-1
- Fix a problem with removing the monitoring entitlement from a system
- Introduce CLM AppStream filters for RHEL 8 support
- kickstart --nobase option was removed in version F22. Do not use it
  for RHEL8
- Migrate pillar and formula data on minion id change (bsc#1161755)
- Remove auditlog-keeper
- Exclude base products from PAYG (Pay-As-You-Go) instances when doing subscription matching
- call saltutil.sync_all before calling highstate (bsc#1152673)
- change doc links pointing to new documentation server

-------------------------------------------------------------------
Thu Jan 30 14:48:34 CET 2020 - jgonzalez@suse.com

- version 4.1.3-1
- overload the system.scheduleChangeChannels API method to accept multiple system IDs
- support non discoverable fqdns via custom grain (bsc#1155281)

-------------------------------------------------------------------
Wed Jan 22 12:12:18 CET 2020 - jgonzalez@suse.com

- version 4.1.2-1
- merge java translations from branding back to this package
- fix mgr-sync add channel when fromdir is configured (bsc#1160184)
- handle not found re-activation key (bsc#1159012)
- write a list of formulas sorted by execution order (bsc#1083326)
- change product_tree tag to reflect new product 4.1 and Beta phase
- Use 'changes' field if 'pchanges' field doesn't exist (bsc#1159202)
- rename rhncfg-actions to mgr-cfg-actions in UI advice (bsc#1137248)
- Show additional headers and dependencies for deb packages
- Show adequate message on saving formulas that change only pillar data
- Fix container image import (bsc#1154246)
- Add missing permission checks on formula api (bsc#1123274)
- use channel name from product tree instead of constructing it (bsc#1157317)
- Add the system.getMinionIdMap XMLRPC method
- generate metadata with empty vendor (bsc#1158480)
- Read the subscriptions from the output instead of input (bsc#1140332)
- remove undefined variable from redhat_register snippet
- Add a method in API to check if the provided session key is a valid one.
- Associate VMs and systems with the same machine ID at bootstrap (bsc#1144176)
- Prevent Package List Refresh actions to stay pending forever (bsc#1157034)
- Fix minion id when applying engine-events state (bsc#1158181)
- Prevent ISE and warn disable deletion of a Content Lifecycle channel in use (bsc#1158012)
- Remove unnecessary WARN log entries from Kubernetes integration

-------------------------------------------------------------------
Wed Nov 27 17:01:33 CET 2019 - jgonzalez@suse.com

- version 4.1.1-1
- Change form order and change project creation message (bsc#1145744)
- show version depending on the product
- Fix loading proper activation key details on SPA enabled (bsc#1157141)
- Add 'license' entry to the kiwi image inspection test data
- Enable aarch64 builds
- Hide Virtualization > Provisioning tab for Salt systems (bsc#1167329)
- Add self monitoring to Admin Monitoring UI (bsc#1143638)
- Use apache proxy of websockify (bsc#1155455)
- Split a query to the database for more reliability in case certain pages are visited and many systems are registered
- Fix WebUI invalidation time by using the package build time instead
  of the WebUI version (bsc#1154868)
- Add information message in Tasks bunch detail page if task gets interrupted before start
- Create a single action when adding erratas to an action chain via the API (bsc#1148457)
- Add check for url input when creating/editing repositories
- Fqdns are coming from salt network module instead of fqdns grain (bsc#1134860)
- Consider timeout value in salt remote script (bsc#1153181)
- rename SUSE Products to just Products in UI
- Fix: regression with Ubuntu version compare (bsc#1150113)
- Add formula metadata to form data response
- ignore kickstarttrees for child channels and prevent
  appstream repos sync to cobbler
- Check if metadata refresh is needed before adding new channels (bsc#1153613)
- Fix: match `image_id` with newer k8s (bsc#1149741)
- Handle refreshing hardware of VM with changed UUID (bsc#1135380)
- Bump version to 4.1.0 (bsc#1154940)
- fix problems with Package Hub repos having multiple rpms with same NEVRA
  but different checksums (bsc#1146683)
- Add check/message for project not found (bsc#1145755)
- Fix sorting issues on content filter list page (bsc#1145591)
- Fix combinatorial explosion when generating migrations (bsc#1151888)
- Change the default value of taskomatic maxmemory to 4GB
- Silence cache strategy Hibernate warning
- Return result in compatible type to what defined in database procedure (bsc#1150729)
- Allow channels names to start with numbers
- Fix: handle special deb package names (bsc#1150113)
- Remove extra spaces in dependencies fields in Debian repo Packages file (bsc#1145551)
- Improve performance for 'Manage Software Channels' view (bsc#1151399)
- Allow monitoring for managed systems running Ubuntu 18.04 and RedHat 6/7
- use value from systemd unit file if not set in /etc/rhn/rhn.conf
- implement "keyword" filter for Content Lifecycle Management
- Add support for Azure, Amazon EC2, and Google Compute Engine as Virtual Host Manager.
- Import additional fields for Deb packages
- enable Kiwi NG on SLE15
- allow ssl connections from Tomcat to Postgres (bsc#1149210)
- use default in case taskomatic.java.maxmemory is unset
- fix parsing of /etc/rhn/rhn.conf for taskomatic.java.maxmemory (bsc#1151097)
- replace requires susemanager with uyuni-base server for group(susemanager)
- Add page to show virtual storage pools and volumes of a system
- Migrate login to Spark
- Use 'SCC organization credentials' instead of 'SCC credentials' in error message (bsc#1149425)
- implement "regular expression" Filter for Content Lifecycle Management
  matching package names, patch name, patch synopsis and package names in patches
- implement provisioning for salt clients
- New Single Page Application engine for the UI. It can be enabled with the config 'web.spa.enable' set to true
- Check that a channel doesn't have clones before deleting it (bsc#1138454)
- Fix: initialize the hibernate transaction when merging errata via XMLRPC API (bsc#1145584)
- Fix documentation of contentmanagement handler (bsc#1145753)
- Add new API endpoint to list available Filter Criteria
- improve API documentation of Filter Criteria
- implement "patch contains package" Filter for Content Lifecycle Management
- implement Filter Patch "by type" Content Lifecycle Management
- Improve websocket authentication to prevent errors in logs (bsc#1138454)
- Implement filtering errata by synopsis in Content Lifecycle Management
- Normalize date formats for actions, notifications and clm (bsc#1142774)
- Implement ALLOW filters in Content Lifecycle Management
- move /usr/share/rhn/config-defaults to uyuni-base-common
- implement "by date" Filter for Content Lifecycle Management
- Require uyuni-base-common for /etc/rhn
- Support partly patched CVEs in CVE audit (bsc#1137229)
- UI render without error if salt-formulas system folders are unreachable (bsc#1142309)
- Add susemanager as prerequired for spacewalk-java
- Cloning Errata from a specific channel should not take packages
  from other channels (bsc#1142764)
- Hide channels managed by Content Lifecycle projects from available sources (bsc#1137965)
- add caret sorting for rpm versioning
- improve performance for retrieving the user permissions on channels (bsc#1140644)

-------------------------------------------------------------------
Wed Jul 31 17:34:30 CEST 2019 - jgonzalez@suse.com

- version 4.0.20-1
- fix permissions of cobbler owned directories
- Prerequire salt package to avoid not existing user issues
- Remove duplicate information message when changing system properties (bsc#1111371)
- Align selection column in software channel managers (bsc#1122559)
- API Documentation: mention the shebang in the system.scheduleScriptRun doc strings (bsc#1138655)
- Enable product detection for plain rhel systems (bsc#1136301)
- For orphan contentsources, look also in susesccrepositoryauth to make sure they are not being referenced(bsc#1138275)
- Fallback to logged-in-user org and then vendor errata when looking up erratum on cloning (bsc#1137308)
- Add new validation to avoid creating content lifecycle projects starting with a number (bsc#1139493)
- Improve performance of 'Systems requiring reboot' page (fate#327780)
- Allow virtualization tab for foreign systems (bsc#1116869)
- Keep querystring on ListTag parent_url for actions that have the cid param (bsc#1134677)
- Allow forcing off or resetting VMs
- Fix profiles package scheduling when epoch is null (bsc#1137144)
- Explicitly mention in API docs that to preserve LF/CR, user needs to encode the data(bsc#1135442)
- Switch menu links and adjust title icons
- Add XML-RPC API calls to manage server monitoring
- Allow adding monitoring entitlement to openSUSE Leap 15.x
- Add support for Salt Formulas to be used with standalone Salt
- Fix channel sync status logic in products page (bsc#1131721)
- Report Monitoring products to subscription-matcher
- Update help URLs in the UI
- Fix SSM package upgrade list item selection (bsc#1133421)
- Support system groups with the prometheus-exporters-formula and monitoring entitlements
- Let softwarechannel_errata_sync fallback on vendor errata (bsc#1132914)
- Don't convert localhost repositories URL in mirror case (bsc#1135957)
- Add state EDITED to filters in the Content Lifecycle Environments
- Add built time date to the Content Lifecycle Environments
- Update ServerArch on each ImageDeployedEvent (bsc#1134621)
- Remove the 'Returning' clause from the query as oracle doesn't support it (bsc#1135166)
- Display warning if product catalog refresh is already in progress (bsc#1132234)
- Fix apidoc return order on mergePackages
- Explicitly mention country code in the advanced search (bsc#1131892)

-------------------------------------------------------------------
Wed May 22 14:29:42 CEST 2019 - jgonzalez@suse.com

- version 4.0.19-1
- Fix handling of the last Salt event queue (bsc#1135896)

-------------------------------------------------------------------
Wed May 15 17:05:45 CEST 2019 - jgonzalez@suse.com

- version 4.0.18-1
- use new names in code for client tool packages which were renamed (bsc#1134876)

-------------------------------------------------------------------
Wed May 15 17:00:13 CEST 2019 - jgonzalez@suse.com

- version 4.0.17-1
- List added JARs into specfile
- Add stax and stax2 to the ant JARs

-------------------------------------------------------------------
Wed May 15 15:11:15 CEST 2019 - jgonzalez@suse.com

- version 4.0.16-1
- SPEC cleanup
- Process salt events of a single minion on the same thread
- Add Single Sign On (SSO) via SAMLv2 protocol
- Hide disabled activation keys in form drop-downs (bsc#1101706)
- Implement Errata filtering based on advisory name in Content Lifecycle Management
- UI to enable / disable server monitoring
- Add monitoring entitlement
- Log remote commands executed via Salt -> Remote Commands UI to
  file /var/log/rhn/rhn_salt_remote_commands.log
- Saving cobbler autoinstall templates with a leading slash.
- Implement NEVR(A) filtering in Content Lifecycle Management
- Adjust product tree tag according to the base OS
- Add a link to the highstate page after formula was saved
- Fix deleting server when minion_formulas.json is empty (bsc#1122230)
- Handle the different retcodes that are being returned when salt module is not available (bsc#1131704)
- Improve salt events processing performance (bsc#1125097)
- Prevent Actions that were actually completed to be displayed as "in progress" forever(bsc#1131780)
- Disable Salt presence ping for synchronous calls
- Add unit tests for base channel assignments when registering RES minions
- Enable batching mode for salt synchronous calls
- Do not implicitly set parent channel when cloning (bsc#1130492)
- Do not report Provisioning installed product to subscription matcher (bsc#1128838)
- Show minion id in System Details GUI and API
- Fix base channel selection for Ubuntu systems (bsc#1132579)
- Fix retrieval of build time for .deb repositories (bsc#1131721)
- Fix product package conflicts with SLES for SAP systems (bsc#1130551)
- Take into account only synced products when scheduling SP migration from the API (bsc#1131929)

-------------------------------------------------------------------
Fri Apr 26 09:57:29 CEST 2019 - jgonzalez@suse.com

- version 4.0.15-1
- Enable Salt presence ping for synchronous calls (bsc#1133264)

-------------------------------------------------------------------
Thu Apr 25 17:59:56 CEST 2019 - jgonzalez@suse.com

- version 4.0.14-1
- Fix offline use of SUSE Manager (bsc#1133420)

-------------------------------------------------------------------
Mon Apr 22 12:11:55 CEST 2019 - jgonzalez@suse.com

- version 4.0.13-1
- Add Content Lifecycle Management icon
- Remove the obsolete help dispatcher servlet which was used to translate the documentation URLs
- Implement packages filtering on Content Project build
- Implement Content Filters operations and expose them in XMLRPC
- Disable ActionChainCleanup if database is Postgres
- Track and expose build status of Content Environment
- Enable SLES11 OS Image Build Host
- Add support for Salt batch execution mode
- fix NPE on remote commands when no targets match (bsc1123375)
- change release notes URL
- provide Proxy release notes as well
- Add a Taskomatic job to perform minion check-in regularly, drop use of Salt's Mine (bsc#1122837)
- Change the return type of the Cobbler method last_modified_time to Double
- Populate Content Environment on inserting it in a Project
- Add makefile and pylint configuration
- allow access to susemanager tools channels without res subscription (bsc#1127542)

-------------------------------------------------------------------
Fri Mar 29 10:31:49 CET 2019 - jgonzalez@suse.com

- version 4.0.12-1
- Adapt Cobbler power management functionality to use new power_system API call (bsc#1128919)
- fix doc generation for content management API
- Add support for SLES 15 live patches in CVE audit
- Implement Content Project promote function
- Implement Content Project build function
- Add Content Project Sources CRUD operations and expose them via XMLRPC
- Add Content Project and Content Environment CRUD operations and expose them via XMLRPC
- Add Content Project CRUD operations and expose them via XMLRPC
- Fix parsing of deb package version string on download (bsc#1130040)
- Generate solv file when repository metadata is created
- Fix errata_details to return details correctly (bsc#1128228)
- prevent an error when onboarding a RES 6 minion (bsc#1124794)

-------------------------------------------------------------------
Mon Mar 25 16:43:10 CET 2019 - jgonzalez@suse.com

- version 4.0.11-1
- don't modify kickstart child channel list
- change cobblers template directory
- Remove tanukiwrapper from taskomatic
- Add error message on sync refresh when there are no scc credentials
- rename cobbler keyword ksmeta to autoinstall_meta which changed with cobbler 3
- minion-action-cleanup Taskomatic task: do not clean actions younger than one hour
- Add support for custom username when bootstrapping with Salt-SSH
- Archive orphan actions when a system is deleted and make them visible in the UI (bsc#1118213)
- Cobbler version have been updated to >= 3.0
- Removed cobbler's 'update' method call which is now invalid(bsc#1128917)
- support ubuntu products and debian architectures in mgr-sync
- adapt check for available repositories to debian style repositories
- Add virtual machine display page
- Change default image download protocol from tftp to ftp
- Fix apidoc issues
- Read and update running kernel release value at each startup of minion (bsc#1122381)
- Schedule full package refresh only once per action chain if needed(bsc#1126518)
- Check and schedule package refresh in response to events independently of what originates them (bsc#1126099)

-------------------------------------------------------------------
Wed Mar 06 11:15:31 CET 2019 - jgonzalez@suse.com

- version 4.0.10-1
- Remove obsolete /rhn/help directory

-------------------------------------------------------------------
Tue Mar 05 18:20:00 CET 2019 - jgonzalez@suse.com

- version 4.0.9-1
- Update navigation links for the documentation pages

-------------------------------------------------------------------
Sat Mar 02 00:10:43 CET 2019 - jgonzalez@suse.com

- version 4.0.8-1
- Generate InRelease file for Debian/Ubuntu repos when metadata signing is enabled
- Add support for Ubuntu minions (FATE#324534, FATE#326848, FATE#326811)
- Fix/enhance Debian/Ubuntu repository generation
- Implement HTTP token authentication for Ubuntu clients

-------------------------------------------------------------------
Wed Feb 27 13:01:45 CET 2019 - jgonzalez@suse.com

- version 4.0.7-1
- Expose necessary Java modules on JDK 9+
- Add configuration option to limit the number of changelog entries added
  to the repository metadata (FATE#325676)
- Fix a problem when cloning public child channels with a private base channel (bsc#1124639)
- set max length for xccdf rule identifier to 255 to prevent internal server error (bsc#1125492)
- add configurable option to auto deploy new tokens (bsc#1123019)
- support products with multiple base channels
- fix ordering of base channels to prevent synchronization errors
  (bsc#1123902)
- prevent crash of mgr-sync refresh when channel label could not be found (bsc#1125451)
- Keep assigned channels on traditional to minion migration (bsc#1122836)
- Add UI to create virtual machine for salt minions
- Fix "Add Selected to SSM" on System Groups -> systems page (bsc#1121856)

-------------------------------------------------------------------
Fri Feb 08 17:38:56 CET 2019 - jgonzalez@suse.com

- version 4.0.6-1
- Fix exception when removing failed salt events from database

-------------------------------------------------------------------
Thu Jan 31 09:41:46 CET 2019 - jgonzalez@suse.com

- version 4.0.5-1
- Improve memory usage when generating repo matadata for channels having
  a large number of packages (bsc#1115776)
- Merge unlimited virtualization lifecycle products with the single variant (bsc#1114059)
- show beta products if a beta subscription is available (bsc#1123189)
- fix synchronizing Expanded Support Channel with missing architecture
  (bsc#1122565)
- Explicitly require JDK11
- Update spec file to no longer install tomcat context file in cache directory (bsc#1111308)
- Fix for duplicate key violation when cloning erratas that have no packages associated (bsc#1111686)
- Improve performance for granting and revoking permissions to user for groups (bsc#1111810)

-------------------------------------------------------------------
Wed Jan 16 12:23:15 CET 2019 - jgonzalez@suse.com

- version 4.0.4-1
- Remove the reference of channel from revision before deleting it (bsc#1107850)
- Add sp migration dry runs to the daily status report (bsc#1083094)
- Fix permissions check on formula list api call (bsc#1106626)
- Prevent failing KickstartCommand when customPosition is null (bsc#1112121)
- Improve return value and errors thrown for system.createEmptyProfile XMLRPC endpoint
- Reset channel assignments when base channel changes on registration (bsc#1118917)
- Removed 'Manage Channels' shortcut for vendor channels (bsc#1115978)
- Allow bootstrapping minions with a pending minion key being present (bsc#1119727)
- Fix cloning channels when managing the same errata for both vendor and private orgs (bsc#1111686)
- Hide 'unknown virtual host manager' when virtual host manager of all hosts is known (bsc#1119320)
- Add REST API to retrieve VM definition
- Nav and section scroll independently
- Listen to salt libvirt events to update VMs state
- avoid a NullPointerException error in Taskomatic (bsc#1119271)
- XMLRPC API: Include init.sls in channel file list (bsc#1111191)
- Disable notification types with 'java.notifications_type_disabled' in rhn.conf (bsc#1111910)
- Fix the config channels assignment via SSM (bsc#1117759)
- Introduce Loggerhead-module.js to store logs from the frontend
- change SCC sync backend to adapt quicker to SCC changes and improve
  speed of syncing metadata and checking for channel dependencies (bsc#1089121)
- read OEM Orderitems from DB instead of create always new items (bsc#1098826)
- fix mgr-sync refresh when subscription was removed (bsc#1105720)
- install product packages during bootstrapping minions (bsc#1104680)
- remove Oracle support

-------------------------------------------------------------------
Mon Dec 17 14:37:54 CET 2018 - jgonzalez@suse.com

- version 4.0.3-1
- Change Requires to allow installing with both Tomcat 8 (SLE-12SP3) and 9 (SLE12-SP4)
- Automatically schedule an Action to refresh minion repos after deletion of an assigned channel (bsc#1115029)
- Performance improvements in channel management functionalities (bsc#1114877)
- Hide already applied errata and channel entries from the output list in
  audit.listSystemsByPatchStatus (bsc#1111963)
- Handle with an error message if state file fails to render (bsc#1110757)
- use a Salt engine to process return results (bsc#1099988)
- Add check for yast autoinstall profiles when setting kickstartTree (bsc#1114115)
- Fix handling of CVEs including multiple patches in CVE audit (bsc#1111963)
- When changing basechannel the compatible old childchannels are now selected by default. (bsc#1110772)
- fix scheduling jobs to prevent forever pending events (bsc#1114991)
- Performance improvements for group listings and detail page (bsc#1111810)
- fix wrong counts of systems currency reports when a system belongs to more than one group (bsc#1114362)
- Add check if ssh-file permissions are correct (bsc#1114181)
- When removing cobbler system record, lookup by mac address as well if lookup by id fails(bsc#1110361)
- increase maximum number of threads and open files for taskomatic (bsc#1111966)
- Changed Strings for MenuTree Items to remove redundancy (bsc#1019847)
- Automatic cleanup of notification messages after a configurable lifetime
- Fix 'image deployed' event data parsing (bsc#1110316)
- Handle 'image deployed' salt event by executing post-deployment procedures
- Allow listing empty system profiles via XMLRPC
- Different methods have been refactored in tomcat/taskomatic for better performance(bsc#1106430)
- Do not try cleanup when deleting empty system profiles (bsc#1111247)
- ActivationKey base and child channel in a reactjs component
- Sync changes from Spacewalk
- 1640999 - Fix status icons
- 1640999 - Show correct name of the channel provididing rhncfg* packages
- 1624837 - Suppress warning if AppStream addon is enabled
- 1624837 - Enable appstream by default
- 1624837 - Add appstream ks corresponding to given baseos ks

-------------------------------------------------------------------
Fri Oct 26 10:29:32 CEST 2018 - jgonzalez@suse.com

- version 4.0.2-1
- Reschedule taskomatic jobs if task threads limit reached (bsc#1096511)
- Require openJDK in all cases, as IBM JDK will not be available at SLE15
- Add missing jar dependency 'xalan-j2-serializer'
- Modify acls: hide 'System details -> Groups and Formulas' tab for non-minions with bootstrap entitlement
- fix typo in messages (bsc#1111249)
- Cleanup formula data and assignment when migrating formulas or when removing system
- Remove restrictions on SUSE Manager Channel subscriptions (bsc#1105724)
- Pair a new starting minion with empty profile based on its HW address (MAC)
- Allow creating empty minion profiles via XMLRPC, allow assigning and editing formula for them
- Added shortcut for editing Software Channel
- Rewrite virtual guests list page in reactjs
- Fix NullPointerException when refreshing deleted software channel (bsc#1094992)
- Subscribe saltbooted minion to software channels, respect activation key in final registration steps
- Fix script is deleted too early (bsc#1105807)
- Remove special characters from HW type string
- Optimize execution of actions in minions (bsc#1099857)
- Make Kiwi OS Image building enabled by default
- Increase Java API version
- check valid postgresql database version
- Change Saltboot grain trigger from "initrd" to "saltboot_initrd"
- add last_boot to listSystems() API call
- Changed localization strings for file summaries (bsc#1090676)
- Added menu item entries for creating/deleting file preservation lists (bsc#1034030)
- Fix displayed number of systems requiring reboot in Tasks pane (bsc#1106875)
- Added link from virtualization tab to Scheduled > Pending Actions (bsc#1037389)
- Better error handling when a websocket connection is aborted (bsc#1080474)
- Remove the reference of channel from revision before deleting it(bsc#1107850)
- Enable auto patch updates for salt clients
- Fix ACLs for system details settings
- Method to Unsubscribe channel from system(bsc#1104120)
- Fix 'Compare Config Files' task hanging (bsc#1103218)
- Fix: delete old custom OS images pillar before generation (bsc#1105107)
- Fix an error in the system software channels UI due to SUSE product channels missing a
  corresponding synced channel (bsc#1105886)
- XMLRPC API for state channels
- add logic for RedHat modules
- fix deletion of Taskomatic schedules via the GUI (bsc#1095569)
- Generate OS image pillars via Java
- Logic constraint: results must be ordered and grouped by systemId first (bsc#1101033)
- Fix retrieving salt-ssh pub key for proxy setup when key already exists
  (bsc#1105062)
- Store activation key in the Kiwi built image
- Do not wrap output if stderr is not present (bsc#1105074)
- Store image size in image pillar as integer value
- Reschedule Taskomatic jobs when the taskomatic.<job_type>.parallel_threads
  limit is reached (bsc#1105574)
- Implement the 2-phase registration of saltbooted minions (SUMA for Retail)
- Avoid an NPE on expired tokens (bsc#1104503)
- Generate systemid certificate on suse/systemid/generate event (FATE#323069)
- Fix system group overview patch status (bsc#1102478)

-------------------------------------------------------------------
Fri Aug 10 15:21:41 CEST 2018 - jgonzalez@suse.com

- version 4.0.1-1
- Allow salt systems to be registered as proxies (FATE#323069)
- Fix behavior when canceling actions (bsc#1098993)
- add DNS name to cobbler network interface (FATE#326501, bsc#1104020)
- speedup listing systems of a group (bsc#1102009)
- Add python3 xmlrpc api example to docs.
- Bump version to 4.0.0 (bsc#1104034)
- Fix copyright for the package specfile (bsc#1103696)
- Add Salt actions for virtual guests
- Disallow '.' in config channel names (bsc#1100731)
- Feat: add OS Image building with Kiwi FATE#322959 FATE#323057 FATE#323056
- Apply State Result - use different color for applied changes
- Fix checking for salt pkg upgrade when generating action chain sls
- Add queue=true to state.apply calls generated in action chain sls files
- Fix missing acl to toggle notifications in user prefs in salt clients (bsc#1100131)
- Fix race condition when applying patches to systems (bsc#1097250)
- Fix: errata id should be unique (bsc#1089662)
- improve cve-server-channels Taskomatic task's performance (bsc#1094524)
- fix union and intersection button in grouplist (bsc#1100570)
- Feature: show ordered and formated output of state apply results
- fix defining a schedule for repo-sync (bsc#1100793)
- Drop removed network interfaces on hardware profile update (bsc#1099781)
- Feature: implement test-mode for highstate UI
- Feature: implement optional signing repository metadata
- Valid optional channel must be added before reposync starts (bsc#1099583)
- XML-RPC API call system.scheduleChangeChannels() fails when no children are given (bsc#1098815)
- Fix tabs and links in the SSM "Misc" section (bsc#1098388)
- Handle binary files appropriately (bsc#1096264)
- Increase the default number of Quartz worker threads (bsc#1096511)
- Ignore inactive containers in Kubernetes clusters
- explicitly require IBM java for SLES < SLE15 (bsc#1099454)
- Do not break backward compatibility on package installation/removal (bsc#1096514)
- Fix minion software profile to allow multiple installed versions for the
  same package name (bsc#1089526)
- fix cleaning up tasks when starting up taskomatic (bsc#1095210)
- Fix truncated result message of server actions (bsc#1039043)
- Add missing result fields for errata query (bsc#1097615)
- Show chain of proxies correctly (bsc#1084128)
- improve gatherer-matcher Taskomatic task's performance (bsc#1094524)
- Check if directory /srv/susemanager/salt/actionchains exists before deleting minion
  action chain files
- fix hardware refresh with multiple IPs on a network interface (bsc#1041134)
- Fix NPE in image pages when showing containers with non-SUSE distros
  (bsc#1097676)
- Do not log when received 'docker://' prefix from Kubernetes clusters
- Add new 'upgrade_satellite_refresh_custom_sls_files' task to refresh
  custom SLS files generated for minions (bsc#1094543)
- improve branding for Uyuni
- Mark all proceeding actions in action-chain failed after an action failed(bsc#1096510)
- Fix: limit naming of action chain (bsc#1086335)
- Do not create new product if product_id exists, update it instead (bsc#1096714)
- specify old udev name as alternative when parsing hw results
- fix detection of a xen virtualization host (bsc#1096056)
- Disallow colons in image labels (bsc#1092940)
- Fix registration of RHEL clients when multiple release packages are installed
  (bsc#1076931)
- Disable support for Oracle on openSUSE (bsc#1095804)
- Fix removing action chain sls files after execution (bsc#1096016)

-------------------------------------------------------------------
Tue Jun 05 10:09:30 CEST 2018 - jgonzalez@suse.com

- version 2.8.78.7-1
- make mass-canceling of Actions faster (bsc#1095211)
- Fix logic in jsp so enabling config systems page shows right icon for error (bsc#1082988)
- Fix: show only directly connected systems for Proxy (bsc#1094986)
- generate pillar after changeing gpg_check flag (bsc#1079605)
- enable all TLS version for HTTPS connections (bsc#1094530)
- allow multi selection/deletion of notification messages
- change text on pending actions on the system page (bsc#1086176)
- Schedule only one action when changing channel assignment for a group of servers on SSM
- honor user timezone setting for system overview dates (bsc#1085516)
- Initial branding change for Uyuni (bsc#1094497)
- Fix NPE in software profile sync when building update query (bsc#1094240)
- added 404 handling inside the Spark framework (bsc#1029726)

-------------------------------------------------------------------
Wed May 23 09:01:39 CEST 2018 - jgonzalez@suse.com

- version 2.8.78.6-1
- Add Action Chain support for Salt clients using the ssh-push connection method.
- add API functions to specify system cleanup type when deleting a
  system (bsc#1094190)
- change default cleanup type for XMLRPC API to NO_CLEANUP
  (bsc#1094190)

-------------------------------------------------------------------
Wed May 16 17:41:11 CEST 2018 - jgonzalez@suse.com

- version 2.8.78.5-1
- Uniform the notification message when scheduling HW refresh (bsc#1082796)
- Improved API for formulas to be saved through API for system/group.
- add SLES12 SP2 LTSS family (bsc#1092194)
- fix token cleanup task crashing (bsc#1090585)
- HW refresh fails on SLE15 Salt client (bsc#1090221)
- reorder styles import
- prevent NPE when no image build history details are available (bsc#1092161)
- only show the most relevant (least effort) solutions (bsc#1087071)
- Show channel label when listing config channels (bsc#1083278)
- fix equals to display channels with same name but different label
  (bsc#1083278)
- Avoid init.sls files with no revision on Config State Channels (bsc#1091855)

-------------------------------------------------------------------
Mon May 07 15:23:43 CEST 2018 - jgonzalez@suse.com

- version 2.8.78.4-1
- Update codebase for salt-netapi-client 0.14.0
- Render configuration files with UTF-8 (bsc#1088667)
- Update google-gson to version 2.8.2 (bsc#1091091)
- fix updating Subscription cache (bsc#1075466)

-------------------------------------------------------------------
Wed Apr 25 12:03:28 CEST 2018 - jgonzalez@suse.com

- version 2.8.78.3-1
- fix taskomatic deadlock in failure case (bsc#1085471)
- fix NPE in websocket session configurator (bsc#1080474)

-------------------------------------------------------------------
Mon Apr 23 09:12:55 CEST 2018 - jgonzalez@suse.com

- version 2.8.78.2-1
- Sync with upstream (bsc#1083294)
- 1567157 - remove 'www' part from cve.mitre.org domain name
- 1564065 - Fix relevant_to_server_group query performance
- 1544350 - Add possibility to manage errata severity via API/WebUI
- add support for autoinstallation of SLE15 (bsc#1090205)
- update sles_register cobbler snippets to work with SLE15 (bsc#1090205)
- Wait until minion is back to set RebootAction as COMPLETED (bsc#1089401)
- Handle Salt upgrade inside an Action Chain via patch installation.
- Change the endpoint for the mandatory channels retrieval to work with IDs instead of labels
- Remove SUSE Studio based image deployments
- add support for Prometheus monitoring
- Add option to schedule the software channels change in
  software -> channels -> channel -> target systems (bsc#1088246)
- Removed unused/broken option for sys details page (bsc#1082268)
- Log debug message if required cloned children do not exist when finding Service Pack migration alternatives
- fix constraint violation errors when onboarding (bsc#1089468)
- Update Spark to version 2.7.2 (bsc#1089101)
- Properly invalidate channel access tokens when changing to the same channels (bsc#1085660)
- Fix in SSM channls UI, if all systems in SSM do not have a base channel the corresponding
  child channels are not displayed on the subsequent page
- Apply Salt states in queue mode when executing Action Chains.
- Fix config channel assignment when registering with an activation key (bsc#1084134)
- Prevent stripping curly braces when creating config states (bsc#1085500)
- Fix index out of bound exception when os-release query returns multiple
  package names for RHEL/CentOS (bsc#1076931)
- More specific message for empty custom system info

-------------------------------------------------------------------
Wed Apr 04 12:12:28 CEST 2018 - jgonzalez@suse.com

- version 2.8.75.3-1
- Bugfix: assign correct channel on bootstrap (bsc#1087842)
- Prevent JSON parsing error when 'mgractionchains' module is not deployed.

-------------------------------------------------------------------
Thu Mar 29 01:24:22 CEST 2018 - jgonzalez@suse.com

- version 2.8.75.2-1
- SLE15 support: recommended/required flag for products and channels
- add more missing help links (bsc#1085852)

-------------------------------------------------------------------
Mon Mar 26 08:54:04 CEST 2018 - jgonzalez@suse.com

- version 2.8.75.1-1
- Sync with upstream (bsc#1083294)
- 1542556 - Prevent deletion of last SW admin if disabled
- 1544350 - Add possibility to manage errata severity via API/WebUI
- Add Action Chain support for Salt clients.
- Uniform channel assignment for Salt (bsc#1077265)
- fix race condition during enabling channel tokens (bsc#1085436)
- Ensure transaction execution order when updating FQDNs for minions (bsc#1078427)
- Harmonize display of custom system information (bsc#979073)
- add ref help links (bsc#1079535)
- fix presence ping (bsc#1080353)
- Fix "Most critical systems" list on "Home Overview" view (bsc#1081757)

-------------------------------------------------------------------
Mon Mar 05 08:50:01 CET 2018 - jgonzalez@suse.com

- version 2.8.72.1-1
- 1187053 - package search do not search through ppc64le packages by default
- support SLE15 product family
- rewrite products page into reactjs
- Users who can view system should be able to delete it (bsc#1079652)
- Set hostname before hardware refresh as well (bsc#1077760)
- Separate Salt calls based on config revisions and server grouping(bsc#1074854)
- remove clean section from spec (bsc#1083294)
- Added function to update software channel.
- Fix NPE when retrieving OES repo (bsc#1082328)
- Subscribe to config channels when registering Salt systems with activation keys (bsc#1080807)
- add rhn.conf salt_check_download_tokens parameter to disable token checking (bsc#1082119)

-------------------------------------------------------------------
Wed Feb 28 09:37:21 CET 2018 - jgonzalez@suse.com

- version 2.8.69.1-1
- Refresh pillar data when executing the subscribe channels action for ssh-push minions (bsc#1080349)
- Disable taskomatic crash dumps when using openJDK.
- Move locale preferences to user preferences menu.
- Fix home page link for "Register systems" (bsc#1065708)
- Remove previous activation keys on every (re-)activation (bsc#1031081)
- Handle stderr from "virtual-host-gatherer" to avoid hanging (bsc#1067010)
- Unify methods to send email on a single API
- Fix broken 'Add' links in system's config channel overview page (bsc#1079865)
- Remove SUSE Manager repositories when deleting salt minions (bsc#1079847)
- Fix issues in text for config management.
- fix title of reference guide help entry (bsc#1079769)
- 1541955 - Clone of an erratum doesn't have original erratum's severity
- 1481329 - Lost an <rhn-tab-directory> tab in previous commit for this BZ
- 1020318 - Fix refactored to take more, multiple, errors into account
- 1020318 - Check description for max-len when updating

-------------------------------------------------------------------
Mon Feb 05 12:48:29 CET 2018 - jgonzalez@suse.com

- version 2.8.59.3-1
- Allow scheduling the change of software channels as an action.
  The previous channels remain accessible to the registered system
  until the action is executed.

-------------------------------------------------------------------
Fri Feb 02 12:36:31 CET 2018 - jgonzalez@suse.com

- version 2.8.59.2-1
- refresh pillar data on formular change (bsc#1028285)
- Hide macro delimiters for config files in state channels
- Show full Salt paths in config file details page
- Remove previous activation keys when migrating to salt (bsc#1031081)
- Imporve webui for comparing files (bsc#1076201)
- For minion, no option to modfiy config file but just view
- Uniform date formatting in System Details view (bsc#1045289)
- Remove previous activation keys when migrating to salt (bsc#1031081)
- Import content of custom states from filesystem to database on startup, backup old state files
- Change the directory of the (normal) configuration channels from mgr_cfg_org_N to manager_org_N
- Handle gpg_check correctly (bsc#1076578)
- Replace custom states with configuration channels
- Hide ownership/permission fields from create/upload config file forms for state channels (bsc#1072153)
- Hide files from state channels from deploy/compare file lists (bsc#1072160)
- Disable and hide deploy files tab for state config channels (bsc#1072157)
- Allow ordering config channels in state revision
- Disallow creating 'normal' config channels when a 'state' channel with the
  same name and org already exists and vice versa.
- UI has been updated to manage state channels
- support multiple FQDNs per system (bsc#1063419)
- Uniform the notification message when rebooting a system (bsc#1036302)
- avoid use of the potentially-slow rhnServerNeededPackageCache view

-------------------------------------------------------------------
Wed Jan 17 12:05:06 CET 2018 - jgonzalez@suse.com

- version 2.8.56.1-1
- Speed up scheduling of package updates through the SSM (bsc#1076034)
- Fix encoding/decoding of url_bounce with more parameters (bsc#1075408)
- Removing unused mockobjects and strutstest jars
- Adjust commons-pool dependency for SLES15
- Remove jakarta-common-dbcp dependency, not required by quartz anymore
- Remove enforcement of IBM JDK
- Update to Quartz 2.3.0 (bsc#1049431)
- After dry-run, sync channels back with the server (bsc#1071468)
- fix message about package profile sync (bsc#1073739)
- On registration, assign server to the organization of the creator when activation key is empty (bsc#1016377)
- Fix logging issues when saving autoyast profiles (bsc#1073474)
- Add VM state as info gathered from VMware (bsc#1063759)
- improve performance of token checking, when RPMs or metadata are downloaded from minions (bsc#1061273)
- Allow selecting unnamed context in kubeconfig (bsc#1073482)
- Fix action names and date formatting in system event history (bsc#1073713)
- Fix incorrect 'os-release' report after SP migration (bsc#1071553)
- fix failed package installation when in RES 32 and 64 bit packages are
  installed together (bsc#1071314)
- Add user preferences in order to change items-per-page (bsc#1055296)
- Order salt formulas alphabetically. (bsc#1022077)
- Improved error message (bsc#1064258)
- Display messages about wrong input more end-user friendly. (bsc#1015956)
- Add api calls for content staging
- fix content refresh when product keys change (bsc#1069943)
- Allow 'Package List Refresh' when package arch has changed (bsc#1065259)
- New API call for scheduling highstate application
- Adding initial version of web ui notifications
- Show the time on the event history page in the users preferred timezone

-------------------------------------------------------------------
Tue Nov 28 12:48:16 CET 2017 - jgonzalez@suse.com

- version 2.7.46.8-1
- Implemented assignment of configuration channels to Salt systems via Salt states
- Added file structure under Salt root for configuration management
- Enabled configuration management UI for Salt systems
- Remove SUSE Manager specific configuration from Salt ssh minion when deleting system from SUSE Manager (bsc#1048326)
- Support Open Enterprise Server 2018 (bsc#1060182)
- Enable autofocus for login field
- Do not remove virtual instances for registered systems (bsc#1063759)
- Process right configfile on 'scheduleFileComparisons' API calls (bsc#1066663)
- Fix reported UUIDs for guests instances within a virtual host (bsc#1063759)
- Generate Order Items for OEM subscriptions (bsc#1045141)
- fix alignment of systemtype counts text (bsc#1057084)
- Enable 'Power Management' features on Salt minions.
- Fix editing of vhm config params (bsc#1063185)
- Skip the server if no channel can be guessed (bsc#1040420)
- Added a method to check if OS on machine supports containerization or not(bsc#1052728)
- 'Cancel Autoinstallation' link has been changed to look like button to make it more visible (bsc#1035955)
- Make systems in system group list selectable by the group admins (bsc#1021432)
- Hide non-relevant typed systems in SystemCurrency (bsc#1019097)
- Start registration for accepted minions only on the minion start event,
  not automatically on any event (bsc#1054044)
- Exclude salt systems from the list of target systems for traditional
  configuration stack installation
- Keep the the GPG Check value if validation fails (bsc#1061548)
- Extract Proxy version from installed product (bsc#1055467)
- Provide another create method(with additional parameter Gpgcheck) to create software channel through XML RPC(bsc#1060691).
- Improve duplicate hostname and transaction handling in minion registration
- Added 'Machine Id' information as part of details in System namespace for XMLRPC API(bsc#1054902)
- Modified the displayed message after updation of activation key (bsc#1060389)
- Display GUI message after successfully deleting custom key (bsc#1048295)
- fix links on schedule pages (bsc#1059201)
- Harmonize presentation of patch information (bsc#1032065)
- Display a feedback message when user deletes configuration channel(bsc#1048355)
- Fix duplicate machine id in event history on minion restart (bsc#1059388)
- Show link in message when rescheduling actions (bsc#1032122)
- Prevent ISE when distribution does not exist (bsc#1059524)
- do not store registration-keys during autoinstallation (bsc#1057599)
- enable package profile comparisons on minions
- Disallow entering multiple identical mirror credentials (bsc#971785)
- ensure correct ordering of patches (bsc#1059801)
- fix cloning Kickstart Profiles with Custom Options (bsc#1061576)
- checkin the foreign host if a s390 minion finished a job (bsc#971916)
- increase max length of hardware address to 32 byte (bsc#989991)
- Set the creator user for minions correctly in case it is known (bsc#1058862)
- Fix minor UI issues on overview page (bsc#1063590)
- Hide invisible first level menu items (bsc#1063822)
- Fail gracefully when GPG files are requested (bsc#1065676)
- fix unscheduling actions for traditional systems (bsc#1065216)
- add logging messages for SP migration (bsc#1066819, bsc#1066404)
- Improve messaging for "Compare Packages" (bsc#1065844)
- when searching for not installed products exclude release packages
  which are provided by others (bsc#1067509)
- rhnServerNetwork refactoring (bsc#1063419)
- Add Adelaide timezone to selectable timezones (bsc#1063891)

-------------------------------------------------------------------
Thu Sep 14 11:32:37 CEST 2017 - mc@suse.de

- version 2.7.46.7-1
- Adapt Salt runner and wheel calls to the new
  error handling introduced in salt-netapi-client-0.12.0
- change log level and event history for duplicate machine id  (bsc#1041489)
- Trim spaces around the target expression in the Salt remote
  command page (bsc#1056678)
- check entitlement usage based on grains when onboarding a
  minion (bsc#1043880)
- fixes ise error with invalid custom key id (bsc#1048294)
- Image runtime UI
- Redesign VHM pages on ReactJS
- Add VHM type Kubernetes
- Kubernetes runner and image matching implementation
- XMLRPC method for importing images
- Extra return data fields for content management XMLRPC methods
- Add back "Add Selected to SSM" buttons to Group pages (bsc#1047702)
- fix a ConstraintViolationException when refreshing hardware with
  changed network interfaces or IP addresses
- Add message about channel changes on salt managed systems to
  UI and API docs (bsc#1048845)
- show Child Channels tab in SSM again if a salt minion is in the set
- improve performance of package installation and patch application
- Visualization UI look&feel improvements

-------------------------------------------------------------------
Wed Aug 30 16:00:28 CEST 2017 - mc@suse.de

- version 2.7.46.6-1
- Import image UI
- Update images list and overview pages for external images
- Add syntax highlighting for state catalog
- Delete and create new ServerNetAddress if it already exists on
  HW refresh (bsc#1054225)
- organization name allows XSS
- check if base product exists to prevent NPE
- Fix enter key submit on ListTag filter input (bsc#1048762)
- Create VirtpollerData object with JSON content instead null
  (bsc#1049170)
- Fix unsetting of image build host when a related action is deleted
- Prevent malformed XML if 'arch' is set to NULL (bsc#1045575)
- Resolve comps.xml file for repositories (bsc#1048528)
- Fix: address review issues
- Install update stack erratas as a package list (bsc#1049139)
- Feat: allow deletion for server subset (bsc#1051452)

-------------------------------------------------------------------
Tue Aug 08 11:46:36 CEST 2017 - fkobzik@suse.de

- version 2.7.46.5-1
- Fix: don't add default channel if AK is not valid (bsc#1047656)
- Add 'Enable GPG check' function for channels
- No legend icon for Activity Ocurring. (bsc#1051719)
- Implement API call for bootstrapping systems
- Fix product ids reported for SUSE Manager Server to the subscription matcher
- Fix adding products when assigning channels (bsc#1049664)
- Set default memory size for SLES 12 installations to 1024MB (bsc#1047707)
- BugFix: enable remote-command for Salt clients in SSM (bsc#1050385)
- Add missing help icons/links (bsc#1049425)
- Fixed invalid help links (bsc#1049425)
- Fix: wrong openscap xid (bsc#1030898)
- Organization name allows XSS CVE-2017-7538 (bsc#1048968)
- Fixes overlapping text narrow window (bsc#1009118)
- Adapt to the salt-netapi-client update (v0.12.0)
- Fixes alignment on the orgdetails (bsc#1017513)
- Fix text for activation key buttons (bsc#1042975)
- Add a dynamic counter of the remaining textarea length
- Bugfix: set, check and cut textarea maxlength (bsc#1043430)
- MinionActionExecutor: raise skip timeout (bsc#1046865)
- Update channels.xml with OpenStack Cloud Continuous Delivery 6 (bsc#1039458)
- Do not create VirtualInstance duplicates for the same 'uuid'
- Add taskomatic task to cleanup duplicated uuids for same system id
- Handle possible wrong UUIDs on SLE11 minions (bsc#1046218)
- Removed duplicate overview menu item (bsc#1045981)
- Enable act-key name empty on creation (bsc#1032350)
- Fix NPE when there's not udev results (bsc#1042552)
- Alphabar: change title to 'Select first character' (bsc1042199)
- Duplicate Systems: correct language not to mention 'profiles' (bsc1035728)
- Fix list filters to work with URL special characters (bsc#1042846)
- Use getActive() instead of isActive() for JavaBeans compliance (bsc#1043143)
- Fix: hide non-org event details (bsc#1039579)

-------------------------------------------------------------------
Mon Jun 19 16:36:09 CEST 2017 - mc@suse.de

- version 2.7.46.4-1
- adapt to taglibs 1.2.5 (bsc#1044804)

-------------------------------------------------------------------
Mon Jun 12 09:07:20 CEST 2017 - mc@suse.de

- version 2.7.46.3-1
- set flush mode to commit for updatePackage
- Validate content management urls (bsc#1033808)
- remove repositories which are not assigned to a channel and not
  accessible anymore (bsc#1043131)
- spacecmd report_outofdatesystems: avoid one XMLRPC call per system
  (bsc1015882)
- Fallback to first network interface if no primary ips provided
  (bsc#1038677)
- Fix reactjs unique keys generation and remove duplicated menu element
- Correctly set action status to failed when an unexpected exception
  occurs (bsc#1013606)
- Fix action-buttons style for proper action and position
- rollback transaction in error case
- use hibernate for lookup first before falling back to mode query
- SSM Actions: Showing UI error notification if Taskomatic is down
  (bsc#1032952)
- display alternative archs only from the same org
- Bugfix: Traditional SSH Push to Minion migration (bsc#1040394)
- fix parsing oscap xml result for minions, not every Rule has an
  XCCDF ID Tag (bsc#1041812)
- Do not show action-buttons if list is empty
- Bugfix: submit action buttons have to stay inside the form (bsc#1042197)
- properly encode scap file download url params
- Fix navigation menu for state catalog
- Prevents ISE if base channels data is not up-to-date on SSM. (bsc#1040420)
- new patch install should schedule a package profile update (bsc#1039571)
- prevent multiple registrations (bsc#1040352)
- remove not working hibernate cache config variable
- put ehcache config to classpath of taskomatic
- silence ehcache warning complaining about using default values in
  taskomatic
- move ehcache.xml to classpath
- silence ehcache warnings complaining about using default values
- schedule a package list update after a Service Pack Migration
  (bsc#1017703)
- remove test.ping hack in distribution upgrade
- Fix displaying of States tab in System Group details page

-------------------------------------------------------------------
Mon May 29 17:06:01 CEST 2017 - mc@suse.de

- version 2.7.46.2-1
- Alphabar becomes a dropdown list
- Move the alphabar into the panel-heading table
- Do not use AddToSSM button if systems are selectable via checkbox
- Use a better icon for IIS
- Allow toggle left menu visibility for any screen-width
- Add select boxes and 'Delete' button to image, store, profile list pages
- show bootstrap minion link only if user has org_admin role
- show permission denied instead of internal server err (bsc#1036335)
- channel admin should be able to set org user restrictions for null-org channels
- user permission checked
- Teach ListPackagesAction and list.jsp about packageChannels
- CachedStatement: reuse the Connection object for batch updates
- batch ssm package upgrades if not action chain (bsc#1039030)
- Allow processing of zypper beacon events in parallel
- Allow processing of minion start events in parallel
- Allow multiple registrations in parallel
- use fallback now time as is without user preferences (bsc#1034465)
- Fix HTML in External Authentication page
- reorganize menu
- Bring back 'Add to SSM' link to System overview page for Salt systems
- Add Highstate page to SSM and system groups
- Add support for multiple servers in the highstate preview page
- Fix race condition for preview websocket messages in remote commands page
- Enable pkgset beacon for all Suse OS distributions (bsc#1032286)
- add info about base products to json input for subscription-matcher
- add product class info to the json input for the subscription-matcher (bsc#1031716)
- Add inspect status and reinspect button to image overview page
- change mgrsshtunnel user home to /var/lib/spacewalk
- Make schedule notification links consistent for actions for a single system (bsc#1039286)
- Teach Postgres to correctly-unique-ify rhnConfigInfo rows
- lookup functions should return every minion only one time
- change contact method for bootstrap script and ssh-push (bsc#1020852)
- Fix 'Join selected groups' button in Activation Key dialog (bsc#1037912)
- Ensure proper authentication for content management (bsc#1036320)
- Hide the "Crashes" column (bsc#1033811)
- Fix: hide lock for Salt servers (bsc#1032380)
- Fix action buttons to top for Pending actions delete confirm page, in SSM patch confirm page,
  Packages list pages and Actions list pages
- parse old and new return structure of spmigration return event

-------------------------------------------------------------------
Wed May 03 16:58:35 CEST 2017 - michele.bologna@suse.com

- version 2.7.46.1-1
- parse result of SP migration Dry Run correctly (bsc#1034837)
- Apply 'action button fixed on scroll' behavior to pages (bsc#1012978)
- prevent possible null pointer exception when installed products could not be
  found (bsc#1034837)
- Allow dot character '.' for activation key (bsc#1035633)
- fix ISE when no status selection was made (bsc#1033213)
- Download empty CSV report when CVE identifier could not be found
  (bsc#1033212)
- Add 'add to ssm' checkboxes to CVE audit list (bsc#1032016)
- Fix missing IPs in Overview tab (bsc#1031453)
- fix scheduling VM deployment in future (bsc#1034289)
- handle empty set to not produce invalid sql (bsc#1033497)
- fix SSM group pagination (bsc#1012784)
- Fix ReactJS DateTime input for phantomjs (bsc#1030075)
- make sure minion keys can only be seen/managed by appropriate
  user(bsc#1025908)
- Set action status to 'failed' on uncaught exceptions (bsc#1013606)
- create PooledExecutor with pre-filled queue (bsc#1030716)
  aborted by the client (bsc#1031826)

-------------------------------------------------------------------
Mon Apr 03 14:57:25 CEST 2017 - mc@suse.de

- version 2.7.44.1-1
- add error handing and fix rebuild button
- Feat: divide & distribute salt actions randomly
- add a configuration parameter to set the time staging begins
- init. support for split-schedule in pre-download window
- add staging window duration
- patch application pre-download
- pre-download packages scheduled for install
- api call to actionchain (bsc#1011964)
- new cve audit ui for server/images
- Fix adding of new InstalledProduct entries on image inspect
- delete also image channels before generating them new
- CVE Audit for images - xmlrpc interface
- implement CVEAudit for images
- simplify rhn-search jar list
- set number of bytes instead of length of java string for 'Content-
  Length' HTTP-header

-------------------------------------------------------------------
Fri Mar 31 12:35:55 CEST 2017 - mc@suse.de

- version 2.7.40.1-1
- Fix arch for default channels lookup (bsc#1025275)
- Add new menu item and routing for Visualization > System Grouping
- Backend: expose installed product name to the ui
- Bugfix: use unique id for possible Host and Guest system duplicate
- Avoid blocking synchronous calls if some minions are unreachable
- Fix mainframesysinfo module to use /proc/sysinfo on SLES11 (bsc#1025758)
- Add Hibernate cascade option from ImageProfile to ProfileCustomDataValue
- apply SessionFilter also for error pages (bsc#1028062)
- Fix confirmation button color for system group delete page (bsc#1025236)
- create scap files dir beforehand (bsc#1029755)
- check if inspect image return a result (bsc#1030683)
- add storeLabel to ImageInfoSerializer
- add buildStatus to ImageOverviewSerializer
- make country, state/province and city searchable for system location
  (bsc#1020659)
- Show errors returned from cmd.run
- Change log level to DEBUG for 'Broken pipe' error in remote commands page
  (bsc#1029668)
- fix NPE when building image profiles without activation keys
- fix removing images and profiles with custom values
- Migrate content management forms to use ReactJS Input components
- Fix LocalDateTimeISOAdapter to parse date string with timezone
- Fix NPE when building with no activation key in the profile
- Fix ace-editor source path
- Fix: restore pkgset beacon functionality (bsc#1030434)
- Move the footer at the end of the aside column
- Move the legendbox to the header bar as a popup
- UI menu: direct link on menu element, plus/minus icon toggles submenu instead
- Fix: handle Hibernate transactions correctly (bsc#1030026)
- Feat: execute actions within 10 minutes in the past
- Handle TaskomaticApiExceptions
- Turn TaskomaticApiException to a checked exception
- Schedule minion Actions in Quartz
- make salt aware of rescheduled actions (bsc#1027852)
- add number of installed packages to ImageOverview
- parse result of docker inspect
- Add date time input for scheduling the image build
- Add 'Rebuild' button to image details page
- Implement XMLRPC API for Image Stores, Image Profiles and Images
- Add custom data values to image profile and images
- Don't allow scheduling scap scan if openscap pkg missing from minion
- add link to proxy system details page
- Show entitlements sorted in the system details overview page (bsc#1029260)
- Fix broken help link for taskstatus (bsc#1017422)
- Fix merge channels patches (bsc#1025000)
- show proxy path in bootstrap UI
- catch and display all bootstrap errs
- check if proxy hostname is FQDN in UI
- add proxy_pub_key to ssh bootstrap pillar
- cleanup and method to get proxy pub key by calling runner
- methods for gen ssh key and get pub key from proxy
- java backend for salt ssh-push through proxy

-------------------------------------------------------------------
Wed Mar 08 19:04:20 CET 2017 - mc@suse.de

- version 2.7.30.2-1
- set modified date for credentials
- use a small fixed pool so we don't overwhelm the salt-api with salt-ssh
  executions
- synchronize sendMessage on session, checkstyle fixes
- fix remote cmd ui js err and timed out msg

-------------------------------------------------------------------
Tue Mar 07 15:44:51 CET 2017 - mc@suse.de

- version 2.7.30.1-1
- Load ace-editor js library from a different place (bsc#1021897)
- use a bounded thread pool for salt-ssh async calls
- use consistent spelling in UI (bsc#1028306)
- remote cmd UI changes for salt-ssh minions
- add support for SUSE Manager Proxy 3.1
- openscap action scheduling and handling for salt minions
- rewording distchannelmap text (bsc#1017772)
- add support for salt ssh minions to remote cmd UI
- Visualization: show Proxy and Virtual Host Manager hierarchy
- Add patches and packages pages for images
- parse installed products on images
- add pillar data only for used image stores
- add image info schema and mapping
- Remove 'email' field from image profile form
- Add a notification for when Container Build Host type is applied
- Add build schedule notification on image build page
- Updated links to github in spec files
- do not push changed channels directly out to the minions
- do not schedule product installation, but add product packages to server
  state
- provide a user to the event if possible
- Set the creator of a server
- search and install missing product packages when channel assignment changes
- Display warning when JavaScript is disabled on all pages (bsc#987579)
- Remove warning on ssm page (bsc#1025981)
- Add missing dirs to the menu tree (bsc#1023413)
- Remove legacy audit logging Java code
- AuthFilter: update cookie expiry date at end of HTTP request (bsc#1025775)
- MinionActionCleanup: only call list_jobs once per action id (bsc#1025291)
- Feat: enable Salt by default on bootstrap via UI
- Fix: uniform bootstrap.sh (bsc#1000762)
- Feat: supply SSH passphrase when adding identity
- fix NPE when no SUSE Product was found for an installed product
- keep organization after migrating a system to salt (bsc#1026301)
- action now store its completion time
- Avoid deadlock with spacewalk-repo-sync (bsc#1022530)
- Changed tab text for Formulas tab to Formula Catalog (bsc#1022076)
- Add missing library to taskomatic classpath (bsc#1024066)
- Fix spacecmd cannot be executed by RO user (bsc#1015790)
- send timeout if no minions available in remote cmd ui
- show only allowed minions in remote cmd ui (bsc#1024496)
- Fix broken merge (bsc#987864)
- add possibility to add systems to SSM from ProxyClients page
- Reject tokens not assigned to minions (bsc#1019965)
- Invalidate tokens when deleting system
- make remote commands UI async

-------------------------------------------------------------------
Tue Feb 07 15:24:57 CET 2017 - michele.bologna@suse.com

- version 2.7.24.1-1
- Apply addon system types from activation key during registration
  (bsc#1020180)
- Apply highstate as the last step of a registration in case an activation key
  was provided (bsc#1020232)
- Create tmp directory in spec file (bsc#1019672)
- Add severity to updateinfo (bsc#1012365)
- Store temporary roster in configured location (bsc#1019672)
- hide migration targets without valid subscriptions (bsc#1019893)
- fix SP migration when the SUSE Manager Tools product is installed
  (bcs#1014498)
- Use human-parseable dates for server notes (bsc#969564) (#863)
- Fix timezone handling for rpm installtime (bsc#1017078)
- Validate activation key values (bsc#1015967)
- Pass user-preferred localtime to the highstate UI (bsc#1020027)
- Send ChannelsChangedEventMessage in SSM (bsc#1019451)
- Add "Content Management" feature

-------------------------------------------------------------------
Wed Jan 11 16:03:04 CET 2017 - michele.bologna@suse.com

- version 2.7.14.1-1
- Version 2.7.14.1

-------------------------------------------------------------------
Fri Dec 16 16:35:50 CET 2016 - michele.bologna@suse.com

- version 2.5.59.11-1
- Add support for live patching
- Initial support for executing actions in taskomatic
- Hide kernel patches in CVE Audit results when live patching is used
	(FATE#319519)
- Show kernel live patching info in 'system details overview' (FATE#319519)
- Escape act key names in bootstrap UI (bsc#1015967)
- Add tunneling to salt-ssh support
- Fix server checks to allow minions to perform a distupgrade (bsc#1013945)
- Change default sort to ascending for pending actions list
- Add reboot/restart type icon to relevant patch column in upgradable package
  lists
- Add system.getKernelLivePatch API method
- Update kernel version and other system info during package refresh
  (bsc#1013551)
- Fix ISE when sorting system notes list (bsc#979053)
- Fix checkbox icon align (bsc#966888)
- fix fromdir for 3rd party server (bsc#998696)
- Display warning when JavaScript is disabled on all pages (bsc#987579)
- Rename SSM page titles for consistency (bsc#979623)
- hide action chain schedule for salt systems also in SSM (bsc#1005008)
- send ActionScheduled message for all saved actions (bsc#1005008)
- Fix plus/minus buttons in action chain list (bsc#1011344)
- Fix misleading message on system reboot schedule in SSM (bsc#1011817)
- Utilize HostPortValidator to validate bootstrap host (bsc#1011317)
- Increment 'earliest' date by a millisecond between chain actions (bsc#973226)
- Use human-parseable dates for server notes (bsc#969564) (#863)
- Respect order of validation constraints in XSD files (bsc#959573)
- Remove useless self-link on login page (bsc#963545) (#872)
- Use different symbols for collapsible sidebar items (bsc#967880) (#870)
- Fix SSM reboot action success messages (bsc#968935)
- Allow sorting on avisory name in errata lists (bsc#989703)
- Update 'view/modify file' action buttons text (bsc#1009102)
- Handle salt ssh sdterr message (bsc#1005927)
- scheduleDetail.jsp: clarify button label (bsc#1010664)
- Bugfix: Prevent salt-master ERROR messages if formulas files are missing
  (bsc#1009004)
- Hide RHN disconnection option (bsc#1010049) (#850)
- Reword general config page text (bsc#1009982)
- check and fix also the assigned repository while updating the channels
  (bsc#1007490)
- match url including query param seperator to have a definitive end of the
  path component (bsc#1007490)
- Only show minions with sids available as links (bsc#1007261, bsc#970460)
- Delete previous Salt key on register event (bsc#1006119)
- Repository progress: decode another possible log info (bsc#972492)
- add oes extensions to base products bsc#1008480
- Create "script.run" capability if it is not found (bsc#1008759)
- Avoid misleading expected check-in message (bsc#1009006)

-------------------------------------------------------------------
Mon Nov 07 11:43:42 CET 2016 - michele.bologna@suse.com

- version 2.5.59.10-1
- CVE Audit: tolerate null products (bsc#1004717)
- If proxy is not found via FQDN, look it up via simple name (bsc#1006982)
- Change rhnServerPath hibernate mapping to fix ISE for server behing proxy
  (bsc#1004725)
- fix autoyast upgrade mode (bsc#1006786)
  chain (bsc#1000184)
- Open repo sync log in a new window (bsc#1007459)
- Always use queue=true when calling state.apply (bsc#1004743)
- Add a link to system pending events in patch schedule notification for a
  single system (bsc#971342)
- Sort proxy clients list by name (bsc#998348)
- Make exception class more generic and code fixup (bsc#1003449)
- Raise UnsupportedOnSaltException performing listChannels (bsc#1003449)
- New exception type to indicate unsupported operation (bsc#1003449)
- Refactor to remove action canceling duplicate code (bsc#1004745)
- arch_type of a SUSEProduct can be null (bsc#1001738 bsc#1001784 bsc#1001923
  bsc#1002678)
- Ensure no stray config channels are listed for ranking (bsc#979630)
- PinnedSubscriptionHandler: documentation comment typo (bsc#994848)
- Refactor unschedule minion actions to fix NPE (bsc#1004745)
- Enable SPMigration UI for minions
- Send an email to admin when salt event bus is down
- Separate API endpoint for SSH system registration
- Require salt-netapi-client 0.9.0
- Initial handling of job return events for dist upgrades

-------------------------------------------------------------------
Thu Oct 06 16:08:09 CEST 2016 - mc@suse.de

- version 2.5.59.9-1
- Hide all formula tabs as long as there are no formulas installed
- Support formulas in SUSE Manager
- SPMigration UI: list not synced channels in the tooltip
- SPMigration: add multi-target-selection step in front of the wizard
- Sync product extensions
- Handle JsonException when sls with error (bsc#987835)
- Many fixes for onboarding minions
- Handle hardware refresh like any other action
- clone Severity from an errata (bsc#1000666)
- Do not check for password type on autoyast files (bsc#999304)
- handle minion down and job not found when canceling jobs on minions
 (bsc#993304,bsc#994623)
- clear hibernate session after entity type change to fix
  NonUniqueObjectException (bsc#997243)
- Remove previous client capabilities on traditional->minion
  reactivation (bsc#997243)
- Enables pkgset beacon to work in RHEL systems
- support Open Enterprise Server 11 SP3 (bsc#988303)
- Fix broken merge (bsc#987864)
- use raw package install for non zypper systems
- Redirect user to a meaningful page after requesting details of non-existing Action Chain (bsc#973198)
- Setup Salt Minion before packages are taken
- Support Salt on RedHat like systems
- fix race condition during auto errata update (bsc#969790)
- API requests should not be redirected to login
- introduce Spark router conventions
- Add server endpoint for TaskoTop web UI page
- Change EmptyString warning to debug log level to not spam the logs (bsc#989498)
- BugFix: use user preferences parameters as default page size (bsc#980678)
- Add proxy detection during registration and pillar generation
- Adding default channel for minion (bsc#986019)
- Fix NoClassDefFoundError (bsc#988196)
- call cobbler sync in profile edit only if requested (bsc#991440)
- No explicite cobbler sync needed (bsc#991440)
- call all sync_* functions at minion start event
- add beacon configuration for pkgset (bsc#971372)

-------------------------------------------------------------------
Mon Jul 18 14:28:06 CEST 2016 - jrenner@suse.com

- version 2.5.59.8-1
- Initial version of the bootstrapping UI
- Integrate bootstrapping with System Overview
- support SP Migration for OES 2015 to 2015 SP1
- Fix for minion w/ multiple interfaces (bsc#985707)
- Fix HW Refresh duplicate insert (bsc#971622, bsc#983347)
- no addon entitlements allowed for Foreign and Bootstrap systems (bsc#983826)
- disable checkboxes for foreign and bootstrap systems in system types page
  (bsc#983826)
- Tell linuxrc that self_update is an user option so that it'll pass it to
  autoyast but doesn't process it further and add this to the tests
- Disable YaST self update for new autoinstallation trees for SLE
- remove misleading links from action chain page (bsc#983297)

-------------------------------------------------------------------
Fri Jun 17 18:10:20 CEST 2016 - mc@suse.de

- version 2.5.59.7-1
- support OES 2015 (bsc#934560)
- align reboot behavior of salt and tranditional clients (bsc#975534)
- update to latest salt netapi library
- Report the state of virtual guests from virtual host manager as
  'unknown'(bsc#983344)
- add taskomatic job to clean up minion actions
- replace ZypperEvent with default beacon event
- move uuid cleanup logic into taskomatic
- enable oracle support again (FATE#320213)
- Enable minions to be worked with SSM only on available features
- Use the IP address when doing ssh push via proxy (bsc#940927)
- Don't allow URLs that only differ on the authorization token (bsc#976184, bsc#982347)
- Fix typo in Systems column (bsc#983916)
- Salt hw reg: ignore virtual scsi devices (bsc#962588)

-------------------------------------------------------------------
Tue May 24 16:33:00 CEST 2016 - kwalter@suse.com

- version 2.5.59.6-1
- fix NoSuchFileException at setup time when there are no orgs yet
-  add details to history event
- only require lifecycle entitlements for systems with a SUSE base
  product, adjust test
- mgr-sync: use bulk channel reposync
- enhance list of channel families for SUSE Manager Server
- reactivate traditional server as minion on registration
- TaskomaticApi: schedule bulk reposyncs in bulk
- show machine_id in the system->hardware tab
- change missing machine_id UI warning message
- Make message handling thread pool size configurable
- Support for concurrent handling of checkin events
- add variable to make cobbler sync optional
- Add Virtualization Groups to the input JSON data for the matcher
- Backward synchronization for cobbler kernel options during CobblerSyncTask
- support for multithreaded message handling
- BugFix: redirect migration with no Org to the first step (bsc#969529)
- Trigger errata cache job on changed channel assignments
- Under high load, the service wrapper may incorrectly interpret the inability
  to get a response in time from taskomatic and kill it (bsc#962253).
- make cobbler commands work from taskomatik
- Don't modify request map when rendering alphabar, since it may fail depending
  on the implementation of ServletRequest (bsc#978253)
- require refresh channels before pkg states (bsc#975424)
- Manager-3.0: Reschedule failed actions (bsc#971622)
- Exit if there are exceptions on startup to let tanuki restart taskomatic
- BugFix: keep trace of the parent channel selected during 'Create Channel'
  (bsc#967865)
- remote commands: filter minions by permissions and not just by org
  (bsc#978050)
- ProductSyncManager: when scheduling reposyncs, use bulk mode through
  TaskomaticApi (bsc961002)
- call cobbler sync after cobbler command is finished (bsc#966890)
- use pillar and static states to install/remove packages (bsc#975424)
- Faster event processing.
- Determine the action status more correctly
- fix error msg if /srv/susemanager/salt/custom does not exist (bsc#978182)
- Recreate upgrade paths on every refresh (bsc#978166)
- prevent non org-admin user accept/reject/delete a minion (bsc#979686)
- regenerate salt files (bsc#974302)
- log permissions problems on channel access while SP migration (bsc#970223)
- support SLE-POS 11 SP3 as addon for SLES 11 SP4 (bsc#976194)
- delete salt key when system is deleted (bsc#971606)
- Improve the output of remote command actions
- No package list refresh after channel assignment change
- Force a package list refresh after the onboarding
- More "info" level logging about action executors
- Log out the duration of package profile updates
- Execute package profile update as a state.apply (bsc#973365)
- Adjust autoinst file error detecting heuristics to the newer format
  (bsc#974119)
- Use queue=true for all calls to state.apply (bsc#980556)
- make postgresql a weak systemd dependency
- filter osad from the activation key extra packages (bsc#975135)
- Ensure SCC data files are saved on disk as tomcat/root with 644 permissions
- Bugfix: add management product ids to servers without products
- Double the backslashes when reading the config files from java (bsc#958923)
- fix setting cpu flags on hw refresh (bsc#975354)

-------------------------------------------------------------------
Tue Apr 12 17:18:44 CEST 2016 - mc@suse.de

- version 2.5.59.5-1
- trim cpu values and skip dmi for ppc64 (bsc#974792)
- delete pillar data on remove server (bsc#974853)
- use minion_id in pillar data file name (bsc#974853)

-------------------------------------------------------------------
Wed Apr 06 08:30:19 CEST 2016 - mc@suse.de

- version 2.5.59.4-1
- use custom.group_[id] only when applying custom_org (bsc#973452)
- AuthFilter: don't redirect to HTML pages for JSON endpoints, send 401 instead
- subscription-matcher: add timestamp to input.json
- apply only group_<ID>.sls (bsc#973452)
- fix sls regeneration on custom state delete (bsc#973666)
- rename pillar group_id to group_ids
- Don't set a limit on the Salt API response time (bsc#972766)
- When generating repo metadata for a cloned channel, recursively fetch
  keywords from the original channel (bsc#970901)
- fix API documentation
- Fix getting MD5 for file
- Fix Content-Length in HTTP-header of response
- Cleaning up some remaining Tag/Group XSS issues
- Warning "Unservable packages" is not shown when such packages don't
  exist now
- Bad bean-message ids and navbar-vars can lead to XSS issues
- AlphaBar had an 'interesting' XSS exploit available
- Fix SelectAll in the presence of filtering
- found/fixed another in BunchDetails. QE++
- Change mechanism of selecting compatible systems
- Fix generating blank repositories because hitting salt file list cache
  (bsc#971004)
- fix kernel options splitting (bsc#973413)
- schedule minion hw refresh on api call (bsc#972305)
- fix ping minion before hw refresh (bsc#972305)
- check ftr_hardware_refresh when showing 'Refresh Hardware' button
  (bsc#972305)
- rename and use method to check salt or management entitlement (bsc#972305)
- refactor getting hardware and network information (bsc#972305)
- handle no response for installed products (bsc#971906)
- return Optional for single minion api calls (bsc#971906)
- catch smbios call errors and log warn (bsc#970497)
- Require Tomcat and Postgresql running before Taskomatic start
- list custom states from db instead of disk (bsc#972166)
- fix SLE12 patch style detection in case of cloned patches (bsc#972972)
- execute each hardware mapper in its own transaction (bsc#972163)
- Use test.ping instead of presence to detect reachable minions (bsc#972665,
  bsc#971194)
- BugFix: 'Systems > Advanced Search' title and description consistency
  (bsc#966737)
- BugFix: correct behavior with visibility conditions of sub-tabs in
  Systems/Misc page (bsc#962563)
- Trigger registration if minion is not present (bsc#971725)
- Do not sync minions on tomcat startup (bsc#971725)
- better logging for SP Migration feature (bsc#970223)
- Workaround Spark bug https://github.com/perwendel/spark/issues/490
  (bnc#972158)
- add present check to immediate schedule execution (bsc#971194)
- fix installing patches via salt (bsc#971093)
- Remove all code related to SSE based UI events (bsc#969303)
- Do not handle beacon events anymore (bsc#969303)
- Fix problem on concurrent SCC subscription refresh
- disable local repositories on registration (bnc#971788)

-------------------------------------------------------------------
Mon Mar 21 17:43:40 CET 2016 - mc@suse.de

- version 2.5.59.3-1
- BugFix: add missing url mapping (bsc#961565)
- Do not load susemanager-events.js (bsc#969303)
- fix unique index error on update custom state , refactor and add unit test
- regenerate custom state assignments on rename and delete (bsc#971206)
- query to find state revisions where a custom state is used (bsc#971206)
- check if custom state is being renamed (bsc#971206)
- fix scheduling an action chain (bsc#971495)
- replaced if with optional (bnc#971466)
- do not dump Salt err msg to Yaml (bnc#971466)
- fix icon in groups and systems -> salt page
- Support package removals in the same way as installs/updates
- Allow package actions to be scheduled on minions via the API
- Fix PackageEvr.toString() to write correct format
- Refine the system details navigation tabs
- Add support for package updates on Salt minions (bsc#971364)
- Use LocalDateTime for apply state and use user timezone setting
- update tests for HAE-GEO on SLES 4 SAP (bsc#970425)
- Disable changing Managers for Vendor Channels (bsc#957171)
- BugFix: enlarged field too small in form-control creating org (bsc#959595)
- BugFix: remove hover behavior on button inside href (bsc#967892)
- Use the 64 bit arch names
- Fix case statements to correctly check for NULL (bsc#971128)
- BugFix: header organization name behavior like text instead of link
  (bsc#967882)
- minion onboarding: generate pillar after generating repo files
- refresh pillar before applying states at onboarding time
- regenerate package states on migration (bsc#970322)
- Point Documentation link in the header to SUSE webpage (bsc#967875)
- capitalize link (bsc#970016)
- Bring back the button from SUSE Manager 2.1 (bsc#969578)
- Fix user locale prefs cannot be saved (bsc#969578)
- Create new server state revision on migration (bnc#970322)
- Verify that entitlements are *not* removed
- Do not remove entitlements when a server is migrated (bsc#958707)
- show proxy tab only if the system is a proxy (bsc#969118)
- DownloadController: Test that the right headers are set
- return an object so that Spark does not continue the filter chain
  (bnc#963148)

-------------------------------------------------------------------
Wed Mar 09 12:37:25 CET 2016 - mc@suse.de

- version 2.5.59.2-1
- use the same ehcache as the old ehcache-failsafe

-------------------------------------------------------------------
Wed Mar 09 11:18:37 CET 2016 - mc@suse.de

- version 2.5.59.1-1
- Add Custom State UI for Organizations and Groups
- set hibernate.cache.provider_configuration_file_resource_path to load a
  custom ehcache.xml instead of ehcache-failsafe.xml from the ehcache jar
- create server pillar on add/remove from group and on minion registration
- add unit tests for SLE-Live-Patching12 (bsc#924298)
- check header for csrf token
- Simplify assignment of salt entitlement during registration
- Make read-only entitlements show up aligned in the UI
- Make base entitlements permanent
- hidden taglib provide id field if given (bsc#969868)
- escape message texts and hidden fields (CVE-2016-2104)
- refactor salt minion onboarding ui showing the fingerprint
- Allow to apply the highstate from the UI
- fix kernel and initrd pathes for creating autoinstallation (bsc#966622)

-------------------------------------------------------------------
Tue Mar  8 15:09:31 UTC 2016 - dmacvicar@suse.de

- set hibernate.cache.provider_configuration_file_resource_path
  to load a custom ehcache.xml instead of ehcache-failsafe.xml
  from the ehcache jar

-------------------------------------------------------------------
Wed Mar 02 12:18:58 CET 2016 - mc@suse.de

- version 2.5.57.1-1
- fix multiple xss vulnerabilities (CVE-2016-2104)
- remove monitoring from the help text (bsc#963962)
- Add support for minions in different timezones
- on cancel, only delete actions that haven't been picked up yet
- Do not use the PICKED UP status for actions scheduled on minions
- Create a new "Salt" tab on the top level
- Unit tests for SLE-RT12-SP1 (bsc#952381) and SUSE-OpenStack-Cloud-6
  (bsc#964033)
- fallback to "virtio26" as generic os version
- Sort timezones: GMT first and then east to west
- add Chile to the list of timezones (bsc#959055)
- Reference and apply states from state catalog for single minions
- Subscription Matching Pin feature
- PinnedSubscription XMLRPC API - list, create & delete operations
- Fix crash in minion virtualization detection
- Enable reboot actions and remote commands for minions
- Add support for 'state.apply' actions
- Convert UnmatchedSystem to UnmatchedProduct report
- Improved minion registration process and fixed scheduling of actions
- refactor javascript components as separated and reusable components of React

-------------------------------------------------------------------
Wed Feb 10 08:38:05 CET 2016 - mc@suse.de

- version 2.5.49.1-1
- Update spec file to require renamed salt-netapi-client
- adjust to new netapi call syntax
- Move suse manager custom salt functions into a custom namespace
- remove RES4 from expected products
- test support for SUSE-Enterprise-Storage 2.1 (bsc#963784), SLE12-SP1-SAP
  (bsc#959548) and SLES11-SP3-LTSS-Updates (bsc#965652)
- Filter null quantity subscriptions
- Store the matcher run result to the DB
- add scheduled-by to SSM action-history-list
- fix ISE in case no system is selected
- for Channel.packageByFileName query prefer packages from the actual channel,
  sort the rest accoring to build_time
- Text description missing for remote command by API -> function
  scheduleLabelScriptRun()
- Added/changed API-methods to work with package installation/removing
  using it's nevra
- Added additional information to package metadata, returned by
  serializer

-------------------------------------------------------------------
Tue Jan 26 14:21:31 CET 2016 - mc@suse.de

- version 2.5.43.1-1
- Fix the SCCOrderItem null quantity issue by dropping the 'not null'
  constraint
- Rename package state for version from EQUAL to ANY
- add latest state support to ui and generator
- Generate package sls files on registration
- Do not refresh the SCC data while the taskomatic job does the same
  (bsc#962323)
- Make it compile against servlet API < 3.0
- Render nav menu by either request or page context
- java: rename saltstack to salt
- Add the free flag to SUSEProduct, set it from the SCC data, pass it to the
  matcher JSON
- SubscriptionMatchProcessor: performance fix
- Simplify downloading of the matcher CSVs
- Include only subscriptions with a positive total quantity in the UI data
- Subscription Matcher UI: show Taskomatic status properly
- Subscription Matching: implement UI to show matching results
- Fix timezone sorting after adding Chile (Pacific/Ester)
- SystemHandler: throw exception when permanent/nonSatellite entitlements are
  changed via API
- handle salt schedule correctly and align with SUSE Manager actions
- disable action chaining API for salt minions
- Introduce a "States" tab for minions
- fix typo in SQL statement (bsc#959987, bsc#960855)
- implement checkin timestamp update on salt job return
- use 2048MB as default for taskomatic max java memory
- Send data with mod_xsendfile
- change help url references to new manuals
- improve getting hardware and network data from minions
- Support host key algorithms other than ssh-rsa
- Fix ssh push via proxy using sudo (bsc#961521)
- fix page style when not authenticated (bsc#962573)
- add Chile to the list of timezones (bsc#959055)
- add Salt and Foreign Entitled Systems count to types page
- Disable changing Base System Type in SUSE Manager
- deploy certificate on minion registration
- Added new API methods to add new repository with SSL certificates
  or update existing one
- catch and log any exceptions in the hardware mappers (bsc#960039)
- handle IPv4 or IPv6 info missing from network.interfaces response

-------------------------------------------------------------------
Sat Jan 16 11:20:57 CET 2016 - mc@suse.de

- version 2.5.34.1-1
- Align About page to SUSE Manager
- In case the installer is zypp add all patches into one errata action
  (bsc#960997)
- improve setting Hardware data for minions (cpu, devices, network, etc.)
- create virtual hosts for s390x minions
- Implement scheduling of patches for salt minions
- Report SUMA server system itself with its products to the subscription
  matcher
- Update copyright headers to 2016 for all new files
- Adjust action status on salt jobs that we scheduled
- Unhide the "Events" tab for minion systems
- Use public channel families for SUSE channels (bsc#958708)
- Set the rhn session-cookie-path global
- Explicitly ask Tomcat to compile .jsp files (bsc#954417)
- Additional fixes for bsc#956613 (decoding [] is broken for list-key-name)
- fix kickstart with multiple packages having same NEVRA (bsc#959987,
  bsc#960855)
- get the default organization before we create any
- Revert "List global available CryptoKeys"
- Port client python HW handling to server side java
- change dependency to match Tomcat 8 Servlet API 3.1
- Fix edge-case in kickstart-profile-gen-ordering and
  post_install_network_config
- Add hack to deal with RHEL7's differing redhat-release-protocol
- make sure we can find the child channel
- moving non_expirable_package_urls parameter to java
- moving download_url_lifetime parameter to java
- removing unused force_unentitlement configuration parameter

-------------------------------------------------------------------
Tue Jan 05 15:59:05 CET 2016 - mc@suse.de

- version 2.5.26.2-1
- Fix list-key-name (decoding of [] is broken in commons-beanutils.jar > 1.7)
  (bsc#956613)
- Ignore cookies from SCC (bsc#959585)
- SP migration: use correct CSS path (bsc#956613)
- Add/Refactor equals() and hashCode() for Credentials and CredentialsType
- Fix hibernate exception when refreshing subscriptions
- Delete also subscriptions with null credentials on refresh
- Make available packages search case insensitive
- Add subscriptions and orders data files
- Package release cannot be NULL. Use "0" if none is provided by salt
  (bsc#960035)
- set a generated jid to the tokens
- Minion crashes on reg if getting DMI fails (bsc#959670)
- Add "Manage Package States" to the packages index page
- Enable the "Software Channels" tab for all salt clients
- return empty map if no dmi records
- Fix markup after merge error
- Fill General and DMI hw info on minion reg
- fix internal Server Error for Schedule > Completed Actions (bsc#956002)

-------------------------------------------------------------------
Wed Dec 16 12:35:08 CET 2015 - mc@suse.de

- version 2.5.26.1-1
- ServerFactory: don't return multiple Server objects if they have
  joint tables
- Render nav menu by either request or page context
- Add support for setting package state REMOVED and INSTALLED
- Add Salt SLS generator for the packages
- Fix the link to the online help
- implement managing package sate of a minion
- implement taskomatic task for running subscription matcher
- add caching tables for subscriptions and order items
- Create json string as input for the subscription-matcher
- installedProducts attribute was renamed to installedProductSet (bsc#959043)
- Set the correct status code for error pages
- fix calling error pages without session
- List global available CryptoKeys
- schedule mgr-sync refresh after first user gots created.
- 1274282 - Teach CobblerSyncProfile that profiles might disappear in mid-run
- refactor setting ditro kernel params (bsc#944241)
- compile jspf files differently to avoid problems with Tomcat 8
- adding setup for first organization
- create first org togther with the first user
- during installion insert default SSL crypto key with null org
- restyle page for creating users
- remove RHEL 5 related things - we don't build on el5 anymore
- BugFix: skip similar tasks only if task is 'single threaded'
- 1076490 - prefer the package from the given channel
- removing link to removed page

-------------------------------------------------------------------
Thu Dec 10 17:58:59 CET 2015 - mc@suse.de

- version 2.5.16.2-1
- fix state apply not passing the module names
- Cascade all operations to the package states
- change installed product registration to use new hibernate mapping
  and enable ui
- Simplify channel token key derivation
- do not encrypt tokens, only sign them
- use hibernate to insert a installed product
- refactor listPossibleSuseBaseChannelsForServer() using hibernate queries
- Use hibernat mapping to create the SUSEProductSet
- Get matching SUSEProduct out of the InstalledProduct if available
- create SUSEProducts before starting the test
- Set installed according to grains to get access to suse channels
- Automatically apply channels state after repo file creation
- Hibernate mapping for installed products
- Mapping and classes for PackageState

-------------------------------------------------------------------
Mon Nov 30 11:40:06 CET 2015 - mc@suse.de

- version 2.5.16.1-1
- BugFix: check mirror credentials required fields (bsc#955970)
- use new version of httpclient
- implement UI for managing Virtual Host managers
- add params parameter to scheduleSingleSatBunch()
- BugFix: sort channel list by name (bsc#955204)
- Consider old products only if no patch available (bsc#954983)
- (bsc#953129) remove message proxy.header, update context sourcefile
- (bsc#953129) remove proxy.jsp, action and struts config
- Router: use list instead of index
- BugFix: remove inconsistency and make more general the action description for
  package page title and tab-title in Schedule
- better log than nothing
- introduce conventions about router, templates and urls
- Use non-immediate errata cache rebuilding on channel unsubscription
  (bsc#949158)
- Bug fix: remove 'Locale Preferences' link from header (bsc#955252)
- (bsc#953129) add proxy version info to proxyclients page
- (bsc#953129) change details->proxy to point to proxyclients page as it was in
  Suma2.1
- Add support for timing out on an ssh connection
- Ensure subdirectories are present when writing repo files
- publishToChannel optimization
- Fix extremely slow channel.software.syncErrata API
- BugFix: remove inconsistency and make more general the action description for
  package page title and tab-title in Schedule (bsc#935375)
- Linked pages are not always opening in separate window (bsc#939358)
- login screen of SUMA3 still has reference to Oracle (bsc#954740)
- Add classes for managing .repo files
- Enable channel ui for salt minions
- implement token verification
- use the new algorithm based on package names to determine patch
  applicable/inapplicable (bnc#948964)
- Fix LTSS channels by looking at individual packages (bnc#944729)
- Remove url decoding since values are already decoded at this point bsc#951549
- Store only an integer value for cpu MHz in DB
- Virtual Systems list: show virtual hosts from different Orgs
- Call virtual-host-gatherer with configured HTTP proxy values
- BugFix: skip similar tasks only if task is 'single threaded' (bsc#953271)
- New ui for the login page and relogin
- Add accept/reject all button and show number of pending /rejected minions
- Send event to salt when minion is registered
- optimize queries
- allowing RHEL7 kickstart repositories
- support listing errata by last_modified date

-------------------------------------------------------------------
Thu Oct 22 16:36:21 CEST 2015 - mc@suse.de

- version 2.5.2.3-1
- List VirtualHostGatherer modules via XMLRPC API
- Added and delete Virtual Host Manager (VHM) entities via XMLRPC API
- Taskomatic job for running virtual-host-gatherer
- fix incomplete enabling of config actions via snippet (bsc#949528)
- deactivate all non spacewalk plugin services and repos via snippet
  (bsc#949554)
- add SUSE Enterprise Storage 2 (bsc#949285)
- do not hide human readable entitlement names
- require pxe-default-image in the spacewalk main package
- Rename javascript file to susemanager-events.js
- Open the event stream on every page
- Setup SSE event source on the system overview page
- add snippet to wait for NetworkManager (bsc#937802)

-------------------------------------------------------------------
Wed Oct 14 09:54:14 CEST 2015 - mc@suse.de

- version 2.5.2.2-1
- build without checkstyle
- Support for SLE12 SP1 product family (bsc#949726)
- implement remote command interface with target glob

-------------------------------------------------------------------
Wed Oct 07 14:41:35 CEST 2015 - mc@suse.de

- version 2.5.2.1-1
- drop monitoring
- port all perl web pages to java
- replace upstream subscription counting with new subscription
  matching (FATE#311619)
- integrate SaltStack for configuration management (FATE#312447)
- support password-recovery-tokens
- remove Solaris support
- allow to specify read-only users

-------------------------------------------------------------------
Sun Sep 27 14:44:59 CEST 2015 - mc@suse.de

- version 2.1.165.19-1
- support ssh-push with sudo
- Fix CVE Audit for LTSS channels by looking at individual
  packages (bnc#944729)
- use same regexp for channel name as in CreateChannelCommand (bsc#946248)
- prevent mojor version service pack updates from 11 to 12
- display a warning if the update stack is not up-to-date
- Add NoRouteToHost handling with better output
- fix output of client events (bsc#935377)
- fix pagination buttons (bsc#935387)
- deprecate synchronizeUpgradePaths() XMLRPC
- provide SCC product to updateUpradePaths for SLE12 migration data
- parse predecessor_ids from json
- Organization users page: fix typo (bnc#943283)
- Do not return a OES repository with null credentials (bsc#937030)
- Fix queue size: consider possible remainders from last run
- Log message when finished errata cache for a server or channel
- Log the current queue size before every job run (DEBUG)
- Fix link back to the associated channel(bsc#931519)

-------------------------------------------------------------------
Mon Sep 02 16:00:35 CEST 2015 - mseidl@suse.de

- Prevent creating channels with reserved names (bsc#939349) / (fate#319308)

-------------------------------------------------------------------
Mon Jun 22 16:00:35 CEST 2015 - jrenner@suse.de

- version 2.1.165.18-1
- Avoid deadlock in CompareConfigFilesTask when a
  rhn_channel.update_needed_cache is in progress (bsc#932845)
- add missing country code
- Restore the default checksum and architecture when the parent channel is set
  to None
- Drop all product/channel relations before populating (bsc#932052)
- Replace keyword iterator to fix writing support information (bsc#933675)
- TaskoXmlRpcHandler: dead code removed
- products.json updated from latest SCC version
- Deserialize BLOBs correctly across databases
- Revert "Java Eula database classes moved to Hibernate, fixes BLOB issue"
  (bsc#930686)
- Do not remove tasks from the database during getCandidates() (bsc#932052)
- force taskomatic to use UTF-8 (bsc#932652)

-------------------------------------------------------------------
Fri May 29 10:35:46 CEST 2015 - mc@suse.de

- version 2.1.165.17-1
- wait for current transaction end
- EXISTS is an Oracle keyword, don't use it casually
- Scheduling remote command for large system sets is slow
- move auto-errata updates into separate taskomatic task
- improve system overview list performance
- Implement a "default" kickstart script name for edit link
- do not ignore errata with same package version
- reduce number of system lookups
- Get rid of IE7 compatibility mode enforcement
- Unify profile creation/update with one submit button instead of two
- Fix file input control alignment issue with form-control (bsc#873203)
- Update specfile to compile with Java 7
- add SLE11-Public-Cloud-Module (bsc#914606)
- Change Activation Key Child Channels from select to checkboxes (bsc#859645)
- Fix NPEx when updating distribution and missing cobbler entry (bsc#919722)
- Provide channels and upgrade paths for SLE11 SP4 products (FATE#318261)
- Fix broken icon in rhn/help/ForgotCredentials.do (bsc#915122)
- Allow setting the contact method for systems via API (FATE#314858)
- Make system.getDetails() return the contact method
- Add support for setting contact_method on activation keys (FATE#314858)
- implement tilde compare in java code
- Return PATCHED if at least one patch is installed (bsc#926146)
- SatCluster: strip ipv6 zone id from vip6 attribute

-------------------------------------------------------------------
Mon May 11 10:30:28 CEST 2015 - mc@suse.de

- version 2.1.165.16.1-1
- fix XML RPC API External Entities file disclosure
  CVE-2014-8162 (bsc#922525)

-------------------------------------------------------------------
Wed Apr 08 11:20:10 CEST 2015 - mc@suse.de

- version 2.1.165.16-1
- HttpClientAdapter: fall-back to Basic auth from NTLM when both
  are supported (bsc#926319)

-------------------------------------------------------------------
Tue Mar 31 14:57:06 CEST 2015 - mc@suse.de

- version 2.1.165.15-1
- Copyright texts updated to SUSE LLC
- add SLE12-SAP product (bsc#922744)
- SCCRepository: Only NOT NULL database columns can be mapped to primitive
  types in Hibernate (bsc#922313)
- change evr parsing for repodata primary.xml dependencies
- Create only one errata cache worker per server (bsc#918994)
- findKickstartPackageToInstall: in case multiple packages are available, pick
  the most recent (bsc#924118)
- update properly necessary cobbler fields when changing ks tree
- close auto errata update timing hole
- fixing typo: sync-kickstars -> sync-kickstart
- IE11/WinServer2008/CompatMode fix
- Missing refactored SQL query for system available packages (bsc#913400)
- fixing weird path to action chain page (bsc#921720)
- fix subscription check in case of an unset start date (bsc#918220)
- Avoid high CPU loads with SSH push (bsc#920687)
- Refresh errata cache asynchronously when subscribing server to channel
- ErrataQueue shouldn't fail if server is subscribed to other org's
  channel
- Documentation changes - fix name and refer to RFC.
- avoid deadlock if you call mergePackages after mergeErrata
- Fix malformed repo metadata (bsc#920400)
- update sles_register snippets to fix trusting the CA certificate on SLE12
- hasPreflag(): improve documentation about which rpm flags are evaluated
- fix generating pre-equires (pre="1" in metadata)
- fix typo in Web UI (bsc#918151)
- Revert fixing of versions, those should be regarded as historically correct
  rather than inconsistent (bsc#910509)
- Catch NumberFormatException and send error to the client (bsc#916177)
- Do not generate solv files

-------------------------------------------------------------------
Tue Feb 03 12:10:48 CET 2015 - mc@suse.de

- version 2.1.165.14-1
- Fix style of kickstart wizard
- Fix style of Create Kickstart Profile
- Make mgr-sync fail in case of IO errors while sending
  HEAD requests to OES
- Do not swallow exceptions, rethrow ContentSyncException instead
- make config file upload on FileDetails work
- prevent NPE on activationkeys/Edit.do page
- directories and symlinks cannot be binary
- fix menu structure
- Getting rid of Tabs and trailing spaces
- make sure columns are named according to the dto attributes
- fix failures due to uninitialized log it
- Fix auditlog config yaml syntax (bnc#913221)
- Show Proxy tab if system is a proxy even when assigned to cloned
  channels (bsc#913939)
- consider no_proxy setting
- fixed uncaught error which prevent correct error handling
  (bnc#858971)
- fix NPE by setting max_members to 0 instead of NULL (bsc#912035)
- Use Hibernate-friendly equals() and hashCode() in Org
- CVE-2014-7811: fix more XSS bugs (bsc#902915)
- set bootstrap entitlements to INFINITE in all organizations
- Fix basic authentication for HTTP proxies (bsc#912057)
- SCCRepository: save SCC ID in the database as well
- SCCRepository: save to database with proper sequence
- Accept repos with same SCC ID and different URLs (bsc#911808)
- Avoid mgr-sync-refresh failure because clear_log_id was not called
  (bnc#911166)
- New API call: system.scheduleDistUpgrade()
- New API call: system.scheduleSPMigration() (FATE#314785, FATE#314340)

-------------------------------------------------------------------
Wed Jan 14 14:43:29 CET 2015 - mc@suse.de

- fix XSS in system-group (CVE-2014-7812) (bsc#912886)

-------------------------------------------------------------------
Thu Dec 18 13:39:37 CET 2014 - mc@suse.de

- version 2.1.165.13-1
- fix style of a lot of pages
- Fix extra (eg.Select All) buttons display on rhn:list and
  make it consistent with new rl:list (bnc#909724)
- Fix List tag missing submit parameter for "Select All" and others
  (bnc#909724)
- Sort filelist in configfile.compare event history alphabetically
  (bsc#910243)
- fix setting powermanagement values
- let system set manager csv contain add-on entitlements
- allow filtering RHEL7 errata
- add some missing strings
- allow removing Cobbler System Profile on  the power management page
- add csrf check for the power management page
- No ISE on provisioning page when no base channel
- Make the base channel ssm action asynchronous
- Commit after each system deletion to avoid deadlocks
- Allow paranthesis in input form descriptions
- Allow paranthesis in system group description (bsc#903064)
- Provide new API documentation in PDF format (bsc#896029)
- Update the example scripts section (bsc#896029)
- Fix grammar and typos in API code example descriptions
- Fix xmlrpc.doc for sync.content namespace (bsc#896029)
- Raise proper exception when Taskomatic is not running
- Fixed wording issues on package lock page (bsc#880022)
- made text more clear for package profile sync (bsc#884350)

-------------------------------------------------------------------
Mon Dec 08 13:33:20 CET 2014 - jrenner@suse.de

- version 2.1.165.12-1
- fix adding OES11 channels (bsc#908786)

-------------------------------------------------------------------
Thu Dec 04 16:35:53 CET 2014 - mc@suse.de

- version 2.1.165.11-1
- throw channel name exception if name is already used (bnc#901675)
- Don't commit when XMLRPCExceptions are thrown (bsc#908320)
- Remove "Select All" button from system currency report (bsc#653265)
- Fix documentation search (bsc#875452)
- add API listAutoinstallableChannels() (bsc#887879)
- Avoid ArrayIndexOutOfBoundsException with invalid URLs (bsc#892711)
- Avoid NumberFormatException in case of invalid URL (bsc#892711)
- Lookup kickstart tree only when org is found (bsc#892711)
- Fix NPE on GET /rhn/common/DownloadFile.do (bsc#892711)
- Hide empty select boxes
- Always place tips close to the inputs
- Provisioning options page: full-width textboxes
- Port of the advanced provisioning option page to Bootstrap (bnc#862408)
- New installations should use SCC as default customer center
- bnc#907337: mgr-sync refresh sets wrong permissions on JSON files
- fix link to macro documentation (bsc#895961)
- Forward to "raw mode" page in case this is an uploaded profile (bsc#904841)
- Enlarge big text area to use more available screen space (bnc#867836)
- add User Guide to online help pages
- fix links to monitoring documentation (bsc#906887)
- check memory settings for virtual SUSE systems
- fix install type detection (bsc#875231)
- point "Register Clients" link to "Client Configuration Guide" (bsc#880026)
- change order of installer type - prefer SUSE Linux (bsc#860299)
- fix ISE when clicking system currency (bnc#905530)
- Set cobbler hostname variable when calling system.createSystemRecord
  (bnc#904699)
- fix wrong install=http://nullnull line when calling system.createSystemRecord
  (bnc#904699)
- apidoc generator does not know #array("something")
- impove style of Software Crash pages
- fix js injection on /rhn/systems/Search.do page
- fixing javascript errors
- Config file url should update when you create new revision
- xml escape some pages
- user does not need to be a channel admin to manage a channel
- listActivationKeys should return empty list if no keys visible
- cannot select code from disabled textarea in Firefox, use readonly editor
- Fix entitled_systems.jsp num-per-page ISE
- we should consider if text <> binary has changed for config files
- all API methods should be able to find shared channels
- adapt the page to adding/cloning errata
- Explain snapshot/rollback behavior better (bsc#808947)
- fix patch syncing - prevent hibernate.NonUniqueObjectException and rollback
  (bsc#903880)
- Remove "Add Selected to SSM" from system overview page (bsc#901776)
- fix CVE audit in case of multiversion package installed and patch in multi
  channels (bsc#903723)
- Update channel family membership when channel is updated (bsc#901193)
- SCCWebClient: log SCC data files as received to files
- bnc#901927: Add log warning if uploaded file size > 1MB
- fix channel package compare (bsc#904690)
- fix automatic configuration file deployment via snippet (bsc#898426)
- Avoid NPE when using 'from-dir', regression introduced with SCC caching
- Add support for SLE12 and refactor kernel and initrd default paths finders.
- Fix wizard mirror credentials side help to point to SCC
- make the SCC migration/refresh dialog show steps
- Show alert message about disabling cron jobs
- Schedule sync of all vendor channels in MgrSyncRefresh job
- Add client hostname or IP to log messages (bsc#904732)
- hide email field for mirror credentials when on SCC
- we do not want to use cascade for evr and name attributes of
  PackageActionDetails
- AccessChains belong to their creator, only
- add csv export for /rhn/errata/manage/PublishedErrata.do
- add csv output for /rhn/systems/details/packages/profiles/CompareSystems.do

-------------------------------------------------------------------
Thu Nov 27 11:01:49 UTC 2014 - jrenner@suse.com

- Fixed copying text from kickstart snippets (bsc#880087)

-------------------------------------------------------------------
Wed Nov 12 11:12:53 CET 2014 - mc@suse.de

- version 2.1.165.10-1
- Sync correct repos (bnc#904959)

-------------------------------------------------------------------
Fri Nov 07 13:28:54 CET 2014 - mc@suse.de

- version 2.1.165.9-1
- No refresh if this server is an ISS slave
- Refresh is needed only if we are migrated to use SCC yet
- Integrate the refresh dialog with the setup wizard products page
- Implement new "mgr-sync-refresh" taskomatic job
- Introduce caching of repositories read from SCC
- Fix pxt page link to point to the ported version of that page (bsc#903720)
- Fix Null Pointer Exception: bare-metal systems do not have a base channel
- Only show the SMT warning if we are using from-mirror or from-dir
- add progress and reload page after finish
- do not allow to cancel the kickstart once completed
- minor UI improvements
- Show ppc64le profiles to ppc systems
- fix system.schedulePackageInstall APIdoc
- fix javascript injections
- add id to errata.getDetails APIdoc
- Removed bogus label-limit from SDC Remote Cmd pg
- Don't schedule a remote-cmd if the system can't execute it
- check if user can see activation key
- schedule configuration actions asynchronously
- initial SCC integration

-------------------------------------------------------------------
Mon Oct 27 15:20:08 CET 2014 - mc@suse.de

- fix various XSS issues CVE-2014-3654 (bsc#902182)
  CVE-2014-3654-cobbler.patch
  CVE-2014-3654-sort-attributes.patch

-------------------------------------------------------------------
Thu Oct 16 10:09:54 UTC 2014 - smoioli@suse.com

- correctly apply patches to multiple systems in SSM (bsc#898242)

-------------------------------------------------------------------
Tue Oct 14 15:01:36 CEST 2014 - mc@suse.de

- version 2.1.165.8-1
- make parsing repo filters more robust
- package details page should not list channels we can't see
- fix file descriptor leak in system.crash.getCrashFile
- specify usage of java.config_file_edit_size option
- add more documentation to Power Management page
- power management - make system identifier clearable
- do not clone custom errata when merging
- check, whether referenced kickstart profile and crypto keys are
  available
- display error messages in red
- re-set number of config file diffs correctly
- improving 'All Custom Channels' queries
- move Mirror Credentials from config file into DB
- ping SCC for testing proxy status if SCC is enabled
- Implement the API methods to work with mirror credentials
- fix CVE Audit when some packages of a patch are already installed
  (bnc#899266)
- broken checkbox layout in /rhn/channels/manage/Sync.do?cid=xxx
- Download CSV button does not export all columns ("Base Channel" missing)
  (bnc#896238)
- support SCC API v4
- support token auth with updates.suse.com
- Official repo host is now updates.suse.com (after channels.xml change)
- support list/add channels and products with SCC

-------------------------------------------------------------------
Fri Sep 12 15:21:22 CEST 2014 - mc@suse.de

- version 2.1.165.7-1
- SCC client for managing products and channels
- fix XSS flaws - CVE-2014-3595 (bnc#896012)
- implement SLE12 style of update tag handling while generating updateinfo
- show package link if package is in database
- Custom info empty value added (java/api)
- check if action chain with same name already exists
- remove duplicate Summary and Group entries
- ISE when activation key has no description.
- create /software/packages/Dependencies page in Java
- add queries for weak package dependencies to Java
- auto errata updates have to wait for errataCache to finish
- fix NullPointerException
- ssm config actions should show details for specific system in
  history
- ISE comparing config files in SSM
- history events should show script results for this system only
- config revision not found when following history link
- fix broken links to old perl events page
- fix to support custom kickstart distributions
- call rhn-config-satellite.pl only if anything has changed
- add Korea to the list of timezones
- pre-require tomcat package for spacewalk-java-config
- Fix ISE when tag name is left empty
- Guest Provisioning was broken because of refactoring
- Read and display only a limited number of logfile lines (bnc#883009)

-------------------------------------------------------------------
Wed Sep 10 14:55:30 CEST 2014 - mc@suse.de

- fix XSS flaws - CVE-2014-3595 (bnc#896012)
- fix package upgrade via SSM (bnc#889721)

-------------------------------------------------------------------
Wed Jul  2 15:24:34 CEST 2014 - mantel@suse.de

- fix logrotate for /var/log/rhn/rhn_web_api.log (bnc#884081)

-------------------------------------------------------------------
Tue Jun 17 11:48:24 CEST 2014 - jrenner@suse.de

- version 2.1.165.6-1
- Fixed wrong bug number

-------------------------------------------------------------------
Tue Jun 17 10:47:03 CEST 2014 - jrenner@suse.de

- version 2.1.165.5-1
- New page added for viewing channels a repo is associated to
- Allow pasting of keys into textarea
- Provide a faster systemgroup.listSystemsMinimal API method
- Disable caching of Locale between page loads
- Add spacewalk-report for systems with extra packages
- Improve performance of Systems with Extra Packages query
- System Event History page: fix link to pending events on Oracle databases
- Fix human dates now() staying unmodified (bnc#880081)
- Escape package name to prevent from script injection
- Allow for null evr and archs on event history detail (bnc#880327)
- Disable form autocompletion in some places (bnc#879998)
- System Snapshots pages ported from perl to java
- Add errata type selection to SSM page
- Fix datepicker time at xx:xx PM pre-filled with xx:xx AM (bnc#881522)

-------------------------------------------------------------------
Tue May 27 17:15:17 CEST 2014 - mc@suse.de

- version 2.1.165.4-1
- Fix refreshing of Autoinstallable Tree forms (bnc#874144)
- BaseTreeEditOperation: avoid NPE in unexpected exception handling
- Delete system: button styled
- System/Software/Packages/Non Compliant: button styled
- System/Software/Packages/Profiles: button styled
- System/Software/Packages/Upgrade: button styled
- System/Software/Packages/List: button styled
- System/Software/Packages/Install: button styled
- Missing translation string added (bnc#877547)

-------------------------------------------------------------------
Thu May 22 14:34:43 CEST 2014 - mc@suse.de

- version 2.1.165.3-1
- fix numbering of java libs for taskomatic daemon
- Hibernate Package definition: fix table name
- Fix exception in tomcat logs due to missing server object
- Event history: format script text and output correctly
- More schedule action unification
- You can't "Add this address". Change text to "Fill in"
- Make sure we don't end with java 6 after an upgrade
- No more checking for anaconda package to detect kickstartable channels
- New query to find kickstartable channels
- even if most of it is Javascript, add simple unit test to FormatDateTag HTML
  output
- add request scope to the remote command via SSM action
- apidoc: reflect changes in createChain() return type
- fix configchannel.createOrUpdatePath API issue that stored new revision
  contents as null characters
- ssm child channel subscription page was slow
- SDC was unnecessarily slow if the system had many guests
- deduplicate rhn_server.remove_action() calls
- fix help urls
- make use of humanize dates for package lists
- make use of humanize dates for system lists
- humanize dates for user pages. created in 'calendar' mode and last login in
  'time ago' mode
- show the system overview with human dates

-------------------------------------------------------------------
Fri May 16 13:05:49 CEST 2014 - mc@suse.de

- version 2.1.165.2-1
- fix help urls
- Bare metal system list: CSV export bugfix
- adapt to the changes in spacewalk css to bring the readable warning alters
  into the upstream code, that is also affected by this.
- Bare-metal systems list: add relevant information (bnc#861307)
- Fix parameter comment (kickstartable -> autoinstallable)
- Prevent from concurrent modification (refix bnc#808278)
- Kickstartable channels should contain the anaconda package (bnc#808278)
- Form names are only available as name attributes now, not ids.
- set autopart options correctly
- SSM package upgrades should apply correctly across diverse system sets
- The "Delete Key" link should not appear if there is no key to delete
- API package search should not require a provider
- rewrite pending events page from perl to java
- add default arch heuristic for kickstart package installs
- Reuse --add-product-by-ident for triggering product re-sync
- help: remove dead link to Quick Start guide
- Rename suseEulas table to suseEula.
- Java Eula database classes moved to Hibernate, fixes BLOB issue
- Bugfix: use Oracle BLOBs correctly in Java
- Remove Red Hat-specific Kickstart Tree functionality
- Style and rephrase the SP migration message alerts
- Set milliseconds to 0 before comparing dates (bnc#814292)
- Trigger repo metadata generation after cloning patches (bnc#814292)
- Replace editarea with ACE (http://ace.c9.io/) editor.
- dont show link if there are no details to show
- UI: show EULAs inside of package details page
- taskomatic: add SUSE's EULAs to repository metadata
- Java: added class to handle SUSE's EULAs
- Disable FreeIPA integration
- Don't pass version and release to lookup_evr to get the evr_id to join with
  the evr table to get version and release. Use them in the first place.
- use the request object and not the pagecontext directly to store whether we
  already included javascript
- Last sync date: use human format
- Bugfix: avoid NPE
- Documentation fixes

-------------------------------------------------------------------
Tue May 06 15:43:49 CEST 2014 - mc@suse.de

- version 2.1.165.1-1
- Added kickstart syntax rules box to advanced edit page
- Added warning message about kickstart syntax rules
- Fix bug converting pm times to am when using locales in 24 hour format.
- Do not force the timezone name with daylight=false. (eg. showing EST for EDT)
- Action Chain: for every action, create its own ScriptActionDetails
  (bnc#870207)
- Uneditable field is marked as required.
- filters per repository on WebUI
- xmlrpc spec includes bool values, any library should be able to handle them
- Fix link pointing to setup wizard from the popup
- fix opening of channel list modal
- KickstartSession: avoid infinite loops
- Avoid Cobbler error on KVM provisioning (bnc#870893)
- rewrite system snapshot to java: fixed nav menu hiding
- rewrite system snapshot to java: Packages.do
- rewrite system snapshot to java: Index.do
- rewrite system event page from perl to java
- Action Chaining API: fail if trying to add multiple chains with the same
  label
- Installer Generation "fedora" is breed redhat but do not result in a valid
  cobbler os_version
- correctly set cobbler distro os_version
- Enable DWR exception stack trace logging by default
- Check for failed repo sync jobs in taskomatic
- rewrite system snapshot to java: implement nav menu hiding
- limit actions displayed on schedule/*actions pages
- Submit buttons are incorrectly labelled.
- Removing repo filters ISE.
- rewrite channel compare to java:
- Implement Setup Wizard Product sync page
- remote command webui: don't scrub the script body
- params for sw-repo-sync UI/API.
- taskomatic heap size of 1G is not sufficient for large channels
- Setup Wizard: added documentation link
- Package Locking: added documentation link
- Power Management: added documentation links
- updated doc references to actual location
- fixed helpUrl
- Fixed Javadoc and XML-RPC doc
- Removed timeout limitation for the script schedule
- Added XML-RPC API for scheduling the Action Chain
- Add a warning note about doing a Dry Run (bnc#851091)
- Style the SP migration page
- port SP Migration Setup page to bootstrap and jquery
- Action Chain: bootstrap form groups fixed

-------------------------------------------------------------------
Thu Mar 27 14:59:39 CET 2014 - fcastelli@suse.com

- version 2.1.165-1
- NCCClient: URL location bug fixed
- NCCClient: fix behavior with 302's
- NCCClient: swap Apache HTTPClient with java.net's HttpUrlConnection
- Added missing translation
- Package lock: do not show pending packages as selected
- Package lock: do not allow selection of pending packages
- Package lock: changed java code to handle multiple lock events
- Cache proxy verification status in the session
- Make the Setup Wizard visible at first run
- invalidate subscriptions cache when storing proxy settings
- split the js files again as the onready callbacks conflict with the available
  dwr methods
- change the order so that the responsive tag is defined
- move the renderers to its own package
- style
- remove the custom .js for proxy settings, move everything to the main one
- cleanup unused modal, label capitalization and placeholder strings
- use DTOs and a converter instead of maps
- Setup Wizard Proxy settings: make the DTO comparable and with non-null fields
- Use the product class as name when name is not found
- Moved to NCCClient
- Ping method added to NCCClient to test proxy settings
- Proxy support: fix a bug when nothing is specified
- Proxy support: fix a bug when only the hostname is specified
- Placeholder updated to include port number
- Proxy support for NCC credential checking added
- Remove superfluous links on mirror credentials page
- HTTP Proxy description provided
- Create a separate set of icons for the setup wizard
- Mirror Credentials Front-End: first attempt
- HTTP proxy front-end
- List subscriptions with understandable names and their start/end dates
- Implement the "make primary" functionality
- Download subscriptions only when status unknown or on force refresh
- Cache subscriptions and validation status in the session object
- Fine tuning appearance of the mirror credentials page
- Rework findMirrorCredentials(): check for null and do not log passwords
- Move the setup wizard to the top of Admin tab
- Introduce MAX_REDIRECTS
- Allow bare-metal system name editing (bnc#867832)
- Redirect instead of forwarding to overview page after a reboot (bnc#868662)
- ActionChainHelperTest fix: use correct chain ordering
- use default lvm partitioning for RHEL 7 kickstarts
- package.search API returns only one match per package name
- fix finding of the right API method to call
- Adding Custom Errata offers RH Erratas.
- ChannelManager.findCompatibleChildren: propose cloned children as compatible (bnc#866045)
- ChannelManager.findCompatibleChildren: propose children correctly if old and new are equal (bnc#866045)
- bnc#862043: fail if rhnPackage.path is NULL
- bnc#862043: use rhnPackage.path as rhnErrataFile.filename like Perl does
- fix filtering on the /rhn/channels/Managers.do page
- channel.software.syncErrata clones too many packages
- Bare-metal icon fixes
- delete outdated repo-sync schedules (bnc#865141)
- Fixed merging problem (bnc#859665)
- deal with deleted users
- RecurringDatePicker sets HOUR_OF_DAY, however DatePicker design is kind of
  broken and it internally uses HOUR or HOUR_OF_DAY depending of the isLatin()
  flag. This does not make much sense as in Calendar itself HOUR, HOUR_OF_DAY
  and AM_PM are all interconnected.
- Do not restart taskomatic with every deployment
- Exclude el-api.jar since it causes HTTP Status 500
- Revamp the recurring picker fragment to use the datepicker time component.
  For this the RecurringDatePicker bean now is composed of DatePicker beans to
  reuse functionality. With some Javascript, the repeat-task-picker disables
  the cron frequencies that are not being used.
- allow to disable date selection in addition to time
- syncrepos: format the page
- make the setup of the date picker more declarative using data- attributes in
  order to be able to share this setup with other parts of the code that will
  need a slightly different picker like the recurrent selector. It also saves
  us from outputing one <script> tag in the jsp tag implementation.
- Use hostname or address in log messages instead of system.name
- New config option for using the hostname to connect via ssh push
- CreateUserActionTest fixed after upstream changes
- Fix channel deletion unit tests
- Automatic commit of package [spacewalk-java] release [2.1.164-1].
- filter out channels that are not assigned to a server
- Improve error handling when deleting a channel (bnc#865141)

-------------------------------------------------------------------
Thu Feb 27 15:31:17 CET 2014 - fcastelli@suse.com

- version 2.1.163.1-1
- fix reboot required (bnc#865161)
- Avoid double translation, rhn:icon will localize the text
- Remove unused import
- We rmvd DESIRED_PASS/CONFIRM params from UserEditSetupAction - rmv from
  expected in test
- Testing createFirstUser() now looks to be forbidden
- verifyForward() and redirects-w/params do not like each other
- Tweaking some tag Junits to work

-------------------------------------------------------------------
Fri Feb 21 15:37:40 CET 2014 - fcastelli@suse.com

- version 2.1.161.1-1
- Action Chaining: use the same sort order for all systems in an SSM package
  update
- Action Chaining: list page columns changed as suggested by upstream
- fixing ISE in create repo form
- Styling unstyled submit buttons.
- improved performance of system.listLatestUpgradeablePackages and
  UpgradableList.do
- Action Chaining: bootstrap classes tuned
- Use enhanced for loop
- For clones extend search for update tag to original channels (bnc#864028)
- escaping system name for /rhn/monitoring/config/ProbeSuiteSystemsEdit.do
- Transfer the origin's update tag to any cloned channels (bnc#864028)
- escaping system name for /rhn/systems/ssm/provisioning/RemoteCommand.do
- Simple attempt to find problematic things in jsps
- don't add &amp; twice to the parameters of the url
- Action Chaining: audit log configuration added
- Action Chaining: avoid errors on double save
- Action Chaining: proper logging added
- add schedulePackageUpgrades() method
- SSM package upgrades should not install packages if not an upgrade
- fixed errors in date/time format conversions
- put all javascript into one tag
- simplify datepicker layout and unify look of date/time part
- simplified getJavascriptPickerDayIndex()
- extend renderOpenTag() to be able to render self closing tags
- make the time format also localized
- close the date picker after click
- Use the start of the week day from the locale
- Introduce a date-time picker.
- Make the HtmlTag HTML5 compliant, by knowing that void elements can't be
  closed. The BaseTag remains agnostic.
- Added tool to manipulate localization files (format, del, sed).

-------------------------------------------------------------------
Thu Feb 13 15:32:20 CET 2014 - mc@suse.de

- version 2.1.150.1-1
- remove unused localization string
- Schedule action unification
- Separate datepicker and its label
- make package search faster
- Create and manage action chains for single systems and SSM
  * remote command
  * reboot
  * configuration file deploy
  * patch action
  * package actions
- style pages
- CVE-2013-4415 - Fix XSS flaws in Spacewalk-search
- CVE-2013-4415 - Fix XSS in new-list-tag by escaping _LABEL_SELECTED
- CVE-2013-1871, Fix XSS in edit-address JSPs
- CVE-2013-1869, close header-injection hole
- CVE-2010-2236, Cleanse backticks from monitoring-probes where
  appropriate
- CVE-2013-1869, Only follow internal return_urls
- CVE-2012-6149, Fix XSS in notes.jsp
- Fix cloned channels not available for SP migration (bnc#852582)
- Fix an ISE that could happen after clearing cookies (elaborator not bound)
- Fix GMT+3 timezone missing (bnc#862406)
- New Bare-metal icon added
- javascript not needed anymore

-------------------------------------------------------------------
Fri Feb 07 13:01:47 CET 2014 - mc@suse.de

- version 2.1.146.1-1
- patch to handle systems registered with the --nohardware flag
- fixing layout of various pages
- Generification of Listable
- Improve package search performance
- Add confirmation page to ssm/ListPatches
- Extracted "list systems in ssm related to errata" into separate action
- allow deleting disabled users
- add external group pages
- create external authentication pages
- create api for channel errata syncing, have clone-by-date call it
- Fixed ssm reboot scheduling.
- Update RHEL 7 VM memory requirements to 1024 MB
- Datepicker UI unification
- fix deadlock when cloning using spacewalk-clone-by-date
- fix ISE when cobbler components are missing (not installed)
- port reboot_confirm.pxt from perl to java
- SUSE Studio endpoint stops working via unencrypted HTTP (bnc#859762)
- fix CVE URL in updateinfo references (bnc#859637)
- CVE-2010-2236, Cleanse backticks from monitoring-probes where
  appropriate
- CVE-2012-6149, Fix XSS in notes.jsp
- CVE-2013-1869, Only follow internal return_urls
- CVE-2013-1871, Fix XSS in edit-address JSPs
- increase column length for CVE ids.
  Required for new CVE ID syntax

-------------------------------------------------------------------
Mon Jan 13 09:54:49 CET 2014 - mc@suse.de

- version 2.1.113.1-1
- Bugfix: duplicated packages in SQL quary error caused unpredictable results
- require susemanager-frontend-libs for SUSE only
- add new reboot action handling for ssh-push (FATE#312591)
- Implement task to invalidate reboot actions (FATE#312591)
- Make the packages require the frontend-libs
- return server action message within schedule.listInProgressSystems
  and schedule.listCompletedSystems API calls
- fixed icon name
- do not override existing ant property
- Rewrite groups/systems_affected_by_errata.pxt to java
- Added locking/unlocking status display on request (FATE#312359)
- Added locking action scheduling (FATE#312359)
- Added LockPackageAction for the "Package Lock" feature (FATE#312359)
- store url_bounce and request_method to session and re-use common login parts
- support logins using Kerberos ticket
- Use new rhn:icon internationalization/localization
- Perform localization inside rhn:icon tag
- Expect 'autoinstallation' instead of 'kickstart'
- updated references to new java WorkWithGroup page
- work_with_group.pxt rewritten to java
- change order of system ok/warn/crit in legends
- rewrite system event history page to java
- give icons title in rhn:toolbar tag
- kickstarts to RHEL 7 don't work because of missing rpms
- Fix the java package of DeleteGroupAction class

-------------------------------------------------------------------
Wed Dec 18 13:55:00 CET 2013 - mc@suse.de

- version 2.1.102.1-1
- bootstrap tuning: fixed icons
- Make sure that all form fields are correctly aligned
- implement pwstrength meter
- removing dead code, exception is thrown within lookupAndBindServerGroup
- Fix NPE when uploading kickstart profile with virt type none
- delete ConfigSystemTag as these things are easily handled in jsp
- Local variables need not to be synchronized
- updated links to system group delete page
- converted system group > delete page from pxt to java
- prefer objectweb-asm again to compile correctly if both are installed.
- fixing references to SSM errata page
- Rewrite of errata_list.pxt to Java
- call ssm check on system - software crashes page
- call ssm check on system notes page
- call ssm check on system migrate page
- call ssm check on system hardware page
- Fix display of notifications checkboxes on system properties page
- Id added to the Language div in the section Create New User
- Refactor the List tag to get rid of the complicated state handled by bools,
  keeping only the commands as state.
- channel/manage/delete.jsp: disabled attribute fixed
- List pagination buttons: restore hover text
- adapt the testcase and fix a issue catched by the testcase
- There is no reason for address to be a jumbotron - Use the markup like
  documented at http://getbootstrap.com/css/#type-addresses
- makes the system details page to be shown in two columns, with boxes at both
  sides instead of each of them taking the full width.
- Fix display of notifications checkboxes on system properties page
- remove obsolete unit test as tag was rewritten
- simplify logic in cfg:channel tag
- Re-add the server contact method on various pages
- Fix cve audit header icon after upstream changes
- Remove unnecessary reference to tooltip.js + the file itself
- system group edit properties - linking + cleanup
- alter system group create page to do editing
- allow channel administrator to view Channel > Managers page
- 1040540 - have package search return all matching results
- use rhn:icon tag for creating icons in rhn:toolbar
- 1039193 - Increase default ram to 768 for RHEL 7
- Move cve audit popover content into a translation file
- System Group / Admins - updated links and removed old page
- ported System Group / Admins to java
- Move javascript code from jsp file to document.ready handler
- Reference susemanager-cve-audit.js from the jsp file
- channel/manage/delete.jsp: disabled attribute fixed
- system group details - linking + cleanup
- converting system group details page to java
- button submit set back to normal size. We dont use Large size for buttons
- Bare-metal systems: disabled button style fixed
- Disabled buttons' style fixed
- CVE UI was updated and improved. It now has a popover that shows a link to
  http://cve.mitre.org/ and explains that a user can also paste the entire CVE
  as found on the site
- Fix Edit Autoinstallable Distribution page
- LoginExpiredTest fixed
- Merge the upstream details page with Manager and the bootstrap entitlement
  conditionals, product list, etc.

-------------------------------------------------------------------
Mon Dec 09 17:08:30 CET 2013 - mc@suse.de

- version 2.1.90.1-1
- new style added based on twitter bootstrap
- support power management (FATE#315029)
- support bare-metal registration (FATE#312329)
- switch to 2.1

-------------------------------------------------------------------
Thu Nov 28 16:18:08 CET 2013 - mc@suse.de

- version 1.7.54.29-1
- Fix jsp file to actually show the result list
- Automatically set the focus using formFocus()
- Add a tooltip for the CVE-ID
- Use a string constant to populate select with years
- Extract the separator from the prefix string constant
- Remove the maxlength attribute to allow n digit identifiers
- enhance Package.listOrphans query
- optimized system_config_files_with_diffs eleborator for PostgreSQL
- fix ISE, when renaming channel to channel name already in use
- synchronize repo entries creation
- Fix ISE when deleting a non persistent custom info value
- Separate CVE audit inputs for year and ID (bnc#846356)
- always set lastModifiedBy for custom infos
- Reorder snippet tabs
- Use the kickstart icon for the snippets page
- Add help URL (bnc#848225)
- Fix navigation for the default snippets page
- Replace 'kickstart' with 'autoinstallation' (bnc#848225)
- add support for enhances rpm weak dependency (java) (bnc#846436)

-------------------------------------------------------------------
Wed Nov  6 11:07:37 CET 2013 - mc@suse.de

- Forbid un-authenticated creation of SUSE Manager Administrative
  accounts CVE-2013-4480 (bnc#848639)

-------------------------------------------------------------------
Mon Nov  4 10:09:39 CET 2013 - mc@suse.de

- Deny creating of multiple first admin users.
  CVE-2013-4480 (bnc#848639)

-------------------------------------------------------------------
Fri Sep 27 10:04:28 CEST 2013 - mc@suse.de

- version 1.7.54.28-1
- Use server arch instead of relying on a base channel (bnc#841054)
- Filter out product base channels with invalid arch (bnc#841054)
- CVEAuditManager: do not fail with unsynced channels
- Log exception stack traces in Taskomatic
- CVEAuditManager: Fetch ChannelArch instead of ServerArch
- Do not assume a migrated base channel exists (bnc#841240)
- fix Systems Subscribed column on the Entitlements page
- Add missing keyword 'AS' in dist upgrade queries (bnc#840899)
- Make taskomatic max memory configurable via rhn.conf (bnc#810787)
- Clean up SSH push jobs in case of taskomatic restart (bnc#838188)
- Remember systems we are currently talking to via SSH push (bnc#838188)
- Add necessary transaction handling to fix job status (bnc#838188)
- Show the system name in the log message warning
- RhnSet concurrency fix reformulated at upstream's request
- Fix javascript "Uncaught TypeError" (bnc#836692)
- Avoid a possible issue on concurrent updates to an RhnSet

-------------------------------------------------------------------
Fri Aug 23 11:25:20 CEST 2013 - mc@suse.de

- version 1.7.54.27-1
- CVE Audit testsuite bugfixes to run on Oracle
- Fix link to the documentation
- Bugfix: avoid ClassCastException from Long to Integer in Oracle

-------------------------------------------------------------------
Wed Aug 21 16:03:35 CEST 2013 - mc@suse.de

- version 1.7.54.26-1
- Fix link to the documentation
- fix CVE Audit query to run with oracle DB
- Bugfix: allow Hibernate to distinguish packages with identical name, arch and
  evr (bnc#833643)
- Do not show link to the admin page to non-admins
- CobblerSystemCreateCommand: do not fail if distro breed is null
- Make CSV separator configurable, java (FATE#312907)
- CVE Audit java (FATE#312907)
- explicitly require libxml2 for kickstarts to avoid error
- escaping system name on multiple pages
- API call setChildChannels should produce snapshot
- changing of base channel via API should produce snapshot
- we need unentitle channels before we delete them
- add newline after writing kickstart_start var
- marking label not required
- fixing wrong escaping of utf-8 strings
- Fix HTML not being escaped in package information (bnc#833238)
- Fix a NPE when a system virtual instance does not have a corresponding info
  object (bnc#829966)
- fix metadata if capability version starts with a colon
- Generate pre flag into the metadata (bnc#826734)
- fix reinstall of products by writing correct epoch in products.xml
  (bnc#826734)
- set archive value for installed package size (bnc#825673)
- IBM Java core dumps should all go to /var/crash (bnc#824775)
- Fix entitlement addition NPE (bnc#824581)

-------------------------------------------------------------------
Wed Jun 12 16:45:02 CEST 2013 - mc@suse.de

- version 1.7.54.25-1
- Fix SP migration ClassCastException (bnc#820985)
- Fix lookup for the SSH push default schedule (bnc#823366)
- escaping system name in web pages
- Fix UI text about kickstart (bnc#822385)
- sort parent channel pop-up menu by channel name
- add list elaborator into session for CSV export
- fix invalid SQL statement for finding ssh-push candidates (bnc#821868)
- Subscribe only to selected config channels via SSM (bnc#821786)
- Fix cobbler information file system paths (bnc#820980)
- too big value in system custom info should not cause ISE
- do not offer a symlink, if the user does not have acl for the target
- added showing systems counts on cancel scheduled actions page
- add some missing UI strings
- fix system.listSystemEvents on PG
- display 'Updates' column on group system list pages
- fix 'Configs' column on system groups related pages
- Upstream-specific check on channel name removed (bnc#701082)
- Refactor bugfix (bnc#814292)
- Set milliseconds to 0 before comparing dates (bnc#814292)
- Trigger repo metadata generation after cloning patches (bnc#814292)
- Add missing string *.actions.scheduled (bnc#813756)
- fix paths for kernel and initrd on DVD on s390x (bnc#814263)

-------------------------------------------------------------------
Fri Apr 05 14:27:23 CEST 2013 - mc@suse.de

- version 1.7.54.24-1
- Disable Virtualization -> Provisioning when contact method is invalid
- Fix "Can't do inplace edit" error message during registration (bnc#812046)
- Make duplicate-hostname search case-insensitive
- use the server timezone as the default for the first user
- Provisioning is not supported with contact method 'ssh-push-tunnel'
- Do not create kickstart files for SUSE Distributions (bnc#808278)
- fixed API doc for system.listLatestUpgradablePackages and
  system.listLatestInstallablePackages API calls
- SSH Server Push (java) (FATE#312909)
- generate metadata always if not explicitly rejected (bnc#804445)
- completed kickstarts still show up on 'currently kickstarting' list
- return whole log in case more bytes are requested than the current file size
- RhnJavaJob: Do not ignore the exit code for external programs.
- Do not silence catched exceptions. Debugging can be hard.
- list also channel packages not associated with already cloned errata
- fix WebUI's errata sync
- Only package build times should be converted to GMT (bnc#794651)
- Fix ISE when doing SP migration of SLE 11 SP1 SMT (bnc#802144)

-------------------------------------------------------------------
Fri Feb 08 10:58:19 CET 2013 - mc@suse.de

- version 1.7.54.23-1
- Fix branding of api example scripts (bnc#801758)
- Add countries BQ, CW, SX.
- rebrand help text for mail domain
- fix the 'Replace Existing Subscriptions' SSM config channel option
- prevent NPE when package description might be null
- add virtualization guest info to the ServerSerializer
- added email field to user list csv
- correct olson name for Australia Western timezone
- support for Australia EST/EDT timezones
- Remove restrictions on proxy channel subscriptions (bnc#794848)
- Make images of type 'kvm' show up on the UI (bnc#797057)
- Resolve FQDN of hostname taken from the request (bnc#791905)
- order rpms by build_time to fix kickstart via proxy
- add missing strings for configuration management (bnc#796391)
- Use proxy host for kickstarting virtual guest if available
- Try to determine localhost's FQDN (bnc#791905)
- check for zypp-plugin-spacewalk if testing autoinstall
  capability(bnc#795308)
- copy GPG information from the original channel within
  channel.software.clone API, when the user omits it
- deleting an org should remove cobbler profiles too
- preserve product name when cloning channels using API

-------------------------------------------------------------------
Tue Nov 27 17:22:29 CET 2012 - mc@suse.de

- version 1.7.54.22-1
- Implement new API call system.listAllInstallablePackages
- Fix ArrayIndexOutOfBoundsException in case of a missing base channel

-------------------------------------------------------------------
Thu Nov 22 15:43:51 CET 2012 - jrenner@suse.de

- version 1.7.54.21-1
- Fix query for API call system.listLatestInstallablePackages (bnc#781655)
- new sles_register_script snippet with autoyast script elements (bnc#780269)
- Fix errors with unrequired field 'Prefix' (bnc#783646)
- prevent NPE, when accessing probe suite systems with no system associated
- do not allow creating kickstart profiles that differ from existing ones
  just by case
- enhancing kickstart file sync with cobbler
- prevent Page Request Error when at pagination
- Check hostnames for special characters and whitespace (bnc#787178)
- Basic normalization for SUSE Studio base URL (bnc#786159)
- Workaround for Studio API returning incomplete URLs (bnc#786159)
- enhance errata.setDetails - add issue_date and update_date (bnc#789238)
- Fix quartz trigger initialization repeat count (bnc#788026)
- SP migration web UI (FATE#312431, FATE#312312)
- Remove markup from kickstart.jsp.error.template_generation (bnc#787879)
- fix system.listLatestUpgradablePackages API to list upgradable packages
  from server channels only
- Kickstarting RHEL systems with RES (expanded support) repos fails
  (bnc#786367)
- return type date for yumrepo_last_sync even if the channel was never synced
  (bnc#781643, bnc#781652)

-------------------------------------------------------------------
Mon Oct 01 09:43:24 CEST 2012 - mc@suse.de

- version 1.7.54.20-1
- use elaborator for foreign_packages_get_noncompliant_systems
- fix reboot needed on postgresql by using
  allServerKeywordSinceReboot view

-------------------------------------------------------------------
Fri Sep 28 15:49:09 CEST 2012 - mc@suse.de

- version 1.7.54.19-1
- Do not show asterisk on software channels page
- Fix NPE during proxy activation in case proxyChan is a base channel
- Unsubscribe channels only if we are configured to automatically
  re-subscribe
- Validate proxy format on general config page (bnc#777462)
- make system_overview fast using elaborators
- remove SystemHealthIconDecorator and appropriate query
- remember probe state when paginate
- fixing NumberFormatException
- rewrite query for system.listLatestUpgradablePackages API
- validate session key for system.getSystemCurrencyMultipliers API
- allow complex kickstart variables containing severel '='
- display a reasonable error message on the permission error page
- display error messages only once on admin/config/GeneralConfig.do
  page
- Proxy should be specified as host:port (bnc#777462)
- Set owner/group of config-defaults dir consistently (bnc#776377)
- let errata.listPackages API return also packages associated with
  unpublished errata
- display an information message about no systems being selected for
  SSM
- fix ISE on rhn/channel/ssm/ChildSubscriptions.do page
- make IE use IE7 compatability mode for pages with editarea
- fix icons on SSM provisioning page and system list page
- validate virt guest parameters also for API input
- removed MAC Address from kickstart profile listing
- Don't let virtual kickstarts screw up the host's cobbler id
- Hide the checkbox 'Disconnected SUSE Manager' (bnc#776596)
- Fix missing CVEs in patches listing with Oracle 11 (bnc#776321)
- The Update button should be disabled if the text area is empty
  (bnc#753584)

-------------------------------------------------------------------
Tue Aug 14 11:32:26 CEST 2012 - mc@suse.de

- version 1.7.54.18-1
- fix system list in not nonCompliantMode

-------------------------------------------------------------------
Tue Aug 07 16:43:24 CEST 2012 - mc@suse.de

- version 1.7.54.17-1
- enable sorting of errata list according to synopsis on the
  rhn/channels/manage/errata/ListRemove.do page
- fix errata sort on the rhn/channels/manage/errata/ListRemove.do page
  (bnc#774194)
- detect oracle TIMESTAMPTZ objects and convert them correctly to timestamp

-------------------------------------------------------------------
Thu Aug 02 18:20:01 CEST 2012 - mc@suse.de

- version 1.7.54.16-1
- removed EOL certificate check (bnc#759552)
- Construct GMT millisecond value if DB does not store timezone (bnc#773767)
- do not commit already committed transaction
- log a message when repo sync task is triggered
- fix recommended cobbler command
- dissociate deleted crypto key from its kickstart profiles
- do not start repo sync of a channel with no associated repositories
- allow user and group name starting also with [0-9]_
- do not cache snapshot tags within the lookup method
- Remove XCCDF Legend from places where it is not necessary.
- prevent NPE
- sort groups by default
- add ruby API sample script
- limit action name to fit into the appropriate DB column
- close session when its connection signalled a connection error
- quick file list query now also returns files saved to system's
  'local' config 'channel'

-------------------------------------------------------------------
Tue Jul 17 13:01:17 CEST 2012 - ug@suse.de

- version 1.7.54.15-1
- Fix when Oracle crashes with ORA-00911 error, which is a complete misleading
  to a simple semicolon in the query.

-------------------------------------------------------------------
Mon Jul 16 15:30:34 CEST 2012 - ug@suse.de

- version 1.7.54.14-1
- Finished non-compliant systems overview feature.
- COALESCE instead of NVL keyword for pgsql compatibility
- work around for if hibernate loads a clonedchannel as its own
  original
- Allow user to set MAC Address when provisioning a virtual guest
- Oracle does not supports 'AS' keyword in SQL.
- Return list of non-compliant systems (where packages are foreign)
- Added queries for finding non-compliant systems. At this moment queries are
  unused orphans.
- add API doc for channel.software.listErrata update_date attribute
- remove "date" from the channel.software.listErrata API doc
- adding conflicts for quartz >= 2.0
- ignore also 127.0.0.2 IP addresses (bnc#768771)
- Merge branch 'Manager' of github.com:SUSE/spacewalk into Manager
- Wrong information on proxy configuration (bnc#697517)
- Do not automatically subscribe to virt channels (bnc#768856)
- requre quartz version lower than 2.0
- Each dataset must have a different name.
- Add CSV downloader for several pages
- Correcting two ISE on postgresql: NVRE not found

-------------------------------------------------------------------
Wed Jul 11 17:06:59 CEST 2012 - ug@suse.de

- kernel options in the web UI are not added to the xen distri
  (bnc#764679)

-------------------------------------------------------------------
Mon Jun 25 10:25:08 CEST 2012 - mc@suse.de

- version 1.7.54.13-1
- handle spoiled browsers separatelly
- enable filtering by synopsis for all the errata tabs

-------------------------------------------------------------------
Thu Jun 21 11:22:15 CEST 2012 - jrenner@suse.de

- version 1.7.54.12-1
- update API documentation
- do not create multiple default ks sessions
- system.config.listFiles could take > 8 minutes if there were lots of
  revisions on lots of config files
- don't sync virt bridge nic w/ cobbler
- correctly report kernel not being found at distro creation
- fix fileprovides during repodata generation
- Improve SCAP search: Return list of xccdf:TestResults-s
- Improve SCAP search: searching by scan's result and scan date
- Add a link for easy scan reschedule.

-------------------------------------------------------------------
Thu May 31 10:45:20 CEST 2012 - mc@suse.de

- version 1.7.54.11-1
- omit accessible parameter
- modified java stack to use new user_role_check_debug()
- Fail gracefully on empty list of systems
- OpenSCAP integration -- A simple search page.
- add an extra entitlement check before the key creation
- Enhancements pt_BR localization at webUI
- Return to Images.do instead of VirtualGuestList.do
- store also config revision changed_by_id
- API *must* check for compatible channels in system.setBaseChannel()
- check cloned channels if no keywords are found for this channel
- fix ISE on copy file to central config channel
- Fix incorrect text fields.
- rewrite revision creation by config file update
- Don't show empty table, if there is not ident assigned.
- Extend input cell for 20 characters.
- prevent system.config.createOrUpdatePath causing deadlock
- add generator for susedata.xml.gz metadata

-------------------------------------------------------------------
Mon May 14 10:45:56 CEST 2012 - mc@suse.de

- version 1.7.54.10-1
- remove Override annotations for non overriden methods
- remove rests of OrgQuota usage
- remove OrgQuota hibernate mapping
- remove OrgQuota java class
- fix delete distribution link
- rewrite channel.listSoftwareChannels API
- rewrite KickstartFactory.lookupAccessibleTreesByOrg
- if koan is requesting anything from /cobbller_api replace hostname
  of server with hostname of first proxy in chain
- support for cobbler v2.2
- Use <c:out> for action names to prevent XSS (bnc#761165)
- Escape image name to allow quotes and prevent XSS (bnc#761165)
- fix NetworkDtoSerializer API doc
- prevent storing empty string for errata refersTo
- prevent storing empty string for errata errataFrom
- prevent storing empty string for errata notes
- Split OpenSCAP and AuditReviewing up
- Fix submit form with broken bonding info
- redirect to errata/manage/PublishedErrata.do page after deleting a
  published erratum
- debranding for virtualization (bnc#761153)

-------------------------------------------------------------------
Wed May 09 13:43:16 CEST 2012 - mc@suse.de

- version 1.7.54.9-1
- Completely remove the image type from deployment action details
- Fix NPE when one of (version|release|arch) is null (bnc#761161)
- synonym rhnUser does not exist anymore - use web_contact instead
- Refactor jsp files and make bridge device optional
- Normalize image types by creating new table suseImageType
- Normalize credentials types by creating new table suseCredentialsType
- remember pre-filled form attributes in case of form validation error
- marking Script Name as required filed on the KickstartScriptEdit
  page
- make newly introduced rhn tag functions available
- When kickstarting a system there is an option that allows you to
  create or re-create a network bond.
- fix listSharedChannels to only show this org's channels
- fix my_channel_tree query
- fix channel.listRedHatChannels shows custom channels

-------------------------------------------------------------------
Thu May 03 17:40:33 CEST 2012 - mc@suse.de

- version 1.7.54.8-1
- make spacewalk-java exclusive arch x86_64
- checkstyle fixes

-------------------------------------------------------------------
Wed May 02 14:24:18 CEST 2012 - mc@suse.de

- version 1.7.54.7-1
- Remove a code which duplicates ensureAvailableToUser() method.
- API: list results for XCCDF scan.
- fixed the Brazilian time zone
- Do not divide by zero. It prints a question mark.
- API: Show OpenSCAP XCCDF Details.
- proper use of xml entities in documentation

-------------------------------------------------------------------
Fri Apr 27 16:23:41 CEST 2012 - mc@suse.de

- version 1.7.54.6-1
- API: List Xccdf Scans for given machine.
- use arch label in distchannel.setDefaultMap API as stated in the API doc
- add missing acl to SSM
- add missing links about Solaris Patches to SSM

-------------------------------------------------------------------
Thu Apr 26 11:39:19 CEST 2012 - mc@suse.de

- version 1.7.54.5-1
- fixed error in redhat_register snippet
- Ensure that given system has OpenSCAP capability.
- Ensure that given systems is available to user.
- Repack and throw MissingEntitlementException when occurs.
- API: SCAP scan schedule for multiple systems
- Put the reboot notification at the end. Make it not mutually exclusive with
  other notifications.
- fix login page layout (bnc#739530)
- Hide the 'Schedule' tab for systems without management ent.
- force repo regeneration, when removing package
- OpenSCAP integration -- schedule new scan in SSM
- do not list ks session related activation keys
- prevent sending XML invalid chars in system.getScriptResults API
- do not check CSRF token for login pages
- fix errata clone name generation
- fix message about kickstart package - we have spacewalk-koan
- When displaying errata available for adding to channel, make sure a
  clone is not already in the channel.

-------------------------------------------------------------------
Thu Apr 19 15:17:34 CEST 2012 - jrenner@suse.de

- version 1.7.54.4-1
- Roll back ojdbc5 -> ojdbc14 for compatibility with upstream
- Removed double-dash from WebUI copyright notice.
- fix PackageEvr handling
- increase taskomatic memory
- Show systems that need reboot because of an errata.
- Remove the 'Require' on java-devel since it shouldn't be required
- fix the ErrataHandler.clone method
- make system snapshot when changing server entitlements using API
- do not scrub search_string
- making errata.clone api not requires cloned channels

-------------------------------------------------------------------
Tue Apr 17 16:18:10 CEST 2012 - jrenner@suse.de

- Fix broken link to organization page (bnc#757041)

-------------------------------------------------------------------
Fri Apr 13 15:40:37 CEST 2012 - mc@suse.de

- version 1.7.54.3-1
- replace \r\n with \n for CustomDataValues
- Activation Key does not have to have a base channel to add Child
  Channels
- OpenSCAP: view latest results of whole infrastructure
- Reduce languages available in editarea to only common / useful ones.
- improved performance of repomd generation
- do not show the Schedule Deploy Action and Schedule System
  Comparison links in the left pane -- the right pane has them with correct
  ACLs.
- Make automatically-scheduled tasks visible on Failed and Archived
  tabs

-------------------------------------------------------------------
Fri Mar 30 15:03:14 CEST 2012 - mc@suse.de

- version 1.7.54.2-1
- New web page -- details of the xccdf:rule-result
- Fixing ISE on selecting None yum checksum type for channel
- Auto-import the RHEL RPM GPG key for systems we have kickstarted
- Fix checkstyle errors
- Fix testcases
- rename Filter.isRecurring to Filter.isRecurringBool
- fix text for Brazil timezone
- If our channel is a clone of a clone we need to find the channel
  that contains the patch we are cloning
- fixin cobbler version issue
- fix parameter type
- Make Virtualization tab of system profile independent of
  Virtualization (Platform) entitlements
- The org_id colum is numeric, do not cast parameter to string.
- reload config revision from DB before returning it
- Config file diffs result in Out Of Memory for large files
- fix for configchannel.deployAllSystems
- Taught SSM to look at flex as well as regular entitlements when
  trying to add child channels
- Show legend on details page; suggesting what to search for
- Polish api documentation for system.scap APIs.
- OpenSCAP integration
- fix ISE on rhn/admin/multiorg/OrgSoftwareSubscriptions.do page
- update createOrUpradePath api documentation
- Removing rule to help system overview listing happen faster,
  improving performance of api queries
- Fixing sorting by date without replying on the inapplicable
  listdisplay-new.jspf
- fix binary file uploads
- Making a default selection of no Proxy when kickstarting a server
- Added new XMLRPC API method to allow people to change the kickstart
  preserve ks.cfg option
- Fixed incorrect sorting of archived action timestamp
- throw appropriate error if deleting nonexistant kickstart key
- remove DB values from monitoring scout configuration
- save kickstart data after modifying ks profile child channels

-------------------------------------------------------------------
Mon Mar 26 16:56:47 CEST 2012 - jrenner@suse.de

- Show legal note in the footer of all login pages

-------------------------------------------------------------------
Thu Mar 22 16:22:05 CET 2012 - mc@suse.de

- rotate logfiles as user www (bnc#681984) CVE-2011-1550

-------------------------------------------------------------------
Wed Mar 21 18:04:19 CET 2012 - mc@suse.de

- version 1.7.54.1-1
- Bumping package version

-------------------------------------------------------------------
Thu Mar 15 16:25:25 CET 2012 - jrenner@suse.de

- Add support for studio image deployments

-------------------------------------------------------------------
Wed Mar  7 16:05:19 UTC 2012 - dmacvicar@suse.de

- All Patches -> All Types (bnc#732538)
- Remove the page errata/Overview.do as it is a duplicate
  of errata/RelevantErrata.do
  Together with the change of wording described above it makes
  the Patches menu more intuitive and clear.
  See
  https://www.redhat.com/archives/spacewalk-devel/2012-March/thread.html#00002

-------------------------------------------------------------------
Tue Mar  6 17:21:44 CET 2012 - jrenner@suse.de

- Fix naming of cloned patches to not remove the first 3 chars

-------------------------------------------------------------------
Wed Feb  1 11:22:37 CET 2012 - ug@suse.de

- backported better installation server detection code
  from master

-------------------------------------------------------------------
Thu Jan  5 11:57:28 CET 2012 - jrenner@suse.de

- Remove option 'interface language' when creating users

-------------------------------------------------------------------
Mon Jan  2 14:09:15 CET 2012 - jrenner@suse.de

- Add missing URL to auditlog configuration (bnc#737649)

-------------------------------------------------------------------
Thu Dec 22 14:59:55 CET 2011 - mantel@suse.de

- rename Novell to SUSE (#708333)

-------------------------------------------------------------------
Mon Dec 19 15:37:27 CET 2011 - mc@suse.de

- generate products.xml for channel metadata (bnc#644678)

-------------------------------------------------------------------
Thu Dec 15 12:11:27 UTC 2011 - mc@suse.de

- generate solv files for channels

-------------------------------------------------------------------
Wed Dec  7 11:07:07 CET 2011 - ug@suse.de

- fixed autoinstall branding for snippets

-------------------------------------------------------------------
Thu Dec  1 13:41:19 CET 2011 - ug@suse.de

- fix display of XML snippets in the web ui
  (bnc#731304)

-------------------------------------------------------------------
Wed Nov 16 10:00:08 CET 2011 - jrenner@suse.de

- Fix ISE when deleting software channel (bnc#728894)

-------------------------------------------------------------------
Tue Nov 15 13:55:46 CET 2011 - jrenner@suse.de

- Remove markup from error message (bnc#730408)

-------------------------------------------------------------------
Mon Nov 14 14:12:15 CET 2011 - ug@suse.de

- use --force in the kickstart register snippet

-------------------------------------------------------------------
Fri Nov 11 16:00:56 CET 2011 - jrenner@suse.de

- Fix rename Kickstart -> Autoinstallation (bnc#727517)

-------------------------------------------------------------------
Fri Nov 11 10:43:13 CET 2011 - jrenner@suse.de

- Remove markup in error message from all translation files

-------------------------------------------------------------------
Tue Nov  8 14:59:00 CET 2011 - ug@suse.de

- rename kickstart/autoyast files on harddisk too when the
  profile gets a new label (bnc#706122)

-------------------------------------------------------------------
Tue Nov  8 14:17:11 CET 2011 - jrenner@suse.de

- Implement audit logging for webui and frontend API (fate#312607)

-------------------------------------------------------------------
Tue Nov  8 08:52:23 CET 2011 - mantel@suse.de

- rename "kickstart" to "Autoinstallation" (bnc#727517)

-------------------------------------------------------------------
Tue Oct 25 17:45:27 CEST 2011 - mc@suse.de

- fix currency report if all patches are installed (bnc#726543)

-------------------------------------------------------------------
Mon Oct 17 13:13:21 CEST 2011 - jrenner@suse.de

- CVE-2011-1594: Unintended Proxy/Open Redirects (bnc#644082)
- CVE-2011-2919: XSS on SystemGroupList.do page (bnc#719133)
- CVE-2011-2920: XSS flaw(s) in filter handling (bnc#719136)
- CVE-2011-2927: XSS flaw in channels search (bnc#719127)

-------------------------------------------------------------------
Thu Oct 13 15:44:27 CEST 2011 - jrenner@suse.de

- Apply revised patch to fix pam setting not saved (bnc#705179)

-------------------------------------------------------------------
Wed Oct 12 15:04:55 CEST 2011 - ug@suse.de

- the breed in cobbler was not changed when a distro was edited

-------------------------------------------------------------------
Wed Oct 12 13:23:30 CEST 2011 - jrenner@suse.de

- Fixed pam setting on user page not saving (bnc#705179)

-------------------------------------------------------------------
Tue Oct 11 13:19:06 CEST 2011 - jrenner@suse.de

- Add fix for schedule command AFTER package install (bnc#712647)

-------------------------------------------------------------------
Fri Oct  7 12:15:24 CEST 2011 - mc@suse.de

- show installed products in system overview (bnc#711021)

-------------------------------------------------------------------
Wed Oct  5 16:33:20 CEST 2011 - jrenner@suse.de

- Fix selection of errata for system currency report (bnc#721522)

-------------------------------------------------------------------
Wed Oct  5 14:23:36 CEST 2011 - mc@suse.de

- prevent listing duplicate servers in the Patch Alert e-mails

-------------------------------------------------------------------
Fri Sep 30 10:54:21 CEST 2011 - mc@suse.de

- enable sorting of the system currency page
- enable csv export of System Currency Report

-------------------------------------------------------------------
Thu Sep 29 17:36:12 CEST 2011 - mc@suse.de

- count system currency depending on severity stored in the DB

-------------------------------------------------------------------
Fri Sep 16 13:21:39 CEST 2011 - ug@suse.de

- added sles snippets
- always create a tracking regkey (bnc#659093)

-------------------------------------------------------------------
Tue Sep 13 10:18:52 CEST 2011 - jrenner@suse.de

- Fix ISE by backporting from upstream (bnc#712647, brc#691849)

-------------------------------------------------------------------
Tue Sep  6 16:53:31 CEST 2011 - jrenner@suse.de

- Create cobbler records for unregistered systems (fate#312329)
- Fix broken API doc for channel.software (bnc#712793)

-------------------------------------------------------------------
Fri Aug 12 13:13:05 CEST 2011 - jrenner@suse.de

- Remove trailing whitespace in new classes (bnc#705758)

-------------------------------------------------------------------
Fri Jul 29 15:27:03 CEST 2011 - jrenner@suse.de

- Fix software rollback to profiles (bnc#701772)

-------------------------------------------------------------------
Wed Jul 27 12:21:16 CEST 2011 - jrenner@suse.de

- Fix taskomatic classpath to make it start again (bnc#705758)

-------------------------------------------------------------------
Mon Jul 25 12:53:26 CEST 2011 - jrenner@suse.de

- Use string array for creating the cmd + empty env (bnc#705758)
- Return failure if user or passwd is null (bnc#705758)

-------------------------------------------------------------------
Fri Jul 22 15:04:24 CEST 2011 - jrenner@suse.de

- Wrap around unix2_chkpwd instead of using jpam (bnc#705758)

-------------------------------------------------------------------
Mon Jul 18 13:39:30 CEST 2011 - ug@suse.de

- kernel-options field in kickstart upload page changed to
  1024 chars (bnc#698166)

-------------------------------------------------------------------
Fri Jul  8 15:21:49 CEST 2011 - jrenner@suse.de

- Fix bnc#704049 by backporting 2 patches

-------------------------------------------------------------------
Fri Jul  8 09:09:23 CEST 2011 - jrenner@suse.de

- Refactor RedHat.do to Vendor.do (bnc#671239)
- Refactor and deprecate API method (bnc#671239)
- Include security token in system search filter

-------------------------------------------------------------------
Tue Jul  5 11:44:36 CEST 2011 - ug@suse.de

- added a function to get a package but Name+Headerrange
  (bnc#703475)

-------------------------------------------------------------------
Tue Jun 28 16:35:44 CEST 2011 - mc@suse.de

- allow setting null value as paramter (bnc#702641)

-------------------------------------------------------------------
Tue Jun 28 11:43:44 CEST 2011 - ug@suse.de

- fix XMLRPC call to raise a virtual machine
  (bnc#687323 and fate#312369)

-------------------------------------------------------------------
Tue Jun 21 16:29:55 CEST 2011 - jrenner@suse.de

- Fix missing tokens when updating child channels (bnc#701157)
- Check session validity first, security token next (bnc#644074)
- Merge with upstream spacewalk (bnc#644074)

-------------------------------------------------------------------
Tue Jun 21 14:10:54 CEST 2011 - ug@suse.de

- fix XML RPC call to install a virtual machine
  (fate#312369 and bnc#687323)

-------------------------------------------------------------------
Tue Jun 21 13:57:03 CEST 2011 - ug@suse.de

- replaced 'anaconda' by 'autoinstallation'

-------------------------------------------------------------------
Tue Jun 21 13:27:43 CEST 2011 - ug@suse.de

- track RPM installation during virtual machine setup by
  using session install=.... parameter
  part of the fix for bnc#659093 and Fate#312372

-------------------------------------------------------------------
Thu Jun 16 15:52:06 CEST 2011 - jrenner@suse.de

- Fix missing token in SSM (bnc#644074)

-------------------------------------------------------------------
Tue Jun 14 17:31:53 CEST 2011 - ug@suse.de

- XML RPC API for creating virtual SUSE machines fixed
  (fate#312369 and bnc#687323)

-------------------------------------------------------------------
Tue Jun 14 11:03:00 CEST 2011 - ug@suse.de

- settings the correct architecture in cobbler, needed by virt.
  SUSE installations (fate#312397 and bnc#682665)

-------------------------------------------------------------------
Thu Jun  9 09:59:03 CEST 2011 - jrenner@suse.de

- Additional fixes for the CSRF security bugfix (bnc#644074)

-------------------------------------------------------------------
Thu May 26 16:42:41 CEST 2011 - jrenner@suse.de

- Add token into POST url for multipart forms (bnc#644074)

-------------------------------------------------------------------
Thu May 26 11:59:54 CEST 2011 - jrenner@suse.de

- Integrate password strength meter in webapp (bnc#685551/fate#312398)

-------------------------------------------------------------------
Tue May 24 17:48:59 CEST 2011 - jrenner@suse.de

- Prevent from phishing attacks via 'url_bounce' (bnc#644082)
- CVE-2011-1594

-------------------------------------------------------------------
Mon May 23 16:24:56 CEST 2011 - jrenner@suse.de

- Protect web UI against Cross-Site Request Forgery (bnc#644074)
- CVE-2009-4139

-------------------------------------------------------------------
Tue May  3 11:13:36 CEST 2011 - jrenner@suse.de

- Rebranding of example search terms (bnc#682601)

-------------------------------------------------------------------
Fri Apr 15 16:15:01 CEST 2011 - jrenner@suse.de

- Use isNotEmpty() instead of isEmpty()

-------------------------------------------------------------------
Tue Apr 12 11:49:33 CEST 2011 - mantel@suse.de

- fix subject line of taskomatic notification mail

-------------------------------------------------------------------
Fri Apr  1 12:33:28 CEST 2011 - jrenner@suse.de

- Check if provisioning is enabled for this key (bnc#684414)

-------------------------------------------------------------------
Thu Mar 31 16:22:01 CEST 2011 - jrenner@suse.de

- Do not show success message when pws don't match (bnc#675585)

-------------------------------------------------------------------
Thu Mar 31 15:46:13 CEST 2011 - mantel@suse.de

- more debranding

-------------------------------------------------------------------
Mon Mar 28 11:44:21 CEST 2011 - jrenner@suse.de

- Add missing null check (bnc#682993)

-------------------------------------------------------------------
Fri Mar 25 16:55:04 CET 2011 - jrenner@suse.de

- Link to the local version of the release notes (bnc#676683)

-------------------------------------------------------------------
Thu Mar 24 10:52:52 CET 2011 - mc@suse.de

- debrand taskomatic

-------------------------------------------------------------------
Tue Mar 22 11:52:42 CET 2011 - jrenner@suse.de

- Refer to the right constant (bnc#677039)
- Fix method signature (bnc#681514)

-------------------------------------------------------------------
Mon Mar 21 16:15:42 CET 2011 - ug@suse.de

- fixed a missing "!" in adding "install=..." parameter code

-------------------------------------------------------------------
Mon Mar 21 13:54:35 CET 2011 - jrenner@suse.de

- Require susemanager-proxy-quick_en-pdf

-------------------------------------------------------------------
Fri Mar 18 10:49:19 CET 2011 - jrenner@suse.de

- Add the proxy quick start document to the UI

-------------------------------------------------------------------
Thu Mar 17 15:27:55 CET 2011 - jrenner@suse.de

- Do not show a subnavigation below 'Proxy'

-------------------------------------------------------------------
Thu Mar 17 11:14:16 CET 2011 - jrenner@suse.de

- Remove helper class that is not needed anymore (bnc#676704)

-------------------------------------------------------------------
Wed Mar 16 17:17:21 CET 2011 - jrenner@suse.de

- Re-enable the local doc search (bnc#676704)

-------------------------------------------------------------------
Mon Mar 14 17:20:02 CET 2011 - jrenner@suse.de

- Replace rhn-proxy with SMP for ACLs and queries (bnc#679420)

-------------------------------------------------------------------
Fri Mar 11 12:23:22 CET 2011 - ug@suse.de

- cleanup patch for install= parameter and fix for (bnc#677039)

-------------------------------------------------------------------
Thu Mar 10 14:56:00 CET 2011 - jrenner@suse.de

- Adapted the UI to URL paths from new docu packages (bnc#674315)

-------------------------------------------------------------------
Thu Mar 10 11:23:08 CET 2011 - jrenner@suse.de

- Change link path to install-guide (bnc#674315)

-------------------------------------------------------------------
Tue Mar  8 16:00:08 CET 2011 - jrenner@suse.de

- Change url path from install_guide to install-guide (bnc#674315)

-------------------------------------------------------------------
Tue Mar  8 14:24:19 CET 2011 - jrenner@suse.de

- Fix guessing login credentials (bnc#644072), patch from upstream

-------------------------------------------------------------------
Fri Mar  4 13:37:00 CET 2011 - jrenner@suse.de

- Leave out the proxy version check in navigation xml (bnc#676718)

-------------------------------------------------------------------
Thu Mar  3 17:33:47 CET 2011 - jrenner@suse.de

- fix navigation on the help page (while working on bnc#676699)

-------------------------------------------------------------------
Mon Feb 28 11:27:15 CET 2011 - jrenner@suse.de

- shorten the action name if > 128 chars (bnc#675021)

-------------------------------------------------------------------
Thu Feb 24 15:28:08 CET 2011 - jrenner@suse.de

- integrate fix for session fixation from upstream (bnc#644080)

-------------------------------------------------------------------
Tue Feb 22 17:24:28 CET 2011 - jrenner@suse.de

- removing invalid attributes 'autocomplete'

-------------------------------------------------------------------
Mon Feb 21 11:21:50 CET 2011 - ug@suse.de

- fixed owner for cobbler snippets (bnc#673297)

-------------------------------------------------------------------
Fri Feb 18 16:46:10 CET 2011 - mc@suse.de

- remove use of java-devel at runtime (bnc#673323)

-------------------------------------------------------------------
Fri Feb 18 13:25:25 CET 2011 - jrenner@suse.de

- fix branding on api pages (bnc#671160)

-------------------------------------------------------------------
Thu Feb 17 11:47:34 CET 2011 - jrenner@suse.de

- do not show delete link on creation of notes (bnc#672090)
- refix help url for orgtrusts (bnc#660528)

-------------------------------------------------------------------
Wed Feb 16 17:41:02 CET 2011 - jrenner@suse.de

- add missing help page for oganizational trusts (bnc#660528)

-------------------------------------------------------------------
Wed Feb 16 15:28:54 CET 2011 - jrenner@suse.de

- fix server error if org default profile not present (bnc#672054)

-------------------------------------------------------------------
Wed Feb 16 15:07:10 CET 2011 - mc@suse.de

- fix link to help page (bnc#672094)

-------------------------------------------------------------------
Wed Feb 16 09:56:58 CET 2011 - jrenner@suse.de

- remove more links to channel mgmt guide (bnc#672095 and others)

-------------------------------------------------------------------
Tue Feb 15 09:27:33 CET 2011 - jrenner@suse.de

- catch exception when filtering for invalid IP (bnc#668642)

-------------------------------------------------------------------
Mon Feb 14 16:42:31 CET 2011 - mantel@suse.de

- remove reference to FasTrack (bnc#671235)

-------------------------------------------------------------------
Mon Feb 14 15:43:25 CET 2011 - jrenner@suse.de

- revert to manage/clone errata, identifiers only

-------------------------------------------------------------------
Mon Feb 14 13:28:11 CET 2011 - mantel@suse.de

- remove references to FlexGuests (bnc#668622)

-------------------------------------------------------------------
Mon Feb 14 13:20:40 CET 2011 - jrenner@suse.de

- replace the term kickstart in virtualization dialog (bnc#671560)

-------------------------------------------------------------------
Fri Feb 11 15:56:18 CET 2011 - jrenner@suse.de

- fix base software channel always listed twice (bnc#671022)
- fix branding on apidocs and faqs (bnc#671160 and bnc#671158)

-------------------------------------------------------------------
Fri Feb 11 13:37:20 CET 2011 - jrenner@suse.de

- add quick start to help index and navigation

-------------------------------------------------------------------
Thu Feb 10 10:05:12 CET 2011 - jrenner@suse.de

- add check for subs to channels of the same family (bnc#670551)
- fix link to release notes in page footer (bnc#670515)
- remove references to non-existent channel mgmt guide (bnc#660768)
- fix strings in translation (bnc#670934)

-------------------------------------------------------------------
Wed Feb  9 12:10:22 CET 2011 - jrenner@suse.de

- do not show certificate configuration tab (bnc#670003)

-------------------------------------------------------------------
Tue Feb  8 18:53:19 CET 2011 - mc@suse.de

- Use LocalePreferences page but comment out language settings
  (bnc#670042)

-------------------------------------------------------------------
Tue Feb  8 15:59:05 CET 2011 - mc@suse.de

- change mountpoint and prepended_dir (bnc#669558)

-------------------------------------------------------------------
Tue Feb  8 12:37:23 CET 2011 - jrenner@suse.de

- fix session fixation (bnc#644080)
- replace the term RHN with SUSE Manager (bnc#670223)

-------------------------------------------------------------------
Mon Feb  7 17:47:52 CET 2011 - jrenner@suse.de

- removed 'translations available' from help page (bnc#669530)

-------------------------------------------------------------------
Mon Feb  7 15:49:32 CET 2011 - mc@suse.de

- add rc link (bnc#669894)

-------------------------------------------------------------------
Mon Feb  7 13:50:09 CET 2011 - mc@suse.de

- remove channel version filter in add novell patches
  (bnc#669799)

-------------------------------------------------------------------
Thu Feb  3 17:05:35 CET 2011 - jrenner@suse.de

- remove the chat link from navigation (bnc#667275)
- do not show links to RH in result page of doc search (bnc#667271)

-------------------------------------------------------------------
Wed Feb  2 17:42:28 CET 2011 - jrenner@suse.de

- internal server error clicking software channels (bnc#668918)
- Kickstart/AutoYaST in the web interface (bnc#668666)

-------------------------------------------------------------------
Mon Jan 31 11:15:48 CET 2011 - jrenner@suse.de

- add missing attribute 'probeSuite' to request (bnc#667945)

-------------------------------------------------------------------
Sun Jan 30 15:28:18 CET 2011 - mc@suse.de

- backport upstrem fixes

-------------------------------------------------------------------
Fri Jan 28 12:40:35 CET 2011 - jrenner@suse.de

- bnc#667893: wrong email text sent during user creation
- bnc#667897: wrong email text sent during user creation - part 2
- bnc#667905: remove redhat.com in monitoring configuration

-------------------------------------------------------------------
Thu Jan 27 16:36:43 CET 2011 - jrenner@suse.de

- resolve strings marked with [GALAXY] (bnc#666163)
- take the link to the copyright notice from StringResources

-------------------------------------------------------------------
Thu Jan 27 16:28:52 CET 2011 - mc@suse.de

- fix subscribe to SUSE base channel via SSM (bnc#665833)

-------------------------------------------------------------------
Thu Jan 27 13:23:35 CET 2011 - mc@suse.de

- show SUSE Channels in "alter channel page" (bnc#663374)

-------------------------------------------------------------------
Wed Jan 26 11:36:56 CET 2011 - jrenner@suse.de

- rename errata to patches in auto-generated emails

-------------------------------------------------------------------
Wed Jan 26 11:24:10 CET 2011 - jkupec@suse.cz

- Excluded non-english string files from rhn.jar for now
  (bnc #666151)

-------------------------------------------------------------------
Tue Jan 25 13:13:05 CET 2011 - jrenner@suse.de

- fix bnc#665835: wrong text on system entitlements

-------------------------------------------------------------------
Mon Jan 24 12:01:15 CET 2011 - jrenner@suse.de

- consider suseChannels when determining if repodata is required
- replace the term "Errata" with "Patches" throughout translation

-------------------------------------------------------------------
Sat Jan 22 12:38:09 CET 2011 - mc@suse.de

- fix macros

-------------------------------------------------------------------
Tue Jan 18 15:59:38 CET 2011 - jrenner@suse.de

- Fix bnc#651351: Password with less than 5 characters accepted

-------------------------------------------------------------------
Mon Jan 17 16:29:55 CET 2011 - mc@suse.de

- rename sm-register to mgr-register

-------------------------------------------------------------------
Fri Jan 14 17:21:35 CET 2011 - mc@suse.de

- Fix wrong Reference in Web Interface (bnc#662075)
- scheduleSingleSatRepoSync() added for SUSE channels
- Fixed double execution of one-time jobs.

-------------------------------------------------------------------
Tue Jan 11 17:20:19 CET 2011 - mc@suse.de

- fix Requires
- add copyright page
- some style fixes

-------------------------------------------------------------------
Wed Sep 15 09:29:38 CEST 2010 - mantel@suse.de

- Initial release of spacewalk-java

-------------------------------------------------------------------<|MERGE_RESOLUTION|>--- conflicted
+++ resolved
@@ -1,11 +1,8 @@
-<<<<<<< HEAD
 - Rebuild and improve rendering of error pages 404 and 500 pages (bsc#1181228)
-=======
 - Fix user creation with pam auth and no password (bsc#1179579)
 - Rename rhnVirtualInstanceInfo memory_size_k column
 - Fix registration of VM created with cobbler profile on Salt minion
 - enahance schedule states XMLRPC API
->>>>>>> ec755f67
 - Cleanup sessions via SQL query instead of SQL function (bsc#1180224)
 - Do not call page decorator in HEAD requests (bsc#1181228)
 - Allow to configure request timeout (bsc#1178767)
