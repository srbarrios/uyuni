--- conflicted
+++ resolved
@@ -1,8 +1,5 @@
-<<<<<<< HEAD
 - Fix typo and ordering of JSON over HTTP API example scripts
-=======
 - Improved log handling in HTTP API (bsc#1199662)
->>>>>>> 434c1874
 - set Channel GPG Key info from SCC data
 - set GPG Key Url as channel pillar data (bsc#1199984)
 - new API endpoint for addErrataUpdate, that take 
