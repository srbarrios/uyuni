<<<<<<< HEAD
- Fix stripping module metadata when cloning channels in CLM (bsc#1193008)
=======
- Added rights field to generated updateinfo.xml to handle copyright
- fix XML syntax in cobbler snippets (bsc#1193694)
>>>>>>> dceb8c61
- Migrate the displaying of the date/time to rhn:formatDate
- Suggest Product Migration when patch for CVE is in a successor Product (bsc#1191360)
- Add route for virtual systems ReactJS page
- fix actionchain stuck in pending/picked up (bsc#1189561)
- provide static configuration key name for SSHMinionActionExecutor
  parallel threads
- Add link to the original vendor advisory in the patch details page
- fix issue with empty action chains getting deleted too early (bsc#1191377)
- Move pickedup actions to history as soon as they are pickedup (bsc#1191444)
- Add additional matchers to package (nevra) filter
- Add greater equals matcher to package (nevra) filter
- Add support for custom SSH port for SSH minions
- UI and API call for changing proxy
- Use an 'allow' filter for the kernel packages with live patching
  filter templates (bsc#1191460)
- require postgresql14 on SLE15 SP4

-------------------------------------------------------------------
Fri Dec 03 12:21:41 CET 2021 - jgonzalez@suse.com

- version 4.3.6-1
  * fix parsing error by making SCAP Profile description attribute optional
    (bsc#1192321)
  * fix openscap scan with tailoring-file option (bsc#1192321)
  * Pass the "allow_vendor_change" flag using the right name when installing patches
  * Fix legacy timepicker passing wrong time to the backend if server and
    user time differ (bsc#1192699)
  * Fix legacy timepicker passing wrong time to the backend if selected
    date is in summer time (bsc#1192776)

-------------------------------------------------------------------
Tue Nov 16 12:58:01 CET 2021 - jgonzalez@suse.com

- version 4.3.5-1
  * Fix calling wrong XMLRPC bootstrap method (bsc#1192736)

-------------------------------------------------------------------
Tue Nov 16 10:06:56 CET 2021 - jgonzalez@suse.com

- version 4.3.4-1
  * update last boot time of SSH Minions after bootstrapping (bsc#1191899)
  * Fix package update action with shared channels (bsc#1191313)
  * Implement using re-activation keys when bootstrapping with the Web UI
    or XMLRPC API
  * Show salt ssh error message in failed action details
  * switch to best repo auth item for contentsources (bsc#1191442)
  * Add compressed flag to image pillars when kiwi image is
    compressed (bsc#1191702)

-------------------------------------------------------------------
Fri Nov 05 13:49:19 CET 2021 - jgonzalez@suse.com

- version 4.3.3-1
  * Remove NullPointerException in rhn_web_ui.log when building an
    image (bsc#1185951)
  * Bugfix: Prevent "no session" hibernate error on deleting server
  * Set product name and version in the User-Agent header when
    connecting to SCC
  * On salt-ssh minions, enforce package list refresh after state apply
  * Improve the API to query system events and history
  * Fix internal server error on DuplicateSystemsCompare (bsc#1191643)
  * Fix Service Package migration with pillar in database
  * Run Prometheus JMX exporter as Java agent (bsc#1184617)
  * Allow usage of jinja template in Salt config channels
  * Store Salt minion pillars in database
  * Fix datetime format parsing with moment (bsc#1191348)
  * trigger reboot needed message also when installhint is available
    on package level
  * add Content Lifecycle Management filter for package provides and
    use it in live patching filter template
  * Update proxy path on minion connection
  * mgr-sync refresh logs when a vendor channel is expired and shows
    how to remove it (bsc#1191222)
  * Hide link to CLM live patching template in system details for
    products that don't support live patching (bsc#1190866)
  * fix logging of the spark framework and map requests to media.1
    directory in the download controller (bsc#1189933)
  * Add 'Last build date' column to CLM project list (jsc#PM-2644)
    (jsc#SUMA-61)
  * Improve exception handling and logging for mgr-libmod calls
  * Execute the diskcheck script at login to validate the available space
  * Add checksums to repository metadata filenames (bsc#1188315)
  * Fix ISE in product migration if base product is missing (bsc#1190151)
  * Add 'Flush cache' option to Ansible playbook execution
    (bsc#1190405)
  * Update kernel live patch version on minion startup (bsc#1190276)
  * use TLSv1.3 if it is a supported Protocol
  * Adapt auto errata update to skip during CLM build (bsc#1189609)
  * Adapt auto errata update to respect maintenance windows
  * fix ISE in SSM when scheduling patches on multiple
    systems (bsc#1190396, bsc#1190275)
  * Add new endpoints to saltkeys API: acceptedList, pendingList,
    rejectedList, deniedList, accept and reject
  * add CentOS 7/8 aarch64
  * add Oracle Linux 7/8 aarch64
  * add Rocky Linux 8 aarch64
  * add AlmaLinux 8 aarch64
  * add Amazon Linux 2 aarch64

-------------------------------------------------------------------
Fri Sep 17 12:18:34 CEST 2021 - jgonzalez@suse.com

- version 4.3.2-1
  * Allow getting all completed actions via XMLRPC without display limit (bsc#1181223)
  * Add XMLRPC API to force refreshing pillar data (bsc#1190123)
  * Add missing string on XCCDF scan results (bsc#1190164)
  * Support syncing patches with advisory status 'pending' (bsc#1190455)
  * Updated Enterprise Linux servlet requirement.
  * Ignore duplicates in 'pkg.installed' result when applying patches (bsc#1187572)
  * Improved timezone support
  * implement package locking for salt minions
  * Show AppStreams tab just for modular channels
  * Fix Json null comparison in virtual network info parsing (bsc#1189167)
  * 'AppStreams with defaults' filter template in CLM
  * Add a link to OS image store dir in image list page
  * Do not log XMLRPC fault exceptions as errors (bsc#1188853)
  * AppStreams tab for modular channels
  * Allow getting all archived actions via XMLRPC without display limit (bsc#1181223)
  * Link to CLM filter creation from system details page
  * Delete ActionChains when the last action is a Reboot and it completes (bsc#1188163)
  * XMLRPC: Add call for listing application monitoring endpoints
  * Bring back Beta product tag
  * fix NPE when no redhat info could be fetched

-------------------------------------------------------------------
Mon Aug 09 11:00:52 CEST 2021 - jgonzalez@suse.com

- version 4.3.1-1
- Mark SSH minion actions when they're picked up (bsc#1188505)
- Properly handle virtual networks without defined bridge (bsc#1189167)
- Fix cleanup always being executed on delete system (bsc#1189011)
- Warning in Overview page for SLE Micro system (bsc#1188551)
- Fix system information forwarding to SCC (bsc#1188900)
- Add UEFI support for VM creation / editing
- Add virt-tuner templates to VM creation
- Ensure XMLRPC returns 'issue_date' in ISO format when listing erratas (bsc#1188260)
- Fix NullPointerException in HardwareMapper.getUpdatedGuestMemory
- Fix entitlements not being updated during system transfer (bsc#1188032)
- Simplify the VM creation action in DB
- Refresh virtual host pillar to clear the virtpoller beacon (bsc#1188393)
- Fix updating primary net interface on hardware refresh (bsc#1188400)
- Fix issues when removing archived actions using XMLRPC api (bsc#1181223)
- Readable error when "mgr-sync add channel" is called with a non-existing label (bsc#1173143)
- Fix NPE error when scheduling ErrataAction from relevant errata page (bsc#1188289)
- Add Beijing timezone to selectable timezones (bsc#1188193)
- Java enablement for Rocky Linux 8
- Get CPU data for AArch64
- Add option to run Ansible playbooks in 'test' mode
- Add support for Kiwi options
- New filter template: Live patching based on a system
- Adapt generated pillar data to run the new Salt scap state
- Handle virtual machines running on pacemaker cluster
- SP migration: wait some seconds before scheduling "package refresh" action after migration is completed (bsc#1187963)
- cleanup and regenerate system state files when machine id has changed (bsc#1187660)
- manually disable repositories on redhat like systems
- Do not update Kickstart session when download after session is complete or failed (bsc#1187621)
- define a pillar for the https port when connection as ssh-push with tunnel (bsc#1187441)
- Fix the unit test coverage reports
- Fix random NullPointerException when rendering page tabs (bsc#1182769)
- Add missing task status strings (bsc#1186744)

-------------------------------------------------------------------
Fri Jun 18 12:41:30 CEST 2021 - jgonzalez@suse.com

- version 4.2.23-1
- Show the full state return message for VM actions
- show reposync errors in user notification details
- do not check accessibility of free product repositories (bsc#1182817)

-------------------------------------------------------------------
Thu Jun 17 10:38:51 UTC 2021 - Julio González Gil <jgonzalez@suse.com>

- Use the correct product tag

-------------------------------------------------------------------
Thu Jun 10 13:46:09 CEST 2021 - jgonzalez@suse.com

- version 4.2.22-1
- Fix product migration when scheduled from the event page (bsc#1187066)

-------------------------------------------------------------------
Wed Jun 09 10:19:43 CEST 2021 - jgonzalez@suse.com

- version 4.2.21-1
- adapt parsed strings from AlmaLinux and AmazonLinux match
  SCC/sumatoolbox product definition (bsc#1186750)
- Run database table analyze in most used tables of CLM for better performance (bsc#1186704)

-------------------------------------------------------------------
Tue Jun 01 11:47:32 CEST 2021 - jgonzalez@suse.com

- version 4.2.20-1
- fix permission problem with /srv/susemanager/salt/custom files (bsc#1186325)
- fixing ISE when searching in docs for logged-in users (bsc#1186319)
- Fix package building on openSUSE Leap 15.3

-------------------------------------------------------------------
Mon May 24 12:37:31 CEST 2021 - jgonzalez@suse.com

- version 4.2.19-1
- Show NICs without IPs in Hardware info
- Allow interfaces with just valid mac address in cobbler record (bsc#1185416)
- Allow virtualization host entitlement on Xen Dom0 (bsc#1185522)
- Fix start/end timestamps for xccdf scan details (bsc#1186016)
- Fix report links for SCAP Scans (bsc#1186017)
- Fix the documentation for the parseReleaseFile method
- Add group by clause to reduce the number of rows for groupAdvisoryTypes CTE to improve performance(bsc#1185015)
- Drop stale libs for old not supported browsers
- fix file ownership and permissions in /srv/susemanager/pillar_data/ (bsc#1179954)
- Strip the modular metadata for newly created channels in CLM if modular filters present (bsc#1184118)
- fix disapearing Autoinstallation Menu for minions (bsc#1184813)
- catch not found repository and create a standard error page (bsc#1183992)
- Remove duplicate entries on AppStream filter channel browser
- Do not require advisory_status to be set in ErrataHandler.create (bsc#1185965)
- Fix the problem with wrong icons for virtual systems (bsc#1185507)

-------------------------------------------------------------------
Mon May 10 17:43:42 CEST 2021 - jgonzalez@suse.com

- version 4.2.18-1
- Java side of AlmaLinux and Amazon Linux 2 enablement

-------------------------------------------------------------------
Wed May 05 16:35:15 CEST 2021 - jgonzalez@suse.com

- version 4.2.17-1
- Speed up pages to compare or add packages to channels (bsc#1178767)
- Implement CLM filter templates
- Parse ansible inventory and show registered systems
- fix problem reading product_tree.json from wrong location in offline setups (bsc#1184283)
- Eliminate duplicate entries when displaying results from mgr-libmod
- Fix boot image url, change default to ftp (bsc#1185509)
- XMLRPC: Endpoint for aligning channel metadata based on another channel (bsc#1182810)
- forward registration data to SUSE Customer Center
- Rename system migration to system transfer
- Rename SP to product migration
- Change onboarding behavior to easier recycle systems (bsc#1183437)
- The 'cookie' property for pkgset beacon was removed as no longer required
- virtual console monitors VM state changes
- Ansible integration: configure paths, inspect inventories, discover and schedule playbooks
- support Amazon Linux mirror list URLs and set signed Metadata flag correct
- Bugfix: Remove the unneeded check that was stopping updating a virtual instance type (bsc#1180673)
- Exclude minions from the list of locally-managed/sandbox systems when copying config files (bsc#1184940)
- Remove activation key display from system details page
- change deprecated path /var/run into /run for systemd (bsc#1185059)
- add virtual network edit action
- Lower case fqdn comparation when calculating minion connection path (bsc#1184849)

-------------------------------------------------------------------
Mon Apr 19 14:51:51 CEST 2021 - jgonzalez@suse.com

- version 4.2.16-1
- Update translation strings

-------------------------------------------------------------------
Mon Apr 19 11:37:19 CEST 2021 - jgonzalez@suse.com

- version 4.2.15-1
- Bugfix: Retracted Patches: Filter minion correctly when executing package install (bsc#1184929)

-------------------------------------------------------------------
Fri Apr 16 15:59:32 CEST 2021 - jgonzalez@suse.com

- version 4.2.14-1
- fix check for for mirrorlist URLs when refreshing products (bsc#1184861)

-------------------------------------------------------------------
Fri Apr 16 15:55:47 CEST 2021 - jgonzalez@suse.com

- version 4.2.13-1
- Add calendar widget to display maintenance windows

-------------------------------------------------------------------
Fri Apr 16 13:23:01 CEST 2021 - jgonzalez@suse.com

- version 4.2.12-1
- for a SUSE system get metadata and package from same source (bsc#1184475)
- List config state summary for systems in highstate page
- Implement retracted patches
- Add support for notify beacon for Debian/Ubuntu systems
- Check if the directory exists prior to modular data cleanup (bsc#1184311)
- define dependencies for salt-netapi-client and DB schema version
- assign right base product for res8 (bsc#1184005)
- Fix docs link in my organization configuration (bsc#1184286)
- Provide Custom Info as Pillar data
- remove deprecated xmlrpc functions
- Add support for Alibaba Cloud Linux 2
- Only update the kickstart path in cobbler if necessary (bsc#1175216)
- enhance config channel API with list assigned groups
- enhance server group API with config channel and formula
  access methods
- Fix: populate docker-registries on inspection (bsc#1178179)
- Raise length limit for kernel options (bsc#1182916)
- optionally allow vendor change when patching
- Speed up the system groups page (bsc#1182132)
- Log shell command output on failure when checking known_hosts file permissions
- adapt logging for testing accessability of URLs (bsc#1182817)
- add warning about missing salt feature for virtual networks
- add virtual network create action

-------------------------------------------------------------------
Fri Mar 05 15:42:30 CET 2021 - jgonzalez@suse.com

- version 4.2.11-1
- Allow setting a primary FQDN per system, either via WebUI or XMLRPC-API
- Speed up pages to compare or add packages to channels (bsc#1178767)
- Remove validator.js from jade templates
- Homogenizes style in filter buttons, facilitating testability
- improve fromdir with better mapping of URL to local files

-------------------------------------------------------------------
Thu Feb 25 12:06:49 CET 2021 - jgonzalez@suse.com

- version 4.2.10-1
- Rebuild and improve rendering of error pages 404 and 500 pages (bsc#1181228)
- Fix user creation with pam auth and no password (bsc#1179579)
- Rename rhnVirtualInstanceInfo memory_size_k column
- Fix registration of VM created with cobbler profile on Salt minion
- enahance schedule states XMLRPC API
- Cleanup sessions via SQL query instead of SQL function (bsc#1180224)
- Do not call page decorator in HEAD requests (bsc#1181228)
- Allow to configure request timeout (bsc#1178767)
- FIX: Slow response of 'Software > Install' in Ubuntu minions (bsc#1181165)

-------------------------------------------------------------------
Tue Feb 16 10:07:07 CET 2021 - jgonzalez@suse.com

- version 4.2.9-1
- fix action chains for saltssh minions (bsc#1182200)

-------------------------------------------------------------------
Fri Feb 12 14:29:28 CET 2021 - jgonzalez@suse.com

- version 4.2.8-1
- Ensure new files are synced just after writing them (bsc#1175660)
- Add 'mgr_origin_server' to Salt pillar data (bsc#1180439)
- enable openscap auditing for salt systems in SSM (bsc#1157711)
- Removed "Software Crashes" feature
- detect debian products (bsc#1181416)
- show packages from channels assigned to the targeted system (bsc#1181423)

-------------------------------------------------------------------
Thu Jan 28 11:42:47 CET 2021 - jgonzalez@suse.com

- version 4.2.7-1
- Open raw output in new tab for ScriptRunAction (bsc#1180547)

-------------------------------------------------------------------
Wed Jan 27 13:04:11 CET 2021 - jgonzalez@suse.com

- version 4.2.6-1
- fix query using old EVR_T constructor (bsc#1181422)
- Update to postgresql13 (jsc#SLE-17030)
- Improve modular dependency resolution algorithm (bsc#1177267)
- Display absolute timestamps for configuration files
- Fix modular data handling for cloned channels (bsc#1177508)
- Fix: login gets an ISE when SSO is enabled (bsc#1181048)
- Content Lifecycle Management input validation errors are now displayed at the field-level instead of a popup
- Add an API endpoint to allow/disallow scheduling irrelevant patches (bsc#1180757)
- Fix CVE audit results for affected and patched entries (bsc#1180893)
- Replace custom version comparison method with the standard one which also takes debian packages into account
- Default to preferred items per page in content lifecycle lists (bsc#1180558)
- Removed Java module com.sun.bind if it is not available; Load jaxb bundles if available.
- internal code cleanup (dropping unused table rhnErrataTmp)
- Drop the ssl_available option (SSL is always present)
- fix reboot action race condition (bsc#1177031)
- Improves misleading UI message displayed on systems with modules activated (bsc#1179525)
- Fix availability check for debian repositories (bsc#1180127)
- Added 'contents' argument to the 'configchannel.create' XMLRPC API method (bsc#1179566)
- Ignore duplicate NEVRAs in package profile update (bsc#1176018)
- Prevent deletion of CLM environments if they're used in an autoinstallation
  profile (bsc#1179552)
- Fix Debian package version comparison
- register saltkey XMLRPC handler and fix behavior of delete salt key (bsc#1179872)
- Added 'revision' argument to the 'configchannel.updateInitSls' XMLRPC API method (bsc#1179566)
- Add validation for custom repository labels
- Fix configuration file download links to actually download files instead of redirecting to the home page (bsc#1179324)
- Add lang attribute to html tags
- SPEC file libxml2-devel addition, Source0 update.
- Replace the virtpoller beacon by a guests refresh action
- Added RHEL build support.
- Simplified SPEC file.
- fix expanded support detection based on CentOS installations (bsc#1179589)
- Generalize the reactivation key message (bsc#1178483)

-------------------------------------------------------------------
Thu Dec 03 13:45:57 CET 2020 - jgonzalez@suse.com

- version 4.2.5-1
- add the VirtualPC as virtualization type (bsc#1178990)
- Fix the activation key handling from kickstart profile (bsc#1178647)
- Ignore docker network ifaces in the system duplicates list
- Fix incorrect password autocompletions (bsc#1148357)
- add translation strings for newly added countries and timezones (jsc#PM-2081)
- Update exception message in findSyncedMandatoryChannels

-------------------------------------------------------------------
Wed Nov 25 12:22:07 CET 2020 - jgonzalez@suse.com

- version 4.2.4-1
- Report resolved module dependencies on CLM project details page
- Allow creating custom ULN repositories with uln:// urls
- Change message "Minion is down" to be more accurate
- Revert: Sync state modules when starting action chain execution (bsc#1177336)
- Remove expiration date from ics files (bsc#1177892)
- Localize documentation links
- fix check for available products on ISS Slaves (bsc#1177184)
- XMLRPC: Report architecture label in the list of installed packages (bsc#1176898)
- get media.1/products for cloned channels (bsc#1178303)
- calculate size to truncate a history message based on the htmlified version (bsc#1178503)
- Sync state modules when starting action chain execution (bsc#1177336)
- Fix repo url of AppStream in generated RHEL/Centos 8 kickstart file (bsc#1175739)
- Enable validation of Content Lifecycle Management entities in the XMLRPC API (bsc#1177706)
- Fix the order of the arguments in the XMLRPC API doc for contentmanagement.buildProject (bsc#1177704)
- Remove the deprecated "satellite" API namespace
- Make image pillar visible only in buildhost organization
- Maintain list of synced images in pillar
- Remove hostname from /var/lib/salt/.ssh/known_hosts when deleting system (bsc#1176159)
- log token verify errors and check for expired tokens
- show only kernel options in advanced autoinstallation page when working with
  a salt minion (bsc#1177767)
- add new allowVendorChange flag for dist upgrades
- Take pool and volume from Salt virt.vm_info for files and blocks disks (bsc#1175987)
- Create VM on a Salt host using a cobbler profile
- Show cluster upgrade plan in the upgrade UI
- Fix action chain resuming when patches updating salt-minion don't cause service to be
  restarted (bsc#1144447)
- Execute Salt SSH actions in parallel (bsc#1173199)
- Enable to switch to multiple webUI theme
- Hotfix the modular RPMs release comparison
- enable redfish power management by default
- renaming autoinstall distro didn't change the name of the Cobbler distro (bsc#1175876)
- Fix: reinspecting a container image (bsc#1177092)
- add power management xmlrpc api
- allow nightly ISS sync to also cover custom channels
- Include build id in boot image local path
- fix max password length check at user creation (bsc#1176765)
- Fix the links for downloading the binaries in the package details UI (bsc#1176603)
- Notify about missing libvirt or hypervisor on virtual host
- Redesign maintenance schedule systems table to use paginated data from server
- Fix SP migration after dry run for cloned channels (bsc#1176307)
- filter not available optional channels out
- Fix: handle version comparison corner cases in Ubuntu packages

-------------------------------------------------------------------
Fri Nov 06 15:22:07 CET 2020 - jgonzalez@suse.com

- version 4.2.3-1
- Use correct eauth module and credentials for Salt SSH calls (bsc#1178319)

-------------------------------------------------------------------
Mon Sep 21 12:04:31 CEST 2020 - jgonzalez@suse.com

- version 4.2.2-1
- Updating translations from weblate
- Log exception trace on fatal Taskomatic startup error

-------------------------------------------------------------------
Fri Sep 18 12:34:25 CEST 2020 - jgonzalez@suse.com

- version 4.2.1-1
- Force disable SPA for non-navigation links (bsc#1175512)
- pass the log level parameter to matcher
- Detect client organization from connected proxy (bsc#1175545)
- Add language picker to user preferences and user creation
- Fix EntityExistsException on migration from traditional to salt minion via proxy (bsc#1175556)
- use media.1/products from media when not specified different (bsc#1175558)
- Fix: use quiet API method when using spacewalk-common-channels (bsc#1175529)
- add java.allow_adding_patches_via_api to allow adding errata to vendor channels
- fix alignment on icon on entitlement page
- support installer update channels during autoinstallation
- filter machines not in maintenance mode for remote commands
- Upgrade jQuery and adapt the code - CVE-2020-11022 (bsc#1172831)
- Data null means the sync never ran yet (bsc#1174357)
- Reset the server path on minion registration (bsc#1174254)
- fix error when rolling back a system to a snapshot (bsc#1173997)
- Implement maintenance windows backend
- Add check for maintainence window during executing recurring actions
- Implement maintenance windows in struts
- XMLRPC: Assign/retract maintenance schedule to/from systems
- avoid deadlock when syncing channels and registering minions at the same time (bsc#1173566)
- Fix softwarechannel update for vendor channels (bsc#1172709)
- Add modular repository warning message to system overview page (bsc#1173959)
- Change system list header text to something better (bsc#1173982)
- set CPU and memory info for virtual instances (bsc#1170244)
- Add virtual network Start, Stop and Delete actions
- Add virtual network list page
- update default product tree tag and set Beta tag again
- Fix strings (mentions of Satellite, replace SUSE Manager with PRODUCT_NAME, etc)
- Update package version to 4.2.0

-------------------------------------------------------------------
Wed Sep 16 16:49:35 CEST 2020 - jgonzalez@suse.com

- version 4.1.17-1
- Use the Salt API in authenticated and encrypted form (bsc#1175884, CVE-2020-8028)

-------------------------------------------------------------------
Thu Jul 23 13:26:41 CEST 2020 - jgonzalez@suse.com

- version 4.1.16-1
- Fix httpcomponents and gson jar symlinks (bsc#1174229)
- enhance RedHat product detection for CentOS and OracleLinux (bsc#1173584)
- provide comps.xml and modules.yaml when using onlinerepo for kickstart
- Refresh virtualization pages only on events
- fix up2date detection on RH8 when salt-minion is used for registration
- improve performance of the System Groups page with many clients (bsc#1172839)
- Include number of non-patch package updates to non-critical update counts
  in system group pages (bsc#1170468)
- bump XMLRPC API version number to distinguish from Spacewalk 2.10
- Cluster UI: return to overview page after scheduling actions
- fix NPE on auto installation when no kernel options are given (bsc#1173932)
- fix issue with disabling self_update for autoyast autoupgrade (bsc#1170654)
- Adapt expectations for jobs return events after switching Salt
  states to use 'mgrcompat.module_run' state.

-------------------------------------------------------------------
Wed Jul 01 16:12:13 CEST 2020 - jgonzalez@suse.com

- version 4.1.15-1
- Make httpcomponents and gson jar symlinks dependent on product
- Fix symlinks for gson, httcomponents on Leap 15.2

-------------------------------------------------------------------
Mon Jun 29 10:08:38 CEST 2020 - jgonzalez@suse.com

- version 4.1.14-1
- Branding adjustments, get rid of spacewalk as a default
- serve media.1/products when available (bsc#1173204)
- use repo metadata of the synced base channel when kernel
  option "useonlinerepo" is provided (bsc#1173204)
- Fix recurring actions being displayed in Task Schedules list
- Fix: handle corner case of deb pkg compare version (bsc#1173201)

-------------------------------------------------------------------
Wed Jun 24 10:22:51 CEST 2020 - jgonzalez@suse.com

- version 4.1.13-1
- prevent deadlock on suseusernotification (bsc#1173073)

-------------------------------------------------------------------
Tue Jun 23 17:21:48 CEST 2020 - jgonzalez@suse.com

- version 4.1.12-1
- Don't output virtualization pillar for systems without virtualization entitlement
- Update help link URLs in the UI
- Use volumes for VMs disks and allow attaching cdrom images
- Compute the websockify URL on browser side (bsc#1149644)
- disable Beta product tree tag
- Enable OS image building for all SUSE distributions (bsc#1149101, bsc#1172076)
- Toggle virtpoller when toggling virtualization host entitlement (bsc#1172962)
- Deleting registered VM doesn't remove them VM from the Guests list (bsc#1170096)
- improve salt-ssh error parsing on bootstrapping (bsc#1172120)

-------------------------------------------------------------------
Wed Jun 10 12:16:32 CEST 2020 - jgonzalez@suse.com

- version 4.1.11-1
- Drop the unpublished patch concept. All patches are published since their creation
- Implement support for cluster management (CaaSP)
- Split branding style themes for Uyuni and SUSE Manager
- increase XMLRPC API version
- Correctly set action to failed in case of Salt errors on execution (bsc#1169604)
- improve speed of Content Lifecycle Management channel list loading (bsc#1153234)
- Avoid traceback with AssertionError: Failed to update row (bsc#1172558)
- Pass minion ip to the kiwi_collect_image runner as fallback instead
  of fqdn if not present (bsc#1170737)
- Fix software channel list coloring
- apply highstate when add-on system types should be applied to the
  system on bootstrapping (bsc#1172190)
- configure HTTP timeouts via rhn.conf
- fixed bug where in scheduling a vhm refresh would result in a permission error for org admins
- Validate CLM projects on build/promote with XMLRPC
- Fix nullpointer exception during proxy registration (bsc#1171287)
- improve Content Lifecycle Management build and promotion performance (bsc#1159226)
- fix info text about package installation on channel change (bsc#1171684)
- Clarify the behavior of the checkbox system list, when it adds systems to ssm
- Implement module picker controls for CLM AppStream filters

-------------------------------------------------------------------
Tue May 26 11:22:02 CEST 2020 - jgonzalez@suse.com

- version 4.1.10-1
- handle centos urls that contain repo target in query string (bsc#1171996)

-------------------------------------------------------------------
Wed May 20 10:55:24 CEST 2020 - jgonzalez@suse.com

- version 4.1.9-1
- Fix saving image profile custom info values with XMLRPC (bsc#1171526)
- New API endpoint for retrieving combined formula data for a list of systems
- New API endpoint for retrieving network information for a list of system
- New API endpoint for retrieving system groups information for systems with a given entitlement
- Improve performance for States view in SystemGroups detail view (bsc#1158752)
- prevent race condition on metadata generation (bsc#1170197)
- Make automatic system locking for cluster node (CaaSP) user configurable
- Assign Activation Key channels only (bsc#1166516)
- Pass image profile custom info values as Docker buildargs during image build
- Fix activation keys request error in image import page (bsc#1170046)
- Fix custom info values input in image profile edit form (bsc#1169773)
- Add check for non-existing formulas when assigning formulas to a system/group
- Add check for non-existing formulas in xmlrpc calls
- Use salt for registration for selected install types (bsc#1164836)
- Added a new API end point to manage package state (bsc#1169520)
- avoid multiple base channels when onboarding minions (bsc#1167871)
- Remember settings after Service Pack Migration dry-run

-------------------------------------------------------------------
Thu Apr 23 10:25:13 CEST 2020 - jgonzalez@suse.com

- version 4.0.32-1
- hide message about changed Update Tag change (bsc#1169109)
- Web UI: Implement bootstrapping minions using an SSH private key
- add virtual volume delete action
- refresh pillar after channel change

-------------------------------------------------------------------
Wed Apr 15 17:12:31 CEST 2020 - jgonzalez@suse.com

- version 4.1.8-1
- Add content lifecycle project validation interface

-------------------------------------------------------------------
Mon Apr 13 09:33:50 CEST 2020 - jgonzalez@suse.com

- version 4.1.7-1
- Fix the original-clone channel relationship for CLM channels (bsc#1163121)
- fix serializer and documentation for system.listSystems (bsc#1168083)
- skip and show migration targets which do not have a successor
  for all installed extension products (bsc#1168227)
- fix resource leak in taskomatic (bsc#1168696)
- XMLRPC: Implement bootstrapping minions using an SSH private key
- Fix: unable to be redirected to the IdP when SSO is enabled (bsc#1167667)
- improve performance of cleanup-data-bunch
- Show separate info for syncing product channels and children
- add XMLRPC API method: proxy.listProxyClients (bsc#1166408)
- Enable monitoring for RHEL 8 Salt clients
- Add recurring actions xmlrpc interface
- Add StateApplyFailed and CreateBootstrapRepoFailed notifications
- Add virtual storage pools actions
- Remove no longer necessary check for retail TERMINALS group membership
- change DB check before login
- fix error when adding systems to ssm with 'add to ssm' button (bsc#1160246)

-------------------------------------------------------------------
Thu Mar 19 12:16:18 CET 2020 - jgonzalez@suse.com

- version 4.1.6-1
- Filter out AppStream packages by 'modularitylabel' rpm tag

-------------------------------------------------------------------
Wed Mar 11 10:54:21 CET 2020 - jgonzalez@suse.com

- version 4.1.5-1
- Fix for pillar not being refreshed when CaaSP pattern is detected upon software profile update (bsc#1166061)
- Adapt/clarify terms for minion system locking
- Add dependency on system-lock formula
- Prevent build/promote on content projects which have build/promote in progress
- Clean stale Content Lifecycle targets on Tomcat startup (bsc#1164121)
- Show warning on products page when no SUSE Manager Server Subscription is available
- Implement recurring highstate scheduling
- Notify VMs creation actions
- Validate the suseproductchannel table and update missing date when running mgr-sync refresh (bsc#1163538)
- Add 'inst.repo' kernel option to RHEL 8 kickstart tree (bsc#1163884)
- Show proxy icon in system list
- Disable modularity failsafe mechanism for RHEL 8 channels (bsc#1164875)
- Handle the non-existent requested grains gracefully
- Get the machineid grain from the minion startup event
- Feat: enable Salt system lock when CaaSP node is onboarded
- use term 'patch' instead of 'errata' (bsc#1164649)
- enable provisioning API with salt and bootstrap entitled systems
- remove oracle DB support
- improve performance when adding systems to system groups (bsc#1158754)
- remove NccRegister Task

-------------------------------------------------------------------
Mon Feb 17 12:50:13 CET 2020 - jgonzalez@suse.com

- version 4.1.4-1
- Fix a problem with removing the monitoring entitlement from a system
- Introduce CLM AppStream filters for RHEL 8 support
- kickstart --nobase option was removed in version F22. Do not use it
  for RHEL8
- Migrate pillar and formula data on minion id change (bsc#1161755)
- Remove auditlog-keeper
- Exclude base products from PAYG (Pay-As-You-Go) instances when doing subscription matching
- call saltutil.sync_all before calling highstate (bsc#1152673)
- change doc links pointing to new documentation server

-------------------------------------------------------------------
Thu Jan 30 14:48:34 CET 2020 - jgonzalez@suse.com

- version 4.1.3-1
- overload the system.scheduleChangeChannels API method to accept multiple system IDs
- support non discoverable fqdns via custom grain (bsc#1155281)

-------------------------------------------------------------------
Wed Jan 22 12:12:18 CET 2020 - jgonzalez@suse.com

- version 4.1.2-1
- merge java translations from branding back to this package
- fix mgr-sync add channel when fromdir is configured (bsc#1160184)
- handle not found re-activation key (bsc#1159012)
- write a list of formulas sorted by execution order (bsc#1083326)
- change product_tree tag to reflect new product 4.1 and Beta phase
- Use 'changes' field if 'pchanges' field doesn't exist (bsc#1159202)
- rename rhncfg-actions to mgr-cfg-actions in UI advice (bsc#1137248)
- Show additional headers and dependencies for deb packages
- Show adequate message on saving formulas that change only pillar data
- Fix container image import (bsc#1154246)
- Add missing permission checks on formula api (bsc#1123274)
- use channel name from product tree instead of constructing it (bsc#1157317)
- Add the system.getMinionIdMap XMLRPC method
- generate metadata with empty vendor (bsc#1158480)
- Read the subscriptions from the output instead of input (bsc#1140332)
- remove undefined variable from redhat_register snippet
- Add a method in API to check if the provided session key is a valid one.
- Associate VMs and systems with the same machine ID at bootstrap (bsc#1144176)
- Prevent Package List Refresh actions to stay pending forever (bsc#1157034)
- Fix minion id when applying engine-events state (bsc#1158181)
- Prevent ISE and warn disable deletion of a Content Lifecycle channel in use (bsc#1158012)
- Remove unnecessary WARN log entries from Kubernetes integration

-------------------------------------------------------------------
Wed Nov 27 17:01:33 CET 2019 - jgonzalez@suse.com

- version 4.1.1-1
- Change form order and change project creation message (bsc#1145744)
- show version depending on the product
- Fix loading proper activation key details on SPA enabled (bsc#1157141)
- Add 'license' entry to the kiwi image inspection test data
- Enable aarch64 builds
- Hide Virtualization > Provisioning tab for Salt systems (bsc#1167329)
- Add self monitoring to Admin Monitoring UI (bsc#1143638)
- Use apache proxy of websockify (bsc#1155455)
- Split a query to the database for more reliability in case certain pages are visited and many systems are registered
- Fix WebUI invalidation time by using the package build time instead
  of the WebUI version (bsc#1154868)
- Add information message in Tasks bunch detail page if task gets interrupted before start
- Create a single action when adding erratas to an action chain via the API (bsc#1148457)
- Add check for url input when creating/editing repositories
- Fqdns are coming from salt network module instead of fqdns grain (bsc#1134860)
- Consider timeout value in salt remote script (bsc#1153181)
- rename SUSE Products to just Products in UI
- Fix: regression with Ubuntu version compare (bsc#1150113)
- Add formula metadata to form data response
- ignore kickstarttrees for child channels and prevent
  appstream repos sync to cobbler
- Check if metadata refresh is needed before adding new channels (bsc#1153613)
- Fix: match `image_id` with newer k8s (bsc#1149741)
- Handle refreshing hardware of VM with changed UUID (bsc#1135380)
- Bump version to 4.1.0 (bsc#1154940)
- fix problems with Package Hub repos having multiple rpms with same NEVRA
  but different checksums (bsc#1146683)
- Add check/message for project not found (bsc#1145755)
- Fix sorting issues on content filter list page (bsc#1145591)
- Fix combinatorial explosion when generating migrations (bsc#1151888)
- Change the default value of taskomatic maxmemory to 4GB
- Silence cache strategy Hibernate warning
- Return result in compatible type to what defined in database procedure (bsc#1150729)
- Allow channels names to start with numbers
- Fix: handle special deb package names (bsc#1150113)
- Remove extra spaces in dependencies fields in Debian repo Packages file (bsc#1145551)
- Improve performance for 'Manage Software Channels' view (bsc#1151399)
- Allow monitoring for managed systems running Ubuntu 18.04 and RedHat 6/7
- use value from systemd unit file if not set in /etc/rhn/rhn.conf
- implement "keyword" filter for Content Lifecycle Management
- Add support for Azure, Amazon EC2, and Google Compute Engine as Virtual Host Manager.
- Import additional fields for Deb packages
- enable Kiwi NG on SLE15
- allow ssl connections from Tomcat to Postgres (bsc#1149210)
- use default in case taskomatic.java.maxmemory is unset
- fix parsing of /etc/rhn/rhn.conf for taskomatic.java.maxmemory (bsc#1151097)
- replace requires susemanager with uyuni-base server for group(susemanager)
- Add page to show virtual storage pools and volumes of a system
- Migrate login to Spark
- Use 'SCC organization credentials' instead of 'SCC credentials' in error message (bsc#1149425)
- implement "regular expression" Filter for Content Lifecycle Management
  matching package names, patch name, patch synopsis and package names in patches
- implement provisioning for salt clients
- New Single Page Application engine for the UI. It can be enabled with the config 'web.spa.enable' set to true
- Check that a channel doesn't have clones before deleting it (bsc#1138454)
- Fix: initialize the hibernate transaction when merging errata via XMLRPC API (bsc#1145584)
- Fix documentation of contentmanagement handler (bsc#1145753)
- Add new API endpoint to list available Filter Criteria
- improve API documentation of Filter Criteria
- implement "patch contains package" Filter for Content Lifecycle Management
- implement Filter Patch "by type" Content Lifecycle Management
- Improve websocket authentication to prevent errors in logs (bsc#1138454)
- Implement filtering errata by synopsis in Content Lifecycle Management
- Normalize date formats for actions, notifications and clm (bsc#1142774)
- Implement ALLOW filters in Content Lifecycle Management
- move /usr/share/rhn/config-defaults to uyuni-base-common
- implement "by date" Filter for Content Lifecycle Management
- Require uyuni-base-common for /etc/rhn
- Support partly patched CVEs in CVE audit (bsc#1137229)
- UI render without error if salt-formulas system folders are unreachable (bsc#1142309)
- Add susemanager as prerequired for spacewalk-java
- Cloning Errata from a specific channel should not take packages
  from other channels (bsc#1142764)
- Hide channels managed by Content Lifecycle projects from available sources (bsc#1137965)
- add caret sorting for rpm versioning
- improve performance for retrieving the user permissions on channels (bsc#1140644)

-------------------------------------------------------------------
Wed Jul 31 17:34:30 CEST 2019 - jgonzalez@suse.com

- version 4.0.20-1
- fix permissions of cobbler owned directories
- Prerequire salt package to avoid not existing user issues
- Remove duplicate information message when changing system properties (bsc#1111371)
- Align selection column in software channel managers (bsc#1122559)
- API Documentation: mention the shebang in the system.scheduleScriptRun doc strings (bsc#1138655)
- Enable product detection for plain rhel systems (bsc#1136301)
- For orphan contentsources, look also in susesccrepositoryauth to make sure they are not being referenced(bsc#1138275)
- Fallback to logged-in-user org and then vendor errata when looking up erratum on cloning (bsc#1137308)
- Add new validation to avoid creating content lifecycle projects starting with a number (bsc#1139493)
- Improve performance of 'Systems requiring reboot' page (fate#327780)
- Allow virtualization tab for foreign systems (bsc#1116869)
- Keep querystring on ListTag parent_url for actions that have the cid param (bsc#1134677)
- Allow forcing off or resetting VMs
- Fix profiles package scheduling when epoch is null (bsc#1137144)
- Explicitly mention in API docs that to preserve LF/CR, user needs to encode the data(bsc#1135442)
- Switch menu links and adjust title icons
- Add XML-RPC API calls to manage server monitoring
- Allow adding monitoring entitlement to openSUSE Leap 15.x
- Add support for Salt Formulas to be used with standalone Salt
- Fix channel sync status logic in products page (bsc#1131721)
- Report Monitoring products to subscription-matcher
- Update help URLs in the UI
- Fix SSM package upgrade list item selection (bsc#1133421)
- Support system groups with the prometheus-exporters-formula and monitoring entitlements
- Let softwarechannel_errata_sync fallback on vendor errata (bsc#1132914)
- Don't convert localhost repositories URL in mirror case (bsc#1135957)
- Add state EDITED to filters in the Content Lifecycle Environments
- Add built time date to the Content Lifecycle Environments
- Update ServerArch on each ImageDeployedEvent (bsc#1134621)
- Remove the 'Returning' clause from the query as oracle doesn't support it (bsc#1135166)
- Display warning if product catalog refresh is already in progress (bsc#1132234)
- Fix apidoc return order on mergePackages
- Explicitly mention country code in the advanced search (bsc#1131892)

-------------------------------------------------------------------
Wed May 22 14:29:42 CEST 2019 - jgonzalez@suse.com

- version 4.0.19-1
- Fix handling of the last Salt event queue (bsc#1135896)

-------------------------------------------------------------------
Wed May 15 17:05:45 CEST 2019 - jgonzalez@suse.com

- version 4.0.18-1
- use new names in code for client tool packages which were renamed (bsc#1134876)

-------------------------------------------------------------------
Wed May 15 17:00:13 CEST 2019 - jgonzalez@suse.com

- version 4.0.17-1
- List added JARs into specfile
- Add stax and stax2 to the ant JARs

-------------------------------------------------------------------
Wed May 15 15:11:15 CEST 2019 - jgonzalez@suse.com

- version 4.0.16-1
- SPEC cleanup
- Process salt events of a single minion on the same thread
- Add Single Sign On (SSO) via SAMLv2 protocol
- Hide disabled activation keys in form drop-downs (bsc#1101706)
- Implement Errata filtering based on advisory name in Content Lifecycle Management
- UI to enable / disable server monitoring
- Add monitoring entitlement
- Log remote commands executed via Salt -> Remote Commands UI to
  file /var/log/rhn/rhn_salt_remote_commands.log
- Saving cobbler autoinstall templates with a leading slash.
- Implement NEVR(A) filtering in Content Lifecycle Management
- Adjust product tree tag according to the base OS
- Add a link to the highstate page after formula was saved
- Fix deleting server when minion_formulas.json is empty (bsc#1122230)
- Handle the different retcodes that are being returned when salt module is not available (bsc#1131704)
- Improve salt events processing performance (bsc#1125097)
- Prevent Actions that were actually completed to be displayed as "in progress" forever(bsc#1131780)
- Disable Salt presence ping for synchronous calls
- Add unit tests for base channel assignments when registering RES minions
- Enable batching mode for salt synchronous calls
- Do not implicitly set parent channel when cloning (bsc#1130492)
- Do not report Provisioning installed product to subscription matcher (bsc#1128838)
- Show minion id in System Details GUI and API
- Fix base channel selection for Ubuntu systems (bsc#1132579)
- Fix retrieval of build time for .deb repositories (bsc#1131721)
- Fix product package conflicts with SLES for SAP systems (bsc#1130551)
- Take into account only synced products when scheduling SP migration from the API (bsc#1131929)

-------------------------------------------------------------------
Fri Apr 26 09:57:29 CEST 2019 - jgonzalez@suse.com

- version 4.0.15-1
- Enable Salt presence ping for synchronous calls (bsc#1133264)

-------------------------------------------------------------------
Thu Apr 25 17:59:56 CEST 2019 - jgonzalez@suse.com

- version 4.0.14-1
- Fix offline use of SUSE Manager (bsc#1133420)

-------------------------------------------------------------------
Mon Apr 22 12:11:55 CEST 2019 - jgonzalez@suse.com

- version 4.0.13-1
- Add Content Lifecycle Management icon
- Remove the obsolete help dispatcher servlet which was used to translate the documentation URLs
- Implement packages filtering on Content Project build
- Implement Content Filters operations and expose them in XMLRPC
- Disable ActionChainCleanup if database is Postgres
- Track and expose build status of Content Environment
- Enable SLES11 OS Image Build Host
- Add support for Salt batch execution mode
- fix NPE on remote commands when no targets match (bsc1123375)
- change release notes URL
- provide Proxy release notes as well
- Add a Taskomatic job to perform minion check-in regularly, drop use of Salt's Mine (bsc#1122837)
- Change the return type of the Cobbler method last_modified_time to Double
- Populate Content Environment on inserting it in a Project
- Add makefile and pylint configuration
- allow access to susemanager tools channels without res subscription (bsc#1127542)

-------------------------------------------------------------------
Fri Mar 29 10:31:49 CET 2019 - jgonzalez@suse.com

- version 4.0.12-1
- Adapt Cobbler power management functionality to use new power_system API call (bsc#1128919)
- fix doc generation for content management API
- Add support for SLES 15 live patches in CVE audit
- Implement Content Project promote function
- Implement Content Project build function
- Add Content Project Sources CRUD operations and expose them via XMLRPC
- Add Content Project and Content Environment CRUD operations and expose them via XMLRPC
- Add Content Project CRUD operations and expose them via XMLRPC
- Fix parsing of deb package version string on download (bsc#1130040)
- Generate solv file when repository metadata is created
- Fix errata_details to return details correctly (bsc#1128228)
- prevent an error when onboarding a RES 6 minion (bsc#1124794)

-------------------------------------------------------------------
Mon Mar 25 16:43:10 CET 2019 - jgonzalez@suse.com

- version 4.0.11-1
- don't modify kickstart child channel list
- change cobblers template directory
- Remove tanukiwrapper from taskomatic
- Add error message on sync refresh when there are no scc credentials
- rename cobbler keyword ksmeta to autoinstall_meta which changed with cobbler 3
- minion-action-cleanup Taskomatic task: do not clean actions younger than one hour
- Add support for custom username when bootstrapping with Salt-SSH
- Archive orphan actions when a system is deleted and make them visible in the UI (bsc#1118213)
- Cobbler version have been updated to >= 3.0
- Removed cobbler's 'update' method call which is now invalid(bsc#1128917)
- support ubuntu products and debian architectures in mgr-sync
- adapt check for available repositories to debian style repositories
- Add virtual machine display page
- Change default image download protocol from tftp to ftp
- Fix apidoc issues
- Read and update running kernel release value at each startup of minion (bsc#1122381)
- Schedule full package refresh only once per action chain if needed(bsc#1126518)
- Check and schedule package refresh in response to events independently of what originates them (bsc#1126099)

-------------------------------------------------------------------
Wed Mar 06 11:15:31 CET 2019 - jgonzalez@suse.com

- version 4.0.10-1
- Remove obsolete /rhn/help directory

-------------------------------------------------------------------
Tue Mar 05 18:20:00 CET 2019 - jgonzalez@suse.com

- version 4.0.9-1
- Update navigation links for the documentation pages

-------------------------------------------------------------------
Sat Mar 02 00:10:43 CET 2019 - jgonzalez@suse.com

- version 4.0.8-1
- Generate InRelease file for Debian/Ubuntu repos when metadata signing is enabled
- Add support for Ubuntu minions (FATE#324534, FATE#326848, FATE#326811)
- Fix/enhance Debian/Ubuntu repository generation
- Implement HTTP token authentication for Ubuntu clients

-------------------------------------------------------------------
Wed Feb 27 13:01:45 CET 2019 - jgonzalez@suse.com

- version 4.0.7-1
- Expose necessary Java modules on JDK 9+
- Add configuration option to limit the number of changelog entries added
  to the repository metadata (FATE#325676)
- Fix a problem when cloning public child channels with a private base channel (bsc#1124639)
- set max length for xccdf rule identifier to 255 to prevent internal server error (bsc#1125492)
- add configurable option to auto deploy new tokens (bsc#1123019)
- support products with multiple base channels
- fix ordering of base channels to prevent synchronization errors
  (bsc#1123902)
- prevent crash of mgr-sync refresh when channel label could not be found (bsc#1125451)
- Keep assigned channels on traditional to minion migration (bsc#1122836)
- Add UI to create virtual machine for salt minions
- Fix "Add Selected to SSM" on System Groups -> systems page (bsc#1121856)

-------------------------------------------------------------------
Fri Feb 08 17:38:56 CET 2019 - jgonzalez@suse.com

- version 4.0.6-1
- Fix exception when removing failed salt events from database

-------------------------------------------------------------------
Thu Jan 31 09:41:46 CET 2019 - jgonzalez@suse.com

- version 4.0.5-1
- Improve memory usage when generating repo matadata for channels having
  a large number of packages (bsc#1115776)
- Merge unlimited virtualization lifecycle products with the single variant (bsc#1114059)
- show beta products if a beta subscription is available (bsc#1123189)
- fix synchronizing Expanded Support Channel with missing architecture
  (bsc#1122565)
- Explicitly require JDK11
- Update spec file to no longer install tomcat context file in cache directory (bsc#1111308)
- Fix for duplicate key violation when cloning erratas that have no packages associated (bsc#1111686)
- Improve performance for granting and revoking permissions to user for groups (bsc#1111810)

-------------------------------------------------------------------
Wed Jan 16 12:23:15 CET 2019 - jgonzalez@suse.com

- version 4.0.4-1
- Remove the reference of channel from revision before deleting it (bsc#1107850)
- Add sp migration dry runs to the daily status report (bsc#1083094)
- Fix permissions check on formula list api call (bsc#1106626)
- Prevent failing KickstartCommand when customPosition is null (bsc#1112121)
- Improve return value and errors thrown for system.createEmptyProfile XMLRPC endpoint
- Reset channel assignments when base channel changes on registration (bsc#1118917)
- Removed 'Manage Channels' shortcut for vendor channels (bsc#1115978)
- Allow bootstrapping minions with a pending minion key being present (bsc#1119727)
- Fix cloning channels when managing the same errata for both vendor and private orgs (bsc#1111686)
- Hide 'unknown virtual host manager' when virtual host manager of all hosts is known (bsc#1119320)
- Add REST API to retrieve VM definition
- Nav and section scroll independently
- Listen to salt libvirt events to update VMs state
- avoid a NullPointerException error in Taskomatic (bsc#1119271)
- XMLRPC API: Include init.sls in channel file list (bsc#1111191)
- Disable notification types with 'java.notifications_type_disabled' in rhn.conf (bsc#1111910)
- Fix the config channels assignment via SSM (bsc#1117759)
- Introduce Loggerhead-module.js to store logs from the frontend
- change SCC sync backend to adapt quicker to SCC changes and improve
  speed of syncing metadata and checking for channel dependencies (bsc#1089121)
- read OEM Orderitems from DB instead of create always new items (bsc#1098826)
- fix mgr-sync refresh when subscription was removed (bsc#1105720)
- install product packages during bootstrapping minions (bsc#1104680)
- remove Oracle support

-------------------------------------------------------------------
Mon Dec 17 14:37:54 CET 2018 - jgonzalez@suse.com

- version 4.0.3-1
- Change Requires to allow installing with both Tomcat 8 (SLE-12SP3) and 9 (SLE12-SP4)
- Automatically schedule an Action to refresh minion repos after deletion of an assigned channel (bsc#1115029)
- Performance improvements in channel management functionalities (bsc#1114877)
- Hide already applied errata and channel entries from the output list in
  audit.listSystemsByPatchStatus (bsc#1111963)
- Handle with an error message if state file fails to render (bsc#1110757)
- use a Salt engine to process return results (bsc#1099988)
- Add check for yast autoinstall profiles when setting kickstartTree (bsc#1114115)
- Fix handling of CVEs including multiple patches in CVE audit (bsc#1111963)
- When changing basechannel the compatible old childchannels are now selected by default. (bsc#1110772)
- fix scheduling jobs to prevent forever pending events (bsc#1114991)
- Performance improvements for group listings and detail page (bsc#1111810)
- fix wrong counts of systems currency reports when a system belongs to more than one group (bsc#1114362)
- Add check if ssh-file permissions are correct (bsc#1114181)
- When removing cobbler system record, lookup by mac address as well if lookup by id fails(bsc#1110361)
- increase maximum number of threads and open files for taskomatic (bsc#1111966)
- Changed Strings for MenuTree Items to remove redundancy (bsc#1019847)
- Automatic cleanup of notification messages after a configurable lifetime
- Fix 'image deployed' event data parsing (bsc#1110316)
- Handle 'image deployed' salt event by executing post-deployment procedures
- Allow listing empty system profiles via XMLRPC
- Different methods have been refactored in tomcat/taskomatic for better performance(bsc#1106430)
- Do not try cleanup when deleting empty system profiles (bsc#1111247)
- ActivationKey base and child channel in a reactjs component
- Sync changes from Spacewalk
- 1640999 - Fix status icons
- 1640999 - Show correct name of the channel provididing rhncfg* packages
- 1624837 - Suppress warning if AppStream addon is enabled
- 1624837 - Enable appstream by default
- 1624837 - Add appstream ks corresponding to given baseos ks

-------------------------------------------------------------------
Fri Oct 26 10:29:32 CEST 2018 - jgonzalez@suse.com

- version 4.0.2-1
- Reschedule taskomatic jobs if task threads limit reached (bsc#1096511)
- Require openJDK in all cases, as IBM JDK will not be available at SLE15
- Add missing jar dependency 'xalan-j2-serializer'
- Modify acls: hide 'System details -> Groups and Formulas' tab for non-minions with bootstrap entitlement
- fix typo in messages (bsc#1111249)
- Cleanup formula data and assignment when migrating formulas or when removing system
- Remove restrictions on SUSE Manager Channel subscriptions (bsc#1105724)
- Pair a new starting minion with empty profile based on its HW address (MAC)
- Allow creating empty minion profiles via XMLRPC, allow assigning and editing formula for them
- Added shortcut for editing Software Channel
- Rewrite virtual guests list page in reactjs
- Fix NullPointerException when refreshing deleted software channel (bsc#1094992)
- Subscribe saltbooted minion to software channels, respect activation key in final registration steps
- Fix script is deleted too early (bsc#1105807)
- Remove special characters from HW type string
- Optimize execution of actions in minions (bsc#1099857)
- Make Kiwi OS Image building enabled by default
- Increase Java API version
- check valid postgresql database version
- Change Saltboot grain trigger from "initrd" to "saltboot_initrd"
- add last_boot to listSystems() API call
- Changed localization strings for file summaries (bsc#1090676)
- Added menu item entries for creating/deleting file preservation lists (bsc#1034030)
- Fix displayed number of systems requiring reboot in Tasks pane (bsc#1106875)
- Added link from virtualization tab to Scheduled > Pending Actions (bsc#1037389)
- Better error handling when a websocket connection is aborted (bsc#1080474)
- Remove the reference of channel from revision before deleting it(bsc#1107850)
- Enable auto patch updates for salt clients
- Fix ACLs for system details settings
- Method to Unsubscribe channel from system(bsc#1104120)
- Fix 'Compare Config Files' task hanging (bsc#1103218)
- Fix: delete old custom OS images pillar before generation (bsc#1105107)
- Fix an error in the system software channels UI due to SUSE product channels missing a
  corresponding synced channel (bsc#1105886)
- XMLRPC API for state channels
- add logic for RedHat modules
- fix deletion of Taskomatic schedules via the GUI (bsc#1095569)
- Generate OS image pillars via Java
- Logic constraint: results must be ordered and grouped by systemId first (bsc#1101033)
- Fix retrieving salt-ssh pub key for proxy setup when key already exists
  (bsc#1105062)
- Store activation key in the Kiwi built image
- Do not wrap output if stderr is not present (bsc#1105074)
- Store image size in image pillar as integer value
- Reschedule Taskomatic jobs when the taskomatic.<job_type>.parallel_threads
  limit is reached (bsc#1105574)
- Implement the 2-phase registration of saltbooted minions (SUMA for Retail)
- Avoid an NPE on expired tokens (bsc#1104503)
- Generate systemid certificate on suse/systemid/generate event (FATE#323069)
- Fix system group overview patch status (bsc#1102478)

-------------------------------------------------------------------
Fri Aug 10 15:21:41 CEST 2018 - jgonzalez@suse.com

- version 4.0.1-1
- Allow salt systems to be registered as proxies (FATE#323069)
- Fix behavior when canceling actions (bsc#1098993)
- add DNS name to cobbler network interface (FATE#326501, bsc#1104020)
- speedup listing systems of a group (bsc#1102009)
- Add python3 xmlrpc api example to docs.
- Bump version to 4.0.0 (bsc#1104034)
- Fix copyright for the package specfile (bsc#1103696)
- Add Salt actions for virtual guests
- Disallow '.' in config channel names (bsc#1100731)
- Feat: add OS Image building with Kiwi FATE#322959 FATE#323057 FATE#323056
- Apply State Result - use different color for applied changes
- Fix checking for salt pkg upgrade when generating action chain sls
- Add queue=true to state.apply calls generated in action chain sls files
- Fix missing acl to toggle notifications in user prefs in salt clients (bsc#1100131)
- Fix race condition when applying patches to systems (bsc#1097250)
- Fix: errata id should be unique (bsc#1089662)
- improve cve-server-channels Taskomatic task's performance (bsc#1094524)
- fix union and intersection button in grouplist (bsc#1100570)
- Feature: show ordered and formated output of state apply results
- fix defining a schedule for repo-sync (bsc#1100793)
- Drop removed network interfaces on hardware profile update (bsc#1099781)
- Feature: implement test-mode for highstate UI
- Feature: implement optional signing repository metadata
- Valid optional channel must be added before reposync starts (bsc#1099583)
- XML-RPC API call system.scheduleChangeChannels() fails when no children are given (bsc#1098815)
- Fix tabs and links in the SSM "Misc" section (bsc#1098388)
- Handle binary files appropriately (bsc#1096264)
- Increase the default number of Quartz worker threads (bsc#1096511)
- Ignore inactive containers in Kubernetes clusters
- explicitly require IBM java for SLES < SLE15 (bsc#1099454)
- Do not break backward compatibility on package installation/removal (bsc#1096514)
- Fix minion software profile to allow multiple installed versions for the
  same package name (bsc#1089526)
- fix cleaning up tasks when starting up taskomatic (bsc#1095210)
- Fix truncated result message of server actions (bsc#1039043)
- Add missing result fields for errata query (bsc#1097615)
- Show chain of proxies correctly (bsc#1084128)
- improve gatherer-matcher Taskomatic task's performance (bsc#1094524)
- Check if directory /srv/susemanager/salt/actionchains exists before deleting minion
  action chain files
- fix hardware refresh with multiple IPs on a network interface (bsc#1041134)
- Fix NPE in image pages when showing containers with non-SUSE distros
  (bsc#1097676)
- Do not log when received 'docker://' prefix from Kubernetes clusters
- Add new 'upgrade_satellite_refresh_custom_sls_files' task to refresh
  custom SLS files generated for minions (bsc#1094543)
- improve branding for Uyuni
- Mark all proceeding actions in action-chain failed after an action failed(bsc#1096510)
- Fix: limit naming of action chain (bsc#1086335)
- Do not create new product if product_id exists, update it instead (bsc#1096714)
- specify old udev name as alternative when parsing hw results
- fix detection of a xen virtualization host (bsc#1096056)
- Disallow colons in image labels (bsc#1092940)
- Fix registration of RHEL clients when multiple release packages are installed
  (bsc#1076931)
- Disable support for Oracle on openSUSE (bsc#1095804)
- Fix removing action chain sls files after execution (bsc#1096016)

-------------------------------------------------------------------
Tue Jun 05 10:09:30 CEST 2018 - jgonzalez@suse.com

- version 2.8.78.7-1
- make mass-canceling of Actions faster (bsc#1095211)
- Fix logic in jsp so enabling config systems page shows right icon for error (bsc#1082988)
- Fix: show only directly connected systems for Proxy (bsc#1094986)
- generate pillar after changeing gpg_check flag (bsc#1079605)
- enable all TLS version for HTTPS connections (bsc#1094530)
- allow multi selection/deletion of notification messages
- change text on pending actions on the system page (bsc#1086176)
- Schedule only one action when changing channel assignment for a group of servers on SSM
- honor user timezone setting for system overview dates (bsc#1085516)
- Initial branding change for Uyuni (bsc#1094497)
- Fix NPE in software profile sync when building update query (bsc#1094240)
- added 404 handling inside the Spark framework (bsc#1029726)

-------------------------------------------------------------------
Wed May 23 09:01:39 CEST 2018 - jgonzalez@suse.com

- version 2.8.78.6-1
- Add Action Chain support for Salt clients using the ssh-push connection method.
- add API functions to specify system cleanup type when deleting a
  system (bsc#1094190)
- change default cleanup type for XMLRPC API to NO_CLEANUP
  (bsc#1094190)

-------------------------------------------------------------------
Wed May 16 17:41:11 CEST 2018 - jgonzalez@suse.com

- version 2.8.78.5-1
- Uniform the notification message when scheduling HW refresh (bsc#1082796)
- Improved API for formulas to be saved through API for system/group.
- add SLES12 SP2 LTSS family (bsc#1092194)
- fix token cleanup task crashing (bsc#1090585)
- HW refresh fails on SLE15 Salt client (bsc#1090221)
- reorder styles import
- prevent NPE when no image build history details are available (bsc#1092161)
- only show the most relevant (least effort) solutions (bsc#1087071)
- Show channel label when listing config channels (bsc#1083278)
- fix equals to display channels with same name but different label
  (bsc#1083278)
- Avoid init.sls files with no revision on Config State Channels (bsc#1091855)

-------------------------------------------------------------------
Mon May 07 15:23:43 CEST 2018 - jgonzalez@suse.com

- version 2.8.78.4-1
- Update codebase for salt-netapi-client 0.14.0
- Render configuration files with UTF-8 (bsc#1088667)
- Update google-gson to version 2.8.2 (bsc#1091091)
- fix updating Subscription cache (bsc#1075466)

-------------------------------------------------------------------
Wed Apr 25 12:03:28 CEST 2018 - jgonzalez@suse.com

- version 2.8.78.3-1
- fix taskomatic deadlock in failure case (bsc#1085471)
- fix NPE in websocket session configurator (bsc#1080474)

-------------------------------------------------------------------
Mon Apr 23 09:12:55 CEST 2018 - jgonzalez@suse.com

- version 2.8.78.2-1
- Sync with upstream (bsc#1083294)
- 1567157 - remove 'www' part from cve.mitre.org domain name
- 1564065 - Fix relevant_to_server_group query performance
- 1544350 - Add possibility to manage errata severity via API/WebUI
- add support for autoinstallation of SLE15 (bsc#1090205)
- update sles_register cobbler snippets to work with SLE15 (bsc#1090205)
- Wait until minion is back to set RebootAction as COMPLETED (bsc#1089401)
- Handle Salt upgrade inside an Action Chain via patch installation.
- Change the endpoint for the mandatory channels retrieval to work with IDs instead of labels
- Remove SUSE Studio based image deployments
- add support for Prometheus monitoring
- Add option to schedule the software channels change in
  software -> channels -> channel -> target systems (bsc#1088246)
- Removed unused/broken option for sys details page (bsc#1082268)
- Log debug message if required cloned children do not exist when finding Service Pack migration alternatives
- fix constraint violation errors when onboarding (bsc#1089468)
- Update Spark to version 2.7.2 (bsc#1089101)
- Properly invalidate channel access tokens when changing to the same channels (bsc#1085660)
- Fix in SSM channls UI, if all systems in SSM do not have a base channel the corresponding
  child channels are not displayed on the subsequent page
- Apply Salt states in queue mode when executing Action Chains.
- Fix config channel assignment when registering with an activation key (bsc#1084134)
- Prevent stripping curly braces when creating config states (bsc#1085500)
- Fix index out of bound exception when os-release query returns multiple
  package names for RHEL/CentOS (bsc#1076931)
- More specific message for empty custom system info

-------------------------------------------------------------------
Wed Apr 04 12:12:28 CEST 2018 - jgonzalez@suse.com

- version 2.8.75.3-1
- Bugfix: assign correct channel on bootstrap (bsc#1087842)
- Prevent JSON parsing error when 'mgractionchains' module is not deployed.

-------------------------------------------------------------------
Thu Mar 29 01:24:22 CEST 2018 - jgonzalez@suse.com

- version 2.8.75.2-1
- SLE15 support: recommended/required flag for products and channels
- add more missing help links (bsc#1085852)

-------------------------------------------------------------------
Mon Mar 26 08:54:04 CEST 2018 - jgonzalez@suse.com

- version 2.8.75.1-1
- Sync with upstream (bsc#1083294)
- 1542556 - Prevent deletion of last SW admin if disabled
- 1544350 - Add possibility to manage errata severity via API/WebUI
- Add Action Chain support for Salt clients.
- Uniform channel assignment for Salt (bsc#1077265)
- fix race condition during enabling channel tokens (bsc#1085436)
- Ensure transaction execution order when updating FQDNs for minions (bsc#1078427)
- Harmonize display of custom system information (bsc#979073)
- add ref help links (bsc#1079535)
- fix presence ping (bsc#1080353)
- Fix "Most critical systems" list on "Home Overview" view (bsc#1081757)

-------------------------------------------------------------------
Mon Mar 05 08:50:01 CET 2018 - jgonzalez@suse.com

- version 2.8.72.1-1
- 1187053 - package search do not search through ppc64le packages by default
- support SLE15 product family
- rewrite products page into reactjs
- Users who can view system should be able to delete it (bsc#1079652)
- Set hostname before hardware refresh as well (bsc#1077760)
- Separate Salt calls based on config revisions and server grouping(bsc#1074854)
- remove clean section from spec (bsc#1083294)
- Added function to update software channel.
- Fix NPE when retrieving OES repo (bsc#1082328)
- Subscribe to config channels when registering Salt systems with activation keys (bsc#1080807)
- add rhn.conf salt_check_download_tokens parameter to disable token checking (bsc#1082119)

-------------------------------------------------------------------
Wed Feb 28 09:37:21 CET 2018 - jgonzalez@suse.com

- version 2.8.69.1-1
- Refresh pillar data when executing the subscribe channels action for ssh-push minions (bsc#1080349)
- Disable taskomatic crash dumps when using openJDK.
- Move locale preferences to user preferences menu.
- Fix home page link for "Register systems" (bsc#1065708)
- Remove previous activation keys on every (re-)activation (bsc#1031081)
- Handle stderr from "virtual-host-gatherer" to avoid hanging (bsc#1067010)
- Unify methods to send email on a single API
- Fix broken 'Add' links in system's config channel overview page (bsc#1079865)
- Remove SUSE Manager repositories when deleting salt minions (bsc#1079847)
- Fix issues in text for config management.
- fix title of reference guide help entry (bsc#1079769)
- 1541955 - Clone of an erratum doesn't have original erratum's severity
- 1481329 - Lost an <rhn-tab-directory> tab in previous commit for this BZ
- 1020318 - Fix refactored to take more, multiple, errors into account
- 1020318 - Check description for max-len when updating

-------------------------------------------------------------------
Mon Feb 05 12:48:29 CET 2018 - jgonzalez@suse.com

- version 2.8.59.3-1
- Allow scheduling the change of software channels as an action.
  The previous channels remain accessible to the registered system
  until the action is executed.

-------------------------------------------------------------------
Fri Feb 02 12:36:31 CET 2018 - jgonzalez@suse.com

- version 2.8.59.2-1
- refresh pillar data on formular change (bsc#1028285)
- Hide macro delimiters for config files in state channels
- Show full Salt paths in config file details page
- Remove previous activation keys when migrating to salt (bsc#1031081)
- Imporve webui for comparing files (bsc#1076201)
- For minion, no option to modfiy config file but just view
- Uniform date formatting in System Details view (bsc#1045289)
- Remove previous activation keys when migrating to salt (bsc#1031081)
- Import content of custom states from filesystem to database on startup, backup old state files
- Change the directory of the (normal) configuration channels from mgr_cfg_org_N to manager_org_N
- Handle gpg_check correctly (bsc#1076578)
- Replace custom states with configuration channels
- Hide ownership/permission fields from create/upload config file forms for state channels (bsc#1072153)
- Hide files from state channels from deploy/compare file lists (bsc#1072160)
- Disable and hide deploy files tab for state config channels (bsc#1072157)
- Allow ordering config channels in state revision
- Disallow creating 'normal' config channels when a 'state' channel with the
  same name and org already exists and vice versa.
- UI has been updated to manage state channels
- support multiple FQDNs per system (bsc#1063419)
- Uniform the notification message when rebooting a system (bsc#1036302)
- avoid use of the potentially-slow rhnServerNeededPackageCache view

-------------------------------------------------------------------
Wed Jan 17 12:05:06 CET 2018 - jgonzalez@suse.com

- version 2.8.56.1-1
- Speed up scheduling of package updates through the SSM (bsc#1076034)
- Fix encoding/decoding of url_bounce with more parameters (bsc#1075408)
- Removing unused mockobjects and strutstest jars
- Adjust commons-pool dependency for SLES15
- Remove jakarta-common-dbcp dependency, not required by quartz anymore
- Remove enforcement of IBM JDK
- Update to Quartz 2.3.0 (bsc#1049431)
- After dry-run, sync channels back with the server (bsc#1071468)
- fix message about package profile sync (bsc#1073739)
- On registration, assign server to the organization of the creator when activation key is empty (bsc#1016377)
- Fix logging issues when saving autoyast profiles (bsc#1073474)
- Add VM state as info gathered from VMware (bsc#1063759)
- improve performance of token checking, when RPMs or metadata are downloaded from minions (bsc#1061273)
- Allow selecting unnamed context in kubeconfig (bsc#1073482)
- Fix action names and date formatting in system event history (bsc#1073713)
- Fix incorrect 'os-release' report after SP migration (bsc#1071553)
- fix failed package installation when in RES 32 and 64 bit packages are
  installed together (bsc#1071314)
- Add user preferences in order to change items-per-page (bsc#1055296)
- Order salt formulas alphabetically. (bsc#1022077)
- Improved error message (bsc#1064258)
- Display messages about wrong input more end-user friendly. (bsc#1015956)
- Add api calls for content staging
- fix content refresh when product keys change (bsc#1069943)
- Allow 'Package List Refresh' when package arch has changed (bsc#1065259)
- New API call for scheduling highstate application
- Adding initial version of web ui notifications
- Show the time on the event history page in the users preferred timezone

-------------------------------------------------------------------
Tue Nov 28 12:48:16 CET 2017 - jgonzalez@suse.com

- version 2.7.46.8-1
- Implemented assignment of configuration channels to Salt systems via Salt states
- Added file structure under Salt root for configuration management
- Enabled configuration management UI for Salt systems
- Remove SUSE Manager specific configuration from Salt ssh minion when deleting system from SUSE Manager (bsc#1048326)
- Support Open Enterprise Server 2018 (bsc#1060182)
- Enable autofocus for login field
- Do not remove virtual instances for registered systems (bsc#1063759)
- Process right configfile on 'scheduleFileComparisons' API calls (bsc#1066663)
- Fix reported UUIDs for guests instances within a virtual host (bsc#1063759)
- Generate Order Items for OEM subscriptions (bsc#1045141)
- fix alignment of systemtype counts text (bsc#1057084)
- Enable 'Power Management' features on Salt minions.
- Fix editing of vhm config params (bsc#1063185)
- Skip the server if no channel can be guessed (bsc#1040420)
- Added a method to check if OS on machine supports containerization or not(bsc#1052728)
- 'Cancel Autoinstallation' link has been changed to look like button to make it more visible (bsc#1035955)
- Make systems in system group list selectable by the group admins (bsc#1021432)
- Hide non-relevant typed systems in SystemCurrency (bsc#1019097)
- Start registration for accepted minions only on the minion start event,
  not automatically on any event (bsc#1054044)
- Exclude salt systems from the list of target systems for traditional
  configuration stack installation
- Keep the the GPG Check value if validation fails (bsc#1061548)
- Extract Proxy version from installed product (bsc#1055467)
- Provide another create method(with additional parameter Gpgcheck) to create software channel through XML RPC(bsc#1060691).
- Improve duplicate hostname and transaction handling in minion registration
- Added 'Machine Id' information as part of details in System namespace for XMLRPC API(bsc#1054902)
- Modified the displayed message after updation of activation key (bsc#1060389)
- Display GUI message after successfully deleting custom key (bsc#1048295)
- fix links on schedule pages (bsc#1059201)
- Harmonize presentation of patch information (bsc#1032065)
- Display a feedback message when user deletes configuration channel(bsc#1048355)
- Fix duplicate machine id in event history on minion restart (bsc#1059388)
- Show link in message when rescheduling actions (bsc#1032122)
- Prevent ISE when distribution does not exist (bsc#1059524)
- do not store registration-keys during autoinstallation (bsc#1057599)
- enable package profile comparisons on minions
- Disallow entering multiple identical mirror credentials (bsc#971785)
- ensure correct ordering of patches (bsc#1059801)
- fix cloning Kickstart Profiles with Custom Options (bsc#1061576)
- checkin the foreign host if a s390 minion finished a job (bsc#971916)
- increase max length of hardware address to 32 byte (bsc#989991)
- Set the creator user for minions correctly in case it is known (bsc#1058862)
- Fix minor UI issues on overview page (bsc#1063590)
- Hide invisible first level menu items (bsc#1063822)
- Fail gracefully when GPG files are requested (bsc#1065676)
- fix unscheduling actions for traditional systems (bsc#1065216)
- add logging messages for SP migration (bsc#1066819, bsc#1066404)
- Improve messaging for "Compare Packages" (bsc#1065844)
- when searching for not installed products exclude release packages
  which are provided by others (bsc#1067509)
- rhnServerNetwork refactoring (bsc#1063419)
- Add Adelaide timezone to selectable timezones (bsc#1063891)

-------------------------------------------------------------------
Thu Sep 14 11:32:37 CEST 2017 - mc@suse.de

- version 2.7.46.7-1
- Adapt Salt runner and wheel calls to the new
  error handling introduced in salt-netapi-client-0.12.0
- change log level and event history for duplicate machine id  (bsc#1041489)
- Trim spaces around the target expression in the Salt remote
  command page (bsc#1056678)
- check entitlement usage based on grains when onboarding a
  minion (bsc#1043880)
- fixes ise error with invalid custom key id (bsc#1048294)
- Image runtime UI
- Redesign VHM pages on ReactJS
- Add VHM type Kubernetes
- Kubernetes runner and image matching implementation
- XMLRPC method for importing images
- Extra return data fields for content management XMLRPC methods
- Add back "Add Selected to SSM" buttons to Group pages (bsc#1047702)
- fix a ConstraintViolationException when refreshing hardware with
  changed network interfaces or IP addresses
- Add message about channel changes on salt managed systems to
  UI and API docs (bsc#1048845)
- show Child Channels tab in SSM again if a salt minion is in the set
- improve performance of package installation and patch application
- Visualization UI look&feel improvements

-------------------------------------------------------------------
Wed Aug 30 16:00:28 CEST 2017 - mc@suse.de

- version 2.7.46.6-1
- Import image UI
- Update images list and overview pages for external images
- Add syntax highlighting for state catalog
- Delete and create new ServerNetAddress if it already exists on
  HW refresh (bsc#1054225)
- organization name allows XSS
- check if base product exists to prevent NPE
- Fix enter key submit on ListTag filter input (bsc#1048762)
- Create VirtpollerData object with JSON content instead null
  (bsc#1049170)
- Fix unsetting of image build host when a related action is deleted
- Prevent malformed XML if 'arch' is set to NULL (bsc#1045575)
- Resolve comps.xml file for repositories (bsc#1048528)
- Fix: address review issues
- Install update stack erratas as a package list (bsc#1049139)
- Feat: allow deletion for server subset (bsc#1051452)

-------------------------------------------------------------------
Tue Aug 08 11:46:36 CEST 2017 - fkobzik@suse.de

- version 2.7.46.5-1
- Fix: don't add default channel if AK is not valid (bsc#1047656)
- Add 'Enable GPG check' function for channels
- No legend icon for Activity Ocurring. (bsc#1051719)
- Implement API call for bootstrapping systems
- Fix product ids reported for SUSE Manager Server to the subscription matcher
- Fix adding products when assigning channels (bsc#1049664)
- Set default memory size for SLES 12 installations to 1024MB (bsc#1047707)
- BugFix: enable remote-command for Salt clients in SSM (bsc#1050385)
- Add missing help icons/links (bsc#1049425)
- Fixed invalid help links (bsc#1049425)
- Fix: wrong openscap xid (bsc#1030898)
- Organization name allows XSS CVE-2017-7538 (bsc#1048968)
- Fixes overlapping text narrow window (bsc#1009118)
- Adapt to the salt-netapi-client update (v0.12.0)
- Fixes alignment on the orgdetails (bsc#1017513)
- Fix text for activation key buttons (bsc#1042975)
- Add a dynamic counter of the remaining textarea length
- Bugfix: set, check and cut textarea maxlength (bsc#1043430)
- MinionActionExecutor: raise skip timeout (bsc#1046865)
- Update channels.xml with OpenStack Cloud Continuous Delivery 6 (bsc#1039458)
- Do not create VirtualInstance duplicates for the same 'uuid'
- Add taskomatic task to cleanup duplicated uuids for same system id
- Handle possible wrong UUIDs on SLE11 minions (bsc#1046218)
- Removed duplicate overview menu item (bsc#1045981)
- Enable act-key name empty on creation (bsc#1032350)
- Fix NPE when there's not udev results (bsc#1042552)
- Alphabar: change title to 'Select first character' (bsc1042199)
- Duplicate Systems: correct language not to mention 'profiles' (bsc1035728)
- Fix list filters to work with URL special characters (bsc#1042846)
- Use getActive() instead of isActive() for JavaBeans compliance (bsc#1043143)
- Fix: hide non-org event details (bsc#1039579)

-------------------------------------------------------------------
Mon Jun 19 16:36:09 CEST 2017 - mc@suse.de

- version 2.7.46.4-1
- adapt to taglibs 1.2.5 (bsc#1044804)

-------------------------------------------------------------------
Mon Jun 12 09:07:20 CEST 2017 - mc@suse.de

- version 2.7.46.3-1
- set flush mode to commit for updatePackage
- Validate content management urls (bsc#1033808)
- remove repositories which are not assigned to a channel and not
  accessible anymore (bsc#1043131)
- spacecmd report_outofdatesystems: avoid one XMLRPC call per system
  (bsc1015882)
- Fallback to first network interface if no primary ips provided
  (bsc#1038677)
- Fix reactjs unique keys generation and remove duplicated menu element
- Correctly set action status to failed when an unexpected exception
  occurs (bsc#1013606)
- Fix action-buttons style for proper action and position
- rollback transaction in error case
- use hibernate for lookup first before falling back to mode query
- SSM Actions: Showing UI error notification if Taskomatic is down
  (bsc#1032952)
- display alternative archs only from the same org
- Bugfix: Traditional SSH Push to Minion migration (bsc#1040394)
- fix parsing oscap xml result for minions, not every Rule has an
  XCCDF ID Tag (bsc#1041812)
- Do not show action-buttons if list is empty
- Bugfix: submit action buttons have to stay inside the form (bsc#1042197)
- properly encode scap file download url params
- Fix navigation menu for state catalog
- Prevents ISE if base channels data is not up-to-date on SSM. (bsc#1040420)
- new patch install should schedule a package profile update (bsc#1039571)
- prevent multiple registrations (bsc#1040352)
- remove not working hibernate cache config variable
- put ehcache config to classpath of taskomatic
- silence ehcache warning complaining about using default values in
  taskomatic
- move ehcache.xml to classpath
- silence ehcache warnings complaining about using default values
- schedule a package list update after a Service Pack Migration
  (bsc#1017703)
- remove test.ping hack in distribution upgrade
- Fix displaying of States tab in System Group details page

-------------------------------------------------------------------
Mon May 29 17:06:01 CEST 2017 - mc@suse.de

- version 2.7.46.2-1
- Alphabar becomes a dropdown list
- Move the alphabar into the panel-heading table
- Do not use AddToSSM button if systems are selectable via checkbox
- Use a better icon for IIS
- Allow toggle left menu visibility for any screen-width
- Add select boxes and 'Delete' button to image, store, profile list pages
- show bootstrap minion link only if user has org_admin role
- show permission denied instead of internal server err (bsc#1036335)
- channel admin should be able to set org user restrictions for null-org channels
- user permission checked
- Teach ListPackagesAction and list.jsp about packageChannels
- CachedStatement: reuse the Connection object for batch updates
- batch ssm package upgrades if not action chain (bsc#1039030)
- Allow processing of zypper beacon events in parallel
- Allow processing of minion start events in parallel
- Allow multiple registrations in parallel
- use fallback now time as is without user preferences (bsc#1034465)
- Fix HTML in External Authentication page
- reorganize menu
- Bring back 'Add to SSM' link to System overview page for Salt systems
- Add Highstate page to SSM and system groups
- Add support for multiple servers in the highstate preview page
- Fix race condition for preview websocket messages in remote commands page
- Enable pkgset beacon for all Suse OS distributions (bsc#1032286)
- add info about base products to json input for subscription-matcher
- add product class info to the json input for the subscription-matcher (bsc#1031716)
- Add inspect status and reinspect button to image overview page
- change mgrsshtunnel user home to /var/lib/spacewalk
- Make schedule notification links consistent for actions for a single system (bsc#1039286)
- Teach Postgres to correctly-unique-ify rhnConfigInfo rows
- lookup functions should return every minion only one time
- change contact method for bootstrap script and ssh-push (bsc#1020852)
- Fix 'Join selected groups' button in Activation Key dialog (bsc#1037912)
- Ensure proper authentication for content management (bsc#1036320)
- Hide the "Crashes" column (bsc#1033811)
- Fix: hide lock for Salt servers (bsc#1032380)
- Fix action buttons to top for Pending actions delete confirm page, in SSM patch confirm page,
  Packages list pages and Actions list pages
- parse old and new return structure of spmigration return event

-------------------------------------------------------------------
Wed May 03 16:58:35 CEST 2017 - michele.bologna@suse.com

- version 2.7.46.1-1
- parse result of SP migration Dry Run correctly (bsc#1034837)
- Apply 'action button fixed on scroll' behavior to pages (bsc#1012978)
- prevent possible null pointer exception when installed products could not be
  found (bsc#1034837)
- Allow dot character '.' for activation key (bsc#1035633)
- fix ISE when no status selection was made (bsc#1033213)
- Download empty CSV report when CVE identifier could not be found
  (bsc#1033212)
- Add 'add to ssm' checkboxes to CVE audit list (bsc#1032016)
- Fix missing IPs in Overview tab (bsc#1031453)
- fix scheduling VM deployment in future (bsc#1034289)
- handle empty set to not produce invalid sql (bsc#1033497)
- fix SSM group pagination (bsc#1012784)
- Fix ReactJS DateTime input for phantomjs (bsc#1030075)
- make sure minion keys can only be seen/managed by appropriate
  user(bsc#1025908)
- Set action status to 'failed' on uncaught exceptions (bsc#1013606)
- create PooledExecutor with pre-filled queue (bsc#1030716)
  aborted by the client (bsc#1031826)

-------------------------------------------------------------------
Mon Apr 03 14:57:25 CEST 2017 - mc@suse.de

- version 2.7.44.1-1
- add error handing and fix rebuild button
- Feat: divide & distribute salt actions randomly
- add a configuration parameter to set the time staging begins
- init. support for split-schedule in pre-download window
- add staging window duration
- patch application pre-download
- pre-download packages scheduled for install
- api call to actionchain (bsc#1011964)
- new cve audit ui for server/images
- Fix adding of new InstalledProduct entries on image inspect
- delete also image channels before generating them new
- CVE Audit for images - xmlrpc interface
- implement CVEAudit for images
- simplify rhn-search jar list
- set number of bytes instead of length of java string for 'Content-
  Length' HTTP-header

-------------------------------------------------------------------
Fri Mar 31 12:35:55 CEST 2017 - mc@suse.de

- version 2.7.40.1-1
- Fix arch for default channels lookup (bsc#1025275)
- Add new menu item and routing for Visualization > System Grouping
- Backend: expose installed product name to the ui
- Bugfix: use unique id for possible Host and Guest system duplicate
- Avoid blocking synchronous calls if some minions are unreachable
- Fix mainframesysinfo module to use /proc/sysinfo on SLES11 (bsc#1025758)
- Add Hibernate cascade option from ImageProfile to ProfileCustomDataValue
- apply SessionFilter also for error pages (bsc#1028062)
- Fix confirmation button color for system group delete page (bsc#1025236)
- create scap files dir beforehand (bsc#1029755)
- check if inspect image return a result (bsc#1030683)
- add storeLabel to ImageInfoSerializer
- add buildStatus to ImageOverviewSerializer
- make country, state/province and city searchable for system location
  (bsc#1020659)
- Show errors returned from cmd.run
- Change log level to DEBUG for 'Broken pipe' error in remote commands page
  (bsc#1029668)
- fix NPE when building image profiles without activation keys
- fix removing images and profiles with custom values
- Migrate content management forms to use ReactJS Input components
- Fix LocalDateTimeISOAdapter to parse date string with timezone
- Fix NPE when building with no activation key in the profile
- Fix ace-editor source path
- Fix: restore pkgset beacon functionality (bsc#1030434)
- Move the footer at the end of the aside column
- Move the legendbox to the header bar as a popup
- UI menu: direct link on menu element, plus/minus icon toggles submenu instead
- Fix: handle Hibernate transactions correctly (bsc#1030026)
- Feat: execute actions within 10 minutes in the past
- Handle TaskomaticApiExceptions
- Turn TaskomaticApiException to a checked exception
- Schedule minion Actions in Quartz
- make salt aware of rescheduled actions (bsc#1027852)
- add number of installed packages to ImageOverview
- parse result of docker inspect
- Add date time input for scheduling the image build
- Add 'Rebuild' button to image details page
- Implement XMLRPC API for Image Stores, Image Profiles and Images
- Add custom data values to image profile and images
- Don't allow scheduling scap scan if openscap pkg missing from minion
- add link to proxy system details page
- Show entitlements sorted in the system details overview page (bsc#1029260)
- Fix broken help link for taskstatus (bsc#1017422)
- Fix merge channels patches (bsc#1025000)
- show proxy path in bootstrap UI
- catch and display all bootstrap errs
- check if proxy hostname is FQDN in UI
- add proxy_pub_key to ssh bootstrap pillar
- cleanup and method to get proxy pub key by calling runner
- methods for gen ssh key and get pub key from proxy
- java backend for salt ssh-push through proxy

-------------------------------------------------------------------
Wed Mar 08 19:04:20 CET 2017 - mc@suse.de

- version 2.7.30.2-1
- set modified date for credentials
- use a small fixed pool so we don't overwhelm the salt-api with salt-ssh
  executions
- synchronize sendMessage on session, checkstyle fixes
- fix remote cmd ui js err and timed out msg

-------------------------------------------------------------------
Tue Mar 07 15:44:51 CET 2017 - mc@suse.de

- version 2.7.30.1-1
- Load ace-editor js library from a different place (bsc#1021897)
- use a bounded thread pool for salt-ssh async calls
- use consistent spelling in UI (bsc#1028306)
- remote cmd UI changes for salt-ssh minions
- add support for SUSE Manager Proxy 3.1
- openscap action scheduling and handling for salt minions
- rewording distchannelmap text (bsc#1017772)
- add support for salt ssh minions to remote cmd UI
- Visualization: show Proxy and Virtual Host Manager hierarchy
- Add patches and packages pages for images
- parse installed products on images
- add pillar data only for used image stores
- add image info schema and mapping
- Remove 'email' field from image profile form
- Add a notification for when Container Build Host type is applied
- Add build schedule notification on image build page
- Updated links to github in spec files
- do not push changed channels directly out to the minions
- do not schedule product installation, but add product packages to server
  state
- provide a user to the event if possible
- Set the creator of a server
- search and install missing product packages when channel assignment changes
- Display warning when JavaScript is disabled on all pages (bsc#987579)
- Remove warning on ssm page (bsc#1025981)
- Add missing dirs to the menu tree (bsc#1023413)
- Remove legacy audit logging Java code
- AuthFilter: update cookie expiry date at end of HTTP request (bsc#1025775)
- MinionActionCleanup: only call list_jobs once per action id (bsc#1025291)
- Feat: enable Salt by default on bootstrap via UI
- Fix: uniform bootstrap.sh (bsc#1000762)
- Feat: supply SSH passphrase when adding identity
- fix NPE when no SUSE Product was found for an installed product
- keep organization after migrating a system to salt (bsc#1026301)
- action now store its completion time
- Avoid deadlock with spacewalk-repo-sync (bsc#1022530)
- Changed tab text for Formulas tab to Formula Catalog (bsc#1022076)
- Add missing library to taskomatic classpath (bsc#1024066)
- Fix spacecmd cannot be executed by RO user (bsc#1015790)
- send timeout if no minions available in remote cmd ui
- show only allowed minions in remote cmd ui (bsc#1024496)
- Fix broken merge (bsc#987864)
- add possibility to add systems to SSM from ProxyClients page
- Reject tokens not assigned to minions (bsc#1019965)
- Invalidate tokens when deleting system
- make remote commands UI async

-------------------------------------------------------------------
Tue Feb 07 15:24:57 CET 2017 - michele.bologna@suse.com

- version 2.7.24.1-1
- Apply addon system types from activation key during registration
  (bsc#1020180)
- Apply highstate as the last step of a registration in case an activation key
  was provided (bsc#1020232)
- Create tmp directory in spec file (bsc#1019672)
- Add severity to updateinfo (bsc#1012365)
- Store temporary roster in configured location (bsc#1019672)
- hide migration targets without valid subscriptions (bsc#1019893)
- fix SP migration when the SUSE Manager Tools product is installed
  (bcs#1014498)
- Use human-parseable dates for server notes (bsc#969564) (#863)
- Fix timezone handling for rpm installtime (bsc#1017078)
- Validate activation key values (bsc#1015967)
- Pass user-preferred localtime to the highstate UI (bsc#1020027)
- Send ChannelsChangedEventMessage in SSM (bsc#1019451)
- Add "Content Management" feature

-------------------------------------------------------------------
Wed Jan 11 16:03:04 CET 2017 - michele.bologna@suse.com

- version 2.7.14.1-1
- Version 2.7.14.1

-------------------------------------------------------------------
Fri Dec 16 16:35:50 CET 2016 - michele.bologna@suse.com

- version 2.5.59.11-1
- Add support for live patching
- Initial support for executing actions in taskomatic
- Hide kernel patches in CVE Audit results when live patching is used
	(FATE#319519)
- Show kernel live patching info in 'system details overview' (FATE#319519)
- Escape act key names in bootstrap UI (bsc#1015967)
- Add tunneling to salt-ssh support
- Fix server checks to allow minions to perform a distupgrade (bsc#1013945)
- Change default sort to ascending for pending actions list
- Add reboot/restart type icon to relevant patch column in upgradable package
  lists
- Add system.getKernelLivePatch API method
- Update kernel version and other system info during package refresh
  (bsc#1013551)
- Fix ISE when sorting system notes list (bsc#979053)
- Fix checkbox icon align (bsc#966888)
- fix fromdir for 3rd party server (bsc#998696)
- Display warning when JavaScript is disabled on all pages (bsc#987579)
- Rename SSM page titles for consistency (bsc#979623)
- hide action chain schedule for salt systems also in SSM (bsc#1005008)
- send ActionScheduled message for all saved actions (bsc#1005008)
- Fix plus/minus buttons in action chain list (bsc#1011344)
- Fix misleading message on system reboot schedule in SSM (bsc#1011817)
- Utilize HostPortValidator to validate bootstrap host (bsc#1011317)
- Increment 'earliest' date by a millisecond between chain actions (bsc#973226)
- Use human-parseable dates for server notes (bsc#969564) (#863)
- Respect order of validation constraints in XSD files (bsc#959573)
- Remove useless self-link on login page (bsc#963545) (#872)
- Use different symbols for collapsible sidebar items (bsc#967880) (#870)
- Fix SSM reboot action success messages (bsc#968935)
- Allow sorting on avisory name in errata lists (bsc#989703)
- Update 'view/modify file' action buttons text (bsc#1009102)
- Handle salt ssh sdterr message (bsc#1005927)
- scheduleDetail.jsp: clarify button label (bsc#1010664)
- Bugfix: Prevent salt-master ERROR messages if formulas files are missing
  (bsc#1009004)
- Hide RHN disconnection option (bsc#1010049) (#850)
- Reword general config page text (bsc#1009982)
- check and fix also the assigned repository while updating the channels
  (bsc#1007490)
- match url including query param seperator to have a definitive end of the
  path component (bsc#1007490)
- Only show minions with sids available as links (bsc#1007261, bsc#970460)
- Delete previous Salt key on register event (bsc#1006119)
- Repository progress: decode another possible log info (bsc#972492)
- add oes extensions to base products bsc#1008480
- Create "script.run" capability if it is not found (bsc#1008759)
- Avoid misleading expected check-in message (bsc#1009006)

-------------------------------------------------------------------
Mon Nov 07 11:43:42 CET 2016 - michele.bologna@suse.com

- version 2.5.59.10-1
- CVE Audit: tolerate null products (bsc#1004717)
- If proxy is not found via FQDN, look it up via simple name (bsc#1006982)
- Change rhnServerPath hibernate mapping to fix ISE for server behing proxy
  (bsc#1004725)
- fix autoyast upgrade mode (bsc#1006786)
  chain (bsc#1000184)
- Open repo sync log in a new window (bsc#1007459)
- Always use queue=true when calling state.apply (bsc#1004743)
- Add a link to system pending events in patch schedule notification for a
  single system (bsc#971342)
- Sort proxy clients list by name (bsc#998348)
- Make exception class more generic and code fixup (bsc#1003449)
- Raise UnsupportedOnSaltException performing listChannels (bsc#1003449)
- New exception type to indicate unsupported operation (bsc#1003449)
- Refactor to remove action canceling duplicate code (bsc#1004745)
- arch_type of a SUSEProduct can be null (bsc#1001738 bsc#1001784 bsc#1001923
  bsc#1002678)
- Ensure no stray config channels are listed for ranking (bsc#979630)
- PinnedSubscriptionHandler: documentation comment typo (bsc#994848)
- Refactor unschedule minion actions to fix NPE (bsc#1004745)
- Enable SPMigration UI for minions
- Send an email to admin when salt event bus is down
- Separate API endpoint for SSH system registration
- Require salt-netapi-client 0.9.0
- Initial handling of job return events for dist upgrades

-------------------------------------------------------------------
Thu Oct 06 16:08:09 CEST 2016 - mc@suse.de

- version 2.5.59.9-1
- Hide all formula tabs as long as there are no formulas installed
- Support formulas in SUSE Manager
- SPMigration UI: list not synced channels in the tooltip
- SPMigration: add multi-target-selection step in front of the wizard
- Sync product extensions
- Handle JsonException when sls with error (bsc#987835)
- Many fixes for onboarding minions
- Handle hardware refresh like any other action
- clone Severity from an errata (bsc#1000666)
- Do not check for password type on autoyast files (bsc#999304)
- handle minion down and job not found when canceling jobs on minions
 (bsc#993304,bsc#994623)
- clear hibernate session after entity type change to fix
  NonUniqueObjectException (bsc#997243)
- Remove previous client capabilities on traditional->minion
  reactivation (bsc#997243)
- Enables pkgset beacon to work in RHEL systems
- support Open Enterprise Server 11 SP3 (bsc#988303)
- Fix broken merge (bsc#987864)
- use raw package install for non zypper systems
- Redirect user to a meaningful page after requesting details of non-existing Action Chain (bsc#973198)
- Setup Salt Minion before packages are taken
- Support Salt on RedHat like systems
- fix race condition during auto errata update (bsc#969790)
- API requests should not be redirected to login
- introduce Spark router conventions
- Add server endpoint for TaskoTop web UI page
- Change EmptyString warning to debug log level to not spam the logs (bsc#989498)
- BugFix: use user preferences parameters as default page size (bsc#980678)
- Add proxy detection during registration and pillar generation
- Adding default channel for minion (bsc#986019)
- Fix NoClassDefFoundError (bsc#988196)
- call cobbler sync in profile edit only if requested (bsc#991440)
- No explicite cobbler sync needed (bsc#991440)
- call all sync_* functions at minion start event
- add beacon configuration for pkgset (bsc#971372)

-------------------------------------------------------------------
Mon Jul 18 14:28:06 CEST 2016 - jrenner@suse.com

- version 2.5.59.8-1
- Initial version of the bootstrapping UI
- Integrate bootstrapping with System Overview
- support SP Migration for OES 2015 to 2015 SP1
- Fix for minion w/ multiple interfaces (bsc#985707)
- Fix HW Refresh duplicate insert (bsc#971622, bsc#983347)
- no addon entitlements allowed for Foreign and Bootstrap systems (bsc#983826)
- disable checkboxes for foreign and bootstrap systems in system types page
  (bsc#983826)
- Tell linuxrc that self_update is an user option so that it'll pass it to
  autoyast but doesn't process it further and add this to the tests
- Disable YaST self update for new autoinstallation trees for SLE
- remove misleading links from action chain page (bsc#983297)

-------------------------------------------------------------------
Fri Jun 17 18:10:20 CEST 2016 - mc@suse.de

- version 2.5.59.7-1
- support OES 2015 (bsc#934560)
- align reboot behavior of salt and tranditional clients (bsc#975534)
- update to latest salt netapi library
- Report the state of virtual guests from virtual host manager as
  'unknown'(bsc#983344)
- add taskomatic job to clean up minion actions
- replace ZypperEvent with default beacon event
- move uuid cleanup logic into taskomatic
- enable oracle support again (FATE#320213)
- Enable minions to be worked with SSM only on available features
- Use the IP address when doing ssh push via proxy (bsc#940927)
- Don't allow URLs that only differ on the authorization token (bsc#976184, bsc#982347)
- Fix typo in Systems column (bsc#983916)
- Salt hw reg: ignore virtual scsi devices (bsc#962588)

-------------------------------------------------------------------
Tue May 24 16:33:00 CEST 2016 - kwalter@suse.com

- version 2.5.59.6-1
- fix NoSuchFileException at setup time when there are no orgs yet
-  add details to history event
- only require lifecycle entitlements for systems with a SUSE base
  product, adjust test
- mgr-sync: use bulk channel reposync
- enhance list of channel families for SUSE Manager Server
- reactivate traditional server as minion on registration
- TaskomaticApi: schedule bulk reposyncs in bulk
- show machine_id in the system->hardware tab
- change missing machine_id UI warning message
- Make message handling thread pool size configurable
- Support for concurrent handling of checkin events
- add variable to make cobbler sync optional
- Add Virtualization Groups to the input JSON data for the matcher
- Backward synchronization for cobbler kernel options during CobblerSyncTask
- support for multithreaded message handling
- BugFix: redirect migration with no Org to the first step (bsc#969529)
- Trigger errata cache job on changed channel assignments
- Under high load, the service wrapper may incorrectly interpret the inability
  to get a response in time from taskomatic and kill it (bsc#962253).
- make cobbler commands work from taskomatik
- Don't modify request map when rendering alphabar, since it may fail depending
  on the implementation of ServletRequest (bsc#978253)
- require refresh channels before pkg states (bsc#975424)
- Manager-3.0: Reschedule failed actions (bsc#971622)
- Exit if there are exceptions on startup to let tanuki restart taskomatic
- BugFix: keep trace of the parent channel selected during 'Create Channel'
  (bsc#967865)
- remote commands: filter minions by permissions and not just by org
  (bsc#978050)
- ProductSyncManager: when scheduling reposyncs, use bulk mode through
  TaskomaticApi (bsc961002)
- call cobbler sync after cobbler command is finished (bsc#966890)
- use pillar and static states to install/remove packages (bsc#975424)
- Faster event processing.
- Determine the action status more correctly
- fix error msg if /srv/susemanager/salt/custom does not exist (bsc#978182)
- Recreate upgrade paths on every refresh (bsc#978166)
- prevent non org-admin user accept/reject/delete a minion (bsc#979686)
- regenerate salt files (bsc#974302)
- log permissions problems on channel access while SP migration (bsc#970223)
- support SLE-POS 11 SP3 as addon for SLES 11 SP4 (bsc#976194)
- delete salt key when system is deleted (bsc#971606)
- Improve the output of remote command actions
- No package list refresh after channel assignment change
- Force a package list refresh after the onboarding
- More "info" level logging about action executors
- Log out the duration of package profile updates
- Execute package profile update as a state.apply (bsc#973365)
- Adjust autoinst file error detecting heuristics to the newer format
  (bsc#974119)
- Use queue=true for all calls to state.apply (bsc#980556)
- make postgresql a weak systemd dependency
- filter osad from the activation key extra packages (bsc#975135)
- Ensure SCC data files are saved on disk as tomcat/root with 644 permissions
- Bugfix: add management product ids to servers without products
- Double the backslashes when reading the config files from java (bsc#958923)
- fix setting cpu flags on hw refresh (bsc#975354)

-------------------------------------------------------------------
Tue Apr 12 17:18:44 CEST 2016 - mc@suse.de

- version 2.5.59.5-1
- trim cpu values and skip dmi for ppc64 (bsc#974792)
- delete pillar data on remove server (bsc#974853)
- use minion_id in pillar data file name (bsc#974853)

-------------------------------------------------------------------
Wed Apr 06 08:30:19 CEST 2016 - mc@suse.de

- version 2.5.59.4-1
- use custom.group_[id] only when applying custom_org (bsc#973452)
- AuthFilter: don't redirect to HTML pages for JSON endpoints, send 401 instead
- subscription-matcher: add timestamp to input.json
- apply only group_<ID>.sls (bsc#973452)
- fix sls regeneration on custom state delete (bsc#973666)
- rename pillar group_id to group_ids
- Don't set a limit on the Salt API response time (bsc#972766)
- When generating repo metadata for a cloned channel, recursively fetch
  keywords from the original channel (bsc#970901)
- fix API documentation
- Fix getting MD5 for file
- Fix Content-Length in HTTP-header of response
- Cleaning up some remaining Tag/Group XSS issues
- Warning "Unservable packages" is not shown when such packages don't
  exist now
- Bad bean-message ids and navbar-vars can lead to XSS issues
- AlphaBar had an 'interesting' XSS exploit available
- Fix SelectAll in the presence of filtering
- found/fixed another in BunchDetails. QE++
- Change mechanism of selecting compatible systems
- Fix generating blank repositories because hitting salt file list cache
  (bsc#971004)
- fix kernel options splitting (bsc#973413)
- schedule minion hw refresh on api call (bsc#972305)
- fix ping minion before hw refresh (bsc#972305)
- check ftr_hardware_refresh when showing 'Refresh Hardware' button
  (bsc#972305)
- rename and use method to check salt or management entitlement (bsc#972305)
- refactor getting hardware and network information (bsc#972305)
- handle no response for installed products (bsc#971906)
- return Optional for single minion api calls (bsc#971906)
- catch smbios call errors and log warn (bsc#970497)
- Require Tomcat and Postgresql running before Taskomatic start
- list custom states from db instead of disk (bsc#972166)
- fix SLE12 patch style detection in case of cloned patches (bsc#972972)
- execute each hardware mapper in its own transaction (bsc#972163)
- Use test.ping instead of presence to detect reachable minions (bsc#972665,
  bsc#971194)
- BugFix: 'Systems > Advanced Search' title and description consistency
  (bsc#966737)
- BugFix: correct behavior with visibility conditions of sub-tabs in
  Systems/Misc page (bsc#962563)
- Trigger registration if minion is not present (bsc#971725)
- Do not sync minions on tomcat startup (bsc#971725)
- better logging for SP Migration feature (bsc#970223)
- Workaround Spark bug https://github.com/perwendel/spark/issues/490
  (bnc#972158)
- add present check to immediate schedule execution (bsc#971194)
- fix installing patches via salt (bsc#971093)
- Remove all code related to SSE based UI events (bsc#969303)
- Do not handle beacon events anymore (bsc#969303)
- Fix problem on concurrent SCC subscription refresh
- disable local repositories on registration (bnc#971788)

-------------------------------------------------------------------
Mon Mar 21 17:43:40 CET 2016 - mc@suse.de

- version 2.5.59.3-1
- BugFix: add missing url mapping (bsc#961565)
- Do not load susemanager-events.js (bsc#969303)
- fix unique index error on update custom state , refactor and add unit test
- regenerate custom state assignments on rename and delete (bsc#971206)
- query to find state revisions where a custom state is used (bsc#971206)
- check if custom state is being renamed (bsc#971206)
- fix scheduling an action chain (bsc#971495)
- replaced if with optional (bnc#971466)
- do not dump Salt err msg to Yaml (bnc#971466)
- fix icon in groups and systems -> salt page
- Support package removals in the same way as installs/updates
- Allow package actions to be scheduled on minions via the API
- Fix PackageEvr.toString() to write correct format
- Refine the system details navigation tabs
- Add support for package updates on Salt minions (bsc#971364)
- Use LocalDateTime for apply state and use user timezone setting
- update tests for HAE-GEO on SLES 4 SAP (bsc#970425)
- Disable changing Managers for Vendor Channels (bsc#957171)
- BugFix: enlarged field too small in form-control creating org (bsc#959595)
- BugFix: remove hover behavior on button inside href (bsc#967892)
- Use the 64 bit arch names
- Fix case statements to correctly check for NULL (bsc#971128)
- BugFix: header organization name behavior like text instead of link
  (bsc#967882)
- minion onboarding: generate pillar after generating repo files
- refresh pillar before applying states at onboarding time
- regenerate package states on migration (bsc#970322)
- Point Documentation link in the header to SUSE webpage (bsc#967875)
- capitalize link (bsc#970016)
- Bring back the button from SUSE Manager 2.1 (bsc#969578)
- Fix user locale prefs cannot be saved (bsc#969578)
- Create new server state revision on migration (bnc#970322)
- Verify that entitlements are *not* removed
- Do not remove entitlements when a server is migrated (bsc#958707)
- show proxy tab only if the system is a proxy (bsc#969118)
- DownloadController: Test that the right headers are set
- return an object so that Spark does not continue the filter chain
  (bnc#963148)

-------------------------------------------------------------------
Wed Mar 09 12:37:25 CET 2016 - mc@suse.de

- version 2.5.59.2-1
- use the same ehcache as the old ehcache-failsafe

-------------------------------------------------------------------
Wed Mar 09 11:18:37 CET 2016 - mc@suse.de

- version 2.5.59.1-1
- Add Custom State UI for Organizations and Groups
- set hibernate.cache.provider_configuration_file_resource_path to load a
  custom ehcache.xml instead of ehcache-failsafe.xml from the ehcache jar
- create server pillar on add/remove from group and on minion registration
- add unit tests for SLE-Live-Patching12 (bsc#924298)
- check header for csrf token
- Simplify assignment of salt entitlement during registration
- Make read-only entitlements show up aligned in the UI
- Make base entitlements permanent
- hidden taglib provide id field if given (bsc#969868)
- escape message texts and hidden fields (CVE-2016-2104)
- refactor salt minion onboarding ui showing the fingerprint
- Allow to apply the highstate from the UI
- fix kernel and initrd pathes for creating autoinstallation (bsc#966622)

-------------------------------------------------------------------
Tue Mar  8 15:09:31 UTC 2016 - dmacvicar@suse.de

- set hibernate.cache.provider_configuration_file_resource_path
  to load a custom ehcache.xml instead of ehcache-failsafe.xml
  from the ehcache jar

-------------------------------------------------------------------
Wed Mar 02 12:18:58 CET 2016 - mc@suse.de

- version 2.5.57.1-1
- fix multiple xss vulnerabilities (CVE-2016-2104)
- remove monitoring from the help text (bsc#963962)
- Add support for minions in different timezones
- on cancel, only delete actions that haven't been picked up yet
- Do not use the PICKED UP status for actions scheduled on minions
- Create a new "Salt" tab on the top level
- Unit tests for SLE-RT12-SP1 (bsc#952381) and SUSE-OpenStack-Cloud-6
  (bsc#964033)
- fallback to "virtio26" as generic os version
- Sort timezones: GMT first and then east to west
- add Chile to the list of timezones (bsc#959055)
- Reference and apply states from state catalog for single minions
- Subscription Matching Pin feature
- PinnedSubscription XMLRPC API - list, create & delete operations
- Fix crash in minion virtualization detection
- Enable reboot actions and remote commands for minions
- Add support for 'state.apply' actions
- Convert UnmatchedSystem to UnmatchedProduct report
- Improved minion registration process and fixed scheduling of actions
- refactor javascript components as separated and reusable components of React

-------------------------------------------------------------------
Wed Feb 10 08:38:05 CET 2016 - mc@suse.de

- version 2.5.49.1-1
- Update spec file to require renamed salt-netapi-client
- adjust to new netapi call syntax
- Move suse manager custom salt functions into a custom namespace
- remove RES4 from expected products
- test support for SUSE-Enterprise-Storage 2.1 (bsc#963784), SLE12-SP1-SAP
  (bsc#959548) and SLES11-SP3-LTSS-Updates (bsc#965652)
- Filter null quantity subscriptions
- Store the matcher run result to the DB
- add scheduled-by to SSM action-history-list
- fix ISE in case no system is selected
- for Channel.packageByFileName query prefer packages from the actual channel,
  sort the rest accoring to build_time
- Text description missing for remote command by API -> function
  scheduleLabelScriptRun()
- Added/changed API-methods to work with package installation/removing
  using it's nevra
- Added additional information to package metadata, returned by
  serializer

-------------------------------------------------------------------
Tue Jan 26 14:21:31 CET 2016 - mc@suse.de

- version 2.5.43.1-1
- Fix the SCCOrderItem null quantity issue by dropping the 'not null'
  constraint
- Rename package state for version from EQUAL to ANY
- add latest state support to ui and generator
- Generate package sls files on registration
- Do not refresh the SCC data while the taskomatic job does the same
  (bsc#962323)
- Make it compile against servlet API < 3.0
- Render nav menu by either request or page context
- java: rename saltstack to salt
- Add the free flag to SUSEProduct, set it from the SCC data, pass it to the
  matcher JSON
- SubscriptionMatchProcessor: performance fix
- Simplify downloading of the matcher CSVs
- Include only subscriptions with a positive total quantity in the UI data
- Subscription Matcher UI: show Taskomatic status properly
- Subscription Matching: implement UI to show matching results
- Fix timezone sorting after adding Chile (Pacific/Ester)
- SystemHandler: throw exception when permanent/nonSatellite entitlements are
  changed via API
- handle salt schedule correctly and align with SUSE Manager actions
- disable action chaining API for salt minions
- Introduce a "States" tab for minions
- fix typo in SQL statement (bsc#959987, bsc#960855)
- implement checkin timestamp update on salt job return
- use 2048MB as default for taskomatic max java memory
- Send data with mod_xsendfile
- change help url references to new manuals
- improve getting hardware and network data from minions
- Support host key algorithms other than ssh-rsa
- Fix ssh push via proxy using sudo (bsc#961521)
- fix page style when not authenticated (bsc#962573)
- add Chile to the list of timezones (bsc#959055)
- add Salt and Foreign Entitled Systems count to types page
- Disable changing Base System Type in SUSE Manager
- deploy certificate on minion registration
- Added new API methods to add new repository with SSL certificates
  or update existing one
- catch and log any exceptions in the hardware mappers (bsc#960039)
- handle IPv4 or IPv6 info missing from network.interfaces response

-------------------------------------------------------------------
Sat Jan 16 11:20:57 CET 2016 - mc@suse.de

- version 2.5.34.1-1
- Align About page to SUSE Manager
- In case the installer is zypp add all patches into one errata action
  (bsc#960997)
- improve setting Hardware data for minions (cpu, devices, network, etc.)
- create virtual hosts for s390x minions
- Implement scheduling of patches for salt minions
- Report SUMA server system itself with its products to the subscription
  matcher
- Update copyright headers to 2016 for all new files
- Adjust action status on salt jobs that we scheduled
- Unhide the "Events" tab for minion systems
- Use public channel families for SUSE channels (bsc#958708)
- Set the rhn session-cookie-path global
- Explicitly ask Tomcat to compile .jsp files (bsc#954417)
- Additional fixes for bsc#956613 (decoding [] is broken for list-key-name)
- fix kickstart with multiple packages having same NEVRA (bsc#959987,
  bsc#960855)
- get the default organization before we create any
- Revert "List global available CryptoKeys"
- Port client python HW handling to server side java
- change dependency to match Tomcat 8 Servlet API 3.1
- Fix edge-case in kickstart-profile-gen-ordering and
  post_install_network_config
- Add hack to deal with RHEL7's differing redhat-release-protocol
- make sure we can find the child channel
- moving non_expirable_package_urls parameter to java
- moving download_url_lifetime parameter to java
- removing unused force_unentitlement configuration parameter

-------------------------------------------------------------------
Tue Jan 05 15:59:05 CET 2016 - mc@suse.de

- version 2.5.26.2-1
- Fix list-key-name (decoding of [] is broken in commons-beanutils.jar > 1.7)
  (bsc#956613)
- Ignore cookies from SCC (bsc#959585)
- SP migration: use correct CSS path (bsc#956613)
- Add/Refactor equals() and hashCode() for Credentials and CredentialsType
- Fix hibernate exception when refreshing subscriptions
- Delete also subscriptions with null credentials on refresh
- Make available packages search case insensitive
- Add subscriptions and orders data files
- Package release cannot be NULL. Use "0" if none is provided by salt
  (bsc#960035)
- set a generated jid to the tokens
- Minion crashes on reg if getting DMI fails (bsc#959670)
- Add "Manage Package States" to the packages index page
- Enable the "Software Channels" tab for all salt clients
- return empty map if no dmi records
- Fix markup after merge error
- Fill General and DMI hw info on minion reg
- fix internal Server Error for Schedule > Completed Actions (bsc#956002)

-------------------------------------------------------------------
Wed Dec 16 12:35:08 CET 2015 - mc@suse.de

- version 2.5.26.1-1
- ServerFactory: don't return multiple Server objects if they have
  joint tables
- Render nav menu by either request or page context
- Add support for setting package state REMOVED and INSTALLED
- Add Salt SLS generator for the packages
- Fix the link to the online help
- implement managing package sate of a minion
- implement taskomatic task for running subscription matcher
- add caching tables for subscriptions and order items
- Create json string as input for the subscription-matcher
- installedProducts attribute was renamed to installedProductSet (bsc#959043)
- Set the correct status code for error pages
- fix calling error pages without session
- List global available CryptoKeys
- schedule mgr-sync refresh after first user gots created.
- 1274282 - Teach CobblerSyncProfile that profiles might disappear in mid-run
- refactor setting ditro kernel params (bsc#944241)
- compile jspf files differently to avoid problems with Tomcat 8
- adding setup for first organization
- create first org togther with the first user
- during installion insert default SSL crypto key with null org
- restyle page for creating users
- remove RHEL 5 related things - we don't build on el5 anymore
- BugFix: skip similar tasks only if task is 'single threaded'
- 1076490 - prefer the package from the given channel
- removing link to removed page

-------------------------------------------------------------------
Thu Dec 10 17:58:59 CET 2015 - mc@suse.de

- version 2.5.16.2-1
- fix state apply not passing the module names
- Cascade all operations to the package states
- change installed product registration to use new hibernate mapping
  and enable ui
- Simplify channel token key derivation
- do not encrypt tokens, only sign them
- use hibernate to insert a installed product
- refactor listPossibleSuseBaseChannelsForServer() using hibernate queries
- Use hibernat mapping to create the SUSEProductSet
- Get matching SUSEProduct out of the InstalledProduct if available
- create SUSEProducts before starting the test
- Set installed according to grains to get access to suse channels
- Automatically apply channels state after repo file creation
- Hibernate mapping for installed products
- Mapping and classes for PackageState

-------------------------------------------------------------------
Mon Nov 30 11:40:06 CET 2015 - mc@suse.de

- version 2.5.16.1-1
- BugFix: check mirror credentials required fields (bsc#955970)
- use new version of httpclient
- implement UI for managing Virtual Host managers
- add params parameter to scheduleSingleSatBunch()
- BugFix: sort channel list by name (bsc#955204)
- Consider old products only if no patch available (bsc#954983)
- (bsc#953129) remove message proxy.header, update context sourcefile
- (bsc#953129) remove proxy.jsp, action and struts config
- Router: use list instead of index
- BugFix: remove inconsistency and make more general the action description for
  package page title and tab-title in Schedule
- better log than nothing
- introduce conventions about router, templates and urls
- Use non-immediate errata cache rebuilding on channel unsubscription
  (bsc#949158)
- Bug fix: remove 'Locale Preferences' link from header (bsc#955252)
- (bsc#953129) add proxy version info to proxyclients page
- (bsc#953129) change details->proxy to point to proxyclients page as it was in
  Suma2.1
- Add support for timing out on an ssh connection
- Ensure subdirectories are present when writing repo files
- publishToChannel optimization
- Fix extremely slow channel.software.syncErrata API
- BugFix: remove inconsistency and make more general the action description for
  package page title and tab-title in Schedule (bsc#935375)
- Linked pages are not always opening in separate window (bsc#939358)
- login screen of SUMA3 still has reference to Oracle (bsc#954740)
- Add classes for managing .repo files
- Enable channel ui for salt minions
- implement token verification
- use the new algorithm based on package names to determine patch
  applicable/inapplicable (bnc#948964)
- Fix LTSS channels by looking at individual packages (bnc#944729)
- Remove url decoding since values are already decoded at this point bsc#951549
- Store only an integer value for cpu MHz in DB
- Virtual Systems list: show virtual hosts from different Orgs
- Call virtual-host-gatherer with configured HTTP proxy values
- BugFix: skip similar tasks only if task is 'single threaded' (bsc#953271)
- New ui for the login page and relogin
- Add accept/reject all button and show number of pending /rejected minions
- Send event to salt when minion is registered
- optimize queries
- allowing RHEL7 kickstart repositories
- support listing errata by last_modified date

-------------------------------------------------------------------
Thu Oct 22 16:36:21 CEST 2015 - mc@suse.de

- version 2.5.2.3-1
- List VirtualHostGatherer modules via XMLRPC API
- Added and delete Virtual Host Manager (VHM) entities via XMLRPC API
- Taskomatic job for running virtual-host-gatherer
- fix incomplete enabling of config actions via snippet (bsc#949528)
- deactivate all non spacewalk plugin services and repos via snippet
  (bsc#949554)
- add SUSE Enterprise Storage 2 (bsc#949285)
- do not hide human readable entitlement names
- require pxe-default-image in the spacewalk main package
- Rename javascript file to susemanager-events.js
- Open the event stream on every page
- Setup SSE event source on the system overview page
- add snippet to wait for NetworkManager (bsc#937802)

-------------------------------------------------------------------
Wed Oct 14 09:54:14 CEST 2015 - mc@suse.de

- version 2.5.2.2-1
- build without checkstyle
- Support for SLE12 SP1 product family (bsc#949726)
- implement remote command interface with target glob

-------------------------------------------------------------------
Wed Oct 07 14:41:35 CEST 2015 - mc@suse.de

- version 2.5.2.1-1
- drop monitoring
- port all perl web pages to java
- replace upstream subscription counting with new subscription
  matching (FATE#311619)
- integrate SaltStack for configuration management (FATE#312447)
- support password-recovery-tokens
- remove Solaris support
- allow to specify read-only users

-------------------------------------------------------------------
Sun Sep 27 14:44:59 CEST 2015 - mc@suse.de

- version 2.1.165.19-1
- support ssh-push with sudo
- Fix CVE Audit for LTSS channels by looking at individual
  packages (bnc#944729)
- use same regexp for channel name as in CreateChannelCommand (bsc#946248)
- prevent mojor version service pack updates from 11 to 12
- display a warning if the update stack is not up-to-date
- Add NoRouteToHost handling with better output
- fix output of client events (bsc#935377)
- fix pagination buttons (bsc#935387)
- deprecate synchronizeUpgradePaths() XMLRPC
- provide SCC product to updateUpradePaths for SLE12 migration data
- parse predecessor_ids from json
- Organization users page: fix typo (bnc#943283)
- Do not return a OES repository with null credentials (bsc#937030)
- Fix queue size: consider possible remainders from last run
- Log message when finished errata cache for a server or channel
- Log the current queue size before every job run (DEBUG)
- Fix link back to the associated channel(bsc#931519)

-------------------------------------------------------------------
Mon Sep 02 16:00:35 CEST 2015 - mseidl@suse.de

- Prevent creating channels with reserved names (bsc#939349) / (fate#319308)

-------------------------------------------------------------------
Mon Jun 22 16:00:35 CEST 2015 - jrenner@suse.de

- version 2.1.165.18-1
- Avoid deadlock in CompareConfigFilesTask when a
  rhn_channel.update_needed_cache is in progress (bsc#932845)
- add missing country code
- Restore the default checksum and architecture when the parent channel is set
  to None
- Drop all product/channel relations before populating (bsc#932052)
- Replace keyword iterator to fix writing support information (bsc#933675)
- TaskoXmlRpcHandler: dead code removed
- products.json updated from latest SCC version
- Deserialize BLOBs correctly across databases
- Revert "Java Eula database classes moved to Hibernate, fixes BLOB issue"
  (bsc#930686)
- Do not remove tasks from the database during getCandidates() (bsc#932052)
- force taskomatic to use UTF-8 (bsc#932652)

-------------------------------------------------------------------
Fri May 29 10:35:46 CEST 2015 - mc@suse.de

- version 2.1.165.17-1
- wait for current transaction end
- EXISTS is an Oracle keyword, don't use it casually
- Scheduling remote command for large system sets is slow
- move auto-errata updates into separate taskomatic task
- improve system overview list performance
- Implement a "default" kickstart script name for edit link
- do not ignore errata with same package version
- reduce number of system lookups
- Get rid of IE7 compatibility mode enforcement
- Unify profile creation/update with one submit button instead of two
- Fix file input control alignment issue with form-control (bsc#873203)
- Update specfile to compile with Java 7
- add SLE11-Public-Cloud-Module (bsc#914606)
- Change Activation Key Child Channels from select to checkboxes (bsc#859645)
- Fix NPEx when updating distribution and missing cobbler entry (bsc#919722)
- Provide channels and upgrade paths for SLE11 SP4 products (FATE#318261)
- Fix broken icon in rhn/help/ForgotCredentials.do (bsc#915122)
- Allow setting the contact method for systems via API (FATE#314858)
- Make system.getDetails() return the contact method
- Add support for setting contact_method on activation keys (FATE#314858)
- implement tilde compare in java code
- Return PATCHED if at least one patch is installed (bsc#926146)
- SatCluster: strip ipv6 zone id from vip6 attribute

-------------------------------------------------------------------
Mon May 11 10:30:28 CEST 2015 - mc@suse.de

- version 2.1.165.16.1-1
- fix XML RPC API External Entities file disclosure
  CVE-2014-8162 (bsc#922525)

-------------------------------------------------------------------
Wed Apr 08 11:20:10 CEST 2015 - mc@suse.de

- version 2.1.165.16-1
- HttpClientAdapter: fall-back to Basic auth from NTLM when both
  are supported (bsc#926319)

-------------------------------------------------------------------
Tue Mar 31 14:57:06 CEST 2015 - mc@suse.de

- version 2.1.165.15-1
- Copyright texts updated to SUSE LLC
- add SLE12-SAP product (bsc#922744)
- SCCRepository: Only NOT NULL database columns can be mapped to primitive
  types in Hibernate (bsc#922313)
- change evr parsing for repodata primary.xml dependencies
- Create only one errata cache worker per server (bsc#918994)
- findKickstartPackageToInstall: in case multiple packages are available, pick
  the most recent (bsc#924118)
- update properly necessary cobbler fields when changing ks tree
- close auto errata update timing hole
- fixing typo: sync-kickstars -> sync-kickstart
- IE11/WinServer2008/CompatMode fix
- Missing refactored SQL query for system available packages (bsc#913400)
- fixing weird path to action chain page (bsc#921720)
- fix subscription check in case of an unset start date (bsc#918220)
- Avoid high CPU loads with SSH push (bsc#920687)
- Refresh errata cache asynchronously when subscribing server to channel
- ErrataQueue shouldn't fail if server is subscribed to other org's
  channel
- Documentation changes - fix name and refer to RFC.
- avoid deadlock if you call mergePackages after mergeErrata
- Fix malformed repo metadata (bsc#920400)
- update sles_register snippets to fix trusting the CA certificate on SLE12
- hasPreflag(): improve documentation about which rpm flags are evaluated
- fix generating pre-equires (pre="1" in metadata)
- fix typo in Web UI (bsc#918151)
- Revert fixing of versions, those should be regarded as historically correct
  rather than inconsistent (bsc#910509)
- Catch NumberFormatException and send error to the client (bsc#916177)
- Do not generate solv files

-------------------------------------------------------------------
Tue Feb 03 12:10:48 CET 2015 - mc@suse.de

- version 2.1.165.14-1
- Fix style of kickstart wizard
- Fix style of Create Kickstart Profile
- Make mgr-sync fail in case of IO errors while sending
  HEAD requests to OES
- Do not swallow exceptions, rethrow ContentSyncException instead
- make config file upload on FileDetails work
- prevent NPE on activationkeys/Edit.do page
- directories and symlinks cannot be binary
- fix menu structure
- Getting rid of Tabs and trailing spaces
- make sure columns are named according to the dto attributes
- fix failures due to uninitialized log it
- Fix auditlog config yaml syntax (bnc#913221)
- Show Proxy tab if system is a proxy even when assigned to cloned
  channels (bsc#913939)
- consider no_proxy setting
- fixed uncaught error which prevent correct error handling
  (bnc#858971)
- fix NPE by setting max_members to 0 instead of NULL (bsc#912035)
- Use Hibernate-friendly equals() and hashCode() in Org
- CVE-2014-7811: fix more XSS bugs (bsc#902915)
- set bootstrap entitlements to INFINITE in all organizations
- Fix basic authentication for HTTP proxies (bsc#912057)
- SCCRepository: save SCC ID in the database as well
- SCCRepository: save to database with proper sequence
- Accept repos with same SCC ID and different URLs (bsc#911808)
- Avoid mgr-sync-refresh failure because clear_log_id was not called
  (bnc#911166)
- New API call: system.scheduleDistUpgrade()
- New API call: system.scheduleSPMigration() (FATE#314785, FATE#314340)

-------------------------------------------------------------------
Wed Jan 14 14:43:29 CET 2015 - mc@suse.de

- fix XSS in system-group (CVE-2014-7812) (bsc#912886)

-------------------------------------------------------------------
Thu Dec 18 13:39:37 CET 2014 - mc@suse.de

- version 2.1.165.13-1
- fix style of a lot of pages
- Fix extra (eg.Select All) buttons display on rhn:list and
  make it consistent with new rl:list (bnc#909724)
- Fix List tag missing submit parameter for "Select All" and others
  (bnc#909724)
- Sort filelist in configfile.compare event history alphabetically
  (bsc#910243)
- fix setting powermanagement values
- let system set manager csv contain add-on entitlements
- allow filtering RHEL7 errata
- add some missing strings
- allow removing Cobbler System Profile on  the power management page
- add csrf check for the power management page
- No ISE on provisioning page when no base channel
- Make the base channel ssm action asynchronous
- Commit after each system deletion to avoid deadlocks
- Allow paranthesis in input form descriptions
- Allow paranthesis in system group description (bsc#903064)
- Provide new API documentation in PDF format (bsc#896029)
- Update the example scripts section (bsc#896029)
- Fix grammar and typos in API code example descriptions
- Fix xmlrpc.doc for sync.content namespace (bsc#896029)
- Raise proper exception when Taskomatic is not running
- Fixed wording issues on package lock page (bsc#880022)
- made text more clear for package profile sync (bsc#884350)

-------------------------------------------------------------------
Mon Dec 08 13:33:20 CET 2014 - jrenner@suse.de

- version 2.1.165.12-1
- fix adding OES11 channels (bsc#908786)

-------------------------------------------------------------------
Thu Dec 04 16:35:53 CET 2014 - mc@suse.de

- version 2.1.165.11-1
- throw channel name exception if name is already used (bnc#901675)
- Don't commit when XMLRPCExceptions are thrown (bsc#908320)
- Remove "Select All" button from system currency report (bsc#653265)
- Fix documentation search (bsc#875452)
- add API listAutoinstallableChannels() (bsc#887879)
- Avoid ArrayIndexOutOfBoundsException with invalid URLs (bsc#892711)
- Avoid NumberFormatException in case of invalid URL (bsc#892711)
- Lookup kickstart tree only when org is found (bsc#892711)
- Fix NPE on GET /rhn/common/DownloadFile.do (bsc#892711)
- Hide empty select boxes
- Always place tips close to the inputs
- Provisioning options page: full-width textboxes
- Port of the advanced provisioning option page to Bootstrap (bnc#862408)
- New installations should use SCC as default customer center
- bnc#907337: mgr-sync refresh sets wrong permissions on JSON files
- fix link to macro documentation (bsc#895961)
- Forward to "raw mode" page in case this is an uploaded profile (bsc#904841)
- Enlarge big text area to use more available screen space (bnc#867836)
- add User Guide to online help pages
- fix links to monitoring documentation (bsc#906887)
- check memory settings for virtual SUSE systems
- fix install type detection (bsc#875231)
- point "Register Clients" link to "Client Configuration Guide" (bsc#880026)
- change order of installer type - prefer SUSE Linux (bsc#860299)
- fix ISE when clicking system currency (bnc#905530)
- Set cobbler hostname variable when calling system.createSystemRecord
  (bnc#904699)
- fix wrong install=http://nullnull line when calling system.createSystemRecord
  (bnc#904699)
- apidoc generator does not know #array("something")
- impove style of Software Crash pages
- fix js injection on /rhn/systems/Search.do page
- fixing javascript errors
- Config file url should update when you create new revision
- xml escape some pages
- user does not need to be a channel admin to manage a channel
- listActivationKeys should return empty list if no keys visible
- cannot select code from disabled textarea in Firefox, use readonly editor
- Fix entitled_systems.jsp num-per-page ISE
- we should consider if text <> binary has changed for config files
- all API methods should be able to find shared channels
- adapt the page to adding/cloning errata
- Explain snapshot/rollback behavior better (bsc#808947)
- fix patch syncing - prevent hibernate.NonUniqueObjectException and rollback
  (bsc#903880)
- Remove "Add Selected to SSM" from system overview page (bsc#901776)
- fix CVE audit in case of multiversion package installed and patch in multi
  channels (bsc#903723)
- Update channel family membership when channel is updated (bsc#901193)
- SCCWebClient: log SCC data files as received to files
- bnc#901927: Add log warning if uploaded file size > 1MB
- fix channel package compare (bsc#904690)
- fix automatic configuration file deployment via snippet (bsc#898426)
- Avoid NPE when using 'from-dir', regression introduced with SCC caching
- Add support for SLE12 and refactor kernel and initrd default paths finders.
- Fix wizard mirror credentials side help to point to SCC
- make the SCC migration/refresh dialog show steps
- Show alert message about disabling cron jobs
- Schedule sync of all vendor channels in MgrSyncRefresh job
- Add client hostname or IP to log messages (bsc#904732)
- hide email field for mirror credentials when on SCC
- we do not want to use cascade for evr and name attributes of
  PackageActionDetails
- AccessChains belong to their creator, only
- add csv export for /rhn/errata/manage/PublishedErrata.do
- add csv output for /rhn/systems/details/packages/profiles/CompareSystems.do

-------------------------------------------------------------------
Thu Nov 27 11:01:49 UTC 2014 - jrenner@suse.com

- Fixed copying text from kickstart snippets (bsc#880087)

-------------------------------------------------------------------
Wed Nov 12 11:12:53 CET 2014 - mc@suse.de

- version 2.1.165.10-1
- Sync correct repos (bnc#904959)

-------------------------------------------------------------------
Fri Nov 07 13:28:54 CET 2014 - mc@suse.de

- version 2.1.165.9-1
- No refresh if this server is an ISS slave
- Refresh is needed only if we are migrated to use SCC yet
- Integrate the refresh dialog with the setup wizard products page
- Implement new "mgr-sync-refresh" taskomatic job
- Introduce caching of repositories read from SCC
- Fix pxt page link to point to the ported version of that page (bsc#903720)
- Fix Null Pointer Exception: bare-metal systems do not have a base channel
- Only show the SMT warning if we are using from-mirror or from-dir
- add progress and reload page after finish
- do not allow to cancel the kickstart once completed
- minor UI improvements
- Show ppc64le profiles to ppc systems
- fix system.schedulePackageInstall APIdoc
- fix javascript injections
- add id to errata.getDetails APIdoc
- Removed bogus label-limit from SDC Remote Cmd pg
- Don't schedule a remote-cmd if the system can't execute it
- check if user can see activation key
- schedule configuration actions asynchronously
- initial SCC integration

-------------------------------------------------------------------
Mon Oct 27 15:20:08 CET 2014 - mc@suse.de

- fix various XSS issues CVE-2014-3654 (bsc#902182)
  CVE-2014-3654-cobbler.patch
  CVE-2014-3654-sort-attributes.patch

-------------------------------------------------------------------
Thu Oct 16 10:09:54 UTC 2014 - smoioli@suse.com

- correctly apply patches to multiple systems in SSM (bsc#898242)

-------------------------------------------------------------------
Tue Oct 14 15:01:36 CEST 2014 - mc@suse.de

- version 2.1.165.8-1
- make parsing repo filters more robust
- package details page should not list channels we can't see
- fix file descriptor leak in system.crash.getCrashFile
- specify usage of java.config_file_edit_size option
- add more documentation to Power Management page
- power management - make system identifier clearable
- do not clone custom errata when merging
- check, whether referenced kickstart profile and crypto keys are
  available
- display error messages in red
- re-set number of config file diffs correctly
- improving 'All Custom Channels' queries
- move Mirror Credentials from config file into DB
- ping SCC for testing proxy status if SCC is enabled
- Implement the API methods to work with mirror credentials
- fix CVE Audit when some packages of a patch are already installed
  (bnc#899266)
- broken checkbox layout in /rhn/channels/manage/Sync.do?cid=xxx
- Download CSV button does not export all columns ("Base Channel" missing)
  (bnc#896238)
- support SCC API v4
- support token auth with updates.suse.com
- Official repo host is now updates.suse.com (after channels.xml change)
- support list/add channels and products with SCC

-------------------------------------------------------------------
Fri Sep 12 15:21:22 CEST 2014 - mc@suse.de

- version 2.1.165.7-1
- SCC client for managing products and channels
- fix XSS flaws - CVE-2014-3595 (bnc#896012)
- implement SLE12 style of update tag handling while generating updateinfo
- show package link if package is in database
- Custom info empty value added (java/api)
- check if action chain with same name already exists
- remove duplicate Summary and Group entries
- ISE when activation key has no description.
- create /software/packages/Dependencies page in Java
- add queries for weak package dependencies to Java
- auto errata updates have to wait for errataCache to finish
- fix NullPointerException
- ssm config actions should show details for specific system in
  history
- ISE comparing config files in SSM
- history events should show script results for this system only
- config revision not found when following history link
- fix broken links to old perl events page
- fix to support custom kickstart distributions
- call rhn-config-satellite.pl only if anything has changed
- add Korea to the list of timezones
- pre-require tomcat package for spacewalk-java-config
- Fix ISE when tag name is left empty
- Guest Provisioning was broken because of refactoring
- Read and display only a limited number of logfile lines (bnc#883009)

-------------------------------------------------------------------
Wed Sep 10 14:55:30 CEST 2014 - mc@suse.de

- fix XSS flaws - CVE-2014-3595 (bnc#896012)
- fix package upgrade via SSM (bnc#889721)

-------------------------------------------------------------------
Wed Jul  2 15:24:34 CEST 2014 - mantel@suse.de

- fix logrotate for /var/log/rhn/rhn_web_api.log (bnc#884081)

-------------------------------------------------------------------
Tue Jun 17 11:48:24 CEST 2014 - jrenner@suse.de

- version 2.1.165.6-1
- Fixed wrong bug number

-------------------------------------------------------------------
Tue Jun 17 10:47:03 CEST 2014 - jrenner@suse.de

- version 2.1.165.5-1
- New page added for viewing channels a repo is associated to
- Allow pasting of keys into textarea
- Provide a faster systemgroup.listSystemsMinimal API method
- Disable caching of Locale between page loads
- Add spacewalk-report for systems with extra packages
- Improve performance of Systems with Extra Packages query
- System Event History page: fix link to pending events on Oracle databases
- Fix human dates now() staying unmodified (bnc#880081)
- Escape package name to prevent from script injection
- Allow for null evr and archs on event history detail (bnc#880327)
- Disable form autocompletion in some places (bnc#879998)
- System Snapshots pages ported from perl to java
- Add errata type selection to SSM page
- Fix datepicker time at xx:xx PM pre-filled with xx:xx AM (bnc#881522)

-------------------------------------------------------------------
Tue May 27 17:15:17 CEST 2014 - mc@suse.de

- version 2.1.165.4-1
- Fix refreshing of Autoinstallable Tree forms (bnc#874144)
- BaseTreeEditOperation: avoid NPE in unexpected exception handling
- Delete system: button styled
- System/Software/Packages/Non Compliant: button styled
- System/Software/Packages/Profiles: button styled
- System/Software/Packages/Upgrade: button styled
- System/Software/Packages/List: button styled
- System/Software/Packages/Install: button styled
- Missing translation string added (bnc#877547)

-------------------------------------------------------------------
Thu May 22 14:34:43 CEST 2014 - mc@suse.de

- version 2.1.165.3-1
- fix numbering of java libs for taskomatic daemon
- Hibernate Package definition: fix table name
- Fix exception in tomcat logs due to missing server object
- Event history: format script text and output correctly
- More schedule action unification
- You can't "Add this address". Change text to "Fill in"
- Make sure we don't end with java 6 after an upgrade
- No more checking for anaconda package to detect kickstartable channels
- New query to find kickstartable channels
- even if most of it is Javascript, add simple unit test to FormatDateTag HTML
  output
- add request scope to the remote command via SSM action
- apidoc: reflect changes in createChain() return type
- fix configchannel.createOrUpdatePath API issue that stored new revision
  contents as null characters
- ssm child channel subscription page was slow
- SDC was unnecessarily slow if the system had many guests
- deduplicate rhn_server.remove_action() calls
- fix help urls
- make use of humanize dates for package lists
- make use of humanize dates for system lists
- humanize dates for user pages. created in 'calendar' mode and last login in
  'time ago' mode
- show the system overview with human dates

-------------------------------------------------------------------
Fri May 16 13:05:49 CEST 2014 - mc@suse.de

- version 2.1.165.2-1
- fix help urls
- Bare metal system list: CSV export bugfix
- adapt to the changes in spacewalk css to bring the readable warning alters
  into the upstream code, that is also affected by this.
- Bare-metal systems list: add relevant information (bnc#861307)
- Fix parameter comment (kickstartable -> autoinstallable)
- Prevent from concurrent modification (refix bnc#808278)
- Kickstartable channels should contain the anaconda package (bnc#808278)
- Form names are only available as name attributes now, not ids.
- set autopart options correctly
- SSM package upgrades should apply correctly across diverse system sets
- The "Delete Key" link should not appear if there is no key to delete
- API package search should not require a provider
- rewrite pending events page from perl to java
- add default arch heuristic for kickstart package installs
- Reuse --add-product-by-ident for triggering product re-sync
- help: remove dead link to Quick Start guide
- Rename suseEulas table to suseEula.
- Java Eula database classes moved to Hibernate, fixes BLOB issue
- Bugfix: use Oracle BLOBs correctly in Java
- Remove Red Hat-specific Kickstart Tree functionality
- Style and rephrase the SP migration message alerts
- Set milliseconds to 0 before comparing dates (bnc#814292)
- Trigger repo metadata generation after cloning patches (bnc#814292)
- Replace editarea with ACE (http://ace.c9.io/) editor.
- dont show link if there are no details to show
- UI: show EULAs inside of package details page
- taskomatic: add SUSE's EULAs to repository metadata
- Java: added class to handle SUSE's EULAs
- Disable FreeIPA integration
- Don't pass version and release to lookup_evr to get the evr_id to join with
  the evr table to get version and release. Use them in the first place.
- use the request object and not the pagecontext directly to store whether we
  already included javascript
- Last sync date: use human format
- Bugfix: avoid NPE
- Documentation fixes

-------------------------------------------------------------------
Tue May 06 15:43:49 CEST 2014 - mc@suse.de

- version 2.1.165.1-1
- Added kickstart syntax rules box to advanced edit page
- Added warning message about kickstart syntax rules
- Fix bug converting pm times to am when using locales in 24 hour format.
- Do not force the timezone name with daylight=false. (eg. showing EST for EDT)
- Action Chain: for every action, create its own ScriptActionDetails
  (bnc#870207)
- Uneditable field is marked as required.
- filters per repository on WebUI
- xmlrpc spec includes bool values, any library should be able to handle them
- Fix link pointing to setup wizard from the popup
- fix opening of channel list modal
- KickstartSession: avoid infinite loops
- Avoid Cobbler error on KVM provisioning (bnc#870893)
- rewrite system snapshot to java: fixed nav menu hiding
- rewrite system snapshot to java: Packages.do
- rewrite system snapshot to java: Index.do
- rewrite system event page from perl to java
- Action Chaining API: fail if trying to add multiple chains with the same
  label
- Installer Generation "fedora" is breed redhat but do not result in a valid
  cobbler os_version
- correctly set cobbler distro os_version
- Enable DWR exception stack trace logging by default
- Check for failed repo sync jobs in taskomatic
- rewrite system snapshot to java: implement nav menu hiding
- limit actions displayed on schedule/*actions pages
- Submit buttons are incorrectly labelled.
- Removing repo filters ISE.
- rewrite channel compare to java:
- Implement Setup Wizard Product sync page
- remote command webui: don't scrub the script body
- params for sw-repo-sync UI/API.
- taskomatic heap size of 1G is not sufficient for large channels
- Setup Wizard: added documentation link
- Package Locking: added documentation link
- Power Management: added documentation links
- updated doc references to actual location
- fixed helpUrl
- Fixed Javadoc and XML-RPC doc
- Removed timeout limitation for the script schedule
- Added XML-RPC API for scheduling the Action Chain
- Add a warning note about doing a Dry Run (bnc#851091)
- Style the SP migration page
- port SP Migration Setup page to bootstrap and jquery
- Action Chain: bootstrap form groups fixed

-------------------------------------------------------------------
Thu Mar 27 14:59:39 CET 2014 - fcastelli@suse.com

- version 2.1.165-1
- NCCClient: URL location bug fixed
- NCCClient: fix behavior with 302's
- NCCClient: swap Apache HTTPClient with java.net's HttpUrlConnection
- Added missing translation
- Package lock: do not show pending packages as selected
- Package lock: do not allow selection of pending packages
- Package lock: changed java code to handle multiple lock events
- Cache proxy verification status in the session
- Make the Setup Wizard visible at first run
- invalidate subscriptions cache when storing proxy settings
- split the js files again as the onready callbacks conflict with the available
  dwr methods
- change the order so that the responsive tag is defined
- move the renderers to its own package
- style
- remove the custom .js for proxy settings, move everything to the main one
- cleanup unused modal, label capitalization and placeholder strings
- use DTOs and a converter instead of maps
- Setup Wizard Proxy settings: make the DTO comparable and with non-null fields
- Use the product class as name when name is not found
- Moved to NCCClient
- Ping method added to NCCClient to test proxy settings
- Proxy support: fix a bug when nothing is specified
- Proxy support: fix a bug when only the hostname is specified
- Placeholder updated to include port number
- Proxy support for NCC credential checking added
- Remove superfluous links on mirror credentials page
- HTTP Proxy description provided
- Create a separate set of icons for the setup wizard
- Mirror Credentials Front-End: first attempt
- HTTP proxy front-end
- List subscriptions with understandable names and their start/end dates
- Implement the "make primary" functionality
- Download subscriptions only when status unknown or on force refresh
- Cache subscriptions and validation status in the session object
- Fine tuning appearance of the mirror credentials page
- Rework findMirrorCredentials(): check for null and do not log passwords
- Move the setup wizard to the top of Admin tab
- Introduce MAX_REDIRECTS
- Allow bare-metal system name editing (bnc#867832)
- Redirect instead of forwarding to overview page after a reboot (bnc#868662)
- ActionChainHelperTest fix: use correct chain ordering
- use default lvm partitioning for RHEL 7 kickstarts
- package.search API returns only one match per package name
- fix finding of the right API method to call
- Adding Custom Errata offers RH Erratas.
- ChannelManager.findCompatibleChildren: propose cloned children as compatible (bnc#866045)
- ChannelManager.findCompatibleChildren: propose children correctly if old and new are equal (bnc#866045)
- bnc#862043: fail if rhnPackage.path is NULL
- bnc#862043: use rhnPackage.path as rhnErrataFile.filename like Perl does
- fix filtering on the /rhn/channels/Managers.do page
- channel.software.syncErrata clones too many packages
- Bare-metal icon fixes
- delete outdated repo-sync schedules (bnc#865141)
- Fixed merging problem (bnc#859665)
- deal with deleted users
- RecurringDatePicker sets HOUR_OF_DAY, however DatePicker design is kind of
  broken and it internally uses HOUR or HOUR_OF_DAY depending of the isLatin()
  flag. This does not make much sense as in Calendar itself HOUR, HOUR_OF_DAY
  and AM_PM are all interconnected.
- Do not restart taskomatic with every deployment
- Exclude el-api.jar since it causes HTTP Status 500
- Revamp the recurring picker fragment to use the datepicker time component.
  For this the RecurringDatePicker bean now is composed of DatePicker beans to
  reuse functionality. With some Javascript, the repeat-task-picker disables
  the cron frequencies that are not being used.
- allow to disable date selection in addition to time
- syncrepos: format the page
- make the setup of the date picker more declarative using data- attributes in
  order to be able to share this setup with other parts of the code that will
  need a slightly different picker like the recurrent selector. It also saves
  us from outputing one <script> tag in the jsp tag implementation.
- Use hostname or address in log messages instead of system.name
- New config option for using the hostname to connect via ssh push
- CreateUserActionTest fixed after upstream changes
- Fix channel deletion unit tests
- Automatic commit of package [spacewalk-java] release [2.1.164-1].
- filter out channels that are not assigned to a server
- Improve error handling when deleting a channel (bnc#865141)

-------------------------------------------------------------------
Thu Feb 27 15:31:17 CET 2014 - fcastelli@suse.com

- version 2.1.163.1-1
- fix reboot required (bnc#865161)
- Avoid double translation, rhn:icon will localize the text
- Remove unused import
- We rmvd DESIRED_PASS/CONFIRM params from UserEditSetupAction - rmv from
  expected in test
- Testing createFirstUser() now looks to be forbidden
- verifyForward() and redirects-w/params do not like each other
- Tweaking some tag Junits to work

-------------------------------------------------------------------
Fri Feb 21 15:37:40 CET 2014 - fcastelli@suse.com

- version 2.1.161.1-1
- Action Chaining: use the same sort order for all systems in an SSM package
  update
- Action Chaining: list page columns changed as suggested by upstream
- fixing ISE in create repo form
- Styling unstyled submit buttons.
- improved performance of system.listLatestUpgradeablePackages and
  UpgradableList.do
- Action Chaining: bootstrap classes tuned
- Use enhanced for loop
- For clones extend search for update tag to original channels (bnc#864028)
- escaping system name for /rhn/monitoring/config/ProbeSuiteSystemsEdit.do
- Transfer the origin's update tag to any cloned channels (bnc#864028)
- escaping system name for /rhn/systems/ssm/provisioning/RemoteCommand.do
- Simple attempt to find problematic things in jsps
- don't add &amp; twice to the parameters of the url
- Action Chaining: audit log configuration added
- Action Chaining: avoid errors on double save
- Action Chaining: proper logging added
- add schedulePackageUpgrades() method
- SSM package upgrades should not install packages if not an upgrade
- fixed errors in date/time format conversions
- put all javascript into one tag
- simplify datepicker layout and unify look of date/time part
- simplified getJavascriptPickerDayIndex()
- extend renderOpenTag() to be able to render self closing tags
- make the time format also localized
- close the date picker after click
- Use the start of the week day from the locale
- Introduce a date-time picker.
- Make the HtmlTag HTML5 compliant, by knowing that void elements can't be
  closed. The BaseTag remains agnostic.
- Added tool to manipulate localization files (format, del, sed).

-------------------------------------------------------------------
Thu Feb 13 15:32:20 CET 2014 - mc@suse.de

- version 2.1.150.1-1
- remove unused localization string
- Schedule action unification
- Separate datepicker and its label
- make package search faster
- Create and manage action chains for single systems and SSM
  * remote command
  * reboot
  * configuration file deploy
  * patch action
  * package actions
- style pages
- CVE-2013-4415 - Fix XSS flaws in Spacewalk-search
- CVE-2013-4415 - Fix XSS in new-list-tag by escaping _LABEL_SELECTED
- CVE-2013-1871, Fix XSS in edit-address JSPs
- CVE-2013-1869, close header-injection hole
- CVE-2010-2236, Cleanse backticks from monitoring-probes where
  appropriate
- CVE-2013-1869, Only follow internal return_urls
- CVE-2012-6149, Fix XSS in notes.jsp
- Fix cloned channels not available for SP migration (bnc#852582)
- Fix an ISE that could happen after clearing cookies (elaborator not bound)
- Fix GMT+3 timezone missing (bnc#862406)
- New Bare-metal icon added
- javascript not needed anymore

-------------------------------------------------------------------
Fri Feb 07 13:01:47 CET 2014 - mc@suse.de

- version 2.1.146.1-1
- patch to handle systems registered with the --nohardware flag
- fixing layout of various pages
- Generification of Listable
- Improve package search performance
- Add confirmation page to ssm/ListPatches
- Extracted "list systems in ssm related to errata" into separate action
- allow deleting disabled users
- add external group pages
- create external authentication pages
- create api for channel errata syncing, have clone-by-date call it
- Fixed ssm reboot scheduling.
- Update RHEL 7 VM memory requirements to 1024 MB
- Datepicker UI unification
- fix deadlock when cloning using spacewalk-clone-by-date
- fix ISE when cobbler components are missing (not installed)
- port reboot_confirm.pxt from perl to java
- SUSE Studio endpoint stops working via unencrypted HTTP (bnc#859762)
- fix CVE URL in updateinfo references (bnc#859637)
- CVE-2010-2236, Cleanse backticks from monitoring-probes where
  appropriate
- CVE-2012-6149, Fix XSS in notes.jsp
- CVE-2013-1869, Only follow internal return_urls
- CVE-2013-1871, Fix XSS in edit-address JSPs
- increase column length for CVE ids.
  Required for new CVE ID syntax

-------------------------------------------------------------------
Mon Jan 13 09:54:49 CET 2014 - mc@suse.de

- version 2.1.113.1-1
- Bugfix: duplicated packages in SQL quary error caused unpredictable results
- require susemanager-frontend-libs for SUSE only
- add new reboot action handling for ssh-push (FATE#312591)
- Implement task to invalidate reboot actions (FATE#312591)
- Make the packages require the frontend-libs
- return server action message within schedule.listInProgressSystems
  and schedule.listCompletedSystems API calls
- fixed icon name
- do not override existing ant property
- Rewrite groups/systems_affected_by_errata.pxt to java
- Added locking/unlocking status display on request (FATE#312359)
- Added locking action scheduling (FATE#312359)
- Added LockPackageAction for the "Package Lock" feature (FATE#312359)
- store url_bounce and request_method to session and re-use common login parts
- support logins using Kerberos ticket
- Use new rhn:icon internationalization/localization
- Perform localization inside rhn:icon tag
- Expect 'autoinstallation' instead of 'kickstart'
- updated references to new java WorkWithGroup page
- work_with_group.pxt rewritten to java
- change order of system ok/warn/crit in legends
- rewrite system event history page to java
- give icons title in rhn:toolbar tag
- kickstarts to RHEL 7 don't work because of missing rpms
- Fix the java package of DeleteGroupAction class

-------------------------------------------------------------------
Wed Dec 18 13:55:00 CET 2013 - mc@suse.de

- version 2.1.102.1-1
- bootstrap tuning: fixed icons
- Make sure that all form fields are correctly aligned
- implement pwstrength meter
- removing dead code, exception is thrown within lookupAndBindServerGroup
- Fix NPE when uploading kickstart profile with virt type none
- delete ConfigSystemTag as these things are easily handled in jsp
- Local variables need not to be synchronized
- updated links to system group delete page
- converted system group > delete page from pxt to java
- prefer objectweb-asm again to compile correctly if both are installed.
- fixing references to SSM errata page
- Rewrite of errata_list.pxt to Java
- call ssm check on system - software crashes page
- call ssm check on system notes page
- call ssm check on system migrate page
- call ssm check on system hardware page
- Fix display of notifications checkboxes on system properties page
- Id added to the Language div in the section Create New User
- Refactor the List tag to get rid of the complicated state handled by bools,
  keeping only the commands as state.
- channel/manage/delete.jsp: disabled attribute fixed
- List pagination buttons: restore hover text
- adapt the testcase and fix a issue catched by the testcase
- There is no reason for address to be a jumbotron - Use the markup like
  documented at http://getbootstrap.com/css/#type-addresses
- makes the system details page to be shown in two columns, with boxes at both
  sides instead of each of them taking the full width.
- Fix display of notifications checkboxes on system properties page
- remove obsolete unit test as tag was rewritten
- simplify logic in cfg:channel tag
- Re-add the server contact method on various pages
- Fix cve audit header icon after upstream changes
- Remove unnecessary reference to tooltip.js + the file itself
- system group edit properties - linking + cleanup
- alter system group create page to do editing
- allow channel administrator to view Channel > Managers page
- 1040540 - have package search return all matching results
- use rhn:icon tag for creating icons in rhn:toolbar
- 1039193 - Increase default ram to 768 for RHEL 7
- Move cve audit popover content into a translation file
- System Group / Admins - updated links and removed old page
- ported System Group / Admins to java
- Move javascript code from jsp file to document.ready handler
- Reference susemanager-cve-audit.js from the jsp file
- channel/manage/delete.jsp: disabled attribute fixed
- system group details - linking + cleanup
- converting system group details page to java
- button submit set back to normal size. We dont use Large size for buttons
- Bare-metal systems: disabled button style fixed
- Disabled buttons' style fixed
- CVE UI was updated and improved. It now has a popover that shows a link to
  http://cve.mitre.org/ and explains that a user can also paste the entire CVE
  as found on the site
- Fix Edit Autoinstallable Distribution page
- LoginExpiredTest fixed
- Merge the upstream details page with Manager and the bootstrap entitlement
  conditionals, product list, etc.

-------------------------------------------------------------------
Mon Dec 09 17:08:30 CET 2013 - mc@suse.de

- version 2.1.90.1-1
- new style added based on twitter bootstrap
- support power management (FATE#315029)
- support bare-metal registration (FATE#312329)
- switch to 2.1

-------------------------------------------------------------------
Thu Nov 28 16:18:08 CET 2013 - mc@suse.de

- version 1.7.54.29-1
- Fix jsp file to actually show the result list
- Automatically set the focus using formFocus()
- Add a tooltip for the CVE-ID
- Use a string constant to populate select with years
- Extract the separator from the prefix string constant
- Remove the maxlength attribute to allow n digit identifiers
- enhance Package.listOrphans query
- optimized system_config_files_with_diffs eleborator for PostgreSQL
- fix ISE, when renaming channel to channel name already in use
- synchronize repo entries creation
- Fix ISE when deleting a non persistent custom info value
- Separate CVE audit inputs for year and ID (bnc#846356)
- always set lastModifiedBy for custom infos
- Reorder snippet tabs
- Use the kickstart icon for the snippets page
- Add help URL (bnc#848225)
- Fix navigation for the default snippets page
- Replace 'kickstart' with 'autoinstallation' (bnc#848225)
- add support for enhances rpm weak dependency (java) (bnc#846436)

-------------------------------------------------------------------
Wed Nov  6 11:07:37 CET 2013 - mc@suse.de

- Forbid un-authenticated creation of SUSE Manager Administrative
  accounts CVE-2013-4480 (bnc#848639)

-------------------------------------------------------------------
Mon Nov  4 10:09:39 CET 2013 - mc@suse.de

- Deny creating of multiple first admin users.
  CVE-2013-4480 (bnc#848639)

-------------------------------------------------------------------
Fri Sep 27 10:04:28 CEST 2013 - mc@suse.de

- version 1.7.54.28-1
- Use server arch instead of relying on a base channel (bnc#841054)
- Filter out product base channels with invalid arch (bnc#841054)
- CVEAuditManager: do not fail with unsynced channels
- Log exception stack traces in Taskomatic
- CVEAuditManager: Fetch ChannelArch instead of ServerArch
- Do not assume a migrated base channel exists (bnc#841240)
- fix Systems Subscribed column on the Entitlements page
- Add missing keyword 'AS' in dist upgrade queries (bnc#840899)
- Make taskomatic max memory configurable via rhn.conf (bnc#810787)
- Clean up SSH push jobs in case of taskomatic restart (bnc#838188)
- Remember systems we are currently talking to via SSH push (bnc#838188)
- Add necessary transaction handling to fix job status (bnc#838188)
- Show the system name in the log message warning
- RhnSet concurrency fix reformulated at upstream's request
- Fix javascript "Uncaught TypeError" (bnc#836692)
- Avoid a possible issue on concurrent updates to an RhnSet

-------------------------------------------------------------------
Fri Aug 23 11:25:20 CEST 2013 - mc@suse.de

- version 1.7.54.27-1
- CVE Audit testsuite bugfixes to run on Oracle
- Fix link to the documentation
- Bugfix: avoid ClassCastException from Long to Integer in Oracle

-------------------------------------------------------------------
Wed Aug 21 16:03:35 CEST 2013 - mc@suse.de

- version 1.7.54.26-1
- Fix link to the documentation
- fix CVE Audit query to run with oracle DB
- Bugfix: allow Hibernate to distinguish packages with identical name, arch and
  evr (bnc#833643)
- Do not show link to the admin page to non-admins
- CobblerSystemCreateCommand: do not fail if distro breed is null
- Make CSV separator configurable, java (FATE#312907)
- CVE Audit java (FATE#312907)
- explicitly require libxml2 for kickstarts to avoid error
- escaping system name on multiple pages
- API call setChildChannels should produce snapshot
- changing of base channel via API should produce snapshot
- we need unentitle channels before we delete them
- add newline after writing kickstart_start var
- marking label not required
- fixing wrong escaping of utf-8 strings
- Fix HTML not being escaped in package information (bnc#833238)
- Fix a NPE when a system virtual instance does not have a corresponding info
  object (bnc#829966)
- fix metadata if capability version starts with a colon
- Generate pre flag into the metadata (bnc#826734)
- fix reinstall of products by writing correct epoch in products.xml
  (bnc#826734)
- set archive value for installed package size (bnc#825673)
- IBM Java core dumps should all go to /var/crash (bnc#824775)
- Fix entitlement addition NPE (bnc#824581)

-------------------------------------------------------------------
Wed Jun 12 16:45:02 CEST 2013 - mc@suse.de

- version 1.7.54.25-1
- Fix SP migration ClassCastException (bnc#820985)
- Fix lookup for the SSH push default schedule (bnc#823366)
- escaping system name in web pages
- Fix UI text about kickstart (bnc#822385)
- sort parent channel pop-up menu by channel name
- add list elaborator into session for CSV export
- fix invalid SQL statement for finding ssh-push candidates (bnc#821868)
- Subscribe only to selected config channels via SSM (bnc#821786)
- Fix cobbler information file system paths (bnc#820980)
- too big value in system custom info should not cause ISE
- do not offer a symlink, if the user does not have acl for the target
- added showing systems counts on cancel scheduled actions page
- add some missing UI strings
- fix system.listSystemEvents on PG
- display 'Updates' column on group system list pages
- fix 'Configs' column on system groups related pages
- Upstream-specific check on channel name removed (bnc#701082)
- Refactor bugfix (bnc#814292)
- Set milliseconds to 0 before comparing dates (bnc#814292)
- Trigger repo metadata generation after cloning patches (bnc#814292)
- Add missing string *.actions.scheduled (bnc#813756)
- fix paths for kernel and initrd on DVD on s390x (bnc#814263)

-------------------------------------------------------------------
Fri Apr 05 14:27:23 CEST 2013 - mc@suse.de

- version 1.7.54.24-1
- Disable Virtualization -> Provisioning when contact method is invalid
- Fix "Can't do inplace edit" error message during registration (bnc#812046)
- Make duplicate-hostname search case-insensitive
- use the server timezone as the default for the first user
- Provisioning is not supported with contact method 'ssh-push-tunnel'
- Do not create kickstart files for SUSE Distributions (bnc#808278)
- fixed API doc for system.listLatestUpgradablePackages and
  system.listLatestInstallablePackages API calls
- SSH Server Push (java) (FATE#312909)
- generate metadata always if not explicitly rejected (bnc#804445)
- completed kickstarts still show up on 'currently kickstarting' list
- return whole log in case more bytes are requested than the current file size
- RhnJavaJob: Do not ignore the exit code for external programs.
- Do not silence catched exceptions. Debugging can be hard.
- list also channel packages not associated with already cloned errata
- fix WebUI's errata sync
- Only package build times should be converted to GMT (bnc#794651)
- Fix ISE when doing SP migration of SLE 11 SP1 SMT (bnc#802144)

-------------------------------------------------------------------
Fri Feb 08 10:58:19 CET 2013 - mc@suse.de

- version 1.7.54.23-1
- Fix branding of api example scripts (bnc#801758)
- Add countries BQ, CW, SX.
- rebrand help text for mail domain
- fix the 'Replace Existing Subscriptions' SSM config channel option
- prevent NPE when package description might be null
- add virtualization guest info to the ServerSerializer
- added email field to user list csv
- correct olson name for Australia Western timezone
- support for Australia EST/EDT timezones
- Remove restrictions on proxy channel subscriptions (bnc#794848)
- Make images of type 'kvm' show up on the UI (bnc#797057)
- Resolve FQDN of hostname taken from the request (bnc#791905)
- order rpms by build_time to fix kickstart via proxy
- add missing strings for configuration management (bnc#796391)
- Use proxy host for kickstarting virtual guest if available
- Try to determine localhost's FQDN (bnc#791905)
- check for zypp-plugin-spacewalk if testing autoinstall
  capability(bnc#795308)
- copy GPG information from the original channel within
  channel.software.clone API, when the user omits it
- deleting an org should remove cobbler profiles too
- preserve product name when cloning channels using API

-------------------------------------------------------------------
Tue Nov 27 17:22:29 CET 2012 - mc@suse.de

- version 1.7.54.22-1
- Implement new API call system.listAllInstallablePackages
- Fix ArrayIndexOutOfBoundsException in case of a missing base channel

-------------------------------------------------------------------
Thu Nov 22 15:43:51 CET 2012 - jrenner@suse.de

- version 1.7.54.21-1
- Fix query for API call system.listLatestInstallablePackages (bnc#781655)
- new sles_register_script snippet with autoyast script elements (bnc#780269)
- Fix errors with unrequired field 'Prefix' (bnc#783646)
- prevent NPE, when accessing probe suite systems with no system associated
- do not allow creating kickstart profiles that differ from existing ones
  just by case
- enhancing kickstart file sync with cobbler
- prevent Page Request Error when at pagination
- Check hostnames for special characters and whitespace (bnc#787178)
- Basic normalization for SUSE Studio base URL (bnc#786159)
- Workaround for Studio API returning incomplete URLs (bnc#786159)
- enhance errata.setDetails - add issue_date and update_date (bnc#789238)
- Fix quartz trigger initialization repeat count (bnc#788026)
- SP migration web UI (FATE#312431, FATE#312312)
- Remove markup from kickstart.jsp.error.template_generation (bnc#787879)
- fix system.listLatestUpgradablePackages API to list upgradable packages
  from server channels only
- Kickstarting RHEL systems with RES (expanded support) repos fails
  (bnc#786367)
- return type date for yumrepo_last_sync even if the channel was never synced
  (bnc#781643, bnc#781652)

-------------------------------------------------------------------
Mon Oct 01 09:43:24 CEST 2012 - mc@suse.de

- version 1.7.54.20-1
- use elaborator for foreign_packages_get_noncompliant_systems
- fix reboot needed on postgresql by using
  allServerKeywordSinceReboot view

-------------------------------------------------------------------
Fri Sep 28 15:49:09 CEST 2012 - mc@suse.de

- version 1.7.54.19-1
- Do not show asterisk on software channels page
- Fix NPE during proxy activation in case proxyChan is a base channel
- Unsubscribe channels only if we are configured to automatically
  re-subscribe
- Validate proxy format on general config page (bnc#777462)
- make system_overview fast using elaborators
- remove SystemHealthIconDecorator and appropriate query
- remember probe state when paginate
- fixing NumberFormatException
- rewrite query for system.listLatestUpgradablePackages API
- validate session key for system.getSystemCurrencyMultipliers API
- allow complex kickstart variables containing severel '='
- display a reasonable error message on the permission error page
- display error messages only once on admin/config/GeneralConfig.do
  page
- Proxy should be specified as host:port (bnc#777462)
- Set owner/group of config-defaults dir consistently (bnc#776377)
- let errata.listPackages API return also packages associated with
  unpublished errata
- display an information message about no systems being selected for
  SSM
- fix ISE on rhn/channel/ssm/ChildSubscriptions.do page
- make IE use IE7 compatability mode for pages with editarea
- fix icons on SSM provisioning page and system list page
- validate virt guest parameters also for API input
- removed MAC Address from kickstart profile listing
- Don't let virtual kickstarts screw up the host's cobbler id
- Hide the checkbox 'Disconnected SUSE Manager' (bnc#776596)
- Fix missing CVEs in patches listing with Oracle 11 (bnc#776321)
- The Update button should be disabled if the text area is empty
  (bnc#753584)

-------------------------------------------------------------------
Tue Aug 14 11:32:26 CEST 2012 - mc@suse.de

- version 1.7.54.18-1
- fix system list in not nonCompliantMode

-------------------------------------------------------------------
Tue Aug 07 16:43:24 CEST 2012 - mc@suse.de

- version 1.7.54.17-1
- enable sorting of errata list according to synopsis on the
  rhn/channels/manage/errata/ListRemove.do page
- fix errata sort on the rhn/channels/manage/errata/ListRemove.do page
  (bnc#774194)
- detect oracle TIMESTAMPTZ objects and convert them correctly to timestamp

-------------------------------------------------------------------
Thu Aug 02 18:20:01 CEST 2012 - mc@suse.de

- version 1.7.54.16-1
- removed EOL certificate check (bnc#759552)
- Construct GMT millisecond value if DB does not store timezone (bnc#773767)
- do not commit already committed transaction
- log a message when repo sync task is triggered
- fix recommended cobbler command
- dissociate deleted crypto key from its kickstart profiles
- do not start repo sync of a channel with no associated repositories
- allow user and group name starting also with [0-9]_
- do not cache snapshot tags within the lookup method
- Remove XCCDF Legend from places where it is not necessary.
- prevent NPE
- sort groups by default
- add ruby API sample script
- limit action name to fit into the appropriate DB column
- close session when its connection signalled a connection error
- quick file list query now also returns files saved to system's
  'local' config 'channel'

-------------------------------------------------------------------
Tue Jul 17 13:01:17 CEST 2012 - ug@suse.de

- version 1.7.54.15-1
- Fix when Oracle crashes with ORA-00911 error, which is a complete misleading
  to a simple semicolon in the query.

-------------------------------------------------------------------
Mon Jul 16 15:30:34 CEST 2012 - ug@suse.de

- version 1.7.54.14-1
- Finished non-compliant systems overview feature.
- COALESCE instead of NVL keyword for pgsql compatibility
- work around for if hibernate loads a clonedchannel as its own
  original
- Allow user to set MAC Address when provisioning a virtual guest
- Oracle does not supports 'AS' keyword in SQL.
- Return list of non-compliant systems (where packages are foreign)
- Added queries for finding non-compliant systems. At this moment queries are
  unused orphans.
- add API doc for channel.software.listErrata update_date attribute
- remove "date" from the channel.software.listErrata API doc
- adding conflicts for quartz >= 2.0
- ignore also 127.0.0.2 IP addresses (bnc#768771)
- Merge branch 'Manager' of github.com:SUSE/spacewalk into Manager
- Wrong information on proxy configuration (bnc#697517)
- Do not automatically subscribe to virt channels (bnc#768856)
- requre quartz version lower than 2.0
- Each dataset must have a different name.
- Add CSV downloader for several pages
- Correcting two ISE on postgresql: NVRE not found

-------------------------------------------------------------------
Wed Jul 11 17:06:59 CEST 2012 - ug@suse.de

- kernel options in the web UI are not added to the xen distri
  (bnc#764679)

-------------------------------------------------------------------
Mon Jun 25 10:25:08 CEST 2012 - mc@suse.de

- version 1.7.54.13-1
- handle spoiled browsers separatelly
- enable filtering by synopsis for all the errata tabs

-------------------------------------------------------------------
Thu Jun 21 11:22:15 CEST 2012 - jrenner@suse.de

- version 1.7.54.12-1
- update API documentation
- do not create multiple default ks sessions
- system.config.listFiles could take > 8 minutes if there were lots of
  revisions on lots of config files
- don't sync virt bridge nic w/ cobbler
- correctly report kernel not being found at distro creation
- fix fileprovides during repodata generation
- Improve SCAP search: Return list of xccdf:TestResults-s
- Improve SCAP search: searching by scan's result and scan date
- Add a link for easy scan reschedule.

-------------------------------------------------------------------
Thu May 31 10:45:20 CEST 2012 - mc@suse.de

- version 1.7.54.11-1
- omit accessible parameter
- modified java stack to use new user_role_check_debug()
- Fail gracefully on empty list of systems
- OpenSCAP integration -- A simple search page.
- add an extra entitlement check before the key creation
- Enhancements pt_BR localization at webUI
- Return to Images.do instead of VirtualGuestList.do
- store also config revision changed_by_id
- API *must* check for compatible channels in system.setBaseChannel()
- check cloned channels if no keywords are found for this channel
- fix ISE on copy file to central config channel
- Fix incorrect text fields.
- rewrite revision creation by config file update
- Don't show empty table, if there is not ident assigned.
- Extend input cell for 20 characters.
- prevent system.config.createOrUpdatePath causing deadlock
- add generator for susedata.xml.gz metadata

-------------------------------------------------------------------
Mon May 14 10:45:56 CEST 2012 - mc@suse.de

- version 1.7.54.10-1
- remove Override annotations for non overriden methods
- remove rests of OrgQuota usage
- remove OrgQuota hibernate mapping
- remove OrgQuota java class
- fix delete distribution link
- rewrite channel.listSoftwareChannels API
- rewrite KickstartFactory.lookupAccessibleTreesByOrg
- if koan is requesting anything from /cobbller_api replace hostname
  of server with hostname of first proxy in chain
- support for cobbler v2.2
- Use <c:out> for action names to prevent XSS (bnc#761165)
- Escape image name to allow quotes and prevent XSS (bnc#761165)
- fix NetworkDtoSerializer API doc
- prevent storing empty string for errata refersTo
- prevent storing empty string for errata errataFrom
- prevent storing empty string for errata notes
- Split OpenSCAP and AuditReviewing up
- Fix submit form with broken bonding info
- redirect to errata/manage/PublishedErrata.do page after deleting a
  published erratum
- debranding for virtualization (bnc#761153)

-------------------------------------------------------------------
Wed May 09 13:43:16 CEST 2012 - mc@suse.de

- version 1.7.54.9-1
- Completely remove the image type from deployment action details
- Fix NPE when one of (version|release|arch) is null (bnc#761161)
- synonym rhnUser does not exist anymore - use web_contact instead
- Refactor jsp files and make bridge device optional
- Normalize image types by creating new table suseImageType
- Normalize credentials types by creating new table suseCredentialsType
- remember pre-filled form attributes in case of form validation error
- marking Script Name as required filed on the KickstartScriptEdit
  page
- make newly introduced rhn tag functions available
- When kickstarting a system there is an option that allows you to
  create or re-create a network bond.
- fix listSharedChannels to only show this org's channels
- fix my_channel_tree query
- fix channel.listRedHatChannels shows custom channels

-------------------------------------------------------------------
Thu May 03 17:40:33 CEST 2012 - mc@suse.de

- version 1.7.54.8-1
- make spacewalk-java exclusive arch x86_64
- checkstyle fixes

-------------------------------------------------------------------
Wed May 02 14:24:18 CEST 2012 - mc@suse.de

- version 1.7.54.7-1
- Remove a code which duplicates ensureAvailableToUser() method.
- API: list results for XCCDF scan.
- fixed the Brazilian time zone
- Do not divide by zero. It prints a question mark.
- API: Show OpenSCAP XCCDF Details.
- proper use of xml entities in documentation

-------------------------------------------------------------------
Fri Apr 27 16:23:41 CEST 2012 - mc@suse.de

- version 1.7.54.6-1
- API: List Xccdf Scans for given machine.
- use arch label in distchannel.setDefaultMap API as stated in the API doc
- add missing acl to SSM
- add missing links about Solaris Patches to SSM

-------------------------------------------------------------------
Thu Apr 26 11:39:19 CEST 2012 - mc@suse.de

- version 1.7.54.5-1
- fixed error in redhat_register snippet
- Ensure that given system has OpenSCAP capability.
- Ensure that given systems is available to user.
- Repack and throw MissingEntitlementException when occurs.
- API: SCAP scan schedule for multiple systems
- Put the reboot notification at the end. Make it not mutually exclusive with
  other notifications.
- fix login page layout (bnc#739530)
- Hide the 'Schedule' tab for systems without management ent.
- force repo regeneration, when removing package
- OpenSCAP integration -- schedule new scan in SSM
- do not list ks session related activation keys
- prevent sending XML invalid chars in system.getScriptResults API
- do not check CSRF token for login pages
- fix errata clone name generation
- fix message about kickstart package - we have spacewalk-koan
- When displaying errata available for adding to channel, make sure a
  clone is not already in the channel.

-------------------------------------------------------------------
Thu Apr 19 15:17:34 CEST 2012 - jrenner@suse.de

- version 1.7.54.4-1
- Roll back ojdbc5 -> ojdbc14 for compatibility with upstream
- Removed double-dash from WebUI copyright notice.
- fix PackageEvr handling
- increase taskomatic memory
- Show systems that need reboot because of an errata.
- Remove the 'Require' on java-devel since it shouldn't be required
- fix the ErrataHandler.clone method
- make system snapshot when changing server entitlements using API
- do not scrub search_string
- making errata.clone api not requires cloned channels

-------------------------------------------------------------------
Tue Apr 17 16:18:10 CEST 2012 - jrenner@suse.de

- Fix broken link to organization page (bnc#757041)

-------------------------------------------------------------------
Fri Apr 13 15:40:37 CEST 2012 - mc@suse.de

- version 1.7.54.3-1
- replace \r\n with \n for CustomDataValues
- Activation Key does not have to have a base channel to add Child
  Channels
- OpenSCAP: view latest results of whole infrastructure
- Reduce languages available in editarea to only common / useful ones.
- improved performance of repomd generation
- do not show the Schedule Deploy Action and Schedule System
  Comparison links in the left pane -- the right pane has them with correct
  ACLs.
- Make automatically-scheduled tasks visible on Failed and Archived
  tabs

-------------------------------------------------------------------
Fri Mar 30 15:03:14 CEST 2012 - mc@suse.de

- version 1.7.54.2-1
- New web page -- details of the xccdf:rule-result
- Fixing ISE on selecting None yum checksum type for channel
- Auto-import the RHEL RPM GPG key for systems we have kickstarted
- Fix checkstyle errors
- Fix testcases
- rename Filter.isRecurring to Filter.isRecurringBool
- fix text for Brazil timezone
- If our channel is a clone of a clone we need to find the channel
  that contains the patch we are cloning
- fixin cobbler version issue
- fix parameter type
- Make Virtualization tab of system profile independent of
  Virtualization (Platform) entitlements
- The org_id colum is numeric, do not cast parameter to string.
- reload config revision from DB before returning it
- Config file diffs result in Out Of Memory for large files
- fix for configchannel.deployAllSystems
- Taught SSM to look at flex as well as regular entitlements when
  trying to add child channels
- Show legend on details page; suggesting what to search for
- Polish api documentation for system.scap APIs.
- OpenSCAP integration
- fix ISE on rhn/admin/multiorg/OrgSoftwareSubscriptions.do page
- update createOrUpradePath api documentation
- Removing rule to help system overview listing happen faster,
  improving performance of api queries
- Fixing sorting by date without replying on the inapplicable
  listdisplay-new.jspf
- fix binary file uploads
- Making a default selection of no Proxy when kickstarting a server
- Added new XMLRPC API method to allow people to change the kickstart
  preserve ks.cfg option
- Fixed incorrect sorting of archived action timestamp
- throw appropriate error if deleting nonexistant kickstart key
- remove DB values from monitoring scout configuration
- save kickstart data after modifying ks profile child channels

-------------------------------------------------------------------
Mon Mar 26 16:56:47 CEST 2012 - jrenner@suse.de

- Show legal note in the footer of all login pages

-------------------------------------------------------------------
Thu Mar 22 16:22:05 CET 2012 - mc@suse.de

- rotate logfiles as user www (bnc#681984) CVE-2011-1550

-------------------------------------------------------------------
Wed Mar 21 18:04:19 CET 2012 - mc@suse.de

- version 1.7.54.1-1
- Bumping package version

-------------------------------------------------------------------
Thu Mar 15 16:25:25 CET 2012 - jrenner@suse.de

- Add support for studio image deployments

-------------------------------------------------------------------
Wed Mar  7 16:05:19 UTC 2012 - dmacvicar@suse.de

- All Patches -> All Types (bnc#732538)
- Remove the page errata/Overview.do as it is a duplicate
  of errata/RelevantErrata.do
  Together with the change of wording described above it makes
  the Patches menu more intuitive and clear.
  See
  https://www.redhat.com/archives/spacewalk-devel/2012-March/thread.html#00002

-------------------------------------------------------------------
Tue Mar  6 17:21:44 CET 2012 - jrenner@suse.de

- Fix naming of cloned patches to not remove the first 3 chars

-------------------------------------------------------------------
Wed Feb  1 11:22:37 CET 2012 - ug@suse.de

- backported better installation server detection code
  from master

-------------------------------------------------------------------
Thu Jan  5 11:57:28 CET 2012 - jrenner@suse.de

- Remove option 'interface language' when creating users

-------------------------------------------------------------------
Mon Jan  2 14:09:15 CET 2012 - jrenner@suse.de

- Add missing URL to auditlog configuration (bnc#737649)

-------------------------------------------------------------------
Thu Dec 22 14:59:55 CET 2011 - mantel@suse.de

- rename Novell to SUSE (#708333)

-------------------------------------------------------------------
Mon Dec 19 15:37:27 CET 2011 - mc@suse.de

- generate products.xml for channel metadata (bnc#644678)

-------------------------------------------------------------------
Thu Dec 15 12:11:27 UTC 2011 - mc@suse.de

- generate solv files for channels

-------------------------------------------------------------------
Wed Dec  7 11:07:07 CET 2011 - ug@suse.de

- fixed autoinstall branding for snippets

-------------------------------------------------------------------
Thu Dec  1 13:41:19 CET 2011 - ug@suse.de

- fix display of XML snippets in the web ui
  (bnc#731304)

-------------------------------------------------------------------
Wed Nov 16 10:00:08 CET 2011 - jrenner@suse.de

- Fix ISE when deleting software channel (bnc#728894)

-------------------------------------------------------------------
Tue Nov 15 13:55:46 CET 2011 - jrenner@suse.de

- Remove markup from error message (bnc#730408)

-------------------------------------------------------------------
Mon Nov 14 14:12:15 CET 2011 - ug@suse.de

- use --force in the kickstart register snippet

-------------------------------------------------------------------
Fri Nov 11 16:00:56 CET 2011 - jrenner@suse.de

- Fix rename Kickstart -> Autoinstallation (bnc#727517)

-------------------------------------------------------------------
Fri Nov 11 10:43:13 CET 2011 - jrenner@suse.de

- Remove markup in error message from all translation files

-------------------------------------------------------------------
Tue Nov  8 14:59:00 CET 2011 - ug@suse.de

- rename kickstart/autoyast files on harddisk too when the
  profile gets a new label (bnc#706122)

-------------------------------------------------------------------
Tue Nov  8 14:17:11 CET 2011 - jrenner@suse.de

- Implement audit logging for webui and frontend API (fate#312607)

-------------------------------------------------------------------
Tue Nov  8 08:52:23 CET 2011 - mantel@suse.de

- rename "kickstart" to "Autoinstallation" (bnc#727517)

-------------------------------------------------------------------
Tue Oct 25 17:45:27 CEST 2011 - mc@suse.de

- fix currency report if all patches are installed (bnc#726543)

-------------------------------------------------------------------
Mon Oct 17 13:13:21 CEST 2011 - jrenner@suse.de

- CVE-2011-1594: Unintended Proxy/Open Redirects (bnc#644082)
- CVE-2011-2919: XSS on SystemGroupList.do page (bnc#719133)
- CVE-2011-2920: XSS flaw(s) in filter handling (bnc#719136)
- CVE-2011-2927: XSS flaw in channels search (bnc#719127)

-------------------------------------------------------------------
Thu Oct 13 15:44:27 CEST 2011 - jrenner@suse.de

- Apply revised patch to fix pam setting not saved (bnc#705179)

-------------------------------------------------------------------
Wed Oct 12 15:04:55 CEST 2011 - ug@suse.de

- the breed in cobbler was not changed when a distro was edited

-------------------------------------------------------------------
Wed Oct 12 13:23:30 CEST 2011 - jrenner@suse.de

- Fixed pam setting on user page not saving (bnc#705179)

-------------------------------------------------------------------
Tue Oct 11 13:19:06 CEST 2011 - jrenner@suse.de

- Add fix for schedule command AFTER package install (bnc#712647)

-------------------------------------------------------------------
Fri Oct  7 12:15:24 CEST 2011 - mc@suse.de

- show installed products in system overview (bnc#711021)

-------------------------------------------------------------------
Wed Oct  5 16:33:20 CEST 2011 - jrenner@suse.de

- Fix selection of errata for system currency report (bnc#721522)

-------------------------------------------------------------------
Wed Oct  5 14:23:36 CEST 2011 - mc@suse.de

- prevent listing duplicate servers in the Patch Alert e-mails

-------------------------------------------------------------------
Fri Sep 30 10:54:21 CEST 2011 - mc@suse.de

- enable sorting of the system currency page
- enable csv export of System Currency Report

-------------------------------------------------------------------
Thu Sep 29 17:36:12 CEST 2011 - mc@suse.de

- count system currency depending on severity stored in the DB

-------------------------------------------------------------------
Fri Sep 16 13:21:39 CEST 2011 - ug@suse.de

- added sles snippets
- always create a tracking regkey (bnc#659093)

-------------------------------------------------------------------
Tue Sep 13 10:18:52 CEST 2011 - jrenner@suse.de

- Fix ISE by backporting from upstream (bnc#712647, brc#691849)

-------------------------------------------------------------------
Tue Sep  6 16:53:31 CEST 2011 - jrenner@suse.de

- Create cobbler records for unregistered systems (fate#312329)
- Fix broken API doc for channel.software (bnc#712793)

-------------------------------------------------------------------
Fri Aug 12 13:13:05 CEST 2011 - jrenner@suse.de

- Remove trailing whitespace in new classes (bnc#705758)

-------------------------------------------------------------------
Fri Jul 29 15:27:03 CEST 2011 - jrenner@suse.de

- Fix software rollback to profiles (bnc#701772)

-------------------------------------------------------------------
Wed Jul 27 12:21:16 CEST 2011 - jrenner@suse.de

- Fix taskomatic classpath to make it start again (bnc#705758)

-------------------------------------------------------------------
Mon Jul 25 12:53:26 CEST 2011 - jrenner@suse.de

- Use string array for creating the cmd + empty env (bnc#705758)
- Return failure if user or passwd is null (bnc#705758)

-------------------------------------------------------------------
Fri Jul 22 15:04:24 CEST 2011 - jrenner@suse.de

- Wrap around unix2_chkpwd instead of using jpam (bnc#705758)

-------------------------------------------------------------------
Mon Jul 18 13:39:30 CEST 2011 - ug@suse.de

- kernel-options field in kickstart upload page changed to
  1024 chars (bnc#698166)

-------------------------------------------------------------------
Fri Jul  8 15:21:49 CEST 2011 - jrenner@suse.de

- Fix bnc#704049 by backporting 2 patches

-------------------------------------------------------------------
Fri Jul  8 09:09:23 CEST 2011 - jrenner@suse.de

- Refactor RedHat.do to Vendor.do (bnc#671239)
- Refactor and deprecate API method (bnc#671239)
- Include security token in system search filter

-------------------------------------------------------------------
Tue Jul  5 11:44:36 CEST 2011 - ug@suse.de

- added a function to get a package but Name+Headerrange
  (bnc#703475)

-------------------------------------------------------------------
Tue Jun 28 16:35:44 CEST 2011 - mc@suse.de

- allow setting null value as paramter (bnc#702641)

-------------------------------------------------------------------
Tue Jun 28 11:43:44 CEST 2011 - ug@suse.de

- fix XMLRPC call to raise a virtual machine
  (bnc#687323 and fate#312369)

-------------------------------------------------------------------
Tue Jun 21 16:29:55 CEST 2011 - jrenner@suse.de

- Fix missing tokens when updating child channels (bnc#701157)
- Check session validity first, security token next (bnc#644074)
- Merge with upstream spacewalk (bnc#644074)

-------------------------------------------------------------------
Tue Jun 21 14:10:54 CEST 2011 - ug@suse.de

- fix XML RPC call to install a virtual machine
  (fate#312369 and bnc#687323)

-------------------------------------------------------------------
Tue Jun 21 13:57:03 CEST 2011 - ug@suse.de

- replaced 'anaconda' by 'autoinstallation'

-------------------------------------------------------------------
Tue Jun 21 13:27:43 CEST 2011 - ug@suse.de

- track RPM installation during virtual machine setup by
  using session install=.... parameter
  part of the fix for bnc#659093 and Fate#312372

-------------------------------------------------------------------
Thu Jun 16 15:52:06 CEST 2011 - jrenner@suse.de

- Fix missing token in SSM (bnc#644074)

-------------------------------------------------------------------
Tue Jun 14 17:31:53 CEST 2011 - ug@suse.de

- XML RPC API for creating virtual SUSE machines fixed
  (fate#312369 and bnc#687323)

-------------------------------------------------------------------
Tue Jun 14 11:03:00 CEST 2011 - ug@suse.de

- settings the correct architecture in cobbler, needed by virt.
  SUSE installations (fate#312397 and bnc#682665)

-------------------------------------------------------------------
Thu Jun  9 09:59:03 CEST 2011 - jrenner@suse.de

- Additional fixes for the CSRF security bugfix (bnc#644074)

-------------------------------------------------------------------
Thu May 26 16:42:41 CEST 2011 - jrenner@suse.de

- Add token into POST url for multipart forms (bnc#644074)

-------------------------------------------------------------------
Thu May 26 11:59:54 CEST 2011 - jrenner@suse.de

- Integrate password strength meter in webapp (bnc#685551/fate#312398)

-------------------------------------------------------------------
Tue May 24 17:48:59 CEST 2011 - jrenner@suse.de

- Prevent from phishing attacks via 'url_bounce' (bnc#644082)
- CVE-2011-1594

-------------------------------------------------------------------
Mon May 23 16:24:56 CEST 2011 - jrenner@suse.de

- Protect web UI against Cross-Site Request Forgery (bnc#644074)
- CVE-2009-4139

-------------------------------------------------------------------
Tue May  3 11:13:36 CEST 2011 - jrenner@suse.de

- Rebranding of example search terms (bnc#682601)

-------------------------------------------------------------------
Fri Apr 15 16:15:01 CEST 2011 - jrenner@suse.de

- Use isNotEmpty() instead of isEmpty()

-------------------------------------------------------------------
Tue Apr 12 11:49:33 CEST 2011 - mantel@suse.de

- fix subject line of taskomatic notification mail

-------------------------------------------------------------------
Fri Apr  1 12:33:28 CEST 2011 - jrenner@suse.de

- Check if provisioning is enabled for this key (bnc#684414)

-------------------------------------------------------------------
Thu Mar 31 16:22:01 CEST 2011 - jrenner@suse.de

- Do not show success message when pws don't match (bnc#675585)

-------------------------------------------------------------------
Thu Mar 31 15:46:13 CEST 2011 - mantel@suse.de

- more debranding

-------------------------------------------------------------------
Mon Mar 28 11:44:21 CEST 2011 - jrenner@suse.de

- Add missing null check (bnc#682993)

-------------------------------------------------------------------
Fri Mar 25 16:55:04 CET 2011 - jrenner@suse.de

- Link to the local version of the release notes (bnc#676683)

-------------------------------------------------------------------
Thu Mar 24 10:52:52 CET 2011 - mc@suse.de

- debrand taskomatic

-------------------------------------------------------------------
Tue Mar 22 11:52:42 CET 2011 - jrenner@suse.de

- Refer to the right constant (bnc#677039)
- Fix method signature (bnc#681514)

-------------------------------------------------------------------
Mon Mar 21 16:15:42 CET 2011 - ug@suse.de

- fixed a missing "!" in adding "install=..." parameter code

-------------------------------------------------------------------
Mon Mar 21 13:54:35 CET 2011 - jrenner@suse.de

- Require susemanager-proxy-quick_en-pdf

-------------------------------------------------------------------
Fri Mar 18 10:49:19 CET 2011 - jrenner@suse.de

- Add the proxy quick start document to the UI

-------------------------------------------------------------------
Thu Mar 17 15:27:55 CET 2011 - jrenner@suse.de

- Do not show a subnavigation below 'Proxy'

-------------------------------------------------------------------
Thu Mar 17 11:14:16 CET 2011 - jrenner@suse.de

- Remove helper class that is not needed anymore (bnc#676704)

-------------------------------------------------------------------
Wed Mar 16 17:17:21 CET 2011 - jrenner@suse.de

- Re-enable the local doc search (bnc#676704)

-------------------------------------------------------------------
Mon Mar 14 17:20:02 CET 2011 - jrenner@suse.de

- Replace rhn-proxy with SMP for ACLs and queries (bnc#679420)

-------------------------------------------------------------------
Fri Mar 11 12:23:22 CET 2011 - ug@suse.de

- cleanup patch for install= parameter and fix for (bnc#677039)

-------------------------------------------------------------------
Thu Mar 10 14:56:00 CET 2011 - jrenner@suse.de

- Adapted the UI to URL paths from new docu packages (bnc#674315)

-------------------------------------------------------------------
Thu Mar 10 11:23:08 CET 2011 - jrenner@suse.de

- Change link path to install-guide (bnc#674315)

-------------------------------------------------------------------
Tue Mar  8 16:00:08 CET 2011 - jrenner@suse.de

- Change url path from install_guide to install-guide (bnc#674315)

-------------------------------------------------------------------
Tue Mar  8 14:24:19 CET 2011 - jrenner@suse.de

- Fix guessing login credentials (bnc#644072), patch from upstream

-------------------------------------------------------------------
Fri Mar  4 13:37:00 CET 2011 - jrenner@suse.de

- Leave out the proxy version check in navigation xml (bnc#676718)

-------------------------------------------------------------------
Thu Mar  3 17:33:47 CET 2011 - jrenner@suse.de

- fix navigation on the help page (while working on bnc#676699)

-------------------------------------------------------------------
Mon Feb 28 11:27:15 CET 2011 - jrenner@suse.de

- shorten the action name if > 128 chars (bnc#675021)

-------------------------------------------------------------------
Thu Feb 24 15:28:08 CET 2011 - jrenner@suse.de

- integrate fix for session fixation from upstream (bnc#644080)

-------------------------------------------------------------------
Tue Feb 22 17:24:28 CET 2011 - jrenner@suse.de

- removing invalid attributes 'autocomplete'

-------------------------------------------------------------------
Mon Feb 21 11:21:50 CET 2011 - ug@suse.de

- fixed owner for cobbler snippets (bnc#673297)

-------------------------------------------------------------------
Fri Feb 18 16:46:10 CET 2011 - mc@suse.de

- remove use of java-devel at runtime (bnc#673323)

-------------------------------------------------------------------
Fri Feb 18 13:25:25 CET 2011 - jrenner@suse.de

- fix branding on api pages (bnc#671160)

-------------------------------------------------------------------
Thu Feb 17 11:47:34 CET 2011 - jrenner@suse.de

- do not show delete link on creation of notes (bnc#672090)
- refix help url for orgtrusts (bnc#660528)

-------------------------------------------------------------------
Wed Feb 16 17:41:02 CET 2011 - jrenner@suse.de

- add missing help page for oganizational trusts (bnc#660528)

-------------------------------------------------------------------
Wed Feb 16 15:28:54 CET 2011 - jrenner@suse.de

- fix server error if org default profile not present (bnc#672054)

-------------------------------------------------------------------
Wed Feb 16 15:07:10 CET 2011 - mc@suse.de

- fix link to help page (bnc#672094)

-------------------------------------------------------------------
Wed Feb 16 09:56:58 CET 2011 - jrenner@suse.de

- remove more links to channel mgmt guide (bnc#672095 and others)

-------------------------------------------------------------------
Tue Feb 15 09:27:33 CET 2011 - jrenner@suse.de

- catch exception when filtering for invalid IP (bnc#668642)

-------------------------------------------------------------------
Mon Feb 14 16:42:31 CET 2011 - mantel@suse.de

- remove reference to FasTrack (bnc#671235)

-------------------------------------------------------------------
Mon Feb 14 15:43:25 CET 2011 - jrenner@suse.de

- revert to manage/clone errata, identifiers only

-------------------------------------------------------------------
Mon Feb 14 13:28:11 CET 2011 - mantel@suse.de

- remove references to FlexGuests (bnc#668622)

-------------------------------------------------------------------
Mon Feb 14 13:20:40 CET 2011 - jrenner@suse.de

- replace the term kickstart in virtualization dialog (bnc#671560)

-------------------------------------------------------------------
Fri Feb 11 15:56:18 CET 2011 - jrenner@suse.de

- fix base software channel always listed twice (bnc#671022)
- fix branding on apidocs and faqs (bnc#671160 and bnc#671158)

-------------------------------------------------------------------
Fri Feb 11 13:37:20 CET 2011 - jrenner@suse.de

- add quick start to help index and navigation

-------------------------------------------------------------------
Thu Feb 10 10:05:12 CET 2011 - jrenner@suse.de

- add check for subs to channels of the same family (bnc#670551)
- fix link to release notes in page footer (bnc#670515)
- remove references to non-existent channel mgmt guide (bnc#660768)
- fix strings in translation (bnc#670934)

-------------------------------------------------------------------
Wed Feb  9 12:10:22 CET 2011 - jrenner@suse.de

- do not show certificate configuration tab (bnc#670003)

-------------------------------------------------------------------
Tue Feb  8 18:53:19 CET 2011 - mc@suse.de

- Use LocalePreferences page but comment out language settings
  (bnc#670042)

-------------------------------------------------------------------
Tue Feb  8 15:59:05 CET 2011 - mc@suse.de

- change mountpoint and prepended_dir (bnc#669558)

-------------------------------------------------------------------
Tue Feb  8 12:37:23 CET 2011 - jrenner@suse.de

- fix session fixation (bnc#644080)
- replace the term RHN with SUSE Manager (bnc#670223)

-------------------------------------------------------------------
Mon Feb  7 17:47:52 CET 2011 - jrenner@suse.de

- removed 'translations available' from help page (bnc#669530)

-------------------------------------------------------------------
Mon Feb  7 15:49:32 CET 2011 - mc@suse.de

- add rc link (bnc#669894)

-------------------------------------------------------------------
Mon Feb  7 13:50:09 CET 2011 - mc@suse.de

- remove channel version filter in add novell patches
  (bnc#669799)

-------------------------------------------------------------------
Thu Feb  3 17:05:35 CET 2011 - jrenner@suse.de

- remove the chat link from navigation (bnc#667275)
- do not show links to RH in result page of doc search (bnc#667271)

-------------------------------------------------------------------
Wed Feb  2 17:42:28 CET 2011 - jrenner@suse.de

- internal server error clicking software channels (bnc#668918)
- Kickstart/AutoYaST in the web interface (bnc#668666)

-------------------------------------------------------------------
Mon Jan 31 11:15:48 CET 2011 - jrenner@suse.de

- add missing attribute 'probeSuite' to request (bnc#667945)

-------------------------------------------------------------------
Sun Jan 30 15:28:18 CET 2011 - mc@suse.de

- backport upstrem fixes

-------------------------------------------------------------------
Fri Jan 28 12:40:35 CET 2011 - jrenner@suse.de

- bnc#667893: wrong email text sent during user creation
- bnc#667897: wrong email text sent during user creation - part 2
- bnc#667905: remove redhat.com in monitoring configuration

-------------------------------------------------------------------
Thu Jan 27 16:36:43 CET 2011 - jrenner@suse.de

- resolve strings marked with [GALAXY] (bnc#666163)
- take the link to the copyright notice from StringResources

-------------------------------------------------------------------
Thu Jan 27 16:28:52 CET 2011 - mc@suse.de

- fix subscribe to SUSE base channel via SSM (bnc#665833)

-------------------------------------------------------------------
Thu Jan 27 13:23:35 CET 2011 - mc@suse.de

- show SUSE Channels in "alter channel page" (bnc#663374)

-------------------------------------------------------------------
Wed Jan 26 11:36:56 CET 2011 - jrenner@suse.de

- rename errata to patches in auto-generated emails

-------------------------------------------------------------------
Wed Jan 26 11:24:10 CET 2011 - jkupec@suse.cz

- Excluded non-english string files from rhn.jar for now
  (bnc #666151)

-------------------------------------------------------------------
Tue Jan 25 13:13:05 CET 2011 - jrenner@suse.de

- fix bnc#665835: wrong text on system entitlements

-------------------------------------------------------------------
Mon Jan 24 12:01:15 CET 2011 - jrenner@suse.de

- consider suseChannels when determining if repodata is required
- replace the term "Errata" with "Patches" throughout translation

-------------------------------------------------------------------
Sat Jan 22 12:38:09 CET 2011 - mc@suse.de

- fix macros

-------------------------------------------------------------------
Tue Jan 18 15:59:38 CET 2011 - jrenner@suse.de

- Fix bnc#651351: Password with less than 5 characters accepted

-------------------------------------------------------------------
Mon Jan 17 16:29:55 CET 2011 - mc@suse.de

- rename sm-register to mgr-register

-------------------------------------------------------------------
Fri Jan 14 17:21:35 CET 2011 - mc@suse.de

- Fix wrong Reference in Web Interface (bnc#662075)
- scheduleSingleSatRepoSync() added for SUSE channels
- Fixed double execution of one-time jobs.

-------------------------------------------------------------------
Tue Jan 11 17:20:19 CET 2011 - mc@suse.de

- fix Requires
- add copyright page
- some style fixes

-------------------------------------------------------------------
Wed Sep 15 09:29:38 CEST 2010 - mantel@suse.de

- Initial release of spacewalk-java

-------------------------------------------------------------------<|MERGE_RESOLUTION|>--- conflicted
+++ resolved
@@ -1,9 +1,6 @@
-<<<<<<< HEAD
 - Fix stripping module metadata when cloning channels in CLM (bsc#1193008)
-=======
 - Added rights field to generated updateinfo.xml to handle copyright
 - fix XML syntax in cobbler snippets (bsc#1193694)
->>>>>>> dceb8c61
 - Migrate the displaying of the date/time to rhn:formatDate
 - Suggest Product Migration when patch for CVE is in a successor Product (bsc#1191360)
 - Add route for virtual systems ReactJS page
