<<<<<<< HEAD
- renaming autoinstall distro didn't change the name of the Cobbler distro (bsc#1175876)
=======
- Fix the links for downloading the binaries in the package details UI (bsc#1176603)
>>>>>>> a3d27b22
- allow nightly ISS sync to also cover custom channels
- Fix: reinspecting a container image (bsc#1177092)
- add power management xmlrpc api
- Remove hostname from /var/lib/salt/.ssh/known_hosts when deleting system (bsc#1176159)
- Log exception trace on fatal Taskomatic startup error
- fix max password length check at user creation (bsc#1176765)
- Notify about missing libvirt or hypervisor on virtual host
- Redesign maintenance schedule systems table to use paginated data from server
- Fix SP migration after dry run for cloned channels (bsc#1176307)
- filter not available optional channels out

-------------------------------------------------------------------
Tue Sep 15 10:44:37 CEST 2020 - jgonzalez@suse.com

- version 4.1.20-1
- Force disable SPA for non-navigation links (bsc#1175512)
- Fix strings (mentions of Satellite, replace SUSE Manager with PRODUCT_NAME, etc)
- pass the log level parameter to matcher
- Add language picker to user preferences and user creation
- Detect client organization from connected proxy (bsc#1175545)
- Fix EntityExistsException on migration from traditional to salt minion via proxy (bsc#1175556)
- Fix: use quiet API method when using spacewalk-common-channels (bsc#1175529)
- add java.allow_adding_patches_via_api to allow adding errata to vendor channels
- fix alignment on icon on entitlement page
- support installer update channels during autoinstallation
- filter machines not in maintenance mode for remote commands
- Reset the server path on minion registration (bsc#1174254)
- Data null means the sync never ran yet (bsc#1174357)

-------------------------------------------------------------------
Wed Sep 09 12:17:46 CEST 2020 - jgonzalez@suse.com

- version 4.1.19-1
- Use the Salt API in authenticated and encrypted form (bsc#1175884, CVE-2020-8028)

-------------------------------------------------------------------
Wed Aug 26 12:30:46 CEST 2020 - jgonzalez@suse.com

- version 4.1.18-1
- use media.1/products from media when not specified different (bsc#1175558)

-------------------------------------------------------------------
Wed Aug 12 10:52:05 CEST 2020 - jgonzalez@suse.com

- version 4.1.17-1
- Upgrade jQuery and adapt the code - CVE-2020-11022 (bsc#1172831)
- fix error when rolling back a system to a snapshot (bsc#1173997)
- Implement maintenance windows backend
- Add check for maintainence window during executing recurring actions
- Implement maintenance windows in struts
- XMLRPC: Assign/retract maintenance schedule to/from systems
- Fix softwarechannel update for vendor channels (bsc#1172709)
- avoid deadlock when syncing channels and registering minions at the same time (bsc#1173566)
- Change system list header text to something better (bsc#1173982)
- set CPU and memory info for virtual instances (bsc#1170244)
- Add virtual network Start, Stop and Delete actions
- Add virtual network list page

-------------------------------------------------------------------
Thu Jul 23 13:26:41 CEST 2020 - jgonzalez@suse.com

- version 4.1.16-1
- Fix httpcomponents and gson jar symlinks (bsc#1174229)
- enhance RedHat product detection for CentOS and OracleLinux (bsc#1173584)
- provide comps.xml and modules.yaml when using onlinerepo for kickstart
- Refresh virtualization pages only on events
- fix up2date detection on RH8 when salt-minion is used for registration
- improve performance of the System Groups page with many clients (bsc#1172839)
- Include number of non-patch package updates to non-critical update counts
  in system group pages (bsc#1170468)
- bump XMLRPC API version number to distinguish from Spacewalk 2.10
- Cluster UI: return to overview page after scheduling actions
- fix NPE on auto installation when no kernel options are given (bsc#1173932)
- fix issue with disabling self_update for autoyast autoupgrade (bsc#1170654)
- Adapt expectations for jobs return events after switching Salt
  states to use 'mgrcompat.module_run' state.

-------------------------------------------------------------------
Wed Jul 01 16:12:13 CEST 2020 - jgonzalez@suse.com

- version 4.1.15-1
- Make httpcomponents and gson jar symlinks dependent on product
- Fix symlinks for gson, httcomponents on Leap 15.2

-------------------------------------------------------------------
Mon Jun 29 10:08:38 CEST 2020 - jgonzalez@suse.com

- version 4.1.14-1
- Branding adjustments, get rid of spacewalk as a default
- serve media.1/products when available (bsc#1173204)
- use repo metadata of the synced base channel when kernel
  option "useonlinerepo" is provided (bsc#1173204)
- Fix recurring actions being displayed in Task Schedules list
- Fix: handle corner case of deb pkg compare version (bsc#1173201)

-------------------------------------------------------------------
Wed Jun 24 10:22:51 CEST 2020 - jgonzalez@suse.com

- version 4.1.13-1
- prevent deadlock on suseusernotification (bsc#1173073)

-------------------------------------------------------------------
Tue Jun 23 17:21:48 CEST 2020 - jgonzalez@suse.com

- version 4.1.12-1
- Don't output virtualization pillar for systems without virtualization entitlement
- Update help link URLs in the UI
- Use volumes for VMs disks and allow attaching cdrom images
- Compute the websockify URL on browser side (bsc#1149644)
- disable Beta product tree tag
- Enable OS image building for all SUSE distributions (bsc#1149101, bsc#1172076)
- Toggle virtpoller when toggling virtualization host entitlement (bsc#1172962)
- Deleting registered VM doesn't remove them VM from the Guests list (bsc#1170096)
- improve salt-ssh error parsing on bootstrapping (bsc#1172120)

-------------------------------------------------------------------
Wed Jun 10 12:16:32 CEST 2020 - jgonzalez@suse.com

- version 4.1.11-1
- Drop the unpublished patch concept. All patches are published since their creation
- Implement support for cluster management (CaaSP)
- Split branding style themes for Uyuni and SUSE Manager
- increase XMLRPC API version
- Correctly set action to failed in case of Salt errors on execution (bsc#1169604)
- improve speed of Content Lifecycle Management channel list loading (bsc#1153234)
- Avoid traceback with AssertionError: Failed to update row (bsc#1172558)
- Pass minion ip to the kiwi_collect_image runner as fallback instead
  of fqdn if not present (bsc#1170737)
- Fix software channel list coloring
- apply highstate when add-on system types should be applied to the
  system on bootstrapping (bsc#1172190)
- configure HTTP timeouts via rhn.conf
- fixed bug where in scheduling a vhm refresh would result in a permission error for org admins
- Validate CLM projects on build/promote with XMLRPC
- Fix nullpointer exception during proxy registration (bsc#1171287)
- improve Content Lifecycle Management build and promotion performance (bsc#1159226)
- fix info text about package installation on channel change (bsc#1171684)
- Clarify the behavior of the checkbox system list, when it adds systems to ssm
- Implement module picker controls for CLM AppStream filters

-------------------------------------------------------------------
Tue May 26 11:22:02 CEST 2020 - jgonzalez@suse.com

- version 4.1.10-1
- handle centos urls that contain repo target in query string (bsc#1171996)

-------------------------------------------------------------------
Wed May 20 10:55:24 CEST 2020 - jgonzalez@suse.com

- version 4.1.9-1
- Fix saving image profile custom info values with XMLRPC (bsc#1171526)
- New API endpoint for retrieving combined formula data for a list of systems
- New API endpoint for retrieving network information for a list of system
- New API endpoint for retrieving system groups information for systems with a given entitlement
- Improve performance for States view in SystemGroups detail view (bsc#1158752)
- prevent race condition on metadata generation (bsc#1170197)
- Make automatic system locking for cluster node (CaaSP) user configurable
- Assign Activation Key channels only (bsc#1166516)
- Pass image profile custom info values as Docker buildargs during image build
- Fix activation keys request error in image import page (bsc#1170046)
- Fix custom info values input in image profile edit form (bsc#1169773)
- Add check for non-existing formulas when assigning formulas to a system/group
- Add check for non-existing formulas in xmlrpc calls
- Use salt for registration for selected install types (bsc#1164836)
- Added a new API end point to manage package state (bsc#1169520)
- avoid multiple base channels when onboarding minions (bsc#1167871)
- Remember settings after Service Pack Migration dry-run

-------------------------------------------------------------------
Thu Apr 23 10:25:13 CEST 2020 - jgonzalez@suse.com

- version 4.0.32-1
- hide message about changed Update Tag change (bsc#1169109)
- Web UI: Implement bootstrapping minions using an SSH private key
- add virtual volume delete action
- refresh pillar after channel change

-------------------------------------------------------------------
Wed Apr 15 17:12:31 CEST 2020 - jgonzalez@suse.com

- version 4.1.8-1
- Add content lifecycle project validation interface

-------------------------------------------------------------------
Mon Apr 13 09:33:50 CEST 2020 - jgonzalez@suse.com

- version 4.1.7-1
- Fix the original-clone channel relationship for CLM channels (bsc#1163121)
- fix serializer and documentation for system.listSystems (bsc#1168083)
- skip and show migration targets which do not have a successor
  for all installed extension products (bsc#1168227)
- fix resource leak in taskomatic (bsc#1168696)
- XMLRPC: Implement bootstrapping minions using an SSH private key
- Fix: unable to be redirected to the IdP when SSO is enabled (bsc#1167667)
- improve performance of cleanup-data-bunch
- Show separate info for syncing product channels and children
- add XMLRPC API method: proxy.listProxyClients (bsc#1166408)
- Enable monitoring for RHEL 8 Salt clients
- Add recurring actions xmlrpc interface
- Add StateApplyFailed and CreateBootstrapRepoFailed notifications
- Add virtual storage pools actions
- Remove no longer necessary check for retail TERMINALS group membership
- change DB check before login
- fix error when adding systems to ssm with 'add to ssm' button (bsc#1160246)

-------------------------------------------------------------------
Thu Mar 19 12:16:18 CET 2020 - jgonzalez@suse.com

- version 4.1.6-1
- Filter out AppStream packages by 'modularitylabel' rpm tag

-------------------------------------------------------------------
Wed Mar 11 10:54:21 CET 2020 - jgonzalez@suse.com

- version 4.1.5-1
- Fix for pillar not being refreshed when CaaSP pattern is detected upon software profile update (bsc#1166061)
- Adapt/clarify terms for minion system locking
- Add dependency on system-lock formula
- Prevent build/promote on content projects which have build/promote in progress
- Clean stale Content Lifecycle targets on Tomcat startup (bsc#1164121)
- Show warning on products page when no SUSE Manager Server Subscription is available
- Implement recurring highstate scheduling
- Notify VMs creation actions
- Validate the suseproductchannel table and update missing date when running mgr-sync refresh (bsc#1163538)
- Add 'inst.repo' kernel option to RHEL 8 kickstart tree (bsc#1163884)
- Show proxy icon in system list
- Disable modularity failsafe mechanism for RHEL 8 channels (bsc#1164875)
- Handle the non-existent requested grains gracefully
- Get the machineid grain from the minion startup event
- Feat: enable Salt system lock when CaaSP node is onboarded
- use term 'patch' instead of 'errata' (bsc#1164649)
- enable provisioning API with salt and bootstrap entitled systems
- remove oracle DB support
- improve performance when adding systems to system groups (bsc#1158754)
- remove NccRegister Task

-------------------------------------------------------------------
Mon Feb 17 12:50:13 CET 2020 - jgonzalez@suse.com

- version 4.1.4-1
- Fix a problem with removing the monitoring entitlement from a system
- Introduce CLM AppStream filters for RHEL 8 support
- kickstart --nobase option was removed in version F22. Do not use it
  for RHEL8
- Migrate pillar and formula data on minion id change (bsc#1161755)
- Remove auditlog-keeper
- Exclude base products from PAYG (Pay-As-You-Go) instances when doing subscription matching
- call saltutil.sync_all before calling highstate (bsc#1152673)
- change doc links pointing to new documentation server

-------------------------------------------------------------------
Thu Jan 30 14:48:34 CET 2020 - jgonzalez@suse.com

- version 4.1.3-1
- overload the system.scheduleChangeChannels API method to accept multiple system IDs
- support non discoverable fqdns via custom grain (bsc#1155281)

-------------------------------------------------------------------
Wed Jan 22 12:12:18 CET 2020 - jgonzalez@suse.com

- version 4.1.2-1
- merge java translations from branding back to this package
- fix mgr-sync add channel when fromdir is configured (bsc#1160184)
- handle not found re-activation key (bsc#1159012)
- write a list of formulas sorted by execution order (bsc#1083326)
- change product_tree tag to reflect new product 4.1 and Beta phase
- Use 'changes' field if 'pchanges' field doesn't exist (bsc#1159202)
- rename rhncfg-actions to mgr-cfg-actions in UI advice (bsc#1137248)
- Show additional headers and dependencies for deb packages
- Show adequate message on saving formulas that change only pillar data
- Fix container image import (bsc#1154246)
- Add missing permission checks on formula api (bsc#1123274)
- use channel name from product tree instead of constructing it (bsc#1157317)
- Add the system.getMinionIdMap XMLRPC method
- generate metadata with empty vendor (bsc#1158480)
- Read the subscriptions from the output instead of input (bsc#1140332)
- remove undefined variable from redhat_register snippet
- Add a method in API to check if the provided session key is a valid one.
- Associate VMs and systems with the same machine ID at bootstrap (bsc#1144176)
- Prevent Package List Refresh actions to stay pending forever (bsc#1157034)
- Fix minion id when applying engine-events state (bsc#1158181)
- Prevent ISE and warn disable deletion of a Content Lifecycle channel in use (bsc#1158012)
- Remove unnecessary WARN log entries from Kubernetes integration

-------------------------------------------------------------------
Wed Nov 27 17:01:33 CET 2019 - jgonzalez@suse.com

- version 4.1.1-1
- Change form order and change project creation message (bsc#1145744)
- show version depending on the product
- Fix loading proper activation key details on SPA enabled (bsc#1157141)
- Add 'license' entry to the kiwi image inspection test data
- Enable aarch64 builds
- Hide Virtualization > Provisioning tab for Salt systems (bsc#1167329)
- Add self monitoring to Admin Monitoring UI (bsc#1143638)
- Use apache proxy of websockify (bsc#1155455)
- Split a query to the database for more reliability in case certain pages are visited and many systems are registered
- Fix WebUI invalidation time by using the package build time instead
  of the WebUI version (bsc#1154868)
- Add information message in Tasks bunch detail page if task gets interrupted before start
- Create a single action when adding erratas to an action chain via the API (bsc#1148457)
- Add check for url input when creating/editing repositories
- Fqdns are coming from salt network module instead of fqdns grain (bsc#1134860)
- Consider timeout value in salt remote script (bsc#1153181)
- rename SUSE Products to just Products in UI
- Fix: regression with Ubuntu version compare (bsc#1150113)
- Add formula metadata to form data response
- ignore kickstarttrees for child channels and prevent
  appstream repos sync to cobbler
- Check if metadata refresh is needed before adding new channels (bsc#1153613)
- Fix: match `image_id` with newer k8s (bsc#1149741)
- Handle refreshing hardware of VM with changed UUID (bsc#1135380)
- Bump version to 4.1.0 (bsc#1154940)
- fix problems with Package Hub repos having multiple rpms with same NEVRA
  but different checksums (bsc#1146683)
- Add check/message for project not found (bsc#1145755)
- Fix sorting issues on content filter list page (bsc#1145591)
- Fix combinatorial explosion when generating migrations (bsc#1151888)
- Change the default value of taskomatic maxmemory to 4GB
- Silence cache strategy Hibernate warning
- Return result in compatible type to what defined in database procedure (bsc#1150729)
- Allow channels names to start with numbers
- Fix: handle special deb package names (bsc#1150113)
- Remove extra spaces in dependencies fields in Debian repo Packages file (bsc#1145551)
- Improve performance for 'Manage Software Channels' view (bsc#1151399)
- Allow monitoring for managed systems running Ubuntu 18.04 and RedHat 6/7
- use value from systemd unit file if not set in /etc/rhn/rhn.conf
- implement "keyword" filter for Content Lifecycle Management
- Add support for Azure, Amazon EC2, and Google Compute Engine as Virtual Host Manager.
- Import additional fields for Deb packages
- enable Kiwi NG on SLE15
- allow ssl connections from Tomcat to Postgres (bsc#1149210)
- use default in case taskomatic.java.maxmemory is unset
- fix parsing of /etc/rhn/rhn.conf for taskomatic.java.maxmemory (bsc#1151097)
- replace requires susemanager with uyuni-base server for group(susemanager)
- Add page to show virtual storage pools and volumes of a system
- Migrate login to Spark
- Use 'SCC organization credentials' instead of 'SCC credentials' in error message (bsc#1149425)
- implement "regular expression" Filter for Content Lifecycle Management
  matching package names, patch name, patch synopsis and package names in patches
- implement provisioning for salt clients
- New Single Page Application engine for the UI. It can be enabled with the config 'web.spa.enable' set to true
- Check that a channel doesn't have clones before deleting it (bsc#1138454)
- Fix: initialize the hibernate transaction when merging errata via XMLRPC API (bsc#1145584)
- Fix documentation of contentmanagement handler (bsc#1145753)
- Add new API endpoint to list available Filter Criteria
- improve API documentation of Filter Criteria
- implement "patch contains package" Filter for Content Lifecycle Management
- implement Filter Patch "by type" Content Lifecycle Management
- Improve websocket authentication to prevent errors in logs (bsc#1138454)
- Implement filtering errata by synopsis in Content Lifecycle Management
- Normalize date formats for actions, notifications and clm (bsc#1142774)
- Implement ALLOW filters in Content Lifecycle Management
- move /usr/share/rhn/config-defaults to uyuni-base-common
- implement "by date" Filter for Content Lifecycle Management
- Require uyuni-base-common for /etc/rhn
- Support partly patched CVEs in CVE audit (bsc#1137229)
- UI render without error if salt-formulas system folders are unreachable (bsc#1142309)
- Add susemanager as prerequired for spacewalk-java
- Cloning Errata from a specific channel should not take packages
  from other channels (bsc#1142764)
- Hide channels managed by Content Lifecycle projects from available sources (bsc#1137965)
- add caret sorting for rpm versioning
- improve performance for retrieving the user permissions on channels (bsc#1140644)

-------------------------------------------------------------------
Wed Jul 31 17:34:30 CEST 2019 - jgonzalez@suse.com

- version 4.0.20-1
- fix permissions of cobbler owned directories
- Prerequire salt package to avoid not existing user issues
- Remove duplicate information message when changing system properties (bsc#1111371)
- Align selection column in software channel managers (bsc#1122559)
- API Documentation: mention the shebang in the system.scheduleScriptRun doc strings (bsc#1138655)
- Enable product detection for plain rhel systems (bsc#1136301)
- For orphan contentsources, look also in susesccrepositoryauth to make sure they are not being referenced(bsc#1138275)
- Fallback to logged-in-user org and then vendor errata when looking up erratum on cloning (bsc#1137308)
- Add new validation to avoid creating content lifecycle projects starting with a number (bsc#1139493)
- Improve performance of 'Systems requiring reboot' page (fate#327780)
- Allow virtualization tab for foreign systems (bsc#1116869)
- Keep querystring on ListTag parent_url for actions that have the cid param (bsc#1134677)
- Allow forcing off or resetting VMs
- Fix profiles package scheduling when epoch is null (bsc#1137144)
- Explicitly mention in API docs that to preserve LF/CR, user needs to encode the data(bsc#1135442)
- Switch menu links and adjust title icons
- Add XML-RPC API calls to manage server monitoring
- Allow adding monitoring entitlement to openSUSE Leap 15.x
- Add support for Salt Formulas to be used with standalone Salt
- Fix channel sync status logic in products page (bsc#1131721)
- Report Monitoring products to subscription-matcher
- Update help URLs in the UI
- Fix SSM package upgrade list item selection (bsc#1133421)
- Support system groups with the prometheus-exporters-formula and monitoring entitlements
- Let softwarechannel_errata_sync fallback on vendor errata (bsc#1132914)
- Don't convert localhost repositories URL in mirror case (bsc#1135957)
- Add state EDITED to filters in the Content Lifecycle Environments
- Add built time date to the Content Lifecycle Environments
- Update ServerArch on each ImageDeployedEvent (bsc#1134621)
- Remove the 'Returning' clause from the query as oracle doesn't support it (bsc#1135166)
- Display warning if product catalog refresh is already in progress (bsc#1132234)
- Fix apidoc return order on mergePackages
- Explicitly mention country code in the advanced search (bsc#1131892)

-------------------------------------------------------------------
Wed May 22 14:29:42 CEST 2019 - jgonzalez@suse.com

- version 4.0.19-1
- Fix handling of the last Salt event queue (bsc#1135896)

-------------------------------------------------------------------
Wed May 15 17:05:45 CEST 2019 - jgonzalez@suse.com

- version 4.0.18-1
- use new names in code for client tool packages which were renamed (bsc#1134876)

-------------------------------------------------------------------
Wed May 15 17:00:13 CEST 2019 - jgonzalez@suse.com

- version 4.0.17-1
- List added JARs into specfile
- Add stax and stax2 to the ant JARs

-------------------------------------------------------------------
Wed May 15 15:11:15 CEST 2019 - jgonzalez@suse.com

- version 4.0.16-1
- SPEC cleanup
- Process salt events of a single minion on the same thread
- Add Single Sign On (SSO) via SAMLv2 protocol
- Hide disabled activation keys in form drop-downs (bsc#1101706)
- Implement Errata filtering based on advisory name in Content Lifecycle Management
- UI to enable / disable server monitoring
- Add monitoring entitlement
- Log remote commands executed via Salt -> Remote Commands UI to
  file /var/log/rhn/rhn_salt_remote_commands.log
- Saving cobbler autoinstall templates with a leading slash.
- Implement NEVR(A) filtering in Content Lifecycle Management
- Adjust product tree tag according to the base OS
- Add a link to the highstate page after formula was saved
- Fix deleting server when minion_formulas.json is empty (bsc#1122230)
- Handle the different retcodes that are being returned when salt module is not available (bsc#1131704)
- Improve salt events processing performance (bsc#1125097)
- Prevent Actions that were actually completed to be displayed as "in progress" forever(bsc#1131780)
- Disable Salt presence ping for synchronous calls
- Add unit tests for base channel assignments when registering RES minions
- Enable batching mode for salt synchronous calls
- Do not implicitly set parent channel when cloning (bsc#1130492)
- Do not report Provisioning installed product to subscription matcher (bsc#1128838)
- Show minion id in System Details GUI and API
- Fix base channel selection for Ubuntu systems (bsc#1132579)
- Fix retrieval of build time for .deb repositories (bsc#1131721)
- Fix product package conflicts with SLES for SAP systems (bsc#1130551)
- Take into account only synced products when scheduling SP migration from the API (bsc#1131929)

-------------------------------------------------------------------
Fri Apr 26 09:57:29 CEST 2019 - jgonzalez@suse.com

- version 4.0.15-1
- Enable Salt presence ping for synchronous calls (bsc#1133264)

-------------------------------------------------------------------
Thu Apr 25 17:59:56 CEST 2019 - jgonzalez@suse.com

- version 4.0.14-1
- Fix offline use of SUSE Manager (bsc#1133420)

-------------------------------------------------------------------
Mon Apr 22 12:11:55 CEST 2019 - jgonzalez@suse.com

- version 4.0.13-1
- Add Content Lifecycle Management icon
- Remove the obsolete help dispatcher servlet which was used to translate the documentation URLs
- Implement packages filtering on Content Project build
- Implement Content Filters operations and expose them in XMLRPC
- Disable ActionChainCleanup if database is Postgres
- Track and expose build status of Content Environment
- Enable SLES11 OS Image Build Host
- Add support for Salt batch execution mode
- fix NPE on remote commands when no targets match (bsc1123375)
- change release notes URL
- provide Proxy release notes as well
- Add a Taskomatic job to perform minion check-in regularly, drop use of Salt's Mine (bsc#1122837)
- Change the return type of the Cobbler method last_modified_time to Double
- Populate Content Environment on inserting it in a Project
- Add makefile and pylint configuration
- allow access to susemanager tools channels without res subscription (bsc#1127542)

-------------------------------------------------------------------
Fri Mar 29 10:31:49 CET 2019 - jgonzalez@suse.com

- version 4.0.12-1
- Adapt Cobbler power management functionality to use new power_system API call (bsc#1128919)
- fix doc generation for content management API
- Add support for SLES 15 live patches in CVE audit
- Implement Content Project promote function
- Implement Content Project build function
- Add Content Project Sources CRUD operations and expose them via XMLRPC
- Add Content Project and Content Environment CRUD operations and expose them via XMLRPC
- Add Content Project CRUD operations and expose them via XMLRPC
- Fix parsing of deb package version string on download (bsc#1130040)
- Generate solv file when repository metadata is created
- Fix errata_details to return details correctly (bsc#1128228)
- prevent an error when onboarding a RES 6 minion (bsc#1124794)

-------------------------------------------------------------------
Mon Mar 25 16:43:10 CET 2019 - jgonzalez@suse.com

- version 4.0.11-1
- don't modify kickstart child channel list
- change cobblers template directory
- Remove tanukiwrapper from taskomatic
- Add error message on sync refresh when there are no scc credentials
- rename cobbler keyword ksmeta to autoinstall_meta which changed with cobbler 3
- minion-action-cleanup Taskomatic task: do not clean actions younger than one hour
- Add support for custom username when bootstrapping with Salt-SSH
- Archive orphan actions when a system is deleted and make them visible in the UI (bsc#1118213)
- Cobbler version have been updated to >= 3.0
- Removed cobbler's 'update' method call which is now invalid(bsc#1128917)
- support ubuntu products and debian architectures in mgr-sync
- adapt check for available repositories to debian style repositories
- Add virtual machine display page
- Change default image download protocol from tftp to ftp
- Fix apidoc issues
- Read and update running kernel release value at each startup of minion (bsc#1122381)
- Schedule full package refresh only once per action chain if needed(bsc#1126518)
- Check and schedule package refresh in response to events independently of what originates them (bsc#1126099)

-------------------------------------------------------------------
Wed Mar 06 11:15:31 CET 2019 - jgonzalez@suse.com

- version 4.0.10-1
- Remove obsolete /rhn/help directory

-------------------------------------------------------------------
Tue Mar 05 18:20:00 CET 2019 - jgonzalez@suse.com

- version 4.0.9-1
- Update navigation links for the documentation pages

-------------------------------------------------------------------
Sat Mar 02 00:10:43 CET 2019 - jgonzalez@suse.com

- version 4.0.8-1
- Generate InRelease file for Debian/Ubuntu repos when metadata signing is enabled
- Add support for Ubuntu minions (FATE#324534, FATE#326848, FATE#326811)
- Fix/enhance Debian/Ubuntu repository generation
- Implement HTTP token authentication for Ubuntu clients

-------------------------------------------------------------------
Wed Feb 27 13:01:45 CET 2019 - jgonzalez@suse.com

- version 4.0.7-1
- Expose necessary Java modules on JDK 9+
- Add configuration option to limit the number of changelog entries added
  to the repository metadata (FATE#325676)
- Fix a problem when cloning public child channels with a private base channel (bsc#1124639)
- set max length for xccdf rule identifier to 255 to prevent internal server error (bsc#1125492)
- add configurable option to auto deploy new tokens (bsc#1123019)
- support products with multiple base channels
- fix ordering of base channels to prevent synchronization errors
  (bsc#1123902)
- prevent crash of mgr-sync refresh when channel label could not be found (bsc#1125451)
- Keep assigned channels on traditional to minion migration (bsc#1122836)
- Add UI to create virtual machine for salt minions
- Fix "Add Selected to SSM" on System Groups -> systems page (bsc#1121856)

-------------------------------------------------------------------
Fri Feb 08 17:38:56 CET 2019 - jgonzalez@suse.com

- version 4.0.6-1
- Fix exception when removing failed salt events from database

-------------------------------------------------------------------
Thu Jan 31 09:41:46 CET 2019 - jgonzalez@suse.com

- version 4.0.5-1
- Improve memory usage when generating repo matadata for channels having
  a large number of packages (bsc#1115776)
- Merge unlimited virtualization lifecycle products with the single variant (bsc#1114059)
- show beta products if a beta subscription is available (bsc#1123189)
- fix synchronizing Expanded Support Channel with missing architecture
  (bsc#1122565)
- Explicitly require JDK11
- Update spec file to no longer install tomcat context file in cache directory (bsc#1111308)
- Fix for duplicate key violation when cloning erratas that have no packages associated (bsc#1111686)
- Improve performance for granting and revoking permissions to user for groups (bsc#1111810)

-------------------------------------------------------------------
Wed Jan 16 12:23:15 CET 2019 - jgonzalez@suse.com

- version 4.0.4-1
- Remove the reference of channel from revision before deleting it (bsc#1107850)
- Add sp migration dry runs to the daily status report (bsc#1083094)
- Fix permissions check on formula list api call (bsc#1106626)
- Prevent failing KickstartCommand when customPosition is null (bsc#1112121)
- Improve return value and errors thrown for system.createEmptyProfile XMLRPC endpoint
- Reset channel assignments when base channel changes on registration (bsc#1118917)
- Removed 'Manage Channels' shortcut for vendor channels (bsc#1115978)
- Allow bootstrapping minions with a pending minion key being present (bsc#1119727)
- Fix cloning channels when managing the same errata for both vendor and private orgs (bsc#1111686)
- Hide 'unknown virtual host manager' when virtual host manager of all hosts is known (bsc#1119320)
- Add REST API to retrieve VM definition
- Nav and section scroll independently
- Listen to salt libvirt events to update VMs state
- avoid a NullPointerException error in Taskomatic (bsc#1119271)
- XMLRPC API: Include init.sls in channel file list (bsc#1111191)
- Disable notification types with 'java.notifications_type_disabled' in rhn.conf (bsc#1111910)
- Fix the config channels assignment via SSM (bsc#1117759)
- Introduce Loggerhead-module.js to store logs from the frontend
- change SCC sync backend to adapt quicker to SCC changes and improve
  speed of syncing metadata and checking for channel dependencies (bsc#1089121)
- read OEM Orderitems from DB instead of create always new items (bsc#1098826)
- fix mgr-sync refresh when subscription was removed (bsc#1105720)
- install product packages during bootstrapping minions (bsc#1104680)
- remove Oracle support

-------------------------------------------------------------------
Mon Dec 17 14:37:54 CET 2018 - jgonzalez@suse.com

- version 4.0.3-1
- Change Requires to allow installing with both Tomcat 8 (SLE-12SP3) and 9 (SLE12-SP4)
- Automatically schedule an Action to refresh minion repos after deletion of an assigned channel (bsc#1115029)
- Performance improvements in channel management functionalities (bsc#1114877)
- Hide already applied errata and channel entries from the output list in
  audit.listSystemsByPatchStatus (bsc#1111963)
- Handle with an error message if state file fails to render (bsc#1110757)
- use a Salt engine to process return results (bsc#1099988)
- Add check for yast autoinstall profiles when setting kickstartTree (bsc#1114115)
- Fix handling of CVEs including multiple patches in CVE audit (bsc#1111963)
- When changing basechannel the compatible old childchannels are now selected by default. (bsc#1110772)
- fix scheduling jobs to prevent forever pending events (bsc#1114991)
- Performance improvements for group listings and detail page (bsc#1111810)
- fix wrong counts of systems currency reports when a system belongs to more than one group (bsc#1114362)
- Add check if ssh-file permissions are correct (bsc#1114181)
- When removing cobbler system record, lookup by mac address as well if lookup by id fails(bsc#1110361)
- increase maximum number of threads and open files for taskomatic (bsc#1111966)
- Changed Strings for MenuTree Items to remove redundancy (bsc#1019847)
- Automatic cleanup of notification messages after a configurable lifetime
- Fix 'image deployed' event data parsing (bsc#1110316)
- Handle 'image deployed' salt event by executing post-deployment procedures
- Allow listing empty system profiles via XMLRPC
- Different methods have been refactored in tomcat/taskomatic for better performance(bsc#1106430)
- Do not try cleanup when deleting empty system profiles (bsc#1111247)
- ActivationKey base and child channel in a reactjs component
- Sync changes from Spacewalk
- 1640999 - Fix status icons
- 1640999 - Show correct name of the channel provididing rhncfg* packages
- 1624837 - Suppress warning if AppStream addon is enabled
- 1624837 - Enable appstream by default
- 1624837 - Add appstream ks corresponding to given baseos ks

-------------------------------------------------------------------
Fri Oct 26 10:29:32 CEST 2018 - jgonzalez@suse.com

- version 4.0.2-1
- Reschedule taskomatic jobs if task threads limit reached (bsc#1096511)
- Require openJDK in all cases, as IBM JDK will not be available at SLE15
- Add missing jar dependency 'xalan-j2-serializer'
- Modify acls: hide 'System details -> Groups and Formulas' tab for non-minions with bootstrap entitlement
- fix typo in messages (bsc#1111249)
- Cleanup formula data and assignment when migrating formulas or when removing system
- Remove restrictions on SUSE Manager Channel subscriptions (bsc#1105724)
- Pair a new starting minion with empty profile based on its HW address (MAC)
- Allow creating empty minion profiles via XMLRPC, allow assigning and editing formula for them
- Added shortcut for editing Software Channel
- Rewrite virtual guests list page in reactjs
- Fix NullPointerException when refreshing deleted software channel (bsc#1094992)
- Subscribe saltbooted minion to software channels, respect activation key in final registration steps
- Fix script is deleted too early (bsc#1105807)
- Remove special characters from HW type string
- Optimize execution of actions in minions (bsc#1099857)
- Make Kiwi OS Image building enabled by default
- Increase Java API version
- check valid postgresql database version
- Change Saltboot grain trigger from "initrd" to "saltboot_initrd"
- add last_boot to listSystems() API call
- Changed localization strings for file summaries (bsc#1090676)
- Added menu item entries for creating/deleting file preservation lists (bsc#1034030)
- Fix displayed number of systems requiring reboot in Tasks pane (bsc#1106875)
- Added link from virtualization tab to Scheduled > Pending Actions (bsc#1037389)
- Better error handling when a websocket connection is aborted (bsc#1080474)
- Remove the reference of channel from revision before deleting it(bsc#1107850)
- Enable auto patch updates for salt clients
- Fix ACLs for system details settings
- Method to Unsubscribe channel from system(bsc#1104120)
- Fix 'Compare Config Files' task hanging (bsc#1103218)
- Fix: delete old custom OS images pillar before generation (bsc#1105107)
- Fix an error in the system software channels UI due to SUSE product channels missing a
  corresponding synced channel (bsc#1105886)
- XMLRPC API for state channels
- add logic for RedHat modules
- fix deletion of Taskomatic schedules via the GUI (bsc#1095569)
- Generate OS image pillars via Java
- Logic constraint: results must be ordered and grouped by systemId first (bsc#1101033)
- Fix retrieving salt-ssh pub key for proxy setup when key already exists
  (bsc#1105062)
- Store activation key in the Kiwi built image
- Do not wrap output if stderr is not present (bsc#1105074)
- Store image size in image pillar as integer value
- Reschedule Taskomatic jobs when the taskomatic.<job_type>.parallel_threads
  limit is reached (bsc#1105574)
- Implement the 2-phase registration of saltbooted minions (SUMA for Retail)
- Avoid an NPE on expired tokens (bsc#1104503)
- Generate systemid certificate on suse/systemid/generate event (FATE#323069)
- Fix system group overview patch status (bsc#1102478)

-------------------------------------------------------------------
Fri Aug 10 15:21:41 CEST 2018 - jgonzalez@suse.com

- version 4.0.1-1
- Allow salt systems to be registered as proxies (FATE#323069)
- Fix behavior when canceling actions (bsc#1098993)
- add DNS name to cobbler network interface (FATE#326501, bsc#1104020)
- speedup listing systems of a group (bsc#1102009)
- Add python3 xmlrpc api example to docs.
- Bump version to 4.0.0 (bsc#1104034)
- Fix copyright for the package specfile (bsc#1103696)
- Add Salt actions for virtual guests
- Disallow '.' in config channel names (bsc#1100731)
- Feat: add OS Image building with Kiwi FATE#322959 FATE#323057 FATE#323056
- Apply State Result - use different color for applied changes
- Fix checking for salt pkg upgrade when generating action chain sls
- Add queue=true to state.apply calls generated in action chain sls files
- Fix missing acl to toggle notifications in user prefs in salt clients (bsc#1100131)
- Fix race condition when applying patches to systems (bsc#1097250)
- Fix: errata id should be unique (bsc#1089662)
- improve cve-server-channels Taskomatic task's performance (bsc#1094524)
- fix union and intersection button in grouplist (bsc#1100570)
- Feature: show ordered and formated output of state apply results
- fix defining a schedule for repo-sync (bsc#1100793)
- Drop removed network interfaces on hardware profile update (bsc#1099781)
- Feature: implement test-mode for highstate UI
- Feature: implement optional signing repository metadata
- Valid optional channel must be added before reposync starts (bsc#1099583)
- XML-RPC API call system.scheduleChangeChannels() fails when no children are given (bsc#1098815)
- Fix tabs and links in the SSM "Misc" section (bsc#1098388)
- Handle binary files appropriately (bsc#1096264)
- Increase the default number of Quartz worker threads (bsc#1096511)
- Ignore inactive containers in Kubernetes clusters
- explicitly require IBM java for SLES < SLE15 (bsc#1099454)
- Do not break backward compatibility on package installation/removal (bsc#1096514)
- Fix minion software profile to allow multiple installed versions for the
  same package name (bsc#1089526)
- fix cleaning up tasks when starting up taskomatic (bsc#1095210)
- Fix truncated result message of server actions (bsc#1039043)
- Add missing result fields for errata query (bsc#1097615)
- Show chain of proxies correctly (bsc#1084128)
- improve gatherer-matcher Taskomatic task's performance (bsc#1094524)
- Check if directory /srv/susemanager/salt/actionchains exists before deleting minion
  action chain files
- fix hardware refresh with multiple IPs on a network interface (bsc#1041134)
- Fix NPE in image pages when showing containers with non-SUSE distros
  (bsc#1097676)
- Do not log when received 'docker://' prefix from Kubernetes clusters
- Add new 'upgrade_satellite_refresh_custom_sls_files' task to refresh
  custom SLS files generated for minions (bsc#1094543)
- improve branding for Uyuni
- Mark all proceeding actions in action-chain failed after an action failed(bsc#1096510)
- Fix: limit naming of action chain (bsc#1086335)
- Do not create new product if product_id exists, update it instead (bsc#1096714)
- specify old udev name as alternative when parsing hw results
- fix detection of a xen virtualization host (bsc#1096056)
- Disallow colons in image labels (bsc#1092940)
- Fix registration of RHEL clients when multiple release packages are installed
  (bsc#1076931)
- Disable support for Oracle on openSUSE (bsc#1095804)
- Fix removing action chain sls files after execution (bsc#1096016)

-------------------------------------------------------------------
Tue Jun 05 10:09:30 CEST 2018 - jgonzalez@suse.com

- version 2.8.78.7-1
- make mass-canceling of Actions faster (bsc#1095211)
- Fix logic in jsp so enabling config systems page shows right icon for error (bsc#1082988)
- Fix: show only directly connected systems for Proxy (bsc#1094986)
- generate pillar after changeing gpg_check flag (bsc#1079605)
- enable all TLS version for HTTPS connections (bsc#1094530)
- allow multi selection/deletion of notification messages
- change text on pending actions on the system page (bsc#1086176)
- Schedule only one action when changing channel assignment for a group of servers on SSM
- honor user timezone setting for system overview dates (bsc#1085516)
- Initial branding change for Uyuni (bsc#1094497)
- Fix NPE in software profile sync when building update query (bsc#1094240)
- added 404 handling inside the Spark framework (bsc#1029726)

-------------------------------------------------------------------
Wed May 23 09:01:39 CEST 2018 - jgonzalez@suse.com

- version 2.8.78.6-1
- Add Action Chain support for Salt clients using the ssh-push connection method.
- add API functions to specify system cleanup type when deleting a
  system (bsc#1094190)
- change default cleanup type for XMLRPC API to NO_CLEANUP
  (bsc#1094190)

-------------------------------------------------------------------
Wed May 16 17:41:11 CEST 2018 - jgonzalez@suse.com

- version 2.8.78.5-1
- Uniform the notification message when scheduling HW refresh (bsc#1082796)
- Improved API for formulas to be saved through API for system/group.
- add SLES12 SP2 LTSS family (bsc#1092194)
- fix token cleanup task crashing (bsc#1090585)
- HW refresh fails on SLE15 Salt client (bsc#1090221)
- reorder styles import
- prevent NPE when no image build history details are available (bsc#1092161)
- only show the most relevant (least effort) solutions (bsc#1087071)
- Show channel label when listing config channels (bsc#1083278)
- fix equals to display channels with same name but different label
  (bsc#1083278)
- Avoid init.sls files with no revision on Config State Channels (bsc#1091855)

-------------------------------------------------------------------
Mon May 07 15:23:43 CEST 2018 - jgonzalez@suse.com

- version 2.8.78.4-1
- Update codebase for salt-netapi-client 0.14.0
- Render configuration files with UTF-8 (bsc#1088667)
- Update google-gson to version 2.8.2 (bsc#1091091)
- fix updating Subscription cache (bsc#1075466)

-------------------------------------------------------------------
Wed Apr 25 12:03:28 CEST 2018 - jgonzalez@suse.com

- version 2.8.78.3-1
- fix taskomatic deadlock in failure case (bsc#1085471)
- fix NPE in websocket session configurator (bsc#1080474)

-------------------------------------------------------------------
Mon Apr 23 09:12:55 CEST 2018 - jgonzalez@suse.com

- version 2.8.78.2-1
- Sync with upstream (bsc#1083294)
- 1567157 - remove 'www' part from cve.mitre.org domain name
- 1564065 - Fix relevant_to_server_group query performance
- 1544350 - Add possibility to manage errata severity via API/WebUI
- add support for autoinstallation of SLE15 (bsc#1090205)
- update sles_register cobbler snippets to work with SLE15 (bsc#1090205)
- Wait until minion is back to set RebootAction as COMPLETED (bsc#1089401)
- Handle Salt upgrade inside an Action Chain via patch installation.
- Change the endpoint for the mandatory channels retrieval to work with IDs instead of labels
- Remove SUSE Studio based image deployments
- add support for Prometheus monitoring
- Add option to schedule the software channels change in
  software -> channels -> channel -> target systems (bsc#1088246)
- Removed unused/broken option for sys details page (bsc#1082268)
- Log debug message if required cloned children do not exist when finding Service Pack migration alternatives
- fix constraint violation errors when onboarding (bsc#1089468)
- Update Spark to version 2.7.2 (bsc#1089101)
- Properly invalidate channel access tokens when changing to the same channels (bsc#1085660)
- Fix in SSM channls UI, if all systems in SSM do not have a base channel the corresponding
  child channels are not displayed on the subsequent page
- Apply Salt states in queue mode when executing Action Chains.
- Fix config channel assignment when registering with an activation key (bsc#1084134)
- Prevent stripping curly braces when creating config states (bsc#1085500)
- Fix index out of bound exception when os-release query returns multiple
  package names for RHEL/CentOS (bsc#1076931)
- More specific message for empty custom system info

-------------------------------------------------------------------
Wed Apr 04 12:12:28 CEST 2018 - jgonzalez@suse.com

- version 2.8.75.3-1
- Bugfix: assign correct channel on bootstrap (bsc#1087842)
- Prevent JSON parsing error when 'mgractionchains' module is not deployed.

-------------------------------------------------------------------
Thu Mar 29 01:24:22 CEST 2018 - jgonzalez@suse.com

- version 2.8.75.2-1
- SLE15 support: recommended/required flag for products and channels
- add more missing help links (bsc#1085852)

-------------------------------------------------------------------
Mon Mar 26 08:54:04 CEST 2018 - jgonzalez@suse.com

- version 2.8.75.1-1
- Sync with upstream (bsc#1083294)
- 1542556 - Prevent deletion of last SW admin if disabled
- 1544350 - Add possibility to manage errata severity via API/WebUI
- Add Action Chain support for Salt clients.
- Uniform channel assignment for Salt (bsc#1077265)
- fix race condition during enabling channel tokens (bsc#1085436)
- Ensure transaction execution order when updating FQDNs for minions (bsc#1078427)
- Harmonize display of custom system information (bsc#979073)
- add ref help links (bsc#1079535)
- fix presence ping (bsc#1080353)
- Fix "Most critical systems" list on "Home Overview" view (bsc#1081757)

-------------------------------------------------------------------
Mon Mar 05 08:50:01 CET 2018 - jgonzalez@suse.com

- version 2.8.72.1-1
- 1187053 - package search do not search through ppc64le packages by default
- support SLE15 product family
- rewrite products page into reactjs
- Users who can view system should be able to delete it (bsc#1079652)
- Set hostname before hardware refresh as well (bsc#1077760)
- Separate Salt calls based on config revisions and server grouping(bsc#1074854)
- remove clean section from spec (bsc#1083294)
- Added function to update software channel.
- Fix NPE when retrieving OES repo (bsc#1082328)
- Subscribe to config channels when registering Salt systems with activation keys (bsc#1080807)
- add rhn.conf salt_check_download_tokens parameter to disable token checking (bsc#1082119)

-------------------------------------------------------------------
Wed Feb 28 09:37:21 CET 2018 - jgonzalez@suse.com

- version 2.8.69.1-1
- Refresh pillar data when executing the subscribe channels action for ssh-push minions (bsc#1080349)
- Disable taskomatic crash dumps when using openJDK.
- Move locale preferences to user preferences menu.
- Fix home page link for "Register systems" (bsc#1065708)
- Remove previous activation keys on every (re-)activation (bsc#1031081)
- Handle stderr from "virtual-host-gatherer" to avoid hanging (bsc#1067010)
- Unify methods to send email on a single API
- Fix broken 'Add' links in system's config channel overview page (bsc#1079865)
- Remove SUSE Manager repositories when deleting salt minions (bsc#1079847)
- Fix issues in text for config management.
- fix title of reference guide help entry (bsc#1079769)
- 1541955 - Clone of an erratum doesn't have original erratum's severity
- 1481329 - Lost an <rhn-tab-directory> tab in previous commit for this BZ
- 1020318 - Fix refactored to take more, multiple, errors into account
- 1020318 - Check description for max-len when updating

-------------------------------------------------------------------
Mon Feb 05 12:48:29 CET 2018 - jgonzalez@suse.com

- version 2.8.59.3-1
- Allow scheduling the change of software channels as an action.
  The previous channels remain accessible to the registered system
  until the action is executed.

-------------------------------------------------------------------
Fri Feb 02 12:36:31 CET 2018 - jgonzalez@suse.com

- version 2.8.59.2-1
- refresh pillar data on formular change (bsc#1028285)
- Hide macro delimiters for config files in state channels
- Show full Salt paths in config file details page
- Remove previous activation keys when migrating to salt (bsc#1031081)
- Imporve webui for comparing files (bsc#1076201)
- For minion, no option to modfiy config file but just view
- Uniform date formatting in System Details view (bsc#1045289)
- Remove previous activation keys when migrating to salt (bsc#1031081)
- Import content of custom states from filesystem to database on startup, backup old state files
- Change the directory of the (normal) configuration channels from mgr_cfg_org_N to manager_org_N
- Handle gpg_check correctly (bsc#1076578)
- Replace custom states with configuration channels
- Hide ownership/permission fields from create/upload config file forms for state channels (bsc#1072153)
- Hide files from state channels from deploy/compare file lists (bsc#1072160)
- Disable and hide deploy files tab for state config channels (bsc#1072157)
- Allow ordering config channels in state revision
- Disallow creating 'normal' config channels when a 'state' channel with the
  same name and org already exists and vice versa.
- UI has been updated to manage state channels
- support multiple FQDNs per system (bsc#1063419)
- Uniform the notification message when rebooting a system (bsc#1036302)
- avoid use of the potentially-slow rhnServerNeededPackageCache view

-------------------------------------------------------------------
Wed Jan 17 12:05:06 CET 2018 - jgonzalez@suse.com

- version 2.8.56.1-1
- Speed up scheduling of package updates through the SSM (bsc#1076034)
- Fix encoding/decoding of url_bounce with more parameters (bsc#1075408)
- Removing unused mockobjects and strutstest jars
- Adjust commons-pool dependency for SLES15
- Remove jakarta-common-dbcp dependency, not required by quartz anymore
- Remove enforcement of IBM JDK
- Update to Quartz 2.3.0 (bsc#1049431)
- After dry-run, sync channels back with the server (bsc#1071468)
- fix message about package profile sync (bsc#1073739)
- On registration, assign server to the organization of the creator when activation key is empty (bsc#1016377)
- Fix logging issues when saving autoyast profiles (bsc#1073474)
- Add VM state as info gathered from VMware (bsc#1063759)
- improve performance of token checking, when RPMs or metadata are downloaded from minions (bsc#1061273)
- Allow selecting unnamed context in kubeconfig (bsc#1073482)
- Fix action names and date formatting in system event history (bsc#1073713)
- Fix incorrect 'os-release' report after SP migration (bsc#1071553)
- fix failed package installation when in RES 32 and 64 bit packages are
  installed together (bsc#1071314)
- Add user preferences in order to change items-per-page (bsc#1055296)
- Order salt formulas alphabetically. (bsc#1022077)
- Improved error message (bsc#1064258)
- Display messages about wrong input more end-user friendly. (bsc#1015956)
- Add api calls for content staging
- fix content refresh when product keys change (bsc#1069943)
- Allow 'Package List Refresh' when package arch has changed (bsc#1065259)
- New API call for scheduling highstate application
- Adding initial version of web ui notifications
- Show the time on the event history page in the users preferred timezone

-------------------------------------------------------------------
Tue Nov 28 12:48:16 CET 2017 - jgonzalez@suse.com

- version 2.7.46.8-1
- Implemented assignment of configuration channels to Salt systems via Salt states
- Added file structure under Salt root for configuration management
- Enabled configuration management UI for Salt systems
- Remove SUSE Manager specific configuration from Salt ssh minion when deleting system from SUSE Manager (bsc#1048326)
- Support Open Enterprise Server 2018 (bsc#1060182)
- Enable autofocus for login field
- Do not remove virtual instances for registered systems (bsc#1063759)
- Process right configfile on 'scheduleFileComparisons' API calls (bsc#1066663)
- Fix reported UUIDs for guests instances within a virtual host (bsc#1063759)
- Generate Order Items for OEM subscriptions (bsc#1045141)
- fix alignment of systemtype counts text (bsc#1057084)
- Enable 'Power Management' features on Salt minions.
- Fix editing of vhm config params (bsc#1063185)
- Skip the server if no channel can be guessed (bsc#1040420)
- Added a method to check if OS on machine supports containerization or not(bsc#1052728)
- 'Cancel Autoinstallation' link has been changed to look like button to make it more visible (bsc#1035955)
- Make systems in system group list selectable by the group admins (bsc#1021432)
- Hide non-relevant typed systems in SystemCurrency (bsc#1019097)
- Start registration for accepted minions only on the minion start event,
  not automatically on any event (bsc#1054044)
- Exclude salt systems from the list of target systems for traditional
  configuration stack installation
- Keep the the GPG Check value if validation fails (bsc#1061548)
- Extract Proxy version from installed product (bsc#1055467)
- Provide another create method(with additional parameter Gpgcheck) to create software channel through XML RPC(bsc#1060691).
- Improve duplicate hostname and transaction handling in minion registration
- Added 'Machine Id' information as part of details in System namespace for XMLRPC API(bsc#1054902)
- Modified the displayed message after updation of activation key (bsc#1060389)
- Display GUI message after successfully deleting custom key (bsc#1048295)
- fix links on schedule pages (bsc#1059201)
- Harmonize presentation of patch information (bsc#1032065)
- Display a feedback message when user deletes configuration channel(bsc#1048355)
- Fix duplicate machine id in event history on minion restart (bsc#1059388)
- Show link in message when rescheduling actions (bsc#1032122)
- Prevent ISE when distribution does not exist (bsc#1059524)
- do not store registration-keys during autoinstallation (bsc#1057599)
- enable package profile comparisons on minions
- Disallow entering multiple identical mirror credentials (bsc#971785)
- ensure correct ordering of patches (bsc#1059801)
- fix cloning Kickstart Profiles with Custom Options (bsc#1061576)
- checkin the foreign host if a s390 minion finished a job (bsc#971916)
- increase max length of hardware address to 32 byte (bsc#989991)
- Set the creator user for minions correctly in case it is known (bsc#1058862)
- Fix minor UI issues on overview page (bsc#1063590)
- Hide invisible first level menu items (bsc#1063822)
- Fail gracefully when GPG files are requested (bsc#1065676)
- fix unscheduling actions for traditional systems (bsc#1065216)
- add logging messages for SP migration (bsc#1066819, bsc#1066404)
- Improve messaging for "Compare Packages" (bsc#1065844)
- when searching for not installed products exclude release packages
  which are provided by others (bsc#1067509)
- rhnServerNetwork refactoring (bsc#1063419)
- Add Adelaide timezone to selectable timezones (bsc#1063891)

-------------------------------------------------------------------
Thu Sep 14 11:32:37 CEST 2017 - mc@suse.de

- version 2.7.46.7-1
- Adapt Salt runner and wheel calls to the new
  error handling introduced in salt-netapi-client-0.12.0
- change log level and event history for duplicate machine id  (bsc#1041489)
- Trim spaces around the target expression in the Salt remote
  command page (bsc#1056678)
- check entitlement usage based on grains when onboarding a
  minion (bsc#1043880)
- fixes ise error with invalid custom key id (bsc#1048294)
- Image runtime UI
- Redesign VHM pages on ReactJS
- Add VHM type Kubernetes
- Kubernetes runner and image matching implementation
- XMLRPC method for importing images
- Extra return data fields for content management XMLRPC methods
- Add back "Add Selected to SSM" buttons to Group pages (bsc#1047702)
- fix a ConstraintViolationException when refreshing hardware with
  changed network interfaces or IP addresses
- Add message about channel changes on salt managed systems to
  UI and API docs (bsc#1048845)
- show Child Channels tab in SSM again if a salt minion is in the set
- improve performance of package installation and patch application
- Visualization UI look&feel improvements

-------------------------------------------------------------------
Wed Aug 30 16:00:28 CEST 2017 - mc@suse.de

- version 2.7.46.6-1
- Import image UI
- Update images list and overview pages for external images
- Add syntax highlighting for state catalog
- Delete and create new ServerNetAddress if it already exists on
  HW refresh (bsc#1054225)
- organization name allows XSS
- check if base product exists to prevent NPE
- Fix enter key submit on ListTag filter input (bsc#1048762)
- Create VirtpollerData object with JSON content instead null
  (bsc#1049170)
- Fix unsetting of image build host when a related action is deleted
- Prevent malformed XML if 'arch' is set to NULL (bsc#1045575)
- Resolve comps.xml file for repositories (bsc#1048528)
- Fix: address review issues
- Install update stack erratas as a package list (bsc#1049139)
- Feat: allow deletion for server subset (bsc#1051452)

-------------------------------------------------------------------
Tue Aug 08 11:46:36 CEST 2017 - fkobzik@suse.de

- version 2.7.46.5-1
- Fix: don't add default channel if AK is not valid (bsc#1047656)
- Add 'Enable GPG check' function for channels
- No legend icon for Activity Ocurring. (bsc#1051719)
- Implement API call for bootstrapping systems
- Fix product ids reported for SUSE Manager Server to the subscription matcher
- Fix adding products when assigning channels (bsc#1049664)
- Set default memory size for SLES 12 installations to 1024MB (bsc#1047707)
- BugFix: enable remote-command for Salt clients in SSM (bsc#1050385)
- Add missing help icons/links (bsc#1049425)
- Fixed invalid help links (bsc#1049425)
- Fix: wrong openscap xid (bsc#1030898)
- Organization name allows XSS CVE-2017-7538 (bsc#1048968)
- Fixes overlapping text narrow window (bsc#1009118)
- Adapt to the salt-netapi-client update (v0.12.0)
- Fixes alignment on the orgdetails (bsc#1017513)
- Fix text for activation key buttons (bsc#1042975)
- Add a dynamic counter of the remaining textarea length
- Bugfix: set, check and cut textarea maxlength (bsc#1043430)
- MinionActionExecutor: raise skip timeout (bsc#1046865)
- Update channels.xml with OpenStack Cloud Continuous Delivery 6 (bsc#1039458)
- Do not create VirtualInstance duplicates for the same 'uuid'
- Add taskomatic task to cleanup duplicated uuids for same system id
- Handle possible wrong UUIDs on SLE11 minions (bsc#1046218)
- Removed duplicate overview menu item (bsc#1045981)
- Enable act-key name empty on creation (bsc#1032350)
- Fix NPE when there's not udev results (bsc#1042552)
- Alphabar: change title to 'Select first character' (bsc1042199)
- Duplicate Systems: correct language not to mention 'profiles' (bsc1035728)
- Fix list filters to work with URL special characters (bsc#1042846)
- Use getActive() instead of isActive() for JavaBeans compliance (bsc#1043143)
- Fix: hide non-org event details (bsc#1039579)

-------------------------------------------------------------------
Mon Jun 19 16:36:09 CEST 2017 - mc@suse.de

- version 2.7.46.4-1
- adapt to taglibs 1.2.5 (bsc#1044804)

-------------------------------------------------------------------
Mon Jun 12 09:07:20 CEST 2017 - mc@suse.de

- version 2.7.46.3-1
- set flush mode to commit for updatePackage
- Validate content management urls (bsc#1033808)
- remove repositories which are not assigned to a channel and not
  accessible anymore (bsc#1043131)
- spacecmd report_outofdatesystems: avoid one XMLRPC call per system
  (bsc1015882)
- Fallback to first network interface if no primary ips provided
  (bsc#1038677)
- Fix reactjs unique keys generation and remove duplicated menu element
- Correctly set action status to failed when an unexpected exception
  occurs (bsc#1013606)
- Fix action-buttons style for proper action and position
- rollback transaction in error case
- use hibernate for lookup first before falling back to mode query
- SSM Actions: Showing UI error notification if Taskomatic is down
  (bsc#1032952)
- display alternative archs only from the same org
- Bugfix: Traditional SSH Push to Minion migration (bsc#1040394)
- fix parsing oscap xml result for minions, not every Rule has an
  XCCDF ID Tag (bsc#1041812)
- Do not show action-buttons if list is empty
- Bugfix: submit action buttons have to stay inside the form (bsc#1042197)
- properly encode scap file download url params
- Fix navigation menu for state catalog
- Prevents ISE if base channels data is not up-to-date on SSM. (bsc#1040420)
- new patch install should schedule a package profile update (bsc#1039571)
- prevent multiple registrations (bsc#1040352)
- remove not working hibernate cache config variable
- put ehcache config to classpath of taskomatic
- silence ehcache warning complaining about using default values in
  taskomatic
- move ehcache.xml to classpath
- silence ehcache warnings complaining about using default values
- schedule a package list update after a Service Pack Migration
  (bsc#1017703)
- remove test.ping hack in distribution upgrade
- Fix displaying of States tab in System Group details page

-------------------------------------------------------------------
Mon May 29 17:06:01 CEST 2017 - mc@suse.de

- version 2.7.46.2-1
- Alphabar becomes a dropdown list
- Move the alphabar into the panel-heading table
- Do not use AddToSSM button if systems are selectable via checkbox
- Use a better icon for IIS
- Allow toggle left menu visibility for any screen-width
- Add select boxes and 'Delete' button to image, store, profile list pages
- show bootstrap minion link only if user has org_admin role
- show permission denied instead of internal server err (bsc#1036335)
- channel admin should be able to set org user restrictions for null-org channels
- user permission checked
- Teach ListPackagesAction and list.jsp about packageChannels
- CachedStatement: reuse the Connection object for batch updates
- batch ssm package upgrades if not action chain (bsc#1039030)
- Allow processing of zypper beacon events in parallel
- Allow processing of minion start events in parallel
- Allow multiple registrations in parallel
- use fallback now time as is without user preferences (bsc#1034465)
- Fix HTML in External Authentication page
- reorganize menu
- Bring back 'Add to SSM' link to System overview page for Salt systems
- Add Highstate page to SSM and system groups
- Add support for multiple servers in the highstate preview page
- Fix race condition for preview websocket messages in remote commands page
- Enable pkgset beacon for all Suse OS distributions (bsc#1032286)
- add info about base products to json input for subscription-matcher
- add product class info to the json input for the subscription-matcher (bsc#1031716)
- Add inspect status and reinspect button to image overview page
- change mgrsshtunnel user home to /var/lib/spacewalk
- Make schedule notification links consistent for actions for a single system (bsc#1039286)
- Teach Postgres to correctly-unique-ify rhnConfigInfo rows
- lookup functions should return every minion only one time
- change contact method for bootstrap script and ssh-push (bsc#1020852)
- Fix 'Join selected groups' button in Activation Key dialog (bsc#1037912)
- Ensure proper authentication for content management (bsc#1036320)
- Hide the "Crashes" column (bsc#1033811)
- Fix: hide lock for Salt servers (bsc#1032380)
- Fix action buttons to top for Pending actions delete confirm page, in SSM patch confirm page,
  Packages list pages and Actions list pages
- parse old and new return structure of spmigration return event

-------------------------------------------------------------------
Wed May 03 16:58:35 CEST 2017 - michele.bologna@suse.com

- version 2.7.46.1-1
- parse result of SP migration Dry Run correctly (bsc#1034837)
- Apply 'action button fixed on scroll' behavior to pages (bsc#1012978)
- prevent possible null pointer exception when installed products could not be
  found (bsc#1034837)
- Allow dot character '.' for activation key (bsc#1035633)
- fix ISE when no status selection was made (bsc#1033213)
- Download empty CSV report when CVE identifier could not be found
  (bsc#1033212)
- Add 'add to ssm' checkboxes to CVE audit list (bsc#1032016)
- Fix missing IPs in Overview tab (bsc#1031453)
- fix scheduling VM deployment in future (bsc#1034289)
- handle empty set to not produce invalid sql (bsc#1033497)
- fix SSM group pagination (bsc#1012784)
- Fix ReactJS DateTime input for phantomjs (bsc#1030075)
- make sure minion keys can only be seen/managed by appropriate
  user(bsc#1025908)
- Set action status to 'failed' on uncaught exceptions (bsc#1013606)
- create PooledExecutor with pre-filled queue (bsc#1030716)
  aborted by the client (bsc#1031826)

-------------------------------------------------------------------
Mon Apr 03 14:57:25 CEST 2017 - mc@suse.de

- version 2.7.44.1-1
- add error handing and fix rebuild button
- Feat: divide & distribute salt actions randomly
- add a configuration parameter to set the time staging begins
- init. support for split-schedule in pre-download window
- add staging window duration
- patch application pre-download
- pre-download packages scheduled for install
- api call to actionchain (bsc#1011964)
- new cve audit ui for server/images
- Fix adding of new InstalledProduct entries on image inspect
- delete also image channels before generating them new
- CVE Audit for images - xmlrpc interface
- implement CVEAudit for images
- simplify rhn-search jar list
- set number of bytes instead of length of java string for 'Content-
  Length' HTTP-header

-------------------------------------------------------------------
Fri Mar 31 12:35:55 CEST 2017 - mc@suse.de

- version 2.7.40.1-1
- Fix arch for default channels lookup (bsc#1025275)
- Add new menu item and routing for Visualization > System Grouping
- Backend: expose installed product name to the ui
- Bugfix: use unique id for possible Host and Guest system duplicate
- Avoid blocking synchronous calls if some minions are unreachable
- Fix mainframesysinfo module to use /proc/sysinfo on SLES11 (bsc#1025758)
- Add Hibernate cascade option from ImageProfile to ProfileCustomDataValue
- apply SessionFilter also for error pages (bsc#1028062)
- Fix confirmation button color for system group delete page (bsc#1025236)
- create scap files dir beforehand (bsc#1029755)
- check if inspect image return a result (bsc#1030683)
- add storeLabel to ImageInfoSerializer
- add buildStatus to ImageOverviewSerializer
- make country, state/province and city searchable for system location
  (bsc#1020659)
- Show errors returned from cmd.run
- Change log level to DEBUG for 'Broken pipe' error in remote commands page
  (bsc#1029668)
- fix NPE when building image profiles without activation keys
- fix removing images and profiles with custom values
- Migrate content management forms to use ReactJS Input components
- Fix LocalDateTimeISOAdapter to parse date string with timezone
- Fix NPE when building with no activation key in the profile
- Fix ace-editor source path
- Fix: restore pkgset beacon functionality (bsc#1030434)
- Move the footer at the end of the aside column
- Move the legendbox to the header bar as a popup
- UI menu: direct link on menu element, plus/minus icon toggles submenu instead
- Fix: handle Hibernate transactions correctly (bsc#1030026)
- Feat: execute actions within 10 minutes in the past
- Handle TaskomaticApiExceptions
- Turn TaskomaticApiException to a checked exception
- Schedule minion Actions in Quartz
- make salt aware of rescheduled actions (bsc#1027852)
- add number of installed packages to ImageOverview
- parse result of docker inspect
- Add date time input for scheduling the image build
- Add 'Rebuild' button to image details page
- Implement XMLRPC API for Image Stores, Image Profiles and Images
- Add custom data values to image profile and images
- Don't allow scheduling scap scan if openscap pkg missing from minion
- add link to proxy system details page
- Show entitlements sorted in the system details overview page (bsc#1029260)
- Fix broken help link for taskstatus (bsc#1017422)
- Fix merge channels patches (bsc#1025000)
- show proxy path in bootstrap UI
- catch and display all bootstrap errs
- check if proxy hostname is FQDN in UI
- add proxy_pub_key to ssh bootstrap pillar
- cleanup and method to get proxy pub key by calling runner
- methods for gen ssh key and get pub key from proxy
- java backend for salt ssh-push through proxy

-------------------------------------------------------------------
Wed Mar 08 19:04:20 CET 2017 - mc@suse.de

- version 2.7.30.2-1
- set modified date for credentials
- use a small fixed pool so we don't overwhelm the salt-api with salt-ssh
  executions
- synchronize sendMessage on session, checkstyle fixes
- fix remote cmd ui js err and timed out msg

-------------------------------------------------------------------
Tue Mar 07 15:44:51 CET 2017 - mc@suse.de

- version 2.7.30.1-1
- Load ace-editor js library from a different place (bsc#1021897)
- use a bounded thread pool for salt-ssh async calls
- use consistent spelling in UI (bsc#1028306)
- remote cmd UI changes for salt-ssh minions
- add support for SUSE Manager Proxy 3.1
- openscap action scheduling and handling for salt minions
- rewording distchannelmap text (bsc#1017772)
- add support for salt ssh minions to remote cmd UI
- Visualization: show Proxy and Virtual Host Manager hierarchy
- Add patches and packages pages for images
- parse installed products on images
- add pillar data only for used image stores
- add image info schema and mapping
- Remove 'email' field from image profile form
- Add a notification for when Container Build Host type is applied
- Add build schedule notification on image build page
- Updated links to github in spec files
- do not push changed channels directly out to the minions
- do not schedule product installation, but add product packages to server
  state
- provide a user to the event if possible
- Set the creator of a server
- search and install missing product packages when channel assignment changes
- Display warning when JavaScript is disabled on all pages (bsc#987579)
- Remove warning on ssm page (bsc#1025981)
- Add missing dirs to the menu tree (bsc#1023413)
- Remove legacy audit logging Java code
- AuthFilter: update cookie expiry date at end of HTTP request (bsc#1025775)
- MinionActionCleanup: only call list_jobs once per action id (bsc#1025291)
- Feat: enable Salt by default on bootstrap via UI
- Fix: uniform bootstrap.sh (bsc#1000762)
- Feat: supply SSH passphrase when adding identity
- fix NPE when no SUSE Product was found for an installed product
- keep organization after migrating a system to salt (bsc#1026301)
- action now store its completion time
- Avoid deadlock with spacewalk-repo-sync (bsc#1022530)
- Changed tab text for Formulas tab to Formula Catalog (bsc#1022076)
- Add missing library to taskomatic classpath (bsc#1024066)
- Fix spacecmd cannot be executed by RO user (bsc#1015790)
- send timeout if no minions available in remote cmd ui
- show only allowed minions in remote cmd ui (bsc#1024496)
- Fix broken merge (bsc#987864)
- add possibility to add systems to SSM from ProxyClients page
- Reject tokens not assigned to minions (bsc#1019965)
- Invalidate tokens when deleting system
- make remote commands UI async

-------------------------------------------------------------------
Tue Feb 07 15:24:57 CET 2017 - michele.bologna@suse.com

- version 2.7.24.1-1
- Apply addon system types from activation key during registration
  (bsc#1020180)
- Apply highstate as the last step of a registration in case an activation key
  was provided (bsc#1020232)
- Create tmp directory in spec file (bsc#1019672)
- Add severity to updateinfo (bsc#1012365)
- Store temporary roster in configured location (bsc#1019672)
- hide migration targets without valid subscriptions (bsc#1019893)
- fix SP migration when the SUSE Manager Tools product is installed
  (bcs#1014498)
- Use human-parseable dates for server notes (bsc#969564) (#863)
- Fix timezone handling for rpm installtime (bsc#1017078)
- Validate activation key values (bsc#1015967)
- Pass user-preferred localtime to the highstate UI (bsc#1020027)
- Send ChannelsChangedEventMessage in SSM (bsc#1019451)
- Add "Content Management" feature

-------------------------------------------------------------------
Wed Jan 11 16:03:04 CET 2017 - michele.bologna@suse.com

- version 2.7.14.1-1
- Version 2.7.14.1

-------------------------------------------------------------------
Fri Dec 16 16:35:50 CET 2016 - michele.bologna@suse.com

- version 2.5.59.11-1
- Add support for live patching
- Initial support for executing actions in taskomatic
- Hide kernel patches in CVE Audit results when live patching is used
	(FATE#319519)
- Show kernel live patching info in 'system details overview' (FATE#319519)
- Escape act key names in bootstrap UI (bsc#1015967)
- Add tunneling to salt-ssh support
- Fix server checks to allow minions to perform a distupgrade (bsc#1013945)
- Change default sort to ascending for pending actions list
- Add reboot/restart type icon to relevant patch column in upgradable package
  lists
- Add system.getKernelLivePatch API method
- Update kernel version and other system info during package refresh
  (bsc#1013551)
- Fix ISE when sorting system notes list (bsc#979053)
- Fix checkbox icon align (bsc#966888)
- fix fromdir for 3rd party server (bsc#998696)
- Display warning when JavaScript is disabled on all pages (bsc#987579)
- Rename SSM page titles for consistency (bsc#979623)
- hide action chain schedule for salt systems also in SSM (bsc#1005008)
- send ActionScheduled message for all saved actions (bsc#1005008)
- Fix plus/minus buttons in action chain list (bsc#1011344)
- Fix misleading message on system reboot schedule in SSM (bsc#1011817)
- Utilize HostPortValidator to validate bootstrap host (bsc#1011317)
- Increment 'earliest' date by a millisecond between chain actions (bsc#973226)
- Use human-parseable dates for server notes (bsc#969564) (#863)
- Respect order of validation constraints in XSD files (bsc#959573)
- Remove useless self-link on login page (bsc#963545) (#872)
- Use different symbols for collapsible sidebar items (bsc#967880) (#870)
- Fix SSM reboot action success messages (bsc#968935)
- Allow sorting on avisory name in errata lists (bsc#989703)
- Update 'view/modify file' action buttons text (bsc#1009102)
- Handle salt ssh sdterr message (bsc#1005927)
- scheduleDetail.jsp: clarify button label (bsc#1010664)
- Bugfix: Prevent salt-master ERROR messages if formulas files are missing
  (bsc#1009004)
- Hide RHN disconnection option (bsc#1010049) (#850)
- Reword general config page text (bsc#1009982)
- check and fix also the assigned repository while updating the channels
  (bsc#1007490)
- match url including query param seperator to have a definitive end of the
  path component (bsc#1007490)
- Only show minions with sids available as links (bsc#1007261, bsc#970460)
- Delete previous Salt key on register event (bsc#1006119)
- Repository progress: decode another possible log info (bsc#972492)
- add oes extensions to base products bsc#1008480
- Create "script.run" capability if it is not found (bsc#1008759)
- Avoid misleading expected check-in message (bsc#1009006)

-------------------------------------------------------------------
Mon Nov 07 11:43:42 CET 2016 - michele.bologna@suse.com

- version 2.5.59.10-1
- CVE Audit: tolerate null products (bsc#1004717)
- If proxy is not found via FQDN, look it up via simple name (bsc#1006982)
- Change rhnServerPath hibernate mapping to fix ISE for server behing proxy
  (bsc#1004725)
- fix autoyast upgrade mode (bsc#1006786)
  chain (bsc#1000184)
- Open repo sync log in a new window (bsc#1007459)
- Always use queue=true when calling state.apply (bsc#1004743)
- Add a link to system pending events in patch schedule notification for a
  single system (bsc#971342)
- Sort proxy clients list by name (bsc#998348)
- Make exception class more generic and code fixup (bsc#1003449)
- Raise UnsupportedOnSaltException performing listChannels (bsc#1003449)
- New exception type to indicate unsupported operation (bsc#1003449)
- Refactor to remove action canceling duplicate code (bsc#1004745)
- arch_type of a SUSEProduct can be null (bsc#1001738 bsc#1001784 bsc#1001923
  bsc#1002678)
- Ensure no stray config channels are listed for ranking (bsc#979630)
- PinnedSubscriptionHandler: documentation comment typo (bsc#994848)
- Refactor unschedule minion actions to fix NPE (bsc#1004745)
- Enable SPMigration UI for minions
- Send an email to admin when salt event bus is down
- Separate API endpoint for SSH system registration
- Require salt-netapi-client 0.9.0
- Initial handling of job return events for dist upgrades

-------------------------------------------------------------------
Thu Oct 06 16:08:09 CEST 2016 - mc@suse.de

- version 2.5.59.9-1
- Hide all formula tabs as long as there are no formulas installed
- Support formulas in SUSE Manager
- SPMigration UI: list not synced channels in the tooltip
- SPMigration: add multi-target-selection step in front of the wizard
- Sync product extensions
- Handle JsonException when sls with error (bsc#987835)
- Many fixes for onboarding minions
- Handle hardware refresh like any other action
- clone Severity from an errata (bsc#1000666)
- Do not check for password type on autoyast files (bsc#999304)
- handle minion down and job not found when canceling jobs on minions
 (bsc#993304,bsc#994623)
- clear hibernate session after entity type change to fix
  NonUniqueObjectException (bsc#997243)
- Remove previous client capabilities on traditional->minion
  reactivation (bsc#997243)
- Enables pkgset beacon to work in RHEL systems
- support Open Enterprise Server 11 SP3 (bsc#988303)
- Fix broken merge (bsc#987864)
- use raw package install for non zypper systems
- Redirect user to a meaningful page after requesting details of non-existing Action Chain (bsc#973198)
- Setup Salt Minion before packages are taken
- Support Salt on RedHat like systems
- fix race condition during auto errata update (bsc#969790)
- API requests should not be redirected to login
- introduce Spark router conventions
- Add server endpoint for TaskoTop web UI page
- Change EmptyString warning to debug log level to not spam the logs (bsc#989498)
- BugFix: use user preferences parameters as default page size (bsc#980678)
- Add proxy detection during registration and pillar generation
- Adding default channel for minion (bsc#986019)
- Fix NoClassDefFoundError (bsc#988196)
- call cobbler sync in profile edit only if requested (bsc#991440)
- No explicite cobbler sync needed (bsc#991440)
- call all sync_* functions at minion start event
- add beacon configuration for pkgset (bsc#971372)

-------------------------------------------------------------------
Mon Jul 18 14:28:06 CEST 2016 - jrenner@suse.com

- version 2.5.59.8-1
- Initial version of the bootstrapping UI
- Integrate bootstrapping with System Overview
- support SP Migration for OES 2015 to 2015 SP1
- Fix for minion w/ multiple interfaces (bsc#985707)
- Fix HW Refresh duplicate insert (bsc#971622, bsc#983347)
- no addon entitlements allowed for Foreign and Bootstrap systems (bsc#983826)
- disable checkboxes for foreign and bootstrap systems in system types page
  (bsc#983826)
- Tell linuxrc that self_update is an user option so that it'll pass it to
  autoyast but doesn't process it further and add this to the tests
- Disable YaST self update for new autoinstallation trees for SLE
- remove misleading links from action chain page (bsc#983297)

-------------------------------------------------------------------
Fri Jun 17 18:10:20 CEST 2016 - mc@suse.de

- version 2.5.59.7-1
- support OES 2015 (bsc#934560)
- align reboot behavior of salt and tranditional clients (bsc#975534)
- update to latest salt netapi library
- Report the state of virtual guests from virtual host manager as
  'unknown'(bsc#983344)
- add taskomatic job to clean up minion actions
- replace ZypperEvent with default beacon event
- move uuid cleanup logic into taskomatic
- enable oracle support again (FATE#320213)
- Enable minions to be worked with SSM only on available features
- Use the IP address when doing ssh push via proxy (bsc#940927)
- Don't allow URLs that only differ on the authorization token (bsc#976184, bsc#982347)
- Fix typo in Systems column (bsc#983916)
- Salt hw reg: ignore virtual scsi devices (bsc#962588)

-------------------------------------------------------------------
Tue May 24 16:33:00 CEST 2016 - kwalter@suse.com

- version 2.5.59.6-1
- fix NoSuchFileException at setup time when there are no orgs yet
-  add details to history event
- only require lifecycle entitlements for systems with a SUSE base
  product, adjust test
- mgr-sync: use bulk channel reposync
- enhance list of channel families for SUSE Manager Server
- reactivate traditional server as minion on registration
- TaskomaticApi: schedule bulk reposyncs in bulk
- show machine_id in the system->hardware tab
- change missing machine_id UI warning message
- Make message handling thread pool size configurable
- Support for concurrent handling of checkin events
- add variable to make cobbler sync optional
- Add Virtualization Groups to the input JSON data for the matcher
- Backward synchronization for cobbler kernel options during CobblerSyncTask
- support for multithreaded message handling
- BugFix: redirect migration with no Org to the first step (bsc#969529)
- Trigger errata cache job on changed channel assignments
- Under high load, the service wrapper may incorrectly interpret the inability
  to get a response in time from taskomatic and kill it (bsc#962253).
- make cobbler commands work from taskomatik
- Don't modify request map when rendering alphabar, since it may fail depending
  on the implementation of ServletRequest (bsc#978253)
- require refresh channels before pkg states (bsc#975424)
- Manager-3.0: Reschedule failed actions (bsc#971622)
- Exit if there are exceptions on startup to let tanuki restart taskomatic
- BugFix: keep trace of the parent channel selected during 'Create Channel'
  (bsc#967865)
- remote commands: filter minions by permissions and not just by org
  (bsc#978050)
- ProductSyncManager: when scheduling reposyncs, use bulk mode through
  TaskomaticApi (bsc961002)
- call cobbler sync after cobbler command is finished (bsc#966890)
- use pillar and static states to install/remove packages (bsc#975424)
- Faster event processing.
- Determine the action status more correctly
- fix error msg if /srv/susemanager/salt/custom does not exist (bsc#978182)
- Recreate upgrade paths on every refresh (bsc#978166)
- prevent non org-admin user accept/reject/delete a minion (bsc#979686)
- regenerate salt files (bsc#974302)
- log permissions problems on channel access while SP migration (bsc#970223)
- support SLE-POS 11 SP3 as addon for SLES 11 SP4 (bsc#976194)
- delete salt key when system is deleted (bsc#971606)
- Improve the output of remote command actions
- No package list refresh after channel assignment change
- Force a package list refresh after the onboarding
- More "info" level logging about action executors
- Log out the duration of package profile updates
- Execute package profile update as a state.apply (bsc#973365)
- Adjust autoinst file error detecting heuristics to the newer format
  (bsc#974119)
- Use queue=true for all calls to state.apply (bsc#980556)
- make postgresql a weak systemd dependency
- filter osad from the activation key extra packages (bsc#975135)
- Ensure SCC data files are saved on disk as tomcat/root with 644 permissions
- Bugfix: add management product ids to servers without products
- Double the backslashes when reading the config files from java (bsc#958923)
- fix setting cpu flags on hw refresh (bsc#975354)

-------------------------------------------------------------------
Tue Apr 12 17:18:44 CEST 2016 - mc@suse.de

- version 2.5.59.5-1
- trim cpu values and skip dmi for ppc64 (bsc#974792)
- delete pillar data on remove server (bsc#974853)
- use minion_id in pillar data file name (bsc#974853)

-------------------------------------------------------------------
Wed Apr 06 08:30:19 CEST 2016 - mc@suse.de

- version 2.5.59.4-1
- use custom.group_[id] only when applying custom_org (bsc#973452)
- AuthFilter: don't redirect to HTML pages for JSON endpoints, send 401 instead
- subscription-matcher: add timestamp to input.json
- apply only group_<ID>.sls (bsc#973452)
- fix sls regeneration on custom state delete (bsc#973666)
- rename pillar group_id to group_ids
- Don't set a limit on the Salt API response time (bsc#972766)
- When generating repo metadata for a cloned channel, recursively fetch
  keywords from the original channel (bsc#970901)
- fix API documentation
- Fix getting MD5 for file
- Fix Content-Length in HTTP-header of response
- Cleaning up some remaining Tag/Group XSS issues
- Warning "Unservable packages" is not shown when such packages don't
  exist now
- Bad bean-message ids and navbar-vars can lead to XSS issues
- AlphaBar had an 'interesting' XSS exploit available
- Fix SelectAll in the presence of filtering
- found/fixed another in BunchDetails. QE++
- Change mechanism of selecting compatible systems
- Fix generating blank repositories because hitting salt file list cache
  (bsc#971004)
- fix kernel options splitting (bsc#973413)
- schedule minion hw refresh on api call (bsc#972305)
- fix ping minion before hw refresh (bsc#972305)
- check ftr_hardware_refresh when showing 'Refresh Hardware' button
  (bsc#972305)
- rename and use method to check salt or management entitlement (bsc#972305)
- refactor getting hardware and network information (bsc#972305)
- handle no response for installed products (bsc#971906)
- return Optional for single minion api calls (bsc#971906)
- catch smbios call errors and log warn (bsc#970497)
- Require Tomcat and Postgresql running before Taskomatic start
- list custom states from db instead of disk (bsc#972166)
- fix SLE12 patch style detection in case of cloned patches (bsc#972972)
- execute each hardware mapper in its own transaction (bsc#972163)
- Use test.ping instead of presence to detect reachable minions (bsc#972665,
  bsc#971194)
- BugFix: 'Systems > Advanced Search' title and description consistency
  (bsc#966737)
- BugFix: correct behavior with visibility conditions of sub-tabs in
  Systems/Misc page (bsc#962563)
- Trigger registration if minion is not present (bsc#971725)
- Do not sync minions on tomcat startup (bsc#971725)
- better logging for SP Migration feature (bsc#970223)
- Workaround Spark bug https://github.com/perwendel/spark/issues/490
  (bnc#972158)
- add present check to immediate schedule execution (bsc#971194)
- fix installing patches via salt (bsc#971093)
- Remove all code related to SSE based UI events (bsc#969303)
- Do not handle beacon events anymore (bsc#969303)
- Fix problem on concurrent SCC subscription refresh
- disable local repositories on registration (bnc#971788)

-------------------------------------------------------------------
Mon Mar 21 17:43:40 CET 2016 - mc@suse.de

- version 2.5.59.3-1
- BugFix: add missing url mapping (bsc#961565)
- Do not load susemanager-events.js (bsc#969303)
- fix unique index error on update custom state , refactor and add unit test
- regenerate custom state assignments on rename and delete (bsc#971206)
- query to find state revisions where a custom state is used (bsc#971206)
- check if custom state is being renamed (bsc#971206)
- fix scheduling an action chain (bsc#971495)
- replaced if with optional (bnc#971466)
- do not dump Salt err msg to Yaml (bnc#971466)
- fix icon in groups and systems -> salt page
- Support package removals in the same way as installs/updates
- Allow package actions to be scheduled on minions via the API
- Fix PackageEvr.toString() to write correct format
- Refine the system details navigation tabs
- Add support for package updates on Salt minions (bsc#971364)
- Use LocalDateTime for apply state and use user timezone setting
- update tests for HAE-GEO on SLES 4 SAP (bsc#970425)
- Disable changing Managers for Vendor Channels (bsc#957171)
- BugFix: enlarged field too small in form-control creating org (bsc#959595)
- BugFix: remove hover behavior on button inside href (bsc#967892)
- Use the 64 bit arch names
- Fix case statements to correctly check for NULL (bsc#971128)
- BugFix: header organization name behavior like text instead of link
  (bsc#967882)
- minion onboarding: generate pillar after generating repo files
- refresh pillar before applying states at onboarding time
- regenerate package states on migration (bsc#970322)
- Point Documentation link in the header to SUSE webpage (bsc#967875)
- capitalize link (bsc#970016)
- Bring back the button from SUSE Manager 2.1 (bsc#969578)
- Fix user locale prefs cannot be saved (bsc#969578)
- Create new server state revision on migration (bnc#970322)
- Verify that entitlements are *not* removed
- Do not remove entitlements when a server is migrated (bsc#958707)
- show proxy tab only if the system is a proxy (bsc#969118)
- DownloadController: Test that the right headers are set
- return an object so that Spark does not continue the filter chain
  (bnc#963148)

-------------------------------------------------------------------
Wed Mar 09 12:37:25 CET 2016 - mc@suse.de

- version 2.5.59.2-1
- use the same ehcache as the old ehcache-failsafe

-------------------------------------------------------------------
Wed Mar 09 11:18:37 CET 2016 - mc@suse.de

- version 2.5.59.1-1
- Add Custom State UI for Organizations and Groups
- set hibernate.cache.provider_configuration_file_resource_path to load a
  custom ehcache.xml instead of ehcache-failsafe.xml from the ehcache jar
- create server pillar on add/remove from group and on minion registration
- add unit tests for SLE-Live-Patching12 (bsc#924298)
- check header for csrf token
- Simplify assignment of salt entitlement during registration
- Make read-only entitlements show up aligned in the UI
- Make base entitlements permanent
- hidden taglib provide id field if given (bsc#969868)
- escape message texts and hidden fields (CVE-2016-2104)
- refactor salt minion onboarding ui showing the fingerprint
- Allow to apply the highstate from the UI
- fix kernel and initrd pathes for creating autoinstallation (bsc#966622)

-------------------------------------------------------------------
Tue Mar  8 15:09:31 UTC 2016 - dmacvicar@suse.de

- set hibernate.cache.provider_configuration_file_resource_path
  to load a custom ehcache.xml instead of ehcache-failsafe.xml
  from the ehcache jar

-------------------------------------------------------------------
Wed Mar 02 12:18:58 CET 2016 - mc@suse.de

- version 2.5.57.1-1
- fix multiple xss vulnerabilities (CVE-2016-2104)
- remove monitoring from the help text (bsc#963962)
- Add support for minions in different timezones
- on cancel, only delete actions that haven't been picked up yet
- Do not use the PICKED UP status for actions scheduled on minions
- Create a new "Salt" tab on the top level
- Unit tests for SLE-RT12-SP1 (bsc#952381) and SUSE-OpenStack-Cloud-6
  (bsc#964033)
- fallback to "virtio26" as generic os version
- Sort timezones: GMT first and then east to west
- add Chile to the list of timezones (bsc#959055)
- Reference and apply states from state catalog for single minions
- Subscription Matching Pin feature
- PinnedSubscription XMLRPC API - list, create & delete operations
- Fix crash in minion virtualization detection
- Enable reboot actions and remote commands for minions
- Add support for 'state.apply' actions
- Convert UnmatchedSystem to UnmatchedProduct report
- Improved minion registration process and fixed scheduling of actions
- refactor javascript components as separated and reusable components of React

-------------------------------------------------------------------
Wed Feb 10 08:38:05 CET 2016 - mc@suse.de

- version 2.5.49.1-1
- Update spec file to require renamed salt-netapi-client
- adjust to new netapi call syntax
- Move suse manager custom salt functions into a custom namespace
- remove RES4 from expected products
- test support for SUSE-Enterprise-Storage 2.1 (bsc#963784), SLE12-SP1-SAP
  (bsc#959548) and SLES11-SP3-LTSS-Updates (bsc#965652)
- Filter null quantity subscriptions
- Store the matcher run result to the DB
- add scheduled-by to SSM action-history-list
- fix ISE in case no system is selected
- for Channel.packageByFileName query prefer packages from the actual channel,
  sort the rest accoring to build_time
- Text description missing for remote command by API -> function
  scheduleLabelScriptRun()
- Added/changed API-methods to work with package installation/removing
  using it's nevra
- Added additional information to package metadata, returned by
  serializer

-------------------------------------------------------------------
Tue Jan 26 14:21:31 CET 2016 - mc@suse.de

- version 2.5.43.1-1
- Fix the SCCOrderItem null quantity issue by dropping the 'not null'
  constraint
- Rename package state for version from EQUAL to ANY
- add latest state support to ui and generator
- Generate package sls files on registration
- Do not refresh the SCC data while the taskomatic job does the same
  (bsc#962323)
- Make it compile against servlet API < 3.0
- Render nav menu by either request or page context
- java: rename saltstack to salt
- Add the free flag to SUSEProduct, set it from the SCC data, pass it to the
  matcher JSON
- SubscriptionMatchProcessor: performance fix
- Simplify downloading of the matcher CSVs
- Include only subscriptions with a positive total quantity in the UI data
- Subscription Matcher UI: show Taskomatic status properly
- Subscription Matching: implement UI to show matching results
- Fix timezone sorting after adding Chile (Pacific/Ester)
- SystemHandler: throw exception when permanent/nonSatellite entitlements are
  changed via API
- handle salt schedule correctly and align with SUSE Manager actions
- disable action chaining API for salt minions
- Introduce a "States" tab for minions
- fix typo in SQL statement (bsc#959987, bsc#960855)
- implement checkin timestamp update on salt job return
- use 2048MB as default for taskomatic max java memory
- Send data with mod_xsendfile
- change help url references to new manuals
- improve getting hardware and network data from minions
- Support host key algorithms other than ssh-rsa
- Fix ssh push via proxy using sudo (bsc#961521)
- fix page style when not authenticated (bsc#962573)
- add Chile to the list of timezones (bsc#959055)
- add Salt and Foreign Entitled Systems count to types page
- Disable changing Base System Type in SUSE Manager
- deploy certificate on minion registration
- Added new API methods to add new repository with SSL certificates
  or update existing one
- catch and log any exceptions in the hardware mappers (bsc#960039)
- handle IPv4 or IPv6 info missing from network.interfaces response

-------------------------------------------------------------------
Sat Jan 16 11:20:57 CET 2016 - mc@suse.de

- version 2.5.34.1-1
- Align About page to SUSE Manager
- In case the installer is zypp add all patches into one errata action
  (bsc#960997)
- improve setting Hardware data for minions (cpu, devices, network, etc.)
- create virtual hosts for s390x minions
- Implement scheduling of patches for salt minions
- Report SUMA server system itself with its products to the subscription
  matcher
- Update copyright headers to 2016 for all new files
- Adjust action status on salt jobs that we scheduled
- Unhide the "Events" tab for minion systems
- Use public channel families for SUSE channels (bsc#958708)
- Set the rhn session-cookie-path global
- Explicitly ask Tomcat to compile .jsp files (bsc#954417)
- Additional fixes for bsc#956613 (decoding [] is broken for list-key-name)
- fix kickstart with multiple packages having same NEVRA (bsc#959987,
  bsc#960855)
- get the default organization before we create any
- Revert "List global available CryptoKeys"
- Port client python HW handling to server side java
- change dependency to match Tomcat 8 Servlet API 3.1
- Fix edge-case in kickstart-profile-gen-ordering and
  post_install_network_config
- Add hack to deal with RHEL7's differing redhat-release-protocol
- make sure we can find the child channel
- moving non_expirable_package_urls parameter to java
- moving download_url_lifetime parameter to java
- removing unused force_unentitlement configuration parameter

-------------------------------------------------------------------
Tue Jan 05 15:59:05 CET 2016 - mc@suse.de

- version 2.5.26.2-1
- Fix list-key-name (decoding of [] is broken in commons-beanutils.jar > 1.7)
  (bsc#956613)
- Ignore cookies from SCC (bsc#959585)
- SP migration: use correct CSS path (bsc#956613)
- Add/Refactor equals() and hashCode() for Credentials and CredentialsType
- Fix hibernate exception when refreshing subscriptions
- Delete also subscriptions with null credentials on refresh
- Make available packages search case insensitive
- Add subscriptions and orders data files
- Package release cannot be NULL. Use "0" if none is provided by salt
  (bsc#960035)
- set a generated jid to the tokens
- Minion crashes on reg if getting DMI fails (bsc#959670)
- Add "Manage Package States" to the packages index page
- Enable the "Software Channels" tab for all salt clients
- return empty map if no dmi records
- Fix markup after merge error
- Fill General and DMI hw info on minion reg
- fix internal Server Error for Schedule > Completed Actions (bsc#956002)

-------------------------------------------------------------------
Wed Dec 16 12:35:08 CET 2015 - mc@suse.de

- version 2.5.26.1-1
- ServerFactory: don't return multiple Server objects if they have
  joint tables
- Render nav menu by either request or page context
- Add support for setting package state REMOVED and INSTALLED
- Add Salt SLS generator for the packages
- Fix the link to the online help
- implement managing package sate of a minion
- implement taskomatic task for running subscription matcher
- add caching tables for subscriptions and order items
- Create json string as input for the subscription-matcher
- installedProducts attribute was renamed to installedProductSet (bsc#959043)
- Set the correct status code for error pages
- fix calling error pages without session
- List global available CryptoKeys
- schedule mgr-sync refresh after first user gots created.
- 1274282 - Teach CobblerSyncProfile that profiles might disappear in mid-run
- refactor setting ditro kernel params (bsc#944241)
- compile jspf files differently to avoid problems with Tomcat 8
- adding setup for first organization
- create first org togther with the first user
- during installion insert default SSL crypto key with null org
- restyle page for creating users
- remove RHEL 5 related things - we don't build on el5 anymore
- BugFix: skip similar tasks only if task is 'single threaded'
- 1076490 - prefer the package from the given channel
- removing link to removed page

-------------------------------------------------------------------
Thu Dec 10 17:58:59 CET 2015 - mc@suse.de

- version 2.5.16.2-1
- fix state apply not passing the module names
- Cascade all operations to the package states
- change installed product registration to use new hibernate mapping
  and enable ui
- Simplify channel token key derivation
- do not encrypt tokens, only sign them
- use hibernate to insert a installed product
- refactor listPossibleSuseBaseChannelsForServer() using hibernate queries
- Use hibernat mapping to create the SUSEProductSet
- Get matching SUSEProduct out of the InstalledProduct if available
- create SUSEProducts before starting the test
- Set installed according to grains to get access to suse channels
- Automatically apply channels state after repo file creation
- Hibernate mapping for installed products
- Mapping and classes for PackageState

-------------------------------------------------------------------
Mon Nov 30 11:40:06 CET 2015 - mc@suse.de

- version 2.5.16.1-1
- BugFix: check mirror credentials required fields (bsc#955970)
- use new version of httpclient
- implement UI for managing Virtual Host managers
- add params parameter to scheduleSingleSatBunch()
- BugFix: sort channel list by name (bsc#955204)
- Consider old products only if no patch available (bsc#954983)
- (bsc#953129) remove message proxy.header, update context sourcefile
- (bsc#953129) remove proxy.jsp, action and struts config
- Router: use list instead of index
- BugFix: remove inconsistency and make more general the action description for
  package page title and tab-title in Schedule
- better log than nothing
- introduce conventions about router, templates and urls
- Use non-immediate errata cache rebuilding on channel unsubscription
  (bsc#949158)
- Bug fix: remove 'Locale Preferences' link from header (bsc#955252)
- (bsc#953129) add proxy version info to proxyclients page
- (bsc#953129) change details->proxy to point to proxyclients page as it was in
  Suma2.1
- Add support for timing out on an ssh connection
- Ensure subdirectories are present when writing repo files
- publishToChannel optimization
- Fix extremely slow channel.software.syncErrata API
- BugFix: remove inconsistency and make more general the action description for
  package page title and tab-title in Schedule (bsc#935375)
- Linked pages are not always opening in separate window (bsc#939358)
- login screen of SUMA3 still has reference to Oracle (bsc#954740)
- Add classes for managing .repo files
- Enable channel ui for salt minions
- implement token verification
- use the new algorithm based on package names to determine patch
  applicable/inapplicable (bnc#948964)
- Fix LTSS channels by looking at individual packages (bnc#944729)
- Remove url decoding since values are already decoded at this point bsc#951549
- Store only an integer value for cpu MHz in DB
- Virtual Systems list: show virtual hosts from different Orgs
- Call virtual-host-gatherer with configured HTTP proxy values
- BugFix: skip similar tasks only if task is 'single threaded' (bsc#953271)
- New ui for the login page and relogin
- Add accept/reject all button and show number of pending /rejected minions
- Send event to salt when minion is registered
- optimize queries
- allowing RHEL7 kickstart repositories
- support listing errata by last_modified date

-------------------------------------------------------------------
Thu Oct 22 16:36:21 CEST 2015 - mc@suse.de

- version 2.5.2.3-1
- List VirtualHostGatherer modules via XMLRPC API
- Added and delete Virtual Host Manager (VHM) entities via XMLRPC API
- Taskomatic job for running virtual-host-gatherer
- fix incomplete enabling of config actions via snippet (bsc#949528)
- deactivate all non spacewalk plugin services and repos via snippet
  (bsc#949554)
- add SUSE Enterprise Storage 2 (bsc#949285)
- do not hide human readable entitlement names
- require pxe-default-image in the spacewalk main package
- Rename javascript file to susemanager-events.js
- Open the event stream on every page
- Setup SSE event source on the system overview page
- add snippet to wait for NetworkManager (bsc#937802)

-------------------------------------------------------------------
Wed Oct 14 09:54:14 CEST 2015 - mc@suse.de

- version 2.5.2.2-1
- build without checkstyle
- Support for SLE12 SP1 product family (bsc#949726)
- implement remote command interface with target glob

-------------------------------------------------------------------
Wed Oct 07 14:41:35 CEST 2015 - mc@suse.de

- version 2.5.2.1-1
- drop monitoring
- port all perl web pages to java
- replace upstream subscription counting with new subscription
  matching (FATE#311619)
- integrate SaltStack for configuration management (FATE#312447)
- support password-recovery-tokens
- remove Solaris support
- allow to specify read-only users

-------------------------------------------------------------------
Sun Sep 27 14:44:59 CEST 2015 - mc@suse.de

- version 2.1.165.19-1
- support ssh-push with sudo
- Fix CVE Audit for LTSS channels by looking at individual
  packages (bnc#944729)
- use same regexp for channel name as in CreateChannelCommand (bsc#946248)
- prevent mojor version service pack updates from 11 to 12
- display a warning if the update stack is not up-to-date
- Add NoRouteToHost handling with better output
- fix output of client events (bsc#935377)
- fix pagination buttons (bsc#935387)
- deprecate synchronizeUpgradePaths() XMLRPC
- provide SCC product to updateUpradePaths for SLE12 migration data
- parse predecessor_ids from json
- Organization users page: fix typo (bnc#943283)
- Do not return a OES repository with null credentials (bsc#937030)
- Fix queue size: consider possible remainders from last run
- Log message when finished errata cache for a server or channel
- Log the current queue size before every job run (DEBUG)
- Fix link back to the associated channel(bsc#931519)

-------------------------------------------------------------------
Mon Sep 02 16:00:35 CEST 2015 - mseidl@suse.de

- Prevent creating channels with reserved names (bsc#939349) / (fate#319308)

-------------------------------------------------------------------
Mon Jun 22 16:00:35 CEST 2015 - jrenner@suse.de

- version 2.1.165.18-1
- Avoid deadlock in CompareConfigFilesTask when a
  rhn_channel.update_needed_cache is in progress (bsc#932845)
- add missing country code
- Restore the default checksum and architecture when the parent channel is set
  to None
- Drop all product/channel relations before populating (bsc#932052)
- Replace keyword iterator to fix writing support information (bsc#933675)
- TaskoXmlRpcHandler: dead code removed
- products.json updated from latest SCC version
- Deserialize BLOBs correctly across databases
- Revert "Java Eula database classes moved to Hibernate, fixes BLOB issue"
  (bsc#930686)
- Do not remove tasks from the database during getCandidates() (bsc#932052)
- force taskomatic to use UTF-8 (bsc#932652)

-------------------------------------------------------------------
Fri May 29 10:35:46 CEST 2015 - mc@suse.de

- version 2.1.165.17-1
- wait for current transaction end
- EXISTS is an Oracle keyword, don't use it casually
- Scheduling remote command for large system sets is slow
- move auto-errata updates into separate taskomatic task
- improve system overview list performance
- Implement a "default" kickstart script name for edit link
- do not ignore errata with same package version
- reduce number of system lookups
- Get rid of IE7 compatibility mode enforcement
- Unify profile creation/update with one submit button instead of two
- Fix file input control alignment issue with form-control (bsc#873203)
- Update specfile to compile with Java 7
- add SLE11-Public-Cloud-Module (bsc#914606)
- Change Activation Key Child Channels from select to checkboxes (bsc#859645)
- Fix NPEx when updating distribution and missing cobbler entry (bsc#919722)
- Provide channels and upgrade paths for SLE11 SP4 products (FATE#318261)
- Fix broken icon in rhn/help/ForgotCredentials.do (bsc#915122)
- Allow setting the contact method for systems via API (FATE#314858)
- Make system.getDetails() return the contact method
- Add support for setting contact_method on activation keys (FATE#314858)
- implement tilde compare in java code
- Return PATCHED if at least one patch is installed (bsc#926146)
- SatCluster: strip ipv6 zone id from vip6 attribute

-------------------------------------------------------------------
Mon May 11 10:30:28 CEST 2015 - mc@suse.de

- version 2.1.165.16.1-1
- fix XML RPC API External Entities file disclosure
  CVE-2014-8162 (bsc#922525)

-------------------------------------------------------------------
Wed Apr 08 11:20:10 CEST 2015 - mc@suse.de

- version 2.1.165.16-1
- HttpClientAdapter: fall-back to Basic auth from NTLM when both
  are supported (bsc#926319)

-------------------------------------------------------------------
Tue Mar 31 14:57:06 CEST 2015 - mc@suse.de

- version 2.1.165.15-1
- Copyright texts updated to SUSE LLC
- add SLE12-SAP product (bsc#922744)
- SCCRepository: Only NOT NULL database columns can be mapped to primitive
  types in Hibernate (bsc#922313)
- change evr parsing for repodata primary.xml dependencies
- Create only one errata cache worker per server (bsc#918994)
- findKickstartPackageToInstall: in case multiple packages are available, pick
  the most recent (bsc#924118)
- update properly necessary cobbler fields when changing ks tree
- close auto errata update timing hole
- fixing typo: sync-kickstars -> sync-kickstart
- IE11/WinServer2008/CompatMode fix
- Missing refactored SQL query for system available packages (bsc#913400)
- fixing weird path to action chain page (bsc#921720)
- fix subscription check in case of an unset start date (bsc#918220)
- Avoid high CPU loads with SSH push (bsc#920687)
- Refresh errata cache asynchronously when subscribing server to channel
- ErrataQueue shouldn't fail if server is subscribed to other org's
  channel
- Documentation changes - fix name and refer to RFC.
- avoid deadlock if you call mergePackages after mergeErrata
- Fix malformed repo metadata (bsc#920400)
- update sles_register snippets to fix trusting the CA certificate on SLE12
- hasPreflag(): improve documentation about which rpm flags are evaluated
- fix generating pre-equires (pre="1" in metadata)
- fix typo in Web UI (bsc#918151)
- Revert fixing of versions, those should be regarded as historically correct
  rather than inconsistent (bsc#910509)
- Catch NumberFormatException and send error to the client (bsc#916177)
- Do not generate solv files

-------------------------------------------------------------------
Tue Feb 03 12:10:48 CET 2015 - mc@suse.de

- version 2.1.165.14-1
- Fix style of kickstart wizard
- Fix style of Create Kickstart Profile
- Make mgr-sync fail in case of IO errors while sending
  HEAD requests to OES
- Do not swallow exceptions, rethrow ContentSyncException instead
- make config file upload on FileDetails work
- prevent NPE on activationkeys/Edit.do page
- directories and symlinks cannot be binary
- fix menu structure
- Getting rid of Tabs and trailing spaces
- make sure columns are named according to the dto attributes
- fix failures due to uninitialized log it
- Fix auditlog config yaml syntax (bnc#913221)
- Show Proxy tab if system is a proxy even when assigned to cloned
  channels (bsc#913939)
- consider no_proxy setting
- fixed uncaught error which prevent correct error handling
  (bnc#858971)
- fix NPE by setting max_members to 0 instead of NULL (bsc#912035)
- Use Hibernate-friendly equals() and hashCode() in Org
- CVE-2014-7811: fix more XSS bugs (bsc#902915)
- set bootstrap entitlements to INFINITE in all organizations
- Fix basic authentication for HTTP proxies (bsc#912057)
- SCCRepository: save SCC ID in the database as well
- SCCRepository: save to database with proper sequence
- Accept repos with same SCC ID and different URLs (bsc#911808)
- Avoid mgr-sync-refresh failure because clear_log_id was not called
  (bnc#911166)
- New API call: system.scheduleDistUpgrade()
- New API call: system.scheduleSPMigration() (FATE#314785, FATE#314340)

-------------------------------------------------------------------
Wed Jan 14 14:43:29 CET 2015 - mc@suse.de

- fix XSS in system-group (CVE-2014-7812) (bsc#912886)

-------------------------------------------------------------------
Thu Dec 18 13:39:37 CET 2014 - mc@suse.de

- version 2.1.165.13-1
- fix style of a lot of pages
- Fix extra (eg.Select All) buttons display on rhn:list and
  make it consistent with new rl:list (bnc#909724)
- Fix List tag missing submit parameter for "Select All" and others
  (bnc#909724)
- Sort filelist in configfile.compare event history alphabetically
  (bsc#910243)
- fix setting powermanagement values
- let system set manager csv contain add-on entitlements
- allow filtering RHEL7 errata
- add some missing strings
- allow removing Cobbler System Profile on  the power management page
- add csrf check for the power management page
- No ISE on provisioning page when no base channel
- Make the base channel ssm action asynchronous
- Commit after each system deletion to avoid deadlocks
- Allow paranthesis in input form descriptions
- Allow paranthesis in system group description (bsc#903064)
- Provide new API documentation in PDF format (bsc#896029)
- Update the example scripts section (bsc#896029)
- Fix grammar and typos in API code example descriptions
- Fix xmlrpc.doc for sync.content namespace (bsc#896029)
- Raise proper exception when Taskomatic is not running
- Fixed wording issues on package lock page (bsc#880022)
- made text more clear for package profile sync (bsc#884350)

-------------------------------------------------------------------
Mon Dec 08 13:33:20 CET 2014 - jrenner@suse.de

- version 2.1.165.12-1
- fix adding OES11 channels (bsc#908786)

-------------------------------------------------------------------
Thu Dec 04 16:35:53 CET 2014 - mc@suse.de

- version 2.1.165.11-1
- throw channel name exception if name is already used (bnc#901675)
- Don't commit when XMLRPCExceptions are thrown (bsc#908320)
- Remove "Select All" button from system currency report (bsc#653265)
- Fix documentation search (bsc#875452)
- add API listAutoinstallableChannels() (bsc#887879)
- Avoid ArrayIndexOutOfBoundsException with invalid URLs (bsc#892711)
- Avoid NumberFormatException in case of invalid URL (bsc#892711)
- Lookup kickstart tree only when org is found (bsc#892711)
- Fix NPE on GET /rhn/common/DownloadFile.do (bsc#892711)
- Hide empty select boxes
- Always place tips close to the inputs
- Provisioning options page: full-width textboxes
- Port of the advanced provisioning option page to Bootstrap (bnc#862408)
- New installations should use SCC as default customer center
- bnc#907337: mgr-sync refresh sets wrong permissions on JSON files
- fix link to macro documentation (bsc#895961)
- Forward to "raw mode" page in case this is an uploaded profile (bsc#904841)
- Enlarge big text area to use more available screen space (bnc#867836)
- add User Guide to online help pages
- fix links to monitoring documentation (bsc#906887)
- check memory settings for virtual SUSE systems
- fix install type detection (bsc#875231)
- point "Register Clients" link to "Client Configuration Guide" (bsc#880026)
- change order of installer type - prefer SUSE Linux (bsc#860299)
- fix ISE when clicking system currency (bnc#905530)
- Set cobbler hostname variable when calling system.createSystemRecord
  (bnc#904699)
- fix wrong install=http://nullnull line when calling system.createSystemRecord
  (bnc#904699)
- apidoc generator does not know #array("something")
- impove style of Software Crash pages
- fix js injection on /rhn/systems/Search.do page
- fixing javascript errors
- Config file url should update when you create new revision
- xml escape some pages
- user does not need to be a channel admin to manage a channel
- listActivationKeys should return empty list if no keys visible
- cannot select code from disabled textarea in Firefox, use readonly editor
- Fix entitled_systems.jsp num-per-page ISE
- we should consider if text <> binary has changed for config files
- all API methods should be able to find shared channels
- adapt the page to adding/cloning errata
- Explain snapshot/rollback behavior better (bsc#808947)
- fix patch syncing - prevent hibernate.NonUniqueObjectException and rollback
  (bsc#903880)
- Remove "Add Selected to SSM" from system overview page (bsc#901776)
- fix CVE audit in case of multiversion package installed and patch in multi
  channels (bsc#903723)
- Update channel family membership when channel is updated (bsc#901193)
- SCCWebClient: log SCC data files as received to files
- bnc#901927: Add log warning if uploaded file size > 1MB
- fix channel package compare (bsc#904690)
- fix automatic configuration file deployment via snippet (bsc#898426)
- Avoid NPE when using 'from-dir', regression introduced with SCC caching
- Add support for SLE12 and refactor kernel and initrd default paths finders.
- Fix wizard mirror credentials side help to point to SCC
- make the SCC migration/refresh dialog show steps
- Show alert message about disabling cron jobs
- Schedule sync of all vendor channels in MgrSyncRefresh job
- Add client hostname or IP to log messages (bsc#904732)
- hide email field for mirror credentials when on SCC
- we do not want to use cascade for evr and name attributes of
  PackageActionDetails
- AccessChains belong to their creator, only
- add csv export for /rhn/errata/manage/PublishedErrata.do
- add csv output for /rhn/systems/details/packages/profiles/CompareSystems.do

-------------------------------------------------------------------
Thu Nov 27 11:01:49 UTC 2014 - jrenner@suse.com

- Fixed copying text from kickstart snippets (bsc#880087)

-------------------------------------------------------------------
Wed Nov 12 11:12:53 CET 2014 - mc@suse.de

- version 2.1.165.10-1
- Sync correct repos (bnc#904959)

-------------------------------------------------------------------
Fri Nov 07 13:28:54 CET 2014 - mc@suse.de

- version 2.1.165.9-1
- No refresh if this server is an ISS slave
- Refresh is needed only if we are migrated to use SCC yet
- Integrate the refresh dialog with the setup wizard products page
- Implement new "mgr-sync-refresh" taskomatic job
- Introduce caching of repositories read from SCC
- Fix pxt page link to point to the ported version of that page (bsc#903720)
- Fix Null Pointer Exception: bare-metal systems do not have a base channel
- Only show the SMT warning if we are using from-mirror or from-dir
- add progress and reload page after finish
- do not allow to cancel the kickstart once completed
- minor UI improvements
- Show ppc64le profiles to ppc systems
- fix system.schedulePackageInstall APIdoc
- fix javascript injections
- add id to errata.getDetails APIdoc
- Removed bogus label-limit from SDC Remote Cmd pg
- Don't schedule a remote-cmd if the system can't execute it
- check if user can see activation key
- schedule configuration actions asynchronously
- initial SCC integration

-------------------------------------------------------------------
Mon Oct 27 15:20:08 CET 2014 - mc@suse.de

- fix various XSS issues CVE-2014-3654 (bsc#902182)
  CVE-2014-3654-cobbler.patch
  CVE-2014-3654-sort-attributes.patch

-------------------------------------------------------------------
Thu Oct 16 10:09:54 UTC 2014 - smoioli@suse.com

- correctly apply patches to multiple systems in SSM (bsc#898242)

-------------------------------------------------------------------
Tue Oct 14 15:01:36 CEST 2014 - mc@suse.de

- version 2.1.165.8-1
- make parsing repo filters more robust
- package details page should not list channels we can't see
- fix file descriptor leak in system.crash.getCrashFile
- specify usage of java.config_file_edit_size option
- add more documentation to Power Management page
- power management - make system identifier clearable
- do not clone custom errata when merging
- check, whether referenced kickstart profile and crypto keys are
  available
- display error messages in red
- re-set number of config file diffs correctly
- improving 'All Custom Channels' queries
- move Mirror Credentials from config file into DB
- ping SCC for testing proxy status if SCC is enabled
- Implement the API methods to work with mirror credentials
- fix CVE Audit when some packages of a patch are already installed
  (bnc#899266)
- broken checkbox layout in /rhn/channels/manage/Sync.do?cid=xxx
- Download CSV button does not export all columns ("Base Channel" missing)
  (bnc#896238)
- support SCC API v4
- support token auth with updates.suse.com
- Official repo host is now updates.suse.com (after channels.xml change)
- support list/add channels and products with SCC

-------------------------------------------------------------------
Fri Sep 12 15:21:22 CEST 2014 - mc@suse.de

- version 2.1.165.7-1
- SCC client for managing products and channels
- fix XSS flaws - CVE-2014-3595 (bnc#896012)
- implement SLE12 style of update tag handling while generating updateinfo
- show package link if package is in database
- Custom info empty value added (java/api)
- check if action chain with same name already exists
- remove duplicate Summary and Group entries
- ISE when activation key has no description.
- create /software/packages/Dependencies page in Java
- add queries for weak package dependencies to Java
- auto errata updates have to wait for errataCache to finish
- fix NullPointerException
- ssm config actions should show details for specific system in
  history
- ISE comparing config files in SSM
- history events should show script results for this system only
- config revision not found when following history link
- fix broken links to old perl events page
- fix to support custom kickstart distributions
- call rhn-config-satellite.pl only if anything has changed
- add Korea to the list of timezones
- pre-require tomcat package for spacewalk-java-config
- Fix ISE when tag name is left empty
- Guest Provisioning was broken because of refactoring
- Read and display only a limited number of logfile lines (bnc#883009)

-------------------------------------------------------------------
Wed Sep 10 14:55:30 CEST 2014 - mc@suse.de

- fix XSS flaws - CVE-2014-3595 (bnc#896012)
- fix package upgrade via SSM (bnc#889721)

-------------------------------------------------------------------
Wed Jul  2 15:24:34 CEST 2014 - mantel@suse.de

- fix logrotate for /var/log/rhn/rhn_web_api.log (bnc#884081)

-------------------------------------------------------------------
Tue Jun 17 11:48:24 CEST 2014 - jrenner@suse.de

- version 2.1.165.6-1
- Fixed wrong bug number

-------------------------------------------------------------------
Tue Jun 17 10:47:03 CEST 2014 - jrenner@suse.de

- version 2.1.165.5-1
- New page added for viewing channels a repo is associated to
- Allow pasting of keys into textarea
- Provide a faster systemgroup.listSystemsMinimal API method
- Disable caching of Locale between page loads
- Add spacewalk-report for systems with extra packages
- Improve performance of Systems with Extra Packages query
- System Event History page: fix link to pending events on Oracle databases
- Fix human dates now() staying unmodified (bnc#880081)
- Escape package name to prevent from script injection
- Allow for null evr and archs on event history detail (bnc#880327)
- Disable form autocompletion in some places (bnc#879998)
- System Snapshots pages ported from perl to java
- Add errata type selection to SSM page
- Fix datepicker time at xx:xx PM pre-filled with xx:xx AM (bnc#881522)

-------------------------------------------------------------------
Tue May 27 17:15:17 CEST 2014 - mc@suse.de

- version 2.1.165.4-1
- Fix refreshing of Autoinstallable Tree forms (bnc#874144)
- BaseTreeEditOperation: avoid NPE in unexpected exception handling
- Delete system: button styled
- System/Software/Packages/Non Compliant: button styled
- System/Software/Packages/Profiles: button styled
- System/Software/Packages/Upgrade: button styled
- System/Software/Packages/List: button styled
- System/Software/Packages/Install: button styled
- Missing translation string added (bnc#877547)

-------------------------------------------------------------------
Thu May 22 14:34:43 CEST 2014 - mc@suse.de

- version 2.1.165.3-1
- fix numbering of java libs for taskomatic daemon
- Hibernate Package definition: fix table name
- Fix exception in tomcat logs due to missing server object
- Event history: format script text and output correctly
- More schedule action unification
- You can't "Add this address". Change text to "Fill in"
- Make sure we don't end with java 6 after an upgrade
- No more checking for anaconda package to detect kickstartable channels
- New query to find kickstartable channels
- even if most of it is Javascript, add simple unit test to FormatDateTag HTML
  output
- add request scope to the remote command via SSM action
- apidoc: reflect changes in createChain() return type
- fix configchannel.createOrUpdatePath API issue that stored new revision
  contents as null characters
- ssm child channel subscription page was slow
- SDC was unnecessarily slow if the system had many guests
- deduplicate rhn_server.remove_action() calls
- fix help urls
- make use of humanize dates for package lists
- make use of humanize dates for system lists
- humanize dates for user pages. created in 'calendar' mode and last login in
  'time ago' mode
- show the system overview with human dates

-------------------------------------------------------------------
Fri May 16 13:05:49 CEST 2014 - mc@suse.de

- version 2.1.165.2-1
- fix help urls
- Bare metal system list: CSV export bugfix
- adapt to the changes in spacewalk css to bring the readable warning alters
  into the upstream code, that is also affected by this.
- Bare-metal systems list: add relevant information (bnc#861307)
- Fix parameter comment (kickstartable -> autoinstallable)
- Prevent from concurrent modification (refix bnc#808278)
- Kickstartable channels should contain the anaconda package (bnc#808278)
- Form names are only available as name attributes now, not ids.
- set autopart options correctly
- SSM package upgrades should apply correctly across diverse system sets
- The "Delete Key" link should not appear if there is no key to delete
- API package search should not require a provider
- rewrite pending events page from perl to java
- add default arch heuristic for kickstart package installs
- Reuse --add-product-by-ident for triggering product re-sync
- help: remove dead link to Quick Start guide
- Rename suseEulas table to suseEula.
- Java Eula database classes moved to Hibernate, fixes BLOB issue
- Bugfix: use Oracle BLOBs correctly in Java
- Remove Red Hat-specific Kickstart Tree functionality
- Style and rephrase the SP migration message alerts
- Set milliseconds to 0 before comparing dates (bnc#814292)
- Trigger repo metadata generation after cloning patches (bnc#814292)
- Replace editarea with ACE (http://ace.c9.io/) editor.
- dont show link if there are no details to show
- UI: show EULAs inside of package details page
- taskomatic: add SUSE's EULAs to repository metadata
- Java: added class to handle SUSE's EULAs
- Disable FreeIPA integration
- Don't pass version and release to lookup_evr to get the evr_id to join with
  the evr table to get version and release. Use them in the first place.
- use the request object and not the pagecontext directly to store whether we
  already included javascript
- Last sync date: use human format
- Bugfix: avoid NPE
- Documentation fixes

-------------------------------------------------------------------
Tue May 06 15:43:49 CEST 2014 - mc@suse.de

- version 2.1.165.1-1
- Added kickstart syntax rules box to advanced edit page
- Added warning message about kickstart syntax rules
- Fix bug converting pm times to am when using locales in 24 hour format.
- Do not force the timezone name with daylight=false. (eg. showing EST for EDT)
- Action Chain: for every action, create its own ScriptActionDetails
  (bnc#870207)
- Uneditable field is marked as required.
- filters per repository on WebUI
- xmlrpc spec includes bool values, any library should be able to handle them
- Fix link pointing to setup wizard from the popup
- fix opening of channel list modal
- KickstartSession: avoid infinite loops
- Avoid Cobbler error on KVM provisioning (bnc#870893)
- rewrite system snapshot to java: fixed nav menu hiding
- rewrite system snapshot to java: Packages.do
- rewrite system snapshot to java: Index.do
- rewrite system event page from perl to java
- Action Chaining API: fail if trying to add multiple chains with the same
  label
- Installer Generation "fedora" is breed redhat but do not result in a valid
  cobbler os_version
- correctly set cobbler distro os_version
- Enable DWR exception stack trace logging by default
- Check for failed repo sync jobs in taskomatic
- rewrite system snapshot to java: implement nav menu hiding
- limit actions displayed on schedule/*actions pages
- Submit buttons are incorrectly labelled.
- Removing repo filters ISE.
- rewrite channel compare to java:
- Implement Setup Wizard Product sync page
- remote command webui: don't scrub the script body
- params for sw-repo-sync UI/API.
- taskomatic heap size of 1G is not sufficient for large channels
- Setup Wizard: added documentation link
- Package Locking: added documentation link
- Power Management: added documentation links
- updated doc references to actual location
- fixed helpUrl
- Fixed Javadoc and XML-RPC doc
- Removed timeout limitation for the script schedule
- Added XML-RPC API for scheduling the Action Chain
- Add a warning note about doing a Dry Run (bnc#851091)
- Style the SP migration page
- port SP Migration Setup page to bootstrap and jquery
- Action Chain: bootstrap form groups fixed

-------------------------------------------------------------------
Thu Mar 27 14:59:39 CET 2014 - fcastelli@suse.com

- version 2.1.165-1
- NCCClient: URL location bug fixed
- NCCClient: fix behavior with 302's
- NCCClient: swap Apache HTTPClient with java.net's HttpUrlConnection
- Added missing translation
- Package lock: do not show pending packages as selected
- Package lock: do not allow selection of pending packages
- Package lock: changed java code to handle multiple lock events
- Cache proxy verification status in the session
- Make the Setup Wizard visible at first run
- invalidate subscriptions cache when storing proxy settings
- split the js files again as the onready callbacks conflict with the available
  dwr methods
- change the order so that the responsive tag is defined
- move the renderers to its own package
- style
- remove the custom .js for proxy settings, move everything to the main one
- cleanup unused modal, label capitalization and placeholder strings
- use DTOs and a converter instead of maps
- Setup Wizard Proxy settings: make the DTO comparable and with non-null fields
- Use the product class as name when name is not found
- Moved to NCCClient
- Ping method added to NCCClient to test proxy settings
- Proxy support: fix a bug when nothing is specified
- Proxy support: fix a bug when only the hostname is specified
- Placeholder updated to include port number
- Proxy support for NCC credential checking added
- Remove superfluous links on mirror credentials page
- HTTP Proxy description provided
- Create a separate set of icons for the setup wizard
- Mirror Credentials Front-End: first attempt
- HTTP proxy front-end
- List subscriptions with understandable names and their start/end dates
- Implement the "make primary" functionality
- Download subscriptions only when status unknown or on force refresh
- Cache subscriptions and validation status in the session object
- Fine tuning appearance of the mirror credentials page
- Rework findMirrorCredentials(): check for null and do not log passwords
- Move the setup wizard to the top of Admin tab
- Introduce MAX_REDIRECTS
- Allow bare-metal system name editing (bnc#867832)
- Redirect instead of forwarding to overview page after a reboot (bnc#868662)
- ActionChainHelperTest fix: use correct chain ordering
- use default lvm partitioning for RHEL 7 kickstarts
- package.search API returns only one match per package name
- fix finding of the right API method to call
- Adding Custom Errata offers RH Erratas.
- ChannelManager.findCompatibleChildren: propose cloned children as compatible (bnc#866045)
- ChannelManager.findCompatibleChildren: propose children correctly if old and new are equal (bnc#866045)
- bnc#862043: fail if rhnPackage.path is NULL
- bnc#862043: use rhnPackage.path as rhnErrataFile.filename like Perl does
- fix filtering on the /rhn/channels/Managers.do page
- channel.software.syncErrata clones too many packages
- Bare-metal icon fixes
- delete outdated repo-sync schedules (bnc#865141)
- Fixed merging problem (bnc#859665)
- deal with deleted users
- RecurringDatePicker sets HOUR_OF_DAY, however DatePicker design is kind of
  broken and it internally uses HOUR or HOUR_OF_DAY depending of the isLatin()
  flag. This does not make much sense as in Calendar itself HOUR, HOUR_OF_DAY
  and AM_PM are all interconnected.
- Do not restart taskomatic with every deployment
- Exclude el-api.jar since it causes HTTP Status 500
- Revamp the recurring picker fragment to use the datepicker time component.
  For this the RecurringDatePicker bean now is composed of DatePicker beans to
  reuse functionality. With some Javascript, the repeat-task-picker disables
  the cron frequencies that are not being used.
- allow to disable date selection in addition to time
- syncrepos: format the page
- make the setup of the date picker more declarative using data- attributes in
  order to be able to share this setup with other parts of the code that will
  need a slightly different picker like the recurrent selector. It also saves
  us from outputing one <script> tag in the jsp tag implementation.
- Use hostname or address in log messages instead of system.name
- New config option for using the hostname to connect via ssh push
- CreateUserActionTest fixed after upstream changes
- Fix channel deletion unit tests
- Automatic commit of package [spacewalk-java] release [2.1.164-1].
- filter out channels that are not assigned to a server
- Improve error handling when deleting a channel (bnc#865141)

-------------------------------------------------------------------
Thu Feb 27 15:31:17 CET 2014 - fcastelli@suse.com

- version 2.1.163.1-1
- fix reboot required (bnc#865161)
- Avoid double translation, rhn:icon will localize the text
- Remove unused import
- We rmvd DESIRED_PASS/CONFIRM params from UserEditSetupAction - rmv from
  expected in test
- Testing createFirstUser() now looks to be forbidden
- verifyForward() and redirects-w/params do not like each other
- Tweaking some tag Junits to work

-------------------------------------------------------------------
Fri Feb 21 15:37:40 CET 2014 - fcastelli@suse.com

- version 2.1.161.1-1
- Action Chaining: use the same sort order for all systems in an SSM package
  update
- Action Chaining: list page columns changed as suggested by upstream
- fixing ISE in create repo form
- Styling unstyled submit buttons.
- improved performance of system.listLatestUpgradeablePackages and
  UpgradableList.do
- Action Chaining: bootstrap classes tuned
- Use enhanced for loop
- For clones extend search for update tag to original channels (bnc#864028)
- escaping system name for /rhn/monitoring/config/ProbeSuiteSystemsEdit.do
- Transfer the origin's update tag to any cloned channels (bnc#864028)
- escaping system name for /rhn/systems/ssm/provisioning/RemoteCommand.do
- Simple attempt to find problematic things in jsps
- don't add &amp; twice to the parameters of the url
- Action Chaining: audit log configuration added
- Action Chaining: avoid errors on double save
- Action Chaining: proper logging added
- add schedulePackageUpgrades() method
- SSM package upgrades should not install packages if not an upgrade
- fixed errors in date/time format conversions
- put all javascript into one tag
- simplify datepicker layout and unify look of date/time part
- simplified getJavascriptPickerDayIndex()
- extend renderOpenTag() to be able to render self closing tags
- make the time format also localized
- close the date picker after click
- Use the start of the week day from the locale
- Introduce a date-time picker.
- Make the HtmlTag HTML5 compliant, by knowing that void elements can't be
  closed. The BaseTag remains agnostic.
- Added tool to manipulate localization files (format, del, sed).

-------------------------------------------------------------------
Thu Feb 13 15:32:20 CET 2014 - mc@suse.de

- version 2.1.150.1-1
- remove unused localization string
- Schedule action unification
- Separate datepicker and its label
- make package search faster
- Create and manage action chains for single systems and SSM
  * remote command
  * reboot
  * configuration file deploy
  * patch action
  * package actions
- style pages
- CVE-2013-4415 - Fix XSS flaws in Spacewalk-search
- CVE-2013-4415 - Fix XSS in new-list-tag by escaping _LABEL_SELECTED
- CVE-2013-1871, Fix XSS in edit-address JSPs
- CVE-2013-1869, close header-injection hole
- CVE-2010-2236, Cleanse backticks from monitoring-probes where
  appropriate
- CVE-2013-1869, Only follow internal return_urls
- CVE-2012-6149, Fix XSS in notes.jsp
- Fix cloned channels not available for SP migration (bnc#852582)
- Fix an ISE that could happen after clearing cookies (elaborator not bound)
- Fix GMT+3 timezone missing (bnc#862406)
- New Bare-metal icon added
- javascript not needed anymore

-------------------------------------------------------------------
Fri Feb 07 13:01:47 CET 2014 - mc@suse.de

- version 2.1.146.1-1
- patch to handle systems registered with the --nohardware flag
- fixing layout of various pages
- Generification of Listable
- Improve package search performance
- Add confirmation page to ssm/ListPatches
- Extracted "list systems in ssm related to errata" into separate action
- allow deleting disabled users
- add external group pages
- create external authentication pages
- create api for channel errata syncing, have clone-by-date call it
- Fixed ssm reboot scheduling.
- Update RHEL 7 VM memory requirements to 1024 MB
- Datepicker UI unification
- fix deadlock when cloning using spacewalk-clone-by-date
- fix ISE when cobbler components are missing (not installed)
- port reboot_confirm.pxt from perl to java
- SUSE Studio endpoint stops working via unencrypted HTTP (bnc#859762)
- fix CVE URL in updateinfo references (bnc#859637)
- CVE-2010-2236, Cleanse backticks from monitoring-probes where
  appropriate
- CVE-2012-6149, Fix XSS in notes.jsp
- CVE-2013-1869, Only follow internal return_urls
- CVE-2013-1871, Fix XSS in edit-address JSPs
- increase column length for CVE ids.
  Required for new CVE ID syntax

-------------------------------------------------------------------
Mon Jan 13 09:54:49 CET 2014 - mc@suse.de

- version 2.1.113.1-1
- Bugfix: duplicated packages in SQL quary error caused unpredictable results
- require susemanager-frontend-libs for SUSE only
- add new reboot action handling for ssh-push (FATE#312591)
- Implement task to invalidate reboot actions (FATE#312591)
- Make the packages require the frontend-libs
- return server action message within schedule.listInProgressSystems
  and schedule.listCompletedSystems API calls
- fixed icon name
- do not override existing ant property
- Rewrite groups/systems_affected_by_errata.pxt to java
- Added locking/unlocking status display on request (FATE#312359)
- Added locking action scheduling (FATE#312359)
- Added LockPackageAction for the "Package Lock" feature (FATE#312359)
- store url_bounce and request_method to session and re-use common login parts
- support logins using Kerberos ticket
- Use new rhn:icon internationalization/localization
- Perform localization inside rhn:icon tag
- Expect 'autoinstallation' instead of 'kickstart'
- updated references to new java WorkWithGroup page
- work_with_group.pxt rewritten to java
- change order of system ok/warn/crit in legends
- rewrite system event history page to java
- give icons title in rhn:toolbar tag
- kickstarts to RHEL 7 don't work because of missing rpms
- Fix the java package of DeleteGroupAction class

-------------------------------------------------------------------
Wed Dec 18 13:55:00 CET 2013 - mc@suse.de

- version 2.1.102.1-1
- bootstrap tuning: fixed icons
- Make sure that all form fields are correctly aligned
- implement pwstrength meter
- removing dead code, exception is thrown within lookupAndBindServerGroup
- Fix NPE when uploading kickstart profile with virt type none
- delete ConfigSystemTag as these things are easily handled in jsp
- Local variables need not to be synchronized
- updated links to system group delete page
- converted system group > delete page from pxt to java
- prefer objectweb-asm again to compile correctly if both are installed.
- fixing references to SSM errata page
- Rewrite of errata_list.pxt to Java
- call ssm check on system - software crashes page
- call ssm check on system notes page
- call ssm check on system migrate page
- call ssm check on system hardware page
- Fix display of notifications checkboxes on system properties page
- Id added to the Language div in the section Create New User
- Refactor the List tag to get rid of the complicated state handled by bools,
  keeping only the commands as state.
- channel/manage/delete.jsp: disabled attribute fixed
- List pagination buttons: restore hover text
- adapt the testcase and fix a issue catched by the testcase
- There is no reason for address to be a jumbotron - Use the markup like
  documented at http://getbootstrap.com/css/#type-addresses
- makes the system details page to be shown in two columns, with boxes at both
  sides instead of each of them taking the full width.
- Fix display of notifications checkboxes on system properties page
- remove obsolete unit test as tag was rewritten
- simplify logic in cfg:channel tag
- Re-add the server contact method on various pages
- Fix cve audit header icon after upstream changes
- Remove unnecessary reference to tooltip.js + the file itself
- system group edit properties - linking + cleanup
- alter system group create page to do editing
- allow channel administrator to view Channel > Managers page
- 1040540 - have package search return all matching results
- use rhn:icon tag for creating icons in rhn:toolbar
- 1039193 - Increase default ram to 768 for RHEL 7
- Move cve audit popover content into a translation file
- System Group / Admins - updated links and removed old page
- ported System Group / Admins to java
- Move javascript code from jsp file to document.ready handler
- Reference susemanager-cve-audit.js from the jsp file
- channel/manage/delete.jsp: disabled attribute fixed
- system group details - linking + cleanup
- converting system group details page to java
- button submit set back to normal size. We dont use Large size for buttons
- Bare-metal systems: disabled button style fixed
- Disabled buttons' style fixed
- CVE UI was updated and improved. It now has a popover that shows a link to
  http://cve.mitre.org/ and explains that a user can also paste the entire CVE
  as found on the site
- Fix Edit Autoinstallable Distribution page
- LoginExpiredTest fixed
- Merge the upstream details page with Manager and the bootstrap entitlement
  conditionals, product list, etc.

-------------------------------------------------------------------
Mon Dec 09 17:08:30 CET 2013 - mc@suse.de

- version 2.1.90.1-1
- new style added based on twitter bootstrap
- support power management (FATE#315029)
- support bare-metal registration (FATE#312329)
- switch to 2.1

-------------------------------------------------------------------
Thu Nov 28 16:18:08 CET 2013 - mc@suse.de

- version 1.7.54.29-1
- Fix jsp file to actually show the result list
- Automatically set the focus using formFocus()
- Add a tooltip for the CVE-ID
- Use a string constant to populate select with years
- Extract the separator from the prefix string constant
- Remove the maxlength attribute to allow n digit identifiers
- enhance Package.listOrphans query
- optimized system_config_files_with_diffs eleborator for PostgreSQL
- fix ISE, when renaming channel to channel name already in use
- synchronize repo entries creation
- Fix ISE when deleting a non persistent custom info value
- Separate CVE audit inputs for year and ID (bnc#846356)
- always set lastModifiedBy for custom infos
- Reorder snippet tabs
- Use the kickstart icon for the snippets page
- Add help URL (bnc#848225)
- Fix navigation for the default snippets page
- Replace 'kickstart' with 'autoinstallation' (bnc#848225)
- add support for enhances rpm weak dependency (java) (bnc#846436)

-------------------------------------------------------------------
Wed Nov  6 11:07:37 CET 2013 - mc@suse.de

- Forbid un-authenticated creation of SUSE Manager Administrative
  accounts CVE-2013-4480 (bnc#848639)

-------------------------------------------------------------------
Mon Nov  4 10:09:39 CET 2013 - mc@suse.de

- Deny creating of multiple first admin users.
  CVE-2013-4480 (bnc#848639)

-------------------------------------------------------------------
Fri Sep 27 10:04:28 CEST 2013 - mc@suse.de

- version 1.7.54.28-1
- Use server arch instead of relying on a base channel (bnc#841054)
- Filter out product base channels with invalid arch (bnc#841054)
- CVEAuditManager: do not fail with unsynced channels
- Log exception stack traces in Taskomatic
- CVEAuditManager: Fetch ChannelArch instead of ServerArch
- Do not assume a migrated base channel exists (bnc#841240)
- fix Systems Subscribed column on the Entitlements page
- Add missing keyword 'AS' in dist upgrade queries (bnc#840899)
- Make taskomatic max memory configurable via rhn.conf (bnc#810787)
- Clean up SSH push jobs in case of taskomatic restart (bnc#838188)
- Remember systems we are currently talking to via SSH push (bnc#838188)
- Add necessary transaction handling to fix job status (bnc#838188)
- Show the system name in the log message warning
- RhnSet concurrency fix reformulated at upstream's request
- Fix javascript "Uncaught TypeError" (bnc#836692)
- Avoid a possible issue on concurrent updates to an RhnSet

-------------------------------------------------------------------
Fri Aug 23 11:25:20 CEST 2013 - mc@suse.de

- version 1.7.54.27-1
- CVE Audit testsuite bugfixes to run on Oracle
- Fix link to the documentation
- Bugfix: avoid ClassCastException from Long to Integer in Oracle

-------------------------------------------------------------------
Wed Aug 21 16:03:35 CEST 2013 - mc@suse.de

- version 1.7.54.26-1
- Fix link to the documentation
- fix CVE Audit query to run with oracle DB
- Bugfix: allow Hibernate to distinguish packages with identical name, arch and
  evr (bnc#833643)
- Do not show link to the admin page to non-admins
- CobblerSystemCreateCommand: do not fail if distro breed is null
- Make CSV separator configurable, java (FATE#312907)
- CVE Audit java (FATE#312907)
- explicitly require libxml2 for kickstarts to avoid error
- escaping system name on multiple pages
- API call setChildChannels should produce snapshot
- changing of base channel via API should produce snapshot
- we need unentitle channels before we delete them
- add newline after writing kickstart_start var
- marking label not required
- fixing wrong escaping of utf-8 strings
- Fix HTML not being escaped in package information (bnc#833238)
- Fix a NPE when a system virtual instance does not have a corresponding info
  object (bnc#829966)
- fix metadata if capability version starts with a colon
- Generate pre flag into the metadata (bnc#826734)
- fix reinstall of products by writing correct epoch in products.xml
  (bnc#826734)
- set archive value for installed package size (bnc#825673)
- IBM Java core dumps should all go to /var/crash (bnc#824775)
- Fix entitlement addition NPE (bnc#824581)

-------------------------------------------------------------------
Wed Jun 12 16:45:02 CEST 2013 - mc@suse.de

- version 1.7.54.25-1
- Fix SP migration ClassCastException (bnc#820985)
- Fix lookup for the SSH push default schedule (bnc#823366)
- escaping system name in web pages
- Fix UI text about kickstart (bnc#822385)
- sort parent channel pop-up menu by channel name
- add list elaborator into session for CSV export
- fix invalid SQL statement for finding ssh-push candidates (bnc#821868)
- Subscribe only to selected config channels via SSM (bnc#821786)
- Fix cobbler information file system paths (bnc#820980)
- too big value in system custom info should not cause ISE
- do not offer a symlink, if the user does not have acl for the target
- added showing systems counts on cancel scheduled actions page
- add some missing UI strings
- fix system.listSystemEvents on PG
- display 'Updates' column on group system list pages
- fix 'Configs' column on system groups related pages
- Upstream-specific check on channel name removed (bnc#701082)
- Refactor bugfix (bnc#814292)
- Set milliseconds to 0 before comparing dates (bnc#814292)
- Trigger repo metadata generation after cloning patches (bnc#814292)
- Add missing string *.actions.scheduled (bnc#813756)
- fix paths for kernel and initrd on DVD on s390x (bnc#814263)

-------------------------------------------------------------------
Fri Apr 05 14:27:23 CEST 2013 - mc@suse.de

- version 1.7.54.24-1
- Disable Virtualization -> Provisioning when contact method is invalid
- Fix "Can't do inplace edit" error message during registration (bnc#812046)
- Make duplicate-hostname search case-insensitive
- use the server timezone as the default for the first user
- Provisioning is not supported with contact method 'ssh-push-tunnel'
- Do not create kickstart files for SUSE Distributions (bnc#808278)
- fixed API doc for system.listLatestUpgradablePackages and
  system.listLatestInstallablePackages API calls
- SSH Server Push (java) (FATE#312909)
- generate metadata always if not explicitly rejected (bnc#804445)
- completed kickstarts still show up on 'currently kickstarting' list
- return whole log in case more bytes are requested than the current file size
- RhnJavaJob: Do not ignore the exit code for external programs.
- Do not silence catched exceptions. Debugging can be hard.
- list also channel packages not associated with already cloned errata
- fix WebUI's errata sync
- Only package build times should be converted to GMT (bnc#794651)
- Fix ISE when doing SP migration of SLE 11 SP1 SMT (bnc#802144)

-------------------------------------------------------------------
Fri Feb 08 10:58:19 CET 2013 - mc@suse.de

- version 1.7.54.23-1
- Fix branding of api example scripts (bnc#801758)
- Add countries BQ, CW, SX.
- rebrand help text for mail domain
- fix the 'Replace Existing Subscriptions' SSM config channel option
- prevent NPE when package description might be null
- add virtualization guest info to the ServerSerializer
- added email field to user list csv
- correct olson name for Australia Western timezone
- support for Australia EST/EDT timezones
- Remove restrictions on proxy channel subscriptions (bnc#794848)
- Make images of type 'kvm' show up on the UI (bnc#797057)
- Resolve FQDN of hostname taken from the request (bnc#791905)
- order rpms by build_time to fix kickstart via proxy
- add missing strings for configuration management (bnc#796391)
- Use proxy host for kickstarting virtual guest if available
- Try to determine localhost's FQDN (bnc#791905)
- check for zypp-plugin-spacewalk if testing autoinstall
  capability(bnc#795308)
- copy GPG information from the original channel within
  channel.software.clone API, when the user omits it
- deleting an org should remove cobbler profiles too
- preserve product name when cloning channels using API

-------------------------------------------------------------------
Tue Nov 27 17:22:29 CET 2012 - mc@suse.de

- version 1.7.54.22-1
- Implement new API call system.listAllInstallablePackages
- Fix ArrayIndexOutOfBoundsException in case of a missing base channel

-------------------------------------------------------------------
Thu Nov 22 15:43:51 CET 2012 - jrenner@suse.de

- version 1.7.54.21-1
- Fix query for API call system.listLatestInstallablePackages (bnc#781655)
- new sles_register_script snippet with autoyast script elements (bnc#780269)
- Fix errors with unrequired field 'Prefix' (bnc#783646)
- prevent NPE, when accessing probe suite systems with no system associated
- do not allow creating kickstart profiles that differ from existing ones
  just by case
- enhancing kickstart file sync with cobbler
- prevent Page Request Error when at pagination
- Check hostnames for special characters and whitespace (bnc#787178)
- Basic normalization for SUSE Studio base URL (bnc#786159)
- Workaround for Studio API returning incomplete URLs (bnc#786159)
- enhance errata.setDetails - add issue_date and update_date (bnc#789238)
- Fix quartz trigger initialization repeat count (bnc#788026)
- SP migration web UI (FATE#312431, FATE#312312)
- Remove markup from kickstart.jsp.error.template_generation (bnc#787879)
- fix system.listLatestUpgradablePackages API to list upgradable packages
  from server channels only
- Kickstarting RHEL systems with RES (expanded support) repos fails
  (bnc#786367)
- return type date for yumrepo_last_sync even if the channel was never synced
  (bnc#781643, bnc#781652)

-------------------------------------------------------------------
Mon Oct 01 09:43:24 CEST 2012 - mc@suse.de

- version 1.7.54.20-1
- use elaborator for foreign_packages_get_noncompliant_systems
- fix reboot needed on postgresql by using
  allServerKeywordSinceReboot view

-------------------------------------------------------------------
Fri Sep 28 15:49:09 CEST 2012 - mc@suse.de

- version 1.7.54.19-1
- Do not show asterisk on software channels page
- Fix NPE during proxy activation in case proxyChan is a base channel
- Unsubscribe channels only if we are configured to automatically
  re-subscribe
- Validate proxy format on general config page (bnc#777462)
- make system_overview fast using elaborators
- remove SystemHealthIconDecorator and appropriate query
- remember probe state when paginate
- fixing NumberFormatException
- rewrite query for system.listLatestUpgradablePackages API
- validate session key for system.getSystemCurrencyMultipliers API
- allow complex kickstart variables containing severel '='
- display a reasonable error message on the permission error page
- display error messages only once on admin/config/GeneralConfig.do
  page
- Proxy should be specified as host:port (bnc#777462)
- Set owner/group of config-defaults dir consistently (bnc#776377)
- let errata.listPackages API return also packages associated with
  unpublished errata
- display an information message about no systems being selected for
  SSM
- fix ISE on rhn/channel/ssm/ChildSubscriptions.do page
- make IE use IE7 compatability mode for pages with editarea
- fix icons on SSM provisioning page and system list page
- validate virt guest parameters also for API input
- removed MAC Address from kickstart profile listing
- Don't let virtual kickstarts screw up the host's cobbler id
- Hide the checkbox 'Disconnected SUSE Manager' (bnc#776596)
- Fix missing CVEs in patches listing with Oracle 11 (bnc#776321)
- The Update button should be disabled if the text area is empty
  (bnc#753584)

-------------------------------------------------------------------
Tue Aug 14 11:32:26 CEST 2012 - mc@suse.de

- version 1.7.54.18-1
- fix system list in not nonCompliantMode

-------------------------------------------------------------------
Tue Aug 07 16:43:24 CEST 2012 - mc@suse.de

- version 1.7.54.17-1
- enable sorting of errata list according to synopsis on the
  rhn/channels/manage/errata/ListRemove.do page
- fix errata sort on the rhn/channels/manage/errata/ListRemove.do page
  (bnc#774194)
- detect oracle TIMESTAMPTZ objects and convert them correctly to timestamp

-------------------------------------------------------------------
Thu Aug 02 18:20:01 CEST 2012 - mc@suse.de

- version 1.7.54.16-1
- removed EOL certificate check (bnc#759552)
- Construct GMT millisecond value if DB does not store timezone (bnc#773767)
- do not commit already committed transaction
- log a message when repo sync task is triggered
- fix recommended cobbler command
- dissociate deleted crypto key from its kickstart profiles
- do not start repo sync of a channel with no associated repositories
- allow user and group name starting also with [0-9]_
- do not cache snapshot tags within the lookup method
- Remove XCCDF Legend from places where it is not necessary.
- prevent NPE
- sort groups by default
- add ruby API sample script
- limit action name to fit into the appropriate DB column
- close session when its connection signalled a connection error
- quick file list query now also returns files saved to system's
  'local' config 'channel'

-------------------------------------------------------------------
Tue Jul 17 13:01:17 CEST 2012 - ug@suse.de

- version 1.7.54.15-1
- Fix when Oracle crashes with ORA-00911 error, which is a complete misleading
  to a simple semicolon in the query.

-------------------------------------------------------------------
Mon Jul 16 15:30:34 CEST 2012 - ug@suse.de

- version 1.7.54.14-1
- Finished non-compliant systems overview feature.
- COALESCE instead of NVL keyword for pgsql compatibility
- work around for if hibernate loads a clonedchannel as its own
  original
- Allow user to set MAC Address when provisioning a virtual guest
- Oracle does not supports 'AS' keyword in SQL.
- Return list of non-compliant systems (where packages are foreign)
- Added queries for finding non-compliant systems. At this moment queries are
  unused orphans.
- add API doc for channel.software.listErrata update_date attribute
- remove "date" from the channel.software.listErrata API doc
- adding conflicts for quartz >= 2.0
- ignore also 127.0.0.2 IP addresses (bnc#768771)
- Merge branch 'Manager' of github.com:SUSE/spacewalk into Manager
- Wrong information on proxy configuration (bnc#697517)
- Do not automatically subscribe to virt channels (bnc#768856)
- requre quartz version lower than 2.0
- Each dataset must have a different name.
- Add CSV downloader for several pages
- Correcting two ISE on postgresql: NVRE not found

-------------------------------------------------------------------
Wed Jul 11 17:06:59 CEST 2012 - ug@suse.de

- kernel options in the web UI are not added to the xen distri
  (bnc#764679)

-------------------------------------------------------------------
Mon Jun 25 10:25:08 CEST 2012 - mc@suse.de

- version 1.7.54.13-1
- handle spoiled browsers separatelly
- enable filtering by synopsis for all the errata tabs

-------------------------------------------------------------------
Thu Jun 21 11:22:15 CEST 2012 - jrenner@suse.de

- version 1.7.54.12-1
- update API documentation
- do not create multiple default ks sessions
- system.config.listFiles could take > 8 minutes if there were lots of
  revisions on lots of config files
- don't sync virt bridge nic w/ cobbler
- correctly report kernel not being found at distro creation
- fix fileprovides during repodata generation
- Improve SCAP search: Return list of xccdf:TestResults-s
- Improve SCAP search: searching by scan's result and scan date
- Add a link for easy scan reschedule.

-------------------------------------------------------------------
Thu May 31 10:45:20 CEST 2012 - mc@suse.de

- version 1.7.54.11-1
- omit accessible parameter
- modified java stack to use new user_role_check_debug()
- Fail gracefully on empty list of systems
- OpenSCAP integration -- A simple search page.
- add an extra entitlement check before the key creation
- Enhancements pt_BR localization at webUI
- Return to Images.do instead of VirtualGuestList.do
- store also config revision changed_by_id
- API *must* check for compatible channels in system.setBaseChannel()
- check cloned channels if no keywords are found for this channel
- fix ISE on copy file to central config channel
- Fix incorrect text fields.
- rewrite revision creation by config file update
- Don't show empty table, if there is not ident assigned.
- Extend input cell for 20 characters.
- prevent system.config.createOrUpdatePath causing deadlock
- add generator for susedata.xml.gz metadata

-------------------------------------------------------------------
Mon May 14 10:45:56 CEST 2012 - mc@suse.de

- version 1.7.54.10-1
- remove Override annotations for non overriden methods
- remove rests of OrgQuota usage
- remove OrgQuota hibernate mapping
- remove OrgQuota java class
- fix delete distribution link
- rewrite channel.listSoftwareChannels API
- rewrite KickstartFactory.lookupAccessibleTreesByOrg
- if koan is requesting anything from /cobbller_api replace hostname
  of server with hostname of first proxy in chain
- support for cobbler v2.2
- Use <c:out> for action names to prevent XSS (bnc#761165)
- Escape image name to allow quotes and prevent XSS (bnc#761165)
- fix NetworkDtoSerializer API doc
- prevent storing empty string for errata refersTo
- prevent storing empty string for errata errataFrom
- prevent storing empty string for errata notes
- Split OpenSCAP and AuditReviewing up
- Fix submit form with broken bonding info
- redirect to errata/manage/PublishedErrata.do page after deleting a
  published erratum
- debranding for virtualization (bnc#761153)

-------------------------------------------------------------------
Wed May 09 13:43:16 CEST 2012 - mc@suse.de

- version 1.7.54.9-1
- Completely remove the image type from deployment action details
- Fix NPE when one of (version|release|arch) is null (bnc#761161)
- synonym rhnUser does not exist anymore - use web_contact instead
- Refactor jsp files and make bridge device optional
- Normalize image types by creating new table suseImageType
- Normalize credentials types by creating new table suseCredentialsType
- remember pre-filled form attributes in case of form validation error
- marking Script Name as required filed on the KickstartScriptEdit
  page
- make newly introduced rhn tag functions available
- When kickstarting a system there is an option that allows you to
  create or re-create a network bond.
- fix listSharedChannels to only show this org's channels
- fix my_channel_tree query
- fix channel.listRedHatChannels shows custom channels

-------------------------------------------------------------------
Thu May 03 17:40:33 CEST 2012 - mc@suse.de

- version 1.7.54.8-1
- make spacewalk-java exclusive arch x86_64
- checkstyle fixes

-------------------------------------------------------------------
Wed May 02 14:24:18 CEST 2012 - mc@suse.de

- version 1.7.54.7-1
- Remove a code which duplicates ensureAvailableToUser() method.
- API: list results for XCCDF scan.
- fixed the Brazilian time zone
- Do not divide by zero. It prints a question mark.
- API: Show OpenSCAP XCCDF Details.
- proper use of xml entities in documentation

-------------------------------------------------------------------
Fri Apr 27 16:23:41 CEST 2012 - mc@suse.de

- version 1.7.54.6-1
- API: List Xccdf Scans for given machine.
- use arch label in distchannel.setDefaultMap API as stated in the API doc
- add missing acl to SSM
- add missing links about Solaris Patches to SSM

-------------------------------------------------------------------
Thu Apr 26 11:39:19 CEST 2012 - mc@suse.de

- version 1.7.54.5-1
- fixed error in redhat_register snippet
- Ensure that given system has OpenSCAP capability.
- Ensure that given systems is available to user.
- Repack and throw MissingEntitlementException when occurs.
- API: SCAP scan schedule for multiple systems
- Put the reboot notification at the end. Make it not mutually exclusive with
  other notifications.
- fix login page layout (bnc#739530)
- Hide the 'Schedule' tab for systems without management ent.
- force repo regeneration, when removing package
- OpenSCAP integration -- schedule new scan in SSM
- do not list ks session related activation keys
- prevent sending XML invalid chars in system.getScriptResults API
- do not check CSRF token for login pages
- fix errata clone name generation
- fix message about kickstart package - we have spacewalk-koan
- When displaying errata available for adding to channel, make sure a
  clone is not already in the channel.

-------------------------------------------------------------------
Thu Apr 19 15:17:34 CEST 2012 - jrenner@suse.de

- version 1.7.54.4-1
- Roll back ojdbc5 -> ojdbc14 for compatibility with upstream
- Removed double-dash from WebUI copyright notice.
- fix PackageEvr handling
- increase taskomatic memory
- Show systems that need reboot because of an errata.
- Remove the 'Require' on java-devel since it shouldn't be required
- fix the ErrataHandler.clone method
- make system snapshot when changing server entitlements using API
- do not scrub search_string
- making errata.clone api not requires cloned channels

-------------------------------------------------------------------
Tue Apr 17 16:18:10 CEST 2012 - jrenner@suse.de

- Fix broken link to organization page (bnc#757041)

-------------------------------------------------------------------
Fri Apr 13 15:40:37 CEST 2012 - mc@suse.de

- version 1.7.54.3-1
- replace \r\n with \n for CustomDataValues
- Activation Key does not have to have a base channel to add Child
  Channels
- OpenSCAP: view latest results of whole infrastructure
- Reduce languages available in editarea to only common / useful ones.
- improved performance of repomd generation
- do not show the Schedule Deploy Action and Schedule System
  Comparison links in the left pane -- the right pane has them with correct
  ACLs.
- Make automatically-scheduled tasks visible on Failed and Archived
  tabs

-------------------------------------------------------------------
Fri Mar 30 15:03:14 CEST 2012 - mc@suse.de

- version 1.7.54.2-1
- New web page -- details of the xccdf:rule-result
- Fixing ISE on selecting None yum checksum type for channel
- Auto-import the RHEL RPM GPG key for systems we have kickstarted
- Fix checkstyle errors
- Fix testcases
- rename Filter.isRecurring to Filter.isRecurringBool
- fix text for Brazil timezone
- If our channel is a clone of a clone we need to find the channel
  that contains the patch we are cloning
- fixin cobbler version issue
- fix parameter type
- Make Virtualization tab of system profile independent of
  Virtualization (Platform) entitlements
- The org_id colum is numeric, do not cast parameter to string.
- reload config revision from DB before returning it
- Config file diffs result in Out Of Memory for large files
- fix for configchannel.deployAllSystems
- Taught SSM to look at flex as well as regular entitlements when
  trying to add child channels
- Show legend on details page; suggesting what to search for
- Polish api documentation for system.scap APIs.
- OpenSCAP integration
- fix ISE on rhn/admin/multiorg/OrgSoftwareSubscriptions.do page
- update createOrUpradePath api documentation
- Removing rule to help system overview listing happen faster,
  improving performance of api queries
- Fixing sorting by date without replying on the inapplicable
  listdisplay-new.jspf
- fix binary file uploads
- Making a default selection of no Proxy when kickstarting a server
- Added new XMLRPC API method to allow people to change the kickstart
  preserve ks.cfg option
- Fixed incorrect sorting of archived action timestamp
- throw appropriate error if deleting nonexistant kickstart key
- remove DB values from monitoring scout configuration
- save kickstart data after modifying ks profile child channels

-------------------------------------------------------------------
Mon Mar 26 16:56:47 CEST 2012 - jrenner@suse.de

- Show legal note in the footer of all login pages

-------------------------------------------------------------------
Thu Mar 22 16:22:05 CET 2012 - mc@suse.de

- rotate logfiles as user www (bnc#681984) CVE-2011-1550

-------------------------------------------------------------------
Wed Mar 21 18:04:19 CET 2012 - mc@suse.de

- version 1.7.54.1-1
- Bumping package version

-------------------------------------------------------------------
Thu Mar 15 16:25:25 CET 2012 - jrenner@suse.de

- Add support for studio image deployments

-------------------------------------------------------------------
Wed Mar  7 16:05:19 UTC 2012 - dmacvicar@suse.de

- All Patches -> All Types (bnc#732538)
- Remove the page errata/Overview.do as it is a duplicate
  of errata/RelevantErrata.do
  Together with the change of wording described above it makes
  the Patches menu more intuitive and clear.
  See
  https://www.redhat.com/archives/spacewalk-devel/2012-March/thread.html#00002

-------------------------------------------------------------------
Tue Mar  6 17:21:44 CET 2012 - jrenner@suse.de

- Fix naming of cloned patches to not remove the first 3 chars

-------------------------------------------------------------------
Wed Feb  1 11:22:37 CET 2012 - ug@suse.de

- backported better installation server detection code
  from master

-------------------------------------------------------------------
Thu Jan  5 11:57:28 CET 2012 - jrenner@suse.de

- Remove option 'interface language' when creating users

-------------------------------------------------------------------
Mon Jan  2 14:09:15 CET 2012 - jrenner@suse.de

- Add missing URL to auditlog configuration (bnc#737649)

-------------------------------------------------------------------
Thu Dec 22 14:59:55 CET 2011 - mantel@suse.de

- rename Novell to SUSE (#708333)

-------------------------------------------------------------------
Mon Dec 19 15:37:27 CET 2011 - mc@suse.de

- generate products.xml for channel metadata (bnc#644678)

-------------------------------------------------------------------
Thu Dec 15 12:11:27 UTC 2011 - mc@suse.de

- generate solv files for channels

-------------------------------------------------------------------
Wed Dec  7 11:07:07 CET 2011 - ug@suse.de

- fixed autoinstall branding for snippets

-------------------------------------------------------------------
Thu Dec  1 13:41:19 CET 2011 - ug@suse.de

- fix display of XML snippets in the web ui
  (bnc#731304)

-------------------------------------------------------------------
Wed Nov 16 10:00:08 CET 2011 - jrenner@suse.de

- Fix ISE when deleting software channel (bnc#728894)

-------------------------------------------------------------------
Tue Nov 15 13:55:46 CET 2011 - jrenner@suse.de

- Remove markup from error message (bnc#730408)

-------------------------------------------------------------------
Mon Nov 14 14:12:15 CET 2011 - ug@suse.de

- use --force in the kickstart register snippet

-------------------------------------------------------------------
Fri Nov 11 16:00:56 CET 2011 - jrenner@suse.de

- Fix rename Kickstart -> Autoinstallation (bnc#727517)

-------------------------------------------------------------------
Fri Nov 11 10:43:13 CET 2011 - jrenner@suse.de

- Remove markup in error message from all translation files

-------------------------------------------------------------------
Tue Nov  8 14:59:00 CET 2011 - ug@suse.de

- rename kickstart/autoyast files on harddisk too when the
  profile gets a new label (bnc#706122)

-------------------------------------------------------------------
Tue Nov  8 14:17:11 CET 2011 - jrenner@suse.de

- Implement audit logging for webui and frontend API (fate#312607)

-------------------------------------------------------------------
Tue Nov  8 08:52:23 CET 2011 - mantel@suse.de

- rename "kickstart" to "Autoinstallation" (bnc#727517)

-------------------------------------------------------------------
Tue Oct 25 17:45:27 CEST 2011 - mc@suse.de

- fix currency report if all patches are installed (bnc#726543)

-------------------------------------------------------------------
Mon Oct 17 13:13:21 CEST 2011 - jrenner@suse.de

- CVE-2011-1594: Unintended Proxy/Open Redirects (bnc#644082)
- CVE-2011-2919: XSS on SystemGroupList.do page (bnc#719133)
- CVE-2011-2920: XSS flaw(s) in filter handling (bnc#719136)
- CVE-2011-2927: XSS flaw in channels search (bnc#719127)

-------------------------------------------------------------------
Thu Oct 13 15:44:27 CEST 2011 - jrenner@suse.de

- Apply revised patch to fix pam setting not saved (bnc#705179)

-------------------------------------------------------------------
Wed Oct 12 15:04:55 CEST 2011 - ug@suse.de

- the breed in cobbler was not changed when a distro was edited

-------------------------------------------------------------------
Wed Oct 12 13:23:30 CEST 2011 - jrenner@suse.de

- Fixed pam setting on user page not saving (bnc#705179)

-------------------------------------------------------------------
Tue Oct 11 13:19:06 CEST 2011 - jrenner@suse.de

- Add fix for schedule command AFTER package install (bnc#712647)

-------------------------------------------------------------------
Fri Oct  7 12:15:24 CEST 2011 - mc@suse.de

- show installed products in system overview (bnc#711021)

-------------------------------------------------------------------
Wed Oct  5 16:33:20 CEST 2011 - jrenner@suse.de

- Fix selection of errata for system currency report (bnc#721522)

-------------------------------------------------------------------
Wed Oct  5 14:23:36 CEST 2011 - mc@suse.de

- prevent listing duplicate servers in the Patch Alert e-mails

-------------------------------------------------------------------
Fri Sep 30 10:54:21 CEST 2011 - mc@suse.de

- enable sorting of the system currency page
- enable csv export of System Currency Report

-------------------------------------------------------------------
Thu Sep 29 17:36:12 CEST 2011 - mc@suse.de

- count system currency depending on severity stored in the DB

-------------------------------------------------------------------
Fri Sep 16 13:21:39 CEST 2011 - ug@suse.de

- added sles snippets
- always create a tracking regkey (bnc#659093)

-------------------------------------------------------------------
Tue Sep 13 10:18:52 CEST 2011 - jrenner@suse.de

- Fix ISE by backporting from upstream (bnc#712647, brc#691849)

-------------------------------------------------------------------
Tue Sep  6 16:53:31 CEST 2011 - jrenner@suse.de

- Create cobbler records for unregistered systems (fate#312329)
- Fix broken API doc for channel.software (bnc#712793)

-------------------------------------------------------------------
Fri Aug 12 13:13:05 CEST 2011 - jrenner@suse.de

- Remove trailing whitespace in new classes (bnc#705758)

-------------------------------------------------------------------
Fri Jul 29 15:27:03 CEST 2011 - jrenner@suse.de

- Fix software rollback to profiles (bnc#701772)

-------------------------------------------------------------------
Wed Jul 27 12:21:16 CEST 2011 - jrenner@suse.de

- Fix taskomatic classpath to make it start again (bnc#705758)

-------------------------------------------------------------------
Mon Jul 25 12:53:26 CEST 2011 - jrenner@suse.de

- Use string array for creating the cmd + empty env (bnc#705758)
- Return failure if user or passwd is null (bnc#705758)

-------------------------------------------------------------------
Fri Jul 22 15:04:24 CEST 2011 - jrenner@suse.de

- Wrap around unix2_chkpwd instead of using jpam (bnc#705758)

-------------------------------------------------------------------
Mon Jul 18 13:39:30 CEST 2011 - ug@suse.de

- kernel-options field in kickstart upload page changed to
  1024 chars (bnc#698166)

-------------------------------------------------------------------
Fri Jul  8 15:21:49 CEST 2011 - jrenner@suse.de

- Fix bnc#704049 by backporting 2 patches

-------------------------------------------------------------------
Fri Jul  8 09:09:23 CEST 2011 - jrenner@suse.de

- Refactor RedHat.do to Vendor.do (bnc#671239)
- Refactor and deprecate API method (bnc#671239)
- Include security token in system search filter

-------------------------------------------------------------------
Tue Jul  5 11:44:36 CEST 2011 - ug@suse.de

- added a function to get a package but Name+Headerrange
  (bnc#703475)

-------------------------------------------------------------------
Tue Jun 28 16:35:44 CEST 2011 - mc@suse.de

- allow setting null value as paramter (bnc#702641)

-------------------------------------------------------------------
Tue Jun 28 11:43:44 CEST 2011 - ug@suse.de

- fix XMLRPC call to raise a virtual machine
  (bnc#687323 and fate#312369)

-------------------------------------------------------------------
Tue Jun 21 16:29:55 CEST 2011 - jrenner@suse.de

- Fix missing tokens when updating child channels (bnc#701157)
- Check session validity first, security token next (bnc#644074)
- Merge with upstream spacewalk (bnc#644074)

-------------------------------------------------------------------
Tue Jun 21 14:10:54 CEST 2011 - ug@suse.de

- fix XML RPC call to install a virtual machine
  (fate#312369 and bnc#687323)

-------------------------------------------------------------------
Tue Jun 21 13:57:03 CEST 2011 - ug@suse.de

- replaced 'anaconda' by 'autoinstallation'

-------------------------------------------------------------------
Tue Jun 21 13:27:43 CEST 2011 - ug@suse.de

- track RPM installation during virtual machine setup by
  using session install=.... parameter
  part of the fix for bnc#659093 and Fate#312372

-------------------------------------------------------------------
Thu Jun 16 15:52:06 CEST 2011 - jrenner@suse.de

- Fix missing token in SSM (bnc#644074)

-------------------------------------------------------------------
Tue Jun 14 17:31:53 CEST 2011 - ug@suse.de

- XML RPC API for creating virtual SUSE machines fixed
  (fate#312369 and bnc#687323)

-------------------------------------------------------------------
Tue Jun 14 11:03:00 CEST 2011 - ug@suse.de

- settings the correct architecture in cobbler, needed by virt.
  SUSE installations (fate#312397 and bnc#682665)

-------------------------------------------------------------------
Thu Jun  9 09:59:03 CEST 2011 - jrenner@suse.de

- Additional fixes for the CSRF security bugfix (bnc#644074)

-------------------------------------------------------------------
Thu May 26 16:42:41 CEST 2011 - jrenner@suse.de

- Add token into POST url for multipart forms (bnc#644074)

-------------------------------------------------------------------
Thu May 26 11:59:54 CEST 2011 - jrenner@suse.de

- Integrate password strength meter in webapp (bnc#685551/fate#312398)

-------------------------------------------------------------------
Tue May 24 17:48:59 CEST 2011 - jrenner@suse.de

- Prevent from phishing attacks via 'url_bounce' (bnc#644082)
- CVE-2011-1594

-------------------------------------------------------------------
Mon May 23 16:24:56 CEST 2011 - jrenner@suse.de

- Protect web UI against Cross-Site Request Forgery (bnc#644074)
- CVE-2009-4139

-------------------------------------------------------------------
Tue May  3 11:13:36 CEST 2011 - jrenner@suse.de

- Rebranding of example search terms (bnc#682601)

-------------------------------------------------------------------
Fri Apr 15 16:15:01 CEST 2011 - jrenner@suse.de

- Use isNotEmpty() instead of isEmpty()

-------------------------------------------------------------------
Tue Apr 12 11:49:33 CEST 2011 - mantel@suse.de

- fix subject line of taskomatic notification mail

-------------------------------------------------------------------
Fri Apr  1 12:33:28 CEST 2011 - jrenner@suse.de

- Check if provisioning is enabled for this key (bnc#684414)

-------------------------------------------------------------------
Thu Mar 31 16:22:01 CEST 2011 - jrenner@suse.de

- Do not show success message when pws don't match (bnc#675585)

-------------------------------------------------------------------
Thu Mar 31 15:46:13 CEST 2011 - mantel@suse.de

- more debranding

-------------------------------------------------------------------
Mon Mar 28 11:44:21 CEST 2011 - jrenner@suse.de

- Add missing null check (bnc#682993)

-------------------------------------------------------------------
Fri Mar 25 16:55:04 CET 2011 - jrenner@suse.de

- Link to the local version of the release notes (bnc#676683)

-------------------------------------------------------------------
Thu Mar 24 10:52:52 CET 2011 - mc@suse.de

- debrand taskomatic

-------------------------------------------------------------------
Tue Mar 22 11:52:42 CET 2011 - jrenner@suse.de

- Refer to the right constant (bnc#677039)
- Fix method signature (bnc#681514)

-------------------------------------------------------------------
Mon Mar 21 16:15:42 CET 2011 - ug@suse.de

- fixed a missing "!" in adding "install=..." parameter code

-------------------------------------------------------------------
Mon Mar 21 13:54:35 CET 2011 - jrenner@suse.de

- Require susemanager-proxy-quick_en-pdf

-------------------------------------------------------------------
Fri Mar 18 10:49:19 CET 2011 - jrenner@suse.de

- Add the proxy quick start document to the UI

-------------------------------------------------------------------
Thu Mar 17 15:27:55 CET 2011 - jrenner@suse.de

- Do not show a subnavigation below 'Proxy'

-------------------------------------------------------------------
Thu Mar 17 11:14:16 CET 2011 - jrenner@suse.de

- Remove helper class that is not needed anymore (bnc#676704)

-------------------------------------------------------------------
Wed Mar 16 17:17:21 CET 2011 - jrenner@suse.de

- Re-enable the local doc search (bnc#676704)

-------------------------------------------------------------------
Mon Mar 14 17:20:02 CET 2011 - jrenner@suse.de

- Replace rhn-proxy with SMP for ACLs and queries (bnc#679420)

-------------------------------------------------------------------
Fri Mar 11 12:23:22 CET 2011 - ug@suse.de

- cleanup patch for install= parameter and fix for (bnc#677039)

-------------------------------------------------------------------
Thu Mar 10 14:56:00 CET 2011 - jrenner@suse.de

- Adapted the UI to URL paths from new docu packages (bnc#674315)

-------------------------------------------------------------------
Thu Mar 10 11:23:08 CET 2011 - jrenner@suse.de

- Change link path to install-guide (bnc#674315)

-------------------------------------------------------------------
Tue Mar  8 16:00:08 CET 2011 - jrenner@suse.de

- Change url path from install_guide to install-guide (bnc#674315)

-------------------------------------------------------------------
Tue Mar  8 14:24:19 CET 2011 - jrenner@suse.de

- Fix guessing login credentials (bnc#644072), patch from upstream

-------------------------------------------------------------------
Fri Mar  4 13:37:00 CET 2011 - jrenner@suse.de

- Leave out the proxy version check in navigation xml (bnc#676718)

-------------------------------------------------------------------
Thu Mar  3 17:33:47 CET 2011 - jrenner@suse.de

- fix navigation on the help page (while working on bnc#676699)

-------------------------------------------------------------------
Mon Feb 28 11:27:15 CET 2011 - jrenner@suse.de

- shorten the action name if > 128 chars (bnc#675021)

-------------------------------------------------------------------
Thu Feb 24 15:28:08 CET 2011 - jrenner@suse.de

- integrate fix for session fixation from upstream (bnc#644080)

-------------------------------------------------------------------
Tue Feb 22 17:24:28 CET 2011 - jrenner@suse.de

- removing invalid attributes 'autocomplete'

-------------------------------------------------------------------
Mon Feb 21 11:21:50 CET 2011 - ug@suse.de

- fixed owner for cobbler snippets (bnc#673297)

-------------------------------------------------------------------
Fri Feb 18 16:46:10 CET 2011 - mc@suse.de

- remove use of java-devel at runtime (bnc#673323)

-------------------------------------------------------------------
Fri Feb 18 13:25:25 CET 2011 - jrenner@suse.de

- fix branding on api pages (bnc#671160)

-------------------------------------------------------------------
Thu Feb 17 11:47:34 CET 2011 - jrenner@suse.de

- do not show delete link on creation of notes (bnc#672090)
- refix help url for orgtrusts (bnc#660528)

-------------------------------------------------------------------
Wed Feb 16 17:41:02 CET 2011 - jrenner@suse.de

- add missing help page for oganizational trusts (bnc#660528)

-------------------------------------------------------------------
Wed Feb 16 15:28:54 CET 2011 - jrenner@suse.de

- fix server error if org default profile not present (bnc#672054)

-------------------------------------------------------------------
Wed Feb 16 15:07:10 CET 2011 - mc@suse.de

- fix link to help page (bnc#672094)

-------------------------------------------------------------------
Wed Feb 16 09:56:58 CET 2011 - jrenner@suse.de

- remove more links to channel mgmt guide (bnc#672095 and others)

-------------------------------------------------------------------
Tue Feb 15 09:27:33 CET 2011 - jrenner@suse.de

- catch exception when filtering for invalid IP (bnc#668642)

-------------------------------------------------------------------
Mon Feb 14 16:42:31 CET 2011 - mantel@suse.de

- remove reference to FasTrack (bnc#671235)

-------------------------------------------------------------------
Mon Feb 14 15:43:25 CET 2011 - jrenner@suse.de

- revert to manage/clone errata, identifiers only

-------------------------------------------------------------------
Mon Feb 14 13:28:11 CET 2011 - mantel@suse.de

- remove references to FlexGuests (bnc#668622)

-------------------------------------------------------------------
Mon Feb 14 13:20:40 CET 2011 - jrenner@suse.de

- replace the term kickstart in virtualization dialog (bnc#671560)

-------------------------------------------------------------------
Fri Feb 11 15:56:18 CET 2011 - jrenner@suse.de

- fix base software channel always listed twice (bnc#671022)
- fix branding on apidocs and faqs (bnc#671160 and bnc#671158)

-------------------------------------------------------------------
Fri Feb 11 13:37:20 CET 2011 - jrenner@suse.de

- add quick start to help index and navigation

-------------------------------------------------------------------
Thu Feb 10 10:05:12 CET 2011 - jrenner@suse.de

- add check for subs to channels of the same family (bnc#670551)
- fix link to release notes in page footer (bnc#670515)
- remove references to non-existent channel mgmt guide (bnc#660768)
- fix strings in translation (bnc#670934)

-------------------------------------------------------------------
Wed Feb  9 12:10:22 CET 2011 - jrenner@suse.de

- do not show certificate configuration tab (bnc#670003)

-------------------------------------------------------------------
Tue Feb  8 18:53:19 CET 2011 - mc@suse.de

- Use LocalePreferences page but comment out language settings
  (bnc#670042)

-------------------------------------------------------------------
Tue Feb  8 15:59:05 CET 2011 - mc@suse.de

- change mountpoint and prepended_dir (bnc#669558)

-------------------------------------------------------------------
Tue Feb  8 12:37:23 CET 2011 - jrenner@suse.de

- fix session fixation (bnc#644080)
- replace the term RHN with SUSE Manager (bnc#670223)

-------------------------------------------------------------------
Mon Feb  7 17:47:52 CET 2011 - jrenner@suse.de

- removed 'translations available' from help page (bnc#669530)

-------------------------------------------------------------------
Mon Feb  7 15:49:32 CET 2011 - mc@suse.de

- add rc link (bnc#669894)

-------------------------------------------------------------------
Mon Feb  7 13:50:09 CET 2011 - mc@suse.de

- remove channel version filter in add novell patches
  (bnc#669799)

-------------------------------------------------------------------
Thu Feb  3 17:05:35 CET 2011 - jrenner@suse.de

- remove the chat link from navigation (bnc#667275)
- do not show links to RH in result page of doc search (bnc#667271)

-------------------------------------------------------------------
Wed Feb  2 17:42:28 CET 2011 - jrenner@suse.de

- internal server error clicking software channels (bnc#668918)
- Kickstart/AutoYaST in the web interface (bnc#668666)

-------------------------------------------------------------------
Mon Jan 31 11:15:48 CET 2011 - jrenner@suse.de

- add missing attribute 'probeSuite' to request (bnc#667945)

-------------------------------------------------------------------
Sun Jan 30 15:28:18 CET 2011 - mc@suse.de

- backport upstrem fixes

-------------------------------------------------------------------
Fri Jan 28 12:40:35 CET 2011 - jrenner@suse.de

- bnc#667893: wrong email text sent during user creation
- bnc#667897: wrong email text sent during user creation - part 2
- bnc#667905: remove redhat.com in monitoring configuration

-------------------------------------------------------------------
Thu Jan 27 16:36:43 CET 2011 - jrenner@suse.de

- resolve strings marked with [GALAXY] (bnc#666163)
- take the link to the copyright notice from StringResources

-------------------------------------------------------------------
Thu Jan 27 16:28:52 CET 2011 - mc@suse.de

- fix subscribe to SUSE base channel via SSM (bnc#665833)

-------------------------------------------------------------------
Thu Jan 27 13:23:35 CET 2011 - mc@suse.de

- show SUSE Channels in "alter channel page" (bnc#663374)

-------------------------------------------------------------------
Wed Jan 26 11:36:56 CET 2011 - jrenner@suse.de

- rename errata to patches in auto-generated emails

-------------------------------------------------------------------
Wed Jan 26 11:24:10 CET 2011 - jkupec@suse.cz

- Excluded non-english string files from rhn.jar for now
  (bnc #666151)

-------------------------------------------------------------------
Tue Jan 25 13:13:05 CET 2011 - jrenner@suse.de

- fix bnc#665835: wrong text on system entitlements

-------------------------------------------------------------------
Mon Jan 24 12:01:15 CET 2011 - jrenner@suse.de

- consider suseChannels when determining if repodata is required
- replace the term "Errata" with "Patches" throughout translation

-------------------------------------------------------------------
Sat Jan 22 12:38:09 CET 2011 - mc@suse.de

- fix macros

-------------------------------------------------------------------
Tue Jan 18 15:59:38 CET 2011 - jrenner@suse.de

- Fix bnc#651351: Password with less than 5 characters accepted

-------------------------------------------------------------------
Mon Jan 17 16:29:55 CET 2011 - mc@suse.de

- rename sm-register to mgr-register

-------------------------------------------------------------------
Fri Jan 14 17:21:35 CET 2011 - mc@suse.de

- Fix wrong Reference in Web Interface (bnc#662075)
- scheduleSingleSatRepoSync() added for SUSE channels
- Fixed double execution of one-time jobs.

-------------------------------------------------------------------
Tue Jan 11 17:20:19 CET 2011 - mc@suse.de

- fix Requires
- add copyright page
- some style fixes

-------------------------------------------------------------------
Wed Sep 15 09:29:38 CEST 2010 - mantel@suse.de

- Initial release of spacewalk-java

-------------------------------------------------------------------<|MERGE_RESOLUTION|>--- conflicted
+++ resolved
@@ -1,8 +1,5 @@
-<<<<<<< HEAD
 - renaming autoinstall distro didn't change the name of the Cobbler distro (bsc#1175876)
-=======
 - Fix the links for downloading the binaries in the package details UI (bsc#1176603)
->>>>>>> a3d27b22
 - allow nightly ISS sync to also cover custom channels
 - Fix: reinspecting a container image (bsc#1177092)
 - add power management xmlrpc api
