<<<<<<< HEAD
- Add new endpoints to packages API: schedulePackageLockChange, listPackagesLockStatus
=======
- Generate flat repositories metadata for Debian based systems
- Fix stripping module metadata when cloning channels in CLM (bsc#1193008)
- Added rights field to generated updateinfo.xml to handle copyright
>>>>>>> 54c012b6
- fix XML syntax in cobbler snippets (bsc#1193694)
- Migrate the displaying of the date/time to rhn:formatDate
- Suggest Product Migration when patch for CVE is in a successor Product (bsc#1191360)
- Add route for virtual systems ReactJS page
- fix actionchain stuck in pending/picked up (bsc#1189561)
- provide static configuration key name for SSHMinionActionExecutor
  parallel threads
- Add link to the original vendor advisory in the patch details page
- fix issue with empty action chains getting deleted too early (bsc#1191377)
- Move pickedup actions to history as soon as they are pickedup (bsc#1191444)
- Add additional matchers to package (nevra) filter
- Add greater equals matcher to package (nevra) filter
- Add support for custom SSH port for SSH minions
- UI and API call for changing proxy
- Use an 'allow' filter for the kernel packages with live patching
  filter templates (bsc#1191460)
- require postgresql14 on SLE15 SP4

-------------------------------------------------------------------
Fri Dec 03 12:21:41 CET 2021 - jgonzalez@suse.com

- version 4.3.6-1
  * fix parsing error by making SCAP Profile description attribute optional
    (bsc#1192321)
  * fix openscap scan with tailoring-file option (bsc#1192321)
  * Pass the "allow_vendor_change" flag using the right name when installing patches
  * Fix legacy timepicker passing wrong time to the backend if server and
    user time differ (bsc#1192699)
  * Fix legacy timepicker passing wrong time to the backend if selected
    date is in summer time (bsc#1192776)

-------------------------------------------------------------------
Tue Nov 16 12:58:01 CET 2021 - jgonzalez@suse.com

- version 4.3.5-1
  * Fix calling wrong XMLRPC bootstrap method (bsc#1192736)

-------------------------------------------------------------------
Tue Nov 16 10:06:56 CET 2021 - jgonzalez@suse.com

- version 4.3.4-1
  * update last boot time of SSH Minions after bootstrapping (bsc#1191899)
  * Fix package update action with shared channels (bsc#1191313)
  * Implement using re-activation keys when bootstrapping with the Web UI
    or XMLRPC API
  * Show salt ssh error message in failed action details
  * switch to best repo auth item for contentsources (bsc#1191442)
  * Add compressed flag to image pillars when kiwi image is
    compressed (bsc#1191702)

-------------------------------------------------------------------
Fri Nov 05 13:49:19 CET 2021 - jgonzalez@suse.com

- version 4.3.3-1
  * Remove NullPointerException in rhn_web_ui.log when building an
    image (bsc#1185951)
  * Bugfix: Prevent "no session" hibernate error on deleting server
  * Set product name and version in the User-Agent header when
    connecting to SCC
  * On salt-ssh minions, enforce package list refresh after state apply
  * Improve the API to query system events and history
  * Fix internal server error on DuplicateSystemsCompare (bsc#1191643)
  * Fix Service Package migration with pillar in database
  * Run Prometheus JMX exporter as Java agent (bsc#1184617)
  * Allow usage of jinja template in Salt config channels
  * Store Salt minion pillars in database
  * Fix datetime format parsing with moment (bsc#1191348)
  * trigger reboot needed message also when installhint is available
    on package level
  * add Content Lifecycle Management filter for package provides and
    use it in live patching filter template
  * Update proxy path on minion connection
  * mgr-sync refresh logs when a vendor channel is expired and shows
    how to remove it (bsc#1191222)
  * Hide link to CLM live patching template in system details for
    products that don't support live patching (bsc#1190866)
  * fix logging of the spark framework and map requests to media.1
    directory in the download controller (bsc#1189933)
  * Add 'Last build date' column to CLM project list (jsc#PM-2644)
    (jsc#SUMA-61)
  * Improve exception handling and logging for mgr-libmod calls
  * Execute the diskcheck script at login to validate the available space
  * Add checksums to repository metadata filenames (bsc#1188315)
  * Fix ISE in product migration if base product is missing (bsc#1190151)
  * Add 'Flush cache' option to Ansible playbook execution
    (bsc#1190405)
  * Update kernel live patch version on minion startup (bsc#1190276)
  * use TLSv1.3 if it is a supported Protocol
  * Adapt auto errata update to skip during CLM build (bsc#1189609)
  * Adapt auto errata update to respect maintenance windows
  * fix ISE in SSM when scheduling patches on multiple
    systems (bsc#1190396, bsc#1190275)
  * Add new endpoints to saltkeys API: acceptedList, pendingList,
    rejectedList, deniedList, accept and reject
  * add CentOS 7/8 aarch64
  * add Oracle Linux 7/8 aarch64
  * add Rocky Linux 8 aarch64
  * add AlmaLinux 8 aarch64
  * add Amazon Linux 2 aarch64

-------------------------------------------------------------------
Fri Sep 17 12:18:34 CEST 2021 - jgonzalez@suse.com

- version 4.3.2-1
  * Allow getting all completed actions via XMLRPC without display limit (bsc#1181223)
  * Add XMLRPC API to force refreshing pillar data (bsc#1190123)
  * Add missing string on XCCDF scan results (bsc#1190164)
  * Support syncing patches with advisory status 'pending' (bsc#1190455)
  * Updated Enterprise Linux servlet requirement.
  * Ignore duplicates in 'pkg.installed' result when applying patches (bsc#1187572)
  * Improved timezone support
  * implement package locking for salt minions
  * Show AppStreams tab just for modular channels
  * Fix Json null comparison in virtual network info parsing (bsc#1189167)
  * 'AppStreams with defaults' filter template in CLM
  * Add a link to OS image store dir in image list page
  * Do not log XMLRPC fault exceptions as errors (bsc#1188853)
  * AppStreams tab for modular channels
  * Allow getting all archived actions via XMLRPC without display limit (bsc#1181223)
  * Link to CLM filter creation from system details page
  * Delete ActionChains when the last action is a Reboot and it completes (bsc#1188163)
  * XMLRPC: Add call for listing application monitoring endpoints
  * Bring back Beta product tag
  * fix NPE when no redhat info could be fetched

-------------------------------------------------------------------
Mon Aug 09 11:00:52 CEST 2021 - jgonzalez@suse.com

- version 4.3.1-1
- Mark SSH minion actions when they're picked up (bsc#1188505)
- Properly handle virtual networks without defined bridge (bsc#1189167)
- Fix cleanup always being executed on delete system (bsc#1189011)
- Warning in Overview page for SLE Micro system (bsc#1188551)
- Fix system information forwarding to SCC (bsc#1188900)
- Add UEFI support for VM creation / editing
- Add virt-tuner templates to VM creation
- Ensure XMLRPC returns 'issue_date' in ISO format when listing erratas (bsc#1188260)
- Fix NullPointerException in HardwareMapper.getUpdatedGuestMemory
- Fix entitlements not being updated during system transfer (bsc#1188032)
- Simplify the VM creation action in DB
- Refresh virtual host pillar to clear the virtpoller beacon (bsc#1188393)
- Fix updating primary net interface on hardware refresh (bsc#1188400)
- Fix issues when removing archived actions using XMLRPC api (bsc#1181223)
- Readable error when "mgr-sync add channel" is called with a non-existing label (bsc#1173143)
- Fix NPE error when scheduling ErrataAction from relevant errata page (bsc#1188289)
- Add Beijing timezone to selectable timezones (bsc#1188193)
- Java enablement for Rocky Linux 8
- Get CPU data for AArch64
- Add option to run Ansible playbooks in 'test' mode
- Add support for Kiwi options
- New filter template: Live patching based on a system
- Adapt generated pillar data to run the new Salt scap state
- Handle virtual machines running on pacemaker cluster
- SP migration: wait some seconds before scheduling "package refresh" action after migration is completed (bsc#1187963)
- cleanup and regenerate system state files when machine id has changed (bsc#1187660)
- manually disable repositories on redhat like systems
- Do not update Kickstart session when download after session is complete or failed (bsc#1187621)
- define a pillar for the https port when connection as ssh-push with tunnel (bsc#1187441)
- Fix the unit test coverage reports
- Fix random NullPointerException when rendering page tabs (bsc#1182769)
- Add missing task status strings (bsc#1186744)

-------------------------------------------------------------------
Fri Jun 18 12:41:30 CEST 2021 - jgonzalez@suse.com

- version 4.2.23-1
- Show the full state return message for VM actions
- show reposync errors in user notification details
- do not check accessibility of free product repositories (bsc#1182817)

-------------------------------------------------------------------
Thu Jun 17 10:38:51 UTC 2021 - Julio González Gil <jgonzalez@suse.com>

- Use the correct product tag

-------------------------------------------------------------------
Thu Jun 10 13:46:09 CEST 2021 - jgonzalez@suse.com

- version 4.2.22-1
- Fix product migration when scheduled from the event page (bsc#1187066)

-------------------------------------------------------------------
Wed Jun 09 10:19:43 CEST 2021 - jgonzalez@suse.com

- version 4.2.21-1
- adapt parsed strings from AlmaLinux and AmazonLinux match
  SCC/sumatoolbox product definition (bsc#1186750)
- Run database table analyze in most used tables of CLM for better performance (bsc#1186704)

-------------------------------------------------------------------
Tue Jun 01 11:47:32 CEST 2021 - jgonzalez@suse.com

- version 4.2.20-1
- fix permission problem with /srv/susemanager/salt/custom files (bsc#1186325)
- fixing ISE when searching in docs for logged-in users (bsc#1186319)
- Fix package building on openSUSE Leap 15.3

-------------------------------------------------------------------
Mon May 24 12:37:31 CEST 2021 - jgonzalez@suse.com

- version 4.2.19-1
- Show NICs without IPs in Hardware info
- Allow interfaces with just valid mac address in cobbler record (bsc#1185416)
- Allow virtualization host entitlement on Xen Dom0 (bsc#1185522)
- Fix start/end timestamps for xccdf scan details (bsc#1186016)
- Fix report links for SCAP Scans (bsc#1186017)
- Fix the documentation for the parseReleaseFile method
- Add group by clause to reduce the number of rows for groupAdvisoryTypes CTE to improve performance(bsc#1185015)
- Drop stale libs for old not supported browsers
- fix file ownership and permissions in /srv/susemanager/pillar_data/ (bsc#1179954)
- Strip the modular metadata for newly created channels in CLM if modular filters present (bsc#1184118)
- fix disapearing Autoinstallation Menu for minions (bsc#1184813)
- catch not found repository and create a standard error page (bsc#1183992)
- Remove duplicate entries on AppStream filter channel browser
- Do not require advisory_status to be set in ErrataHandler.create (bsc#1185965)
- Fix the problem with wrong icons for virtual systems (bsc#1185507)

-------------------------------------------------------------------
Mon May 10 17:43:42 CEST 2021 - jgonzalez@suse.com

- version 4.2.18-1
- Java side of AlmaLinux and Amazon Linux 2 enablement

-------------------------------------------------------------------
Wed May 05 16:35:15 CEST 2021 - jgonzalez@suse.com

- version 4.2.17-1
- Speed up pages to compare or add packages to channels (bsc#1178767)
- Implement CLM filter templates
- Parse ansible inventory and show registered systems
- fix problem reading product_tree.json from wrong location in offline setups (bsc#1184283)
- Eliminate duplicate entries when displaying results from mgr-libmod
- Fix boot image url, change default to ftp (bsc#1185509)
- XMLRPC: Endpoint for aligning channel metadata based on another channel (bsc#1182810)
- forward registration data to SUSE Customer Center
- Rename system migration to system transfer
- Rename SP to product migration
- Change onboarding behavior to easier recycle systems (bsc#1183437)
- The 'cookie' property for pkgset beacon was removed as no longer required
- virtual console monitors VM state changes
- Ansible integration: configure paths, inspect inventories, discover and schedule playbooks
- support Amazon Linux mirror list URLs and set signed Metadata flag correct
- Bugfix: Remove the unneeded check that was stopping updating a virtual instance type (bsc#1180673)
- Exclude minions from the list of locally-managed/sandbox systems when copying config files (bsc#1184940)
- Remove activation key display from system details page
- change deprecated path /var/run into /run for systemd (bsc#1185059)
- add virtual network edit action
- Lower case fqdn comparation when calculating minion connection path (bsc#1184849)

-------------------------------------------------------------------
Mon Apr 19 14:51:51 CEST 2021 - jgonzalez@suse.com

- version 4.2.16-1
- Update translation strings

-------------------------------------------------------------------
Mon Apr 19 11:37:19 CEST 2021 - jgonzalez@suse.com

- version 4.2.15-1
- Bugfix: Retracted Patches: Filter minion correctly when executing package install (bsc#1184929)

-------------------------------------------------------------------
Fri Apr 16 15:59:32 CEST 2021 - jgonzalez@suse.com

- version 4.2.14-1
- fix check for for mirrorlist URLs when refreshing products (bsc#1184861)

-------------------------------------------------------------------
Fri Apr 16 15:55:47 CEST 2021 - jgonzalez@suse.com

- version 4.2.13-1
- Add calendar widget to display maintenance windows

-------------------------------------------------------------------
Fri Apr 16 13:23:01 CEST 2021 - jgonzalez@suse.com

- version 4.2.12-1
- for a SUSE system get metadata and package from same source (bsc#1184475)
- List config state summary for systems in highstate page
- Implement retracted patches
- Add support for notify beacon for Debian/Ubuntu systems
- Check if the directory exists prior to modular data cleanup (bsc#1184311)
- define dependencies for salt-netapi-client and DB schema version
- assign right base product for res8 (bsc#1184005)
- Fix docs link in my organization configuration (bsc#1184286)
- Provide Custom Info as Pillar data
- remove deprecated xmlrpc functions
- Add support for Alibaba Cloud Linux 2
- Only update the kickstart path in cobbler if necessary (bsc#1175216)
- enhance config channel API with list assigned groups
- enhance server group API with config channel and formula
  access methods
- Fix: populate docker-registries on inspection (bsc#1178179)
- Raise length limit for kernel options (bsc#1182916)
- optionally allow vendor change when patching
- Speed up the system groups page (bsc#1182132)
- Log shell command output on failure when checking known_hosts file permissions
- adapt logging for testing accessability of URLs (bsc#1182817)
- add warning about missing salt feature for virtual networks
- add virtual network create action

-------------------------------------------------------------------
Fri Mar 05 15:42:30 CET 2021 - jgonzalez@suse.com

- version 4.2.11-1
- Allow setting a primary FQDN per system, either via WebUI or XMLRPC-API
- Speed up pages to compare or add packages to channels (bsc#1178767)
- Remove validator.js from jade templates
- Homogenizes style in filter buttons, facilitating testability
- improve fromdir with better mapping of URL to local files

-------------------------------------------------------------------
Thu Feb 25 12:06:49 CET 2021 - jgonzalez@suse.com

- version 4.2.10-1
- Rebuild and improve rendering of error pages 404 and 500 pages (bsc#1181228)
- Fix user creation with pam auth and no password (bsc#1179579)
- Rename rhnVirtualInstanceInfo memory_size_k column
- Fix registration of VM created with cobbler profile on Salt minion
- enahance schedule states XMLRPC API
- Cleanup sessions via SQL query instead of SQL function (bsc#1180224)
- Do not call page decorator in HEAD requests (bsc#1181228)
- Allow to configure request timeout (bsc#1178767)
- FIX: Slow response of 'Software > Install' in Ubuntu minions (bsc#1181165)

-------------------------------------------------------------------
Tue Feb 16 10:07:07 CET 2021 - jgonzalez@suse.com

- version 4.2.9-1
- fix action chains for saltssh minions (bsc#1182200)

-------------------------------------------------------------------
Fri Feb 12 14:29:28 CET 2021 - jgonzalez@suse.com

- version 4.2.8-1
- Ensure new files are synced just after writing them (bsc#1175660)
- Add 'mgr_origin_server' to Salt pillar data (bsc#1180439)
- enable openscap auditing for salt systems in SSM (bsc#1157711)
- Removed "Software Crashes" feature
- detect debian products (bsc#1181416)
- show packages from channels assigned to the targeted system (bsc#1181423)

-------------------------------------------------------------------
Thu Jan 28 11:42:47 CET 2021 - jgonzalez@suse.com

- version 4.2.7-1
- Open raw output in new tab for ScriptRunAction (bsc#1180547)

-------------------------------------------------------------------
Wed Jan 27 13:04:11 CET 2021 - jgonzalez@suse.com

- version 4.2.6-1
- fix query using old EVR_T constructor (bsc#1181422)
- Update to postgresql13 (jsc#SLE-17030)
- Improve modular dependency resolution algorithm (bsc#1177267)
- Display absolute timestamps for configuration files
- Fix modular data handling for cloned channels (bsc#1177508)
- Fix: login gets an ISE when SSO is enabled (bsc#1181048)
- Content Lifecycle Management input validation errors are now displayed at the field-level instead of a popup
- Add an API endpoint to allow/disallow scheduling irrelevant patches (bsc#1180757)
- Fix CVE audit results for affected and patched entries (bsc#1180893)
- Replace custom version comparison method with the standard one which also takes debian packages into account
- Default to preferred items per page in content lifecycle lists (bsc#1180558)
- Removed Java module com.sun.bind if it is not available; Load jaxb bundles if available.
- internal code cleanup (dropping unused table rhnErrataTmp)
- Drop the ssl_available option (SSL is always present)
- fix reboot action race condition (bsc#1177031)
- Improves misleading UI message displayed on systems with modules activated (bsc#1179525)
- Fix availability check for debian repositories (bsc#1180127)
- Added 'contents' argument to the 'configchannel.create' XMLRPC API method (bsc#1179566)
- Ignore duplicate NEVRAs in package profile update (bsc#1176018)
- Prevent deletion of CLM environments if they're used in an autoinstallation
  profile (bsc#1179552)
- Fix Debian package version comparison
- register saltkey XMLRPC handler and fix behavior of delete salt key (bsc#1179872)
- Added 'revision' argument to the 'configchannel.updateInitSls' XMLRPC API method (bsc#1179566)
- Add validation for custom repository labels
- Fix configuration file download links to actually download files instead of redirecting to the home page (bsc#1179324)
- Add lang attribute to html tags
- SPEC file libxml2-devel addition, Source0 update.
- Replace the virtpoller beacon by a guests refresh action
- Added RHEL build support.
- Simplified SPEC file.
- fix expanded support detection based on CentOS installations (bsc#1179589)
- Generalize the reactivation key message (bsc#1178483)

-------------------------------------------------------------------
Thu Dec 03 13:45:57 CET 2020 - jgonzalez@suse.com

- version 4.2.5-1
- add the VirtualPC as virtualization type (bsc#1178990)
- Fix the activation key handling from kickstart profile (bsc#1178647)
- Ignore docker network ifaces in the system duplicates list
- Fix incorrect password autocompletions (bsc#1148357)
- add translation strings for newly added countries and timezones (jsc#PM-2081)
- Update exception message in findSyncedMandatoryChannels

-------------------------------------------------------------------
Wed Nov 25 12:22:07 CET 2020 - jgonzalez@suse.com

- version 4.2.4-1
- Report resolved module dependencies on CLM project details page
- Allow creating custom ULN repositories with uln:// urls
- Change message "Minion is down" to be more accurate
- Revert: Sync state modules when starting action chain execution (bsc#1177336)
- Remove expiration date from ics files (bsc#1177892)
- Localize documentation links
- fix check for available products on ISS Slaves (bsc#1177184)
- XMLRPC: Report architecture label in the list of installed packages (bsc#1176898)
- get media.1/products for cloned channels (bsc#1178303)
- calculate size to truncate a history message based on the htmlified version (bsc#1178503)
- Sync state modules when starting action chain execution (bsc#1177336)
- Fix repo url of AppStream in generated RHEL/Centos 8 kickstart file (bsc#1175739)
- Enable validation of Content Lifecycle Management entities in the XMLRPC API (bsc#1177706)
- Fix the order of the arguments in the XMLRPC API doc for contentmanagement.buildProject (bsc#1177704)
- Remove the deprecated "satellite" API namespace
- Make image pillar visible only in buildhost organization
- Maintain list of synced images in pillar
- Remove hostname from /var/lib/salt/.ssh/known_hosts when deleting system (bsc#1176159)
- log token verify errors and check for expired tokens
- show only kernel options in advanced autoinstallation page when working with
  a salt minion (bsc#1177767)
- add new allowVendorChange flag for dist upgrades
- Take pool and volume from Salt virt.vm_info for files and blocks disks (bsc#1175987)
- Create VM on a Salt host using a cobbler profile
- Show cluster upgrade plan in the upgrade UI
- Fix action chain resuming when patches updating salt-minion don't cause service to be
  restarted (bsc#1144447)
- Execute Salt SSH actions in parallel (bsc#1173199)
- Enable to switch to multiple webUI theme
- Hotfix the modular RPMs release comparison
- enable redfish power management by default
- renaming autoinstall distro didn't change the name of the Cobbler distro (bsc#1175876)
- Fix: reinspecting a container image (bsc#1177092)
- add power management xmlrpc api
- allow nightly ISS sync to also cover custom channels
- Include build id in boot image local path
- fix max password length check at user creation (bsc#1176765)
- Fix the links for downloading the binaries in the package details UI (bsc#1176603)
- Notify about missing libvirt or hypervisor on virtual host
- Redesign maintenance schedule systems table to use paginated data from server
- Fix SP migration after dry run for cloned channels (bsc#1176307)
- filter not available optional channels out
- Fix: handle version comparison corner cases in Ubuntu packages

-------------------------------------------------------------------
Fri Nov 06 15:22:07 CET 2020 - jgonzalez@suse.com

- version 4.2.3-1
- Use correct eauth module and credentials for Salt SSH calls (bsc#1178319)

-------------------------------------------------------------------
Mon Sep 21 12:04:31 CEST 2020 - jgonzalez@suse.com

- version 4.2.2-1
- Updating translations from weblate
- Log exception trace on fatal Taskomatic startup error

-------------------------------------------------------------------
Fri Sep 18 12:34:25 CEST 2020 - jgonzalez@suse.com

- version 4.2.1-1
- Force disable SPA for non-navigation links (bsc#1175512)
- pass the log level parameter to matcher
- Detect client organization from connected proxy (bsc#1175545)
- Add language picker to user preferences and user creation
- Fix EntityExistsException on migration from traditional to salt minion via proxy (bsc#1175556)
- use media.1/products from media when not specified different (bsc#1175558)
- Fix: use quiet API method when using spacewalk-common-channels (bsc#1175529)
- add java.allow_adding_patches_via_api to allow adding errata to vendor channels
- fix alignment on icon on entitlement page
- support installer update channels during autoinstallation
- filter machines not in maintenance mode for remote commands
- Upgrade jQuery and adapt the code - CVE-2020-11022 (bsc#1172831)
- Data null means the sync never ran yet (bsc#1174357)
- Reset the server path on minion registration (bsc#1174254)
- fix error when rolling back a system to a snapshot (bsc#1173997)
- Implement maintenance windows backend
- Add check for maintainence window during executing recurring actions
- Implement maintenance windows in struts
- XMLRPC: Assign/retract maintenance schedule to/from systems
- avoid deadlock when syncing channels and registering minions at the same time (bsc#1173566)
- Fix softwarechannel update for vendor channels (bsc#1172709)
- Add modular repository warning message to system overview page (bsc#1173959)
- Change system list header text to something better (bsc#1173982)
- set CPU and memory info for virtual instances (bsc#1170244)
- Add virtual network Start, Stop and Delete actions
- Add virtual network list page
- update default product tree tag and set Beta tag again
- Fix strings (mentions of Satellite, replace SUSE Manager with PRODUCT_NAME, etc)
- Update package version to 4.2.0

-------------------------------------------------------------------
Wed Sep 16 16:49:35 CEST 2020 - jgonzalez@suse.com

- version 4.1.17-1
- Use the Salt API in authenticated and encrypted form (bsc#1175884, CVE-2020-8028)

-------------------------------------------------------------------
Thu Jul 23 13:26:41 CEST 2020 - jgonzalez@suse.com

- version 4.1.16-1
- Fix httpcomponents and gson jar symlinks (bsc#1174229)
- enhance RedHat product detection for CentOS and OracleLinux (bsc#1173584)
- provide comps.xml and modules.yaml when using onlinerepo for kickstart
- Refresh virtualization pages only on events
- fix up2date detection on RH8 when salt-minion is used for registration
- improve performance of the System Groups page with many clients (bsc#1172839)
- Include number of non-patch package updates to non-critical update counts
  in system group pages (bsc#1170468)
- bump XMLRPC API version number to distinguish from Spacewalk 2.10
- Cluster UI: return to overview page after scheduling actions
- fix NPE on auto installation when no kernel options are given (bsc#1173932)
- fix issue with disabling self_update for autoyast autoupgrade (bsc#1170654)
- Adapt expectations for jobs return events after switching Salt
  states to use 'mgrcompat.module_run' state.

-------------------------------------------------------------------
Wed Jul 01 16:12:13 CEST 2020 - jgonzalez@suse.com

- version 4.1.15-1
- Make httpcomponents and gson jar symlinks dependent on product
- Fix symlinks for gson, httcomponents on Leap 15.2

-------------------------------------------------------------------
Mon Jun 29 10:08:38 CEST 2020 - jgonzalez@suse.com

- version 4.1.14-1
- Branding adjustments, get rid of spacewalk as a default
- serve media.1/products when available (bsc#1173204)
- use repo metadata of the synced base channel when kernel
  option "useonlinerepo" is provided (bsc#1173204)
- Fix recurring actions being displayed in Task Schedules list
- Fix: handle corner case of deb pkg compare version (bsc#1173201)

-------------------------------------------------------------------
Wed Jun 24 10:22:51 CEST 2020 - jgonzalez@suse.com

- version 4.1.13-1
- prevent deadlock on suseusernotification (bsc#1173073)

-------------------------------------------------------------------
Tue Jun 23 17:21:48 CEST 2020 - jgonzalez@suse.com

- version 4.1.12-1
- Don't output virtualization pillar for systems without virtualization entitlement
- Update help link URLs in the UI
- Use volumes for VMs disks and allow attaching cdrom images
- Compute the websockify URL on browser side (bsc#1149644)
- disable Beta product tree tag
- Enable OS image building for all SUSE distributions (bsc#1149101, bsc#1172076)
- Toggle virtpoller when toggling virtualization host entitlement (bsc#1172962)
- Deleting registered VM doesn't remove them VM from the Guests list (bsc#1170096)
- improve salt-ssh error parsing on bootstrapping (bsc#1172120)

-------------------------------------------------------------------
Wed Jun 10 12:16:32 CEST 2020 - jgonzalez@suse.com

- version 4.1.11-1
- Drop the unpublished patch concept. All patches are published since their creation
- Implement support for cluster management (CaaSP)
- Split branding style themes for Uyuni and SUSE Manager
- increase XMLRPC API version
- Correctly set action to failed in case of Salt errors on execution (bsc#1169604)
- improve speed of Content Lifecycle Management channel list loading (bsc#1153234)
- Avoid traceback with AssertionError: Failed to update row (bsc#1172558)
- Pass minion ip to the kiwi_collect_image runner as fallback instead
  of fqdn if not present (bsc#1170737)
- Fix software channel list coloring
- apply highstate when add-on system types should be applied to the
  system on bootstrapping (bsc#1172190)
- configure HTTP timeouts via rhn.conf
- fixed bug where in scheduling a vhm refresh would result in a permission error for org admins
- Validate CLM projects on build/promote with XMLRPC
- Fix nullpointer exception during proxy registration (bsc#1171287)
- improve Content Lifecycle Management build and promotion performance (bsc#1159226)
- fix info text about package installation on channel change (bsc#1171684)
- Clarify the behavior of the checkbox system list, when it adds systems to ssm
- Implement module picker controls for CLM AppStream filters

-------------------------------------------------------------------
Tue May 26 11:22:02 CEST 2020 - jgonzalez@suse.com

- version 4.1.10-1
- handle centos urls that contain repo target in query string (bsc#1171996)

-------------------------------------------------------------------
Wed May 20 10:55:24 CEST 2020 - jgonzalez@suse.com

- version 4.1.9-1
- Fix saving image profile custom info values with XMLRPC (bsc#1171526)
- New API endpoint for retrieving combined formula data for a list of systems
- New API endpoint for retrieving network information for a list of system
- New API endpoint for retrieving system groups information for systems with a given entitlement
- Improve performance for States view in SystemGroups detail view (bsc#1158752)
- prevent race condition on metadata generation (bsc#1170197)
- Make automatic system locking for cluster node (CaaSP) user configurable
- Assign Activation Key channels only (bsc#1166516)
- Pass image profile custom info values as Docker buildargs during image build
- Fix activation keys request error in image import page (bsc#1170046)
- Fix custom info values input in image profile edit form (bsc#1169773)
- Add check for non-existing formulas when assigning formulas to a system/group
- Add check for non-existing formulas in xmlrpc calls
- Use salt for registration for selected install types (bsc#1164836)
- Added a new API end point to manage package state (bsc#1169520)
- avoid multiple base channels when onboarding minions (bsc#1167871)
- Remember settings after Service Pack Migration dry-run

-------------------------------------------------------------------
Thu Apr 23 10:25:13 CEST 2020 - jgonzalez@suse.com

- version 4.0.32-1
- hide message about changed Update Tag change (bsc#1169109)
- Web UI: Implement bootstrapping minions using an SSH private key
- add virtual volume delete action
- refresh pillar after channel change

-------------------------------------------------------------------
Wed Apr 15 17:12:31 CEST 2020 - jgonzalez@suse.com

- version 4.1.8-1
- Add content lifecycle project validation interface

-------------------------------------------------------------------
Mon Apr 13 09:33:50 CEST 2020 - jgonzalez@suse.com

- version 4.1.7-1
- Fix the original-clone channel relationship for CLM channels (bsc#1163121)
- fix serializer and documentation for system.listSystems (bsc#1168083)
- skip and show migration targets which do not have a successor
  for all installed extension products (bsc#1168227)
- fix resource leak in taskomatic (bsc#1168696)
- XMLRPC: Implement bootstrapping minions using an SSH private key
- Fix: unable to be redirected to the IdP when SSO is enabled (bsc#1167667)
- improve performance of cleanup-data-bunch
- Show separate info for syncing product channels and children
- add XMLRPC API method: proxy.listProxyClients (bsc#1166408)
- Enable monitoring for RHEL 8 Salt clients
- Add recurring actions xmlrpc interface
- Add StateApplyFailed and CreateBootstrapRepoFailed notifications
- Add virtual storage pools actions
- Remove no longer necessary check for retail TERMINALS group membership
- change DB check before login
- fix error when adding systems to ssm with 'add to ssm' button (bsc#1160246)

-------------------------------------------------------------------
Thu Mar 19 12:16:18 CET 2020 - jgonzalez@suse.com

- version 4.1.6-1
- Filter out AppStream packages by 'modularitylabel' rpm tag

-------------------------------------------------------------------
Wed Mar 11 10:54:21 CET 2020 - jgonzalez@suse.com

- version 4.1.5-1
- Fix for pillar not being refreshed when CaaSP pattern is detected upon software profile update (bsc#1166061)
- Adapt/clarify terms for minion system locking
- Add dependency on system-lock formula
- Prevent build/promote on content projects which have build/promote in progress
- Clean stale Content Lifecycle targets on Tomcat startup (bsc#1164121)
- Show warning on products page when no SUSE Manager Server Subscription is available
- Implement recurring highstate scheduling
- Notify VMs creation actions
- Validate the suseproductchannel table and update missing date when running mgr-sync refresh (bsc#1163538)
- Add 'inst.repo' kernel option to RHEL 8 kickstart tree (bsc#1163884)
- Show proxy icon in system list
- Disable modularity failsafe mechanism for RHEL 8 channels (bsc#1164875)
- Handle the non-existent requested grains gracefully
- Get the machineid grain from the minion startup event
- Feat: enable Salt system lock when CaaSP node is onboarded
- use term 'patch' instead of 'errata' (bsc#1164649)
- enable provisioning API with salt and bootstrap entitled systems
- remove oracle DB support
- improve performance when adding systems to system groups (bsc#1158754)
- remove NccRegister Task

-------------------------------------------------------------------
Mon Feb 17 12:50:13 CET 2020 - jgonzalez@suse.com

- version 4.1.4-1
- Fix a problem with removing the monitoring entitlement from a system
- Introduce CLM AppStream filters for RHEL 8 support
- kickstart --nobase option was removed in version F22. Do not use it
  for RHEL8
- Migrate pillar and formula data on minion id change (bsc#1161755)
- Remove auditlog-keeper
- Exclude base products from PAYG (Pay-As-You-Go) instances when doing subscription matching
- call saltutil.sync_all before calling highstate (bsc#1152673)
- change doc links pointing to new documentation server

-------------------------------------------------------------------
Thu Jan 30 14:48:34 CET 2020 - jgonzalez@suse.com

- version 4.1.3-1
- overload the system.scheduleChangeChannels API method to accept multiple system IDs
- support non discoverable fqdns via custom grain (bsc#1155281)

-------------------------------------------------------------------
Wed Jan 22 12:12:18 CET 2020 - jgonzalez@suse.com

- version 4.1.2-1
- merge java translations from branding back to this package
- fix mgr-sync add channel when fromdir is configured (bsc#1160184)
- handle not found re-activation key (bsc#1159012)
- write a list of formulas sorted by execution order (bsc#1083326)
- change product_tree tag to reflect new product 4.1 and Beta phase
- Use 'changes' field if 'pchanges' field doesn't exist (bsc#1159202)
- rename rhncfg-actions to mgr-cfg-actions in UI advice (bsc#1137248)
- Show additional headers and dependencies for deb packages
- Show adequate message on saving formulas that change only pillar data
- Fix container image import (bsc#1154246)
- Add missing permission checks on formula api (bsc#1123274)
- use channel name from product tree instead of constructing it (bsc#1157317)
- Add the system.getMinionIdMap XMLRPC method
- generate metadata with empty vendor (bsc#1158480)
- Read the subscriptions from the output instead of input (bsc#1140332)
- remove undefined variable from redhat_register snippet
- Add a method in API to check if the provided session key is a valid one.
- Associate VMs and systems with the same machine ID at bootstrap (bsc#1144176)
- Prevent Package List Refresh actions to stay pending forever (bsc#1157034)
- Fix minion id when applying engine-events state (bsc#1158181)
- Prevent ISE and warn disable deletion of a Content Lifecycle channel in use (bsc#1158012)
- Remove unnecessary WARN log entries from Kubernetes integration

-------------------------------------------------------------------
Wed Nov 27 17:01:33 CET 2019 - jgonzalez@suse.com

- version 4.1.1-1
- Change form order and change project creation message (bsc#1145744)
- show version depending on the product
- Fix loading proper activation key details on SPA enabled (bsc#1157141)
- Add 'license' entry to the kiwi image inspection test data
- Enable aarch64 builds
- Hide Virtualization > Provisioning tab for Salt systems (bsc#1167329)
- Add self monitoring to Admin Monitoring UI (bsc#1143638)
- Use apache proxy of websockify (bsc#1155455)
- Split a query to the database for more reliability in case certain pages are visited and many systems are registered
- Fix WebUI invalidation time by using the package build time instead
  of the WebUI version (bsc#1154868)
- Add information message in Tasks bunch detail page if task gets interrupted before start
- Create a single action when adding erratas to an action chain via the API (bsc#1148457)
- Add check for url input when creating/editing repositories
- Fqdns are coming from salt network module instead of fqdns grain (bsc#1134860)
- Consider timeout value in salt remote script (bsc#1153181)
- rename SUSE Products to just Products in UI
- Fix: regression with Ubuntu version compare (bsc#1150113)
- Add formula metadata to form data response
- ignore kickstarttrees for child channels and prevent
  appstream repos sync to cobbler
- Check if metadata refresh is needed before adding new channels (bsc#1153613)
- Fix: match `image_id` with newer k8s (bsc#1149741)
- Handle refreshing hardware of VM with changed UUID (bsc#1135380)
- Bump version to 4.1.0 (bsc#1154940)
- fix problems with Package Hub repos having multiple rpms with same NEVRA
  but different checksums (bsc#1146683)
- Add check/message for project not found (bsc#1145755)
- Fix sorting issues on content filter list page (bsc#1145591)
- Fix combinatorial explosion when generating migrations (bsc#1151888)
- Change the default value of taskomatic maxmemory to 4GB
- Silence cache strategy Hibernate warning
- Return result in compatible type to what defined in database procedure (bsc#1150729)
- Allow channels names to start with numbers
- Fix: handle special deb package names (bsc#1150113)
- Remove extra spaces in dependencies fields in Debian repo Packages file (bsc#1145551)
- Improve performance for 'Manage Software Channels' view (bsc#1151399)
- Allow monitoring for managed systems running Ubuntu 18.04 and RedHat 6/7
- use value from systemd unit file if not set in /etc/rhn/rhn.conf
- implement "keyword" filter for Content Lifecycle Management
- Add support for Azure, Amazon EC2, and Google Compute Engine as Virtual Host Manager.
- Import additional fields for Deb packages
- enable Kiwi NG on SLE15
- allow ssl connections from Tomcat to Postgres (bsc#1149210)
- use default in case taskomatic.java.maxmemory is unset
- fix parsing of /etc/rhn/rhn.conf for taskomatic.java.maxmemory (bsc#1151097)
- replace requires susemanager with uyuni-base server for group(susemanager)
- Add page to show virtual storage pools and volumes of a system
- Migrate login to Spark
- Use 'SCC organization credentials' instead of 'SCC credentials' in error message (bsc#1149425)
- implement "regular expression" Filter for Content Lifecycle Management
  matching package names, patch name, patch synopsis and package names in patches
- implement provisioning for salt clients
- New Single Page Application engine for the UI. It can be enabled with the config 'web.spa.enable' set to true
- Check that a channel doesn't have clones before deleting it (bsc#1138454)
- Fix: initialize the hibernate transaction when merging errata via XMLRPC API (bsc#1145584)
- Fix documentation of contentmanagement handler (bsc#1145753)
- Add new API endpoint to list available Filter Criteria
- improve API documentation of Filter Criteria
- implement "patch contains package" Filter for Content Lifecycle Management
- implement Filter Patch "by type" Content Lifecycle Management
- Improve websocket authentication to prevent errors in logs (bsc#1138454)
- Implement filtering errata by synopsis in Content Lifecycle Management
- Normalize date formats for actions, notifications and clm (bsc#1142774)
- Implement ALLOW filters in Content Lifecycle Management
- move /usr/share/rhn/config-defaults to uyuni-base-common
- implement "by date" Filter for Content Lifecycle Management
- Require uyuni-base-common for /etc/rhn
- Support partly patched CVEs in CVE audit (bsc#1137229)
- UI render without error if salt-formulas system folders are unreachable (bsc#1142309)
- Add susemanager as prerequired for spacewalk-java
- Cloning Errata from a specific channel should not take packages
  from other channels (bsc#1142764)
- Hide channels managed by Content Lifecycle projects from available sources (bsc#1137965)
- add caret sorting for rpm versioning
- improve performance for retrieving the user permissions on channels (bsc#1140644)

-------------------------------------------------------------------
Wed Jul 31 17:34:30 CEST 2019 - jgonzalez@suse.com

- version 4.0.20-1
- fix permissions of cobbler owned directories
- Prerequire salt package to avoid not existing user issues
- Remove duplicate information message when changing system properties (bsc#1111371)
- Align selection column in software channel managers (bsc#1122559)
- API Documentation: mention the shebang in the system.scheduleScriptRun doc strings (bsc#1138655)
- Enable product detection for plain rhel systems (bsc#1136301)
- For orphan contentsources, look also in susesccrepositoryauth to make sure they are not being referenced(bsc#1138275)
- Fallback to logged-in-user org and then vendor errata when looking up erratum on cloning (bsc#1137308)
- Add new validation to avoid creating content lifecycle projects starting with a number (bsc#1139493)
- Improve performance of 'Systems requiring reboot' page (fate#327780)
- Allow virtualization tab for foreign systems (bsc#1116869)
- Keep querystring on ListTag parent_url for actions that have the cid param (bsc#1134677)
- Allow forcing off or resetting VMs
- Fix profiles package scheduling when epoch is null (bsc#1137144)
- Explicitly mention in API docs that to preserve LF/CR, user needs to encode the data(bsc#1135442)
- Switch menu links and adjust title icons
- Add XML-RPC API calls to manage server monitoring
- Allow adding monitoring entitlement to openSUSE Leap 15.x
- Add support for Salt Formulas to be used with standalone Salt
- Fix channel sync status logic in products page (bsc#1131721)
- Report Monitoring products to subscription-matcher
- Update help URLs in the UI
- Fix SSM package upgrade list item selection (bsc#1133421)
- Support system groups with the prometheus-exporters-formula and monitoring entitlements
- Let softwarechannel_errata_sync fallback on vendor errata (bsc#1132914)
- Don't convert localhost repositories URL in mirror case (bsc#1135957)
- Add state EDITED to filters in the Content Lifecycle Environments
- Add built time date to the Content Lifecycle Environments
- Update ServerArch on each ImageDeployedEvent (bsc#1134621)
- Remove the 'Returning' clause from the query as oracle doesn't support it (bsc#1135166)
- Display warning if product catalog refresh is already in progress (bsc#1132234)
- Fix apidoc return order on mergePackages
- Explicitly mention country code in the advanced search (bsc#1131892)

-------------------------------------------------------------------
Wed May 22 14:29:42 CEST 2019 - jgonzalez@suse.com

- version 4.0.19-1
- Fix handling of the last Salt event queue (bsc#1135896)

-------------------------------------------------------------------
Wed May 15 17:05:45 CEST 2019 - jgonzalez@suse.com

- version 4.0.18-1
- use new names in code for client tool packages which were renamed (bsc#1134876)

-------------------------------------------------------------------
Wed May 15 17:00:13 CEST 2019 - jgonzalez@suse.com

- version 4.0.17-1
- List added JARs into specfile
- Add stax and stax2 to the ant JARs

-------------------------------------------------------------------
Wed May 15 15:11:15 CEST 2019 - jgonzalez@suse.com

- version 4.0.16-1
- SPEC cleanup
- Process salt events of a single minion on the same thread
- Add Single Sign On (SSO) via SAMLv2 protocol
- Hide disabled activation keys in form drop-downs (bsc#1101706)
- Implement Errata filtering based on advisory name in Content Lifecycle Management
- UI to enable / disable server monitoring
- Add monitoring entitlement
- Log remote commands executed via Salt -> Remote Commands UI to
  file /var/log/rhn/rhn_salt_remote_commands.log
- Saving cobbler autoinstall templates with a leading slash.
- Implement NEVR(A) filtering in Content Lifecycle Management
- Adjust product tree tag according to the base OS
- Add a link to the highstate page after formula was saved
- Fix deleting server when minion_formulas.json is empty (bsc#1122230)
- Handle the different retcodes that are being returned when salt module is not available (bsc#1131704)
- Improve salt events processing performance (bsc#1125097)
- Prevent Actions that were actually completed to be displayed as "in progress" forever(bsc#1131780)
- Disable Salt presence ping for synchronous calls
- Add unit tests for base channel assignments when registering RES minions
- Enable batching mode for salt synchronous calls
- Do not implicitly set parent channel when cloning (bsc#1130492)
- Do not report Provisioning installed product to subscription matcher (bsc#1128838)
- Show minion id in System Details GUI and API
- Fix base channel selection for Ubuntu systems (bsc#1132579)
- Fix retrieval of build time for .deb repositories (bsc#1131721)
- Fix product package conflicts with SLES for SAP systems (bsc#1130551)
- Take into account only synced products when scheduling SP migration from the API (bsc#1131929)

-------------------------------------------------------------------
Fri Apr 26 09:57:29 CEST 2019 - jgonzalez@suse.com

- version 4.0.15-1
- Enable Salt presence ping for synchronous calls (bsc#1133264)

-------------------------------------------------------------------
Thu Apr 25 17:59:56 CEST 2019 - jgonzalez@suse.com

- version 4.0.14-1
- Fix offline use of SUSE Manager (bsc#1133420)

-------------------------------------------------------------------
Mon Apr 22 12:11:55 CEST 2019 - jgonzalez@suse.com

- version 4.0.13-1
- Add Content Lifecycle Management icon
- Remove the obsolete help dispatcher servlet which was used to translate the documentation URLs
- Implement packages filtering on Content Project build
- Implement Content Filters operations and expose them in XMLRPC
- Disable ActionChainCleanup if database is Postgres
- Track and expose build status of Content Environment
- Enable SLES11 OS Image Build Host
- Add support for Salt batch execution mode
- fix NPE on remote commands when no targets match (bsc1123375)
- change release notes URL
- provide Proxy release notes as well
- Add a Taskomatic job to perform minion check-in regularly, drop use of Salt's Mine (bsc#1122837)
- Change the return type of the Cobbler method last_modified_time to Double
- Populate Content Environment on inserting it in a Project
- Add makefile and pylint configuration
- allow access to susemanager tools channels without res subscription (bsc#1127542)

-------------------------------------------------------------------
Fri Mar 29 10:31:49 CET 2019 - jgonzalez@suse.com

- version 4.0.12-1
- Adapt Cobbler power management functionality to use new power_system API call (bsc#1128919)
- fix doc generation for content management API
- Add support for SLES 15 live patches in CVE audit
- Implement Content Project promote function
- Implement Content Project build function
- Add Content Project Sources CRUD operations and expose them via XMLRPC
- Add Content Project and Content Environment CRUD operations and expose them via XMLRPC
- Add Content Project CRUD operations and expose them via XMLRPC
- Fix parsing of deb package version string on download (bsc#1130040)
- Generate solv file when repository metadata is created
- Fix errata_details to return details correctly (bsc#1128228)
- prevent an error when onboarding a RES 6 minion (bsc#1124794)

-------------------------------------------------------------------
Mon Mar 25 16:43:10 CET 2019 - jgonzalez@suse.com

- version 4.0.11-1
- don't modify kickstart child channel list
- change cobblers template directory
- Remove tanukiwrapper from taskomatic
- Add error message on sync refresh when there are no scc credentials
- rename cobbler keyword ksmeta to autoinstall_meta which changed with cobbler 3
- minion-action-cleanup Taskomatic task: do not clean actions younger than one hour
- Add support for custom username when bootstrapping with Salt-SSH
- Archive orphan actions when a system is deleted and make them visible in the UI (bsc#1118213)
- Cobbler version have been updated to >= 3.0
- Removed cobbler's 'update' method call which is now invalid(bsc#1128917)
- support ubuntu products and debian architectures in mgr-sync
- adapt check for available repositories to debian style repositories
- Add virtual machine display page
- Change default image download protocol from tftp to ftp
- Fix apidoc issues
- Read and update running kernel release value at each startup of minion (bsc#1122381)
- Schedule full package refresh only once per action chain if needed(bsc#1126518)
- Check and schedule package refresh in response to events independently of what originates them (bsc#1126099)

-------------------------------------------------------------------
Wed Mar 06 11:15:31 CET 2019 - jgonzalez@suse.com

- version 4.0.10-1
- Remove obsolete /rhn/help directory

-------------------------------------------------------------------
Tue Mar 05 18:20:00 CET 2019 - jgonzalez@suse.com

- version 4.0.9-1
- Update navigation links for the documentation pages

-------------------------------------------------------------------
Sat Mar 02 00:10:43 CET 2019 - jgonzalez@suse.com

- version 4.0.8-1
- Generate InRelease file for Debian/Ubuntu repos when metadata signing is enabled
- Add support for Ubuntu minions (FATE#324534, FATE#326848, FATE#326811)
- Fix/enhance Debian/Ubuntu repository generation
- Implement HTTP token authentication for Ubuntu clients

-------------------------------------------------------------------
Wed Feb 27 13:01:45 CET 2019 - jgonzalez@suse.com

- version 4.0.7-1
- Expose necessary Java modules on JDK 9+
- Add configuration option to limit the number of changelog entries added
  to the repository metadata (FATE#325676)
- Fix a problem when cloning public child channels with a private base channel (bsc#1124639)
- set max length for xccdf rule identifier to 255 to prevent internal server error (bsc#1125492)
- add configurable option to auto deploy new tokens (bsc#1123019)
- support products with multiple base channels
- fix ordering of base channels to prevent synchronization errors
  (bsc#1123902)
- prevent crash of mgr-sync refresh when channel label could not be found (bsc#1125451)
- Keep assigned channels on traditional to minion migration (bsc#1122836)
- Add UI to create virtual machine for salt minions
- Fix "Add Selected to SSM" on System Groups -> systems page (bsc#1121856)

-------------------------------------------------------------------
Fri Feb 08 17:38:56 CET 2019 - jgonzalez@suse.com

- version 4.0.6-1
- Fix exception when removing failed salt events from database

-------------------------------------------------------------------
Thu Jan 31 09:41:46 CET 2019 - jgonzalez@suse.com

- version 4.0.5-1
- Improve memory usage when generating repo matadata for channels having
  a large number of packages (bsc#1115776)
- Merge unlimited virtualization lifecycle products with the single variant (bsc#1114059)
- show beta products if a beta subscription is available (bsc#1123189)
- fix synchronizing Expanded Support Channel with missing architecture
  (bsc#1122565)
- Explicitly require JDK11
- Update spec file to no longer install tomcat context file in cache directory (bsc#1111308)
- Fix for duplicate key violation when cloning erratas that have no packages associated (bsc#1111686)
- Improve performance for granting and revoking permissions to user for groups (bsc#1111810)

-------------------------------------------------------------------
Wed Jan 16 12:23:15 CET 2019 - jgonzalez@suse.com

- version 4.0.4-1
- Remove the reference of channel from revision before deleting it (bsc#1107850)
- Add sp migration dry runs to the daily status report (bsc#1083094)
- Fix permissions check on formula list api call (bsc#1106626)
- Prevent failing KickstartCommand when customPosition is null (bsc#1112121)
- Improve return value and errors thrown for system.createEmptyProfile XMLRPC endpoint
- Reset channel assignments when base channel changes on registration (bsc#1118917)
- Removed 'Manage Channels' shortcut for vendor channels (bsc#1115978)
- Allow bootstrapping minions with a pending minion key being present (bsc#1119727)
- Fix cloning channels when managing the same errata for both vendor and private orgs (bsc#1111686)
- Hide 'unknown virtual host manager' when virtual host manager of all hosts is known (bsc#1119320)
- Add REST API to retrieve VM definition
- Nav and section scroll independently
- Listen to salt libvirt events to update VMs state
- avoid a NullPointerException error in Taskomatic (bsc#1119271)
- XMLRPC API: Include init.sls in channel file list (bsc#1111191)
- Disable notification types with 'java.notifications_type_disabled' in rhn.conf (bsc#1111910)
- Fix the config channels assignment via SSM (bsc#1117759)
- Introduce Loggerhead-module.js to store logs from the frontend
- change SCC sync backend to adapt quicker to SCC changes and improve
  speed of syncing metadata and checking for channel dependencies (bsc#1089121)
- read OEM Orderitems from DB instead of create always new items (bsc#1098826)
- fix mgr-sync refresh when subscription was removed (bsc#1105720)
- install product packages during bootstrapping minions (bsc#1104680)
- remove Oracle support

-------------------------------------------------------------------
Mon Dec 17 14:37:54 CET 2018 - jgonzalez@suse.com

- version 4.0.3-1
- Change Requires to allow installing with both Tomcat 8 (SLE-12SP3) and 9 (SLE12-SP4)
- Automatically schedule an Action to refresh minion repos after deletion of an assigned channel (bsc#1115029)
- Performance improvements in channel management functionalities (bsc#1114877)
- Hide already applied errata and channel entries from the output list in
  audit.listSystemsByPatchStatus (bsc#1111963)
- Handle with an error message if state file fails to render (bsc#1110757)
- use a Salt engine to process return results (bsc#1099988)
- Add check for yast autoinstall profiles when setting kickstartTree (bsc#1114115)
- Fix handling of CVEs including multiple patches in CVE audit (bsc#1111963)
- When changing basechannel the compatible old childchannels are now selected by default. (bsc#1110772)
- fix scheduling jobs to prevent forever pending events (bsc#1114991)
- Performance improvements for group listings and detail page (bsc#1111810)
- fix wrong counts of systems currency reports when a system belongs to more than one group (bsc#1114362)
- Add check if ssh-file permissions are correct (bsc#1114181)
- When removing cobbler system record, lookup by mac address as well if lookup by id fails(bsc#1110361)
- increase maximum number of threads and open files for taskomatic (bsc#1111966)
- Changed Strings for MenuTree Items to remove redundancy (bsc#1019847)
- Automatic cleanup of notification messages after a configurable lifetime
- Fix 'image deployed' event data parsing (bsc#1110316)
- Handle 'image deployed' salt event by executing post-deployment procedures
- Allow listing empty system profiles via XMLRPC
- Different methods have been refactored in tomcat/taskomatic for better performance(bsc#1106430)
- Do not try cleanup when deleting empty system profiles (bsc#1111247)
- ActivationKey base and child channel in a reactjs component
- Sync changes from Spacewalk
- 1640999 - Fix status icons
- 1640999 - Show correct name of the channel provididing rhncfg* packages
- 1624837 - Suppress warning if AppStream addon is enabled
- 1624837 - Enable appstream by default
- 1624837 - Add appstream ks corresponding to given baseos ks

-------------------------------------------------------------------
Fri Oct 26 10:29:32 CEST 2018 - jgonzalez@suse.com

- version 4.0.2-1
- Reschedule taskomatic jobs if task threads limit reached (bsc#1096511)
- Require openJDK in all cases, as IBM JDK will not be available at SLE15
- Add missing jar dependency 'xalan-j2-serializer'
- Modify acls: hide 'System details -> Groups and Formulas' tab for non-minions with bootstrap entitlement
- fix typo in messages (bsc#1111249)
- Cleanup formula data and assignment when migrating formulas or when removing system
- Remove restrictions on SUSE Manager Channel subscriptions (bsc#1105724)
- Pair a new starting minion with empty profile based on its HW address (MAC)
- Allow creating empty minion profiles via XMLRPC, allow assigning and editing formula for them
- Added shortcut for editing Software Channel
- Rewrite virtual guests list page in reactjs
- Fix NullPointerException when refreshing deleted software channel (bsc#1094992)
- Subscribe saltbooted minion to software channels, respect activation key in final registration steps
- Fix script is deleted too early (bsc#1105807)
- Remove special characters from HW type string
- Optimize execution of actions in minions (bsc#1099857)
- Make Kiwi OS Image building enabled by default
- Increase Java API version
- check valid postgresql database version
- Change Saltboot grain trigger from "initrd" to "saltboot_initrd"
- add last_boot to listSystems() API call
- Changed localization strings for file summaries (bsc#1090676)
- Added menu item entries for creating/deleting file preservation lists (bsc#1034030)
- Fix displayed number of systems requiring reboot in Tasks pane (bsc#1106875)
- Added link from virtualization tab to Scheduled > Pending Actions (bsc#1037389)
- Better error handling when a websocket connection is aborted (bsc#1080474)
- Remove the reference of channel from revision before deleting it(bsc#1107850)
- Enable auto patch updates for salt clients
- Fix ACLs for system details settings
- Method to Unsubscribe channel from system(bsc#1104120)
- Fix 'Compare Config Files' task hanging (bsc#1103218)
- Fix: delete old custom OS images pillar before generation (bsc#1105107)
- Fix an error in the system software channels UI due to SUSE product channels missing a
  corresponding synced channel (bsc#1105886)
- XMLRPC API for state channels
- add logic for RedHat modules
- fix deletion of Taskomatic schedules via the GUI (bsc#1095569)
- Generate OS image pillars via Java
- Logic constraint: results must be ordered and grouped by systemId first (bsc#1101033)
- Fix retrieving salt-ssh pub key for proxy setup when key already exists
  (bsc#1105062)
- Store activation key in the Kiwi built image
- Do not wrap output if stderr is not present (bsc#1105074)
- Store image size in image pillar as integer value
- Reschedule Taskomatic jobs when the taskomatic.<job_type>.parallel_threads
  limit is reached (bsc#1105574)
- Implement the 2-phase registration of saltbooted minions (SUMA for Retail)
- Avoid an NPE on expired tokens (bsc#1104503)
- Generate systemid certificate on suse/systemid/generate event (FATE#323069)
- Fix system group overview patch status (bsc#1102478)

-------------------------------------------------------------------
Fri Aug 10 15:21:41 CEST 2018 - jgonzalez@suse.com

- version 4.0.1-1
- Allow salt systems to be registered as proxies (FATE#323069)
- Fix behavior when canceling actions (bsc#1098993)
- add DNS name to cobbler network interface (FATE#326501, bsc#1104020)
- speedup listing systems of a group (bsc#1102009)
- Add python3 xmlrpc api example to docs.
- Bump version to 4.0.0 (bsc#1104034)
- Fix copyright for the package specfile (bsc#1103696)
- Add Salt actions for virtual guests
- Disallow '.' in config channel names (bsc#1100731)
- Feat: add OS Image building with Kiwi FATE#322959 FATE#323057 FATE#323056
- Apply State Result - use different color for applied changes
- Fix checking for salt pkg upgrade when generating action chain sls
- Add queue=true to state.apply calls generated in action chain sls files
- Fix missing acl to toggle notifications in user prefs in salt clients (bsc#1100131)
- Fix race condition when applying patches to systems (bsc#1097250)
- Fix: errata id should be unique (bsc#1089662)
- improve cve-server-channels Taskomatic task's performance (bsc#1094524)
- fix union and intersection button in grouplist (bsc#1100570)
- Feature: show ordered and formated output of state apply results
- fix defining a schedule for repo-sync (bsc#1100793)
- Drop removed network interfaces on hardware profile update (bsc#1099781)
- Feature: implement test-mode for highstate UI
- Feature: implement optional signing repository metadata
- Valid optional channel must be added before reposync starts (bsc#1099583)
- XML-RPC API call system.scheduleChangeChannels() fails when no children are given (bsc#1098815)
- Fix tabs and links in the SSM "Misc" section (bsc#1098388)
- Handle binary files appropriately (bsc#1096264)
- Increase the default number of Quartz worker threads (bsc#1096511)
- Ignore inactive containers in Kubernetes clusters
- explicitly require IBM java for SLES < SLE15 (bsc#1099454)
- Do not break backward compatibility on package installation/removal (bsc#1096514)
- Fix minion software profile to allow multiple installed versions for the
  same package name (bsc#1089526)
- fix cleaning up tasks when starting up taskomatic (bsc#1095210)
- Fix truncated result message of server actions (bsc#1039043)
- Add missing result fields for errata query (bsc#1097615)
- Show chain of proxies correctly (bsc#1084128)
- improve gatherer-matcher Taskomatic task's performance (bsc#1094524)
- Check if directory /srv/susemanager/salt/actionchains exists before deleting minion
  action chain files
- fix hardware refresh with multiple IPs on a network interface (bsc#1041134)
- Fix NPE in image pages when showing containers with non-SUSE distros
  (bsc#1097676)
- Do not log when received 'docker://' prefix from Kubernetes clusters
- Add new 'upgrade_satellite_refresh_custom_sls_files' task to refresh
  custom SLS files generated for minions (bsc#1094543)
- improve branding for Uyuni
- Mark all proceeding actions in action-chain failed after an action failed(bsc#1096510)
- Fix: limit naming of action chain (bsc#1086335)
- Do not create new product if product_id exists, update it instead (bsc#1096714)
- specify old udev name as alternative when parsing hw results
- fix detection of a xen virtualization host (bsc#1096056)
- Disallow colons in image labels (bsc#1092940)
- Fix registration of RHEL clients when multiple release packages are installed
  (bsc#1076931)
- Disable support for Oracle on openSUSE (bsc#1095804)
- Fix removing action chain sls files after execution (bsc#1096016)

-------------------------------------------------------------------
Tue Jun 05 10:09:30 CEST 2018 - jgonzalez@suse.com

- version 2.8.78.7-1
- make mass-canceling of Actions faster (bsc#1095211)
- Fix logic in jsp so enabling config systems page shows right icon for error (bsc#1082988)
- Fix: show only directly connected systems for Proxy (bsc#1094986)
- generate pillar after changeing gpg_check flag (bsc#1079605)
- enable all TLS version for HTTPS connections (bsc#1094530)
- allow multi selection/deletion of notification messages
- change text on pending actions on the system page (bsc#1086176)
- Schedule only one action when changing channel assignment for a group of servers on SSM
- honor user timezone setting for system overview dates (bsc#1085516)
- Initial branding change for Uyuni (bsc#1094497)
- Fix NPE in software profile sync when building update query (bsc#1094240)
- added 404 handling inside the Spark framework (bsc#1029726)

-------------------------------------------------------------------
Wed May 23 09:01:39 CEST 2018 - jgonzalez@suse.com

- version 2.8.78.6-1
- Add Action Chain support for Salt clients using the ssh-push connection method.
- add API functions to specify system cleanup type when deleting a
  system (bsc#1094190)
- change default cleanup type for XMLRPC API to NO_CLEANUP
  (bsc#1094190)

-------------------------------------------------------------------
Wed May 16 17:41:11 CEST 2018 - jgonzalez@suse.com

- version 2.8.78.5-1
- Uniform the notification message when scheduling HW refresh (bsc#1082796)
- Improved API for formulas to be saved through API for system/group.
- add SLES12 SP2 LTSS family (bsc#1092194)
- fix token cleanup task crashing (bsc#1090585)
- HW refresh fails on SLE15 Salt client (bsc#1090221)
- reorder styles import
- prevent NPE when no image build history details are available (bsc#1092161)
- only show the most relevant (least effort) solutions (bsc#1087071)
- Show channel label when listing config channels (bsc#1083278)
- fix equals to display channels with same name but different label
  (bsc#1083278)
- Avoid init.sls files with no revision on Config State Channels (bsc#1091855)

-------------------------------------------------------------------
Mon May 07 15:23:43 CEST 2018 - jgonzalez@suse.com

- version 2.8.78.4-1
- Update codebase for salt-netapi-client 0.14.0
- Render configuration files with UTF-8 (bsc#1088667)
- Update google-gson to version 2.8.2 (bsc#1091091)
- fix updating Subscription cache (bsc#1075466)

-------------------------------------------------------------------
Wed Apr 25 12:03:28 CEST 2018 - jgonzalez@suse.com

- version 2.8.78.3-1
- fix taskomatic deadlock in failure case (bsc#1085471)
- fix NPE in websocket session configurator (bsc#1080474)

-------------------------------------------------------------------
Mon Apr 23 09:12:55 CEST 2018 - jgonzalez@suse.com

- version 2.8.78.2-1
- Sync with upstream (bsc#1083294)
- 1567157 - remove 'www' part from cve.mitre.org domain name
- 1564065 - Fix relevant_to_server_group query performance
- 1544350 - Add possibility to manage errata severity via API/WebUI
- add support for autoinstallation of SLE15 (bsc#1090205)
- update sles_register cobbler snippets to work with SLE15 (bsc#1090205)
- Wait until minion is back to set RebootAction as COMPLETED (bsc#1089401)
- Handle Salt upgrade inside an Action Chain via patch installation.
- Change the endpoint for the mandatory channels retrieval to work with IDs instead of labels
- Remove SUSE Studio based image deployments
- add support for Prometheus monitoring
- Add option to schedule the software channels change in
  software -> channels -> channel -> target systems (bsc#1088246)
- Removed unused/broken option for sys details page (bsc#1082268)
- Log debug message if required cloned children do not exist when finding Service Pack migration alternatives
- fix constraint violation errors when onboarding (bsc#1089468)
- Update Spark to version 2.7.2 (bsc#1089101)
- Properly invalidate channel access tokens when changing to the same channels (bsc#1085660)
- Fix in SSM channls UI, if all systems in SSM do not have a base channel the corresponding
  child channels are not displayed on the subsequent page
- Apply Salt states in queue mode when executing Action Chains.
- Fix config channel assignment when registering with an activation key (bsc#1084134)
- Prevent stripping curly braces when creating config states (bsc#1085500)
- Fix index out of bound exception when os-release query returns multiple
  package names for RHEL/CentOS (bsc#1076931)
- More specific message for empty custom system info

-------------------------------------------------------------------
Wed Apr 04 12:12:28 CEST 2018 - jgonzalez@suse.com

- version 2.8.75.3-1
- Bugfix: assign correct channel on bootstrap (bsc#1087842)
- Prevent JSON parsing error when 'mgractionchains' module is not deployed.

-------------------------------------------------------------------
Thu Mar 29 01:24:22 CEST 2018 - jgonzalez@suse.com

- version 2.8.75.2-1
- SLE15 support: recommended/required flag for products and channels
- add more missing help links (bsc#1085852)

-------------------------------------------------------------------
Mon Mar 26 08:54:04 CEST 2018 - jgonzalez@suse.com

- version 2.8.75.1-1
- Sync with upstream (bsc#1083294)
- 1542556 - Prevent deletion of last SW admin if disabled
- 1544350 - Add possibility to manage errata severity via API/WebUI
- Add Action Chain support for Salt clients.
- Uniform channel assignment for Salt (bsc#1077265)
- fix race condition during enabling channel tokens (bsc#1085436)
- Ensure transaction execution order when updating FQDNs for minions (bsc#1078427)
- Harmonize display of custom system information (bsc#979073)
- add ref help links (bsc#1079535)
- fix presence ping (bsc#1080353)
- Fix "Most critical systems" list on "Home Overview" view (bsc#1081757)

-------------------------------------------------------------------
Mon Mar 05 08:50:01 CET 2018 - jgonzalez@suse.com

- version 2.8.72.1-1
- 1187053 - package search do not search through ppc64le packages by default
- support SLE15 product family
- rewrite products page into reactjs
- Users who can view system should be able to delete it (bsc#1079652)
- Set hostname before hardware refresh as well (bsc#1077760)
- Separate Salt calls based on config revisions and server grouping(bsc#1074854)
- remove clean section from spec (bsc#1083294)
- Added function to update software channel.
- Fix NPE when retrieving OES repo (bsc#1082328)
- Subscribe to config channels when registering Salt systems with activation keys (bsc#1080807)
- add rhn.conf salt_check_download_tokens parameter to disable token checking (bsc#1082119)

-------------------------------------------------------------------
Wed Feb 28 09:37:21 CET 2018 - jgonzalez@suse.com

- version 2.8.69.1-1
- Refresh pillar data when executing the subscribe channels action for ssh-push minions (bsc#1080349)
- Disable taskomatic crash dumps when using openJDK.
- Move locale preferences to user preferences menu.
- Fix home page link for "Register systems" (bsc#1065708)
- Remove previous activation keys on every (re-)activation (bsc#1031081)
- Handle stderr from "virtual-host-gatherer" to avoid hanging (bsc#1067010)
- Unify methods to send email on a single API
- Fix broken 'Add' links in system's config channel overview page (bsc#1079865)
- Remove SUSE Manager repositories when deleting salt minions (bsc#1079847)
- Fix issues in text for config management.
- fix title of reference guide help entry (bsc#1079769)
- 1541955 - Clone of an erratum doesn't have original erratum's severity
- 1481329 - Lost an <rhn-tab-directory> tab in previous commit for this BZ
- 1020318 - Fix refactored to take more, multiple, errors into account
- 1020318 - Check description for max-len when updating

-------------------------------------------------------------------
Mon Feb 05 12:48:29 CET 2018 - jgonzalez@suse.com

- version 2.8.59.3-1
- Allow scheduling the change of software channels as an action.
  The previous channels remain accessible to the registered system
  until the action is executed.

-------------------------------------------------------------------
Fri Feb 02 12:36:31 CET 2018 - jgonzalez@suse.com

- version 2.8.59.2-1
- refresh pillar data on formular change (bsc#1028285)
- Hide macro delimiters for config files in state channels
- Show full Salt paths in config file details page
- Remove previous activation keys when migrating to salt (bsc#1031081)
- Imporve webui for comparing files (bsc#1076201)
- For minion, no option to modfiy config file but just view
- Uniform date formatting in System Details view (bsc#1045289)
- Remove previous activation keys when migrating to salt (bsc#1031081)
- Import content of custom states from filesystem to database on startup, backup old state files
- Change the directory of the (normal) configuration channels from mgr_cfg_org_N to manager_org_N
- Handle gpg_check correctly (bsc#1076578)
- Replace custom states with configuration channels
- Hide ownership/permission fields from create/upload config file forms for state channels (bsc#1072153)
- Hide files from state channels from deploy/compare file lists (bsc#1072160)
- Disable and hide deploy files tab for state config channels (bsc#1072157)
- Allow ordering config channels in state revision
- Disallow creating 'normal' config channels when a 'state' channel with the
  same name and org already exists and vice versa.
- UI has been updated to manage state channels
- support multiple FQDNs per system (bsc#1063419)
- Uniform the notification message when rebooting a system (bsc#1036302)
- avoid use of the potentially-slow rhnServerNeededPackageCache view

-------------------------------------------------------------------
Wed Jan 17 12:05:06 CET 2018 - jgonzalez@suse.com

- version 2.8.56.1-1
- Speed up scheduling of package updates through the SSM (bsc#1076034)
- Fix encoding/decoding of url_bounce with more parameters (bsc#1075408)
- Removing unused mockobjects and strutstest jars
- Adjust commons-pool dependency for SLES15
- Remove jakarta-common-dbcp dependency, not required by quartz anymore
- Remove enforcement of IBM JDK
- Update to Quartz 2.3.0 (bsc#1049431)
- After dry-run, sync channels back with the server (bsc#1071468)
- fix message about package profile sync (bsc#1073739)
- On registration, assign server to the organization of the creator when activation key is empty (bsc#1016377)
- Fix logging issues when saving autoyast profiles (bsc#1073474)
- Add VM state as info gathered from VMware (bsc#1063759)
- improve performance of token checking, when RPMs or metadata are downloaded from minions (bsc#1061273)
- Allow selecting unnamed context in kubeconfig (bsc#1073482)
- Fix action names and date formatting in system event history (bsc#1073713)
- Fix incorrect 'os-release' report after SP migration (bsc#1071553)
- fix failed package installation when in RES 32 and 64 bit packages are
  installed together (bsc#1071314)
- Add user preferences in order to change items-per-page (bsc#1055296)
- Order salt formulas alphabetically. (bsc#1022077)
- Improved error message (bsc#1064258)
- Display messages about wrong input more end-user friendly. (bsc#1015956)
- Add api calls for content staging
- fix content refresh when product keys change (bsc#1069943)
- Allow 'Package List Refresh' when package arch has changed (bsc#1065259)
- New API call for scheduling highstate application
- Adding initial version of web ui notifications
- Show the time on the event history page in the users preferred timezone

-------------------------------------------------------------------
Tue Nov 28 12:48:16 CET 2017 - jgonzalez@suse.com

- version 2.7.46.8-1
- Implemented assignment of configuration channels to Salt systems via Salt states
- Added file structure under Salt root for configuration management
- Enabled configuration management UI for Salt systems
- Remove SUSE Manager specific configuration from Salt ssh minion when deleting system from SUSE Manager (bsc#1048326)
- Support Open Enterprise Server 2018 (bsc#1060182)
- Enable autofocus for login field
- Do not remove virtual instances for registered systems (bsc#1063759)
- Process right configfile on 'scheduleFileComparisons' API calls (bsc#1066663)
- Fix reported UUIDs for guests instances within a virtual host (bsc#1063759)
- Generate Order Items for OEM subscriptions (bsc#1045141)
- fix alignment of systemtype counts text (bsc#1057084)
- Enable 'Power Management' features on Salt minions.
- Fix editing of vhm config params (bsc#1063185)
- Skip the server if no channel can be guessed (bsc#1040420)
- Added a method to check if OS on machine supports containerization or not(bsc#1052728)
- 'Cancel Autoinstallation' link has been changed to look like button to make it more visible (bsc#1035955)
- Make systems in system group list selectable by the group admins (bsc#1021432)
- Hide non-relevant typed systems in SystemCurrency (bsc#1019097)
- Start registration for accepted minions only on the minion start event,
  not automatically on any event (bsc#1054044)
- Exclude salt systems from the list of target systems for traditional
  configuration stack installation
- Keep the the GPG Check value if validation fails (bsc#1061548)
- Extract Proxy version from installed product (bsc#1055467)
- Provide another create method(with additional parameter Gpgcheck) to create software channel through XML RPC(bsc#1060691).
- Improve duplicate hostname and transaction handling in minion registration
- Added 'Machine Id' information as part of details in System namespace for XMLRPC API(bsc#1054902)
- Modified the displayed message after updation of activation key (bsc#1060389)
- Display GUI message after successfully deleting custom key (bsc#1048295)
- fix links on schedule pages (bsc#1059201)
- Harmonize presentation of patch information (bsc#1032065)
- Display a feedback message when user deletes configuration channel(bsc#1048355)
- Fix duplicate machine id in event history on minion restart (bsc#1059388)
- Show link in message when rescheduling actions (bsc#1032122)
- Prevent ISE when distribution does not exist (bsc#1059524)
- do not store registration-keys during autoinstallation (bsc#1057599)
- enable package profile comparisons on minions
- Disallow entering multiple identical mirror credentials (bsc#971785)
- ensure correct ordering of patches (bsc#1059801)
- fix cloning Kickstart Profiles with Custom Options (bsc#1061576)
- checkin the foreign host if a s390 minion finished a job (bsc#971916)
- increase max length of hardware address to 32 byte (bsc#989991)
- Set the creator user for minions correctly in case it is known (bsc#1058862)
- Fix minor UI issues on overview page (bsc#1063590)
- Hide invisible first level menu items (bsc#1063822)
- Fail gracefully when GPG files are requested (bsc#1065676)
- fix unscheduling actions for traditional systems (bsc#1065216)
- add logging messages for SP migration (bsc#1066819, bsc#1066404)
- Improve messaging for "Compare Packages" (bsc#1065844)
- when searching for not installed products exclude release packages
  which are provided by others (bsc#1067509)
- rhnServerNetwork refactoring (bsc#1063419)
- Add Adelaide timezone to selectable timezones (bsc#1063891)

-------------------------------------------------------------------
Thu Sep 14 11:32:37 CEST 2017 - mc@suse.de

- version 2.7.46.7-1
- Adapt Salt runner and wheel calls to the new
  error handling introduced in salt-netapi-client-0.12.0
- change log level and event history for duplicate machine id  (bsc#1041489)
- Trim spaces around the target expression in the Salt remote
  command page (bsc#1056678)
- check entitlement usage based on grains when onboarding a
  minion (bsc#1043880)
- fixes ise error with invalid custom key id (bsc#1048294)
- Image runtime UI
- Redesign VHM pages on ReactJS
- Add VHM type Kubernetes
- Kubernetes runner and image matching implementation
- XMLRPC method for importing images
- Extra return data fields for content management XMLRPC methods
- Add back "Add Selected to SSM" buttons to Group pages (bsc#1047702)
- fix a ConstraintViolationException when refreshing hardware with
  changed network interfaces or IP addresses
- Add message about channel changes on salt managed systems to
  UI and API docs (bsc#1048845)
- show Child Channels tab in SSM again if a salt minion is in the set
- improve performance of package installation and patch application
- Visualization UI look&feel improvements

-------------------------------------------------------------------
Wed Aug 30 16:00:28 CEST 2017 - mc@suse.de

- version 2.7.46.6-1
- Import image UI
- Update images list and overview pages for external images
- Add syntax highlighting for state catalog
- Delete and create new ServerNetAddress if it already exists on
  HW refresh (bsc#1054225)
- organization name allows XSS
- check if base product exists to prevent NPE
- Fix enter key submit on ListTag filter input (bsc#1048762)
- Create VirtpollerData object with JSON content instead null
  (bsc#1049170)
- Fix unsetting of image build host when a related action is deleted
- Prevent malformed XML if 'arch' is set to NULL (bsc#1045575)
- Resolve comps.xml file for repositories (bsc#1048528)
- Fix: address review issues
- Install update stack erratas as a package list (bsc#1049139)
- Feat: allow deletion for server subset (bsc#1051452)

-------------------------------------------------------------------
Tue Aug 08 11:46:36 CEST 2017 - fkobzik@suse.de

- version 2.7.46.5-1
- Fix: don't add default channel if AK is not valid (bsc#1047656)
- Add 'Enable GPG check' function for channels
- No legend icon for Activity Ocurring. (bsc#1051719)
- Implement API call for bootstrapping systems
- Fix product ids reported for SUSE Manager Server to the subscription matcher
- Fix adding products when assigning channels (bsc#1049664)
- Set default memory size for SLES 12 installations to 1024MB (bsc#1047707)
- BugFix: enable remote-command for Salt clients in SSM (bsc#1050385)
- Add missing help icons/links (bsc#1049425)
- Fixed invalid help links (bsc#1049425)
- Fix: wrong openscap xid (bsc#1030898)
- Organization name allows XSS CVE-2017-7538 (bsc#1048968)
- Fixes overlapping text narrow window (bsc#1009118)
- Adapt to the salt-netapi-client update (v0.12.0)
- Fixes alignment on the orgdetails (bsc#1017513)
- Fix text for activation key buttons (bsc#1042975)
- Add a dynamic counter of the remaining textarea length
- Bugfix: set, check and cut textarea maxlength (bsc#1043430)
- MinionActionExecutor: raise skip timeout (bsc#1046865)
- Update channels.xml with OpenStack Cloud Continuous Delivery 6 (bsc#1039458)
- Do not create VirtualInstance duplicates for the same 'uuid'
- Add taskomatic task to cleanup duplicated uuids for same system id
- Handle possible wrong UUIDs on SLE11 minions (bsc#1046218)
- Removed duplicate overview menu item (bsc#1045981)
- Enable act-key name empty on creation (bsc#1032350)
- Fix NPE when there's not udev results (bsc#1042552)
- Alphabar: change title to 'Select first character' (bsc1042199)
- Duplicate Systems: correct language not to mention 'profiles' (bsc1035728)
- Fix list filters to work with URL special characters (bsc#1042846)
- Use getActive() instead of isActive() for JavaBeans compliance (bsc#1043143)
- Fix: hide non-org event details (bsc#1039579)

-------------------------------------------------------------------
Mon Jun 19 16:36:09 CEST 2017 - mc@suse.de

- version 2.7.46.4-1
- adapt to taglibs 1.2.5 (bsc#1044804)

-------------------------------------------------------------------
Mon Jun 12 09:07:20 CEST 2017 - mc@suse.de

- version 2.7.46.3-1
- set flush mode to commit for updatePackage
- Validate content management urls (bsc#1033808)
- remove repositories which are not assigned to a channel and not
  accessible anymore (bsc#1043131)
- spacecmd report_outofdatesystems: avoid one XMLRPC call per system
  (bsc1015882)
- Fallback to first network interface if no primary ips provided
  (bsc#1038677)
- Fix reactjs unique keys generation and remove duplicated menu element
- Correctly set action status to failed when an unexpected exception
  occurs (bsc#1013606)
- Fix action-buttons style for proper action and position
- rollback transaction in error case
- use hibernate for lookup first before falling back to mode query
- SSM Actions: Showing UI error notification if Taskomatic is down
  (bsc#1032952)
- display alternative archs only from the same org
- Bugfix: Traditional SSH Push to Minion migration (bsc#1040394)
- fix parsing oscap xml result for minions, not every Rule has an
  XCCDF ID Tag (bsc#1041812)
- Do not show action-buttons if list is empty
- Bugfix: submit action buttons have to stay inside the form (bsc#1042197)
- properly encode scap file download url params
- Fix navigation menu for state catalog
- Prevents ISE if base channels data is not up-to-date on SSM. (bsc#1040420)
- new patch install should schedule a package profile update (bsc#1039571)
- prevent multiple registrations (bsc#1040352)
- remove not working hibernate cache config variable
- put ehcache config to classpath of taskomatic
- silence ehcache warning complaining about using default values in
  taskomatic
- move ehcache.xml to classpath
- silence ehcache warnings complaining about using default values
- schedule a package list update after a Service Pack Migration
  (bsc#1017703)
- remove test.ping hack in distribution upgrade
- Fix displaying of States tab in System Group details page

-------------------------------------------------------------------
Mon May 29 17:06:01 CEST 2017 - mc@suse.de

- version 2.7.46.2-1
- Alphabar becomes a dropdown list
- Move the alphabar into the panel-heading table
- Do not use AddToSSM button if systems are selectable via checkbox
- Use a better icon for IIS
- Allow toggle left menu visibility for any screen-width
- Add select boxes and 'Delete' button to image, store, profile list pages
- show bootstrap minion link only if user has org_admin role
- show permission denied instead of internal server err (bsc#1036335)
- channel admin should be able to set org user restrictions for null-org channels
- user permission checked
- Teach ListPackagesAction and list.jsp about packageChannels
- CachedStatement: reuse the Connection object for batch updates
- batch ssm package upgrades if not action chain (bsc#1039030)
- Allow processing of zypper beacon events in parallel
- Allow processing of minion start events in parallel
- Allow multiple registrations in parallel
- use fallback now time as is without user preferences (bsc#1034465)
- Fix HTML in External Authentication page
- reorganize menu
- Bring back 'Add to SSM' link to System overview page for Salt systems
- Add Highstate page to SSM and system groups
- Add support for multiple servers in the highstate preview page
- Fix race condition for preview websocket messages in remote commands page
- Enable pkgset beacon for all Suse OS distributions (bsc#1032286)
- add info about base products to json input for subscription-matcher
- add product class info to the json input for the subscription-matcher (bsc#1031716)
- Add inspect status and reinspect button to image overview page
- change mgrsshtunnel user home to /var/lib/spacewalk
- Make schedule notification links consistent for actions for a single system (bsc#1039286)
- Teach Postgres to correctly-unique-ify rhnConfigInfo rows
- lookup functions should return every minion only one time
- change contact method for bootstrap script and ssh-push (bsc#1020852)
- Fix 'Join selected groups' button in Activation Key dialog (bsc#1037912)
- Ensure proper authentication for content management (bsc#1036320)
- Hide the "Crashes" column (bsc#1033811)
- Fix: hide lock for Salt servers (bsc#1032380)
- Fix action buttons to top for Pending actions delete confirm page, in SSM patch confirm page,
  Packages list pages and Actions list pages
- parse old and new return structure of spmigration return event

-------------------------------------------------------------------
Wed May 03 16:58:35 CEST 2017 - michele.bologna@suse.com

- version 2.7.46.1-1
- parse result of SP migration Dry Run correctly (bsc#1034837)
- Apply 'action button fixed on scroll' behavior to pages (bsc#1012978)
- prevent possible null pointer exception when installed products could not be
  found (bsc#1034837)
- Allow dot character '.' for activation key (bsc#1035633)
- fix ISE when no status selection was made (bsc#1033213)
- Download empty CSV report when CVE identifier could not be found
  (bsc#1033212)
- Add 'add to ssm' checkboxes to CVE audit list (bsc#1032016)
- Fix missing IPs in Overview tab (bsc#1031453)
- fix scheduling VM deployment in future (bsc#1034289)
- handle empty set to not produce invalid sql (bsc#1033497)
- fix SSM group pagination (bsc#1012784)
- Fix ReactJS DateTime input for phantomjs (bsc#1030075)
- make sure minion keys can only be seen/managed by appropriate
  user(bsc#1025908)
- Set action status to 'failed' on uncaught exceptions (bsc#1013606)
- create PooledExecutor with pre-filled queue (bsc#1030716)
  aborted by the client (bsc#1031826)

-------------------------------------------------------------------
Mon Apr 03 14:57:25 CEST 2017 - mc@suse.de

- version 2.7.44.1-1
- add error handing and fix rebuild button
- Feat: divide & distribute salt actions randomly
- add a configuration parameter to set the time staging begins
- init. support for split-schedule in pre-download window
- add staging window duration
- patch application pre-download
- pre-download packages scheduled for install
- api call to actionchain (bsc#1011964)
- new cve audit ui for server/images
- Fix adding of new InstalledProduct entries on image inspect
- delete also image channels before generating them new
- CVE Audit for images - xmlrpc interface
- implement CVEAudit for images
- simplify rhn-search jar list
- set number of bytes instead of length of java string for 'Content-
  Length' HTTP-header

-------------------------------------------------------------------
Fri Mar 31 12:35:55 CEST 2017 - mc@suse.de

- version 2.7.40.1-1
- Fix arch for default channels lookup (bsc#1025275)
- Add new menu item and routing for Visualization > System Grouping
- Backend: expose installed product name to the ui
- Bugfix: use unique id for possible Host and Guest system duplicate
- Avoid blocking synchronous calls if some minions are unreachable
- Fix mainframesysinfo module to use /proc/sysinfo on SLES11 (bsc#1025758)
- Add Hibernate cascade option from ImageProfile to ProfileCustomDataValue
- apply SessionFilter also for error pages (bsc#1028062)
- Fix confirmation button color for system group delete page (bsc#1025236)
- create scap files dir beforehand (bsc#1029755)
- check if inspect image return a result (bsc#1030683)
- add storeLabel to ImageInfoSerializer
- add buildStatus to ImageOverviewSerializer
- make country, state/province and city searchable for system location
  (bsc#1020659)
- Show errors returned from cmd.run
- Change log level to DEBUG for 'Broken pipe' error in remote commands page
  (bsc#1029668)
- fix NPE when building image profiles without activation keys
- fix removing images and profiles with custom values
- Migrate content management forms to use ReactJS Input components
- Fix LocalDateTimeISOAdapter to parse date string with timezone
- Fix NPE when building with no activation key in the profile
- Fix ace-editor source path
- Fix: restore pkgset beacon functionality (bsc#1030434)
- Move the footer at the end of the aside column
- Move the legendbox to the header bar as a popup
- UI menu: direct link on menu element, plus/minus icon toggles submenu instead
- Fix: handle Hibernate transactions correctly (bsc#1030026)
- Feat: execute actions within 10 minutes in the past
- Handle TaskomaticApiExceptions
- Turn TaskomaticApiException to a checked exception
- Schedule minion Actions in Quartz
- make salt aware of rescheduled actions (bsc#1027852)
- add number of installed packages to ImageOverview
- parse result of docker inspect
- Add date time input for scheduling the image build
- Add 'Rebuild' button to image details page
- Implement XMLRPC API for Image Stores, Image Profiles and Images
- Add custom data values to image profile and images
- Don't allow scheduling scap scan if openscap pkg missing from minion
- add link to proxy system details page
- Show entitlements sorted in the system details overview page (bsc#1029260)
- Fix broken help link for taskstatus (bsc#1017422)
- Fix merge channels patches (bsc#1025000)
- show proxy path in bootstrap UI
- catch and display all bootstrap errs
- check if proxy hostname is FQDN in UI
- add proxy_pub_key to ssh bootstrap pillar
- cleanup and method to get proxy pub key by calling runner
- methods for gen ssh key and get pub key from proxy
- java backend for salt ssh-push through proxy

-------------------------------------------------------------------
Wed Mar 08 19:04:20 CET 2017 - mc@suse.de

- version 2.7.30.2-1
- set modified date for credentials
- use a small fixed pool so we don't overwhelm the salt-api with salt-ssh
  executions
- synchronize sendMessage on session, checkstyle fixes
- fix remote cmd ui js err and timed out msg

-------------------------------------------------------------------
Tue Mar 07 15:44:51 CET 2017 - mc@suse.de

- version 2.7.30.1-1
- Load ace-editor js library from a different place (bsc#1021897)
- use a bounded thread pool for salt-ssh async calls
- use consistent spelling in UI (bsc#1028306)
- remote cmd UI changes for salt-ssh minions
- add support for SUSE Manager Proxy 3.1
- openscap action scheduling and handling for salt minions
- rewording distchannelmap text (bsc#1017772)
- add support for salt ssh minions to remote cmd UI
- Visualization: show Proxy and Virtual Host Manager hierarchy
- Add patches and packages pages for images
- parse installed products on images
- add pillar data only for used image stores
- add image info schema and mapping
- Remove 'email' field from image profile form
- Add a notification for when Container Build Host type is applied
- Add build schedule notification on image build page
- Updated links to github in spec files
- do not push changed channels directly out to the minions
- do not schedule product installation, but add product packages to server
  state
- provide a user to the event if possible
- Set the creator of a server
- search and install missing product packages when channel assignment changes
- Display warning when JavaScript is disabled on all pages (bsc#987579)
- Remove warning on ssm page (bsc#1025981)
- Add missing dirs to the menu tree (bsc#1023413)
- Remove legacy audit logging Java code
- AuthFilter: update cookie expiry date at end of HTTP request (bsc#1025775)
- MinionActionCleanup: only call list_jobs once per action id (bsc#1025291)
- Feat: enable Salt by default on bootstrap via UI
- Fix: uniform bootstrap.sh (bsc#1000762)
- Feat: supply SSH passphrase when adding identity
- fix NPE when no SUSE Product was found for an installed product
- keep organization after migrating a system to salt (bsc#1026301)
- action now store its completion time
- Avoid deadlock with spacewalk-repo-sync (bsc#1022530)
- Changed tab text for Formulas tab to Formula Catalog (bsc#1022076)
- Add missing library to taskomatic classpath (bsc#1024066)
- Fix spacecmd cannot be executed by RO user (bsc#1015790)
- send timeout if no minions available in remote cmd ui
- show only allowed minions in remote cmd ui (bsc#1024496)
- Fix broken merge (bsc#987864)
- add possibility to add systems to SSM from ProxyClients page
- Reject tokens not assigned to minions (bsc#1019965)
- Invalidate tokens when deleting system
- make remote commands UI async

-------------------------------------------------------------------
Tue Feb 07 15:24:57 CET 2017 - michele.bologna@suse.com

- version 2.7.24.1-1
- Apply addon system types from activation key during registration
  (bsc#1020180)
- Apply highstate as the last step of a registration in case an activation key
  was provided (bsc#1020232)
- Create tmp directory in spec file (bsc#1019672)
- Add severity to updateinfo (bsc#1012365)
- Store temporary roster in configured location (bsc#1019672)
- hide migration targets without valid subscriptions (bsc#1019893)
- fix SP migration when the SUSE Manager Tools product is installed
  (bcs#1014498)
- Use human-parseable dates for server notes (bsc#969564) (#863)
- Fix timezone handling for rpm installtime (bsc#1017078)
- Validate activation key values (bsc#1015967)
- Pass user-preferred localtime to the highstate UI (bsc#1020027)
- Send ChannelsChangedEventMessage in SSM (bsc#1019451)
- Add "Content Management" feature

-------------------------------------------------------------------
Wed Jan 11 16:03:04 CET 2017 - michele.bologna@suse.com

- version 2.7.14.1-1
- Version 2.7.14.1

-------------------------------------------------------------------
Fri Dec 16 16:35:50 CET 2016 - michele.bologna@suse.com

- version 2.5.59.11-1
- Add support for live patching
- Initial support for executing actions in taskomatic
- Hide kernel patches in CVE Audit results when live patching is used
	(FATE#319519)
- Show kernel live patching info in 'system details overview' (FATE#319519)
- Escape act key names in bootstrap UI (bsc#1015967)
- Add tunneling to salt-ssh support
- Fix server checks to allow minions to perform a distupgrade (bsc#1013945)
- Change default sort to ascending for pending actions list
- Add reboot/restart type icon to relevant patch column in upgradable package
  lists
- Add system.getKernelLivePatch API method
- Update kernel version and other system info during package refresh
  (bsc#1013551)
- Fix ISE when sorting system notes list (bsc#979053)
- Fix checkbox icon align (bsc#966888)
- fix fromdir for 3rd party server (bsc#998696)
- Display warning when JavaScript is disabled on all pages (bsc#987579)
- Rename SSM page titles for consistency (bsc#979623)
- hide action chain schedule for salt systems also in SSM (bsc#1005008)
- send ActionScheduled message for all saved actions (bsc#1005008)
- Fix plus/minus buttons in action chain list (bsc#1011344)
- Fix misleading message on system reboot schedule in SSM (bsc#1011817)
- Utilize HostPortValidator to validate bootstrap host (bsc#1011317)
- Increment 'earliest' date by a millisecond between chain actions (bsc#973226)
- Use human-parseable dates for server notes (bsc#969564) (#863)
- Respect order of validation constraints in XSD files (bsc#959573)
- Remove useless self-link on login page (bsc#963545) (#872)
- Use different symbols for collapsible sidebar items (bsc#967880) (#870)
- Fix SSM reboot action success messages (bsc#968935)
- Allow sorting on avisory name in errata lists (bsc#989703)
- Update 'view/modify file' action buttons text (bsc#1009102)
- Handle salt ssh sdterr message (bsc#1005927)
- scheduleDetail.jsp: clarify button label (bsc#1010664)
- Bugfix: Prevent salt-master ERROR messages if formulas files are missing
  (bsc#1009004)
- Hide RHN disconnection option (bsc#1010049) (#850)
- Reword general config page text (bsc#1009982)
- check and fix also the assigned repository while updating the channels
  (bsc#1007490)
- match url including query param seperator to have a definitive end of the
  path component (bsc#1007490)
- Only show minions with sids available as links (bsc#1007261, bsc#970460)
- Delete previous Salt key on register event (bsc#1006119)
- Repository progress: decode another possible log info (bsc#972492)
- add oes extensions to base products bsc#1008480
- Create "script.run" capability if it is not found (bsc#1008759)
- Avoid misleading expected check-in message (bsc#1009006)

-------------------------------------------------------------------
Mon Nov 07 11:43:42 CET 2016 - michele.bologna@suse.com

- version 2.5.59.10-1
- CVE Audit: tolerate null products (bsc#1004717)
- If proxy is not found via FQDN, look it up via simple name (bsc#1006982)
- Change rhnServerPath hibernate mapping to fix ISE for server behing proxy
  (bsc#1004725)
- fix autoyast upgrade mode (bsc#1006786)
  chain (bsc#1000184)
- Open repo sync log in a new window (bsc#1007459)
- Always use queue=true when calling state.apply (bsc#1004743)
- Add a link to system pending events in patch schedule notification for a
  single system (bsc#971342)
- Sort proxy clients list by name (bsc#998348)
- Make exception class more generic and code fixup (bsc#1003449)
- Raise UnsupportedOnSaltException performing listChannels (bsc#1003449)
- New exception type to indicate unsupported operation (bsc#1003449)
- Refactor to remove action canceling duplicate code (bsc#1004745)
- arch_type of a SUSEProduct can be null (bsc#1001738 bsc#1001784 bsc#1001923
  bsc#1002678)
- Ensure no stray config channels are listed for ranking (bsc#979630)
- PinnedSubscriptionHandler: documentation comment typo (bsc#994848)
- Refactor unschedule minion actions to fix NPE (bsc#1004745)
- Enable SPMigration UI for minions
- Send an email to admin when salt event bus is down
- Separate API endpoint for SSH system registration
- Require salt-netapi-client 0.9.0
- Initial handling of job return events for dist upgrades

-------------------------------------------------------------------
Thu Oct 06 16:08:09 CEST 2016 - mc@suse.de

- version 2.5.59.9-1
- Hide all formula tabs as long as there are no formulas installed
- Support formulas in SUSE Manager
- SPMigration UI: list not synced channels in the tooltip
- SPMigration: add multi-target-selection step in front of the wizard
- Sync product extensions
- Handle JsonException when sls with error (bsc#987835)
- Many fixes for onboarding minions
- Handle hardware refresh like any other action
- clone Severity from an errata (bsc#1000666)
- Do not check for password type on autoyast files (bsc#999304)
- handle minion down and job not found when canceling jobs on minions
 (bsc#993304,bsc#994623)
- clear hibernate session after entity type change to fix
  NonUniqueObjectException (bsc#997243)
- Remove previous client capabilities on traditional->minion
  reactivation (bsc#997243)
- Enables pkgset beacon to work in RHEL systems
- support Open Enterprise Server 11 SP3 (bsc#988303)
- Fix broken merge (bsc#987864)
- use raw package install for non zypper systems
- Redirect user to a meaningful page after requesting details of non-existing Action Chain (bsc#973198)
- Setup Salt Minion before packages are taken
- Support Salt on RedHat like systems
- fix race condition during auto errata update (bsc#969790)
- API requests should not be redirected to login
- introduce Spark router conventions
- Add server endpoint for TaskoTop web UI page
- Change EmptyString warning to debug log level to not spam the logs (bsc#989498)
- BugFix: use user preferences parameters as default page size (bsc#980678)
- Add proxy detection during registration and pillar generation
- Adding default channel for minion (bsc#986019)
- Fix NoClassDefFoundError (bsc#988196)
- call cobbler sync in profile edit only if requested (bsc#991440)
- No explicite cobbler sync needed (bsc#991440)
- call all sync_* functions at minion start event
- add beacon configuration for pkgset (bsc#971372)

-------------------------------------------------------------------
Mon Jul 18 14:28:06 CEST 2016 - jrenner@suse.com

- version 2.5.59.8-1
- Initial version of the bootstrapping UI
- Integrate bootstrapping with System Overview
- support SP Migration for OES 2015 to 2015 SP1
- Fix for minion w/ multiple interfaces (bsc#985707)
- Fix HW Refresh duplicate insert (bsc#971622, bsc#983347)
- no addon entitlements allowed for Foreign and Bootstrap systems (bsc#983826)
- disable checkboxes for foreign and bootstrap systems in system types page
  (bsc#983826)
- Tell linuxrc that self_update is an user option so that it'll pass it to
  autoyast but doesn't process it further and add this to the tests
- Disable YaST self update for new autoinstallation trees for SLE
- remove misleading links from action chain page (bsc#983297)

-------------------------------------------------------------------
Fri Jun 17 18:10:20 CEST 2016 - mc@suse.de

- version 2.5.59.7-1
- support OES 2015 (bsc#934560)
- align reboot behavior of salt and tranditional clients (bsc#975534)
- update to latest salt netapi library
- Report the state of virtual guests from virtual host manager as
  'unknown'(bsc#983344)
- add taskomatic job to clean up minion actions
- replace ZypperEvent with default beacon event
- move uuid cleanup logic into taskomatic
- enable oracle support again (FATE#320213)
- Enable minions to be worked with SSM only on available features
- Use the IP address when doing ssh push via proxy (bsc#940927)
- Don't allow URLs that only differ on the authorization token (bsc#976184, bsc#982347)
- Fix typo in Systems column (bsc#983916)
- Salt hw reg: ignore virtual scsi devices (bsc#962588)

-------------------------------------------------------------------
Tue May 24 16:33:00 CEST 2016 - kwalter@suse.com

- version 2.5.59.6-1
- fix NoSuchFileException at setup time when there are no orgs yet
-  add details to history event
- only require lifecycle entitlements for systems with a SUSE base
  product, adjust test
- mgr-sync: use bulk channel reposync
- enhance list of channel families for SUSE Manager Server
- reactivate traditional server as minion on registration
- TaskomaticApi: schedule bulk reposyncs in bulk
- show machine_id in the system->hardware tab
- change missing machine_id UI warning message
- Make message handling thread pool size configurable
- Support for concurrent handling of checkin events
- add variable to make cobbler sync optional
- Add Virtualization Groups to the input JSON data for the matcher
- Backward synchronization for cobbler kernel options during CobblerSyncTask
- support for multithreaded message handling
- BugFix: redirect migration with no Org to the first step (bsc#969529)
- Trigger errata cache job on changed channel assignments
- Under high load, the service wrapper may incorrectly interpret the inability
  to get a response in time from taskomatic and kill it (bsc#962253).
- make cobbler commands work from taskomatik
- Don't modify request map when rendering alphabar, since it may fail depending
  on the implementation of ServletRequest (bsc#978253)
- require refresh channels before pkg states (bsc#975424)
- Manager-3.0: Reschedule failed actions (bsc#971622)
- Exit if there are exceptions on startup to let tanuki restart taskomatic
- BugFix: keep trace of the parent channel selected during 'Create Channel'
  (bsc#967865)
- remote commands: filter minions by permissions and not just by org
  (bsc#978050)
- ProductSyncManager: when scheduling reposyncs, use bulk mode through
  TaskomaticApi (bsc961002)
- call cobbler sync after cobbler command is finished (bsc#966890)
- use pillar and static states to install/remove packages (bsc#975424)
- Faster event processing.
- Determine the action status more correctly
- fix error msg if /srv/susemanager/salt/custom does not exist (bsc#978182)
- Recreate upgrade paths on every refresh (bsc#978166)
- prevent non org-admin user accept/reject/delete a minion (bsc#979686)
- regenerate salt files (bsc#974302)
- log permissions problems on channel access while SP migration (bsc#970223)
- support SLE-POS 11 SP3 as addon for SLES 11 SP4 (bsc#976194)
- delete salt key when system is deleted (bsc#971606)
- Improve the output of remote command actions
- No package list refresh after channel assignment change
- Force a package list refresh after the onboarding
- More "info" level logging about action executors
- Log out the duration of package profile updates
- Execute package profile update as a state.apply (bsc#973365)
- Adjust autoinst file error detecting heuristics to the newer format
  (bsc#974119)
- Use queue=true for all calls to state.apply (bsc#980556)
- make postgresql a weak systemd dependency
- filter osad from the activation key extra packages (bsc#975135)
- Ensure SCC data files are saved on disk as tomcat/root with 644 permissions
- Bugfix: add management product ids to servers without products
- Double the backslashes when reading the config files from java (bsc#958923)
- fix setting cpu flags on hw refresh (bsc#975354)

-------------------------------------------------------------------
Tue Apr 12 17:18:44 CEST 2016 - mc@suse.de

- version 2.5.59.5-1
- trim cpu values and skip dmi for ppc64 (bsc#974792)
- delete pillar data on remove server (bsc#974853)
- use minion_id in pillar data file name (bsc#974853)

-------------------------------------------------------------------
Wed Apr 06 08:30:19 CEST 2016 - mc@suse.de

- version 2.5.59.4-1
- use custom.group_[id] only when applying custom_org (bsc#973452)
- AuthFilter: don't redirect to HTML pages for JSON endpoints, send 401 instead
- subscription-matcher: add timestamp to input.json
- apply only group_<ID>.sls (bsc#973452)
- fix sls regeneration on custom state delete (bsc#973666)
- rename pillar group_id to group_ids
- Don't set a limit on the Salt API response time (bsc#972766)
- When generating repo metadata for a cloned channel, recursively fetch
  keywords from the original channel (bsc#970901)
- fix API documentation
- Fix getting MD5 for file
- Fix Content-Length in HTTP-header of response
- Cleaning up some remaining Tag/Group XSS issues
- Warning "Unservable packages" is not shown when such packages don't
  exist now
- Bad bean-message ids and navbar-vars can lead to XSS issues
- AlphaBar had an 'interesting' XSS exploit available
- Fix SelectAll in the presence of filtering
- found/fixed another in BunchDetails. QE++
- Change mechanism of selecting compatible systems
- Fix generating blank repositories because hitting salt file list cache
  (bsc#971004)
- fix kernel options splitting (bsc#973413)
- schedule minion hw refresh on api call (bsc#972305)
- fix ping minion before hw refresh (bsc#972305)
- check ftr_hardware_refresh when showing 'Refresh Hardware' button
  (bsc#972305)
- rename and use method to check salt or management entitlement (bsc#972305)
- refactor getting hardware and network information (bsc#972305)
- handle no response for installed products (bsc#971906)
- return Optional for single minion api calls (bsc#971906)
- catch smbios call errors and log warn (bsc#970497)
- Require Tomcat and Postgresql running before Taskomatic start
- list custom states from db instead of disk (bsc#972166)
- fix SLE12 patch style detection in case of cloned patches (bsc#972972)
- execute each hardware mapper in its own transaction (bsc#972163)
- Use test.ping instead of presence to detect reachable minions (bsc#972665,
  bsc#971194)
- BugFix: 'Systems > Advanced Search' title and description consistency
  (bsc#966737)
- BugFix: correct behavior with visibility conditions of sub-tabs in
  Systems/Misc page (bsc#962563)
- Trigger registration if minion is not present (bsc#971725)
- Do not sync minions on tomcat startup (bsc#971725)
- better logging for SP Migration feature (bsc#970223)
- Workaround Spark bug https://github.com/perwendel/spark/issues/490
  (bnc#972158)
- add present check to immediate schedule execution (bsc#971194)
- fix installing patches via salt (bsc#971093)
- Remove all code related to SSE based UI events (bsc#969303)
- Do not handle beacon events anymore (bsc#969303)
- Fix problem on concurrent SCC subscription refresh
- disable local repositories on registration (bnc#971788)

-------------------------------------------------------------------
Mon Mar 21 17:43:40 CET 2016 - mc@suse.de

- version 2.5.59.3-1
- BugFix: add missing url mapping (bsc#961565)
- Do not load susemanager-events.js (bsc#969303)
- fix unique index error on update custom state , refactor and add unit test
- regenerate custom state assignments on rename and delete (bsc#971206)
- query to find state revisions where a custom state is used (bsc#971206)
- check if custom state is being renamed (bsc#971206)
- fix scheduling an action chain (bsc#971495)
- replaced if with optional (bnc#971466)
- do not dump Salt err msg to Yaml (bnc#971466)
- fix icon in groups and systems -> salt page
- Support package removals in the same way as installs/updates
- Allow package actions to be scheduled on minions via the API
- Fix PackageEvr.toString() to write correct format
- Refine the system details navigation tabs
- Add support for package updates on Salt minions (bsc#971364)
- Use LocalDateTime for apply state and use user timezone setting
- update tests for HAE-GEO on SLES 4 SAP (bsc#970425)
- Disable changing Managers for Vendor Channels (bsc#957171)
- BugFix: enlarged field too small in form-control creating org (bsc#959595)
- BugFix: remove hover behavior on button inside href (bsc#967892)
- Use the 64 bit arch names
- Fix case statements to correctly check for NULL (bsc#971128)
- BugFix: header organization name behavior like text instead of link
  (bsc#967882)
- minion onboarding: generate pillar after generating repo files
- refresh pillar before applying states at onboarding time
- regenerate package states on migration (bsc#970322)
- Point Documentation link in the header to SUSE webpage (bsc#967875)
- capitalize link (bsc#970016)
- Bring back the button from SUSE Manager 2.1 (bsc#969578)
- Fix user locale prefs cannot be saved (bsc#969578)
- Create new server state revision on migration (bnc#970322)
- Verify that entitlements are *not* removed
- Do not remove entitlements when a server is migrated (bsc#958707)
- show proxy tab only if the system is a proxy (bsc#969118)
- DownloadController: Test that the right headers are set
- return an object so that Spark does not continue the filter chain
  (bnc#963148)

-------------------------------------------------------------------
Wed Mar 09 12:37:25 CET 2016 - mc@suse.de

- version 2.5.59.2-1
- use the same ehcache as the old ehcache-failsafe

-------------------------------------------------------------------
Wed Mar 09 11:18:37 CET 2016 - mc@suse.de

- version 2.5.59.1-1
- Add Custom State UI for Organizations and Groups
- set hibernate.cache.provider_configuration_file_resource_path to load a
  custom ehcache.xml instead of ehcache-failsafe.xml from the ehcache jar
- create server pillar on add/remove from group and on minion registration
- add unit tests for SLE-Live-Patching12 (bsc#924298)
- check header for csrf token
- Simplify assignment of salt entitlement during registration
- Make read-only entitlements show up aligned in the UI
- Make base entitlements permanent
- hidden taglib provide id field if given (bsc#969868)
- escape message texts and hidden fields (CVE-2016-2104)
- refactor salt minion onboarding ui showing the fingerprint
- Allow to apply the highstate from the UI
- fix kernel and initrd pathes for creating autoinstallation (bsc#966622)

-------------------------------------------------------------------
Tue Mar  8 15:09:31 UTC 2016 - dmacvicar@suse.de

- set hibernate.cache.provider_configuration_file_resource_path
  to load a custom ehcache.xml instead of ehcache-failsafe.xml
  from the ehcache jar

-------------------------------------------------------------------
Wed Mar 02 12:18:58 CET 2016 - mc@suse.de

- version 2.5.57.1-1
- fix multiple xss vulnerabilities (CVE-2016-2104)
- remove monitoring from the help text (bsc#963962)
- Add support for minions in different timezones
- on cancel, only delete actions that haven't been picked up yet
- Do not use the PICKED UP status for actions scheduled on minions
- Create a new "Salt" tab on the top level
- Unit tests for SLE-RT12-SP1 (bsc#952381) and SUSE-OpenStack-Cloud-6
  (bsc#964033)
- fallback to "virtio26" as generic os version
- Sort timezones: GMT first and then east to west
- add Chile to the list of timezones (bsc#959055)
- Reference and apply states from state catalog for single minions
- Subscription Matching Pin feature
- PinnedSubscription XMLRPC API - list, create & delete operations
- Fix crash in minion virtualization detection
- Enable reboot actions and remote commands for minions
- Add support for 'state.apply' actions
- Convert UnmatchedSystem to UnmatchedProduct report
- Improved minion registration process and fixed scheduling of actions
- refactor javascript components as separated and reusable components of React

-------------------------------------------------------------------
Wed Feb 10 08:38:05 CET 2016 - mc@suse.de

- version 2.5.49.1-1
- Update spec file to require renamed salt-netapi-client
- adjust to new netapi call syntax
- Move suse manager custom salt functions into a custom namespace
- remove RES4 from expected products
- test support for SUSE-Enterprise-Storage 2.1 (bsc#963784), SLE12-SP1-SAP
  (bsc#959548) and SLES11-SP3-LTSS-Updates (bsc#965652)
- Filter null quantity subscriptions
- Store the matcher run result to the DB
- add scheduled-by to SSM action-history-list
- fix ISE in case no system is selected
- for Channel.packageByFileName query prefer packages from the actual channel,
  sort the rest accoring to build_time
- Text description missing for remote command by API -> function
  scheduleLabelScriptRun()
- Added/changed API-methods to work with package installation/removing
  using it's nevra
- Added additional information to package metadata, returned by
  serializer

-------------------------------------------------------------------
Tue Jan 26 14:21:31 CET 2016 - mc@suse.de

- version 2.5.43.1-1
- Fix the SCCOrderItem null quantity issue by dropping the 'not null'
  constraint
- Rename package state for version from EQUAL to ANY
- add latest state support to ui and generator
- Generate package sls files on registration
- Do not refresh the SCC data while the taskomatic job does the same
  (bsc#962323)
- Make it compile against servlet API < 3.0
- Render nav menu by either request or page context
- java: rename saltstack to salt
- Add the free flag to SUSEProduct, set it from the SCC data, pass it to the
  matcher JSON
- SubscriptionMatchProcessor: performance fix
- Simplify downloading of the matcher CSVs
- Include only subscriptions with a positive total quantity in the UI data
- Subscription Matcher UI: show Taskomatic status properly
- Subscription Matching: implement UI to show matching results
- Fix timezone sorting after adding Chile (Pacific/Ester)
- SystemHandler: throw exception when permanent/nonSatellite entitlements are
  changed via API
- handle salt schedule correctly and align with SUSE Manager actions
- disable action chaining API for salt minions
- Introduce a "States" tab for minions
- fix typo in SQL statement (bsc#959987, bsc#960855)
- implement checkin timestamp update on salt job return
- use 2048MB as default for taskomatic max java memory
- Send data with mod_xsendfile
- change help url references to new manuals
- improve getting hardware and network data from minions
- Support host key algorithms other than ssh-rsa
- Fix ssh push via proxy using sudo (bsc#961521)
- fix page style when not authenticated (bsc#962573)
- add Chile to the list of timezones (bsc#959055)
- add Salt and Foreign Entitled Systems count to types page
- Disable changing Base System Type in SUSE Manager
- deploy certificate on minion registration
- Added new API methods to add new repository with SSL certificates
  or update existing one
- catch and log any exceptions in the hardware mappers (bsc#960039)
- handle IPv4 or IPv6 info missing from network.interfaces response

-------------------------------------------------------------------
Sat Jan 16 11:20:57 CET 2016 - mc@suse.de

- version 2.5.34.1-1
- Align About page to SUSE Manager
- In case the installer is zypp add all patches into one errata action
  (bsc#960997)
- improve setting Hardware data for minions (cpu, devices, network, etc.)
- create virtual hosts for s390x minions
- Implement scheduling of patches for salt minions
- Report SUMA server system itself with its products to the subscription
  matcher
- Update copyright headers to 2016 for all new files
- Adjust action status on salt jobs that we scheduled
- Unhide the "Events" tab for minion systems
- Use public channel families for SUSE channels (bsc#958708)
- Set the rhn session-cookie-path global
- Explicitly ask Tomcat to compile .jsp files (bsc#954417)
- Additional fixes for bsc#956613 (decoding [] is broken for list-key-name)
- fix kickstart with multiple packages having same NEVRA (bsc#959987,
  bsc#960855)
- get the default organization before we create any
- Revert "List global available CryptoKeys"
- Port client python HW handling to server side java
- change dependency to match Tomcat 8 Servlet API 3.1
- Fix edge-case in kickstart-profile-gen-ordering and
  post_install_network_config
- Add hack to deal with RHEL7's differing redhat-release-protocol
- make sure we can find the child channel
- moving non_expirable_package_urls parameter to java
- moving download_url_lifetime parameter to java
- removing unused force_unentitlement configuration parameter

-------------------------------------------------------------------
Tue Jan 05 15:59:05 CET 2016 - mc@suse.de

- version 2.5.26.2-1
- Fix list-key-name (decoding of [] is broken in commons-beanutils.jar > 1.7)
  (bsc#956613)
- Ignore cookies from SCC (bsc#959585)
- SP migration: use correct CSS path (bsc#956613)
- Add/Refactor equals() and hashCode() for Credentials and CredentialsType
- Fix hibernate exception when refreshing subscriptions
- Delete also subscriptions with null credentials on refresh
- Make available packages search case insensitive
- Add subscriptions and orders data files
- Package release cannot be NULL. Use "0" if none is provided by salt
  (bsc#960035)
- set a generated jid to the tokens
- Minion crashes on reg if getting DMI fails (bsc#959670)
- Add "Manage Package States" to the packages index page
- Enable the "Software Channels" tab for all salt clients
- return empty map if no dmi records
- Fix markup after merge error
- Fill General and DMI hw info on minion reg
- fix internal Server Error for Schedule > Completed Actions (bsc#956002)

-------------------------------------------------------------------
Wed Dec 16 12:35:08 CET 2015 - mc@suse.de

- version 2.5.26.1-1
- ServerFactory: don't return multiple Server objects if they have
  joint tables
- Render nav menu by either request or page context
- Add support for setting package state REMOVED and INSTALLED
- Add Salt SLS generator for the packages
- Fix the link to the online help
- implement managing package sate of a minion
- implement taskomatic task for running subscription matcher
- add caching tables for subscriptions and order items
- Create json string as input for the subscription-matcher
- installedProducts attribute was renamed to installedProductSet (bsc#959043)
- Set the correct status code for error pages
- fix calling error pages without session
- List global available CryptoKeys
- schedule mgr-sync refresh after first user gots created.
- 1274282 - Teach CobblerSyncProfile that profiles might disappear in mid-run
- refactor setting ditro kernel params (bsc#944241)
- compile jspf files differently to avoid problems with Tomcat 8
- adding setup for first organization
- create first org togther with the first user
- during installion insert default SSL crypto key with null org
- restyle page for creating users
- remove RHEL 5 related things - we don't build on el5 anymore
- BugFix: skip similar tasks only if task is 'single threaded'
- 1076490 - prefer the package from the given channel
- removing link to removed page

-------------------------------------------------------------------
Thu Dec 10 17:58:59 CET 2015 - mc@suse.de

- version 2.5.16.2-1
- fix state apply not passing the module names
- Cascade all operations to the package states
- change installed product registration to use new hibernate mapping
  and enable ui
- Simplify channel token key derivation
- do not encrypt tokens, only sign them
- use hibernate to insert a installed product
- refactor listPossibleSuseBaseChannelsForServer() using hibernate queries
- Use hibernat mapping to create the SUSEProductSet
- Get matching SUSEProduct out of the InstalledProduct if available
- create SUSEProducts before starting the test
- Set installed according to grains to get access to suse channels
- Automatically apply channels state after repo file creation
- Hibernate mapping for installed products
- Mapping and classes for PackageState

-------------------------------------------------------------------
Mon Nov 30 11:40:06 CET 2015 - mc@suse.de

- version 2.5.16.1-1
- BugFix: check mirror credentials required fields (bsc#955970)
- use new version of httpclient
- implement UI for managing Virtual Host managers
- add params parameter to scheduleSingleSatBunch()
- BugFix: sort channel list by name (bsc#955204)
- Consider old products only if no patch available (bsc#954983)
- (bsc#953129) remove message proxy.header, update context sourcefile
- (bsc#953129) remove proxy.jsp, action and struts config
- Router: use list instead of index
- BugFix: remove inconsistency and make more general the action description for
  package page title and tab-title in Schedule
- better log than nothing
- introduce conventions about router, templates and urls
- Use non-immediate errata cache rebuilding on channel unsubscription
  (bsc#949158)
- Bug fix: remove 'Locale Preferences' link from header (bsc#955252)
- (bsc#953129) add proxy version info to proxyclients page
- (bsc#953129) change details->proxy to point to proxyclients page as it was in
  Suma2.1
- Add support for timing out on an ssh connection
- Ensure subdirectories are present when writing repo files
- publishToChannel optimization
- Fix extremely slow channel.software.syncErrata API
- BugFix: remove inconsistency and make more general the action description for
  package page title and tab-title in Schedule (bsc#935375)
- Linked pages are not always opening in separate window (bsc#939358)
- login screen of SUMA3 still has reference to Oracle (bsc#954740)
- Add classes for managing .repo files
- Enable channel ui for salt minions
- implement token verification
- use the new algorithm based on package names to determine patch
  applicable/inapplicable (bnc#948964)
- Fix LTSS channels by looking at individual packages (bnc#944729)
- Remove url decoding since values are already decoded at this point bsc#951549
- Store only an integer value for cpu MHz in DB
- Virtual Systems list: show virtual hosts from different Orgs
- Call virtual-host-gatherer with configured HTTP proxy values
- BugFix: skip similar tasks only if task is 'single threaded' (bsc#953271)
- New ui for the login page and relogin
- Add accept/reject all button and show number of pending /rejected minions
- Send event to salt when minion is registered
- optimize queries
- allowing RHEL7 kickstart repositories
- support listing errata by last_modified date

-------------------------------------------------------------------
Thu Oct 22 16:36:21 CEST 2015 - mc@suse.de

- version 2.5.2.3-1
- List VirtualHostGatherer modules via XMLRPC API
- Added and delete Virtual Host Manager (VHM) entities via XMLRPC API
- Taskomatic job for running virtual-host-gatherer
- fix incomplete enabling of config actions via snippet (bsc#949528)
- deactivate all non spacewalk plugin services and repos via snippet
  (bsc#949554)
- add SUSE Enterprise Storage 2 (bsc#949285)
- do not hide human readable entitlement names
- require pxe-default-image in the spacewalk main package
- Rename javascript file to susemanager-events.js
- Open the event stream on every page
- Setup SSE event source on the system overview page
- add snippet to wait for NetworkManager (bsc#937802)

-------------------------------------------------------------------
Wed Oct 14 09:54:14 CEST 2015 - mc@suse.de

- version 2.5.2.2-1
- build without checkstyle
- Support for SLE12 SP1 product family (bsc#949726)
- implement remote command interface with target glob

-------------------------------------------------------------------
Wed Oct 07 14:41:35 CEST 2015 - mc@suse.de

- version 2.5.2.1-1
- drop monitoring
- port all perl web pages to java
- replace upstream subscription counting with new subscription
  matching (FATE#311619)
- integrate SaltStack for configuration management (FATE#312447)
- support password-recovery-tokens
- remove Solaris support
- allow to specify read-only users

-------------------------------------------------------------------
Sun Sep 27 14:44:59 CEST 2015 - mc@suse.de

- version 2.1.165.19-1
- support ssh-push with sudo
- Fix CVE Audit for LTSS channels by looking at individual
  packages (bnc#944729)
- use same regexp for channel name as in CreateChannelCommand (bsc#946248)
- prevent mojor version service pack updates from 11 to 12
- display a warning if the update stack is not up-to-date
- Add NoRouteToHost handling with better output
- fix output of client events (bsc#935377)
- fix pagination buttons (bsc#935387)
- deprecate synchronizeUpgradePaths() XMLRPC
- provide SCC product to updateUpradePaths for SLE12 migration data
- parse predecessor_ids from json
- Organization users page: fix typo (bnc#943283)
- Do not return a OES repository with null credentials (bsc#937030)
- Fix queue size: consider possible remainders from last run
- Log message when finished errata cache for a server or channel
- Log the current queue size before every job run (DEBUG)
- Fix link back to the associated channel(bsc#931519)

-------------------------------------------------------------------
Mon Sep 02 16:00:35 CEST 2015 - mseidl@suse.de

- Prevent creating channels with reserved names (bsc#939349) / (fate#319308)

-------------------------------------------------------------------
Mon Jun 22 16:00:35 CEST 2015 - jrenner@suse.de

- version 2.1.165.18-1
- Avoid deadlock in CompareConfigFilesTask when a
  rhn_channel.update_needed_cache is in progress (bsc#932845)
- add missing country code
- Restore the default checksum and architecture when the parent channel is set
  to None
- Drop all product/channel relations before populating (bsc#932052)
- Replace keyword iterator to fix writing support information (bsc#933675)
- TaskoXmlRpcHandler: dead code removed
- products.json updated from latest SCC version
- Deserialize BLOBs correctly across databases
- Revert "Java Eula database classes moved to Hibernate, fixes BLOB issue"
  (bsc#930686)
- Do not remove tasks from the database during getCandidates() (bsc#932052)
- force taskomatic to use UTF-8 (bsc#932652)

-------------------------------------------------------------------
Fri May 29 10:35:46 CEST 2015 - mc@suse.de

- version 2.1.165.17-1
- wait for current transaction end
- EXISTS is an Oracle keyword, don't use it casually
- Scheduling remote command for large system sets is slow
- move auto-errata updates into separate taskomatic task
- improve system overview list performance
- Implement a "default" kickstart script name for edit link
- do not ignore errata with same package version
- reduce number of system lookups
- Get rid of IE7 compatibility mode enforcement
- Unify profile creation/update with one submit button instead of two
- Fix file input control alignment issue with form-control (bsc#873203)
- Update specfile to compile with Java 7
- add SLE11-Public-Cloud-Module (bsc#914606)
- Change Activation Key Child Channels from select to checkboxes (bsc#859645)
- Fix NPEx when updating distribution and missing cobbler entry (bsc#919722)
- Provide channels and upgrade paths for SLE11 SP4 products (FATE#318261)
- Fix broken icon in rhn/help/ForgotCredentials.do (bsc#915122)
- Allow setting the contact method for systems via API (FATE#314858)
- Make system.getDetails() return the contact method
- Add support for setting contact_method on activation keys (FATE#314858)
- implement tilde compare in java code
- Return PATCHED if at least one patch is installed (bsc#926146)
- SatCluster: strip ipv6 zone id from vip6 attribute

-------------------------------------------------------------------
Mon May 11 10:30:28 CEST 2015 - mc@suse.de

- version 2.1.165.16.1-1
- fix XML RPC API External Entities file disclosure
  CVE-2014-8162 (bsc#922525)

-------------------------------------------------------------------
Wed Apr 08 11:20:10 CEST 2015 - mc@suse.de

- version 2.1.165.16-1
- HttpClientAdapter: fall-back to Basic auth from NTLM when both
  are supported (bsc#926319)

-------------------------------------------------------------------
Tue Mar 31 14:57:06 CEST 2015 - mc@suse.de

- version 2.1.165.15-1
- Copyright texts updated to SUSE LLC
- add SLE12-SAP product (bsc#922744)
- SCCRepository: Only NOT NULL database columns can be mapped to primitive
  types in Hibernate (bsc#922313)
- change evr parsing for repodata primary.xml dependencies
- Create only one errata cache worker per server (bsc#918994)
- findKickstartPackageToInstall: in case multiple packages are available, pick
  the most recent (bsc#924118)
- update properly necessary cobbler fields when changing ks tree
- close auto errata update timing hole
- fixing typo: sync-kickstars -> sync-kickstart
- IE11/WinServer2008/CompatMode fix
- Missing refactored SQL query for system available packages (bsc#913400)
- fixing weird path to action chain page (bsc#921720)
- fix subscription check in case of an unset start date (bsc#918220)
- Avoid high CPU loads with SSH push (bsc#920687)
- Refresh errata cache asynchronously when subscribing server to channel
- ErrataQueue shouldn't fail if server is subscribed to other org's
  channel
- Documentation changes - fix name and refer to RFC.
- avoid deadlock if you call mergePackages after mergeErrata
- Fix malformed repo metadata (bsc#920400)
- update sles_register snippets to fix trusting the CA certificate on SLE12
- hasPreflag(): improve documentation about which rpm flags are evaluated
- fix generating pre-equires (pre="1" in metadata)
- fix typo in Web UI (bsc#918151)
- Revert fixing of versions, those should be regarded as historically correct
  rather than inconsistent (bsc#910509)
- Catch NumberFormatException and send error to the client (bsc#916177)
- Do not generate solv files

-------------------------------------------------------------------
Tue Feb 03 12:10:48 CET 2015 - mc@suse.de

- version 2.1.165.14-1
- Fix style of kickstart wizard
- Fix style of Create Kickstart Profile
- Make mgr-sync fail in case of IO errors while sending
  HEAD requests to OES
- Do not swallow exceptions, rethrow ContentSyncException instead
- make config file upload on FileDetails work
- prevent NPE on activationkeys/Edit.do page
- directories and symlinks cannot be binary
- fix menu structure
- Getting rid of Tabs and trailing spaces
- make sure columns are named according to the dto attributes
- fix failures due to uninitialized log it
- Fix auditlog config yaml syntax (bnc#913221)
- Show Proxy tab if system is a proxy even when assigned to cloned
  channels (bsc#913939)
- consider no_proxy setting
- fixed uncaught error which prevent correct error handling
  (bnc#858971)
- fix NPE by setting max_members to 0 instead of NULL (bsc#912035)
- Use Hibernate-friendly equals() and hashCode() in Org
- CVE-2014-7811: fix more XSS bugs (bsc#902915)
- set bootstrap entitlements to INFINITE in all organizations
- Fix basic authentication for HTTP proxies (bsc#912057)
- SCCRepository: save SCC ID in the database as well
- SCCRepository: save to database with proper sequence
- Accept repos with same SCC ID and different URLs (bsc#911808)
- Avoid mgr-sync-refresh failure because clear_log_id was not called
  (bnc#911166)
- New API call: system.scheduleDistUpgrade()
- New API call: system.scheduleSPMigration() (FATE#314785, FATE#314340)

-------------------------------------------------------------------
Wed Jan 14 14:43:29 CET 2015 - mc@suse.de

- fix XSS in system-group (CVE-2014-7812) (bsc#912886)

-------------------------------------------------------------------
Thu Dec 18 13:39:37 CET 2014 - mc@suse.de

- version 2.1.165.13-1
- fix style of a lot of pages
- Fix extra (eg.Select All) buttons display on rhn:list and
  make it consistent with new rl:list (bnc#909724)
- Fix List tag missing submit parameter for "Select All" and others
  (bnc#909724)
- Sort filelist in configfile.compare event history alphabetically
  (bsc#910243)
- fix setting powermanagement values
- let system set manager csv contain add-on entitlements
- allow filtering RHEL7 errata
- add some missing strings
- allow removing Cobbler System Profile on  the power management page
- add csrf check for the power management page
- No ISE on provisioning page when no base channel
- Make the base channel ssm action asynchronous
- Commit after each system deletion to avoid deadlocks
- Allow paranthesis in input form descriptions
- Allow paranthesis in system group description (bsc#903064)
- Provide new API documentation in PDF format (bsc#896029)
- Update the example scripts section (bsc#896029)
- Fix grammar and typos in API code example descriptions
- Fix xmlrpc.doc for sync.content namespace (bsc#896029)
- Raise proper exception when Taskomatic is not running
- Fixed wording issues on package lock page (bsc#880022)
- made text more clear for package profile sync (bsc#884350)

-------------------------------------------------------------------
Mon Dec 08 13:33:20 CET 2014 - jrenner@suse.de

- version 2.1.165.12-1
- fix adding OES11 channels (bsc#908786)

-------------------------------------------------------------------
Thu Dec 04 16:35:53 CET 2014 - mc@suse.de

- version 2.1.165.11-1
- throw channel name exception if name is already used (bnc#901675)
- Don't commit when XMLRPCExceptions are thrown (bsc#908320)
- Remove "Select All" button from system currency report (bsc#653265)
- Fix documentation search (bsc#875452)
- add API listAutoinstallableChannels() (bsc#887879)
- Avoid ArrayIndexOutOfBoundsException with invalid URLs (bsc#892711)
- Avoid NumberFormatException in case of invalid URL (bsc#892711)
- Lookup kickstart tree only when org is found (bsc#892711)
- Fix NPE on GET /rhn/common/DownloadFile.do (bsc#892711)
- Hide empty select boxes
- Always place tips close to the inputs
- Provisioning options page: full-width textboxes
- Port of the advanced provisioning option page to Bootstrap (bnc#862408)
- New installations should use SCC as default customer center
- bnc#907337: mgr-sync refresh sets wrong permissions on JSON files
- fix link to macro documentation (bsc#895961)
- Forward to "raw mode" page in case this is an uploaded profile (bsc#904841)
- Enlarge big text area to use more available screen space (bnc#867836)
- add User Guide to online help pages
- fix links to monitoring documentation (bsc#906887)
- check memory settings for virtual SUSE systems
- fix install type detection (bsc#875231)
- point "Register Clients" link to "Client Configuration Guide" (bsc#880026)
- change order of installer type - prefer SUSE Linux (bsc#860299)
- fix ISE when clicking system currency (bnc#905530)
- Set cobbler hostname variable when calling system.createSystemRecord
  (bnc#904699)
- fix wrong install=http://nullnull line when calling system.createSystemRecord
  (bnc#904699)
- apidoc generator does not know #array("something")
- impove style of Software Crash pages
- fix js injection on /rhn/systems/Search.do page
- fixing javascript errors
- Config file url should update when you create new revision
- xml escape some pages
- user does not need to be a channel admin to manage a channel
- listActivationKeys should return empty list if no keys visible
- cannot select code from disabled textarea in Firefox, use readonly editor
- Fix entitled_systems.jsp num-per-page ISE
- we should consider if text <> binary has changed for config files
- all API methods should be able to find shared channels
- adapt the page to adding/cloning errata
- Explain snapshot/rollback behavior better (bsc#808947)
- fix patch syncing - prevent hibernate.NonUniqueObjectException and rollback
  (bsc#903880)
- Remove "Add Selected to SSM" from system overview page (bsc#901776)
- fix CVE audit in case of multiversion package installed and patch in multi
  channels (bsc#903723)
- Update channel family membership when channel is updated (bsc#901193)
- SCCWebClient: log SCC data files as received to files
- bnc#901927: Add log warning if uploaded file size > 1MB
- fix channel package compare (bsc#904690)
- fix automatic configuration file deployment via snippet (bsc#898426)
- Avoid NPE when using 'from-dir', regression introduced with SCC caching
- Add support for SLE12 and refactor kernel and initrd default paths finders.
- Fix wizard mirror credentials side help to point to SCC
- make the SCC migration/refresh dialog show steps
- Show alert message about disabling cron jobs
- Schedule sync of all vendor channels in MgrSyncRefresh job
- Add client hostname or IP to log messages (bsc#904732)
- hide email field for mirror credentials when on SCC
- we do not want to use cascade for evr and name attributes of
  PackageActionDetails
- AccessChains belong to their creator, only
- add csv export for /rhn/errata/manage/PublishedErrata.do
- add csv output for /rhn/systems/details/packages/profiles/CompareSystems.do

-------------------------------------------------------------------
Thu Nov 27 11:01:49 UTC 2014 - jrenner@suse.com

- Fixed copying text from kickstart snippets (bsc#880087)

-------------------------------------------------------------------
Wed Nov 12 11:12:53 CET 2014 - mc@suse.de

- version 2.1.165.10-1
- Sync correct repos (bnc#904959)

-------------------------------------------------------------------
Fri Nov 07 13:28:54 CET 2014 - mc@suse.de

- version 2.1.165.9-1
- No refresh if this server is an ISS slave
- Refresh is needed only if we are migrated to use SCC yet
- Integrate the refresh dialog with the setup wizard products page
- Implement new "mgr-sync-refresh" taskomatic job
- Introduce caching of repositories read from SCC
- Fix pxt page link to point to the ported version of that page (bsc#903720)
- Fix Null Pointer Exception: bare-metal systems do not have a base channel
- Only show the SMT warning if we are using from-mirror or from-dir
- add progress and reload page after finish
- do not allow to cancel the kickstart once completed
- minor UI improvements
- Show ppc64le profiles to ppc systems
- fix system.schedulePackageInstall APIdoc
- fix javascript injections
- add id to errata.getDetails APIdoc
- Removed bogus label-limit from SDC Remote Cmd pg
- Don't schedule a remote-cmd if the system can't execute it
- check if user can see activation key
- schedule configuration actions asynchronously
- initial SCC integration

-------------------------------------------------------------------
Mon Oct 27 15:20:08 CET 2014 - mc@suse.de

- fix various XSS issues CVE-2014-3654 (bsc#902182)
  CVE-2014-3654-cobbler.patch
  CVE-2014-3654-sort-attributes.patch

-------------------------------------------------------------------
Thu Oct 16 10:09:54 UTC 2014 - smoioli@suse.com

- correctly apply patches to multiple systems in SSM (bsc#898242)

-------------------------------------------------------------------
Tue Oct 14 15:01:36 CEST 2014 - mc@suse.de

- version 2.1.165.8-1
- make parsing repo filters more robust
- package details page should not list channels we can't see
- fix file descriptor leak in system.crash.getCrashFile
- specify usage of java.config_file_edit_size option
- add more documentation to Power Management page
- power management - make system identifier clearable
- do not clone custom errata when merging
- check, whether referenced kickstart profile and crypto keys are
  available
- display error messages in red
- re-set number of config file diffs correctly
- improving 'All Custom Channels' queries
- move Mirror Credentials from config file into DB
- ping SCC for testing proxy status if SCC is enabled
- Implement the API methods to work with mirror credentials
- fix CVE Audit when some packages of a patch are already installed
  (bnc#899266)
- broken checkbox layout in /rhn/channels/manage/Sync.do?cid=xxx
- Download CSV button does not export all columns ("Base Channel" missing)
  (bnc#896238)
- support SCC API v4
- support token auth with updates.suse.com
- Official repo host is now updates.suse.com (after channels.xml change)
- support list/add channels and products with SCC

-------------------------------------------------------------------
Fri Sep 12 15:21:22 CEST 2014 - mc@suse.de

- version 2.1.165.7-1
- SCC client for managing products and channels
- fix XSS flaws - CVE-2014-3595 (bnc#896012)
- implement SLE12 style of update tag handling while generating updateinfo
- show package link if package is in database
- Custom info empty value added (java/api)
- check if action chain with same name already exists
- remove duplicate Summary and Group entries
- ISE when activation key has no description.
- create /software/packages/Dependencies page in Java
- add queries for weak package dependencies to Java
- auto errata updates have to wait for errataCache to finish
- fix NullPointerException
- ssm config actions should show details for specific system in
  history
- ISE comparing config files in SSM
- history events should show script results for this system only
- config revision not found when following history link
- fix broken links to old perl events page
- fix to support custom kickstart distributions
- call rhn-config-satellite.pl only if anything has changed
- add Korea to the list of timezones
- pre-require tomcat package for spacewalk-java-config
- Fix ISE when tag name is left empty
- Guest Provisioning was broken because of refactoring
- Read and display only a limited number of logfile lines (bnc#883009)

-------------------------------------------------------------------
Wed Sep 10 14:55:30 CEST 2014 - mc@suse.de

- fix XSS flaws - CVE-2014-3595 (bnc#896012)
- fix package upgrade via SSM (bnc#889721)

-------------------------------------------------------------------
Wed Jul  2 15:24:34 CEST 2014 - mantel@suse.de

- fix logrotate for /var/log/rhn/rhn_web_api.log (bnc#884081)

-------------------------------------------------------------------
Tue Jun 17 11:48:24 CEST 2014 - jrenner@suse.de

- version 2.1.165.6-1
- Fixed wrong bug number

-------------------------------------------------------------------
Tue Jun 17 10:47:03 CEST 2014 - jrenner@suse.de

- version 2.1.165.5-1
- New page added for viewing channels a repo is associated to
- Allow pasting of keys into textarea
- Provide a faster systemgroup.listSystemsMinimal API method
- Disable caching of Locale between page loads
- Add spacewalk-report for systems with extra packages
- Improve performance of Systems with Extra Packages query
- System Event History page: fix link to pending events on Oracle databases
- Fix human dates now() staying unmodified (bnc#880081)
- Escape package name to prevent from script injection
- Allow for null evr and archs on event history detail (bnc#880327)
- Disable form autocompletion in some places (bnc#879998)
- System Snapshots pages ported from perl to java
- Add errata type selection to SSM page
- Fix datepicker time at xx:xx PM pre-filled with xx:xx AM (bnc#881522)

-------------------------------------------------------------------
Tue May 27 17:15:17 CEST 2014 - mc@suse.de

- version 2.1.165.4-1
- Fix refreshing of Autoinstallable Tree forms (bnc#874144)
- BaseTreeEditOperation: avoid NPE in unexpected exception handling
- Delete system: button styled
- System/Software/Packages/Non Compliant: button styled
- System/Software/Packages/Profiles: button styled
- System/Software/Packages/Upgrade: button styled
- System/Software/Packages/List: button styled
- System/Software/Packages/Install: button styled
- Missing translation string added (bnc#877547)

-------------------------------------------------------------------
Thu May 22 14:34:43 CEST 2014 - mc@suse.de

- version 2.1.165.3-1
- fix numbering of java libs for taskomatic daemon
- Hibernate Package definition: fix table name
- Fix exception in tomcat logs due to missing server object
- Event history: format script text and output correctly
- More schedule action unification
- You can't "Add this address". Change text to "Fill in"
- Make sure we don't end with java 6 after an upgrade
- No more checking for anaconda package to detect kickstartable channels
- New query to find kickstartable channels
- even if most of it is Javascript, add simple unit test to FormatDateTag HTML
  output
- add request scope to the remote command via SSM action
- apidoc: reflect changes in createChain() return type
- fix configchannel.createOrUpdatePath API issue that stored new revision
  contents as null characters
- ssm child channel subscription page was slow
- SDC was unnecessarily slow if the system had many guests
- deduplicate rhn_server.remove_action() calls
- fix help urls
- make use of humanize dates for package lists
- make use of humanize dates for system lists
- humanize dates for user pages. created in 'calendar' mode and last login in
  'time ago' mode
- show the system overview with human dates

-------------------------------------------------------------------
Fri May 16 13:05:49 CEST 2014 - mc@suse.de

- version 2.1.165.2-1
- fix help urls
- Bare metal system list: CSV export bugfix
- adapt to the changes in spacewalk css to bring the readable warning alters
  into the upstream code, that is also affected by this.
- Bare-metal systems list: add relevant information (bnc#861307)
- Fix parameter comment (kickstartable -> autoinstallable)
- Prevent from concurrent modification (refix bnc#808278)
- Kickstartable channels should contain the anaconda package (bnc#808278)
- Form names are only available as name attributes now, not ids.
- set autopart options correctly
- SSM package upgrades should apply correctly across diverse system sets
- The "Delete Key" link should not appear if there is no key to delete
- API package search should not require a provider
- rewrite pending events page from perl to java
- add default arch heuristic for kickstart package installs
- Reuse --add-product-by-ident for triggering product re-sync
- help: remove dead link to Quick Start guide
- Rename suseEulas table to suseEula.
- Java Eula database classes moved to Hibernate, fixes BLOB issue
- Bugfix: use Oracle BLOBs correctly in Java
- Remove Red Hat-specific Kickstart Tree functionality
- Style and rephrase the SP migration message alerts
- Set milliseconds to 0 before comparing dates (bnc#814292)
- Trigger repo metadata generation after cloning patches (bnc#814292)
- Replace editarea with ACE (http://ace.c9.io/) editor.
- dont show link if there are no details to show
- UI: show EULAs inside of package details page
- taskomatic: add SUSE's EULAs to repository metadata
- Java: added class to handle SUSE's EULAs
- Disable FreeIPA integration
- Don't pass version and release to lookup_evr to get the evr_id to join with
  the evr table to get version and release. Use them in the first place.
- use the request object and not the pagecontext directly to store whether we
  already included javascript
- Last sync date: use human format
- Bugfix: avoid NPE
- Documentation fixes

-------------------------------------------------------------------
Tue May 06 15:43:49 CEST 2014 - mc@suse.de

- version 2.1.165.1-1
- Added kickstart syntax rules box to advanced edit page
- Added warning message about kickstart syntax rules
- Fix bug converting pm times to am when using locales in 24 hour format.
- Do not force the timezone name with daylight=false. (eg. showing EST for EDT)
- Action Chain: for every action, create its own ScriptActionDetails
  (bnc#870207)
- Uneditable field is marked as required.
- filters per repository on WebUI
- xmlrpc spec includes bool values, any library should be able to handle them
- Fix link pointing to setup wizard from the popup
- fix opening of channel list modal
- KickstartSession: avoid infinite loops
- Avoid Cobbler error on KVM provisioning (bnc#870893)
- rewrite system snapshot to java: fixed nav menu hiding
- rewrite system snapshot to java: Packages.do
- rewrite system snapshot to java: Index.do
- rewrite system event page from perl to java
- Action Chaining API: fail if trying to add multiple chains with the same
  label
- Installer Generation "fedora" is breed redhat but do not result in a valid
  cobbler os_version
- correctly set cobbler distro os_version
- Enable DWR exception stack trace logging by default
- Check for failed repo sync jobs in taskomatic
- rewrite system snapshot to java: implement nav menu hiding
- limit actions displayed on schedule/*actions pages
- Submit buttons are incorrectly labelled.
- Removing repo filters ISE.
- rewrite channel compare to java:
- Implement Setup Wizard Product sync page
- remote command webui: don't scrub the script body
- params for sw-repo-sync UI/API.
- taskomatic heap size of 1G is not sufficient for large channels
- Setup Wizard: added documentation link
- Package Locking: added documentation link
- Power Management: added documentation links
- updated doc references to actual location
- fixed helpUrl
- Fixed Javadoc and XML-RPC doc
- Removed timeout limitation for the script schedule
- Added XML-RPC API for scheduling the Action Chain
- Add a warning note about doing a Dry Run (bnc#851091)
- Style the SP migration page
- port SP Migration Setup page to bootstrap and jquery
- Action Chain: bootstrap form groups fixed

-------------------------------------------------------------------
Thu Mar 27 14:59:39 CET 2014 - fcastelli@suse.com

- version 2.1.165-1
- NCCClient: URL location bug fixed
- NCCClient: fix behavior with 302's
- NCCClient: swap Apache HTTPClient with java.net's HttpUrlConnection
- Added missing translation
- Package lock: do not show pending packages as selected
- Package lock: do not allow selection of pending packages
- Package lock: changed java code to handle multiple lock events
- Cache proxy verification status in the session
- Make the Setup Wizard visible at first run
- invalidate subscriptions cache when storing proxy settings
- split the js files again as the onready callbacks conflict with the available
  dwr methods
- change the order so that the responsive tag is defined
- move the renderers to its own package
- style
- remove the custom .js for proxy settings, move everything to the main one
- cleanup unused modal, label capitalization and placeholder strings
- use DTOs and a converter instead of maps
- Setup Wizard Proxy settings: make the DTO comparable and with non-null fields
- Use the product class as name when name is not found
- Moved to NCCClient
- Ping method added to NCCClient to test proxy settings
- Proxy support: fix a bug when nothing is specified
- Proxy support: fix a bug when only the hostname is specified
- Placeholder updated to include port number
- Proxy support for NCC credential checking added
- Remove superfluous links on mirror credentials page
- HTTP Proxy description provided
- Create a separate set of icons for the setup wizard
- Mirror Credentials Front-End: first attempt
- HTTP proxy front-end
- List subscriptions with understandable names and their start/end dates
- Implement the "make primary" functionality
- Download subscriptions only when status unknown or on force refresh
- Cache subscriptions and validation status in the session object
- Fine tuning appearance of the mirror credentials page
- Rework findMirrorCredentials(): check for null and do not log passwords
- Move the setup wizard to the top of Admin tab
- Introduce MAX_REDIRECTS
- Allow bare-metal system name editing (bnc#867832)
- Redirect instead of forwarding to overview page after a reboot (bnc#868662)
- ActionChainHelperTest fix: use correct chain ordering
- use default lvm partitioning for RHEL 7 kickstarts
- package.search API returns only one match per package name
- fix finding of the right API method to call
- Adding Custom Errata offers RH Erratas.
- ChannelManager.findCompatibleChildren: propose cloned children as compatible (bnc#866045)
- ChannelManager.findCompatibleChildren: propose children correctly if old and new are equal (bnc#866045)
- bnc#862043: fail if rhnPackage.path is NULL
- bnc#862043: use rhnPackage.path as rhnErrataFile.filename like Perl does
- fix filtering on the /rhn/channels/Managers.do page
- channel.software.syncErrata clones too many packages
- Bare-metal icon fixes
- delete outdated repo-sync schedules (bnc#865141)
- Fixed merging problem (bnc#859665)
- deal with deleted users
- RecurringDatePicker sets HOUR_OF_DAY, however DatePicker design is kind of
  broken and it internally uses HOUR or HOUR_OF_DAY depending of the isLatin()
  flag. This does not make much sense as in Calendar itself HOUR, HOUR_OF_DAY
  and AM_PM are all interconnected.
- Do not restart taskomatic with every deployment
- Exclude el-api.jar since it causes HTTP Status 500
- Revamp the recurring picker fragment to use the datepicker time component.
  For this the RecurringDatePicker bean now is composed of DatePicker beans to
  reuse functionality. With some Javascript, the repeat-task-picker disables
  the cron frequencies that are not being used.
- allow to disable date selection in addition to time
- syncrepos: format the page
- make the setup of the date picker more declarative using data- attributes in
  order to be able to share this setup with other parts of the code that will
  need a slightly different picker like the recurrent selector. It also saves
  us from outputing one <script> tag in the jsp tag implementation.
- Use hostname or address in log messages instead of system.name
- New config option for using the hostname to connect via ssh push
- CreateUserActionTest fixed after upstream changes
- Fix channel deletion unit tests
- Automatic commit of package [spacewalk-java] release [2.1.164-1].
- filter out channels that are not assigned to a server
- Improve error handling when deleting a channel (bnc#865141)

-------------------------------------------------------------------
Thu Feb 27 15:31:17 CET 2014 - fcastelli@suse.com

- version 2.1.163.1-1
- fix reboot required (bnc#865161)
- Avoid double translation, rhn:icon will localize the text
- Remove unused import
- We rmvd DESIRED_PASS/CONFIRM params from UserEditSetupAction - rmv from
  expected in test
- Testing createFirstUser() now looks to be forbidden
- verifyForward() and redirects-w/params do not like each other
- Tweaking some tag Junits to work

-------------------------------------------------------------------
Fri Feb 21 15:37:40 CET 2014 - fcastelli@suse.com

- version 2.1.161.1-1
- Action Chaining: use the same sort order for all systems in an SSM package
  update
- Action Chaining: list page columns changed as suggested by upstream
- fixing ISE in create repo form
- Styling unstyled submit buttons.
- improved performance of system.listLatestUpgradeablePackages and
  UpgradableList.do
- Action Chaining: bootstrap classes tuned
- Use enhanced for loop
- For clones extend search for update tag to original channels (bnc#864028)
- escaping system name for /rhn/monitoring/config/ProbeSuiteSystemsEdit.do
- Transfer the origin's update tag to any cloned channels (bnc#864028)
- escaping system name for /rhn/systems/ssm/provisioning/RemoteCommand.do
- Simple attempt to find problematic things in jsps
- don't add &amp; twice to the parameters of the url
- Action Chaining: audit log configuration added
- Action Chaining: avoid errors on double save
- Action Chaining: proper logging added
- add schedulePackageUpgrades() method
- SSM package upgrades should not install packages if not an upgrade
- fixed errors in date/time format conversions
- put all javascript into one tag
- simplify datepicker layout and unify look of date/time part
- simplified getJavascriptPickerDayIndex()
- extend renderOpenTag() to be able to render self closing tags
- make the time format also localized
- close the date picker after click
- Use the start of the week day from the locale
- Introduce a date-time picker.
- Make the HtmlTag HTML5 compliant, by knowing that void elements can't be
  closed. The BaseTag remains agnostic.
- Added tool to manipulate localization files (format, del, sed).

-------------------------------------------------------------------
Thu Feb 13 15:32:20 CET 2014 - mc@suse.de

- version 2.1.150.1-1
- remove unused localization string
- Schedule action unification
- Separate datepicker and its label
- make package search faster
- Create and manage action chains for single systems and SSM
  * remote command
  * reboot
  * configuration file deploy
  * patch action
  * package actions
- style pages
- CVE-2013-4415 - Fix XSS flaws in Spacewalk-search
- CVE-2013-4415 - Fix XSS in new-list-tag by escaping _LABEL_SELECTED
- CVE-2013-1871, Fix XSS in edit-address JSPs
- CVE-2013-1869, close header-injection hole
- CVE-2010-2236, Cleanse backticks from monitoring-probes where
  appropriate
- CVE-2013-1869, Only follow internal return_urls
- CVE-2012-6149, Fix XSS in notes.jsp
- Fix cloned channels not available for SP migration (bnc#852582)
- Fix an ISE that could happen after clearing cookies (elaborator not bound)
- Fix GMT+3 timezone missing (bnc#862406)
- New Bare-metal icon added
- javascript not needed anymore

-------------------------------------------------------------------
Fri Feb 07 13:01:47 CET 2014 - mc@suse.de

- version 2.1.146.1-1
- patch to handle systems registered with the --nohardware flag
- fixing layout of various pages
- Generification of Listable
- Improve package search performance
- Add confirmation page to ssm/ListPatches
- Extracted "list systems in ssm related to errata" into separate action
- allow deleting disabled users
- add external group pages
- create external authentication pages
- create api for channel errata syncing, have clone-by-date call it
- Fixed ssm reboot scheduling.
- Update RHEL 7 VM memory requirements to 1024 MB
- Datepicker UI unification
- fix deadlock when cloning using spacewalk-clone-by-date
- fix ISE when cobbler components are missing (not installed)
- port reboot_confirm.pxt from perl to java
- SUSE Studio endpoint stops working via unencrypted HTTP (bnc#859762)
- fix CVE URL in updateinfo references (bnc#859637)
- CVE-2010-2236, Cleanse backticks from monitoring-probes where
  appropriate
- CVE-2012-6149, Fix XSS in notes.jsp
- CVE-2013-1869, Only follow internal return_urls
- CVE-2013-1871, Fix XSS in edit-address JSPs
- increase column length for CVE ids.
  Required for new CVE ID syntax

-------------------------------------------------------------------
Mon Jan 13 09:54:49 CET 2014 - mc@suse.de

- version 2.1.113.1-1
- Bugfix: duplicated packages in SQL quary error caused unpredictable results
- require susemanager-frontend-libs for SUSE only
- add new reboot action handling for ssh-push (FATE#312591)
- Implement task to invalidate reboot actions (FATE#312591)
- Make the packages require the frontend-libs
- return server action message within schedule.listInProgressSystems
  and schedule.listCompletedSystems API calls
- fixed icon name
- do not override existing ant property
- Rewrite groups/systems_affected_by_errata.pxt to java
- Added locking/unlocking status display on request (FATE#312359)
- Added locking action scheduling (FATE#312359)
- Added LockPackageAction for the "Package Lock" feature (FATE#312359)
- store url_bounce and request_method to session and re-use common login parts
- support logins using Kerberos ticket
- Use new rhn:icon internationalization/localization
- Perform localization inside rhn:icon tag
- Expect 'autoinstallation' instead of 'kickstart'
- updated references to new java WorkWithGroup page
- work_with_group.pxt rewritten to java
- change order of system ok/warn/crit in legends
- rewrite system event history page to java
- give icons title in rhn:toolbar tag
- kickstarts to RHEL 7 don't work because of missing rpms
- Fix the java package of DeleteGroupAction class

-------------------------------------------------------------------
Wed Dec 18 13:55:00 CET 2013 - mc@suse.de

- version 2.1.102.1-1
- bootstrap tuning: fixed icons
- Make sure that all form fields are correctly aligned
- implement pwstrength meter
- removing dead code, exception is thrown within lookupAndBindServerGroup
- Fix NPE when uploading kickstart profile with virt type none
- delete ConfigSystemTag as these things are easily handled in jsp
- Local variables need not to be synchronized
- updated links to system group delete page
- converted system group > delete page from pxt to java
- prefer objectweb-asm again to compile correctly if both are installed.
- fixing references to SSM errata page
- Rewrite of errata_list.pxt to Java
- call ssm check on system - software crashes page
- call ssm check on system notes page
- call ssm check on system migrate page
- call ssm check on system hardware page
- Fix display of notifications checkboxes on system properties page
- Id added to the Language div in the section Create New User
- Refactor the List tag to get rid of the complicated state handled by bools,
  keeping only the commands as state.
- channel/manage/delete.jsp: disabled attribute fixed
- List pagination buttons: restore hover text
- adapt the testcase and fix a issue catched by the testcase
- There is no reason for address to be a jumbotron - Use the markup like
  documented at http://getbootstrap.com/css/#type-addresses
- makes the system details page to be shown in two columns, with boxes at both
  sides instead of each of them taking the full width.
- Fix display of notifications checkboxes on system properties page
- remove obsolete unit test as tag was rewritten
- simplify logic in cfg:channel tag
- Re-add the server contact method on various pages
- Fix cve audit header icon after upstream changes
- Remove unnecessary reference to tooltip.js + the file itself
- system group edit properties - linking + cleanup
- alter system group create page to do editing
- allow channel administrator to view Channel > Managers page
- 1040540 - have package search return all matching results
- use rhn:icon tag for creating icons in rhn:toolbar
- 1039193 - Increase default ram to 768 for RHEL 7
- Move cve audit popover content into a translation file
- System Group / Admins - updated links and removed old page
- ported System Group / Admins to java
- Move javascript code from jsp file to document.ready handler
- Reference susemanager-cve-audit.js from the jsp file
- channel/manage/delete.jsp: disabled attribute fixed
- system group details - linking + cleanup
- converting system group details page to java
- button submit set back to normal size. We dont use Large size for buttons
- Bare-metal systems: disabled button style fixed
- Disabled buttons' style fixed
- CVE UI was updated and improved. It now has a popover that shows a link to
  http://cve.mitre.org/ and explains that a user can also paste the entire CVE
  as found on the site
- Fix Edit Autoinstallable Distribution page
- LoginExpiredTest fixed
- Merge the upstream details page with Manager and the bootstrap entitlement
  conditionals, product list, etc.

-------------------------------------------------------------------
Mon Dec 09 17:08:30 CET 2013 - mc@suse.de

- version 2.1.90.1-1
- new style added based on twitter bootstrap
- support power management (FATE#315029)
- support bare-metal registration (FATE#312329)
- switch to 2.1

-------------------------------------------------------------------
Thu Nov 28 16:18:08 CET 2013 - mc@suse.de

- version 1.7.54.29-1
- Fix jsp file to actually show the result list
- Automatically set the focus using formFocus()
- Add a tooltip for the CVE-ID
- Use a string constant to populate select with years
- Extract the separator from the prefix string constant
- Remove the maxlength attribute to allow n digit identifiers
- enhance Package.listOrphans query
- optimized system_config_files_with_diffs eleborator for PostgreSQL
- fix ISE, when renaming channel to channel name already in use
- synchronize repo entries creation
- Fix ISE when deleting a non persistent custom info value
- Separate CVE audit inputs for year and ID (bnc#846356)
- always set lastModifiedBy for custom infos
- Reorder snippet tabs
- Use the kickstart icon for the snippets page
- Add help URL (bnc#848225)
- Fix navigation for the default snippets page
- Replace 'kickstart' with 'autoinstallation' (bnc#848225)
- add support for enhances rpm weak dependency (java) (bnc#846436)

-------------------------------------------------------------------
Wed Nov  6 11:07:37 CET 2013 - mc@suse.de

- Forbid un-authenticated creation of SUSE Manager Administrative
  accounts CVE-2013-4480 (bnc#848639)

-------------------------------------------------------------------
Mon Nov  4 10:09:39 CET 2013 - mc@suse.de

- Deny creating of multiple first admin users.
  CVE-2013-4480 (bnc#848639)

-------------------------------------------------------------------
Fri Sep 27 10:04:28 CEST 2013 - mc@suse.de

- version 1.7.54.28-1
- Use server arch instead of relying on a base channel (bnc#841054)
- Filter out product base channels with invalid arch (bnc#841054)
- CVEAuditManager: do not fail with unsynced channels
- Log exception stack traces in Taskomatic
- CVEAuditManager: Fetch ChannelArch instead of ServerArch
- Do not assume a migrated base channel exists (bnc#841240)
- fix Systems Subscribed column on the Entitlements page
- Add missing keyword 'AS' in dist upgrade queries (bnc#840899)
- Make taskomatic max memory configurable via rhn.conf (bnc#810787)
- Clean up SSH push jobs in case of taskomatic restart (bnc#838188)
- Remember systems we are currently talking to via SSH push (bnc#838188)
- Add necessary transaction handling to fix job status (bnc#838188)
- Show the system name in the log message warning
- RhnSet concurrency fix reformulated at upstream's request
- Fix javascript "Uncaught TypeError" (bnc#836692)
- Avoid a possible issue on concurrent updates to an RhnSet

-------------------------------------------------------------------
Fri Aug 23 11:25:20 CEST 2013 - mc@suse.de

- version 1.7.54.27-1
- CVE Audit testsuite bugfixes to run on Oracle
- Fix link to the documentation
- Bugfix: avoid ClassCastException from Long to Integer in Oracle

-------------------------------------------------------------------
Wed Aug 21 16:03:35 CEST 2013 - mc@suse.de

- version 1.7.54.26-1
- Fix link to the documentation
- fix CVE Audit query to run with oracle DB
- Bugfix: allow Hibernate to distinguish packages with identical name, arch and
  evr (bnc#833643)
- Do not show link to the admin page to non-admins
- CobblerSystemCreateCommand: do not fail if distro breed is null
- Make CSV separator configurable, java (FATE#312907)
- CVE Audit java (FATE#312907)
- explicitly require libxml2 for kickstarts to avoid error
- escaping system name on multiple pages
- API call setChildChannels should produce snapshot
- changing of base channel via API should produce snapshot
- we need unentitle channels before we delete them
- add newline after writing kickstart_start var
- marking label not required
- fixing wrong escaping of utf-8 strings
- Fix HTML not being escaped in package information (bnc#833238)
- Fix a NPE when a system virtual instance does not have a corresponding info
  object (bnc#829966)
- fix metadata if capability version starts with a colon
- Generate pre flag into the metadata (bnc#826734)
- fix reinstall of products by writing correct epoch in products.xml
  (bnc#826734)
- set archive value for installed package size (bnc#825673)
- IBM Java core dumps should all go to /var/crash (bnc#824775)
- Fix entitlement addition NPE (bnc#824581)

-------------------------------------------------------------------
Wed Jun 12 16:45:02 CEST 2013 - mc@suse.de

- version 1.7.54.25-1
- Fix SP migration ClassCastException (bnc#820985)
- Fix lookup for the SSH push default schedule (bnc#823366)
- escaping system name in web pages
- Fix UI text about kickstart (bnc#822385)
- sort parent channel pop-up menu by channel name
- add list elaborator into session for CSV export
- fix invalid SQL statement for finding ssh-push candidates (bnc#821868)
- Subscribe only to selected config channels via SSM (bnc#821786)
- Fix cobbler information file system paths (bnc#820980)
- too big value in system custom info should not cause ISE
- do not offer a symlink, if the user does not have acl for the target
- added showing systems counts on cancel scheduled actions page
- add some missing UI strings
- fix system.listSystemEvents on PG
- display 'Updates' column on group system list pages
- fix 'Configs' column on system groups related pages
- Upstream-specific check on channel name removed (bnc#701082)
- Refactor bugfix (bnc#814292)
- Set milliseconds to 0 before comparing dates (bnc#814292)
- Trigger repo metadata generation after cloning patches (bnc#814292)
- Add missing string *.actions.scheduled (bnc#813756)
- fix paths for kernel and initrd on DVD on s390x (bnc#814263)

-------------------------------------------------------------------
Fri Apr 05 14:27:23 CEST 2013 - mc@suse.de

- version 1.7.54.24-1
- Disable Virtualization -> Provisioning when contact method is invalid
- Fix "Can't do inplace edit" error message during registration (bnc#812046)
- Make duplicate-hostname search case-insensitive
- use the server timezone as the default for the first user
- Provisioning is not supported with contact method 'ssh-push-tunnel'
- Do not create kickstart files for SUSE Distributions (bnc#808278)
- fixed API doc for system.listLatestUpgradablePackages and
  system.listLatestInstallablePackages API calls
- SSH Server Push (java) (FATE#312909)
- generate metadata always if not explicitly rejected (bnc#804445)
- completed kickstarts still show up on 'currently kickstarting' list
- return whole log in case more bytes are requested than the current file size
- RhnJavaJob: Do not ignore the exit code for external programs.
- Do not silence catched exceptions. Debugging can be hard.
- list also channel packages not associated with already cloned errata
- fix WebUI's errata sync
- Only package build times should be converted to GMT (bnc#794651)
- Fix ISE when doing SP migration of SLE 11 SP1 SMT (bnc#802144)

-------------------------------------------------------------------
Fri Feb 08 10:58:19 CET 2013 - mc@suse.de

- version 1.7.54.23-1
- Fix branding of api example scripts (bnc#801758)
- Add countries BQ, CW, SX.
- rebrand help text for mail domain
- fix the 'Replace Existing Subscriptions' SSM config channel option
- prevent NPE when package description might be null
- add virtualization guest info to the ServerSerializer
- added email field to user list csv
- correct olson name for Australia Western timezone
- support for Australia EST/EDT timezones
- Remove restrictions on proxy channel subscriptions (bnc#794848)
- Make images of type 'kvm' show up on the UI (bnc#797057)
- Resolve FQDN of hostname taken from the request (bnc#791905)
- order rpms by build_time to fix kickstart via proxy
- add missing strings for configuration management (bnc#796391)
- Use proxy host for kickstarting virtual guest if available
- Try to determine localhost's FQDN (bnc#791905)
- check for zypp-plugin-spacewalk if testing autoinstall
  capability(bnc#795308)
- copy GPG information from the original channel within
  channel.software.clone API, when the user omits it
- deleting an org should remove cobbler profiles too
- preserve product name when cloning channels using API

-------------------------------------------------------------------
Tue Nov 27 17:22:29 CET 2012 - mc@suse.de

- version 1.7.54.22-1
- Implement new API call system.listAllInstallablePackages
- Fix ArrayIndexOutOfBoundsException in case of a missing base channel

-------------------------------------------------------------------
Thu Nov 22 15:43:51 CET 2012 - jrenner@suse.de

- version 1.7.54.21-1
- Fix query for API call system.listLatestInstallablePackages (bnc#781655)
- new sles_register_script snippet with autoyast script elements (bnc#780269)
- Fix errors with unrequired field 'Prefix' (bnc#783646)
- prevent NPE, when accessing probe suite systems with no system associated
- do not allow creating kickstart profiles that differ from existing ones
  just by case
- enhancing kickstart file sync with cobbler
- prevent Page Request Error when at pagination
- Check hostnames for special characters and whitespace (bnc#787178)
- Basic normalization for SUSE Studio base URL (bnc#786159)
- Workaround for Studio API returning incomplete URLs (bnc#786159)
- enhance errata.setDetails - add issue_date and update_date (bnc#789238)
- Fix quartz trigger initialization repeat count (bnc#788026)
- SP migration web UI (FATE#312431, FATE#312312)
- Remove markup from kickstart.jsp.error.template_generation (bnc#787879)
- fix system.listLatestUpgradablePackages API to list upgradable packages
  from server channels only
- Kickstarting RHEL systems with RES (expanded support) repos fails
  (bnc#786367)
- return type date for yumrepo_last_sync even if the channel was never synced
  (bnc#781643, bnc#781652)

-------------------------------------------------------------------
Mon Oct 01 09:43:24 CEST 2012 - mc@suse.de

- version 1.7.54.20-1
- use elaborator for foreign_packages_get_noncompliant_systems
- fix reboot needed on postgresql by using
  allServerKeywordSinceReboot view

-------------------------------------------------------------------
Fri Sep 28 15:49:09 CEST 2012 - mc@suse.de

- version 1.7.54.19-1
- Do not show asterisk on software channels page
- Fix NPE during proxy activation in case proxyChan is a base channel
- Unsubscribe channels only if we are configured to automatically
  re-subscribe
- Validate proxy format on general config page (bnc#777462)
- make system_overview fast using elaborators
- remove SystemHealthIconDecorator and appropriate query
- remember probe state when paginate
- fixing NumberFormatException
- rewrite query for system.listLatestUpgradablePackages API
- validate session key for system.getSystemCurrencyMultipliers API
- allow complex kickstart variables containing severel '='
- display a reasonable error message on the permission error page
- display error messages only once on admin/config/GeneralConfig.do
  page
- Proxy should be specified as host:port (bnc#777462)
- Set owner/group of config-defaults dir consistently (bnc#776377)
- let errata.listPackages API return also packages associated with
  unpublished errata
- display an information message about no systems being selected for
  SSM
- fix ISE on rhn/channel/ssm/ChildSubscriptions.do page
- make IE use IE7 compatability mode for pages with editarea
- fix icons on SSM provisioning page and system list page
- validate virt guest parameters also for API input
- removed MAC Address from kickstart profile listing
- Don't let virtual kickstarts screw up the host's cobbler id
- Hide the checkbox 'Disconnected SUSE Manager' (bnc#776596)
- Fix missing CVEs in patches listing with Oracle 11 (bnc#776321)
- The Update button should be disabled if the text area is empty
  (bnc#753584)

-------------------------------------------------------------------
Tue Aug 14 11:32:26 CEST 2012 - mc@suse.de

- version 1.7.54.18-1
- fix system list in not nonCompliantMode

-------------------------------------------------------------------
Tue Aug 07 16:43:24 CEST 2012 - mc@suse.de

- version 1.7.54.17-1
- enable sorting of errata list according to synopsis on the
  rhn/channels/manage/errata/ListRemove.do page
- fix errata sort on the rhn/channels/manage/errata/ListRemove.do page
  (bnc#774194)
- detect oracle TIMESTAMPTZ objects and convert them correctly to timestamp

-------------------------------------------------------------------
Thu Aug 02 18:20:01 CEST 2012 - mc@suse.de

- version 1.7.54.16-1
- removed EOL certificate check (bnc#759552)
- Construct GMT millisecond value if DB does not store timezone (bnc#773767)
- do not commit already committed transaction
- log a message when repo sync task is triggered
- fix recommended cobbler command
- dissociate deleted crypto key from its kickstart profiles
- do not start repo sync of a channel with no associated repositories
- allow user and group name starting also with [0-9]_
- do not cache snapshot tags within the lookup method
- Remove XCCDF Legend from places where it is not necessary.
- prevent NPE
- sort groups by default
- add ruby API sample script
- limit action name to fit into the appropriate DB column
- close session when its connection signalled a connection error
- quick file list query now also returns files saved to system's
  'local' config 'channel'

-------------------------------------------------------------------
Tue Jul 17 13:01:17 CEST 2012 - ug@suse.de

- version 1.7.54.15-1
- Fix when Oracle crashes with ORA-00911 error, which is a complete misleading
  to a simple semicolon in the query.

-------------------------------------------------------------------
Mon Jul 16 15:30:34 CEST 2012 - ug@suse.de

- version 1.7.54.14-1
- Finished non-compliant systems overview feature.
- COALESCE instead of NVL keyword for pgsql compatibility
- work around for if hibernate loads a clonedchannel as its own
  original
- Allow user to set MAC Address when provisioning a virtual guest
- Oracle does not supports 'AS' keyword in SQL.
- Return list of non-compliant systems (where packages are foreign)
- Added queries for finding non-compliant systems. At this moment queries are
  unused orphans.
- add API doc for channel.software.listErrata update_date attribute
- remove "date" from the channel.software.listErrata API doc
- adding conflicts for quartz >= 2.0
- ignore also 127.0.0.2 IP addresses (bnc#768771)
- Merge branch 'Manager' of github.com:SUSE/spacewalk into Manager
- Wrong information on proxy configuration (bnc#697517)
- Do not automatically subscribe to virt channels (bnc#768856)
- requre quartz version lower than 2.0
- Each dataset must have a different name.
- Add CSV downloader for several pages
- Correcting two ISE on postgresql: NVRE not found

-------------------------------------------------------------------
Wed Jul 11 17:06:59 CEST 2012 - ug@suse.de

- kernel options in the web UI are not added to the xen distri
  (bnc#764679)

-------------------------------------------------------------------
Mon Jun 25 10:25:08 CEST 2012 - mc@suse.de

- version 1.7.54.13-1
- handle spoiled browsers separatelly
- enable filtering by synopsis for all the errata tabs

-------------------------------------------------------------------
Thu Jun 21 11:22:15 CEST 2012 - jrenner@suse.de

- version 1.7.54.12-1
- update API documentation
- do not create multiple default ks sessions
- system.config.listFiles could take > 8 minutes if there were lots of
  revisions on lots of config files
- don't sync virt bridge nic w/ cobbler
- correctly report kernel not being found at distro creation
- fix fileprovides during repodata generation
- Improve SCAP search: Return list of xccdf:TestResults-s
- Improve SCAP search: searching by scan's result and scan date
- Add a link for easy scan reschedule.

-------------------------------------------------------------------
Thu May 31 10:45:20 CEST 2012 - mc@suse.de

- version 1.7.54.11-1
- omit accessible parameter
- modified java stack to use new user_role_check_debug()
- Fail gracefully on empty list of systems
- OpenSCAP integration -- A simple search page.
- add an extra entitlement check before the key creation
- Enhancements pt_BR localization at webUI
- Return to Images.do instead of VirtualGuestList.do
- store also config revision changed_by_id
- API *must* check for compatible channels in system.setBaseChannel()
- check cloned channels if no keywords are found for this channel
- fix ISE on copy file to central config channel
- Fix incorrect text fields.
- rewrite revision creation by config file update
- Don't show empty table, if there is not ident assigned.
- Extend input cell for 20 characters.
- prevent system.config.createOrUpdatePath causing deadlock
- add generator for susedata.xml.gz metadata

-------------------------------------------------------------------
Mon May 14 10:45:56 CEST 2012 - mc@suse.de

- version 1.7.54.10-1
- remove Override annotations for non overriden methods
- remove rests of OrgQuota usage
- remove OrgQuota hibernate mapping
- remove OrgQuota java class
- fix delete distribution link
- rewrite channel.listSoftwareChannels API
- rewrite KickstartFactory.lookupAccessibleTreesByOrg
- if koan is requesting anything from /cobbller_api replace hostname
  of server with hostname of first proxy in chain
- support for cobbler v2.2
- Use <c:out> for action names to prevent XSS (bnc#761165)
- Escape image name to allow quotes and prevent XSS (bnc#761165)
- fix NetworkDtoSerializer API doc
- prevent storing empty string for errata refersTo
- prevent storing empty string for errata errataFrom
- prevent storing empty string for errata notes
- Split OpenSCAP and AuditReviewing up
- Fix submit form with broken bonding info
- redirect to errata/manage/PublishedErrata.do page after deleting a
  published erratum
- debranding for virtualization (bnc#761153)

-------------------------------------------------------------------
Wed May 09 13:43:16 CEST 2012 - mc@suse.de

- version 1.7.54.9-1
- Completely remove the image type from deployment action details
- Fix NPE when one of (version|release|arch) is null (bnc#761161)
- synonym rhnUser does not exist anymore - use web_contact instead
- Refactor jsp files and make bridge device optional
- Normalize image types by creating new table suseImageType
- Normalize credentials types by creating new table suseCredentialsType
- remember pre-filled form attributes in case of form validation error
- marking Script Name as required filed on the KickstartScriptEdit
  page
- make newly introduced rhn tag functions available
- When kickstarting a system there is an option that allows you to
  create or re-create a network bond.
- fix listSharedChannels to only show this org's channels
- fix my_channel_tree query
- fix channel.listRedHatChannels shows custom channels

-------------------------------------------------------------------
Thu May 03 17:40:33 CEST 2012 - mc@suse.de

- version 1.7.54.8-1
- make spacewalk-java exclusive arch x86_64
- checkstyle fixes

-------------------------------------------------------------------
Wed May 02 14:24:18 CEST 2012 - mc@suse.de

- version 1.7.54.7-1
- Remove a code which duplicates ensureAvailableToUser() method.
- API: list results for XCCDF scan.
- fixed the Brazilian time zone
- Do not divide by zero. It prints a question mark.
- API: Show OpenSCAP XCCDF Details.
- proper use of xml entities in documentation

-------------------------------------------------------------------
Fri Apr 27 16:23:41 CEST 2012 - mc@suse.de

- version 1.7.54.6-1
- API: List Xccdf Scans for given machine.
- use arch label in distchannel.setDefaultMap API as stated in the API doc
- add missing acl to SSM
- add missing links about Solaris Patches to SSM

-------------------------------------------------------------------
Thu Apr 26 11:39:19 CEST 2012 - mc@suse.de

- version 1.7.54.5-1
- fixed error in redhat_register snippet
- Ensure that given system has OpenSCAP capability.
- Ensure that given systems is available to user.
- Repack and throw MissingEntitlementException when occurs.
- API: SCAP scan schedule for multiple systems
- Put the reboot notification at the end. Make it not mutually exclusive with
  other notifications.
- fix login page layout (bnc#739530)
- Hide the 'Schedule' tab for systems without management ent.
- force repo regeneration, when removing package
- OpenSCAP integration -- schedule new scan in SSM
- do not list ks session related activation keys
- prevent sending XML invalid chars in system.getScriptResults API
- do not check CSRF token for login pages
- fix errata clone name generation
- fix message about kickstart package - we have spacewalk-koan
- When displaying errata available for adding to channel, make sure a
  clone is not already in the channel.

-------------------------------------------------------------------
Thu Apr 19 15:17:34 CEST 2012 - jrenner@suse.de

- version 1.7.54.4-1
- Roll back ojdbc5 -> ojdbc14 for compatibility with upstream
- Removed double-dash from WebUI copyright notice.
- fix PackageEvr handling
- increase taskomatic memory
- Show systems that need reboot because of an errata.
- Remove the 'Require' on java-devel since it shouldn't be required
- fix the ErrataHandler.clone method
- make system snapshot when changing server entitlements using API
- do not scrub search_string
- making errata.clone api not requires cloned channels

-------------------------------------------------------------------
Tue Apr 17 16:18:10 CEST 2012 - jrenner@suse.de

- Fix broken link to organization page (bnc#757041)

-------------------------------------------------------------------
Fri Apr 13 15:40:37 CEST 2012 - mc@suse.de

- version 1.7.54.3-1
- replace \r\n with \n for CustomDataValues
- Activation Key does not have to have a base channel to add Child
  Channels
- OpenSCAP: view latest results of whole infrastructure
- Reduce languages available in editarea to only common / useful ones.
- improved performance of repomd generation
- do not show the Schedule Deploy Action and Schedule System
  Comparison links in the left pane -- the right pane has them with correct
  ACLs.
- Make automatically-scheduled tasks visible on Failed and Archived
  tabs

-------------------------------------------------------------------
Fri Mar 30 15:03:14 CEST 2012 - mc@suse.de

- version 1.7.54.2-1
- New web page -- details of the xccdf:rule-result
- Fixing ISE on selecting None yum checksum type for channel
- Auto-import the RHEL RPM GPG key for systems we have kickstarted
- Fix checkstyle errors
- Fix testcases
- rename Filter.isRecurring to Filter.isRecurringBool
- fix text for Brazil timezone
- If our channel is a clone of a clone we need to find the channel
  that contains the patch we are cloning
- fixin cobbler version issue
- fix parameter type
- Make Virtualization tab of system profile independent of
  Virtualization (Platform) entitlements
- The org_id colum is numeric, do not cast parameter to string.
- reload config revision from DB before returning it
- Config file diffs result in Out Of Memory for large files
- fix for configchannel.deployAllSystems
- Taught SSM to look at flex as well as regular entitlements when
  trying to add child channels
- Show legend on details page; suggesting what to search for
- Polish api documentation for system.scap APIs.
- OpenSCAP integration
- fix ISE on rhn/admin/multiorg/OrgSoftwareSubscriptions.do page
- update createOrUpradePath api documentation
- Removing rule to help system overview listing happen faster,
  improving performance of api queries
- Fixing sorting by date without replying on the inapplicable
  listdisplay-new.jspf
- fix binary file uploads
- Making a default selection of no Proxy when kickstarting a server
- Added new XMLRPC API method to allow people to change the kickstart
  preserve ks.cfg option
- Fixed incorrect sorting of archived action timestamp
- throw appropriate error if deleting nonexistant kickstart key
- remove DB values from monitoring scout configuration
- save kickstart data after modifying ks profile child channels

-------------------------------------------------------------------
Mon Mar 26 16:56:47 CEST 2012 - jrenner@suse.de

- Show legal note in the footer of all login pages

-------------------------------------------------------------------
Thu Mar 22 16:22:05 CET 2012 - mc@suse.de

- rotate logfiles as user www (bnc#681984) CVE-2011-1550

-------------------------------------------------------------------
Wed Mar 21 18:04:19 CET 2012 - mc@suse.de

- version 1.7.54.1-1
- Bumping package version

-------------------------------------------------------------------
Thu Mar 15 16:25:25 CET 2012 - jrenner@suse.de

- Add support for studio image deployments

-------------------------------------------------------------------
Wed Mar  7 16:05:19 UTC 2012 - dmacvicar@suse.de

- All Patches -> All Types (bnc#732538)
- Remove the page errata/Overview.do as it is a duplicate
  of errata/RelevantErrata.do
  Together with the change of wording described above it makes
  the Patches menu more intuitive and clear.
  See
  https://www.redhat.com/archives/spacewalk-devel/2012-March/thread.html#00002

-------------------------------------------------------------------
Tue Mar  6 17:21:44 CET 2012 - jrenner@suse.de

- Fix naming of cloned patches to not remove the first 3 chars

-------------------------------------------------------------------
Wed Feb  1 11:22:37 CET 2012 - ug@suse.de

- backported better installation server detection code
  from master

-------------------------------------------------------------------
Thu Jan  5 11:57:28 CET 2012 - jrenner@suse.de

- Remove option 'interface language' when creating users

-------------------------------------------------------------------
Mon Jan  2 14:09:15 CET 2012 - jrenner@suse.de

- Add missing URL to auditlog configuration (bnc#737649)

-------------------------------------------------------------------
Thu Dec 22 14:59:55 CET 2011 - mantel@suse.de

- rename Novell to SUSE (#708333)

-------------------------------------------------------------------
Mon Dec 19 15:37:27 CET 2011 - mc@suse.de

- generate products.xml for channel metadata (bnc#644678)

-------------------------------------------------------------------
Thu Dec 15 12:11:27 UTC 2011 - mc@suse.de

- generate solv files for channels

-------------------------------------------------------------------
Wed Dec  7 11:07:07 CET 2011 - ug@suse.de

- fixed autoinstall branding for snippets

-------------------------------------------------------------------
Thu Dec  1 13:41:19 CET 2011 - ug@suse.de

- fix display of XML snippets in the web ui
  (bnc#731304)

-------------------------------------------------------------------
Wed Nov 16 10:00:08 CET 2011 - jrenner@suse.de

- Fix ISE when deleting software channel (bnc#728894)

-------------------------------------------------------------------
Tue Nov 15 13:55:46 CET 2011 - jrenner@suse.de

- Remove markup from error message (bnc#730408)

-------------------------------------------------------------------
Mon Nov 14 14:12:15 CET 2011 - ug@suse.de

- use --force in the kickstart register snippet

-------------------------------------------------------------------
Fri Nov 11 16:00:56 CET 2011 - jrenner@suse.de

- Fix rename Kickstart -> Autoinstallation (bnc#727517)

-------------------------------------------------------------------
Fri Nov 11 10:43:13 CET 2011 - jrenner@suse.de

- Remove markup in error message from all translation files

-------------------------------------------------------------------
Tue Nov  8 14:59:00 CET 2011 - ug@suse.de

- rename kickstart/autoyast files on harddisk too when the
  profile gets a new label (bnc#706122)

-------------------------------------------------------------------
Tue Nov  8 14:17:11 CET 2011 - jrenner@suse.de

- Implement audit logging for webui and frontend API (fate#312607)

-------------------------------------------------------------------
Tue Nov  8 08:52:23 CET 2011 - mantel@suse.de

- rename "kickstart" to "Autoinstallation" (bnc#727517)

-------------------------------------------------------------------
Tue Oct 25 17:45:27 CEST 2011 - mc@suse.de

- fix currency report if all patches are installed (bnc#726543)

-------------------------------------------------------------------
Mon Oct 17 13:13:21 CEST 2011 - jrenner@suse.de

- CVE-2011-1594: Unintended Proxy/Open Redirects (bnc#644082)
- CVE-2011-2919: XSS on SystemGroupList.do page (bnc#719133)
- CVE-2011-2920: XSS flaw(s) in filter handling (bnc#719136)
- CVE-2011-2927: XSS flaw in channels search (bnc#719127)

-------------------------------------------------------------------
Thu Oct 13 15:44:27 CEST 2011 - jrenner@suse.de

- Apply revised patch to fix pam setting not saved (bnc#705179)

-------------------------------------------------------------------
Wed Oct 12 15:04:55 CEST 2011 - ug@suse.de

- the breed in cobbler was not changed when a distro was edited

-------------------------------------------------------------------
Wed Oct 12 13:23:30 CEST 2011 - jrenner@suse.de

- Fixed pam setting on user page not saving (bnc#705179)

-------------------------------------------------------------------
Tue Oct 11 13:19:06 CEST 2011 - jrenner@suse.de

- Add fix for schedule command AFTER package install (bnc#712647)

-------------------------------------------------------------------
Fri Oct  7 12:15:24 CEST 2011 - mc@suse.de

- show installed products in system overview (bnc#711021)

-------------------------------------------------------------------
Wed Oct  5 16:33:20 CEST 2011 - jrenner@suse.de

- Fix selection of errata for system currency report (bnc#721522)

-------------------------------------------------------------------
Wed Oct  5 14:23:36 CEST 2011 - mc@suse.de

- prevent listing duplicate servers in the Patch Alert e-mails

-------------------------------------------------------------------
Fri Sep 30 10:54:21 CEST 2011 - mc@suse.de

- enable sorting of the system currency page
- enable csv export of System Currency Report

-------------------------------------------------------------------
Thu Sep 29 17:36:12 CEST 2011 - mc@suse.de

- count system currency depending on severity stored in the DB

-------------------------------------------------------------------
Fri Sep 16 13:21:39 CEST 2011 - ug@suse.de

- added sles snippets
- always create a tracking regkey (bnc#659093)

-------------------------------------------------------------------
Tue Sep 13 10:18:52 CEST 2011 - jrenner@suse.de

- Fix ISE by backporting from upstream (bnc#712647, brc#691849)

-------------------------------------------------------------------
Tue Sep  6 16:53:31 CEST 2011 - jrenner@suse.de

- Create cobbler records for unregistered systems (fate#312329)
- Fix broken API doc for channel.software (bnc#712793)

-------------------------------------------------------------------
Fri Aug 12 13:13:05 CEST 2011 - jrenner@suse.de

- Remove trailing whitespace in new classes (bnc#705758)

-------------------------------------------------------------------
Fri Jul 29 15:27:03 CEST 2011 - jrenner@suse.de

- Fix software rollback to profiles (bnc#701772)

-------------------------------------------------------------------
Wed Jul 27 12:21:16 CEST 2011 - jrenner@suse.de

- Fix taskomatic classpath to make it start again (bnc#705758)

-------------------------------------------------------------------
Mon Jul 25 12:53:26 CEST 2011 - jrenner@suse.de

- Use string array for creating the cmd + empty env (bnc#705758)
- Return failure if user or passwd is null (bnc#705758)

-------------------------------------------------------------------
Fri Jul 22 15:04:24 CEST 2011 - jrenner@suse.de

- Wrap around unix2_chkpwd instead of using jpam (bnc#705758)

-------------------------------------------------------------------
Mon Jul 18 13:39:30 CEST 2011 - ug@suse.de

- kernel-options field in kickstart upload page changed to
  1024 chars (bnc#698166)

-------------------------------------------------------------------
Fri Jul  8 15:21:49 CEST 2011 - jrenner@suse.de

- Fix bnc#704049 by backporting 2 patches

-------------------------------------------------------------------
Fri Jul  8 09:09:23 CEST 2011 - jrenner@suse.de

- Refactor RedHat.do to Vendor.do (bnc#671239)
- Refactor and deprecate API method (bnc#671239)
- Include security token in system search filter

-------------------------------------------------------------------
Tue Jul  5 11:44:36 CEST 2011 - ug@suse.de

- added a function to get a package but Name+Headerrange
  (bnc#703475)

-------------------------------------------------------------------
Tue Jun 28 16:35:44 CEST 2011 - mc@suse.de

- allow setting null value as paramter (bnc#702641)

-------------------------------------------------------------------
Tue Jun 28 11:43:44 CEST 2011 - ug@suse.de

- fix XMLRPC call to raise a virtual machine
  (bnc#687323 and fate#312369)

-------------------------------------------------------------------
Tue Jun 21 16:29:55 CEST 2011 - jrenner@suse.de

- Fix missing tokens when updating child channels (bnc#701157)
- Check session validity first, security token next (bnc#644074)
- Merge with upstream spacewalk (bnc#644074)

-------------------------------------------------------------------
Tue Jun 21 14:10:54 CEST 2011 - ug@suse.de

- fix XML RPC call to install a virtual machine
  (fate#312369 and bnc#687323)

-------------------------------------------------------------------
Tue Jun 21 13:57:03 CEST 2011 - ug@suse.de

- replaced 'anaconda' by 'autoinstallation'

-------------------------------------------------------------------
Tue Jun 21 13:27:43 CEST 2011 - ug@suse.de

- track RPM installation during virtual machine setup by
  using session install=.... parameter
  part of the fix for bnc#659093 and Fate#312372

-------------------------------------------------------------------
Thu Jun 16 15:52:06 CEST 2011 - jrenner@suse.de

- Fix missing token in SSM (bnc#644074)

-------------------------------------------------------------------
Tue Jun 14 17:31:53 CEST 2011 - ug@suse.de

- XML RPC API for creating virtual SUSE machines fixed
  (fate#312369 and bnc#687323)

-------------------------------------------------------------------
Tue Jun 14 11:03:00 CEST 2011 - ug@suse.de

- settings the correct architecture in cobbler, needed by virt.
  SUSE installations (fate#312397 and bnc#682665)

-------------------------------------------------------------------
Thu Jun  9 09:59:03 CEST 2011 - jrenner@suse.de

- Additional fixes for the CSRF security bugfix (bnc#644074)

-------------------------------------------------------------------
Thu May 26 16:42:41 CEST 2011 - jrenner@suse.de

- Add token into POST url for multipart forms (bnc#644074)

-------------------------------------------------------------------
Thu May 26 11:59:54 CEST 2011 - jrenner@suse.de

- Integrate password strength meter in webapp (bnc#685551/fate#312398)

-------------------------------------------------------------------
Tue May 24 17:48:59 CEST 2011 - jrenner@suse.de

- Prevent from phishing attacks via 'url_bounce' (bnc#644082)
- CVE-2011-1594

-------------------------------------------------------------------
Mon May 23 16:24:56 CEST 2011 - jrenner@suse.de

- Protect web UI against Cross-Site Request Forgery (bnc#644074)
- CVE-2009-4139

-------------------------------------------------------------------
Tue May  3 11:13:36 CEST 2011 - jrenner@suse.de

- Rebranding of example search terms (bnc#682601)

-------------------------------------------------------------------
Fri Apr 15 16:15:01 CEST 2011 - jrenner@suse.de

- Use isNotEmpty() instead of isEmpty()

-------------------------------------------------------------------
Tue Apr 12 11:49:33 CEST 2011 - mantel@suse.de

- fix subject line of taskomatic notification mail

-------------------------------------------------------------------
Fri Apr  1 12:33:28 CEST 2011 - jrenner@suse.de

- Check if provisioning is enabled for this key (bnc#684414)

-------------------------------------------------------------------
Thu Mar 31 16:22:01 CEST 2011 - jrenner@suse.de

- Do not show success message when pws don't match (bnc#675585)

-------------------------------------------------------------------
Thu Mar 31 15:46:13 CEST 2011 - mantel@suse.de

- more debranding

-------------------------------------------------------------------
Mon Mar 28 11:44:21 CEST 2011 - jrenner@suse.de

- Add missing null check (bnc#682993)

-------------------------------------------------------------------
Fri Mar 25 16:55:04 CET 2011 - jrenner@suse.de

- Link to the local version of the release notes (bnc#676683)

-------------------------------------------------------------------
Thu Mar 24 10:52:52 CET 2011 - mc@suse.de

- debrand taskomatic

-------------------------------------------------------------------
Tue Mar 22 11:52:42 CET 2011 - jrenner@suse.de

- Refer to the right constant (bnc#677039)
- Fix method signature (bnc#681514)

-------------------------------------------------------------------
Mon Mar 21 16:15:42 CET 2011 - ug@suse.de

- fixed a missing "!" in adding "install=..." parameter code

-------------------------------------------------------------------
Mon Mar 21 13:54:35 CET 2011 - jrenner@suse.de

- Require susemanager-proxy-quick_en-pdf

-------------------------------------------------------------------
Fri Mar 18 10:49:19 CET 2011 - jrenner@suse.de

- Add the proxy quick start document to the UI

-------------------------------------------------------------------
Thu Mar 17 15:27:55 CET 2011 - jrenner@suse.de

- Do not show a subnavigation below 'Proxy'

-------------------------------------------------------------------
Thu Mar 17 11:14:16 CET 2011 - jrenner@suse.de

- Remove helper class that is not needed anymore (bnc#676704)

-------------------------------------------------------------------
Wed Mar 16 17:17:21 CET 2011 - jrenner@suse.de

- Re-enable the local doc search (bnc#676704)

-------------------------------------------------------------------
Mon Mar 14 17:20:02 CET 2011 - jrenner@suse.de

- Replace rhn-proxy with SMP for ACLs and queries (bnc#679420)

-------------------------------------------------------------------
Fri Mar 11 12:23:22 CET 2011 - ug@suse.de

- cleanup patch for install= parameter and fix for (bnc#677039)

-------------------------------------------------------------------
Thu Mar 10 14:56:00 CET 2011 - jrenner@suse.de

- Adapted the UI to URL paths from new docu packages (bnc#674315)

-------------------------------------------------------------------
Thu Mar 10 11:23:08 CET 2011 - jrenner@suse.de

- Change link path to install-guide (bnc#674315)

-------------------------------------------------------------------
Tue Mar  8 16:00:08 CET 2011 - jrenner@suse.de

- Change url path from install_guide to install-guide (bnc#674315)

-------------------------------------------------------------------
Tue Mar  8 14:24:19 CET 2011 - jrenner@suse.de

- Fix guessing login credentials (bnc#644072), patch from upstream

-------------------------------------------------------------------
Fri Mar  4 13:37:00 CET 2011 - jrenner@suse.de

- Leave out the proxy version check in navigation xml (bnc#676718)

-------------------------------------------------------------------
Thu Mar  3 17:33:47 CET 2011 - jrenner@suse.de

- fix navigation on the help page (while working on bnc#676699)

-------------------------------------------------------------------
Mon Feb 28 11:27:15 CET 2011 - jrenner@suse.de

- shorten the action name if > 128 chars (bnc#675021)

-------------------------------------------------------------------
Thu Feb 24 15:28:08 CET 2011 - jrenner@suse.de

- integrate fix for session fixation from upstream (bnc#644080)

-------------------------------------------------------------------
Tue Feb 22 17:24:28 CET 2011 - jrenner@suse.de

- removing invalid attributes 'autocomplete'

-------------------------------------------------------------------
Mon Feb 21 11:21:50 CET 2011 - ug@suse.de

- fixed owner for cobbler snippets (bnc#673297)

-------------------------------------------------------------------
Fri Feb 18 16:46:10 CET 2011 - mc@suse.de

- remove use of java-devel at runtime (bnc#673323)

-------------------------------------------------------------------
Fri Feb 18 13:25:25 CET 2011 - jrenner@suse.de

- fix branding on api pages (bnc#671160)

-------------------------------------------------------------------
Thu Feb 17 11:47:34 CET 2011 - jrenner@suse.de

- do not show delete link on creation of notes (bnc#672090)
- refix help url for orgtrusts (bnc#660528)

-------------------------------------------------------------------
Wed Feb 16 17:41:02 CET 2011 - jrenner@suse.de

- add missing help page for oganizational trusts (bnc#660528)

-------------------------------------------------------------------
Wed Feb 16 15:28:54 CET 2011 - jrenner@suse.de

- fix server error if org default profile not present (bnc#672054)

-------------------------------------------------------------------
Wed Feb 16 15:07:10 CET 2011 - mc@suse.de

- fix link to help page (bnc#672094)

-------------------------------------------------------------------
Wed Feb 16 09:56:58 CET 2011 - jrenner@suse.de

- remove more links to channel mgmt guide (bnc#672095 and others)

-------------------------------------------------------------------
Tue Feb 15 09:27:33 CET 2011 - jrenner@suse.de

- catch exception when filtering for invalid IP (bnc#668642)

-------------------------------------------------------------------
Mon Feb 14 16:42:31 CET 2011 - mantel@suse.de

- remove reference to FasTrack (bnc#671235)

-------------------------------------------------------------------
Mon Feb 14 15:43:25 CET 2011 - jrenner@suse.de

- revert to manage/clone errata, identifiers only

-------------------------------------------------------------------
Mon Feb 14 13:28:11 CET 2011 - mantel@suse.de

- remove references to FlexGuests (bnc#668622)

-------------------------------------------------------------------
Mon Feb 14 13:20:40 CET 2011 - jrenner@suse.de

- replace the term kickstart in virtualization dialog (bnc#671560)

-------------------------------------------------------------------
Fri Feb 11 15:56:18 CET 2011 - jrenner@suse.de

- fix base software channel always listed twice (bnc#671022)
- fix branding on apidocs and faqs (bnc#671160 and bnc#671158)

-------------------------------------------------------------------
Fri Feb 11 13:37:20 CET 2011 - jrenner@suse.de

- add quick start to help index and navigation

-------------------------------------------------------------------
Thu Feb 10 10:05:12 CET 2011 - jrenner@suse.de

- add check for subs to channels of the same family (bnc#670551)
- fix link to release notes in page footer (bnc#670515)
- remove references to non-existent channel mgmt guide (bnc#660768)
- fix strings in translation (bnc#670934)

-------------------------------------------------------------------
Wed Feb  9 12:10:22 CET 2011 - jrenner@suse.de

- do not show certificate configuration tab (bnc#670003)

-------------------------------------------------------------------
Tue Feb  8 18:53:19 CET 2011 - mc@suse.de

- Use LocalePreferences page but comment out language settings
  (bnc#670042)

-------------------------------------------------------------------
Tue Feb  8 15:59:05 CET 2011 - mc@suse.de

- change mountpoint and prepended_dir (bnc#669558)

-------------------------------------------------------------------
Tue Feb  8 12:37:23 CET 2011 - jrenner@suse.de

- fix session fixation (bnc#644080)
- replace the term RHN with SUSE Manager (bnc#670223)

-------------------------------------------------------------------
Mon Feb  7 17:47:52 CET 2011 - jrenner@suse.de

- removed 'translations available' from help page (bnc#669530)

-------------------------------------------------------------------
Mon Feb  7 15:49:32 CET 2011 - mc@suse.de

- add rc link (bnc#669894)

-------------------------------------------------------------------
Mon Feb  7 13:50:09 CET 2011 - mc@suse.de

- remove channel version filter in add novell patches
  (bnc#669799)

-------------------------------------------------------------------
Thu Feb  3 17:05:35 CET 2011 - jrenner@suse.de

- remove the chat link from navigation (bnc#667275)
- do not show links to RH in result page of doc search (bnc#667271)

-------------------------------------------------------------------
Wed Feb  2 17:42:28 CET 2011 - jrenner@suse.de

- internal server error clicking software channels (bnc#668918)
- Kickstart/AutoYaST in the web interface (bnc#668666)

-------------------------------------------------------------------
Mon Jan 31 11:15:48 CET 2011 - jrenner@suse.de

- add missing attribute 'probeSuite' to request (bnc#667945)

-------------------------------------------------------------------
Sun Jan 30 15:28:18 CET 2011 - mc@suse.de

- backport upstrem fixes

-------------------------------------------------------------------
Fri Jan 28 12:40:35 CET 2011 - jrenner@suse.de

- bnc#667893: wrong email text sent during user creation
- bnc#667897: wrong email text sent during user creation - part 2
- bnc#667905: remove redhat.com in monitoring configuration

-------------------------------------------------------------------
Thu Jan 27 16:36:43 CET 2011 - jrenner@suse.de

- resolve strings marked with [GALAXY] (bnc#666163)
- take the link to the copyright notice from StringResources

-------------------------------------------------------------------
Thu Jan 27 16:28:52 CET 2011 - mc@suse.de

- fix subscribe to SUSE base channel via SSM (bnc#665833)

-------------------------------------------------------------------
Thu Jan 27 13:23:35 CET 2011 - mc@suse.de

- show SUSE Channels in "alter channel page" (bnc#663374)

-------------------------------------------------------------------
Wed Jan 26 11:36:56 CET 2011 - jrenner@suse.de

- rename errata to patches in auto-generated emails

-------------------------------------------------------------------
Wed Jan 26 11:24:10 CET 2011 - jkupec@suse.cz

- Excluded non-english string files from rhn.jar for now
  (bnc #666151)

-------------------------------------------------------------------
Tue Jan 25 13:13:05 CET 2011 - jrenner@suse.de

- fix bnc#665835: wrong text on system entitlements

-------------------------------------------------------------------
Mon Jan 24 12:01:15 CET 2011 - jrenner@suse.de

- consider suseChannels when determining if repodata is required
- replace the term "Errata" with "Patches" throughout translation

-------------------------------------------------------------------
Sat Jan 22 12:38:09 CET 2011 - mc@suse.de

- fix macros

-------------------------------------------------------------------
Tue Jan 18 15:59:38 CET 2011 - jrenner@suse.de

- Fix bnc#651351: Password with less than 5 characters accepted

-------------------------------------------------------------------
Mon Jan 17 16:29:55 CET 2011 - mc@suse.de

- rename sm-register to mgr-register

-------------------------------------------------------------------
Fri Jan 14 17:21:35 CET 2011 - mc@suse.de

- Fix wrong Reference in Web Interface (bnc#662075)
- scheduleSingleSatRepoSync() added for SUSE channels
- Fixed double execution of one-time jobs.

-------------------------------------------------------------------
Tue Jan 11 17:20:19 CET 2011 - mc@suse.de

- fix Requires
- add copyright page
- some style fixes

-------------------------------------------------------------------
Wed Sep 15 09:29:38 CEST 2010 - mantel@suse.de

- Initial release of spacewalk-java

-------------------------------------------------------------------<|MERGE_RESOLUTION|>--- conflicted
+++ resolved
@@ -1,10 +1,7 @@
-<<<<<<< HEAD
 - Add new endpoints to packages API: schedulePackageLockChange, listPackagesLockStatus
-=======
 - Generate flat repositories metadata for Debian based systems
 - Fix stripping module metadata when cloning channels in CLM (bsc#1193008)
 - Added rights field to generated updateinfo.xml to handle copyright
->>>>>>> 54c012b6
 - fix XML syntax in cobbler snippets (bsc#1193694)
 - Migrate the displaying of the date/time to rhn:formatDate
 - Suggest Product Migration when patch for CVE is in a successor Product (bsc#1191360)
