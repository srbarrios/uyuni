<<<<<<< HEAD
- Do not call page decorator in HEAD requests (bsc#1181228)
=======
- Allow to configure request timeout (bsc#1178767)
- FIX: Slow response of 'Software > Install' in Ubuntu minions (bsc#1181165)

-------------------------------------------------------------------
Tue Feb 16 10:07:07 CET 2021 - jgonzalez@suse.com

- version 4.2.9-1
- fix action chains for saltssh minions (bsc#1182200)

-------------------------------------------------------------------
Fri Feb 12 14:29:28 CET 2021 - jgonzalez@suse.com

- version 4.2.8-1
>>>>>>> a018a022
- Ensure new files are synced just after writing them (bsc#1175660)
- Add 'mgr_origin_server' to Salt pillar data (bsc#1180439)
- enable openscap auditing for salt systems in SSM (bsc#1157711)
- Removed "Software Crashes" feature
- detect debian products (bsc#1181416)
- show packages from channels assigned to the targeted system (bsc#1181423)

-------------------------------------------------------------------
Thu Jan 28 11:42:47 CET 2021 - jgonzalez@suse.com

- version 4.2.7-1
- Open raw output in new tab for ScriptRunAction (bsc#1180547)

-------------------------------------------------------------------
Wed Jan 27 13:04:11 CET 2021 - jgonzalez@suse.com

- version 4.2.6-1
- fix query using old EVR_T constructor (bsc#1181422)
- Update to postgresql13 (jsc#SLE-17030)
- Improve modular dependency resolution algorithm (bsc#1177267)
- Display absolute timestamps for configuration files
- Fix modular data handling for cloned channels (bsc#1177508)
- Fix: login gets an ISE when SSO is enabled (bsc#1181048)
- Content Lifecycle Management input validation errors are now displayed at the field-level instead of a popup
- Add an API endpoint to allow/disallow scheduling irrelevant patches (bsc#1180757)
- Fix CVE audit results for affected and patched entries (bsc#1180893)
- Replace custom version comparison method with the standard one which also takes debian packages into account
- Default to preferred items per page in content lifecycle lists (bsc#1180558)
- Removed Java module com.sun.bind if it is not available; Load jaxb bundles if available.
- internal code cleanup (dropping unused table rhnErrataTmp)
- Drop the ssl_available option (SSL is always present)
- fix reboot action race condition (bsc#1177031)
- Improves misleading UI message displayed on systems with modules activated (bsc#1179525)
- Fix availability check for debian repositories (bsc#1180127)
- Added 'contents' argument to the 'configchannel.create' XMLRPC API method (bsc#1179566)
- Ignore duplicate NEVRAs in package profile update (bsc#1176018)
- Prevent deletion of CLM environments if they're used in an autoinstallation
  profile (bsc#1179552)
- Fix Debian package version comparison
- register saltkey XMLRPC handler and fix behavior of delete salt key (bsc#1179872)
- Added 'revision' argument to the 'configchannel.updateInitSls' XMLRPC API method (bsc#1179566)
- Add validation for custom repository labels
- Fix configuration file download links to actually download files instead of redirecting to the home page (bsc#1179324)
- Add lang attribute to html tags
- SPEC file libxml2-devel addition, Source0 update.
- Replace the virtpoller beacon by a guests refresh action
- Added RHEL build support.
- Simplified SPEC file.
- fix expanded support detection based on CentOS installations (bsc#1179589)
- Generalize the reactivation key message (bsc#1178483)

-------------------------------------------------------------------
Thu Dec 03 13:45:57 CET 2020 - jgonzalez@suse.com

- version 4.2.5-1
- add the VirtualPC as virtualization type (bsc#1178990)
- Fix the activation key handling from kickstart profile (bsc#1178647)
- Ignore docker network ifaces in the system duplicates list
- Fix incorrect password autocompletions (bsc#1148357)
- add translation strings for newly added countries and timezones (jsc#PM-2081)
- Update exception message in findSyncedMandatoryChannels

-------------------------------------------------------------------
Wed Nov 25 12:22:07 CET 2020 - jgonzalez@suse.com

- version 4.2.4-1
- Report resolved module dependencies on CLM project details page
- Allow creating custom ULN repositories with uln:// urls
- Change message "Minion is down" to be more accurate
- Revert: Sync state modules when starting action chain execution (bsc#1177336)
- Remove expiration date from ics files (bsc#1177892)
- Localize documentation links
- fix check for available products on ISS Slaves (bsc#1177184)
- XMLRPC: Report architecture label in the list of installed packages (bsc#1176898)
- get media.1/products for cloned channels (bsc#1178303)
- calculate size to truncate a history message based on the htmlified version (bsc#1178503)
- Sync state modules when starting action chain execution (bsc#1177336)
- Fix repo url of AppStream in generated RHEL/Centos 8 kickstart file (bsc#1175739)
- Enable validation of Content Lifecycle Management entities in the XMLRPC API (bsc#1177706)
- Fix the order of the arguments in the XMLRPC API doc for contentmanagement.buildProject (bsc#1177704)
- Remove the deprecated "satellite" API namespace
- Make image pillar visible only in buildhost organization
- Maintain list of synced images in pillar
- Remove hostname from /var/lib/salt/.ssh/known_hosts when deleting system (bsc#1176159)
- log token verify errors and check for expired tokens
- show only kernel options in advanced autoinstallation page when working with
  a salt minion (bsc#1177767)
- add new allowVendorChange flag for dist upgrades
- Take pool and volume from Salt virt.vm_info for files and blocks disks (bsc#1175987)
- Create VM on a Salt host using a cobbler profile
- Show cluster upgrade plan in the upgrade UI
- Fix action chain resuming when patches updating salt-minion don't cause service to be
  restarted (bsc#1144447)
- Execute Salt SSH actions in parallel (bsc#1173199)
- Enable to switch to multiple webUI theme
- Hotfix the modular RPMs release comparison
- enable redfish power management by default
- renaming autoinstall distro didn't change the name of the Cobbler distro (bsc#1175876)
- Fix: reinspecting a container image (bsc#1177092)
- add power management xmlrpc api
- allow nightly ISS sync to also cover custom channels
- Include build id in boot image local path
- fix max password length check at user creation (bsc#1176765)
- Fix the links for downloading the binaries in the package details UI (bsc#1176603)
- Notify about missing libvirt or hypervisor on virtual host
- Redesign maintenance schedule systems table to use paginated data from server
- Fix SP migration after dry run for cloned channels (bsc#1176307)
- filter not available optional channels out
- Fix: handle version comparison corner cases in Ubuntu packages

-------------------------------------------------------------------
Fri Nov 06 15:22:07 CET 2020 - jgonzalez@suse.com

- version 4.2.3-1
- Use correct eauth module and credentials for Salt SSH calls (bsc#1178319)

-------------------------------------------------------------------
Mon Sep 21 12:04:31 CEST 2020 - jgonzalez@suse.com

- version 4.2.2-1
- Updating translations from weblate
- Log exception trace on fatal Taskomatic startup error

-------------------------------------------------------------------
Fri Sep 18 12:34:25 CEST 2020 - jgonzalez@suse.com

- version 4.2.1-1
- Force disable SPA for non-navigation links (bsc#1175512)
- pass the log level parameter to matcher
- Detect client organization from connected proxy (bsc#1175545)
- Add language picker to user preferences and user creation
- Fix EntityExistsException on migration from traditional to salt minion via proxy (bsc#1175556)
- use media.1/products from media when not specified different (bsc#1175558)
- Fix: use quiet API method when using spacewalk-common-channels (bsc#1175529)
- add java.allow_adding_patches_via_api to allow adding errata to vendor channels
- fix alignment on icon on entitlement page
- support installer update channels during autoinstallation
- filter machines not in maintenance mode for remote commands
- Upgrade jQuery and adapt the code - CVE-2020-11022 (bsc#1172831)
- Data null means the sync never ran yet (bsc#1174357)
- Reset the server path on minion registration (bsc#1174254)
- fix error when rolling back a system to a snapshot (bsc#1173997)
- Implement maintenance windows backend
- Add check for maintainence window during executing recurring actions
- Implement maintenance windows in struts
- XMLRPC: Assign/retract maintenance schedule to/from systems
- avoid deadlock when syncing channels and registering minions at the same time (bsc#1173566)
- Fix softwarechannel update for vendor channels (bsc#1172709)
- Add modular repository warning message to system overview page (bsc#1173959)
- Change system list header text to something better (bsc#1173982)
- set CPU and memory info for virtual instances (bsc#1170244)
- Add virtual network Start, Stop and Delete actions
- Add virtual network list page
- update default product tree tag and set Beta tag again
- Fix strings (mentions of Satellite, replace SUSE Manager with PRODUCT_NAME, etc)
- Update package version to 4.2.0

-------------------------------------------------------------------
Wed Sep 16 16:49:35 CEST 2020 - jgonzalez@suse.com

- version 4.1.17-1
- Use the Salt API in authenticated and encrypted form (bsc#1175884, CVE-2020-8028)

-------------------------------------------------------------------
Thu Jul 23 13:26:41 CEST 2020 - jgonzalez@suse.com

- version 4.1.16-1
- Fix httpcomponents and gson jar symlinks (bsc#1174229)
- enhance RedHat product detection for CentOS and OracleLinux (bsc#1173584)
- provide comps.xml and modules.yaml when using onlinerepo for kickstart
- Refresh virtualization pages only on events
- fix up2date detection on RH8 when salt-minion is used for registration
- improve performance of the System Groups page with many clients (bsc#1172839)
- Include number of non-patch package updates to non-critical update counts
  in system group pages (bsc#1170468)
- bump XMLRPC API version number to distinguish from Spacewalk 2.10
- Cluster UI: return to overview page after scheduling actions
- fix NPE on auto installation when no kernel options are given (bsc#1173932)
- fix issue with disabling self_update for autoyast autoupgrade (bsc#1170654)
- Adapt expectations for jobs return events after switching Salt
  states to use 'mgrcompat.module_run' state.

-------------------------------------------------------------------
Wed Jul 01 16:12:13 CEST 2020 - jgonzalez@suse.com

- version 4.1.15-1
- Make httpcomponents and gson jar symlinks dependent on product
- Fix symlinks for gson, httcomponents on Leap 15.2

-------------------------------------------------------------------
Mon Jun 29 10:08:38 CEST 2020 - jgonzalez@suse.com

- version 4.1.14-1
- Branding adjustments, get rid of spacewalk as a default
- serve media.1/products when available (bsc#1173204)
- use repo metadata of the synced base channel when kernel
  option "useonlinerepo" is provided (bsc#1173204)
- Fix recurring actions being displayed in Task Schedules list
- Fix: handle corner case of deb pkg compare version (bsc#1173201)

-------------------------------------------------------------------
Wed Jun 24 10:22:51 CEST 2020 - jgonzalez@suse.com

- version 4.1.13-1
- prevent deadlock on suseusernotification (bsc#1173073)

-------------------------------------------------------------------
Tue Jun 23 17:21:48 CEST 2020 - jgonzalez@suse.com

- version 4.1.12-1
- Don't output virtualization pillar for systems without virtualization entitlement
- Update help link URLs in the UI
- Use volumes for VMs disks and allow attaching cdrom images
- Compute the websockify URL on browser side (bsc#1149644)
- disable Beta product tree tag
- Enable OS image building for all SUSE distributions (bsc#1149101, bsc#1172076)
- Toggle virtpoller when toggling virtualization host entitlement (bsc#1172962)
- Deleting registered VM doesn't remove them VM from the Guests list (bsc#1170096)
- improve salt-ssh error parsing on bootstrapping (bsc#1172120)

-------------------------------------------------------------------
Wed Jun 10 12:16:32 CEST 2020 - jgonzalez@suse.com

- version 4.1.11-1
- Drop the unpublished patch concept. All patches are published since their creation
- Implement support for cluster management (CaaSP)
- Split branding style themes for Uyuni and SUSE Manager
- increase XMLRPC API version
- Correctly set action to failed in case of Salt errors on execution (bsc#1169604)
- improve speed of Content Lifecycle Management channel list loading (bsc#1153234)
- Avoid traceback with AssertionError: Failed to update row (bsc#1172558)
- Pass minion ip to the kiwi_collect_image runner as fallback instead
  of fqdn if not present (bsc#1170737)
- Fix software channel list coloring
- apply highstate when add-on system types should be applied to the
  system on bootstrapping (bsc#1172190)
- configure HTTP timeouts via rhn.conf
- fixed bug where in scheduling a vhm refresh would result in a permission error for org admins
- Validate CLM projects on build/promote with XMLRPC
- Fix nullpointer exception during proxy registration (bsc#1171287)
- improve Content Lifecycle Management build and promotion performance (bsc#1159226)
- fix info text about package installation on channel change (bsc#1171684)
- Clarify the behavior of the checkbox system list, when it adds systems to ssm
- Implement module picker controls for CLM AppStream filters

-------------------------------------------------------------------
Tue May 26 11:22:02 CEST 2020 - jgonzalez@suse.com

- version 4.1.10-1
- handle centos urls that contain repo target in query string (bsc#1171996)

-------------------------------------------------------------------
Wed May 20 10:55:24 CEST 2020 - jgonzalez@suse.com

- version 4.1.9-1
- Fix saving image profile custom info values with XMLRPC (bsc#1171526)
- New API endpoint for retrieving combined formula data for a list of systems
- New API endpoint for retrieving network information for a list of system
- New API endpoint for retrieving system groups information for systems with a given entitlement
- Improve performance for States view in SystemGroups detail view (bsc#1158752)
- prevent race condition on metadata generation (bsc#1170197)
- Make automatic system locking for cluster node (CaaSP) user configurable
- Assign Activation Key channels only (bsc#1166516)
- Pass image profile custom info values as Docker buildargs during image build
- Fix activation keys request error in image import page (bsc#1170046)
- Fix custom info values input in image profile edit form (bsc#1169773)
- Add check for non-existing formulas when assigning formulas to a system/group
- Add check for non-existing formulas in xmlrpc calls
- Use salt for registration for selected install types (bsc#1164836)
- Added a new API end point to manage package state (bsc#1169520)
- avoid multiple base channels when onboarding minions (bsc#1167871)
- Remember settings after Service Pack Migration dry-run

-------------------------------------------------------------------
Thu Apr 23 10:25:13 CEST 2020 - jgonzalez@suse.com

- version 4.0.32-1
- hide message about changed Update Tag change (bsc#1169109)
- Web UI: Implement bootstrapping minions using an SSH private key
- add virtual volume delete action
- refresh pillar after channel change

-------------------------------------------------------------------
Wed Apr 15 17:12:31 CEST 2020 - jgonzalez@suse.com

- version 4.1.8-1
- Add content lifecycle project validation interface

-------------------------------------------------------------------
Mon Apr 13 09:33:50 CEST 2020 - jgonzalez@suse.com

- version 4.1.7-1
- Fix the original-clone channel relationship for CLM channels (bsc#1163121)
- fix serializer and documentation for system.listSystems (bsc#1168083)
- skip and show migration targets which do not have a successor
  for all installed extension products (bsc#1168227)
- fix resource leak in taskomatic (bsc#1168696)
- XMLRPC: Implement bootstrapping minions using an SSH private key
- Fix: unable to be redirected to the IdP when SSO is enabled (bsc#1167667)
- improve performance of cleanup-data-bunch
- Show separate info for syncing product channels and children
- add XMLRPC API method: proxy.listProxyClients (bsc#1166408)
- Enable monitoring for RHEL 8 Salt clients
- Add recurring actions xmlrpc interface
- Add StateApplyFailed and CreateBootstrapRepoFailed notifications
- Add virtual storage pools actions
- Remove no longer necessary check for retail TERMINALS group membership
- change DB check before login
- fix error when adding systems to ssm with 'add to ssm' button (bsc#1160246)

-------------------------------------------------------------------
Thu Mar 19 12:16:18 CET 2020 - jgonzalez@suse.com

- version 4.1.6-1
- Filter out AppStream packages by 'modularitylabel' rpm tag

-------------------------------------------------------------------
Wed Mar 11 10:54:21 CET 2020 - jgonzalez@suse.com

- version 4.1.5-1
- Fix for pillar not being refreshed when CaaSP pattern is detected upon software profile update (bsc#1166061)
- Adapt/clarify terms for minion system locking
- Add dependency on system-lock formula
- Prevent build/promote on content projects which have build/promote in progress
- Clean stale Content Lifecycle targets on Tomcat startup (bsc#1164121)
- Show warning on products page when no SUSE Manager Server Subscription is available
- Implement recurring highstate scheduling
- Notify VMs creation actions
- Validate the suseproductchannel table and update missing date when running mgr-sync refresh (bsc#1163538)
- Add 'inst.repo' kernel option to RHEL 8 kickstart tree (bsc#1163884)
- Show proxy icon in system list
- Disable modularity failsafe mechanism for RHEL 8 channels (bsc#1164875)
- Handle the non-existent requested grains gracefully
- Get the machineid grain from the minion startup event
- Feat: enable Salt system lock when CaaSP node is onboarded
- use term 'patch' instead of 'errata' (bsc#1164649)
- enable provisioning API with salt and bootstrap entitled systems
- remove oracle DB support
- improve performance when adding systems to system groups (bsc#1158754)
- remove NccRegister Task

-------------------------------------------------------------------
Mon Feb 17 12:50:13 CET 2020 - jgonzalez@suse.com

- version 4.1.4-1
- Fix a problem with removing the monitoring entitlement from a system
- Introduce CLM AppStream filters for RHEL 8 support
- kickstart --nobase option was removed in version F22. Do not use it
  for RHEL8
- Migrate pillar and formula data on minion id change (bsc#1161755)
- Remove auditlog-keeper
- Exclude base products from PAYG (Pay-As-You-Go) instances when doing subscription matching
- call saltutil.sync_all before calling highstate (bsc#1152673)
- change doc links pointing to new documentation server

-------------------------------------------------------------------
Thu Jan 30 14:48:34 CET 2020 - jgonzalez@suse.com

- version 4.1.3-1
- overload the system.scheduleChangeChannels API method to accept multiple system IDs
- support non discoverable fqdns via custom grain (bsc#1155281)

-------------------------------------------------------------------
Wed Jan 22 12:12:18 CET 2020 - jgonzalez@suse.com

- version 4.1.2-1
- merge java translations from branding back to this package
- fix mgr-sync add channel when fromdir is configured (bsc#1160184)
- handle not found re-activation key (bsc#1159012)
- write a list of formulas sorted by execution order (bsc#1083326)
- change product_tree tag to reflect new product 4.1 and Beta phase
- Use 'changes' field if 'pchanges' field doesn't exist (bsc#1159202)
- rename rhncfg-actions to mgr-cfg-actions in UI advice (bsc#1137248)
- Show additional headers and dependencies for deb packages
- Show adequate message on saving formulas that change only pillar data
- Fix container image import (bsc#1154246)
- Add missing permission checks on formula api (bsc#1123274)
- use channel name from product tree instead of constructing it (bsc#1157317)
- Add the system.getMinionIdMap XMLRPC method
- generate metadata with empty vendor (bsc#1158480)
- Read the subscriptions from the output instead of input (bsc#1140332)
- remove undefined variable from redhat_register snippet
- Add a method in API to check if the provided session key is a valid one.
- Associate VMs and systems with the same machine ID at bootstrap (bsc#1144176)
- Prevent Package List Refresh actions to stay pending forever (bsc#1157034)
- Fix minion id when applying engine-events state (bsc#1158181)
- Prevent ISE and warn disable deletion of a Content Lifecycle channel in use (bsc#1158012)
- Remove unnecessary WARN log entries from Kubernetes integration

-------------------------------------------------------------------
Wed Nov 27 17:01:33 CET 2019 - jgonzalez@suse.com

- version 4.1.1-1
- Change form order and change project creation message (bsc#1145744)
- show version depending on the product
- Fix loading proper activation key details on SPA enabled (bsc#1157141)
- Add 'license' entry to the kiwi image inspection test data
- Enable aarch64 builds
- Hide Virtualization > Provisioning tab for Salt systems (bsc#1167329)
- Add self monitoring to Admin Monitoring UI (bsc#1143638)
- Use apache proxy of websockify (bsc#1155455)
- Split a query to the database for more reliability in case certain pages are visited and many systems are registered
- Fix WebUI invalidation time by using the package build time instead
  of the WebUI version (bsc#1154868)
- Add information message in Tasks bunch detail page if task gets interrupted before start
- Create a single action when adding erratas to an action chain via the API (bsc#1148457)
- Add check for url input when creating/editing repositories
- Fqdns are coming from salt network module instead of fqdns grain (bsc#1134860)
- Consider timeout value in salt remote script (bsc#1153181)
- rename SUSE Products to just Products in UI
- Fix: regression with Ubuntu version compare (bsc#1150113)
- Add formula metadata to form data response
- ignore kickstarttrees for child channels and prevent
  appstream repos sync to cobbler
- Check if metadata refresh is needed before adding new channels (bsc#1153613)
- Fix: match `image_id` with newer k8s (bsc#1149741)
- Handle refreshing hardware of VM with changed UUID (bsc#1135380)
- Bump version to 4.1.0 (bsc#1154940)
- fix problems with Package Hub repos having multiple rpms with same NEVRA
  but different checksums (bsc#1146683)
- Add check/message for project not found (bsc#1145755)
- Fix sorting issues on content filter list page (bsc#1145591)
- Fix combinatorial explosion when generating migrations (bsc#1151888)
- Change the default value of taskomatic maxmemory to 4GB
- Silence cache strategy Hibernate warning
- Return result in compatible type to what defined in database procedure (bsc#1150729)
- Allow channels names to start with numbers
- Fix: handle special deb package names (bsc#1150113)
- Remove extra spaces in dependencies fields in Debian repo Packages file (bsc#1145551)
- Improve performance for 'Manage Software Channels' view (bsc#1151399)
- Allow monitoring for managed systems running Ubuntu 18.04 and RedHat 6/7
- use value from systemd unit file if not set in /etc/rhn/rhn.conf
- implement "keyword" filter for Content Lifecycle Management
- Add support for Azure, Amazon EC2, and Google Compute Engine as Virtual Host Manager.
- Import additional fields for Deb packages
- enable Kiwi NG on SLE15
- allow ssl connections from Tomcat to Postgres (bsc#1149210)
- use default in case taskomatic.java.maxmemory is unset
- fix parsing of /etc/rhn/rhn.conf for taskomatic.java.maxmemory (bsc#1151097)
- replace requires susemanager with uyuni-base server for group(susemanager)
- Add page to show virtual storage pools and volumes of a system
- Migrate login to Spark
- Use 'SCC organization credentials' instead of 'SCC credentials' in error message (bsc#1149425)
- implement "regular expression" Filter for Content Lifecycle Management
  matching package names, patch name, patch synopsis and package names in patches
- implement provisioning for salt clients
- New Single Page Application engine for the UI. It can be enabled with the config 'web.spa.enable' set to true
- Check that a channel doesn't have clones before deleting it (bsc#1138454)
- Fix: initialize the hibernate transaction when merging errata via XMLRPC API (bsc#1145584)
- Fix documentation of contentmanagement handler (bsc#1145753)
- Add new API endpoint to list available Filter Criteria
- improve API documentation of Filter Criteria
- implement "patch contains package" Filter for Content Lifecycle Management
- implement Filter Patch "by type" Content Lifecycle Management
- Improve websocket authentication to prevent errors in logs (bsc#1138454)
- Implement filtering errata by synopsis in Content Lifecycle Management
- Normalize date formats for actions, notifications and clm (bsc#1142774)
- Implement ALLOW filters in Content Lifecycle Management
- move /usr/share/rhn/config-defaults to uyuni-base-common
- implement "by date" Filter for Content Lifecycle Management
- Require uyuni-base-common for /etc/rhn
- Support partly patched CVEs in CVE audit (bsc#1137229)
- UI render without error if salt-formulas system folders are unreachable (bsc#1142309)
- Add susemanager as prerequired for spacewalk-java
- Cloning Errata from a specific channel should not take packages
  from other channels (bsc#1142764)
- Hide channels managed by Content Lifecycle projects from available sources (bsc#1137965)
- add caret sorting for rpm versioning
- improve performance for retrieving the user permissions on channels (bsc#1140644)

-------------------------------------------------------------------
Wed Jul 31 17:34:30 CEST 2019 - jgonzalez@suse.com

- version 4.0.20-1
- fix permissions of cobbler owned directories
- Prerequire salt package to avoid not existing user issues
- Remove duplicate information message when changing system properties (bsc#1111371)
- Align selection column in software channel managers (bsc#1122559)
- API Documentation: mention the shebang in the system.scheduleScriptRun doc strings (bsc#1138655)
- Enable product detection for plain rhel systems (bsc#1136301)
- For orphan contentsources, look also in susesccrepositoryauth to make sure they are not being referenced(bsc#1138275)
- Fallback to logged-in-user org and then vendor errata when looking up erratum on cloning (bsc#1137308)
- Add new validation to avoid creating content lifecycle projects starting with a number (bsc#1139493)
- Improve performance of 'Systems requiring reboot' page (fate#327780)
- Allow virtualization tab for foreign systems (bsc#1116869)
- Keep querystring on ListTag parent_url for actions that have the cid param (bsc#1134677)
- Allow forcing off or resetting VMs
- Fix profiles package scheduling when epoch is null (bsc#1137144)
- Explicitly mention in API docs that to preserve LF/CR, user needs to encode the data(bsc#1135442)
- Switch menu links and adjust title icons
- Add XML-RPC API calls to manage server monitoring
- Allow adding monitoring entitlement to openSUSE Leap 15.x
- Add support for Salt Formulas to be used with standalone Salt
- Fix channel sync status logic in products page (bsc#1131721)
- Report Monitoring products to subscription-matcher
- Update help URLs in the UI
- Fix SSM package upgrade list item selection (bsc#1133421)
- Support system groups with the prometheus-exporters-formula and monitoring entitlements
- Let softwarechannel_errata_sync fallback on vendor errata (bsc#1132914)
- Don't convert localhost repositories URL in mirror case (bsc#1135957)
- Add state EDITED to filters in the Content Lifecycle Environments
- Add built time date to the Content Lifecycle Environments
- Update ServerArch on each ImageDeployedEvent (bsc#1134621)
- Remove the 'Returning' clause from the query as oracle doesn't support it (bsc#1135166)
- Display warning if product catalog refresh is already in progress (bsc#1132234)
- Fix apidoc return order on mergePackages
- Explicitly mention country code in the advanced search (bsc#1131892)

-------------------------------------------------------------------
Wed May 22 14:29:42 CEST 2019 - jgonzalez@suse.com

- version 4.0.19-1
- Fix handling of the last Salt event queue (bsc#1135896)

-------------------------------------------------------------------
Wed May 15 17:05:45 CEST 2019 - jgonzalez@suse.com

- version 4.0.18-1
- use new names in code for client tool packages which were renamed (bsc#1134876)

-------------------------------------------------------------------
Wed May 15 17:00:13 CEST 2019 - jgonzalez@suse.com

- version 4.0.17-1
- List added JARs into specfile
- Add stax and stax2 to the ant JARs

-------------------------------------------------------------------
Wed May 15 15:11:15 CEST 2019 - jgonzalez@suse.com

- version 4.0.16-1
- SPEC cleanup
- Process salt events of a single minion on the same thread
- Add Single Sign On (SSO) via SAMLv2 protocol
- Hide disabled activation keys in form drop-downs (bsc#1101706)
- Implement Errata filtering based on advisory name in Content Lifecycle Management
- UI to enable / disable server monitoring
- Add monitoring entitlement
- Log remote commands executed via Salt -> Remote Commands UI to
  file /var/log/rhn/rhn_salt_remote_commands.log
- Saving cobbler autoinstall templates with a leading slash.
- Implement NEVR(A) filtering in Content Lifecycle Management
- Adjust product tree tag according to the base OS
- Add a link to the highstate page after formula was saved
- Fix deleting server when minion_formulas.json is empty (bsc#1122230)
- Handle the different retcodes that are being returned when salt module is not available (bsc#1131704)
- Improve salt events processing performance (bsc#1125097)
- Prevent Actions that were actually completed to be displayed as "in progress" forever(bsc#1131780)
- Disable Salt presence ping for synchronous calls
- Add unit tests for base channel assignments when registering RES minions
- Enable batching mode for salt synchronous calls
- Do not implicitly set parent channel when cloning (bsc#1130492)
- Do not report Provisioning installed product to subscription matcher (bsc#1128838)
- Show minion id in System Details GUI and API
- Fix base channel selection for Ubuntu systems (bsc#1132579)
- Fix retrieval of build time for .deb repositories (bsc#1131721)
- Fix product package conflicts with SLES for SAP systems (bsc#1130551)
- Take into account only synced products when scheduling SP migration from the API (bsc#1131929)

-------------------------------------------------------------------
Fri Apr 26 09:57:29 CEST 2019 - jgonzalez@suse.com

- version 4.0.15-1
- Enable Salt presence ping for synchronous calls (bsc#1133264)

-------------------------------------------------------------------
Thu Apr 25 17:59:56 CEST 2019 - jgonzalez@suse.com

- version 4.0.14-1
- Fix offline use of SUSE Manager (bsc#1133420)

-------------------------------------------------------------------
Mon Apr 22 12:11:55 CEST 2019 - jgonzalez@suse.com

- version 4.0.13-1
- Add Content Lifecycle Management icon
- Remove the obsolete help dispatcher servlet which was used to translate the documentation URLs
- Implement packages filtering on Content Project build
- Implement Content Filters operations and expose them in XMLRPC
- Disable ActionChainCleanup if database is Postgres
- Track and expose build status of Content Environment
- Enable SLES11 OS Image Build Host
- Add support for Salt batch execution mode
- fix NPE on remote commands when no targets match (bsc1123375)
- change release notes URL
- provide Proxy release notes as well
- Add a Taskomatic job to perform minion check-in regularly, drop use of Salt's Mine (bsc#1122837)
- Change the return type of the Cobbler method last_modified_time to Double
- Populate Content Environment on inserting it in a Project
- Add makefile and pylint configuration
- allow access to susemanager tools channels without res subscription (bsc#1127542)

-------------------------------------------------------------------
Fri Mar 29 10:31:49 CET 2019 - jgonzalez@suse.com

- version 4.0.12-1
- Adapt Cobbler power management functionality to use new power_system API call (bsc#1128919)
- fix doc generation for content management API
- Add support for SLES 15 live patches in CVE audit
- Implement Content Project promote function
- Implement Content Project build function
- Add Content Project Sources CRUD operations and expose them via XMLRPC
- Add Content Project and Content Environment CRUD operations and expose them via XMLRPC
- Add Content Project CRUD operations and expose them via XMLRPC
- Fix parsing of deb package version string on download (bsc#1130040)
- Generate solv file when repository metadata is created
- Fix errata_details to return details correctly (bsc#1128228)
- prevent an error when onboarding a RES 6 minion (bsc#1124794)

-------------------------------------------------------------------
Mon Mar 25 16:43:10 CET 2019 - jgonzalez@suse.com

- version 4.0.11-1
- don't modify kickstart child channel list
- change cobblers template directory
- Remove tanukiwrapper from taskomatic
- Add error message on sync refresh when there are no scc credentials
- rename cobbler keyword ksmeta to autoinstall_meta which changed with cobbler 3
- minion-action-cleanup Taskomatic task: do not clean actions younger than one hour
- Add support for custom username when bootstrapping with Salt-SSH
- Archive orphan actions when a system is deleted and make them visible in the UI (bsc#1118213)
- Cobbler version have been updated to >= 3.0
- Removed cobbler's 'update' method call which is now invalid(bsc#1128917)
- support ubuntu products and debian architectures in mgr-sync
- adapt check for available repositories to debian style repositories
- Add virtual machine display page
- Change default image download protocol from tftp to ftp
- Fix apidoc issues
- Read and update running kernel release value at each startup of minion (bsc#1122381)
- Schedule full package refresh only once per action chain if needed(bsc#1126518)
- Check and schedule package refresh in response to events independently of what originates them (bsc#1126099)

-------------------------------------------------------------------
Wed Mar 06 11:15:31 CET 2019 - jgonzalez@suse.com

- version 4.0.10-1
- Remove obsolete /rhn/help directory

-------------------------------------------------------------------
Tue Mar 05 18:20:00 CET 2019 - jgonzalez@suse.com

- version 4.0.9-1
- Update navigation links for the documentation pages

-------------------------------------------------------------------
Sat Mar 02 00:10:43 CET 2019 - jgonzalez@suse.com

- version 4.0.8-1
- Generate InRelease file for Debian/Ubuntu repos when metadata signing is enabled
- Add support for Ubuntu minions (FATE#324534, FATE#326848, FATE#326811)
- Fix/enhance Debian/Ubuntu repository generation
- Implement HTTP token authentication for Ubuntu clients

-------------------------------------------------------------------
Wed Feb 27 13:01:45 CET 2019 - jgonzalez@suse.com

- version 4.0.7-1
- Expose necessary Java modules on JDK 9+
- Add configuration option to limit the number of changelog entries added
  to the repository metadata (FATE#325676)
- Fix a problem when cloning public child channels with a private base channel (bsc#1124639)
- set max length for xccdf rule identifier to 255 to prevent internal server error (bsc#1125492)
- add configurable option to auto deploy new tokens (bsc#1123019)
- support products with multiple base channels
- fix ordering of base channels to prevent synchronization errors
  (bsc#1123902)
- prevent crash of mgr-sync refresh when channel label could not be found (bsc#1125451)
- Keep assigned channels on traditional to minion migration (bsc#1122836)
- Add UI to create virtual machine for salt minions
- Fix "Add Selected to SSM" on System Groups -> systems page (bsc#1121856)

-------------------------------------------------------------------
Fri Feb 08 17:38:56 CET 2019 - jgonzalez@suse.com

- version 4.0.6-1
- Fix exception when removing failed salt events from database

-------------------------------------------------------------------
Thu Jan 31 09:41:46 CET 2019 - jgonzalez@suse.com

- version 4.0.5-1
- Improve memory usage when generating repo matadata for channels having
  a large number of packages (bsc#1115776)
- Merge unlimited virtualization lifecycle products with the single variant (bsc#1114059)
- show beta products if a beta subscription is available (bsc#1123189)
- fix synchronizing Expanded Support Channel with missing architecture
  (bsc#1122565)
- Explicitly require JDK11
- Update spec file to no longer install tomcat context file in cache directory (bsc#1111308)
- Fix for duplicate key violation when cloning erratas that have no packages associated (bsc#1111686)
- Improve performance for granting and revoking permissions to user for groups (bsc#1111810)

-------------------------------------------------------------------
Wed Jan 16 12:23:15 CET 2019 - jgonzalez@suse.com

- version 4.0.4-1
- Remove the reference of channel from revision before deleting it (bsc#1107850)
- Add sp migration dry runs to the daily status report (bsc#1083094)
- Fix permissions check on formula list api call (bsc#1106626)
- Prevent failing KickstartCommand when customPosition is null (bsc#1112121)
- Improve return value and errors thrown for system.createEmptyProfile XMLRPC endpoint
- Reset channel assignments when base channel changes on registration (bsc#1118917)
- Removed 'Manage Channels' shortcut for vendor channels (bsc#1115978)
- Allow bootstrapping minions with a pending minion key being present (bsc#1119727)
- Fix cloning channels when managing the same errata for both vendor and private orgs (bsc#1111686)
- Hide 'unknown virtual host manager' when virtual host manager of all hosts is known (bsc#1119320)
- Add REST API to retrieve VM definition
- Nav and section scroll independently
- Listen to salt libvirt events to update VMs state
- avoid a NullPointerException error in Taskomatic (bsc#1119271)
- XMLRPC API: Include init.sls in channel file list (bsc#1111191)
- Disable notification types with 'java.notifications_type_disabled' in rhn.conf (bsc#1111910)
- Fix the config channels assignment via SSM (bsc#1117759)
- Introduce Loggerhead-module.js to store logs from the frontend
- change SCC sync backend to adapt quicker to SCC changes and improve
  speed of syncing metadata and checking for channel dependencies (bsc#1089121)
- read OEM Orderitems from DB instead of create always new items (bsc#1098826)
- fix mgr-sync refresh when subscription was removed (bsc#1105720)
- install product packages during bootstrapping minions (bsc#1104680)
- remove Oracle support

-------------------------------------------------------------------
Mon Dec 17 14:37:54 CET 2018 - jgonzalez@suse.com

- version 4.0.3-1
- Change Requires to allow installing with both Tomcat 8 (SLE-12SP3) and 9 (SLE12-SP4)
- Automatically schedule an Action to refresh minion repos after deletion of an assigned channel (bsc#1115029)
- Performance improvements in channel management functionalities (bsc#1114877)
- Hide already applied errata and channel entries from the output list in
  audit.listSystemsByPatchStatus (bsc#1111963)
- Handle with an error message if state file fails to render (bsc#1110757)
- use a Salt engine to process return results (bsc#1099988)
- Add check for yast autoinstall profiles when setting kickstartTree (bsc#1114115)
- Fix handling of CVEs including multiple patches in CVE audit (bsc#1111963)
- When changing basechannel the compatible old childchannels are now selected by default. (bsc#1110772)
- fix scheduling jobs to prevent forever pending events (bsc#1114991)
- Performance improvements for group listings and detail page (bsc#1111810)
- fix wrong counts of systems currency reports when a system belongs to more than one group (bsc#1114362)
- Add check if ssh-file permissions are correct (bsc#1114181)
- When removing cobbler system record, lookup by mac address as well if lookup by id fails(bsc#1110361)
- increase maximum number of threads and open files for taskomatic (bsc#1111966)
- Changed Strings for MenuTree Items to remove redundancy (bsc#1019847)
- Automatic cleanup of notification messages after a configurable lifetime
- Fix 'image deployed' event data parsing (bsc#1110316)
- Handle 'image deployed' salt event by executing post-deployment procedures
- Allow listing empty system profiles via XMLRPC
- Different methods have been refactored in tomcat/taskomatic for better performance(bsc#1106430)
- Do not try cleanup when deleting empty system profiles (bsc#1111247)
- ActivationKey base and child channel in a reactjs component
- Sync changes from Spacewalk
- 1640999 - Fix status icons
- 1640999 - Show correct name of the channel provididing rhncfg* packages
- 1624837 - Suppress warning if AppStream addon is enabled
- 1624837 - Enable appstream by default
- 1624837 - Add appstream ks corresponding to given baseos ks

-------------------------------------------------------------------
Fri Oct 26 10:29:32 CEST 2018 - jgonzalez@suse.com

- version 4.0.2-1
- Reschedule taskomatic jobs if task threads limit reached (bsc#1096511)
- Require openJDK in all cases, as IBM JDK will not be available at SLE15
- Add missing jar dependency 'xalan-j2-serializer'
- Modify acls: hide 'System details -> Groups and Formulas' tab for non-minions with bootstrap entitlement
- fix typo in messages (bsc#1111249)
- Cleanup formula data and assignment when migrating formulas or when removing system
- Remove restrictions on SUSE Manager Channel subscriptions (bsc#1105724)
- Pair a new starting minion with empty profile based on its HW address (MAC)
- Allow creating empty minion profiles via XMLRPC, allow assigning and editing formula for them
- Added shortcut for editing Software Channel
- Rewrite virtual guests list page in reactjs
- Fix NullPointerException when refreshing deleted software channel (bsc#1094992)
- Subscribe saltbooted minion to software channels, respect activation key in final registration steps
- Fix script is deleted too early (bsc#1105807)
- Remove special characters from HW type string
- Optimize execution of actions in minions (bsc#1099857)
- Make Kiwi OS Image building enabled by default
- Increase Java API version
- check valid postgresql database version
- Change Saltboot grain trigger from "initrd" to "saltboot_initrd"
- add last_boot to listSystems() API call
- Changed localization strings for file summaries (bsc#1090676)
- Added menu item entries for creating/deleting file preservation lists (bsc#1034030)
- Fix displayed number of systems requiring reboot in Tasks pane (bsc#1106875)
- Added link from virtualization tab to Scheduled > Pending Actions (bsc#1037389)
- Better error handling when a websocket connection is aborted (bsc#1080474)
- Remove the reference of channel from revision before deleting it(bsc#1107850)
- Enable auto patch updates for salt clients
- Fix ACLs for system details settings
- Method to Unsubscribe channel from system(bsc#1104120)
- Fix 'Compare Config Files' task hanging (bsc#1103218)
- Fix: delete old custom OS images pillar before generation (bsc#1105107)
- Fix an error in the system software channels UI due to SUSE product channels missing a
  corresponding synced channel (bsc#1105886)
- XMLRPC API for state channels
- add logic for RedHat modules
- fix deletion of Taskomatic schedules via the GUI (bsc#1095569)
- Generate OS image pillars via Java
- Logic constraint: results must be ordered and grouped by systemId first (bsc#1101033)
- Fix retrieving salt-ssh pub key for proxy setup when key already exists
  (bsc#1105062)
- Store activation key in the Kiwi built image
- Do not wrap output if stderr is not present (bsc#1105074)
- Store image size in image pillar as integer value
- Reschedule Taskomatic jobs when the taskomatic.<job_type>.parallel_threads
  limit is reached (bsc#1105574)
- Implement the 2-phase registration of saltbooted minions (SUMA for Retail)
- Avoid an NPE on expired tokens (bsc#1104503)
- Generate systemid certificate on suse/systemid/generate event (FATE#323069)
- Fix system group overview patch status (bsc#1102478)

-------------------------------------------------------------------
Fri Aug 10 15:21:41 CEST 2018 - jgonzalez@suse.com

- version 4.0.1-1
- Allow salt systems to be registered as proxies (FATE#323069)
- Fix behavior when canceling actions (bsc#1098993)
- add DNS name to cobbler network interface (FATE#326501, bsc#1104020)
- speedup listing systems of a group (bsc#1102009)
- Add python3 xmlrpc api example to docs.
- Bump version to 4.0.0 (bsc#1104034)
- Fix copyright for the package specfile (bsc#1103696)
- Add Salt actions for virtual guests
- Disallow '.' in config channel names (bsc#1100731)
- Feat: add OS Image building with Kiwi FATE#322959 FATE#323057 FATE#323056
- Apply State Result - use different color for applied changes
- Fix checking for salt pkg upgrade when generating action chain sls
- Add queue=true to state.apply calls generated in action chain sls files
- Fix missing acl to toggle notifications in user prefs in salt clients (bsc#1100131)
- Fix race condition when applying patches to systems (bsc#1097250)
- Fix: errata id should be unique (bsc#1089662)
- improve cve-server-channels Taskomatic task's performance (bsc#1094524)
- fix union and intersection button in grouplist (bsc#1100570)
- Feature: show ordered and formated output of state apply results
- fix defining a schedule for repo-sync (bsc#1100793)
- Drop removed network interfaces on hardware profile update (bsc#1099781)
- Feature: implement test-mode for highstate UI
- Feature: implement optional signing repository metadata
- Valid optional channel must be added before reposync starts (bsc#1099583)
- XML-RPC API call system.scheduleChangeChannels() fails when no children are given (bsc#1098815)
- Fix tabs and links in the SSM "Misc" section (bsc#1098388)
- Handle binary files appropriately (bsc#1096264)
- Increase the default number of Quartz worker threads (bsc#1096511)
- Ignore inactive containers in Kubernetes clusters
- explicitly require IBM java for SLES < SLE15 (bsc#1099454)
- Do not break backward compatibility on package installation/removal (bsc#1096514)
- Fix minion software profile to allow multiple installed versions for the
  same package name (bsc#1089526)
- fix cleaning up tasks when starting up taskomatic (bsc#1095210)
- Fix truncated result message of server actions (bsc#1039043)
- Add missing result fields for errata query (bsc#1097615)
- Show chain of proxies correctly (bsc#1084128)
- improve gatherer-matcher Taskomatic task's performance (bsc#1094524)
- Check if directory /srv/susemanager/salt/actionchains exists before deleting minion
  action chain files
- fix hardware refresh with multiple IPs on a network interface (bsc#1041134)
- Fix NPE in image pages when showing containers with non-SUSE distros
  (bsc#1097676)
- Do not log when received 'docker://' prefix from Kubernetes clusters
- Add new 'upgrade_satellite_refresh_custom_sls_files' task to refresh
  custom SLS files generated for minions (bsc#1094543)
- improve branding for Uyuni
- Mark all proceeding actions in action-chain failed after an action failed(bsc#1096510)
- Fix: limit naming of action chain (bsc#1086335)
- Do not create new product if product_id exists, update it instead (bsc#1096714)
- specify old udev name as alternative when parsing hw results
- fix detection of a xen virtualization host (bsc#1096056)
- Disallow colons in image labels (bsc#1092940)
- Fix registration of RHEL clients when multiple release packages are installed
  (bsc#1076931)
- Disable support for Oracle on openSUSE (bsc#1095804)
- Fix removing action chain sls files after execution (bsc#1096016)

-------------------------------------------------------------------
Tue Jun 05 10:09:30 CEST 2018 - jgonzalez@suse.com

- version 2.8.78.7-1
- make mass-canceling of Actions faster (bsc#1095211)
- Fix logic in jsp so enabling config systems page shows right icon for error (bsc#1082988)
- Fix: show only directly connected systems for Proxy (bsc#1094986)
- generate pillar after changeing gpg_check flag (bsc#1079605)
- enable all TLS version for HTTPS connections (bsc#1094530)
- allow multi selection/deletion of notification messages
- change text on pending actions on the system page (bsc#1086176)
- Schedule only one action when changing channel assignment for a group of servers on SSM
- honor user timezone setting for system overview dates (bsc#1085516)
- Initial branding change for Uyuni (bsc#1094497)
- Fix NPE in software profile sync when building update query (bsc#1094240)
- added 404 handling inside the Spark framework (bsc#1029726)

-------------------------------------------------------------------
Wed May 23 09:01:39 CEST 2018 - jgonzalez@suse.com

- version 2.8.78.6-1
- Add Action Chain support for Salt clients using the ssh-push connection method.
- add API functions to specify system cleanup type when deleting a
  system (bsc#1094190)
- change default cleanup type for XMLRPC API to NO_CLEANUP
  (bsc#1094190)

-------------------------------------------------------------------
Wed May 16 17:41:11 CEST 2018 - jgonzalez@suse.com

- version 2.8.78.5-1
- Uniform the notification message when scheduling HW refresh (bsc#1082796)
- Improved API for formulas to be saved through API for system/group.
- add SLES12 SP2 LTSS family (bsc#1092194)
- fix token cleanup task crashing (bsc#1090585)
- HW refresh fails on SLE15 Salt client (bsc#1090221)
- reorder styles import
- prevent NPE when no image build history details are available (bsc#1092161)
- only show the most relevant (least effort) solutions (bsc#1087071)
- Show channel label when listing config channels (bsc#1083278)
- fix equals to display channels with same name but different label
  (bsc#1083278)
- Avoid init.sls files with no revision on Config State Channels (bsc#1091855)

-------------------------------------------------------------------
Mon May 07 15:23:43 CEST 2018 - jgonzalez@suse.com

- version 2.8.78.4-1
- Update codebase for salt-netapi-client 0.14.0
- Render configuration files with UTF-8 (bsc#1088667)
- Update google-gson to version 2.8.2 (bsc#1091091)
- fix updating Subscription cache (bsc#1075466)

-------------------------------------------------------------------
Wed Apr 25 12:03:28 CEST 2018 - jgonzalez@suse.com

- version 2.8.78.3-1
- fix taskomatic deadlock in failure case (bsc#1085471)
- fix NPE in websocket session configurator (bsc#1080474)

-------------------------------------------------------------------
Mon Apr 23 09:12:55 CEST 2018 - jgonzalez@suse.com

- version 2.8.78.2-1
- Sync with upstream (bsc#1083294)
- 1567157 - remove 'www' part from cve.mitre.org domain name
- 1564065 - Fix relevant_to_server_group query performance
- 1544350 - Add possibility to manage errata severity via API/WebUI
- add support for autoinstallation of SLE15 (bsc#1090205)
- update sles_register cobbler snippets to work with SLE15 (bsc#1090205)
- Wait until minion is back to set RebootAction as COMPLETED (bsc#1089401)
- Handle Salt upgrade inside an Action Chain via patch installation.
- Change the endpoint for the mandatory channels retrieval to work with IDs instead of labels
- Remove SUSE Studio based image deployments
- add support for Prometheus monitoring
- Add option to schedule the software channels change in
  software -> channels -> channel -> target systems (bsc#1088246)
- Removed unused/broken option for sys details page (bsc#1082268)
- Log debug message if required cloned children do not exist when finding Service Pack migration alternatives
- fix constraint violation errors when onboarding (bsc#1089468)
- Update Spark to version 2.7.2 (bsc#1089101)
- Properly invalidate channel access tokens when changing to the same channels (bsc#1085660)
- Fix in SSM channls UI, if all systems in SSM do not have a base channel the corresponding
  child channels are not displayed on the subsequent page
- Apply Salt states in queue mode when executing Action Chains.
- Fix config channel assignment when registering with an activation key (bsc#1084134)
- Prevent stripping curly braces when creating config states (bsc#1085500)
- Fix index out of bound exception when os-release query returns multiple
  package names for RHEL/CentOS (bsc#1076931)
- More specific message for empty custom system info

-------------------------------------------------------------------
Wed Apr 04 12:12:28 CEST 2018 - jgonzalez@suse.com

- version 2.8.75.3-1
- Bugfix: assign correct channel on bootstrap (bsc#1087842)
- Prevent JSON parsing error when 'mgractionchains' module is not deployed.

-------------------------------------------------------------------
Thu Mar 29 01:24:22 CEST 2018 - jgonzalez@suse.com

- version 2.8.75.2-1
- SLE15 support: recommended/required flag for products and channels
- add more missing help links (bsc#1085852)

-------------------------------------------------------------------
Mon Mar 26 08:54:04 CEST 2018 - jgonzalez@suse.com

- version 2.8.75.1-1
- Sync with upstream (bsc#1083294)
- 1542556 - Prevent deletion of last SW admin if disabled
- 1544350 - Add possibility to manage errata severity via API/WebUI
- Add Action Chain support for Salt clients.
- Uniform channel assignment for Salt (bsc#1077265)
- fix race condition during enabling channel tokens (bsc#1085436)
- Ensure transaction execution order when updating FQDNs for minions (bsc#1078427)
- Harmonize display of custom system information (bsc#979073)
- add ref help links (bsc#1079535)
- fix presence ping (bsc#1080353)
- Fix "Most critical systems" list on "Home Overview" view (bsc#1081757)

-------------------------------------------------------------------
Mon Mar 05 08:50:01 CET 2018 - jgonzalez@suse.com

- version 2.8.72.1-1
- 1187053 - package search do not search through ppc64le packages by default
- support SLE15 product family
- rewrite products page into reactjs
- Users who can view system should be able to delete it (bsc#1079652)
- Set hostname before hardware refresh as well (bsc#1077760)
- Separate Salt calls based on config revisions and server grouping(bsc#1074854)
- remove clean section from spec (bsc#1083294)
- Added function to update software channel.
- Fix NPE when retrieving OES repo (bsc#1082328)
- Subscribe to config channels when registering Salt systems with activation keys (bsc#1080807)
- add rhn.conf salt_check_download_tokens parameter to disable token checking (bsc#1082119)

-------------------------------------------------------------------
Wed Feb 28 09:37:21 CET 2018 - jgonzalez@suse.com

- version 2.8.69.1-1
- Refresh pillar data when executing the subscribe channels action for ssh-push minions (bsc#1080349)
- Disable taskomatic crash dumps when using openJDK.
- Move locale preferences to user preferences menu.
- Fix home page link for "Register systems" (bsc#1065708)
- Remove previous activation keys on every (re-)activation (bsc#1031081)
- Handle stderr from "virtual-host-gatherer" to avoid hanging (bsc#1067010)
- Unify methods to send email on a single API
- Fix broken 'Add' links in system's config channel overview page (bsc#1079865)
- Remove SUSE Manager repositories when deleting salt minions (bsc#1079847)
- Fix issues in text for config management.
- fix title of reference guide help entry (bsc#1079769)
- 1541955 - Clone of an erratum doesn't have original erratum's severity
- 1481329 - Lost an <rhn-tab-directory> tab in previous commit for this BZ
- 1020318 - Fix refactored to take more, multiple, errors into account
- 1020318 - Check description for max-len when updating

-------------------------------------------------------------------
Mon Feb 05 12:48:29 CET 2018 - jgonzalez@suse.com

- version 2.8.59.3-1
- Allow scheduling the change of software channels as an action.
  The previous channels remain accessible to the registered system
  until the action is executed.

-------------------------------------------------------------------
Fri Feb 02 12:36:31 CET 2018 - jgonzalez@suse.com

- version 2.8.59.2-1
- refresh pillar data on formular change (bsc#1028285)
- Hide macro delimiters for config files in state channels
- Show full Salt paths in config file details page
- Remove previous activation keys when migrating to salt (bsc#1031081)
- Imporve webui for comparing files (bsc#1076201)
- For minion, no option to modfiy config file but just view
- Uniform date formatting in System Details view (bsc#1045289)
- Remove previous activation keys when migrating to salt (bsc#1031081)
- Import content of custom states from filesystem to database on startup, backup old state files
- Change the directory of the (normal) configuration channels from mgr_cfg_org_N to manager_org_N
- Handle gpg_check correctly (bsc#1076578)
- Replace custom states with configuration channels
- Hide ownership/permission fields from create/upload config file forms for state channels (bsc#1072153)
- Hide files from state channels from deploy/compare file lists (bsc#1072160)
- Disable and hide deploy files tab for state config channels (bsc#1072157)
- Allow ordering config channels in state revision
- Disallow creating 'normal' config channels when a 'state' channel with the
  same name and org already exists and vice versa.
- UI has been updated to manage state channels
- support multiple FQDNs per system (bsc#1063419)
- Uniform the notification message when rebooting a system (bsc#1036302)
- avoid use of the potentially-slow rhnServerNeededPackageCache view

-------------------------------------------------------------------
Wed Jan 17 12:05:06 CET 2018 - jgonzalez@suse.com

- version 2.8.56.1-1
- Speed up scheduling of package updates through the SSM (bsc#1076034)
- Fix encoding/decoding of url_bounce with more parameters (bsc#1075408)
- Removing unused mockobjects and strutstest jars
- Adjust commons-pool dependency for SLES15
- Remove jakarta-common-dbcp dependency, not required by quartz anymore
- Remove enforcement of IBM JDK
- Update to Quartz 2.3.0 (bsc#1049431)
- After dry-run, sync channels back with the server (bsc#1071468)
- fix message about package profile sync (bsc#1073739)
- On registration, assign server to the organization of the creator when activation key is empty (bsc#1016377)
- Fix logging issues when saving autoyast profiles (bsc#1073474)
- Add VM state as info gathered from VMware (bsc#1063759)
- improve performance of token checking, when RPMs or metadata are downloaded from minions (bsc#1061273)
- Allow selecting unnamed context in kubeconfig (bsc#1073482)
- Fix action names and date formatting in system event history (bsc#1073713)
- Fix incorrect 'os-release' report after SP migration (bsc#1071553)
- fix failed package installation when in RES 32 and 64 bit packages are
  installed together (bsc#1071314)
- Add user preferences in order to change items-per-page (bsc#1055296)
- Order salt formulas alphabetically. (bsc#1022077)
- Improved error message (bsc#1064258)
- Display messages about wrong input more end-user friendly. (bsc#1015956)
- Add api calls for content staging
- fix content refresh when product keys change (bsc#1069943)
- Allow 'Package List Refresh' when package arch has changed (bsc#1065259)
- New API call for scheduling highstate application
- Adding initial version of web ui notifications
- Show the time on the event history page in the users preferred timezone

-------------------------------------------------------------------
Tue Nov 28 12:48:16 CET 2017 - jgonzalez@suse.com

- version 2.7.46.8-1
- Implemented assignment of configuration channels to Salt systems via Salt states
- Added file structure under Salt root for configuration management
- Enabled configuration management UI for Salt systems
- Remove SUSE Manager specific configuration from Salt ssh minion when deleting system from SUSE Manager (bsc#1048326)
- Support Open Enterprise Server 2018 (bsc#1060182)
- Enable autofocus for login field
- Do not remove virtual instances for registered systems (bsc#1063759)
- Process right configfile on 'scheduleFileComparisons' API calls (bsc#1066663)
- Fix reported UUIDs for guests instances within a virtual host (bsc#1063759)
- Generate Order Items for OEM subscriptions (bsc#1045141)
- fix alignment of systemtype counts text (bsc#1057084)
- Enable 'Power Management' features on Salt minions.
- Fix editing of vhm config params (bsc#1063185)
- Skip the server if no channel can be guessed (bsc#1040420)
- Added a method to check if OS on machine supports containerization or not(bsc#1052728)
- 'Cancel Autoinstallation' link has been changed to look like button to make it more visible (bsc#1035955)
- Make systems in system group list selectable by the group admins (bsc#1021432)
- Hide non-relevant typed systems in SystemCurrency (bsc#1019097)
- Start registration for accepted minions only on the minion start event,
  not automatically on any event (bsc#1054044)
- Exclude salt systems from the list of target systems for traditional
  configuration stack installation
- Keep the the GPG Check value if validation fails (bsc#1061548)
- Extract Proxy version from installed product (bsc#1055467)
- Provide another create method(with additional parameter Gpgcheck) to create software channel through XML RPC(bsc#1060691).
- Improve duplicate hostname and transaction handling in minion registration
- Added 'Machine Id' information as part of details in System namespace for XMLRPC API(bsc#1054902)
- Modified the displayed message after updation of activation key (bsc#1060389)
- Display GUI message after successfully deleting custom key (bsc#1048295)
- fix links on schedule pages (bsc#1059201)
- Harmonize presentation of patch information (bsc#1032065)
- Display a feedback message when user deletes configuration channel(bsc#1048355)
- Fix duplicate machine id in event history on minion restart (bsc#1059388)
- Show link in message when rescheduling actions (bsc#1032122)
- Prevent ISE when distribution does not exist (bsc#1059524)
- do not store registration-keys during autoinstallation (bsc#1057599)
- enable package profile comparisons on minions
- Disallow entering multiple identical mirror credentials (bsc#971785)
- ensure correct ordering of patches (bsc#1059801)
- fix cloning Kickstart Profiles with Custom Options (bsc#1061576)
- checkin the foreign host if a s390 minion finished a job (bsc#971916)
- increase max length of hardware address to 32 byte (bsc#989991)
- Set the creator user for minions correctly in case it is known (bsc#1058862)
- Fix minor UI issues on overview page (bsc#1063590)
- Hide invisible first level menu items (bsc#1063822)
- Fail gracefully when GPG files are requested (bsc#1065676)
- fix unscheduling actions for traditional systems (bsc#1065216)
- add logging messages for SP migration (bsc#1066819, bsc#1066404)
- Improve messaging for "Compare Packages" (bsc#1065844)
- when searching for not installed products exclude release packages
  which are provided by others (bsc#1067509)
- rhnServerNetwork refactoring (bsc#1063419)
- Add Adelaide timezone to selectable timezones (bsc#1063891)

-------------------------------------------------------------------
Thu Sep 14 11:32:37 CEST 2017 - mc@suse.de

- version 2.7.46.7-1
- Adapt Salt runner and wheel calls to the new
  error handling introduced in salt-netapi-client-0.12.0
- change log level and event history for duplicate machine id  (bsc#1041489)
- Trim spaces around the target expression in the Salt remote
  command page (bsc#1056678)
- check entitlement usage based on grains when onboarding a
  minion (bsc#1043880)
- fixes ise error with invalid custom key id (bsc#1048294)
- Image runtime UI
- Redesign VHM pages on ReactJS
- Add VHM type Kubernetes
- Kubernetes runner and image matching implementation
- XMLRPC method for importing images
- Extra return data fields for content management XMLRPC methods
- Add back "Add Selected to SSM" buttons to Group pages (bsc#1047702)
- fix a ConstraintViolationException when refreshing hardware with
  changed network interfaces or IP addresses
- Add message about channel changes on salt managed systems to
  UI and API docs (bsc#1048845)
- show Child Channels tab in SSM again if a salt minion is in the set
- improve performance of package installation and patch application
- Visualization UI look&feel improvements

-------------------------------------------------------------------
Wed Aug 30 16:00:28 CEST 2017 - mc@suse.de

- version 2.7.46.6-1
- Import image UI
- Update images list and overview pages for external images
- Add syntax highlighting for state catalog
- Delete and create new ServerNetAddress if it already exists on
  HW refresh (bsc#1054225)
- organization name allows XSS
- check if base product exists to prevent NPE
- Fix enter key submit on ListTag filter input (bsc#1048762)
- Create VirtpollerData object with JSON content instead null
  (bsc#1049170)
- Fix unsetting of image build host when a related action is deleted
- Prevent malformed XML if 'arch' is set to NULL (bsc#1045575)
- Resolve comps.xml file for repositories (bsc#1048528)
- Fix: address review issues
- Install update stack erratas as a package list (bsc#1049139)
- Feat: allow deletion for server subset (bsc#1051452)

-------------------------------------------------------------------
Tue Aug 08 11:46:36 CEST 2017 - fkobzik@suse.de

- version 2.7.46.5-1
- Fix: don't add default channel if AK is not valid (bsc#1047656)
- Add 'Enable GPG check' function for channels
- No legend icon for Activity Ocurring. (bsc#1051719)
- Implement API call for bootstrapping systems
- Fix product ids reported for SUSE Manager Server to the subscription matcher
- Fix adding products when assigning channels (bsc#1049664)
- Set default memory size for SLES 12 installations to 1024MB (bsc#1047707)
- BugFix: enable remote-command for Salt clients in SSM (bsc#1050385)
- Add missing help icons/links (bsc#1049425)
- Fixed invalid help links (bsc#1049425)
- Fix: wrong openscap xid (bsc#1030898)
- Organization name allows XSS CVE-2017-7538 (bsc#1048968)
- Fixes overlapping text narrow window (bsc#1009118)
- Adapt to the salt-netapi-client update (v0.12.0)
- Fixes alignment on the orgdetails (bsc#1017513)
- Fix text for activation key buttons (bsc#1042975)
- Add a dynamic counter of the remaining textarea length
- Bugfix: set, check and cut textarea maxlength (bsc#1043430)
- MinionActionExecutor: raise skip timeout (bsc#1046865)
- Update channels.xml with OpenStack Cloud Continuous Delivery 6 (bsc#1039458)
- Do not create VirtualInstance duplicates for the same 'uuid'
- Add taskomatic task to cleanup duplicated uuids for same system id
- Handle possible wrong UUIDs on SLE11 minions (bsc#1046218)
- Removed duplicate overview menu item (bsc#1045981)
- Enable act-key name empty on creation (bsc#1032350)
- Fix NPE when there's not udev results (bsc#1042552)
- Alphabar: change title to 'Select first character' (bsc1042199)
- Duplicate Systems: correct language not to mention 'profiles' (bsc1035728)
- Fix list filters to work with URL special characters (bsc#1042846)
- Use getActive() instead of isActive() for JavaBeans compliance (bsc#1043143)
- Fix: hide non-org event details (bsc#1039579)

-------------------------------------------------------------------
Mon Jun 19 16:36:09 CEST 2017 - mc@suse.de

- version 2.7.46.4-1
- adapt to taglibs 1.2.5 (bsc#1044804)

-------------------------------------------------------------------
Mon Jun 12 09:07:20 CEST 2017 - mc@suse.de

- version 2.7.46.3-1
- set flush mode to commit for updatePackage
- Validate content management urls (bsc#1033808)
- remove repositories which are not assigned to a channel and not
  accessible anymore (bsc#1043131)
- spacecmd report_outofdatesystems: avoid one XMLRPC call per system
  (bsc1015882)
- Fallback to first network interface if no primary ips provided
  (bsc#1038677)
- Fix reactjs unique keys generation and remove duplicated menu element
- Correctly set action status to failed when an unexpected exception
  occurs (bsc#1013606)
- Fix action-buttons style for proper action and position
- rollback transaction in error case
- use hibernate for lookup first before falling back to mode query
- SSM Actions: Showing UI error notification if Taskomatic is down
  (bsc#1032952)
- display alternative archs only from the same org
- Bugfix: Traditional SSH Push to Minion migration (bsc#1040394)
- fix parsing oscap xml result for minions, not every Rule has an
  XCCDF ID Tag (bsc#1041812)
- Do not show action-buttons if list is empty
- Bugfix: submit action buttons have to stay inside the form (bsc#1042197)
- properly encode scap file download url params
- Fix navigation menu for state catalog
- Prevents ISE if base channels data is not up-to-date on SSM. (bsc#1040420)
- new patch install should schedule a package profile update (bsc#1039571)
- prevent multiple registrations (bsc#1040352)
- remove not working hibernate cache config variable
- put ehcache config to classpath of taskomatic
- silence ehcache warning complaining about using default values in
  taskomatic
- move ehcache.xml to classpath
- silence ehcache warnings complaining about using default values
- schedule a package list update after a Service Pack Migration
  (bsc#1017703)
- remove test.ping hack in distribution upgrade
- Fix displaying of States tab in System Group details page

-------------------------------------------------------------------
Mon May 29 17:06:01 CEST 2017 - mc@suse.de

- version 2.7.46.2-1
- Alphabar becomes a dropdown list
- Move the alphabar into the panel-heading table
- Do not use AddToSSM button if systems are selectable via checkbox
- Use a better icon for IIS
- Allow toggle left menu visibility for any screen-width
- Add select boxes and 'Delete' button to image, store, profile list pages
- show bootstrap minion link only if user has org_admin role
- show permission denied instead of internal server err (bsc#1036335)
- channel admin should be able to set org user restrictions for null-org channels
- user permission checked
- Teach ListPackagesAction and list.jsp about packageChannels
- CachedStatement: reuse the Connection object for batch updates
- batch ssm package upgrades if not action chain (bsc#1039030)
- Allow processing of zypper beacon events in parallel
- Allow processing of minion start events in parallel
- Allow multiple registrations in parallel
- use fallback now time as is without user preferences (bsc#1034465)
- Fix HTML in External Authentication page
- reorganize menu
- Bring back 'Add to SSM' link to System overview page for Salt systems
- Add Highstate page to SSM and system groups
- Add support for multiple servers in the highstate preview page
- Fix race condition for preview websocket messages in remote commands page
- Enable pkgset beacon for all Suse OS distributions (bsc#1032286)
- add info about base products to json input for subscription-matcher
- add product class info to the json input for the subscription-matcher (bsc#1031716)
- Add inspect status and reinspect button to image overview page
- change mgrsshtunnel user home to /var/lib/spacewalk
- Make schedule notification links consistent for actions for a single system (bsc#1039286)
- Teach Postgres to correctly-unique-ify rhnConfigInfo rows
- lookup functions should return every minion only one time
- change contact method for bootstrap script and ssh-push (bsc#1020852)
- Fix 'Join selected groups' button in Activation Key dialog (bsc#1037912)
- Ensure proper authentication for content management (bsc#1036320)
- Hide the "Crashes" column (bsc#1033811)
- Fix: hide lock for Salt servers (bsc#1032380)
- Fix action buttons to top for Pending actions delete confirm page, in SSM patch confirm page,
  Packages list pages and Actions list pages
- parse old and new return structure of spmigration return event

-------------------------------------------------------------------
Wed May 03 16:58:35 CEST 2017 - michele.bologna@suse.com

- version 2.7.46.1-1
- parse result of SP migration Dry Run correctly (bsc#1034837)
- Apply 'action button fixed on scroll' behavior to pages (bsc#1012978)
- prevent possible null pointer exception when installed products could not be
  found (bsc#1034837)
- Allow dot character '.' for activation key (bsc#1035633)
- fix ISE when no status selection was made (bsc#1033213)
- Download empty CSV report when CVE identifier could not be found
  (bsc#1033212)
- Add 'add to ssm' checkboxes to CVE audit list (bsc#1032016)
- Fix missing IPs in Overview tab (bsc#1031453)
- fix scheduling VM deployment in future (bsc#1034289)
- handle empty set to not produce invalid sql (bsc#1033497)
- fix SSM group pagination (bsc#1012784)
- Fix ReactJS DateTime input for phantomjs (bsc#1030075)
- make sure minion keys can only be seen/managed by appropriate
  user(bsc#1025908)
- Set action status to 'failed' on uncaught exceptions (bsc#1013606)
- create PooledExecutor with pre-filled queue (bsc#1030716)
  aborted by the client (bsc#1031826)

-------------------------------------------------------------------
Mon Apr 03 14:57:25 CEST 2017 - mc@suse.de

- version 2.7.44.1-1
- add error handing and fix rebuild button
- Feat: divide & distribute salt actions randomly
- add a configuration parameter to set the time staging begins
- init. support for split-schedule in pre-download window
- add staging window duration
- patch application pre-download
- pre-download packages scheduled for install
- api call to actionchain (bsc#1011964)
- new cve audit ui for server/images
- Fix adding of new InstalledProduct entries on image inspect
- delete also image channels before generating them new
- CVE Audit for images - xmlrpc interface
- implement CVEAudit for images
- simplify rhn-search jar list
- set number of bytes instead of length of java string for 'Content-
  Length' HTTP-header

-------------------------------------------------------------------
Fri Mar 31 12:35:55 CEST 2017 - mc@suse.de

- version 2.7.40.1-1
- Fix arch for default channels lookup (bsc#1025275)
- Add new menu item and routing for Visualization > System Grouping
- Backend: expose installed product name to the ui
- Bugfix: use unique id for possible Host and Guest system duplicate
- Avoid blocking synchronous calls if some minions are unreachable
- Fix mainframesysinfo module to use /proc/sysinfo on SLES11 (bsc#1025758)
- Add Hibernate cascade option from ImageProfile to ProfileCustomDataValue
- apply SessionFilter also for error pages (bsc#1028062)
- Fix confirmation button color for system group delete page (bsc#1025236)
- create scap files dir beforehand (bsc#1029755)
- check if inspect image return a result (bsc#1030683)
- add storeLabel to ImageInfoSerializer
- add buildStatus to ImageOverviewSerializer
- make country, state/province and city searchable for system location
  (bsc#1020659)
- Show errors returned from cmd.run
- Change log level to DEBUG for 'Broken pipe' error in remote commands page
  (bsc#1029668)
- fix NPE when building image profiles without activation keys
- fix removing images and profiles with custom values
- Migrate content management forms to use ReactJS Input components
- Fix LocalDateTimeISOAdapter to parse date string with timezone
- Fix NPE when building with no activation key in the profile
- Fix ace-editor source path
- Fix: restore pkgset beacon functionality (bsc#1030434)
- Move the footer at the end of the aside column
- Move the legendbox to the header bar as a popup
- UI menu: direct link on menu element, plus/minus icon toggles submenu instead
- Fix: handle Hibernate transactions correctly (bsc#1030026)
- Feat: execute actions within 10 minutes in the past
- Handle TaskomaticApiExceptions
- Turn TaskomaticApiException to a checked exception
- Schedule minion Actions in Quartz
- make salt aware of rescheduled actions (bsc#1027852)
- add number of installed packages to ImageOverview
- parse result of docker inspect
- Add date time input for scheduling the image build
- Add 'Rebuild' button to image details page
- Implement XMLRPC API for Image Stores, Image Profiles and Images
- Add custom data values to image profile and images
- Don't allow scheduling scap scan if openscap pkg missing from minion
- add link to proxy system details page
- Show entitlements sorted in the system details overview page (bsc#1029260)
- Fix broken help link for taskstatus (bsc#1017422)
- Fix merge channels patches (bsc#1025000)
- show proxy path in bootstrap UI
- catch and display all bootstrap errs
- check if proxy hostname is FQDN in UI
- add proxy_pub_key to ssh bootstrap pillar
- cleanup and method to get proxy pub key by calling runner
- methods for gen ssh key and get pub key from proxy
- java backend for salt ssh-push through proxy

-------------------------------------------------------------------
Wed Mar 08 19:04:20 CET 2017 - mc@suse.de

- version 2.7.30.2-1
- set modified date for credentials
- use a small fixed pool so we don't overwhelm the salt-api with salt-ssh
  executions
- synchronize sendMessage on session, checkstyle fixes
- fix remote cmd ui js err and timed out msg

-------------------------------------------------------------------
Tue Mar 07 15:44:51 CET 2017 - mc@suse.de

- version 2.7.30.1-1
- Load ace-editor js library from a different place (bsc#1021897)
- use a bounded thread pool for salt-ssh async calls
- use consistent spelling in UI (bsc#1028306)
- remote cmd UI changes for salt-ssh minions
- add support for SUSE Manager Proxy 3.1
- openscap action scheduling and handling for salt minions
- rewording distchannelmap text (bsc#1017772)
- add support for salt ssh minions to remote cmd UI
- Visualization: show Proxy and Virtual Host Manager hierarchy
- Add patches and packages pages for images
- parse installed products on images
- add pillar data only for used image stores
- add image info schema and mapping
- Remove 'email' field from image profile form
- Add a notification for when Container Build Host type is applied
- Add build schedule notification on image build page
- Updated links to github in spec files
- do not push changed channels directly out to the minions
- do not schedule product installation, but add product packages to server
  state
- provide a user to the event if possible
- Set the creator of a server
- search and install missing product packages when channel assignment changes
- Display warning when JavaScript is disabled on all pages (bsc#987579)
- Remove warning on ssm page (bsc#1025981)
- Add missing dirs to the menu tree (bsc#1023413)
- Remove legacy audit logging Java code
- AuthFilter: update cookie expiry date at end of HTTP request (bsc#1025775)
- MinionActionCleanup: only call list_jobs once per action id (bsc#1025291)
- Feat: enable Salt by default on bootstrap via UI
- Fix: uniform bootstrap.sh (bsc#1000762)
- Feat: supply SSH passphrase when adding identity
- fix NPE when no SUSE Product was found for an installed product
- keep organization after migrating a system to salt (bsc#1026301)
- action now store its completion time
- Avoid deadlock with spacewalk-repo-sync (bsc#1022530)
- Changed tab text for Formulas tab to Formula Catalog (bsc#1022076)
- Add missing library to taskomatic classpath (bsc#1024066)
- Fix spacecmd cannot be executed by RO user (bsc#1015790)
- send timeout if no minions available in remote cmd ui
- show only allowed minions in remote cmd ui (bsc#1024496)
- Fix broken merge (bsc#987864)
- add possibility to add systems to SSM from ProxyClients page
- Reject tokens not assigned to minions (bsc#1019965)
- Invalidate tokens when deleting system
- make remote commands UI async

-------------------------------------------------------------------
Tue Feb 07 15:24:57 CET 2017 - michele.bologna@suse.com

- version 2.7.24.1-1
- Apply addon system types from activation key during registration
  (bsc#1020180)
- Apply highstate as the last step of a registration in case an activation key
  was provided (bsc#1020232)
- Create tmp directory in spec file (bsc#1019672)
- Add severity to updateinfo (bsc#1012365)
- Store temporary roster in configured location (bsc#1019672)
- hide migration targets without valid subscriptions (bsc#1019893)
- fix SP migration when the SUSE Manager Tools product is installed
  (bcs#1014498)
- Use human-parseable dates for server notes (bsc#969564) (#863)
- Fix timezone handling for rpm installtime (bsc#1017078)
- Validate activation key values (bsc#1015967)
- Pass user-preferred localtime to the highstate UI (bsc#1020027)
- Send ChannelsChangedEventMessage in SSM (bsc#1019451)
- Add "Content Management" feature

-------------------------------------------------------------------
Wed Jan 11 16:03:04 CET 2017 - michele.bologna@suse.com

- version 2.7.14.1-1
- Version 2.7.14.1

-------------------------------------------------------------------
Fri Dec 16 16:35:50 CET 2016 - michele.bologna@suse.com

- version 2.5.59.11-1
- Add support for live patching
- Initial support for executing actions in taskomatic
- Hide kernel patches in CVE Audit results when live patching is used
	(FATE#319519)
- Show kernel live patching info in 'system details overview' (FATE#319519)
- Escape act key names in bootstrap UI (bsc#1015967)
- Add tunneling to salt-ssh support
- Fix server checks to allow minions to perform a distupgrade (bsc#1013945)
- Change default sort to ascending for pending actions list
- Add reboot/restart type icon to relevant patch column in upgradable package
  lists
- Add system.getKernelLivePatch API method
- Update kernel version and other system info during package refresh
  (bsc#1013551)
- Fix ISE when sorting system notes list (bsc#979053)
- Fix checkbox icon align (bsc#966888)
- fix fromdir for 3rd party server (bsc#998696)
- Display warning when JavaScript is disabled on all pages (bsc#987579)
- Rename SSM page titles for consistency (bsc#979623)
- hide action chain schedule for salt systems also in SSM (bsc#1005008)
- send ActionScheduled message for all saved actions (bsc#1005008)
- Fix plus/minus buttons in action chain list (bsc#1011344)
- Fix misleading message on system reboot schedule in SSM (bsc#1011817)
- Utilize HostPortValidator to validate bootstrap host (bsc#1011317)
- Increment 'earliest' date by a millisecond between chain actions (bsc#973226)
- Use human-parseable dates for server notes (bsc#969564) (#863)
- Respect order of validation constraints in XSD files (bsc#959573)
- Remove useless self-link on login page (bsc#963545) (#872)
- Use different symbols for collapsible sidebar items (bsc#967880) (#870)
- Fix SSM reboot action success messages (bsc#968935)
- Allow sorting on avisory name in errata lists (bsc#989703)
- Update 'view/modify file' action buttons text (bsc#1009102)
- Handle salt ssh sdterr message (bsc#1005927)
- scheduleDetail.jsp: clarify button label (bsc#1010664)
- Bugfix: Prevent salt-master ERROR messages if formulas files are missing
  (bsc#1009004)
- Hide RHN disconnection option (bsc#1010049) (#850)
- Reword general config page text (bsc#1009982)
- check and fix also the assigned repository while updating the channels
  (bsc#1007490)
- match url including query param seperator to have a definitive end of the
  path component (bsc#1007490)
- Only show minions with sids available as links (bsc#1007261, bsc#970460)
- Delete previous Salt key on register event (bsc#1006119)
- Repository progress: decode another possible log info (bsc#972492)
- add oes extensions to base products bsc#1008480
- Create "script.run" capability if it is not found (bsc#1008759)
- Avoid misleading expected check-in message (bsc#1009006)

-------------------------------------------------------------------
Mon Nov 07 11:43:42 CET 2016 - michele.bologna@suse.com

- version 2.5.59.10-1
- CVE Audit: tolerate null products (bsc#1004717)
- If proxy is not found via FQDN, look it up via simple name (bsc#1006982)
- Change rhnServerPath hibernate mapping to fix ISE for server behing proxy
  (bsc#1004725)
- fix autoyast upgrade mode (bsc#1006786)
  chain (bsc#1000184)
- Open repo sync log in a new window (bsc#1007459)
- Always use queue=true when calling state.apply (bsc#1004743)
- Add a link to system pending events in patch schedule notification for a
  single system (bsc#971342)
- Sort proxy clients list by name (bsc#998348)
- Make exception class more generic and code fixup (bsc#1003449)
- Raise UnsupportedOnSaltException performing listChannels (bsc#1003449)
- New exception type to indicate unsupported operation (bsc#1003449)
- Refactor to remove action canceling duplicate code (bsc#1004745)
- arch_type of a SUSEProduct can be null (bsc#1001738 bsc#1001784 bsc#1001923
  bsc#1002678)
- Ensure no stray config channels are listed for ranking (bsc#979630)
- PinnedSubscriptionHandler: documentation comment typo (bsc#994848)
- Refactor unschedule minion actions to fix NPE (bsc#1004745)
- Enable SPMigration UI for minions
- Send an email to admin when salt event bus is down
- Separate API endpoint for SSH system registration
- Require salt-netapi-client 0.9.0
- Initial handling of job return events for dist upgrades

-------------------------------------------------------------------
Thu Oct 06 16:08:09 CEST 2016 - mc@suse.de

- version 2.5.59.9-1
- Hide all formula tabs as long as there are no formulas installed
- Support formulas in SUSE Manager
- SPMigration UI: list not synced channels in the tooltip
- SPMigration: add multi-target-selection step in front of the wizard
- Sync product extensions
- Handle JsonException when sls with error (bsc#987835)
- Many fixes for onboarding minions
- Handle hardware refresh like any other action
- clone Severity from an errata (bsc#1000666)
- Do not check for password type on autoyast files (bsc#999304)
- handle minion down and job not found when canceling jobs on minions
 (bsc#993304,bsc#994623)
- clear hibernate session after entity type change to fix
  NonUniqueObjectException (bsc#997243)
- Remove previous client capabilities on traditional->minion
  reactivation (bsc#997243)
- Enables pkgset beacon to work in RHEL systems
- support Open Enterprise Server 11 SP3 (bsc#988303)
- Fix broken merge (bsc#987864)
- use raw package install for non zypper systems
- Redirect user to a meaningful page after requesting details of non-existing Action Chain (bsc#973198)
- Setup Salt Minion before packages are taken
- Support Salt on RedHat like systems
- fix race condition during auto errata update (bsc#969790)
- API requests should not be redirected to login
- introduce Spark router conventions
- Add server endpoint for TaskoTop web UI page
- Change EmptyString warning to debug log level to not spam the logs (bsc#989498)
- BugFix: use user preferences parameters as default page size (bsc#980678)
- Add proxy detection during registration and pillar generation
- Adding default channel for minion (bsc#986019)
- Fix NoClassDefFoundError (bsc#988196)
- call cobbler sync in profile edit only if requested (bsc#991440)
- No explicite cobbler sync needed (bsc#991440)
- call all sync_* functions at minion start event
- add beacon configuration for pkgset (bsc#971372)

-------------------------------------------------------------------
Mon Jul 18 14:28:06 CEST 2016 - jrenner@suse.com

- version 2.5.59.8-1
- Initial version of the bootstrapping UI
- Integrate bootstrapping with System Overview
- support SP Migration for OES 2015 to 2015 SP1
- Fix for minion w/ multiple interfaces (bsc#985707)
- Fix HW Refresh duplicate insert (bsc#971622, bsc#983347)
- no addon entitlements allowed for Foreign and Bootstrap systems (bsc#983826)
- disable checkboxes for foreign and bootstrap systems in system types page
  (bsc#983826)
- Tell linuxrc that self_update is an user option so that it'll pass it to
  autoyast but doesn't process it further and add this to the tests
- Disable YaST self update for new autoinstallation trees for SLE
- remove misleading links from action chain page (bsc#983297)

-------------------------------------------------------------------
Fri Jun 17 18:10:20 CEST 2016 - mc@suse.de

- version 2.5.59.7-1
- support OES 2015 (bsc#934560)
- align reboot behavior of salt and tranditional clients (bsc#975534)
- update to latest salt netapi library
- Report the state of virtual guests from virtual host manager as
  'unknown'(bsc#983344)
- add taskomatic job to clean up minion actions
- replace ZypperEvent with default beacon event
- move uuid cleanup logic into taskomatic
- enable oracle support again (FATE#320213)
- Enable minions to be worked with SSM only on available features
- Use the IP address when doing ssh push via proxy (bsc#940927)
- Don't allow URLs that only differ on the authorization token (bsc#976184, bsc#982347)
- Fix typo in Systems column (bsc#983916)
- Salt hw reg: ignore virtual scsi devices (bsc#962588)

-------------------------------------------------------------------
Tue May 24 16:33:00 CEST 2016 - kwalter@suse.com

- version 2.5.59.6-1
- fix NoSuchFileException at setup time when there are no orgs yet
-  add details to history event
- only require lifecycle entitlements for systems with a SUSE base
  product, adjust test
- mgr-sync: use bulk channel reposync
- enhance list of channel families for SUSE Manager Server
- reactivate traditional server as minion on registration
- TaskomaticApi: schedule bulk reposyncs in bulk
- show machine_id in the system->hardware tab
- change missing machine_id UI warning message
- Make message handling thread pool size configurable
- Support for concurrent handling of checkin events
- add variable to make cobbler sync optional
- Add Virtualization Groups to the input JSON data for the matcher
- Backward synchronization for cobbler kernel options during CobblerSyncTask
- support for multithreaded message handling
- BugFix: redirect migration with no Org to the first step (bsc#969529)
- Trigger errata cache job on changed channel assignments
- Under high load, the service wrapper may incorrectly interpret the inability
  to get a response in time from taskomatic and kill it (bsc#962253).
- make cobbler commands work from taskomatik
- Don't modify request map when rendering alphabar, since it may fail depending
  on the implementation of ServletRequest (bsc#978253)
- require refresh channels before pkg states (bsc#975424)
- Manager-3.0: Reschedule failed actions (bsc#971622)
- Exit if there are exceptions on startup to let tanuki restart taskomatic
- BugFix: keep trace of the parent channel selected during 'Create Channel'
  (bsc#967865)
- remote commands: filter minions by permissions and not just by org
  (bsc#978050)
- ProductSyncManager: when scheduling reposyncs, use bulk mode through
  TaskomaticApi (bsc961002)
- call cobbler sync after cobbler command is finished (bsc#966890)
- use pillar and static states to install/remove packages (bsc#975424)
- Faster event processing.
- Determine the action status more correctly
- fix error msg if /srv/susemanager/salt/custom does not exist (bsc#978182)
- Recreate upgrade paths on every refresh (bsc#978166)
- prevent non org-admin user accept/reject/delete a minion (bsc#979686)
- regenerate salt files (bsc#974302)
- log permissions problems on channel access while SP migration (bsc#970223)
- support SLE-POS 11 SP3 as addon for SLES 11 SP4 (bsc#976194)
- delete salt key when system is deleted (bsc#971606)
- Improve the output of remote command actions
- No package list refresh after channel assignment change
- Force a package list refresh after the onboarding
- More "info" level logging about action executors
- Log out the duration of package profile updates
- Execute package profile update as a state.apply (bsc#973365)
- Adjust autoinst file error detecting heuristics to the newer format
  (bsc#974119)
- Use queue=true for all calls to state.apply (bsc#980556)
- make postgresql a weak systemd dependency
- filter osad from the activation key extra packages (bsc#975135)
- Ensure SCC data files are saved on disk as tomcat/root with 644 permissions
- Bugfix: add management product ids to servers without products
- Double the backslashes when reading the config files from java (bsc#958923)
- fix setting cpu flags on hw refresh (bsc#975354)

-------------------------------------------------------------------
Tue Apr 12 17:18:44 CEST 2016 - mc@suse.de

- version 2.5.59.5-1
- trim cpu values and skip dmi for ppc64 (bsc#974792)
- delete pillar data on remove server (bsc#974853)
- use minion_id in pillar data file name (bsc#974853)

-------------------------------------------------------------------
Wed Apr 06 08:30:19 CEST 2016 - mc@suse.de

- version 2.5.59.4-1
- use custom.group_[id] only when applying custom_org (bsc#973452)
- AuthFilter: don't redirect to HTML pages for JSON endpoints, send 401 instead
- subscription-matcher: add timestamp to input.json
- apply only group_<ID>.sls (bsc#973452)
- fix sls regeneration on custom state delete (bsc#973666)
- rename pillar group_id to group_ids
- Don't set a limit on the Salt API response time (bsc#972766)
- When generating repo metadata for a cloned channel, recursively fetch
  keywords from the original channel (bsc#970901)
- fix API documentation
- Fix getting MD5 for file
- Fix Content-Length in HTTP-header of response
- Cleaning up some remaining Tag/Group XSS issues
- Warning "Unservable packages" is not shown when such packages don't
  exist now
- Bad bean-message ids and navbar-vars can lead to XSS issues
- AlphaBar had an 'interesting' XSS exploit available
- Fix SelectAll in the presence of filtering
- found/fixed another in BunchDetails. QE++
- Change mechanism of selecting compatible systems
- Fix generating blank repositories because hitting salt file list cache
  (bsc#971004)
- fix kernel options splitting (bsc#973413)
- schedule minion hw refresh on api call (bsc#972305)
- fix ping minion before hw refresh (bsc#972305)
- check ftr_hardware_refresh when showing 'Refresh Hardware' button
  (bsc#972305)
- rename and use method to check salt or management entitlement (bsc#972305)
- refactor getting hardware and network information (bsc#972305)
- handle no response for installed products (bsc#971906)
- return Optional for single minion api calls (bsc#971906)
- catch smbios call errors and log warn (bsc#970497)
- Require Tomcat and Postgresql running before Taskomatic start
- list custom states from db instead of disk (bsc#972166)
- fix SLE12 patch style detection in case of cloned patches (bsc#972972)
- execute each hardware mapper in its own transaction (bsc#972163)
- Use test.ping instead of presence to detect reachable minions (bsc#972665,
  bsc#971194)
- BugFix: 'Systems > Advanced Search' title and description consistency
  (bsc#966737)
- BugFix: correct behavior with visibility conditions of sub-tabs in
  Systems/Misc page (bsc#962563)
- Trigger registration if minion is not present (bsc#971725)
- Do not sync minions on tomcat startup (bsc#971725)
- better logging for SP Migration feature (bsc#970223)
- Workaround Spark bug https://github.com/perwendel/spark/issues/490
  (bnc#972158)
- add present check to immediate schedule execution (bsc#971194)
- fix installing patches via salt (bsc#971093)
- Remove all code related to SSE based UI events (bsc#969303)
- Do not handle beacon events anymore (bsc#969303)
- Fix problem on concurrent SCC subscription refresh
- disable local repositories on registration (bnc#971788)

-------------------------------------------------------------------
Mon Mar 21 17:43:40 CET 2016 - mc@suse.de

- version 2.5.59.3-1
- BugFix: add missing url mapping (bsc#961565)
- Do not load susemanager-events.js (bsc#969303)
- fix unique index error on update custom state , refactor and add unit test
- regenerate custom state assignments on rename and delete (bsc#971206)
- query to find state revisions where a custom state is used (bsc#971206)
- check if custom state is being renamed (bsc#971206)
- fix scheduling an action chain (bsc#971495)
- replaced if with optional (bnc#971466)
- do not dump Salt err msg to Yaml (bnc#971466)
- fix icon in groups and systems -> salt page
- Support package removals in the same way as installs/updates
- Allow package actions to be scheduled on minions via the API
- Fix PackageEvr.toString() to write correct format
- Refine the system details navigation tabs
- Add support for package updates on Salt minions (bsc#971364)
- Use LocalDateTime for apply state and use user timezone setting
- update tests for HAE-GEO on SLES 4 SAP (bsc#970425)
- Disable changing Managers for Vendor Channels (bsc#957171)
- BugFix: enlarged field too small in form-control creating org (bsc#959595)
- BugFix: remove hover behavior on button inside href (bsc#967892)
- Use the 64 bit arch names
- Fix case statements to correctly check for NULL (bsc#971128)
- BugFix: header organization name behavior like text instead of link
  (bsc#967882)
- minion onboarding: generate pillar after generating repo files
- refresh pillar before applying states at onboarding time
- regenerate package states on migration (bsc#970322)
- Point Documentation link in the header to SUSE webpage (bsc#967875)
- capitalize link (bsc#970016)
- Bring back the button from SUSE Manager 2.1 (bsc#969578)
- Fix user locale prefs cannot be saved (bsc#969578)
- Create new server state revision on migration (bnc#970322)
- Verify that entitlements are *not* removed
- Do not remove entitlements when a server is migrated (bsc#958707)
- show proxy tab only if the system is a proxy (bsc#969118)
- DownloadController: Test that the right headers are set
- return an object so that Spark does not continue the filter chain
  (bnc#963148)

-------------------------------------------------------------------
Wed Mar 09 12:37:25 CET 2016 - mc@suse.de

- version 2.5.59.2-1
- use the same ehcache as the old ehcache-failsafe

-------------------------------------------------------------------
Wed Mar 09 11:18:37 CET 2016 - mc@suse.de

- version 2.5.59.1-1
- Add Custom State UI for Organizations and Groups
- set hibernate.cache.provider_configuration_file_resource_path to load a
  custom ehcache.xml instead of ehcache-failsafe.xml from the ehcache jar
- create server pillar on add/remove from group and on minion registration
- add unit tests for SLE-Live-Patching12 (bsc#924298)
- check header for csrf token
- Simplify assignment of salt entitlement during registration
- Make read-only entitlements show up aligned in the UI
- Make base entitlements permanent
- hidden taglib provide id field if given (bsc#969868)
- escape message texts and hidden fields (CVE-2016-2104)
- refactor salt minion onboarding ui showing the fingerprint
- Allow to apply the highstate from the UI
- fix kernel and initrd pathes for creating autoinstallation (bsc#966622)

-------------------------------------------------------------------
Tue Mar  8 15:09:31 UTC 2016 - dmacvicar@suse.de

- set hibernate.cache.provider_configuration_file_resource_path
  to load a custom ehcache.xml instead of ehcache-failsafe.xml
  from the ehcache jar

-------------------------------------------------------------------
Wed Mar 02 12:18:58 CET 2016 - mc@suse.de

- version 2.5.57.1-1
- fix multiple xss vulnerabilities (CVE-2016-2104)
- remove monitoring from the help text (bsc#963962)
- Add support for minions in different timezones
- on cancel, only delete actions that haven't been picked up yet
- Do not use the PICKED UP status for actions scheduled on minions
- Create a new "Salt" tab on the top level
- Unit tests for SLE-RT12-SP1 (bsc#952381) and SUSE-OpenStack-Cloud-6
  (bsc#964033)
- fallback to "virtio26" as generic os version
- Sort timezones: GMT first and then east to west
- add Chile to the list of timezones (bsc#959055)
- Reference and apply states from state catalog for single minions
- Subscription Matching Pin feature
- PinnedSubscription XMLRPC API - list, create & delete operations
- Fix crash in minion virtualization detection
- Enable reboot actions and remote commands for minions
- Add support for 'state.apply' actions
- Convert UnmatchedSystem to UnmatchedProduct report
- Improved minion registration process and fixed scheduling of actions
- refactor javascript components as separated and reusable components of React

-------------------------------------------------------------------
Wed Feb 10 08:38:05 CET 2016 - mc@suse.de

- version 2.5.49.1-1
- Update spec file to require renamed salt-netapi-client
- adjust to new netapi call syntax
- Move suse manager custom salt functions into a custom namespace
- remove RES4 from expected products
- test support for SUSE-Enterprise-Storage 2.1 (bsc#963784), SLE12-SP1-SAP
  (bsc#959548) and SLES11-SP3-LTSS-Updates (bsc#965652)
- Filter null quantity subscriptions
- Store the matcher run result to the DB
- add scheduled-by to SSM action-history-list
- fix ISE in case no system is selected
- for Channel.packageByFileName query prefer packages from the actual channel,
  sort the rest accoring to build_time
- Text description missing for remote command by API -> function
  scheduleLabelScriptRun()
- Added/changed API-methods to work with package installation/removing
  using it's nevra
- Added additional information to package metadata, returned by
  serializer

-------------------------------------------------------------------
Tue Jan 26 14:21:31 CET 2016 - mc@suse.de

- version 2.5.43.1-1
- Fix the SCCOrderItem null quantity issue by dropping the 'not null'
  constraint
- Rename package state for version from EQUAL to ANY
- add latest state support to ui and generator
- Generate package sls files on registration
- Do not refresh the SCC data while the taskomatic job does the same
  (bsc#962323)
- Make it compile against servlet API < 3.0
- Render nav menu by either request or page context
- java: rename saltstack to salt
- Add the free flag to SUSEProduct, set it from the SCC data, pass it to the
  matcher JSON
- SubscriptionMatchProcessor: performance fix
- Simplify downloading of the matcher CSVs
- Include only subscriptions with a positive total quantity in the UI data
- Subscription Matcher UI: show Taskomatic status properly
- Subscription Matching: implement UI to show matching results
- Fix timezone sorting after adding Chile (Pacific/Ester)
- SystemHandler: throw exception when permanent/nonSatellite entitlements are
  changed via API
- handle salt schedule correctly and align with SUSE Manager actions
- disable action chaining API for salt minions
- Introduce a "States" tab for minions
- fix typo in SQL statement (bsc#959987, bsc#960855)
- implement checkin timestamp update on salt job return
- use 2048MB as default for taskomatic max java memory
- Send data with mod_xsendfile
- change help url references to new manuals
- improve getting hardware and network data from minions
- Support host key algorithms other than ssh-rsa
- Fix ssh push via proxy using sudo (bsc#961521)
- fix page style when not authenticated (bsc#962573)
- add Chile to the list of timezones (bsc#959055)
- add Salt and Foreign Entitled Systems count to types page
- Disable changing Base System Type in SUSE Manager
- deploy certificate on minion registration
- Added new API methods to add new repository with SSL certificates
  or update existing one
- catch and log any exceptions in the hardware mappers (bsc#960039)
- handle IPv4 or IPv6 info missing from network.interfaces response

-------------------------------------------------------------------
Sat Jan 16 11:20:57 CET 2016 - mc@suse.de

- version 2.5.34.1-1
- Align About page to SUSE Manager
- In case the installer is zypp add all patches into one errata action
  (bsc#960997)
- improve setting Hardware data for minions (cpu, devices, network, etc.)
- create virtual hosts for s390x minions
- Implement scheduling of patches for salt minions
- Report SUMA server system itself with its products to the subscription
  matcher
- Update copyright headers to 2016 for all new files
- Adjust action status on salt jobs that we scheduled
- Unhide the "Events" tab for minion systems
- Use public channel families for SUSE channels (bsc#958708)
- Set the rhn session-cookie-path global
- Explicitly ask Tomcat to compile .jsp files (bsc#954417)
- Additional fixes for bsc#956613 (decoding [] is broken for list-key-name)
- fix kickstart with multiple packages having same NEVRA (bsc#959987,
  bsc#960855)
- get the default organization before we create any
- Revert "List global available CryptoKeys"
- Port client python HW handling to server side java
- change dependency to match Tomcat 8 Servlet API 3.1
- Fix edge-case in kickstart-profile-gen-ordering and
  post_install_network_config
- Add hack to deal with RHEL7's differing redhat-release-protocol
- make sure we can find the child channel
- moving non_expirable_package_urls parameter to java
- moving download_url_lifetime parameter to java
- removing unused force_unentitlement configuration parameter

-------------------------------------------------------------------
Tue Jan 05 15:59:05 CET 2016 - mc@suse.de

- version 2.5.26.2-1
- Fix list-key-name (decoding of [] is broken in commons-beanutils.jar > 1.7)
  (bsc#956613)
- Ignore cookies from SCC (bsc#959585)
- SP migration: use correct CSS path (bsc#956613)
- Add/Refactor equals() and hashCode() for Credentials and CredentialsType
- Fix hibernate exception when refreshing subscriptions
- Delete also subscriptions with null credentials on refresh
- Make available packages search case insensitive
- Add subscriptions and orders data files
- Package release cannot be NULL. Use "0" if none is provided by salt
  (bsc#960035)
- set a generated jid to the tokens
- Minion crashes on reg if getting DMI fails (bsc#959670)
- Add "Manage Package States" to the packages index page
- Enable the "Software Channels" tab for all salt clients
- return empty map if no dmi records
- Fix markup after merge error
- Fill General and DMI hw info on minion reg
- fix internal Server Error for Schedule > Completed Actions (bsc#956002)

-------------------------------------------------------------------
Wed Dec 16 12:35:08 CET 2015 - mc@suse.de

- version 2.5.26.1-1
- ServerFactory: don't return multiple Server objects if they have
  joint tables
- Render nav menu by either request or page context
- Add support for setting package state REMOVED and INSTALLED
- Add Salt SLS generator for the packages
- Fix the link to the online help
- implement managing package sate of a minion
- implement taskomatic task for running subscription matcher
- add caching tables for subscriptions and order items
- Create json string as input for the subscription-matcher
- installedProducts attribute was renamed to installedProductSet (bsc#959043)
- Set the correct status code for error pages
- fix calling error pages without session
- List global available CryptoKeys
- schedule mgr-sync refresh after first user gots created.
- 1274282 - Teach CobblerSyncProfile that profiles might disappear in mid-run
- refactor setting ditro kernel params (bsc#944241)
- compile jspf files differently to avoid problems with Tomcat 8
- adding setup for first organization
- create first org togther with the first user
- during installion insert default SSL crypto key with null org
- restyle page for creating users
- remove RHEL 5 related things - we don't build on el5 anymore
- BugFix: skip similar tasks only if task is 'single threaded'
- 1076490 - prefer the package from the given channel
- removing link to removed page

-------------------------------------------------------------------
Thu Dec 10 17:58:59 CET 2015 - mc@suse.de

- version 2.5.16.2-1
- fix state apply not passing the module names
- Cascade all operations to the package states
- change installed product registration to use new hibernate mapping
  and enable ui
- Simplify channel token key derivation
- do not encrypt tokens, only sign them
- use hibernate to insert a installed product
- refactor listPossibleSuseBaseChannelsForServer() using hibernate queries
- Use hibernat mapping to create the SUSEProductSet
- Get matching SUSEProduct out of the InstalledProduct if available
- create SUSEProducts before starting the test
- Set installed according to grains to get access to suse channels
- Automatically apply channels state after repo file creation
- Hibernate mapping for installed products
- Mapping and classes for PackageState

-------------------------------------------------------------------
Mon Nov 30 11:40:06 CET 2015 - mc@suse.de

- version 2.5.16.1-1
- BugFix: check mirror credentials required fields (bsc#955970)
- use new version of httpclient
- implement UI for managing Virtual Host managers
- add params parameter to scheduleSingleSatBunch()
- BugFix: sort channel list by name (bsc#955204)
- Consider old products only if no patch available (bsc#954983)
- (bsc#953129) remove message proxy.header, update context sourcefile
- (bsc#953129) remove proxy.jsp, action and struts config
- Router: use list instead of index
- BugFix: remove inconsistency and make more general the action description for
  package page title and tab-title in Schedule
- better log than nothing
- introduce conventions about router, templates and urls
- Use non-immediate errata cache rebuilding on channel unsubscription
  (bsc#949158)
- Bug fix: remove 'Locale Preferences' link from header (bsc#955252)
- (bsc#953129) add proxy version info to proxyclients page
- (bsc#953129) change details->proxy to point to proxyclients page as it was in
  Suma2.1
- Add support for timing out on an ssh connection
- Ensure subdirectories are present when writing repo files
- publishToChannel optimization
- Fix extremely slow channel.software.syncErrata API
- BugFix: remove inconsistency and make more general the action description for
  package page title and tab-title in Schedule (bsc#935375)
- Linked pages are not always opening in separate window (bsc#939358)
- login screen of SUMA3 still has reference to Oracle (bsc#954740)
- Add classes for managing .repo files
- Enable channel ui for salt minions
- implement token verification
- use the new algorithm based on package names to determine patch
  applicable/inapplicable (bnc#948964)
- Fix LTSS channels by looking at individual packages (bnc#944729)
- Remove url decoding since values are already decoded at this point bsc#951549
- Store only an integer value for cpu MHz in DB
- Virtual Systems list: show virtual hosts from different Orgs
- Call virtual-host-gatherer with configured HTTP proxy values
- BugFix: skip similar tasks only if task is 'single threaded' (bsc#953271)
- New ui for the login page and relogin
- Add accept/reject all button and show number of pending /rejected minions
- Send event to salt when minion is registered
- optimize queries
- allowing RHEL7 kickstart repositories
- support listing errata by last_modified date

-------------------------------------------------------------------
Thu Oct 22 16:36:21 CEST 2015 - mc@suse.de

- version 2.5.2.3-1
- List VirtualHostGatherer modules via XMLRPC API
- Added and delete Virtual Host Manager (VHM) entities via XMLRPC API
- Taskomatic job for running virtual-host-gatherer
- fix incomplete enabling of config actions via snippet (bsc#949528)
- deactivate all non spacewalk plugin services and repos via snippet
  (bsc#949554)
- add SUSE Enterprise Storage 2 (bsc#949285)
- do not hide human readable entitlement names
- require pxe-default-image in the spacewalk main package
- Rename javascript file to susemanager-events.js
- Open the event stream on every page
- Setup SSE event source on the system overview page
- add snippet to wait for NetworkManager (bsc#937802)

-------------------------------------------------------------------
Wed Oct 14 09:54:14 CEST 2015 - mc@suse.de

- version 2.5.2.2-1
- build without checkstyle
- Support for SLE12 SP1 product family (bsc#949726)
- implement remote command interface with target glob

-------------------------------------------------------------------
Wed Oct 07 14:41:35 CEST 2015 - mc@suse.de

- version 2.5.2.1-1
- drop monitoring
- port all perl web pages to java
- replace upstream subscription counting with new subscription
  matching (FATE#311619)
- integrate SaltStack for configuration management (FATE#312447)
- support password-recovery-tokens
- remove Solaris support
- allow to specify read-only users

-------------------------------------------------------------------
Sun Sep 27 14:44:59 CEST 2015 - mc@suse.de

- version 2.1.165.19-1
- support ssh-push with sudo
- Fix CVE Audit for LTSS channels by looking at individual
  packages (bnc#944729)
- use same regexp for channel name as in CreateChannelCommand (bsc#946248)
- prevent mojor version service pack updates from 11 to 12
- display a warning if the update stack is not up-to-date
- Add NoRouteToHost handling with better output
- fix output of client events (bsc#935377)
- fix pagination buttons (bsc#935387)
- deprecate synchronizeUpgradePaths() XMLRPC
- provide SCC product to updateUpradePaths for SLE12 migration data
- parse predecessor_ids from json
- Organization users page: fix typo (bnc#943283)
- Do not return a OES repository with null credentials (bsc#937030)
- Fix queue size: consider possible remainders from last run
- Log message when finished errata cache for a server or channel
- Log the current queue size before every job run (DEBUG)
- Fix link back to the associated channel(bsc#931519)

-------------------------------------------------------------------
Mon Sep 02 16:00:35 CEST 2015 - mseidl@suse.de

- Prevent creating channels with reserved names (bsc#939349) / (fate#319308)

-------------------------------------------------------------------
Mon Jun 22 16:00:35 CEST 2015 - jrenner@suse.de

- version 2.1.165.18-1
- Avoid deadlock in CompareConfigFilesTask when a
  rhn_channel.update_needed_cache is in progress (bsc#932845)
- add missing country code
- Restore the default checksum and architecture when the parent channel is set
  to None
- Drop all product/channel relations before populating (bsc#932052)
- Replace keyword iterator to fix writing support information (bsc#933675)
- TaskoXmlRpcHandler: dead code removed
- products.json updated from latest SCC version
- Deserialize BLOBs correctly across databases
- Revert "Java Eula database classes moved to Hibernate, fixes BLOB issue"
  (bsc#930686)
- Do not remove tasks from the database during getCandidates() (bsc#932052)
- force taskomatic to use UTF-8 (bsc#932652)

-------------------------------------------------------------------
Fri May 29 10:35:46 CEST 2015 - mc@suse.de

- version 2.1.165.17-1
- wait for current transaction end
- EXISTS is an Oracle keyword, don't use it casually
- Scheduling remote command for large system sets is slow
- move auto-errata updates into separate taskomatic task
- improve system overview list performance
- Implement a "default" kickstart script name for edit link
- do not ignore errata with same package version
- reduce number of system lookups
- Get rid of IE7 compatibility mode enforcement
- Unify profile creation/update with one submit button instead of two
- Fix file input control alignment issue with form-control (bsc#873203)
- Update specfile to compile with Java 7
- add SLE11-Public-Cloud-Module (bsc#914606)
- Change Activation Key Child Channels from select to checkboxes (bsc#859645)
- Fix NPEx when updating distribution and missing cobbler entry (bsc#919722)
- Provide channels and upgrade paths for SLE11 SP4 products (FATE#318261)
- Fix broken icon in rhn/help/ForgotCredentials.do (bsc#915122)
- Allow setting the contact method for systems via API (FATE#314858)
- Make system.getDetails() return the contact method
- Add support for setting contact_method on activation keys (FATE#314858)
- implement tilde compare in java code
- Return PATCHED if at least one patch is installed (bsc#926146)
- SatCluster: strip ipv6 zone id from vip6 attribute

-------------------------------------------------------------------
Mon May 11 10:30:28 CEST 2015 - mc@suse.de

- version 2.1.165.16.1-1
- fix XML RPC API External Entities file disclosure
  CVE-2014-8162 (bsc#922525)

-------------------------------------------------------------------
Wed Apr 08 11:20:10 CEST 2015 - mc@suse.de

- version 2.1.165.16-1
- HttpClientAdapter: fall-back to Basic auth from NTLM when both
  are supported (bsc#926319)

-------------------------------------------------------------------
Tue Mar 31 14:57:06 CEST 2015 - mc@suse.de

- version 2.1.165.15-1
- Copyright texts updated to SUSE LLC
- add SLE12-SAP product (bsc#922744)
- SCCRepository: Only NOT NULL database columns can be mapped to primitive
  types in Hibernate (bsc#922313)
- change evr parsing for repodata primary.xml dependencies
- Create only one errata cache worker per server (bsc#918994)
- findKickstartPackageToInstall: in case multiple packages are available, pick
  the most recent (bsc#924118)
- update properly necessary cobbler fields when changing ks tree
- close auto errata update timing hole
- fixing typo: sync-kickstars -> sync-kickstart
- IE11/WinServer2008/CompatMode fix
- Missing refactored SQL query for system available packages (bsc#913400)
- fixing weird path to action chain page (bsc#921720)
- fix subscription check in case of an unset start date (bsc#918220)
- Avoid high CPU loads with SSH push (bsc#920687)
- Refresh errata cache asynchronously when subscribing server to channel
- ErrataQueue shouldn't fail if server is subscribed to other org's
  channel
- Documentation changes - fix name and refer to RFC.
- avoid deadlock if you call mergePackages after mergeErrata
- Fix malformed repo metadata (bsc#920400)
- update sles_register snippets to fix trusting the CA certificate on SLE12
- hasPreflag(): improve documentation about which rpm flags are evaluated
- fix generating pre-equires (pre="1" in metadata)
- fix typo in Web UI (bsc#918151)
- Revert fixing of versions, those should be regarded as historically correct
  rather than inconsistent (bsc#910509)
- Catch NumberFormatException and send error to the client (bsc#916177)
- Do not generate solv files

-------------------------------------------------------------------
Tue Feb 03 12:10:48 CET 2015 - mc@suse.de

- version 2.1.165.14-1
- Fix style of kickstart wizard
- Fix style of Create Kickstart Profile
- Make mgr-sync fail in case of IO errors while sending
  HEAD requests to OES
- Do not swallow exceptions, rethrow ContentSyncException instead
- make config file upload on FileDetails work
- prevent NPE on activationkeys/Edit.do page
- directories and symlinks cannot be binary
- fix menu structure
- Getting rid of Tabs and trailing spaces
- make sure columns are named according to the dto attributes
- fix failures due to uninitialized log it
- Fix auditlog config yaml syntax (bnc#913221)
- Show Proxy tab if system is a proxy even when assigned to cloned
  channels (bsc#913939)
- consider no_proxy setting
- fixed uncaught error which prevent correct error handling
  (bnc#858971)
- fix NPE by setting max_members to 0 instead of NULL (bsc#912035)
- Use Hibernate-friendly equals() and hashCode() in Org
- CVE-2014-7811: fix more XSS bugs (bsc#902915)
- set bootstrap entitlements to INFINITE in all organizations
- Fix basic authentication for HTTP proxies (bsc#912057)
- SCCRepository: save SCC ID in the database as well
- SCCRepository: save to database with proper sequence
- Accept repos with same SCC ID and different URLs (bsc#911808)
- Avoid mgr-sync-refresh failure because clear_log_id was not called
  (bnc#911166)
- New API call: system.scheduleDistUpgrade()
- New API call: system.scheduleSPMigration() (FATE#314785, FATE#314340)

-------------------------------------------------------------------
Wed Jan 14 14:43:29 CET 2015 - mc@suse.de

- fix XSS in system-group (CVE-2014-7812) (bsc#912886)

-------------------------------------------------------------------
Thu Dec 18 13:39:37 CET 2014 - mc@suse.de

- version 2.1.165.13-1
- fix style of a lot of pages
- Fix extra (eg.Select All) buttons display on rhn:list and
  make it consistent with new rl:list (bnc#909724)
- Fix List tag missing submit parameter for "Select All" and others
  (bnc#909724)
- Sort filelist in configfile.compare event history alphabetically
  (bsc#910243)
- fix setting powermanagement values
- let system set manager csv contain add-on entitlements
- allow filtering RHEL7 errata
- add some missing strings
- allow removing Cobbler System Profile on  the power management page
- add csrf check for the power management page
- No ISE on provisioning page when no base channel
- Make the base channel ssm action asynchronous
- Commit after each system deletion to avoid deadlocks
- Allow paranthesis in input form descriptions
- Allow paranthesis in system group description (bsc#903064)
- Provide new API documentation in PDF format (bsc#896029)
- Update the example scripts section (bsc#896029)
- Fix grammar and typos in API code example descriptions
- Fix xmlrpc.doc for sync.content namespace (bsc#896029)
- Raise proper exception when Taskomatic is not running
- Fixed wording issues on package lock page (bsc#880022)
- made text more clear for package profile sync (bsc#884350)

-------------------------------------------------------------------
Mon Dec 08 13:33:20 CET 2014 - jrenner@suse.de

- version 2.1.165.12-1
- fix adding OES11 channels (bsc#908786)

-------------------------------------------------------------------
Thu Dec 04 16:35:53 CET 2014 - mc@suse.de

- version 2.1.165.11-1
- throw channel name exception if name is already used (bnc#901675)
- Don't commit when XMLRPCExceptions are thrown (bsc#908320)
- Remove "Select All" button from system currency report (bsc#653265)
- Fix documentation search (bsc#875452)
- add API listAutoinstallableChannels() (bsc#887879)
- Avoid ArrayIndexOutOfBoundsException with invalid URLs (bsc#892711)
- Avoid NumberFormatException in case of invalid URL (bsc#892711)
- Lookup kickstart tree only when org is found (bsc#892711)
- Fix NPE on GET /rhn/common/DownloadFile.do (bsc#892711)
- Hide empty select boxes
- Always place tips close to the inputs
- Provisioning options page: full-width textboxes
- Port of the advanced provisioning option page to Bootstrap (bnc#862408)
- New installations should use SCC as default customer center
- bnc#907337: mgr-sync refresh sets wrong permissions on JSON files
- fix link to macro documentation (bsc#895961)
- Forward to "raw mode" page in case this is an uploaded profile (bsc#904841)
- Enlarge big text area to use more available screen space (bnc#867836)
- add User Guide to online help pages
- fix links to monitoring documentation (bsc#906887)
- check memory settings for virtual SUSE systems
- fix install type detection (bsc#875231)
- point "Register Clients" link to "Client Configuration Guide" (bsc#880026)
- change order of installer type - prefer SUSE Linux (bsc#860299)
- fix ISE when clicking system currency (bnc#905530)
- Set cobbler hostname variable when calling system.createSystemRecord
  (bnc#904699)
- fix wrong install=http://nullnull line when calling system.createSystemRecord
  (bnc#904699)
- apidoc generator does not know #array("something")
- impove style of Software Crash pages
- fix js injection on /rhn/systems/Search.do page
- fixing javascript errors
- Config file url should update when you create new revision
- xml escape some pages
- user does not need to be a channel admin to manage a channel
- listActivationKeys should return empty list if no keys visible
- cannot select code from disabled textarea in Firefox, use readonly editor
- Fix entitled_systems.jsp num-per-page ISE
- we should consider if text <> binary has changed for config files
- all API methods should be able to find shared channels
- adapt the page to adding/cloning errata
- Explain snapshot/rollback behavior better (bsc#808947)
- fix patch syncing - prevent hibernate.NonUniqueObjectException and rollback
  (bsc#903880)
- Remove "Add Selected to SSM" from system overview page (bsc#901776)
- fix CVE audit in case of multiversion package installed and patch in multi
  channels (bsc#903723)
- Update channel family membership when channel is updated (bsc#901193)
- SCCWebClient: log SCC data files as received to files
- bnc#901927: Add log warning if uploaded file size > 1MB
- fix channel package compare (bsc#904690)
- fix automatic configuration file deployment via snippet (bsc#898426)
- Avoid NPE when using 'from-dir', regression introduced with SCC caching
- Add support for SLE12 and refactor kernel and initrd default paths finders.
- Fix wizard mirror credentials side help to point to SCC
- make the SCC migration/refresh dialog show steps
- Show alert message about disabling cron jobs
- Schedule sync of all vendor channels in MgrSyncRefresh job
- Add client hostname or IP to log messages (bsc#904732)
- hide email field for mirror credentials when on SCC
- we do not want to use cascade for evr and name attributes of
  PackageActionDetails
- AccessChains belong to their creator, only
- add csv export for /rhn/errata/manage/PublishedErrata.do
- add csv output for /rhn/systems/details/packages/profiles/CompareSystems.do

-------------------------------------------------------------------
Thu Nov 27 11:01:49 UTC 2014 - jrenner@suse.com

- Fixed copying text from kickstart snippets (bsc#880087)

-------------------------------------------------------------------
Wed Nov 12 11:12:53 CET 2014 - mc@suse.de

- version 2.1.165.10-1
- Sync correct repos (bnc#904959)

-------------------------------------------------------------------
Fri Nov 07 13:28:54 CET 2014 - mc@suse.de

- version 2.1.165.9-1
- No refresh if this server is an ISS slave
- Refresh is needed only if we are migrated to use SCC yet
- Integrate the refresh dialog with the setup wizard products page
- Implement new "mgr-sync-refresh" taskomatic job
- Introduce caching of repositories read from SCC
- Fix pxt page link to point to the ported version of that page (bsc#903720)
- Fix Null Pointer Exception: bare-metal systems do not have a base channel
- Only show the SMT warning if we are using from-mirror or from-dir
- add progress and reload page after finish
- do not allow to cancel the kickstart once completed
- minor UI improvements
- Show ppc64le profiles to ppc systems
- fix system.schedulePackageInstall APIdoc
- fix javascript injections
- add id to errata.getDetails APIdoc
- Removed bogus label-limit from SDC Remote Cmd pg
- Don't schedule a remote-cmd if the system can't execute it
- check if user can see activation key
- schedule configuration actions asynchronously
- initial SCC integration

-------------------------------------------------------------------
Mon Oct 27 15:20:08 CET 2014 - mc@suse.de

- fix various XSS issues CVE-2014-3654 (bsc#902182)
  CVE-2014-3654-cobbler.patch
  CVE-2014-3654-sort-attributes.patch

-------------------------------------------------------------------
Thu Oct 16 10:09:54 UTC 2014 - smoioli@suse.com

- correctly apply patches to multiple systems in SSM (bsc#898242)

-------------------------------------------------------------------
Tue Oct 14 15:01:36 CEST 2014 - mc@suse.de

- version 2.1.165.8-1
- make parsing repo filters more robust
- package details page should not list channels we can't see
- fix file descriptor leak in system.crash.getCrashFile
- specify usage of java.config_file_edit_size option
- add more documentation to Power Management page
- power management - make system identifier clearable
- do not clone custom errata when merging
- check, whether referenced kickstart profile and crypto keys are
  available
- display error messages in red
- re-set number of config file diffs correctly
- improving 'All Custom Channels' queries
- move Mirror Credentials from config file into DB
- ping SCC for testing proxy status if SCC is enabled
- Implement the API methods to work with mirror credentials
- fix CVE Audit when some packages of a patch are already installed
  (bnc#899266)
- broken checkbox layout in /rhn/channels/manage/Sync.do?cid=xxx
- Download CSV button does not export all columns ("Base Channel" missing)
  (bnc#896238)
- support SCC API v4
- support token auth with updates.suse.com
- Official repo host is now updates.suse.com (after channels.xml change)
- support list/add channels and products with SCC

-------------------------------------------------------------------
Fri Sep 12 15:21:22 CEST 2014 - mc@suse.de

- version 2.1.165.7-1
- SCC client for managing products and channels
- fix XSS flaws - CVE-2014-3595 (bnc#896012)
- implement SLE12 style of update tag handling while generating updateinfo
- show package link if package is in database
- Custom info empty value added (java/api)
- check if action chain with same name already exists
- remove duplicate Summary and Group entries
- ISE when activation key has no description.
- create /software/packages/Dependencies page in Java
- add queries for weak package dependencies to Java
- auto errata updates have to wait for errataCache to finish
- fix NullPointerException
- ssm config actions should show details for specific system in
  history
- ISE comparing config files in SSM
- history events should show script results for this system only
- config revision not found when following history link
- fix broken links to old perl events page
- fix to support custom kickstart distributions
- call rhn-config-satellite.pl only if anything has changed
- add Korea to the list of timezones
- pre-require tomcat package for spacewalk-java-config
- Fix ISE when tag name is left empty
- Guest Provisioning was broken because of refactoring
- Read and display only a limited number of logfile lines (bnc#883009)

-------------------------------------------------------------------
Wed Sep 10 14:55:30 CEST 2014 - mc@suse.de

- fix XSS flaws - CVE-2014-3595 (bnc#896012)
- fix package upgrade via SSM (bnc#889721)

-------------------------------------------------------------------
Wed Jul  2 15:24:34 CEST 2014 - mantel@suse.de

- fix logrotate for /var/log/rhn/rhn_web_api.log (bnc#884081)

-------------------------------------------------------------------
Tue Jun 17 11:48:24 CEST 2014 - jrenner@suse.de

- version 2.1.165.6-1
- Fixed wrong bug number

-------------------------------------------------------------------
Tue Jun 17 10:47:03 CEST 2014 - jrenner@suse.de

- version 2.1.165.5-1
- New page added for viewing channels a repo is associated to
- Allow pasting of keys into textarea
- Provide a faster systemgroup.listSystemsMinimal API method
- Disable caching of Locale between page loads
- Add spacewalk-report for systems with extra packages
- Improve performance of Systems with Extra Packages query
- System Event History page: fix link to pending events on Oracle databases
- Fix human dates now() staying unmodified (bnc#880081)
- Escape package name to prevent from script injection
- Allow for null evr and archs on event history detail (bnc#880327)
- Disable form autocompletion in some places (bnc#879998)
- System Snapshots pages ported from perl to java
- Add errata type selection to SSM page
- Fix datepicker time at xx:xx PM pre-filled with xx:xx AM (bnc#881522)

-------------------------------------------------------------------
Tue May 27 17:15:17 CEST 2014 - mc@suse.de

- version 2.1.165.4-1
- Fix refreshing of Autoinstallable Tree forms (bnc#874144)
- BaseTreeEditOperation: avoid NPE in unexpected exception handling
- Delete system: button styled
- System/Software/Packages/Non Compliant: button styled
- System/Software/Packages/Profiles: button styled
- System/Software/Packages/Upgrade: button styled
- System/Software/Packages/List: button styled
- System/Software/Packages/Install: button styled
- Missing translation string added (bnc#877547)

-------------------------------------------------------------------
Thu May 22 14:34:43 CEST 2014 - mc@suse.de

- version 2.1.165.3-1
- fix numbering of java libs for taskomatic daemon
- Hibernate Package definition: fix table name
- Fix exception in tomcat logs due to missing server object
- Event history: format script text and output correctly
- More schedule action unification
- You can't "Add this address". Change text to "Fill in"
- Make sure we don't end with java 6 after an upgrade
- No more checking for anaconda package to detect kickstartable channels
- New query to find kickstartable channels
- even if most of it is Javascript, add simple unit test to FormatDateTag HTML
  output
- add request scope to the remote command via SSM action
- apidoc: reflect changes in createChain() return type
- fix configchannel.createOrUpdatePath API issue that stored new revision
  contents as null characters
- ssm child channel subscription page was slow
- SDC was unnecessarily slow if the system had many guests
- deduplicate rhn_server.remove_action() calls
- fix help urls
- make use of humanize dates for package lists
- make use of humanize dates for system lists
- humanize dates for user pages. created in 'calendar' mode and last login in
  'time ago' mode
- show the system overview with human dates

-------------------------------------------------------------------
Fri May 16 13:05:49 CEST 2014 - mc@suse.de

- version 2.1.165.2-1
- fix help urls
- Bare metal system list: CSV export bugfix
- adapt to the changes in spacewalk css to bring the readable warning alters
  into the upstream code, that is also affected by this.
- Bare-metal systems list: add relevant information (bnc#861307)
- Fix parameter comment (kickstartable -> autoinstallable)
- Prevent from concurrent modification (refix bnc#808278)
- Kickstartable channels should contain the anaconda package (bnc#808278)
- Form names are only available as name attributes now, not ids.
- set autopart options correctly
- SSM package upgrades should apply correctly across diverse system sets
- The "Delete Key" link should not appear if there is no key to delete
- API package search should not require a provider
- rewrite pending events page from perl to java
- add default arch heuristic for kickstart package installs
- Reuse --add-product-by-ident for triggering product re-sync
- help: remove dead link to Quick Start guide
- Rename suseEulas table to suseEula.
- Java Eula database classes moved to Hibernate, fixes BLOB issue
- Bugfix: use Oracle BLOBs correctly in Java
- Remove Red Hat-specific Kickstart Tree functionality
- Style and rephrase the SP migration message alerts
- Set milliseconds to 0 before comparing dates (bnc#814292)
- Trigger repo metadata generation after cloning patches (bnc#814292)
- Replace editarea with ACE (http://ace.c9.io/) editor.
- dont show link if there are no details to show
- UI: show EULAs inside of package details page
- taskomatic: add SUSE's EULAs to repository metadata
- Java: added class to handle SUSE's EULAs
- Disable FreeIPA integration
- Don't pass version and release to lookup_evr to get the evr_id to join with
  the evr table to get version and release. Use them in the first place.
- use the request object and not the pagecontext directly to store whether we
  already included javascript
- Last sync date: use human format
- Bugfix: avoid NPE
- Documentation fixes

-------------------------------------------------------------------
Tue May 06 15:43:49 CEST 2014 - mc@suse.de

- version 2.1.165.1-1
- Added kickstart syntax rules box to advanced edit page
- Added warning message about kickstart syntax rules
- Fix bug converting pm times to am when using locales in 24 hour format.
- Do not force the timezone name with daylight=false. (eg. showing EST for EDT)
- Action Chain: for every action, create its own ScriptActionDetails
  (bnc#870207)
- Uneditable field is marked as required.
- filters per repository on WebUI
- xmlrpc spec includes bool values, any library should be able to handle them
- Fix link pointing to setup wizard from the popup
- fix opening of channel list modal
- KickstartSession: avoid infinite loops
- Avoid Cobbler error on KVM provisioning (bnc#870893)
- rewrite system snapshot to java: fixed nav menu hiding
- rewrite system snapshot to java: Packages.do
- rewrite system snapshot to java: Index.do
- rewrite system event page from perl to java
- Action Chaining API: fail if trying to add multiple chains with the same
  label
- Installer Generation "fedora" is breed redhat but do not result in a valid
  cobbler os_version
- correctly set cobbler distro os_version
- Enable DWR exception stack trace logging by default
- Check for failed repo sync jobs in taskomatic
- rewrite system snapshot to java: implement nav menu hiding
- limit actions displayed on schedule/*actions pages
- Submit buttons are incorrectly labelled.
- Removing repo filters ISE.
- rewrite channel compare to java:
- Implement Setup Wizard Product sync page
- remote command webui: don't scrub the script body
- params for sw-repo-sync UI/API.
- taskomatic heap size of 1G is not sufficient for large channels
- Setup Wizard: added documentation link
- Package Locking: added documentation link
- Power Management: added documentation links
- updated doc references to actual location
- fixed helpUrl
- Fixed Javadoc and XML-RPC doc
- Removed timeout limitation for the script schedule
- Added XML-RPC API for scheduling the Action Chain
- Add a warning note about doing a Dry Run (bnc#851091)
- Style the SP migration page
- port SP Migration Setup page to bootstrap and jquery
- Action Chain: bootstrap form groups fixed

-------------------------------------------------------------------
Thu Mar 27 14:59:39 CET 2014 - fcastelli@suse.com

- version 2.1.165-1
- NCCClient: URL location bug fixed
- NCCClient: fix behavior with 302's
- NCCClient: swap Apache HTTPClient with java.net's HttpUrlConnection
- Added missing translation
- Package lock: do not show pending packages as selected
- Package lock: do not allow selection of pending packages
- Package lock: changed java code to handle multiple lock events
- Cache proxy verification status in the session
- Make the Setup Wizard visible at first run
- invalidate subscriptions cache when storing proxy settings
- split the js files again as the onready callbacks conflict with the available
  dwr methods
- change the order so that the responsive tag is defined
- move the renderers to its own package
- style
- remove the custom .js for proxy settings, move everything to the main one
- cleanup unused modal, label capitalization and placeholder strings
- use DTOs and a converter instead of maps
- Setup Wizard Proxy settings: make the DTO comparable and with non-null fields
- Use the product class as name when name is not found
- Moved to NCCClient
- Ping method added to NCCClient to test proxy settings
- Proxy support: fix a bug when nothing is specified
- Proxy support: fix a bug when only the hostname is specified
- Placeholder updated to include port number
- Proxy support for NCC credential checking added
- Remove superfluous links on mirror credentials page
- HTTP Proxy description provided
- Create a separate set of icons for the setup wizard
- Mirror Credentials Front-End: first attempt
- HTTP proxy front-end
- List subscriptions with understandable names and their start/end dates
- Implement the "make primary" functionality
- Download subscriptions only when status unknown or on force refresh
- Cache subscriptions and validation status in the session object
- Fine tuning appearance of the mirror credentials page
- Rework findMirrorCredentials(): check for null and do not log passwords
- Move the setup wizard to the top of Admin tab
- Introduce MAX_REDIRECTS
- Allow bare-metal system name editing (bnc#867832)
- Redirect instead of forwarding to overview page after a reboot (bnc#868662)
- ActionChainHelperTest fix: use correct chain ordering
- use default lvm partitioning for RHEL 7 kickstarts
- package.search API returns only one match per package name
- fix finding of the right API method to call
- Adding Custom Errata offers RH Erratas.
- ChannelManager.findCompatibleChildren: propose cloned children as compatible (bnc#866045)
- ChannelManager.findCompatibleChildren: propose children correctly if old and new are equal (bnc#866045)
- bnc#862043: fail if rhnPackage.path is NULL
- bnc#862043: use rhnPackage.path as rhnErrataFile.filename like Perl does
- fix filtering on the /rhn/channels/Managers.do page
- channel.software.syncErrata clones too many packages
- Bare-metal icon fixes
- delete outdated repo-sync schedules (bnc#865141)
- Fixed merging problem (bnc#859665)
- deal with deleted users
- RecurringDatePicker sets HOUR_OF_DAY, however DatePicker design is kind of
  broken and it internally uses HOUR or HOUR_OF_DAY depending of the isLatin()
  flag. This does not make much sense as in Calendar itself HOUR, HOUR_OF_DAY
  and AM_PM are all interconnected.
- Do not restart taskomatic with every deployment
- Exclude el-api.jar since it causes HTTP Status 500
- Revamp the recurring picker fragment to use the datepicker time component.
  For this the RecurringDatePicker bean now is composed of DatePicker beans to
  reuse functionality. With some Javascript, the repeat-task-picker disables
  the cron frequencies that are not being used.
- allow to disable date selection in addition to time
- syncrepos: format the page
- make the setup of the date picker more declarative using data- attributes in
  order to be able to share this setup with other parts of the code that will
  need a slightly different picker like the recurrent selector. It also saves
  us from outputing one <script> tag in the jsp tag implementation.
- Use hostname or address in log messages instead of system.name
- New config option for using the hostname to connect via ssh push
- CreateUserActionTest fixed after upstream changes
- Fix channel deletion unit tests
- Automatic commit of package [spacewalk-java] release [2.1.164-1].
- filter out channels that are not assigned to a server
- Improve error handling when deleting a channel (bnc#865141)

-------------------------------------------------------------------
Thu Feb 27 15:31:17 CET 2014 - fcastelli@suse.com

- version 2.1.163.1-1
- fix reboot required (bnc#865161)
- Avoid double translation, rhn:icon will localize the text
- Remove unused import
- We rmvd DESIRED_PASS/CONFIRM params from UserEditSetupAction - rmv from
  expected in test
- Testing createFirstUser() now looks to be forbidden
- verifyForward() and redirects-w/params do not like each other
- Tweaking some tag Junits to work

-------------------------------------------------------------------
Fri Feb 21 15:37:40 CET 2014 - fcastelli@suse.com

- version 2.1.161.1-1
- Action Chaining: use the same sort order for all systems in an SSM package
  update
- Action Chaining: list page columns changed as suggested by upstream
- fixing ISE in create repo form
- Styling unstyled submit buttons.
- improved performance of system.listLatestUpgradeablePackages and
  UpgradableList.do
- Action Chaining: bootstrap classes tuned
- Use enhanced for loop
- For clones extend search for update tag to original channels (bnc#864028)
- escaping system name for /rhn/monitoring/config/ProbeSuiteSystemsEdit.do
- Transfer the origin's update tag to any cloned channels (bnc#864028)
- escaping system name for /rhn/systems/ssm/provisioning/RemoteCommand.do
- Simple attempt to find problematic things in jsps
- don't add &amp; twice to the parameters of the url
- Action Chaining: audit log configuration added
- Action Chaining: avoid errors on double save
- Action Chaining: proper logging added
- add schedulePackageUpgrades() method
- SSM package upgrades should not install packages if not an upgrade
- fixed errors in date/time format conversions
- put all javascript into one tag
- simplify datepicker layout and unify look of date/time part
- simplified getJavascriptPickerDayIndex()
- extend renderOpenTag() to be able to render self closing tags
- make the time format also localized
- close the date picker after click
- Use the start of the week day from the locale
- Introduce a date-time picker.
- Make the HtmlTag HTML5 compliant, by knowing that void elements can't be
  closed. The BaseTag remains agnostic.
- Added tool to manipulate localization files (format, del, sed).

-------------------------------------------------------------------
Thu Feb 13 15:32:20 CET 2014 - mc@suse.de

- version 2.1.150.1-1
- remove unused localization string
- Schedule action unification
- Separate datepicker and its label
- make package search faster
- Create and manage action chains for single systems and SSM
  * remote command
  * reboot
  * configuration file deploy
  * patch action
  * package actions
- style pages
- CVE-2013-4415 - Fix XSS flaws in Spacewalk-search
- CVE-2013-4415 - Fix XSS in new-list-tag by escaping _LABEL_SELECTED
- CVE-2013-1871, Fix XSS in edit-address JSPs
- CVE-2013-1869, close header-injection hole
- CVE-2010-2236, Cleanse backticks from monitoring-probes where
  appropriate
- CVE-2013-1869, Only follow internal return_urls
- CVE-2012-6149, Fix XSS in notes.jsp
- Fix cloned channels not available for SP migration (bnc#852582)
- Fix an ISE that could happen after clearing cookies (elaborator not bound)
- Fix GMT+3 timezone missing (bnc#862406)
- New Bare-metal icon added
- javascript not needed anymore

-------------------------------------------------------------------
Fri Feb 07 13:01:47 CET 2014 - mc@suse.de

- version 2.1.146.1-1
- patch to handle systems registered with the --nohardware flag
- fixing layout of various pages
- Generification of Listable
- Improve package search performance
- Add confirmation page to ssm/ListPatches
- Extracted "list systems in ssm related to errata" into separate action
- allow deleting disabled users
- add external group pages
- create external authentication pages
- create api for channel errata syncing, have clone-by-date call it
- Fixed ssm reboot scheduling.
- Update RHEL 7 VM memory requirements to 1024 MB
- Datepicker UI unification
- fix deadlock when cloning using spacewalk-clone-by-date
- fix ISE when cobbler components are missing (not installed)
- port reboot_confirm.pxt from perl to java
- SUSE Studio endpoint stops working via unencrypted HTTP (bnc#859762)
- fix CVE URL in updateinfo references (bnc#859637)
- CVE-2010-2236, Cleanse backticks from monitoring-probes where
  appropriate
- CVE-2012-6149, Fix XSS in notes.jsp
- CVE-2013-1869, Only follow internal return_urls
- CVE-2013-1871, Fix XSS in edit-address JSPs
- increase column length for CVE ids.
  Required for new CVE ID syntax

-------------------------------------------------------------------
Mon Jan 13 09:54:49 CET 2014 - mc@suse.de

- version 2.1.113.1-1
- Bugfix: duplicated packages in SQL quary error caused unpredictable results
- require susemanager-frontend-libs for SUSE only
- add new reboot action handling for ssh-push (FATE#312591)
- Implement task to invalidate reboot actions (FATE#312591)
- Make the packages require the frontend-libs
- return server action message within schedule.listInProgressSystems
  and schedule.listCompletedSystems API calls
- fixed icon name
- do not override existing ant property
- Rewrite groups/systems_affected_by_errata.pxt to java
- Added locking/unlocking status display on request (FATE#312359)
- Added locking action scheduling (FATE#312359)
- Added LockPackageAction for the "Package Lock" feature (FATE#312359)
- store url_bounce and request_method to session and re-use common login parts
- support logins using Kerberos ticket
- Use new rhn:icon internationalization/localization
- Perform localization inside rhn:icon tag
- Expect 'autoinstallation' instead of 'kickstart'
- updated references to new java WorkWithGroup page
- work_with_group.pxt rewritten to java
- change order of system ok/warn/crit in legends
- rewrite system event history page to java
- give icons title in rhn:toolbar tag
- kickstarts to RHEL 7 don't work because of missing rpms
- Fix the java package of DeleteGroupAction class

-------------------------------------------------------------------
Wed Dec 18 13:55:00 CET 2013 - mc@suse.de

- version 2.1.102.1-1
- bootstrap tuning: fixed icons
- Make sure that all form fields are correctly aligned
- implement pwstrength meter
- removing dead code, exception is thrown within lookupAndBindServerGroup
- Fix NPE when uploading kickstart profile with virt type none
- delete ConfigSystemTag as these things are easily handled in jsp
- Local variables need not to be synchronized
- updated links to system group delete page
- converted system group > delete page from pxt to java
- prefer objectweb-asm again to compile correctly if both are installed.
- fixing references to SSM errata page
- Rewrite of errata_list.pxt to Java
- call ssm check on system - software crashes page
- call ssm check on system notes page
- call ssm check on system migrate page
- call ssm check on system hardware page
- Fix display of notifications checkboxes on system properties page
- Id added to the Language div in the section Create New User
- Refactor the List tag to get rid of the complicated state handled by bools,
  keeping only the commands as state.
- channel/manage/delete.jsp: disabled attribute fixed
- List pagination buttons: restore hover text
- adapt the testcase and fix a issue catched by the testcase
- There is no reason for address to be a jumbotron - Use the markup like
  documented at http://getbootstrap.com/css/#type-addresses
- makes the system details page to be shown in two columns, with boxes at both
  sides instead of each of them taking the full width.
- Fix display of notifications checkboxes on system properties page
- remove obsolete unit test as tag was rewritten
- simplify logic in cfg:channel tag
- Re-add the server contact method on various pages
- Fix cve audit header icon after upstream changes
- Remove unnecessary reference to tooltip.js + the file itself
- system group edit properties - linking + cleanup
- alter system group create page to do editing
- allow channel administrator to view Channel > Managers page
- 1040540 - have package search return all matching results
- use rhn:icon tag for creating icons in rhn:toolbar
- 1039193 - Increase default ram to 768 for RHEL 7
- Move cve audit popover content into a translation file
- System Group / Admins - updated links and removed old page
- ported System Group / Admins to java
- Move javascript code from jsp file to document.ready handler
- Reference susemanager-cve-audit.js from the jsp file
- channel/manage/delete.jsp: disabled attribute fixed
- system group details - linking + cleanup
- converting system group details page to java
- button submit set back to normal size. We dont use Large size for buttons
- Bare-metal systems: disabled button style fixed
- Disabled buttons' style fixed
- CVE UI was updated and improved. It now has a popover that shows a link to
  http://cve.mitre.org/ and explains that a user can also paste the entire CVE
  as found on the site
- Fix Edit Autoinstallable Distribution page
- LoginExpiredTest fixed
- Merge the upstream details page with Manager and the bootstrap entitlement
  conditionals, product list, etc.

-------------------------------------------------------------------
Mon Dec 09 17:08:30 CET 2013 - mc@suse.de

- version 2.1.90.1-1
- new style added based on twitter bootstrap
- support power management (FATE#315029)
- support bare-metal registration (FATE#312329)
- switch to 2.1

-------------------------------------------------------------------
Thu Nov 28 16:18:08 CET 2013 - mc@suse.de

- version 1.7.54.29-1
- Fix jsp file to actually show the result list
- Automatically set the focus using formFocus()
- Add a tooltip for the CVE-ID
- Use a string constant to populate select with years
- Extract the separator from the prefix string constant
- Remove the maxlength attribute to allow n digit identifiers
- enhance Package.listOrphans query
- optimized system_config_files_with_diffs eleborator for PostgreSQL
- fix ISE, when renaming channel to channel name already in use
- synchronize repo entries creation
- Fix ISE when deleting a non persistent custom info value
- Separate CVE audit inputs for year and ID (bnc#846356)
- always set lastModifiedBy for custom infos
- Reorder snippet tabs
- Use the kickstart icon for the snippets page
- Add help URL (bnc#848225)
- Fix navigation for the default snippets page
- Replace 'kickstart' with 'autoinstallation' (bnc#848225)
- add support for enhances rpm weak dependency (java) (bnc#846436)

-------------------------------------------------------------------
Wed Nov  6 11:07:37 CET 2013 - mc@suse.de

- Forbid un-authenticated creation of SUSE Manager Administrative
  accounts CVE-2013-4480 (bnc#848639)

-------------------------------------------------------------------
Mon Nov  4 10:09:39 CET 2013 - mc@suse.de

- Deny creating of multiple first admin users.
  CVE-2013-4480 (bnc#848639)

-------------------------------------------------------------------
Fri Sep 27 10:04:28 CEST 2013 - mc@suse.de

- version 1.7.54.28-1
- Use server arch instead of relying on a base channel (bnc#841054)
- Filter out product base channels with invalid arch (bnc#841054)
- CVEAuditManager: do not fail with unsynced channels
- Log exception stack traces in Taskomatic
- CVEAuditManager: Fetch ChannelArch instead of ServerArch
- Do not assume a migrated base channel exists (bnc#841240)
- fix Systems Subscribed column on the Entitlements page
- Add missing keyword 'AS' in dist upgrade queries (bnc#840899)
- Make taskomatic max memory configurable via rhn.conf (bnc#810787)
- Clean up SSH push jobs in case of taskomatic restart (bnc#838188)
- Remember systems we are currently talking to via SSH push (bnc#838188)
- Add necessary transaction handling to fix job status (bnc#838188)
- Show the system name in the log message warning
- RhnSet concurrency fix reformulated at upstream's request
- Fix javascript "Uncaught TypeError" (bnc#836692)
- Avoid a possible issue on concurrent updates to an RhnSet

-------------------------------------------------------------------
Fri Aug 23 11:25:20 CEST 2013 - mc@suse.de

- version 1.7.54.27-1
- CVE Audit testsuite bugfixes to run on Oracle
- Fix link to the documentation
- Bugfix: avoid ClassCastException from Long to Integer in Oracle

-------------------------------------------------------------------
Wed Aug 21 16:03:35 CEST 2013 - mc@suse.de

- version 1.7.54.26-1
- Fix link to the documentation
- fix CVE Audit query to run with oracle DB
- Bugfix: allow Hibernate to distinguish packages with identical name, arch and
  evr (bnc#833643)
- Do not show link to the admin page to non-admins
- CobblerSystemCreateCommand: do not fail if distro breed is null
- Make CSV separator configurable, java (FATE#312907)
- CVE Audit java (FATE#312907)
- explicitly require libxml2 for kickstarts to avoid error
- escaping system name on multiple pages
- API call setChildChannels should produce snapshot
- changing of base channel via API should produce snapshot
- we need unentitle channels before we delete them
- add newline after writing kickstart_start var
- marking label not required
- fixing wrong escaping of utf-8 strings
- Fix HTML not being escaped in package information (bnc#833238)
- Fix a NPE when a system virtual instance does not have a corresponding info
  object (bnc#829966)
- fix metadata if capability version starts with a colon
- Generate pre flag into the metadata (bnc#826734)
- fix reinstall of products by writing correct epoch in products.xml
  (bnc#826734)
- set archive value for installed package size (bnc#825673)
- IBM Java core dumps should all go to /var/crash (bnc#824775)
- Fix entitlement addition NPE (bnc#824581)

-------------------------------------------------------------------
Wed Jun 12 16:45:02 CEST 2013 - mc@suse.de

- version 1.7.54.25-1
- Fix SP migration ClassCastException (bnc#820985)
- Fix lookup for the SSH push default schedule (bnc#823366)
- escaping system name in web pages
- Fix UI text about kickstart (bnc#822385)
- sort parent channel pop-up menu by channel name
- add list elaborator into session for CSV export
- fix invalid SQL statement for finding ssh-push candidates (bnc#821868)
- Subscribe only to selected config channels via SSM (bnc#821786)
- Fix cobbler information file system paths (bnc#820980)
- too big value in system custom info should not cause ISE
- do not offer a symlink, if the user does not have acl for the target
- added showing systems counts on cancel scheduled actions page
- add some missing UI strings
- fix system.listSystemEvents on PG
- display 'Updates' column on group system list pages
- fix 'Configs' column on system groups related pages
- Upstream-specific check on channel name removed (bnc#701082)
- Refactor bugfix (bnc#814292)
- Set milliseconds to 0 before comparing dates (bnc#814292)
- Trigger repo metadata generation after cloning patches (bnc#814292)
- Add missing string *.actions.scheduled (bnc#813756)
- fix paths for kernel and initrd on DVD on s390x (bnc#814263)

-------------------------------------------------------------------
Fri Apr 05 14:27:23 CEST 2013 - mc@suse.de

- version 1.7.54.24-1
- Disable Virtualization -> Provisioning when contact method is invalid
- Fix "Can't do inplace edit" error message during registration (bnc#812046)
- Make duplicate-hostname search case-insensitive
- use the server timezone as the default for the first user
- Provisioning is not supported with contact method 'ssh-push-tunnel'
- Do not create kickstart files for SUSE Distributions (bnc#808278)
- fixed API doc for system.listLatestUpgradablePackages and
  system.listLatestInstallablePackages API calls
- SSH Server Push (java) (FATE#312909)
- generate metadata always if not explicitly rejected (bnc#804445)
- completed kickstarts still show up on 'currently kickstarting' list
- return whole log in case more bytes are requested than the current file size
- RhnJavaJob: Do not ignore the exit code for external programs.
- Do not silence catched exceptions. Debugging can be hard.
- list also channel packages not associated with already cloned errata
- fix WebUI's errata sync
- Only package build times should be converted to GMT (bnc#794651)
- Fix ISE when doing SP migration of SLE 11 SP1 SMT (bnc#802144)

-------------------------------------------------------------------
Fri Feb 08 10:58:19 CET 2013 - mc@suse.de

- version 1.7.54.23-1
- Fix branding of api example scripts (bnc#801758)
- Add countries BQ, CW, SX.
- rebrand help text for mail domain
- fix the 'Replace Existing Subscriptions' SSM config channel option
- prevent NPE when package description might be null
- add virtualization guest info to the ServerSerializer
- added email field to user list csv
- correct olson name for Australia Western timezone
- support for Australia EST/EDT timezones
- Remove restrictions on proxy channel subscriptions (bnc#794848)
- Make images of type 'kvm' show up on the UI (bnc#797057)
- Resolve FQDN of hostname taken from the request (bnc#791905)
- order rpms by build_time to fix kickstart via proxy
- add missing strings for configuration management (bnc#796391)
- Use proxy host for kickstarting virtual guest if available
- Try to determine localhost's FQDN (bnc#791905)
- check for zypp-plugin-spacewalk if testing autoinstall
  capability(bnc#795308)
- copy GPG information from the original channel within
  channel.software.clone API, when the user omits it
- deleting an org should remove cobbler profiles too
- preserve product name when cloning channels using API

-------------------------------------------------------------------
Tue Nov 27 17:22:29 CET 2012 - mc@suse.de

- version 1.7.54.22-1
- Implement new API call system.listAllInstallablePackages
- Fix ArrayIndexOutOfBoundsException in case of a missing base channel

-------------------------------------------------------------------
Thu Nov 22 15:43:51 CET 2012 - jrenner@suse.de

- version 1.7.54.21-1
- Fix query for API call system.listLatestInstallablePackages (bnc#781655)
- new sles_register_script snippet with autoyast script elements (bnc#780269)
- Fix errors with unrequired field 'Prefix' (bnc#783646)
- prevent NPE, when accessing probe suite systems with no system associated
- do not allow creating kickstart profiles that differ from existing ones
  just by case
- enhancing kickstart file sync with cobbler
- prevent Page Request Error when at pagination
- Check hostnames for special characters and whitespace (bnc#787178)
- Basic normalization for SUSE Studio base URL (bnc#786159)
- Workaround for Studio API returning incomplete URLs (bnc#786159)
- enhance errata.setDetails - add issue_date and update_date (bnc#789238)
- Fix quartz trigger initialization repeat count (bnc#788026)
- SP migration web UI (FATE#312431, FATE#312312)
- Remove markup from kickstart.jsp.error.template_generation (bnc#787879)
- fix system.listLatestUpgradablePackages API to list upgradable packages
  from server channels only
- Kickstarting RHEL systems with RES (expanded support) repos fails
  (bnc#786367)
- return type date for yumrepo_last_sync even if the channel was never synced
  (bnc#781643, bnc#781652)

-------------------------------------------------------------------
Mon Oct 01 09:43:24 CEST 2012 - mc@suse.de

- version 1.7.54.20-1
- use elaborator for foreign_packages_get_noncompliant_systems
- fix reboot needed on postgresql by using
  allServerKeywordSinceReboot view

-------------------------------------------------------------------
Fri Sep 28 15:49:09 CEST 2012 - mc@suse.de

- version 1.7.54.19-1
- Do not show asterisk on software channels page
- Fix NPE during proxy activation in case proxyChan is a base channel
- Unsubscribe channels only if we are configured to automatically
  re-subscribe
- Validate proxy format on general config page (bnc#777462)
- make system_overview fast using elaborators
- remove SystemHealthIconDecorator and appropriate query
- remember probe state when paginate
- fixing NumberFormatException
- rewrite query for system.listLatestUpgradablePackages API
- validate session key for system.getSystemCurrencyMultipliers API
- allow complex kickstart variables containing severel '='
- display a reasonable error message on the permission error page
- display error messages only once on admin/config/GeneralConfig.do
  page
- Proxy should be specified as host:port (bnc#777462)
- Set owner/group of config-defaults dir consistently (bnc#776377)
- let errata.listPackages API return also packages associated with
  unpublished errata
- display an information message about no systems being selected for
  SSM
- fix ISE on rhn/channel/ssm/ChildSubscriptions.do page
- make IE use IE7 compatability mode for pages with editarea
- fix icons on SSM provisioning page and system list page
- validate virt guest parameters also for API input
- removed MAC Address from kickstart profile listing
- Don't let virtual kickstarts screw up the host's cobbler id
- Hide the checkbox 'Disconnected SUSE Manager' (bnc#776596)
- Fix missing CVEs in patches listing with Oracle 11 (bnc#776321)
- The Update button should be disabled if the text area is empty
  (bnc#753584)

-------------------------------------------------------------------
Tue Aug 14 11:32:26 CEST 2012 - mc@suse.de

- version 1.7.54.18-1
- fix system list in not nonCompliantMode

-------------------------------------------------------------------
Tue Aug 07 16:43:24 CEST 2012 - mc@suse.de

- version 1.7.54.17-1
- enable sorting of errata list according to synopsis on the
  rhn/channels/manage/errata/ListRemove.do page
- fix errata sort on the rhn/channels/manage/errata/ListRemove.do page
  (bnc#774194)
- detect oracle TIMESTAMPTZ objects and convert them correctly to timestamp

-------------------------------------------------------------------
Thu Aug 02 18:20:01 CEST 2012 - mc@suse.de

- version 1.7.54.16-1
- removed EOL certificate check (bnc#759552)
- Construct GMT millisecond value if DB does not store timezone (bnc#773767)
- do not commit already committed transaction
- log a message when repo sync task is triggered
- fix recommended cobbler command
- dissociate deleted crypto key from its kickstart profiles
- do not start repo sync of a channel with no associated repositories
- allow user and group name starting also with [0-9]_
- do not cache snapshot tags within the lookup method
- Remove XCCDF Legend from places where it is not necessary.
- prevent NPE
- sort groups by default
- add ruby API sample script
- limit action name to fit into the appropriate DB column
- close session when its connection signalled a connection error
- quick file list query now also returns files saved to system's
  'local' config 'channel'

-------------------------------------------------------------------
Tue Jul 17 13:01:17 CEST 2012 - ug@suse.de

- version 1.7.54.15-1
- Fix when Oracle crashes with ORA-00911 error, which is a complete misleading
  to a simple semicolon in the query.

-------------------------------------------------------------------
Mon Jul 16 15:30:34 CEST 2012 - ug@suse.de

- version 1.7.54.14-1
- Finished non-compliant systems overview feature.
- COALESCE instead of NVL keyword for pgsql compatibility
- work around for if hibernate loads a clonedchannel as its own
  original
- Allow user to set MAC Address when provisioning a virtual guest
- Oracle does not supports 'AS' keyword in SQL.
- Return list of non-compliant systems (where packages are foreign)
- Added queries for finding non-compliant systems. At this moment queries are
  unused orphans.
- add API doc for channel.software.listErrata update_date attribute
- remove "date" from the channel.software.listErrata API doc
- adding conflicts for quartz >= 2.0
- ignore also 127.0.0.2 IP addresses (bnc#768771)
- Merge branch 'Manager' of github.com:SUSE/spacewalk into Manager
- Wrong information on proxy configuration (bnc#697517)
- Do not automatically subscribe to virt channels (bnc#768856)
- requre quartz version lower than 2.0
- Each dataset must have a different name.
- Add CSV downloader for several pages
- Correcting two ISE on postgresql: NVRE not found

-------------------------------------------------------------------
Wed Jul 11 17:06:59 CEST 2012 - ug@suse.de

- kernel options in the web UI are not added to the xen distri
  (bnc#764679)

-------------------------------------------------------------------
Mon Jun 25 10:25:08 CEST 2012 - mc@suse.de

- version 1.7.54.13-1
- handle spoiled browsers separatelly
- enable filtering by synopsis for all the errata tabs

-------------------------------------------------------------------
Thu Jun 21 11:22:15 CEST 2012 - jrenner@suse.de

- version 1.7.54.12-1
- update API documentation
- do not create multiple default ks sessions
- system.config.listFiles could take > 8 minutes if there were lots of
  revisions on lots of config files
- don't sync virt bridge nic w/ cobbler
- correctly report kernel not being found at distro creation
- fix fileprovides during repodata generation
- Improve SCAP search: Return list of xccdf:TestResults-s
- Improve SCAP search: searching by scan's result and scan date
- Add a link for easy scan reschedule.

-------------------------------------------------------------------
Thu May 31 10:45:20 CEST 2012 - mc@suse.de

- version 1.7.54.11-1
- omit accessible parameter
- modified java stack to use new user_role_check_debug()
- Fail gracefully on empty list of systems
- OpenSCAP integration -- A simple search page.
- add an extra entitlement check before the key creation
- Enhancements pt_BR localization at webUI
- Return to Images.do instead of VirtualGuestList.do
- store also config revision changed_by_id
- API *must* check for compatible channels in system.setBaseChannel()
- check cloned channels if no keywords are found for this channel
- fix ISE on copy file to central config channel
- Fix incorrect text fields.
- rewrite revision creation by config file update
- Don't show empty table, if there is not ident assigned.
- Extend input cell for 20 characters.
- prevent system.config.createOrUpdatePath causing deadlock
- add generator for susedata.xml.gz metadata

-------------------------------------------------------------------
Mon May 14 10:45:56 CEST 2012 - mc@suse.de

- version 1.7.54.10-1
- remove Override annotations for non overriden methods
- remove rests of OrgQuota usage
- remove OrgQuota hibernate mapping
- remove OrgQuota java class
- fix delete distribution link
- rewrite channel.listSoftwareChannels API
- rewrite KickstartFactory.lookupAccessibleTreesByOrg
- if koan is requesting anything from /cobbller_api replace hostname
  of server with hostname of first proxy in chain
- support for cobbler v2.2
- Use <c:out> for action names to prevent XSS (bnc#761165)
- Escape image name to allow quotes and prevent XSS (bnc#761165)
- fix NetworkDtoSerializer API doc
- prevent storing empty string for errata refersTo
- prevent storing empty string for errata errataFrom
- prevent storing empty string for errata notes
- Split OpenSCAP and AuditReviewing up
- Fix submit form with broken bonding info
- redirect to errata/manage/PublishedErrata.do page after deleting a
  published erratum
- debranding for virtualization (bnc#761153)

-------------------------------------------------------------------
Wed May 09 13:43:16 CEST 2012 - mc@suse.de

- version 1.7.54.9-1
- Completely remove the image type from deployment action details
- Fix NPE when one of (version|release|arch) is null (bnc#761161)
- synonym rhnUser does not exist anymore - use web_contact instead
- Refactor jsp files and make bridge device optional
- Normalize image types by creating new table suseImageType
- Normalize credentials types by creating new table suseCredentialsType
- remember pre-filled form attributes in case of form validation error
- marking Script Name as required filed on the KickstartScriptEdit
  page
- make newly introduced rhn tag functions available
- When kickstarting a system there is an option that allows you to
  create or re-create a network bond.
- fix listSharedChannels to only show this org's channels
- fix my_channel_tree query
- fix channel.listRedHatChannels shows custom channels

-------------------------------------------------------------------
Thu May 03 17:40:33 CEST 2012 - mc@suse.de

- version 1.7.54.8-1
- make spacewalk-java exclusive arch x86_64
- checkstyle fixes

-------------------------------------------------------------------
Wed May 02 14:24:18 CEST 2012 - mc@suse.de

- version 1.7.54.7-1
- Remove a code which duplicates ensureAvailableToUser() method.
- API: list results for XCCDF scan.
- fixed the Brazilian time zone
- Do not divide by zero. It prints a question mark.
- API: Show OpenSCAP XCCDF Details.
- proper use of xml entities in documentation

-------------------------------------------------------------------
Fri Apr 27 16:23:41 CEST 2012 - mc@suse.de

- version 1.7.54.6-1
- API: List Xccdf Scans for given machine.
- use arch label in distchannel.setDefaultMap API as stated in the API doc
- add missing acl to SSM
- add missing links about Solaris Patches to SSM

-------------------------------------------------------------------
Thu Apr 26 11:39:19 CEST 2012 - mc@suse.de

- version 1.7.54.5-1
- fixed error in redhat_register snippet
- Ensure that given system has OpenSCAP capability.
- Ensure that given systems is available to user.
- Repack and throw MissingEntitlementException when occurs.
- API: SCAP scan schedule for multiple systems
- Put the reboot notification at the end. Make it not mutually exclusive with
  other notifications.
- fix login page layout (bnc#739530)
- Hide the 'Schedule' tab for systems without management ent.
- force repo regeneration, when removing package
- OpenSCAP integration -- schedule new scan in SSM
- do not list ks session related activation keys
- prevent sending XML invalid chars in system.getScriptResults API
- do not check CSRF token for login pages
- fix errata clone name generation
- fix message about kickstart package - we have spacewalk-koan
- When displaying errata available for adding to channel, make sure a
  clone is not already in the channel.

-------------------------------------------------------------------
Thu Apr 19 15:17:34 CEST 2012 - jrenner@suse.de

- version 1.7.54.4-1
- Roll back ojdbc5 -> ojdbc14 for compatibility with upstream
- Removed double-dash from WebUI copyright notice.
- fix PackageEvr handling
- increase taskomatic memory
- Show systems that need reboot because of an errata.
- Remove the 'Require' on java-devel since it shouldn't be required
- fix the ErrataHandler.clone method
- make system snapshot when changing server entitlements using API
- do not scrub search_string
- making errata.clone api not requires cloned channels

-------------------------------------------------------------------
Tue Apr 17 16:18:10 CEST 2012 - jrenner@suse.de

- Fix broken link to organization page (bnc#757041)

-------------------------------------------------------------------
Fri Apr 13 15:40:37 CEST 2012 - mc@suse.de

- version 1.7.54.3-1
- replace \r\n with \n for CustomDataValues
- Activation Key does not have to have a base channel to add Child
  Channels
- OpenSCAP: view latest results of whole infrastructure
- Reduce languages available in editarea to only common / useful ones.
- improved performance of repomd generation
- do not show the Schedule Deploy Action and Schedule System
  Comparison links in the left pane -- the right pane has them with correct
  ACLs.
- Make automatically-scheduled tasks visible on Failed and Archived
  tabs

-------------------------------------------------------------------
Fri Mar 30 15:03:14 CEST 2012 - mc@suse.de

- version 1.7.54.2-1
- New web page -- details of the xccdf:rule-result
- Fixing ISE on selecting None yum checksum type for channel
- Auto-import the RHEL RPM GPG key for systems we have kickstarted
- Fix checkstyle errors
- Fix testcases
- rename Filter.isRecurring to Filter.isRecurringBool
- fix text for Brazil timezone
- If our channel is a clone of a clone we need to find the channel
  that contains the patch we are cloning
- fixin cobbler version issue
- fix parameter type
- Make Virtualization tab of system profile independent of
  Virtualization (Platform) entitlements
- The org_id colum is numeric, do not cast parameter to string.
- reload config revision from DB before returning it
- Config file diffs result in Out Of Memory for large files
- fix for configchannel.deployAllSystems
- Taught SSM to look at flex as well as regular entitlements when
  trying to add child channels
- Show legend on details page; suggesting what to search for
- Polish api documentation for system.scap APIs.
- OpenSCAP integration
- fix ISE on rhn/admin/multiorg/OrgSoftwareSubscriptions.do page
- update createOrUpradePath api documentation
- Removing rule to help system overview listing happen faster,
  improving performance of api queries
- Fixing sorting by date without replying on the inapplicable
  listdisplay-new.jspf
- fix binary file uploads
- Making a default selection of no Proxy when kickstarting a server
- Added new XMLRPC API method to allow people to change the kickstart
  preserve ks.cfg option
- Fixed incorrect sorting of archived action timestamp
- throw appropriate error if deleting nonexistant kickstart key
- remove DB values from monitoring scout configuration
- save kickstart data after modifying ks profile child channels

-------------------------------------------------------------------
Mon Mar 26 16:56:47 CEST 2012 - jrenner@suse.de

- Show legal note in the footer of all login pages

-------------------------------------------------------------------
Thu Mar 22 16:22:05 CET 2012 - mc@suse.de

- rotate logfiles as user www (bnc#681984) CVE-2011-1550

-------------------------------------------------------------------
Wed Mar 21 18:04:19 CET 2012 - mc@suse.de

- version 1.7.54.1-1
- Bumping package version

-------------------------------------------------------------------
Thu Mar 15 16:25:25 CET 2012 - jrenner@suse.de

- Add support for studio image deployments

-------------------------------------------------------------------
Wed Mar  7 16:05:19 UTC 2012 - dmacvicar@suse.de

- All Patches -> All Types (bnc#732538)
- Remove the page errata/Overview.do as it is a duplicate
  of errata/RelevantErrata.do
  Together with the change of wording described above it makes
  the Patches menu more intuitive and clear.
  See
  https://www.redhat.com/archives/spacewalk-devel/2012-March/thread.html#00002

-------------------------------------------------------------------
Tue Mar  6 17:21:44 CET 2012 - jrenner@suse.de

- Fix naming of cloned patches to not remove the first 3 chars

-------------------------------------------------------------------
Wed Feb  1 11:22:37 CET 2012 - ug@suse.de

- backported better installation server detection code
  from master

-------------------------------------------------------------------
Thu Jan  5 11:57:28 CET 2012 - jrenner@suse.de

- Remove option 'interface language' when creating users

-------------------------------------------------------------------
Mon Jan  2 14:09:15 CET 2012 - jrenner@suse.de

- Add missing URL to auditlog configuration (bnc#737649)

-------------------------------------------------------------------
Thu Dec 22 14:59:55 CET 2011 - mantel@suse.de

- rename Novell to SUSE (#708333)

-------------------------------------------------------------------
Mon Dec 19 15:37:27 CET 2011 - mc@suse.de

- generate products.xml for channel metadata (bnc#644678)

-------------------------------------------------------------------
Thu Dec 15 12:11:27 UTC 2011 - mc@suse.de

- generate solv files for channels

-------------------------------------------------------------------
Wed Dec  7 11:07:07 CET 2011 - ug@suse.de

- fixed autoinstall branding for snippets

-------------------------------------------------------------------
Thu Dec  1 13:41:19 CET 2011 - ug@suse.de

- fix display of XML snippets in the web ui
  (bnc#731304)

-------------------------------------------------------------------
Wed Nov 16 10:00:08 CET 2011 - jrenner@suse.de

- Fix ISE when deleting software channel (bnc#728894)

-------------------------------------------------------------------
Tue Nov 15 13:55:46 CET 2011 - jrenner@suse.de

- Remove markup from error message (bnc#730408)

-------------------------------------------------------------------
Mon Nov 14 14:12:15 CET 2011 - ug@suse.de

- use --force in the kickstart register snippet

-------------------------------------------------------------------
Fri Nov 11 16:00:56 CET 2011 - jrenner@suse.de

- Fix rename Kickstart -> Autoinstallation (bnc#727517)

-------------------------------------------------------------------
Fri Nov 11 10:43:13 CET 2011 - jrenner@suse.de

- Remove markup in error message from all translation files

-------------------------------------------------------------------
Tue Nov  8 14:59:00 CET 2011 - ug@suse.de

- rename kickstart/autoyast files on harddisk too when the
  profile gets a new label (bnc#706122)

-------------------------------------------------------------------
Tue Nov  8 14:17:11 CET 2011 - jrenner@suse.de

- Implement audit logging for webui and frontend API (fate#312607)

-------------------------------------------------------------------
Tue Nov  8 08:52:23 CET 2011 - mantel@suse.de

- rename "kickstart" to "Autoinstallation" (bnc#727517)

-------------------------------------------------------------------
Tue Oct 25 17:45:27 CEST 2011 - mc@suse.de

- fix currency report if all patches are installed (bnc#726543)

-------------------------------------------------------------------
Mon Oct 17 13:13:21 CEST 2011 - jrenner@suse.de

- CVE-2011-1594: Unintended Proxy/Open Redirects (bnc#644082)
- CVE-2011-2919: XSS on SystemGroupList.do page (bnc#719133)
- CVE-2011-2920: XSS flaw(s) in filter handling (bnc#719136)
- CVE-2011-2927: XSS flaw in channels search (bnc#719127)

-------------------------------------------------------------------
Thu Oct 13 15:44:27 CEST 2011 - jrenner@suse.de

- Apply revised patch to fix pam setting not saved (bnc#705179)

-------------------------------------------------------------------
Wed Oct 12 15:04:55 CEST 2011 - ug@suse.de

- the breed in cobbler was not changed when a distro was edited

-------------------------------------------------------------------
Wed Oct 12 13:23:30 CEST 2011 - jrenner@suse.de

- Fixed pam setting on user page not saving (bnc#705179)

-------------------------------------------------------------------
Tue Oct 11 13:19:06 CEST 2011 - jrenner@suse.de

- Add fix for schedule command AFTER package install (bnc#712647)

-------------------------------------------------------------------
Fri Oct  7 12:15:24 CEST 2011 - mc@suse.de

- show installed products in system overview (bnc#711021)

-------------------------------------------------------------------
Wed Oct  5 16:33:20 CEST 2011 - jrenner@suse.de

- Fix selection of errata for system currency report (bnc#721522)

-------------------------------------------------------------------
Wed Oct  5 14:23:36 CEST 2011 - mc@suse.de

- prevent listing duplicate servers in the Patch Alert e-mails

-------------------------------------------------------------------
Fri Sep 30 10:54:21 CEST 2011 - mc@suse.de

- enable sorting of the system currency page
- enable csv export of System Currency Report

-------------------------------------------------------------------
Thu Sep 29 17:36:12 CEST 2011 - mc@suse.de

- count system currency depending on severity stored in the DB

-------------------------------------------------------------------
Fri Sep 16 13:21:39 CEST 2011 - ug@suse.de

- added sles snippets
- always create a tracking regkey (bnc#659093)

-------------------------------------------------------------------
Tue Sep 13 10:18:52 CEST 2011 - jrenner@suse.de

- Fix ISE by backporting from upstream (bnc#712647, brc#691849)

-------------------------------------------------------------------
Tue Sep  6 16:53:31 CEST 2011 - jrenner@suse.de

- Create cobbler records for unregistered systems (fate#312329)
- Fix broken API doc for channel.software (bnc#712793)

-------------------------------------------------------------------
Fri Aug 12 13:13:05 CEST 2011 - jrenner@suse.de

- Remove trailing whitespace in new classes (bnc#705758)

-------------------------------------------------------------------
Fri Jul 29 15:27:03 CEST 2011 - jrenner@suse.de

- Fix software rollback to profiles (bnc#701772)

-------------------------------------------------------------------
Wed Jul 27 12:21:16 CEST 2011 - jrenner@suse.de

- Fix taskomatic classpath to make it start again (bnc#705758)

-------------------------------------------------------------------
Mon Jul 25 12:53:26 CEST 2011 - jrenner@suse.de

- Use string array for creating the cmd + empty env (bnc#705758)
- Return failure if user or passwd is null (bnc#705758)

-------------------------------------------------------------------
Fri Jul 22 15:04:24 CEST 2011 - jrenner@suse.de

- Wrap around unix2_chkpwd instead of using jpam (bnc#705758)

-------------------------------------------------------------------
Mon Jul 18 13:39:30 CEST 2011 - ug@suse.de

- kernel-options field in kickstart upload page changed to
  1024 chars (bnc#698166)

-------------------------------------------------------------------
Fri Jul  8 15:21:49 CEST 2011 - jrenner@suse.de

- Fix bnc#704049 by backporting 2 patches

-------------------------------------------------------------------
Fri Jul  8 09:09:23 CEST 2011 - jrenner@suse.de

- Refactor RedHat.do to Vendor.do (bnc#671239)
- Refactor and deprecate API method (bnc#671239)
- Include security token in system search filter

-------------------------------------------------------------------
Tue Jul  5 11:44:36 CEST 2011 - ug@suse.de

- added a function to get a package but Name+Headerrange
  (bnc#703475)

-------------------------------------------------------------------
Tue Jun 28 16:35:44 CEST 2011 - mc@suse.de

- allow setting null value as paramter (bnc#702641)

-------------------------------------------------------------------
Tue Jun 28 11:43:44 CEST 2011 - ug@suse.de

- fix XMLRPC call to raise a virtual machine
  (bnc#687323 and fate#312369)

-------------------------------------------------------------------
Tue Jun 21 16:29:55 CEST 2011 - jrenner@suse.de

- Fix missing tokens when updating child channels (bnc#701157)
- Check session validity first, security token next (bnc#644074)
- Merge with upstream spacewalk (bnc#644074)

-------------------------------------------------------------------
Tue Jun 21 14:10:54 CEST 2011 - ug@suse.de

- fix XML RPC call to install a virtual machine
  (fate#312369 and bnc#687323)

-------------------------------------------------------------------
Tue Jun 21 13:57:03 CEST 2011 - ug@suse.de

- replaced 'anaconda' by 'autoinstallation'

-------------------------------------------------------------------
Tue Jun 21 13:27:43 CEST 2011 - ug@suse.de

- track RPM installation during virtual machine setup by
  using session install=.... parameter
  part of the fix for bnc#659093 and Fate#312372

-------------------------------------------------------------------
Thu Jun 16 15:52:06 CEST 2011 - jrenner@suse.de

- Fix missing token in SSM (bnc#644074)

-------------------------------------------------------------------
Tue Jun 14 17:31:53 CEST 2011 - ug@suse.de

- XML RPC API for creating virtual SUSE machines fixed
  (fate#312369 and bnc#687323)

-------------------------------------------------------------------
Tue Jun 14 11:03:00 CEST 2011 - ug@suse.de

- settings the correct architecture in cobbler, needed by virt.
  SUSE installations (fate#312397 and bnc#682665)

-------------------------------------------------------------------
Thu Jun  9 09:59:03 CEST 2011 - jrenner@suse.de

- Additional fixes for the CSRF security bugfix (bnc#644074)

-------------------------------------------------------------------
Thu May 26 16:42:41 CEST 2011 - jrenner@suse.de

- Add token into POST url for multipart forms (bnc#644074)

-------------------------------------------------------------------
Thu May 26 11:59:54 CEST 2011 - jrenner@suse.de

- Integrate password strength meter in webapp (bnc#685551/fate#312398)

-------------------------------------------------------------------
Tue May 24 17:48:59 CEST 2011 - jrenner@suse.de

- Prevent from phishing attacks via 'url_bounce' (bnc#644082)
- CVE-2011-1594

-------------------------------------------------------------------
Mon May 23 16:24:56 CEST 2011 - jrenner@suse.de

- Protect web UI against Cross-Site Request Forgery (bnc#644074)
- CVE-2009-4139

-------------------------------------------------------------------
Tue May  3 11:13:36 CEST 2011 - jrenner@suse.de

- Rebranding of example search terms (bnc#682601)

-------------------------------------------------------------------
Fri Apr 15 16:15:01 CEST 2011 - jrenner@suse.de

- Use isNotEmpty() instead of isEmpty()

-------------------------------------------------------------------
Tue Apr 12 11:49:33 CEST 2011 - mantel@suse.de

- fix subject line of taskomatic notification mail

-------------------------------------------------------------------
Fri Apr  1 12:33:28 CEST 2011 - jrenner@suse.de

- Check if provisioning is enabled for this key (bnc#684414)

-------------------------------------------------------------------
Thu Mar 31 16:22:01 CEST 2011 - jrenner@suse.de

- Do not show success message when pws don't match (bnc#675585)

-------------------------------------------------------------------
Thu Mar 31 15:46:13 CEST 2011 - mantel@suse.de

- more debranding

-------------------------------------------------------------------
Mon Mar 28 11:44:21 CEST 2011 - jrenner@suse.de

- Add missing null check (bnc#682993)

-------------------------------------------------------------------
Fri Mar 25 16:55:04 CET 2011 - jrenner@suse.de

- Link to the local version of the release notes (bnc#676683)

-------------------------------------------------------------------
Thu Mar 24 10:52:52 CET 2011 - mc@suse.de

- debrand taskomatic

-------------------------------------------------------------------
Tue Mar 22 11:52:42 CET 2011 - jrenner@suse.de

- Refer to the right constant (bnc#677039)
- Fix method signature (bnc#681514)

-------------------------------------------------------------------
Mon Mar 21 16:15:42 CET 2011 - ug@suse.de

- fixed a missing "!" in adding "install=..." parameter code

-------------------------------------------------------------------
Mon Mar 21 13:54:35 CET 2011 - jrenner@suse.de

- Require susemanager-proxy-quick_en-pdf

-------------------------------------------------------------------
Fri Mar 18 10:49:19 CET 2011 - jrenner@suse.de

- Add the proxy quick start document to the UI

-------------------------------------------------------------------
Thu Mar 17 15:27:55 CET 2011 - jrenner@suse.de

- Do not show a subnavigation below 'Proxy'

-------------------------------------------------------------------
Thu Mar 17 11:14:16 CET 2011 - jrenner@suse.de

- Remove helper class that is not needed anymore (bnc#676704)

-------------------------------------------------------------------
Wed Mar 16 17:17:21 CET 2011 - jrenner@suse.de

- Re-enable the local doc search (bnc#676704)

-------------------------------------------------------------------
Mon Mar 14 17:20:02 CET 2011 - jrenner@suse.de

- Replace rhn-proxy with SMP for ACLs and queries (bnc#679420)

-------------------------------------------------------------------
Fri Mar 11 12:23:22 CET 2011 - ug@suse.de

- cleanup patch for install= parameter and fix for (bnc#677039)

-------------------------------------------------------------------
Thu Mar 10 14:56:00 CET 2011 - jrenner@suse.de

- Adapted the UI to URL paths from new docu packages (bnc#674315)

-------------------------------------------------------------------
Thu Mar 10 11:23:08 CET 2011 - jrenner@suse.de

- Change link path to install-guide (bnc#674315)

-------------------------------------------------------------------
Tue Mar  8 16:00:08 CET 2011 - jrenner@suse.de

- Change url path from install_guide to install-guide (bnc#674315)

-------------------------------------------------------------------
Tue Mar  8 14:24:19 CET 2011 - jrenner@suse.de

- Fix guessing login credentials (bnc#644072), patch from upstream

-------------------------------------------------------------------
Fri Mar  4 13:37:00 CET 2011 - jrenner@suse.de

- Leave out the proxy version check in navigation xml (bnc#676718)

-------------------------------------------------------------------
Thu Mar  3 17:33:47 CET 2011 - jrenner@suse.de

- fix navigation on the help page (while working on bnc#676699)

-------------------------------------------------------------------
Mon Feb 28 11:27:15 CET 2011 - jrenner@suse.de

- shorten the action name if > 128 chars (bnc#675021)

-------------------------------------------------------------------
Thu Feb 24 15:28:08 CET 2011 - jrenner@suse.de

- integrate fix for session fixation from upstream (bnc#644080)

-------------------------------------------------------------------
Tue Feb 22 17:24:28 CET 2011 - jrenner@suse.de

- removing invalid attributes 'autocomplete'

-------------------------------------------------------------------
Mon Feb 21 11:21:50 CET 2011 - ug@suse.de

- fixed owner for cobbler snippets (bnc#673297)

-------------------------------------------------------------------
Fri Feb 18 16:46:10 CET 2011 - mc@suse.de

- remove use of java-devel at runtime (bnc#673323)

-------------------------------------------------------------------
Fri Feb 18 13:25:25 CET 2011 - jrenner@suse.de

- fix branding on api pages (bnc#671160)

-------------------------------------------------------------------
Thu Feb 17 11:47:34 CET 2011 - jrenner@suse.de

- do not show delete link on creation of notes (bnc#672090)
- refix help url for orgtrusts (bnc#660528)

-------------------------------------------------------------------
Wed Feb 16 17:41:02 CET 2011 - jrenner@suse.de

- add missing help page for oganizational trusts (bnc#660528)

-------------------------------------------------------------------
Wed Feb 16 15:28:54 CET 2011 - jrenner@suse.de

- fix server error if org default profile not present (bnc#672054)

-------------------------------------------------------------------
Wed Feb 16 15:07:10 CET 2011 - mc@suse.de

- fix link to help page (bnc#672094)

-------------------------------------------------------------------
Wed Feb 16 09:56:58 CET 2011 - jrenner@suse.de

- remove more links to channel mgmt guide (bnc#672095 and others)

-------------------------------------------------------------------
Tue Feb 15 09:27:33 CET 2011 - jrenner@suse.de

- catch exception when filtering for invalid IP (bnc#668642)

-------------------------------------------------------------------
Mon Feb 14 16:42:31 CET 2011 - mantel@suse.de

- remove reference to FasTrack (bnc#671235)

-------------------------------------------------------------------
Mon Feb 14 15:43:25 CET 2011 - jrenner@suse.de

- revert to manage/clone errata, identifiers only

-------------------------------------------------------------------
Mon Feb 14 13:28:11 CET 2011 - mantel@suse.de

- remove references to FlexGuests (bnc#668622)

-------------------------------------------------------------------
Mon Feb 14 13:20:40 CET 2011 - jrenner@suse.de

- replace the term kickstart in virtualization dialog (bnc#671560)

-------------------------------------------------------------------
Fri Feb 11 15:56:18 CET 2011 - jrenner@suse.de

- fix base software channel always listed twice (bnc#671022)
- fix branding on apidocs and faqs (bnc#671160 and bnc#671158)

-------------------------------------------------------------------
Fri Feb 11 13:37:20 CET 2011 - jrenner@suse.de

- add quick start to help index and navigation

-------------------------------------------------------------------
Thu Feb 10 10:05:12 CET 2011 - jrenner@suse.de

- add check for subs to channels of the same family (bnc#670551)
- fix link to release notes in page footer (bnc#670515)
- remove references to non-existent channel mgmt guide (bnc#660768)
- fix strings in translation (bnc#670934)

-------------------------------------------------------------------
Wed Feb  9 12:10:22 CET 2011 - jrenner@suse.de

- do not show certificate configuration tab (bnc#670003)

-------------------------------------------------------------------
Tue Feb  8 18:53:19 CET 2011 - mc@suse.de

- Use LocalePreferences page but comment out language settings
  (bnc#670042)

-------------------------------------------------------------------
Tue Feb  8 15:59:05 CET 2011 - mc@suse.de

- change mountpoint and prepended_dir (bnc#669558)

-------------------------------------------------------------------
Tue Feb  8 12:37:23 CET 2011 - jrenner@suse.de

- fix session fixation (bnc#644080)
- replace the term RHN with SUSE Manager (bnc#670223)

-------------------------------------------------------------------
Mon Feb  7 17:47:52 CET 2011 - jrenner@suse.de

- removed 'translations available' from help page (bnc#669530)

-------------------------------------------------------------------
Mon Feb  7 15:49:32 CET 2011 - mc@suse.de

- add rc link (bnc#669894)

-------------------------------------------------------------------
Mon Feb  7 13:50:09 CET 2011 - mc@suse.de

- remove channel version filter in add novell patches
  (bnc#669799)

-------------------------------------------------------------------
Thu Feb  3 17:05:35 CET 2011 - jrenner@suse.de

- remove the chat link from navigation (bnc#667275)
- do not show links to RH in result page of doc search (bnc#667271)

-------------------------------------------------------------------
Wed Feb  2 17:42:28 CET 2011 - jrenner@suse.de

- internal server error clicking software channels (bnc#668918)
- Kickstart/AutoYaST in the web interface (bnc#668666)

-------------------------------------------------------------------
Mon Jan 31 11:15:48 CET 2011 - jrenner@suse.de

- add missing attribute 'probeSuite' to request (bnc#667945)

-------------------------------------------------------------------
Sun Jan 30 15:28:18 CET 2011 - mc@suse.de

- backport upstrem fixes

-------------------------------------------------------------------
Fri Jan 28 12:40:35 CET 2011 - jrenner@suse.de

- bnc#667893: wrong email text sent during user creation
- bnc#667897: wrong email text sent during user creation - part 2
- bnc#667905: remove redhat.com in monitoring configuration

-------------------------------------------------------------------
Thu Jan 27 16:36:43 CET 2011 - jrenner@suse.de

- resolve strings marked with [GALAXY] (bnc#666163)
- take the link to the copyright notice from StringResources

-------------------------------------------------------------------
Thu Jan 27 16:28:52 CET 2011 - mc@suse.de

- fix subscribe to SUSE base channel via SSM (bnc#665833)

-------------------------------------------------------------------
Thu Jan 27 13:23:35 CET 2011 - mc@suse.de

- show SUSE Channels in "alter channel page" (bnc#663374)

-------------------------------------------------------------------
Wed Jan 26 11:36:56 CET 2011 - jrenner@suse.de

- rename errata to patches in auto-generated emails

-------------------------------------------------------------------
Wed Jan 26 11:24:10 CET 2011 - jkupec@suse.cz

- Excluded non-english string files from rhn.jar for now
  (bnc #666151)

-------------------------------------------------------------------
Tue Jan 25 13:13:05 CET 2011 - jrenner@suse.de

- fix bnc#665835: wrong text on system entitlements

-------------------------------------------------------------------
Mon Jan 24 12:01:15 CET 2011 - jrenner@suse.de

- consider suseChannels when determining if repodata is required
- replace the term "Errata" with "Patches" throughout translation

-------------------------------------------------------------------
Sat Jan 22 12:38:09 CET 2011 - mc@suse.de

- fix macros

-------------------------------------------------------------------
Tue Jan 18 15:59:38 CET 2011 - jrenner@suse.de

- Fix bnc#651351: Password with less than 5 characters accepted

-------------------------------------------------------------------
Mon Jan 17 16:29:55 CET 2011 - mc@suse.de

- rename sm-register to mgr-register

-------------------------------------------------------------------
Fri Jan 14 17:21:35 CET 2011 - mc@suse.de

- Fix wrong Reference in Web Interface (bnc#662075)
- scheduleSingleSatRepoSync() added for SUSE channels
- Fixed double execution of one-time jobs.

-------------------------------------------------------------------
Tue Jan 11 17:20:19 CET 2011 - mc@suse.de

- fix Requires
- add copyright page
- some style fixes

-------------------------------------------------------------------
Wed Sep 15 09:29:38 CEST 2010 - mantel@suse.de

- Initial release of spacewalk-java

-------------------------------------------------------------------<|MERGE_RESOLUTION|>--- conflicted
+++ resolved
@@ -1,6 +1,4 @@
-<<<<<<< HEAD
 - Do not call page decorator in HEAD requests (bsc#1181228)
-=======
 - Allow to configure request timeout (bsc#1178767)
 - FIX: Slow response of 'Software > Install' in Ubuntu minions (bsc#1181165)
 
@@ -14,7 +12,6 @@
 Fri Feb 12 14:29:28 CET 2021 - jgonzalez@suse.com
 
 - version 4.2.8-1
->>>>>>> a018a022
 - Ensure new files are synced just after writing them (bsc#1175660)
 - Add 'mgr_origin_server' to Salt pillar data (bsc#1180439)
 - enable openscap auditing for salt systems in SSM (bsc#1157711)
