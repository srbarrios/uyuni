--- conflicted
+++ resolved
@@ -1,10 +1,10 @@
 -------------------------------------------------------------------
-<<<<<<< HEAD
 Mon Jul 18 13:39:30 CEST 2011 - ug@suse.de
 
 - kernel-options field in kickstart upload page changed to
   1024 chars (bnc#698166)
-=======
+
+-------------------------------------------------------------------
 Fri Jul  8 15:21:49 CEST 2011 - jrenner@suse.de
 
 - Fix bnc#704049 by backporting 2 patches
@@ -15,7 +15,6 @@
 - Refactor RedHat.do to Vendor.do (bnc#671239)
 - Refactor and deprecate API method (bnc#671239)
 - Include security token in system search filter
->>>>>>> ba78e11f
 
 -------------------------------------------------------------------
 Tue Jul  5 11:44:36 CEST 2011 - ug@suse.de
