<<<<<<< HEAD
- Fix user creation with pam auth and no password (bsc#1179579)
=======
- Rename rhnVirtualInstanceInfo memory_size_k column
- Fix registration of VM created with cobbler profile on Salt minion
- enahance schedule states XMLRPC API
>>>>>>> f2032b5e
- Cleanup sessions via SQL query instead of SQL function (bsc#1180224)
- Do not call page decorator in HEAD requests (bsc#1181228)
- Allow to configure request timeout (bsc#1178767)
- FIX: Slow response of 'Software > Install' in Ubuntu minions (bsc#1181165)

-------------------------------------------------------------------
Tue Feb 16 10:07:07 CET 2021 - jgonzalez@suse.com

- version 4.2.9-1
- fix action chains for saltssh minions (bsc#1182200)

-------------------------------------------------------------------
Fri Feb 12 14:29:28 CET 2021 - jgonzalez@suse.com

- version 4.2.8-1
- Ensure new files are synced just after writing them (bsc#1175660)
- Add 'mgr_origin_server' to Salt pillar data (bsc#1180439)
- enable openscap auditing for salt systems in SSM (bsc#1157711)
- Removed "Software Crashes" feature
- detect debian products (bsc#1181416)
- show packages from channels assigned to the targeted system (bsc#1181423)

-------------------------------------------------------------------
Thu Jan 28 11:42:47 CET 2021 - jgonzalez@suse.com

- version 4.2.7-1
- Open raw output in new tab for ScriptRunAction (bsc#1180547)

-------------------------------------------------------------------
Wed Jan 27 13:04:11 CET 2021 - jgonzalez@suse.com

- version 4.2.6-1
- fix query using old EVR_T constructor (bsc#1181422)
- Update to postgresql13 (jsc#SLE-17030)
- Improve modular dependency resolution algorithm (bsc#1177267)
- Display absolute timestamps for configuration files
- Fix modular data handling for cloned channels (bsc#1177508)
- Fix: login gets an ISE when SSO is enabled (bsc#1181048)
- Content Lifecycle Management input validation errors are now displayed at the field-level instead of a popup
- Add an API endpoint to allow/disallow scheduling irrelevant patches (bsc#1180757)
- Fix CVE audit results for affected and patched entries (bsc#1180893)
- Replace custom version comparison method with the standard one which also takes debian packages into account
- Default to preferred items per page in content lifecycle lists (bsc#1180558)
- Removed Java module com.sun.bind if it is not available; Load jaxb bundles if available.
- internal code cleanup (dropping unused table rhnErrataTmp)
- Drop the ssl_available option (SSL is always present)
- fix reboot action race condition (bsc#1177031)
- Improves misleading UI message displayed on systems with modules activated (bsc#1179525)
- Fix availability check for debian repositories (bsc#1180127)
- Added 'contents' argument to the 'configchannel.create' XMLRPC API method (bsc#1179566)
- Ignore duplicate NEVRAs in package profile update (bsc#1176018)
- Prevent deletion of CLM environments if they're used in an autoinstallation
  profile (bsc#1179552)
- Fix Debian package version comparison
- register saltkey XMLRPC handler and fix behavior of delete salt key (bsc#1179872)
- Added 'revision' argument to the 'configchannel.updateInitSls' XMLRPC API method (bsc#1179566)
- Add validation for custom repository labels
- Fix configuration file download links to actually download files instead of redirecting to the home page (bsc#1179324)
- Add lang attribute to html tags
- SPEC file libxml2-devel addition, Source0 update.
- Replace the virtpoller beacon by a guests refresh action
- Added RHEL build support.
- Simplified SPEC file.
- fix expanded support detection based on CentOS installations (bsc#1179589)
- Generalize the reactivation key message (bsc#1178483)

-------------------------------------------------------------------
Thu Dec 03 13:45:57 CET 2020 - jgonzalez@suse.com

- version 4.2.5-1
- add the VirtualPC as virtualization type (bsc#1178990)
- Fix the activation key handling from kickstart profile (bsc#1178647)
- Ignore docker network ifaces in the system duplicates list
- Fix incorrect password autocompletions (bsc#1148357)
- add translation strings for newly added countries and timezones (jsc#PM-2081)
- Update exception message in findSyncedMandatoryChannels

-------------------------------------------------------------------
Wed Nov 25 12:22:07 CET 2020 - jgonzalez@suse.com

- version 4.2.4-1
- Report resolved module dependencies on CLM project details page
- Allow creating custom ULN repositories with uln:// urls
- Change message "Minion is down" to be more accurate
- Revert: Sync state modules when starting action chain execution (bsc#1177336)
- Remove expiration date from ics files (bsc#1177892)
- Localize documentation links
- fix check for available products on ISS Slaves (bsc#1177184)
- XMLRPC: Report architecture label in the list of installed packages (bsc#1176898)
- get media.1/products for cloned channels (bsc#1178303)
- calculate size to truncate a history message based on the htmlified version (bsc#1178503)
- Sync state modules when starting action chain execution (bsc#1177336)
- Fix repo url of AppStream in generated RHEL/Centos 8 kickstart file (bsc#1175739)
- Enable validation of Content Lifecycle Management entities in the XMLRPC API (bsc#1177706)
- Fix the order of the arguments in the XMLRPC API doc for contentmanagement.buildProject (bsc#1177704)
- Remove the deprecated "satellite" API namespace
- Make image pillar visible only in buildhost organization
- Maintain list of synced images in pillar
- Remove hostname from /var/lib/salt/.ssh/known_hosts when deleting system (bsc#1176159)
- log token verify errors and check for expired tokens
- show only kernel options in advanced autoinstallation page when working with
  a salt minion (bsc#1177767)
- add new allowVendorChange flag for dist upgrades
- Take pool and volume from Salt virt.vm_info for files and blocks disks (bsc#1175987)
- Create VM on a Salt host using a cobbler profile
- Show cluster upgrade plan in the upgrade UI
- Fix action chain resuming when patches updating salt-minion don't cause service to be
  restarted (bsc#1144447)
- Execute Salt SSH actions in parallel (bsc#1173199)
- Enable to switch to multiple webUI theme
- Hotfix the modular RPMs release comparison
- enable redfish power management by default
- renaming autoinstall distro didn't change the name of the Cobbler distro (bsc#1175876)
- Fix: reinspecting a container image (bsc#1177092)
- add power management xmlrpc api
- allow nightly ISS sync to also cover custom channels
- Include build id in boot image local path
- fix max password length check at user creation (bsc#1176765)
- Fix the links for downloading the binaries in the package details UI (bsc#1176603)
- Notify about missing libvirt or hypervisor on virtual host
- Redesign maintenance schedule systems table to use paginated data from server
- Fix SP migration after dry run for cloned channels (bsc#1176307)
- filter not available optional channels out
- Fix: handle version comparison corner cases in Ubuntu packages

-------------------------------------------------------------------
Fri Nov 06 15:22:07 CET 2020 - jgonzalez@suse.com

- version 4.2.3-1
- Use correct eauth module and credentials for Salt SSH calls (bsc#1178319)

-------------------------------------------------------------------
Mon Sep 21 12:04:31 CEST 2020 - jgonzalez@suse.com

- version 4.2.2-1
- Updating translations from weblate
- Log exception trace on fatal Taskomatic startup error

-------------------------------------------------------------------
Fri Sep 18 12:34:25 CEST 2020 - jgonzalez@suse.com

- version 4.2.1-1
- Force disable SPA for non-navigation links (bsc#1175512)
- pass the log level parameter to matcher
- Detect client organization from connected proxy (bsc#1175545)
- Add language picker to user preferences and user creation
- Fix EntityExistsException on migration from traditional to salt minion via proxy (bsc#1175556)
- use media.1/products from media when not specified different (bsc#1175558)
- Fix: use quiet API method when using spacewalk-common-channels (bsc#1175529)
- add java.allow_adding_patches_via_api to allow adding errata to vendor channels
- fix alignment on icon on entitlement page
- support installer update channels during autoinstallation
- filter machines not in maintenance mode for remote commands
- Upgrade jQuery and adapt the code - CVE-2020-11022 (bsc#1172831)
- Data null means the sync never ran yet (bsc#1174357)
- Reset the server path on minion registration (bsc#1174254)
- fix error when rolling back a system to a snapshot (bsc#1173997)
- Implement maintenance windows backend
- Add check for maintainence window during executing recurring actions
- Implement maintenance windows in struts
- XMLRPC: Assign/retract maintenance schedule to/from systems
- avoid deadlock when syncing channels and registering minions at the same time (bsc#1173566)
- Fix softwarechannel update for vendor channels (bsc#1172709)
- Add modular repository warning message to system overview page (bsc#1173959)
- Change system list header text to something better (bsc#1173982)
- set CPU and memory info for virtual instances (bsc#1170244)
- Add virtual network Start, Stop and Delete actions
- Add virtual network list page
- update default product tree tag and set Beta tag again
- Fix strings (mentions of Satellite, replace SUSE Manager with PRODUCT_NAME, etc)
- Update package version to 4.2.0

-------------------------------------------------------------------
Wed Sep 16 16:49:35 CEST 2020 - jgonzalez@suse.com

- version 4.1.17-1
- Use the Salt API in authenticated and encrypted form (bsc#1175884, CVE-2020-8028)

-------------------------------------------------------------------
Thu Jul 23 13:26:41 CEST 2020 - jgonzalez@suse.com

- version 4.1.16-1
- Fix httpcomponents and gson jar symlinks (bsc#1174229)
- enhance RedHat product detection for CentOS and OracleLinux (bsc#1173584)
- provide comps.xml and modules.yaml when using onlinerepo for kickstart
- Refresh virtualization pages only on events
- fix up2date detection on RH8 when salt-minion is used for registration
- improve performance of the System Groups page with many clients (bsc#1172839)
- Include number of non-patch package updates to non-critical update counts
  in system group pages (bsc#1170468)
- bump XMLRPC API version number to distinguish from Spacewalk 2.10
- Cluster UI: return to overview page after scheduling actions
- fix NPE on auto installation when no kernel options are given (bsc#1173932)
- fix issue with disabling self_update for autoyast autoupgrade (bsc#1170654)
- Adapt expectations for jobs return events after switching Salt
  states to use 'mgrcompat.module_run' state.

-------------------------------------------------------------------
Wed Jul 01 16:12:13 CEST 2020 - jgonzalez@suse.com

- version 4.1.15-1
- Make httpcomponents and gson jar symlinks dependent on product
- Fix symlinks for gson, httcomponents on Leap 15.2

-------------------------------------------------------------------
Mon Jun 29 10:08:38 CEST 2020 - jgonzalez@suse.com

- version 4.1.14-1
- Branding adjustments, get rid of spacewalk as a default
- serve media.1/products when available (bsc#1173204)
- use repo metadata of the synced base channel when kernel
  option "useonlinerepo" is provided (bsc#1173204)
- Fix recurring actions being displayed in Task Schedules list
- Fix: handle corner case of deb pkg compare version (bsc#1173201)

-------------------------------------------------------------------
Wed Jun 24 10:22:51 CEST 2020 - jgonzalez@suse.com

- version 4.1.13-1
- prevent deadlock on suseusernotification (bsc#1173073)

-------------------------------------------------------------------
Tue Jun 23 17:21:48 CEST 2020 - jgonzalez@suse.com

- version 4.1.12-1
- Don't output virtualization pillar for systems without virtualization entitlement
- Update help link URLs in the UI
- Use volumes for VMs disks and allow attaching cdrom images
- Compute the websockify URL on browser side (bsc#1149644)
- disable Beta product tree tag
- Enable OS image building for all SUSE distributions (bsc#1149101, bsc#1172076)
- Toggle virtpoller when toggling virtualization host entitlement (bsc#1172962)
- Deleting registered VM doesn't remove them VM from the Guests list (bsc#1170096)
- improve salt-ssh error parsing on bootstrapping (bsc#1172120)

-------------------------------------------------------------------
Wed Jun 10 12:16:32 CEST 2020 - jgonzalez@suse.com

- version 4.1.11-1
- Drop the unpublished patch concept. All patches are published since their creation
- Implement support for cluster management (CaaSP)
- Split branding style themes for Uyuni and SUSE Manager
- increase XMLRPC API version
- Correctly set action to failed in case of Salt errors on execution (bsc#1169604)
- improve speed of Content Lifecycle Management channel list loading (bsc#1153234)
- Avoid traceback with AssertionError: Failed to update row (bsc#1172558)
- Pass minion ip to the kiwi_collect_image runner as fallback instead
  of fqdn if not present (bsc#1170737)
- Fix software channel list coloring
- apply highstate when add-on system types should be applied to the
  system on bootstrapping (bsc#1172190)
- configure HTTP timeouts via rhn.conf
- fixed bug where in scheduling a vhm refresh would result in a permission error for org admins
- Validate CLM projects on build/promote with XMLRPC
- Fix nullpointer exception during proxy registration (bsc#1171287)
- improve Content Lifecycle Management build and promotion performance (bsc#1159226)
- fix info text about package installation on channel change (bsc#1171684)
- Clarify the behavior of the checkbox system list, when it adds systems to ssm
- Implement module picker controls for CLM AppStream filters

-------------------------------------------------------------------
Tue May 26 11:22:02 CEST 2020 - jgonzalez@suse.com

- version 4.1.10-1
- handle centos urls that contain repo target in query string (bsc#1171996)

-------------------------------------------------------------------
Wed May 20 10:55:24 CEST 2020 - jgonzalez@suse.com

- version 4.1.9-1
- Fix saving image profile custom info values with XMLRPC (bsc#1171526)
- New API endpoint for retrieving combined formula data for a list of systems
- New API endpoint for retrieving network information for a list of system
- New API endpoint for retrieving system groups information for systems with a given entitlement
- Improve performance for States view in SystemGroups detail view (bsc#1158752)
- prevent race condition on metadata generation (bsc#1170197)
- Make automatic system locking for cluster node (CaaSP) user configurable
- Assign Activation Key channels only (bsc#1166516)
- Pass image profile custom info values as Docker buildargs during image build
- Fix activation keys request error in image import page (bsc#1170046)
- Fix custom info values input in image profile edit form (bsc#1169773)
- Add check for non-existing formulas when assigning formulas to a system/group
- Add check for non-existing formulas in xmlrpc calls
- Use salt for registration for selected install types (bsc#1164836)
- Added a new API end point to manage package state (bsc#1169520)
- avoid multiple base channels when onboarding minions (bsc#1167871)
- Remember settings after Service Pack Migration dry-run

-------------------------------------------------------------------
Thu Apr 23 10:25:13 CEST 2020 - jgonzalez@suse.com

- version 4.0.32-1
- hide message about changed Update Tag change (bsc#1169109)
- Web UI: Implement bootstrapping minions using an SSH private key
- add virtual volume delete action
- refresh pillar after channel change

-------------------------------------------------------------------
Wed Apr 15 17:12:31 CEST 2020 - jgonzalez@suse.com

- version 4.1.8-1
- Add content lifecycle project validation interface

-------------------------------------------------------------------
Mon Apr 13 09:33:50 CEST 2020 - jgonzalez@suse.com

- version 4.1.7-1
- Fix the original-clone channel relationship for CLM channels (bsc#1163121)
- fix serializer and documentation for system.listSystems (bsc#1168083)
- skip and show migration targets which do not have a successor
  for all installed extension products (bsc#1168227)
- fix resource leak in taskomatic (bsc#1168696)
- XMLRPC: Implement bootstrapping minions using an SSH private key
- Fix: unable to be redirected to the IdP when SSO is enabled (bsc#1167667)
- improve performance of cleanup-data-bunch
- Show separate info for syncing product channels and children
- add XMLRPC API method: proxy.listProxyClients (bsc#1166408)
- Enable monitoring for RHEL 8 Salt clients
- Add recurring actions xmlrpc interface
- Add StateApplyFailed and CreateBootstrapRepoFailed notifications
- Add virtual storage pools actions
- Remove no longer necessary check for retail TERMINALS group membership
- change DB check before login
- fix error when adding systems to ssm with 'add to ssm' button (bsc#1160246)

-------------------------------------------------------------------
Thu Mar 19 12:16:18 CET 2020 - jgonzalez@suse.com

- version 4.1.6-1
- Filter out AppStream packages by 'modularitylabel' rpm tag

-------------------------------------------------------------------
Wed Mar 11 10:54:21 CET 2020 - jgonzalez@suse.com

- version 4.1.5-1
- Fix for pillar not being refreshed when CaaSP pattern is detected upon software profile update (bsc#1166061)
- Adapt/clarify terms for minion system locking
- Add dependency on system-lock formula
- Prevent build/promote on content projects which have build/promote in progress
- Clean stale Content Lifecycle targets on Tomcat startup (bsc#1164121)
- Show warning on products page when no SUSE Manager Server Subscription is available
- Implement recurring highstate scheduling
- Notify VMs creation actions
- Validate the suseproductchannel table and update missing date when running mgr-sync refresh (bsc#1163538)
- Add 'inst.repo' kernel option to RHEL 8 kickstart tree (bsc#1163884)
- Show proxy icon in system list
- Disable modularity failsafe mechanism for RHEL 8 channels (bsc#1164875)
- Handle the non-existent requested grains gracefully
- Get the machineid grain from the minion startup event
- Feat: enable Salt system lock when CaaSP node is onboarded
- use term 'patch' instead of 'errata' (bsc#1164649)
- enable provisioning API with salt and bootstrap entitled systems
- remove oracle DB support
- improve performance when adding systems to system groups (bsc#1158754)
- remove NccRegister Task

-------------------------------------------------------------------
Mon Feb 17 12:50:13 CET 2020 - jgonzalez@suse.com

- version 4.1.4-1
- Fix a problem with removing the monitoring entitlement from a system
- Introduce CLM AppStream filters for RHEL 8 support
- kickstart --nobase option was removed in version F22. Do not use it
  for RHEL8
- Migrate pillar and formula data on minion id change (bsc#1161755)
- Remove auditlog-keeper
- Exclude base products from PAYG (Pay-As-You-Go) instances when doing subscription matching
- call saltutil.sync_all before calling highstate (bsc#1152673)
- change doc links pointing to new documentation server

-------------------------------------------------------------------
Thu Jan 30 14:48:34 CET 2020 - jgonzalez@suse.com

- version 4.1.3-1
- overload the system.scheduleChangeChannels API method to accept multiple system IDs
- support non discoverable fqdns via custom grain (bsc#1155281)

-------------------------------------------------------------------
Wed Jan 22 12:12:18 CET 2020 - jgonzalez@suse.com

- version 4.1.2-1
- merge java translations from branding back to this package
- fix mgr-sync add channel when fromdir is configured (bsc#1160184)
- handle not found re-activation key (bsc#1159012)
- write a list of formulas sorted by execution order (bsc#1083326)
- change product_tree tag to reflect new product 4.1 and Beta phase
- Use 'changes' field if 'pchanges' field doesn't exist (bsc#1159202)
- rename rhncfg-actions to mgr-cfg-actions in UI advice (bsc#1137248)
- Show additional headers and dependencies for deb packages
- Show adequate message on saving formulas that change only pillar data
- Fix container image import (bsc#1154246)
- Add missing permission checks on formula api (bsc#1123274)
- use channel name from product tree instead of constructing it (bsc#1157317)
- Add the system.getMinionIdMap XMLRPC method
- generate metadata with empty vendor (bsc#1158480)
- Read the subscriptions from the output instead of input (bsc#1140332)
- remove undefined variable from redhat_register snippet
- Add a method in API to check if the provided session key is a valid one.
- Associate VMs and systems with the same machine ID at bootstrap (bsc#1144176)
- Prevent Package List Refresh actions to stay pending forever (bsc#1157034)
- Fix minion id when applying engine-events state (bsc#1158181)
- Prevent ISE and warn disable deletion of a Content Lifecycle channel in use (bsc#1158012)
- Remove unnecessary WARN log entries from Kubernetes integration

-------------------------------------------------------------------
Wed Nov 27 17:01:33 CET 2019 - jgonzalez@suse.com

- version 4.1.1-1
- Change form order and change project creation message (bsc#1145744)
- show version depending on the product
- Fix loading proper activation key details on SPA enabled (bsc#1157141)
- Add 'license' entry to the kiwi image inspection test data
- Enable aarch64 builds
- Hide Virtualization > Provisioning tab for Salt systems (bsc#1167329)
- Add self monitoring to Admin Monitoring UI (bsc#1143638)
- Use apache proxy of websockify (bsc#1155455)
- Split a query to the database for more reliability in case certain pages are visited and many systems are registered
- Fix WebUI invalidation time by using the package build time instead
  of the WebUI version (bsc#1154868)
- Add information message in Tasks bunch detail page if task gets interrupted before start
- Create a single action when adding erratas to an action chain via the API (bsc#1148457)
- Add check for url input when creating/editing repositories
- Fqdns are coming from salt network module instead of fqdns grain (bsc#1134860)
- Consider timeout value in salt remote script (bsc#1153181)
- rename SUSE Products to just Products in UI
- Fix: regression with Ubuntu version compare (bsc#1150113)
- Add formula metadata to form data response
- ignore kickstarttrees for child channels and prevent
  appstream repos sync to cobbler
- Check if metadata refresh is needed before adding new channels (bsc#1153613)
- Fix: match `image_id` with newer k8s (bsc#1149741)
- Handle refreshing hardware of VM with changed UUID (bsc#1135380)
- Bump version to 4.1.0 (bsc#1154940)
- fix problems with Package Hub repos having multiple rpms with same NEVRA
  but different checksums (bsc#1146683)
- Add check/message for project not found (bsc#1145755)
- Fix sorting issues on content filter list page (bsc#1145591)
- Fix combinatorial explosion when generating migrations (bsc#1151888)
- Change the default value of taskomatic maxmemory to 4GB
- Silence cache strategy Hibernate warning
- Return result in compatible type to what defined in database procedure (bsc#1150729)
- Allow channels names to start with numbers
- Fix: handle special deb package names (bsc#1150113)
- Remove extra spaces in dependencies fields in Debian repo Packages file (bsc#1145551)
- Improve performance for 'Manage Software Channels' view (bsc#1151399)
- Allow monitoring for managed systems running Ubuntu 18.04 and RedHat 6/7
- use value from systemd unit file if not set in /etc/rhn/rhn.conf
- implement "keyword" filter for Content Lifecycle Management
- Add support for Azure, Amazon EC2, and Google Compute Engine as Virtual Host Manager.
- Import additional fields for Deb packages
- enable Kiwi NG on SLE15
- allow ssl connections from Tomcat to Postgres (bsc#1149210)
- use default in case taskomatic.java.maxmemory is unset
- fix parsing of /etc/rhn/rhn.conf for taskomatic.java.maxmemory (bsc#1151097)
- replace requires susemanager with uyuni-base server for group(susemanager)
- Add page to show virtual storage pools and volumes of a system
- Migrate login to Spark
- Use 'SCC organization credentials' instead of 'SCC credentials' in error message (bsc#1149425)
- implement "regular expression" Filter for Content Lifecycle Management
  matching package names, patch name, patch synopsis and package names in patches
- implement provisioning for salt clients
- New Single Page Application engine for the UI. It can be enabled with the config 'web.spa.enable' set to true
- Check that a channel doesn't have clones before deleting it (bsc#1138454)
- Fix: initialize the hibernate transaction when merging errata via XMLRPC API (bsc#1145584)
- Fix documentation of contentmanagement handler (bsc#1145753)
- Add new API endpoint to list available Filter Criteria
- improve API documentation of Filter Criteria
- implement "patch contains package" Filter for Content Lifecycle Management
- implement Filter Patch "by type" Content Lifecycle Management
- Improve websocket authentication to prevent errors in logs (bsc#1138454)
- Implement filtering errata by synopsis in Content Lifecycle Management
- Normalize date formats for actions, notifications and clm (bsc#1142774)
- Implement ALLOW filters in Content Lifecycle Management
- move /usr/share/rhn/config-defaults to uyuni-base-common
- implement "by date" Filter for Content Lifecycle Management
- Require uyuni-base-common for /etc/rhn
- Support partly patched CVEs in CVE audit (bsc#1137229)
- UI render without error if salt-formulas system folders are unreachable (bsc#1142309)
- Add susemanager as prerequired for spacewalk-java
- Cloning Errata from a specific channel should not take packages
  from other channels (bsc#1142764)
- Hide channels managed by Content Lifecycle projects from available sources (bsc#1137965)
- add caret sorting for rpm versioning
- improve performance for retrieving the user permissions on channels (bsc#1140644)

-------------------------------------------------------------------
Wed Jul 31 17:34:30 CEST 2019 - jgonzalez@suse.com

- version 4.0.20-1
- fix permissions of cobbler owned directories
- Prerequire salt package to avoid not existing user issues
- Remove duplicate information message when changing system properties (bsc#1111371)
- Align selection column in software channel managers (bsc#1122559)
- API Documentation: mention the shebang in the system.scheduleScriptRun doc strings (bsc#1138655)
- Enable product detection for plain rhel systems (bsc#1136301)
- For orphan contentsources, look also in susesccrepositoryauth to make sure they are not being referenced(bsc#1138275)
- Fallback to logged-in-user org and then vendor errata when looking up erratum on cloning (bsc#1137308)
- Add new validation to avoid creating content lifecycle projects starting with a number (bsc#1139493)
- Improve performance of 'Systems requiring reboot' page (fate#327780)
- Allow virtualization tab for foreign systems (bsc#1116869)
- Keep querystring on ListTag parent_url for actions that have the cid param (bsc#1134677)
- Allow forcing off or resetting VMs
- Fix profiles package scheduling when epoch is null (bsc#1137144)
- Explicitly mention in API docs that to preserve LF/CR, user needs to encode the data(bsc#1135442)
- Switch menu links and adjust title icons
- Add XML-RPC API calls to manage server monitoring
- Allow adding monitoring entitlement to openSUSE Leap 15.x
- Add support for Salt Formulas to be used with standalone Salt
- Fix channel sync status logic in products page (bsc#1131721)
- Report Monitoring products to subscription-matcher
- Update help URLs in the UI
- Fix SSM package upgrade list item selection (bsc#1133421)
- Support system groups with the prometheus-exporters-formula and monitoring entitlements
- Let softwarechannel_errata_sync fallback on vendor errata (bsc#1132914)
- Don't convert localhost repositories URL in mirror case (bsc#1135957)
- Add state EDITED to filters in the Content Lifecycle Environments
- Add built time date to the Content Lifecycle Environments
- Update ServerArch on each ImageDeployedEvent (bsc#1134621)
- Remove the 'Returning' clause from the query as oracle doesn't support it (bsc#1135166)
- Display warning if product catalog refresh is already in progress (bsc#1132234)
- Fix apidoc return order on mergePackages
- Explicitly mention country code in the advanced search (bsc#1131892)

-------------------------------------------------------------------
Wed May 22 14:29:42 CEST 2019 - jgonzalez@suse.com

- version 4.0.19-1
- Fix handling of the last Salt event queue (bsc#1135896)

-------------------------------------------------------------------
Wed May 15 17:05:45 CEST 2019 - jgonzalez@suse.com

- version 4.0.18-1
- use new names in code for client tool packages which were renamed (bsc#1134876)

-------------------------------------------------------------------
Wed May 15 17:00:13 CEST 2019 - jgonzalez@suse.com

- version 4.0.17-1
- List added JARs into specfile
- Add stax and stax2 to the ant JARs

-------------------------------------------------------------------
Wed May 15 15:11:15 CEST 2019 - jgonzalez@suse.com

- version 4.0.16-1
- SPEC cleanup
- Process salt events of a single minion on the same thread
- Add Single Sign On (SSO) via SAMLv2 protocol
- Hide disabled activation keys in form drop-downs (bsc#1101706)
- Implement Errata filtering based on advisory name in Content Lifecycle Management
- UI to enable / disable server monitoring
- Add monitoring entitlement
- Log remote commands executed via Salt -> Remote Commands UI to
  file /var/log/rhn/rhn_salt_remote_commands.log
- Saving cobbler autoinstall templates with a leading slash.
- Implement NEVR(A) filtering in Content Lifecycle Management
- Adjust product tree tag according to the base OS
- Add a link to the highstate page after formula was saved
- Fix deleting server when minion_formulas.json is empty (bsc#1122230)
- Handle the different retcodes that are being returned when salt module is not available (bsc#1131704)
- Improve salt events processing performance (bsc#1125097)
- Prevent Actions that were actually completed to be displayed as "in progress" forever(bsc#1131780)
- Disable Salt presence ping for synchronous calls
- Add unit tests for base channel assignments when registering RES minions
- Enable batching mode for salt synchronous calls
- Do not implicitly set parent channel when cloning (bsc#1130492)
- Do not report Provisioning installed product to subscription matcher (bsc#1128838)
- Show minion id in System Details GUI and API
- Fix base channel selection for Ubuntu systems (bsc#1132579)
- Fix retrieval of build time for .deb repositories (bsc#1131721)
- Fix product package conflicts with SLES for SAP systems (bsc#1130551)
- Take into account only synced products when scheduling SP migration from the API (bsc#1131929)

-------------------------------------------------------------------
Fri Apr 26 09:57:29 CEST 2019 - jgonzalez@suse.com

- version 4.0.15-1
- Enable Salt presence ping for synchronous calls (bsc#1133264)

-------------------------------------------------------------------
Thu Apr 25 17:59:56 CEST 2019 - jgonzalez@suse.com

- version 4.0.14-1
- Fix offline use of SUSE Manager (bsc#1133420)

-------------------------------------------------------------------
Mon Apr 22 12:11:55 CEST 2019 - jgonzalez@suse.com

- version 4.0.13-1
- Add Content Lifecycle Management icon
- Remove the obsolete help dispatcher servlet which was used to translate the documentation URLs
- Implement packages filtering on Content Project build
- Implement Content Filters operations and expose them in XMLRPC
- Disable ActionChainCleanup if database is Postgres
- Track and expose build status of Content Environment
- Enable SLES11 OS Image Build Host
- Add support for Salt batch execution mode
- fix NPE on remote commands when no targets match (bsc1123375)
- change release notes URL
- provide Proxy release notes as well
- Add a Taskomatic job to perform minion check-in regularly, drop use of Salt's Mine (bsc#1122837)
- Change the return type of the Cobbler method last_modified_time to Double
- Populate Content Environment on inserting it in a Project
- Add makefile and pylint configuration
- allow access to susemanager tools channels without res subscription (bsc#1127542)

-------------------------------------------------------------------
Fri Mar 29 10:31:49 CET 2019 - jgonzalez@suse.com

- version 4.0.12-1
- Adapt Cobbler power management functionality to use new power_system API call (bsc#1128919)
- fix doc generation for content management API
- Add support for SLES 15 live patches in CVE audit
- Implement Content Project promote function
- Implement Content Project build function
- Add Content Project Sources CRUD operations and expose them via XMLRPC
- Add Content Project and Content Environment CRUD operations and expose them via XMLRPC
- Add Content Project CRUD operations and expose them via XMLRPC
- Fix parsing of deb package version string on download (bsc#1130040)
- Generate solv file when repository metadata is created
- Fix errata_details to return details correctly (bsc#1128228)
- prevent an error when onboarding a RES 6 minion (bsc#1124794)

-------------------------------------------------------------------
Mon Mar 25 16:43:10 CET 2019 - jgonzalez@suse.com

- version 4.0.11-1
- don't modify kickstart child channel list
- change cobblers template directory
- Remove tanukiwrapper from taskomatic
- Add error message on sync refresh when there are no scc credentials
- rename cobbler keyword ksmeta to autoinstall_meta which changed with cobbler 3
- minion-action-cleanup Taskomatic task: do not clean actions younger than one hour
- Add support for custom username when bootstrapping with Salt-SSH
- Archive orphan actions when a system is deleted and make them visible in the UI (bsc#1118213)
- Cobbler version have been updated to >= 3.0
- Removed cobbler's 'update' method call which is now invalid(bsc#1128917)
- support ubuntu products and debian architectures in mgr-sync
- adapt check for available repositories to debian style repositories
- Add virtual machine display page
- Change default image download protocol from tftp to ftp
- Fix apidoc issues
- Read and update running kernel release value at each startup of minion (bsc#1122381)
- Schedule full package refresh only once per action chain if needed(bsc#1126518)
- Check and schedule package refresh in response to events independently of what originates them (bsc#1126099)

-------------------------------------------------------------------
Wed Mar 06 11:15:31 CET 2019 - jgonzalez@suse.com

- version 4.0.10-1
- Remove obsolete /rhn/help directory

-------------------------------------------------------------------
Tue Mar 05 18:20:00 CET 2019 - jgonzalez@suse.com

- version 4.0.9-1
- Update navigation links for the documentation pages

-------------------------------------------------------------------
Sat Mar 02 00:10:43 CET 2019 - jgonzalez@suse.com

- version 4.0.8-1
- Generate InRelease file for Debian/Ubuntu repos when metadata signing is enabled
- Add support for Ubuntu minions (FATE#324534, FATE#326848, FATE#326811)
- Fix/enhance Debian/Ubuntu repository generation
- Implement HTTP token authentication for Ubuntu clients

-------------------------------------------------------------------
Wed Feb 27 13:01:45 CET 2019 - jgonzalez@suse.com

- version 4.0.7-1
- Expose necessary Java modules on JDK 9+
- Add configuration option to limit the number of changelog entries added
  to the repository metadata (FATE#325676)
- Fix a problem when cloning public child channels with a private base channel (bsc#1124639)
- set max length for xccdf rule identifier to 255 to prevent internal server error (bsc#1125492)
- add configurable option to auto deploy new tokens (bsc#1123019)
- support products with multiple base channels
- fix ordering of base channels to prevent synchronization errors
  (bsc#1123902)
- prevent crash of mgr-sync refresh when channel label could not be found (bsc#1125451)
- Keep assigned channels on traditional to minion migration (bsc#1122836)
- Add UI to create virtual machine for salt minions
- Fix "Add Selected to SSM" on System Groups -> systems page (bsc#1121856)

-------------------------------------------------------------------
Fri Feb 08 17:38:56 CET 2019 - jgonzalez@suse.com

- version 4.0.6-1
- Fix exception when removing failed salt events from database

-------------------------------------------------------------------
Thu Jan 31 09:41:46 CET 2019 - jgonzalez@suse.com

- version 4.0.5-1
- Improve memory usage when generating repo matadata for channels having
  a large number of packages (bsc#1115776)
- Merge unlimited virtualization lifecycle products with the single variant (bsc#1114059)
- show beta products if a beta subscription is available (bsc#1123189)
- fix synchronizing Expanded Support Channel with missing architecture
  (bsc#1122565)
- Explicitly require JDK11
- Update spec file to no longer install tomcat context file in cache directory (bsc#1111308)
- Fix for duplicate key violation when cloning erratas that have no packages associated (bsc#1111686)
- Improve performance for granting and revoking permissions to user for groups (bsc#1111810)

-------------------------------------------------------------------
Wed Jan 16 12:23:15 CET 2019 - jgonzalez@suse.com

- version 4.0.4-1
- Remove the reference of channel from revision before deleting it (bsc#1107850)
- Add sp migration dry runs to the daily status report (bsc#1083094)
- Fix permissions check on formula list api call (bsc#1106626)
- Prevent failing KickstartCommand when customPosition is null (bsc#1112121)
- Improve return value and errors thrown for system.createEmptyProfile XMLRPC endpoint
- Reset channel assignments when base channel changes on registration (bsc#1118917)
- Removed 'Manage Channels' shortcut for vendor channels (bsc#1115978)
- Allow bootstrapping minions with a pending minion key being present (bsc#1119727)
- Fix cloning channels when managing the same errata for both vendor and private orgs (bsc#1111686)
- Hide 'unknown virtual host manager' when virtual host manager of all hosts is known (bsc#1119320)
- Add REST API to retrieve VM definition
- Nav and section scroll independently
- Listen to salt libvirt events to update VMs state
- avoid a NullPointerException error in Taskomatic (bsc#1119271)
- XMLRPC API: Include init.sls in channel file list (bsc#1111191)
- Disable notification types with 'java.notifications_type_disabled' in rhn.conf (bsc#1111910)
- Fix the config channels assignment via SSM (bsc#1117759)
- Introduce Loggerhead-module.js to store logs from the frontend
- change SCC sync backend to adapt quicker to SCC changes and improve
  speed of syncing metadata and checking for channel dependencies (bsc#1089121)
- read OEM Orderitems from DB instead of create always new items (bsc#1098826)
- fix mgr-sync refresh when subscription was removed (bsc#1105720)
- install product packages during bootstrapping minions (bsc#1104680)
- remove Oracle support

-------------------------------------------------------------------
Mon Dec 17 14:37:54 CET 2018 - jgonzalez@suse.com

- version 4.0.3-1
- Change Requires to allow installing with both Tomcat 8 (SLE-12SP3) and 9 (SLE12-SP4)
- Automatically schedule an Action to refresh minion repos after deletion of an assigned channel (bsc#1115029)
- Performance improvements in channel management functionalities (bsc#1114877)
- Hide already applied errata and channel entries from the output list in
  audit.listSystemsByPatchStatus (bsc#1111963)
- Handle with an error message if state file fails to render (bsc#1110757)
- use a Salt engine to process return results (bsc#1099988)
- Add check for yast autoinstall profiles when setting kickstartTree (bsc#1114115)
- Fix handling of CVEs including multiple patches in CVE audit (bsc#1111963)
- When changing basechannel the compatible old childchannels are now selected by default. (bsc#1110772)
- fix scheduling jobs to prevent forever pending events (bsc#1114991)
- Performance improvements for group listings and detail page (bsc#1111810)
- fix wrong counts of systems currency reports when a system belongs to more than one group (bsc#1114362)
- Add check if ssh-file permissions are correct (bsc#1114181)
- When removing cobbler system record, lookup by mac address as well if lookup by id fails(bsc#1110361)
- increase maximum number of threads and open files for taskomatic (bsc#1111966)
- Changed Strings for MenuTree Items to remove redundancy (bsc#1019847)
- Automatic cleanup of notification messages after a configurable lifetime
- Fix 'image deployed' event data parsing (bsc#1110316)
- Handle 'image deployed' salt event by executing post-deployment procedures
- Allow listing empty system profiles via XMLRPC
- Different methods have been refactored in tomcat/taskomatic for better performance(bsc#1106430)
- Do not try cleanup when deleting empty system profiles (bsc#1111247)
- ActivationKey base and child channel in a reactjs component
- Sync changes from Spacewalk
- 1640999 - Fix status icons
- 1640999 - Show correct name of the channel provididing rhncfg* packages
- 1624837 - Suppress warning if AppStream addon is enabled
- 1624837 - Enable appstream by default
- 1624837 - Add appstream ks corresponding to given baseos ks

-------------------------------------------------------------------
Fri Oct 26 10:29:32 CEST 2018 - jgonzalez@suse.com

- version 4.0.2-1
- Reschedule taskomatic jobs if task threads limit reached (bsc#1096511)
- Require openJDK in all cases, as IBM JDK will not be available at SLE15
- Add missing jar dependency 'xalan-j2-serializer'
- Modify acls: hide 'System details -> Groups and Formulas' tab for non-minions with bootstrap entitlement
- fix typo in messages (bsc#1111249)
- Cleanup formula data and assignment when migrating formulas or when removing system
- Remove restrictions on SUSE Manager Channel subscriptions (bsc#1105724)
- Pair a new starting minion with empty profile based on its HW address (MAC)
- Allow creating empty minion profiles via XMLRPC, allow assigning and editing formula for them
- Added shortcut for editing Software Channel
- Rewrite virtual guests list page in reactjs
- Fix NullPointerException when refreshing deleted software channel (bsc#1094992)
- Subscribe saltbooted minion to software channels, respect activation key in final registration steps
- Fix script is deleted too early (bsc#1105807)
- Remove special characters from HW type string
- Optimize execution of actions in minions (bsc#1099857)
- Make Kiwi OS Image building enabled by default
- Increase Java API version
- check valid postgresql database version
- Change Saltboot grain trigger from "initrd" to "saltboot_initrd"
- add last_boot to listSystems() API call
- Changed localization strings for file summaries (bsc#1090676)
- Added menu item entries for creating/deleting file preservation lists (bsc#1034030)
- Fix displayed number of systems requiring reboot in Tasks pane (bsc#1106875)
- Added link from virtualization tab to Scheduled > Pending Actions (bsc#1037389)
- Better error handling when a websocket connection is aborted (bsc#1080474)
- Remove the reference of channel from revision before deleting it(bsc#1107850)
- Enable auto patch updates for salt clients
- Fix ACLs for system details settings
- Method to Unsubscribe channel from system(bsc#1104120)
- Fix 'Compare Config Files' task hanging (bsc#1103218)
- Fix: delete old custom OS images pillar before generation (bsc#1105107)
- Fix an error in the system software channels UI due to SUSE product channels missing a
  corresponding synced channel (bsc#1105886)
- XMLRPC API for state channels
- add logic for RedHat modules
- fix deletion of Taskomatic schedules via the GUI (bsc#1095569)
- Generate OS image pillars via Java
- Logic constraint: results must be ordered and grouped by systemId first (bsc#1101033)
- Fix retrieving salt-ssh pub key for proxy setup when key already exists
  (bsc#1105062)
- Store activation key in the Kiwi built image
- Do not wrap output if stderr is not present (bsc#1105074)
- Store image size in image pillar as integer value
- Reschedule Taskomatic jobs when the taskomatic.<job_type>.parallel_threads
  limit is reached (bsc#1105574)
- Implement the 2-phase registration of saltbooted minions (SUMA for Retail)
- Avoid an NPE on expired tokens (bsc#1104503)
- Generate systemid certificate on suse/systemid/generate event (FATE#323069)
- Fix system group overview patch status (bsc#1102478)

-------------------------------------------------------------------
Fri Aug 10 15:21:41 CEST 2018 - jgonzalez@suse.com

- version 4.0.1-1
- Allow salt systems to be registered as proxies (FATE#323069)
- Fix behavior when canceling actions (bsc#1098993)
- add DNS name to cobbler network interface (FATE#326501, bsc#1104020)
- speedup listing systems of a group (bsc#1102009)
- Add python3 xmlrpc api example to docs.
- Bump version to 4.0.0 (bsc#1104034)
- Fix copyright for the package specfile (bsc#1103696)
- Add Salt actions for virtual guests
- Disallow '.' in config channel names (bsc#1100731)
- Feat: add OS Image building with Kiwi FATE#322959 FATE#323057 FATE#323056
- Apply State Result - use different color for applied changes
- Fix checking for salt pkg upgrade when generating action chain sls
- Add queue=true to state.apply calls generated in action chain sls files
- Fix missing acl to toggle notifications in user prefs in salt clients (bsc#1100131)
- Fix race condition when applying patches to systems (bsc#1097250)
- Fix: errata id should be unique (bsc#1089662)
- improve cve-server-channels Taskomatic task's performance (bsc#1094524)
- fix union and intersection button in grouplist (bsc#1100570)
- Feature: show ordered and formated output of state apply results
- fix defining a schedule for repo-sync (bsc#1100793)
- Drop removed network interfaces on hardware profile update (bsc#1099781)
- Feature: implement test-mode for highstate UI
- Feature: implement optional signing repository metadata
- Valid optional channel must be added before reposync starts (bsc#1099583)
- XML-RPC API call system.scheduleChangeChannels() fails when no children are given (bsc#1098815)
- Fix tabs and links in the SSM "Misc" section (bsc#1098388)
- Handle binary files appropriately (bsc#1096264)
- Increase the default number of Quartz worker threads (bsc#1096511)
- Ignore inactive containers in Kubernetes clusters
- explicitly require IBM java for SLES < SLE15 (bsc#1099454)
- Do not break backward compatibility on package installation/removal (bsc#1096514)
- Fix minion software profile to allow multiple installed versions for the
  same package name (bsc#1089526)
- fix cleaning up tasks when starting up taskomatic (bsc#1095210)
- Fix truncated result message of server actions (bsc#1039043)
- Add missing result fields for errata query (bsc#1097615)
- Show chain of proxies correctly (bsc#1084128)
- improve gatherer-matcher Taskomatic task's performance (bsc#1094524)
- Check if directory /srv/susemanager/salt/actionchains exists before deleting minion
  action chain files
- fix hardware refresh with multiple IPs on a network interface (bsc#1041134)
- Fix NPE in image pages when showing containers with non-SUSE distros
  (bsc#1097676)
- Do not log when received 'docker://' prefix from Kubernetes clusters
- Add new 'upgrade_satellite_refresh_custom_sls_files' task to refresh
  custom SLS files generated for minions (bsc#1094543)
- improve branding for Uyuni
- Mark all proceeding actions in action-chain failed after an action failed(bsc#1096510)
- Fix: limit naming of action chain (bsc#1086335)
- Do not create new product if product_id exists, update it instead (bsc#1096714)
- specify old udev name as alternative when parsing hw results
- fix detection of a xen virtualization host (bsc#1096056)
- Disallow colons in image labels (bsc#1092940)
- Fix registration of RHEL clients when multiple release packages are installed
  (bsc#1076931)
- Disable support for Oracle on openSUSE (bsc#1095804)
- Fix removing action chain sls files after execution (bsc#1096016)

-------------------------------------------------------------------
Tue Jun 05 10:09:30 CEST 2018 - jgonzalez@suse.com

- version 2.8.78.7-1
- make mass-canceling of Actions faster (bsc#1095211)
- Fix logic in jsp so enabling config systems page shows right icon for error (bsc#1082988)
- Fix: show only directly connected systems for Proxy (bsc#1094986)
- generate pillar after changeing gpg_check flag (bsc#1079605)
- enable all TLS version for HTTPS connections (bsc#1094530)
- allow multi selection/deletion of notification messages
- change text on pending actions on the system page (bsc#1086176)
- Schedule only one action when changing channel assignment for a group of servers on SSM
- honor user timezone setting for system overview dates (bsc#1085516)
- Initial branding change for Uyuni (bsc#1094497)
- Fix NPE in software profile sync when building update query (bsc#1094240)
- added 404 handling inside the Spark framework (bsc#1029726)

-------------------------------------------------------------------
Wed May 23 09:01:39 CEST 2018 - jgonzalez@suse.com

- version 2.8.78.6-1
- Add Action Chain support for Salt clients using the ssh-push connection method.
- add API functions to specify system cleanup type when deleting a
  system (bsc#1094190)
- change default cleanup type for XMLRPC API to NO_CLEANUP
  (bsc#1094190)

-------------------------------------------------------------------
Wed May 16 17:41:11 CEST 2018 - jgonzalez@suse.com

- version 2.8.78.5-1
- Uniform the notification message when scheduling HW refresh (bsc#1082796)
- Improved API for formulas to be saved through API for system/group.
- add SLES12 SP2 LTSS family (bsc#1092194)
- fix token cleanup task crashing (bsc#1090585)
- HW refresh fails on SLE15 Salt client (bsc#1090221)
- reorder styles import
- prevent NPE when no image build history details are available (bsc#1092161)
- only show the most relevant (least effort) solutions (bsc#1087071)
- Show channel label when listing config channels (bsc#1083278)
- fix equals to display channels with same name but different label
  (bsc#1083278)
- Avoid init.sls files with no revision on Config State Channels (bsc#1091855)

-------------------------------------------------------------------
Mon May 07 15:23:43 CEST 2018 - jgonzalez@suse.com

- version 2.8.78.4-1
- Update codebase for salt-netapi-client 0.14.0
- Render configuration files with UTF-8 (bsc#1088667)
- Update google-gson to version 2.8.2 (bsc#1091091)
- fix updating Subscription cache (bsc#1075466)

-------------------------------------------------------------------
Wed Apr 25 12:03:28 CEST 2018 - jgonzalez@suse.com

- version 2.8.78.3-1
- fix taskomatic deadlock in failure case (bsc#1085471)
- fix NPE in websocket session configurator (bsc#1080474)

-------------------------------------------------------------------
Mon Apr 23 09:12:55 CEST 2018 - jgonzalez@suse.com

- version 2.8.78.2-1
- Sync with upstream (bsc#1083294)
- 1567157 - remove 'www' part from cve.mitre.org domain name
- 1564065 - Fix relevant_to_server_group query performance
- 1544350 - Add possibility to manage errata severity via API/WebUI
- add support for autoinstallation of SLE15 (bsc#1090205)
- update sles_register cobbler snippets to work with SLE15 (bsc#1090205)
- Wait until minion is back to set RebootAction as COMPLETED (bsc#1089401)
- Handle Salt upgrade inside an Action Chain via patch installation.
- Change the endpoint for the mandatory channels retrieval to work with IDs instead of labels
- Remove SUSE Studio based image deployments
- add support for Prometheus monitoring
- Add option to schedule the software channels change in
  software -> channels -> channel -> target systems (bsc#1088246)
- Removed unused/broken option for sys details page (bsc#1082268)
- Log debug message if required cloned children do not exist when finding Service Pack migration alternatives
- fix constraint violation errors when onboarding (bsc#1089468)
- Update Spark to version 2.7.2 (bsc#1089101)
- Properly invalidate channel access tokens when changing to the same channels (bsc#1085660)
- Fix in SSM channls UI, if all systems in SSM do not have a base channel the corresponding
  child channels are not displayed on the subsequent page
- Apply Salt states in queue mode when executing Action Chains.
- Fix config channel assignment when registering with an activation key (bsc#1084134)
- Prevent stripping curly braces when creating config states (bsc#1085500)
- Fix index out of bound exception when os-release query returns multiple
  package names for RHEL/CentOS (bsc#1076931)
- More specific message for empty custom system info

-------------------------------------------------------------------
Wed Apr 04 12:12:28 CEST 2018 - jgonzalez@suse.com

- version 2.8.75.3-1
- Bugfix: assign correct channel on bootstrap (bsc#1087842)
- Prevent JSON parsing error when 'mgractionchains' module is not deployed.

-------------------------------------------------------------------
Thu Mar 29 01:24:22 CEST 2018 - jgonzalez@suse.com

- version 2.8.75.2-1
- SLE15 support: recommended/required flag for products and channels
- add more missing help links (bsc#1085852)

-------------------------------------------------------------------
Mon Mar 26 08:54:04 CEST 2018 - jgonzalez@suse.com

- version 2.8.75.1-1
- Sync with upstream (bsc#1083294)
- 1542556 - Prevent deletion of last SW admin if disabled
- 1544350 - Add possibility to manage errata severity via API/WebUI
- Add Action Chain support for Salt clients.
- Uniform channel assignment for Salt (bsc#1077265)
- fix race condition during enabling channel tokens (bsc#1085436)
- Ensure transaction execution order when updating FQDNs for minions (bsc#1078427)
- Harmonize display of custom system information (bsc#979073)
- add ref help links (bsc#1079535)
- fix presence ping (bsc#1080353)
- Fix "Most critical systems" list on "Home Overview" view (bsc#1081757)

-------------------------------------------------------------------
Mon Mar 05 08:50:01 CET 2018 - jgonzalez@suse.com

- version 2.8.72.1-1
- 1187053 - package search do not search through ppc64le packages by default
- support SLE15 product family
- rewrite products page into reactjs
- Users who can view system should be able to delete it (bsc#1079652)
- Set hostname before hardware refresh as well (bsc#1077760)
- Separate Salt calls based on config revisions and server grouping(bsc#1074854)
- remove clean section from spec (bsc#1083294)
- Added function to update software channel.
- Fix NPE when retrieving OES repo (bsc#1082328)
- Subscribe to config channels when registering Salt systems with activation keys (bsc#1080807)
- add rhn.conf salt_check_download_tokens parameter to disable token checking (bsc#1082119)

-------------------------------------------------------------------
Wed Feb 28 09:37:21 CET 2018 - jgonzalez@suse.com

- version 2.8.69.1-1
- Refresh pillar data when executing the subscribe channels action for ssh-push minions (bsc#1080349)
- Disable taskomatic crash dumps when using openJDK.
- Move locale preferences to user preferences menu.
- Fix home page link for "Register systems" (bsc#1065708)
- Remove previous activation keys on every (re-)activation (bsc#1031081)
- Handle stderr from "virtual-host-gatherer" to avoid hanging (bsc#1067010)
- Unify methods to send email on a single API
- Fix broken 'Add' links in system's config channel overview page (bsc#1079865)
- Remove SUSE Manager repositories when deleting salt minions (bsc#1079847)
- Fix issues in text for config management.
- fix title of reference guide help entry (bsc#1079769)
- 1541955 - Clone of an erratum doesn't have original erratum's severity
- 1481329 - Lost an <rhn-tab-directory> tab in previous commit for this BZ
- 1020318 - Fix refactored to take more, multiple, errors into account
- 1020318 - Check description for max-len when updating

-------------------------------------------------------------------
Mon Feb 05 12:48:29 CET 2018 - jgonzalez@suse.com

- version 2.8.59.3-1
- Allow scheduling the change of software channels as an action.
  The previous channels remain accessible to the registered system
  until the action is executed.

-------------------------------------------------------------------
Fri Feb 02 12:36:31 CET 2018 - jgonzalez@suse.com

- version 2.8.59.2-1
- refresh pillar data on formular change (bsc#1028285)
- Hide macro delimiters for config files in state channels
- Show full Salt paths in config file details page
- Remove previous activation keys when migrating to salt (bsc#1031081)
- Imporve webui for comparing files (bsc#1076201)
- For minion, no option to modfiy config file but just view
- Uniform date formatting in System Details view (bsc#1045289)
- Remove previous activation keys when migrating to salt (bsc#1031081)
- Import content of custom states from filesystem to database on startup, backup old state files
- Change the directory of the (normal) configuration channels from mgr_cfg_org_N to manager_org_N
- Handle gpg_check correctly (bsc#1076578)
- Replace custom states with configuration channels
- Hide ownership/permission fields from create/upload config file forms for state channels (bsc#1072153)
- Hide files from state channels from deploy/compare file lists (bsc#1072160)
- Disable and hide deploy files tab for state config channels (bsc#1072157)
- Allow ordering config channels in state revision
- Disallow creating 'normal' config channels when a 'state' channel with the
  same name and org already exists and vice versa.
- UI has been updated to manage state channels
- support multiple FQDNs per system (bsc#1063419)
- Uniform the notification message when rebooting a system (bsc#1036302)
- avoid use of the potentially-slow rhnServerNeededPackageCache view

-------------------------------------------------------------------
Wed Jan 17 12:05:06 CET 2018 - jgonzalez@suse.com

- version 2.8.56.1-1
- Speed up scheduling of package updates through the SSM (bsc#1076034)
- Fix encoding/decoding of url_bounce with more parameters (bsc#1075408)
- Removing unused mockobjects and strutstest jars
- Adjust commons-pool dependency for SLES15
- Remove jakarta-common-dbcp dependency, not required by quartz anymore
- Remove enforcement of IBM JDK
- Update to Quartz 2.3.0 (bsc#1049431)
- After dry-run, sync channels back with the server (bsc#1071468)
- fix message about package profile sync (bsc#1073739)
- On registration, assign server to the organization of the creator when activation key is empty (bsc#1016377)
- Fix logging issues when saving autoyast profiles (bsc#1073474)
- Add VM state as info gathered from VMware (bsc#1063759)
- improve performance of token checking, when RPMs or metadata are downloaded from minions (bsc#1061273)
- Allow selecting unnamed context in kubeconfig (bsc#1073482)
- Fix action names and date formatting in system event history (bsc#1073713)
- Fix incorrect 'os-release' report after SP migration (bsc#1071553)
- fix failed package installation when in RES 32 and 64 bit packages are
  installed together (bsc#1071314)
- Add user preferences in order to change items-per-page (bsc#1055296)
- Order salt formulas alphabetically. (bsc#1022077)
- Improved error message (bsc#1064258)
- Display messages about wrong input more end-user friendly. (bsc#1015956)
- Add api calls for content staging
- fix content refresh when product keys change (bsc#1069943)
- Allow 'Package List Refresh' when package arch has changed (bsc#1065259)
- New API call for scheduling highstate application
- Adding initial version of web ui notifications
- Show the time on the event history page in the users preferred timezone

-------------------------------------------------------------------
Tue Nov 28 12:48:16 CET 2017 - jgonzalez@suse.com

- version 2.7.46.8-1
- Implemented assignment of configuration channels to Salt systems via Salt states
- Added file structure under Salt root for configuration management
- Enabled configuration management UI for Salt systems
- Remove SUSE Manager specific configuration from Salt ssh minion when deleting system from SUSE Manager (bsc#1048326)
- Support Open Enterprise Server 2018 (bsc#1060182)
- Enable autofocus for login field
- Do not remove virtual instances for registered systems (bsc#1063759)
- Process right configfile on 'scheduleFileComparisons' API calls (bsc#1066663)
- Fix reported UUIDs for guests instances within a virtual host (bsc#1063759)
- Generate Order Items for OEM subscriptions (bsc#1045141)
- fix alignment of systemtype counts text (bsc#1057084)
- Enable 'Power Management' features on Salt minions.
- Fix editing of vhm config params (bsc#1063185)
- Skip the server if no channel can be guessed (bsc#1040420)
- Added a method to check if OS on machine supports containerization or not(bsc#1052728)
- 'Cancel Autoinstallation' link has been changed to look like button to make it more visible (bsc#1035955)
- Make systems in system group list selectable by the group admins (bsc#1021432)
- Hide non-relevant typed systems in SystemCurrency (bsc#1019097)
- Start registration for accepted minions only on the minion start event,
  not automatically on any event (bsc#1054044)
- Exclude salt systems from the list of target systems for traditional
  configuration stack installation
- Keep the the GPG Check value if validation fails (bsc#1061548)
- Extract Proxy version from installed product (bsc#1055467)
- Provide another create method(with additional parameter Gpgcheck) to create software channel through XML RPC(bsc#1060691).
- Improve duplicate hostname and transaction handling in minion registration
- Added 'Machine Id' information as part of details in System namespace for XMLRPC API(bsc#1054902)
- Modified the displayed message after updation of activation key (bsc#1060389)
- Display GUI message after successfully deleting custom key (bsc#1048295)
- fix links on schedule pages (bsc#1059201)
- Harmonize presentation of patch information (bsc#1032065)
- Display a feedback message when user deletes configuration channel(bsc#1048355)
- Fix duplicate machine id in event history on minion restart (bsc#1059388)
- Show link in message when rescheduling actions (bsc#1032122)
- Prevent ISE when distribution does not exist (bsc#1059524)
- do not store registration-keys during autoinstallation (bsc#1057599)
- enable package profile comparisons on minions
- Disallow entering multiple identical mirror credentials (bsc#971785)
- ensure correct ordering of patches (bsc#1059801)
- fix cloning Kickstart Profiles with Custom Options (bsc#1061576)
- checkin the foreign host if a s390 minion finished a job (bsc#971916)
- increase max length of hardware address to 32 byte (bsc#989991)
- Set the creator user for minions correctly in case it is known (bsc#1058862)
- Fix minor UI issues on overview page (bsc#1063590)
- Hide invisible first level menu items (bsc#1063822)
- Fail gracefully when GPG files are requested (bsc#1065676)
- fix unscheduling actions for traditional systems (bsc#1065216)
- add logging messages for SP migration (bsc#1066819, bsc#1066404)
- Improve messaging for "Compare Packages" (bsc#1065844)
- when searching for not installed products exclude release packages
  which are provided by others (bsc#1067509)
- rhnServerNetwork refactoring (bsc#1063419)
- Add Adelaide timezone to selectable timezones (bsc#1063891)

-------------------------------------------------------------------
Thu Sep 14 11:32:37 CEST 2017 - mc@suse.de

- version 2.7.46.7-1
- Adapt Salt runner and wheel calls to the new
  error handling introduced in salt-netapi-client-0.12.0
- change log level and event history for duplicate machine id  (bsc#1041489)
- Trim spaces around the target expression in the Salt remote
  command page (bsc#1056678)
- check entitlement usage based on grains when onboarding a
  minion (bsc#1043880)
- fixes ise error with invalid custom key id (bsc#1048294)
- Image runtime UI
- Redesign VHM pages on ReactJS
- Add VHM type Kubernetes
- Kubernetes runner and image matching implementation
- XMLRPC method for importing images
- Extra return data fields for content management XMLRPC methods
- Add back "Add Selected to SSM" buttons to Group pages (bsc#1047702)
- fix a ConstraintViolationException when refreshing hardware with
  changed network interfaces or IP addresses
- Add message about channel changes on salt managed systems to
  UI and API docs (bsc#1048845)
- show Child Channels tab in SSM again if a salt minion is in the set
- improve performance of package installation and patch application
- Visualization UI look&feel improvements

-------------------------------------------------------------------
Wed Aug 30 16:00:28 CEST 2017 - mc@suse.de

- version 2.7.46.6-1
- Import image UI
- Update images list and overview pages for external images
- Add syntax highlighting for state catalog
- Delete and create new ServerNetAddress if it already exists on
  HW refresh (bsc#1054225)
- organization name allows XSS
- check if base product exists to prevent NPE
- Fix enter key submit on ListTag filter input (bsc#1048762)
- Create VirtpollerData object with JSON content instead null
  (bsc#1049170)
- Fix unsetting of image build host when a related action is deleted
- Prevent malformed XML if 'arch' is set to NULL (bsc#1045575)
- Resolve comps.xml file for repositories (bsc#1048528)
- Fix: address review issues
- Install update stack erratas as a package list (bsc#1049139)
- Feat: allow deletion for server subset (bsc#1051452)

-------------------------------------------------------------------
Tue Aug 08 11:46:36 CEST 2017 - fkobzik@suse.de

- version 2.7.46.5-1
- Fix: don't add default channel if AK is not valid (bsc#1047656)
- Add 'Enable GPG check' function for channels
- No legend icon for Activity Ocurring. (bsc#1051719)
- Implement API call for bootstrapping systems
- Fix product ids reported for SUSE Manager Server to the subscription matcher
- Fix adding products when assigning channels (bsc#1049664)
- Set default memory size for SLES 12 installations to 1024MB (bsc#1047707)
- BugFix: enable remote-command for Salt clients in SSM (bsc#1050385)
- Add missing help icons/links (bsc#1049425)
- Fixed invalid help links (bsc#1049425)
- Fix: wrong openscap xid (bsc#1030898)
- Organization name allows XSS CVE-2017-7538 (bsc#1048968)
- Fixes overlapping text narrow window (bsc#1009118)
- Adapt to the salt-netapi-client update (v0.12.0)
- Fixes alignment on the orgdetails (bsc#1017513)
- Fix text for activation key buttons (bsc#1042975)
- Add a dynamic counter of the remaining textarea length
- Bugfix: set, check and cut textarea maxlength (bsc#1043430)
- MinionActionExecutor: raise skip timeout (bsc#1046865)
- Update channels.xml with OpenStack Cloud Continuous Delivery 6 (bsc#1039458)
- Do not create VirtualInstance duplicates for the same 'uuid'
- Add taskomatic task to cleanup duplicated uuids for same system id
- Handle possible wrong UUIDs on SLE11 minions (bsc#1046218)
- Removed duplicate overview menu item (bsc#1045981)
- Enable act-key name empty on creation (bsc#1032350)
- Fix NPE when there's not udev results (bsc#1042552)
- Alphabar: change title to 'Select first character' (bsc1042199)
- Duplicate Systems: correct language not to mention 'profiles' (bsc1035728)
- Fix list filters to work with URL special characters (bsc#1042846)
- Use getActive() instead of isActive() for JavaBeans compliance (bsc#1043143)
- Fix: hide non-org event details (bsc#1039579)

-------------------------------------------------------------------
Mon Jun 19 16:36:09 CEST 2017 - mc@suse.de

- version 2.7.46.4-1
- adapt to taglibs 1.2.5 (bsc#1044804)

-------------------------------------------------------------------
Mon Jun 12 09:07:20 CEST 2017 - mc@suse.de

- version 2.7.46.3-1
- set flush mode to commit for updatePackage
- Validate content management urls (bsc#1033808)
- remove repositories which are not assigned to a channel and not
  accessible anymore (bsc#1043131)
- spacecmd report_outofdatesystems: avoid one XMLRPC call per system
  (bsc1015882)
- Fallback to first network interface if no primary ips provided
  (bsc#1038677)
- Fix reactjs unique keys generation and remove duplicated menu element
- Correctly set action status to failed when an unexpected exception
  occurs (bsc#1013606)
- Fix action-buttons style for proper action and position
- rollback transaction in error case
- use hibernate for lookup first before falling back to mode query
- SSM Actions: Showing UI error notification if Taskomatic is down
  (bsc#1032952)
- display alternative archs only from the same org
- Bugfix: Traditional SSH Push to Minion migration (bsc#1040394)
- fix parsing oscap xml result for minions, not every Rule has an
  XCCDF ID Tag (bsc#1041812)
- Do not show action-buttons if list is empty
- Bugfix: submit action buttons have to stay inside the form (bsc#1042197)
- properly encode scap file download url params
- Fix navigation menu for state catalog
- Prevents ISE if base channels data is not up-to-date on SSM. (bsc#1040420)
- new patch install should schedule a package profile update (bsc#1039571)
- prevent multiple registrations (bsc#1040352)
- remove not working hibernate cache config variable
- put ehcache config to classpath of taskomatic
- silence ehcache warning complaining about using default values in
  taskomatic
- move ehcache.xml to classpath
- silence ehcache warnings complaining about using default values
- schedule a package list update after a Service Pack Migration
  (bsc#1017703)
- remove test.ping hack in distribution upgrade
- Fix displaying of States tab in System Group details page

-------------------------------------------------------------------
Mon May 29 17:06:01 CEST 2017 - mc@suse.de

- version 2.7.46.2-1
- Alphabar becomes a dropdown list
- Move the alphabar into the panel-heading table
- Do not use AddToSSM button if systems are selectable via checkbox
- Use a better icon for IIS
- Allow toggle left menu visibility for any screen-width
- Add select boxes and 'Delete' button to image, store, profile list pages
- show bootstrap minion link only if user has org_admin role
- show permission denied instead of internal server err (bsc#1036335)
- channel admin should be able to set org user restrictions for null-org channels
- user permission checked
- Teach ListPackagesAction and list.jsp about packageChannels
- CachedStatement: reuse the Connection object for batch updates
- batch ssm package upgrades if not action chain (bsc#1039030)
- Allow processing of zypper beacon events in parallel
- Allow processing of minion start events in parallel
- Allow multiple registrations in parallel
- use fallback now time as is without user preferences (bsc#1034465)
- Fix HTML in External Authentication page
- reorganize menu
- Bring back 'Add to SSM' link to System overview page for Salt systems
- Add Highstate page to SSM and system groups
- Add support for multiple servers in the highstate preview page
- Fix race condition for preview websocket messages in remote commands page
- Enable pkgset beacon for all Suse OS distributions (bsc#1032286)
- add info about base products to json input for subscription-matcher
- add product class info to the json input for the subscription-matcher (bsc#1031716)
- Add inspect status and reinspect button to image overview page
- change mgrsshtunnel user home to /var/lib/spacewalk
- Make schedule notification links consistent for actions for a single system (bsc#1039286)
- Teach Postgres to correctly-unique-ify rhnConfigInfo rows
- lookup functions should return every minion only one time
- change contact method for bootstrap script and ssh-push (bsc#1020852)
- Fix 'Join selected groups' button in Activation Key dialog (bsc#1037912)
- Ensure proper authentication for content management (bsc#1036320)
- Hide the "Crashes" column (bsc#1033811)
- Fix: hide lock for Salt servers (bsc#1032380)
- Fix action buttons to top for Pending actions delete confirm page, in SSM patch confirm page,
  Packages list pages and Actions list pages
- parse old and new return structure of spmigration return event

-------------------------------------------------------------------
Wed May 03 16:58:35 CEST 2017 - michele.bologna@suse.com

- version 2.7.46.1-1
- parse result of SP migration Dry Run correctly (bsc#1034837)
- Apply 'action button fixed on scroll' behavior to pages (bsc#1012978)
- prevent possible null pointer exception when installed products could not be
  found (bsc#1034837)
- Allow dot character '.' for activation key (bsc#1035633)
- fix ISE when no status selection was made (bsc#1033213)
- Download empty CSV report when CVE identifier could not be found
  (bsc#1033212)
- Add 'add to ssm' checkboxes to CVE audit list (bsc#1032016)
- Fix missing IPs in Overview tab (bsc#1031453)
- fix scheduling VM deployment in future (bsc#1034289)
- handle empty set to not produce invalid sql (bsc#1033497)
- fix SSM group pagination (bsc#1012784)
- Fix ReactJS DateTime input for phantomjs (bsc#1030075)
- make sure minion keys can only be seen/managed by appropriate
  user(bsc#1025908)
- Set action status to 'failed' on uncaught exceptions (bsc#1013606)
- create PooledExecutor with pre-filled queue (bsc#1030716)
  aborted by the client (bsc#1031826)

-------------------------------------------------------------------
Mon Apr 03 14:57:25 CEST 2017 - mc@suse.de

- version 2.7.44.1-1
- add error handing and fix rebuild button
- Feat: divide & distribute salt actions randomly
- add a configuration parameter to set the time staging begins
- init. support for split-schedule in pre-download window
- add staging window duration
- patch application pre-download
- pre-download packages scheduled for install
- api call to actionchain (bsc#1011964)
- new cve audit ui for server/images
- Fix adding of new InstalledProduct entries on image inspect
- delete also image channels before generating them new
- CVE Audit for images - xmlrpc interface
- implement CVEAudit for images
- simplify rhn-search jar list
- set number of bytes instead of length of java string for 'Content-
  Length' HTTP-header

-------------------------------------------------------------------
Fri Mar 31 12:35:55 CEST 2017 - mc@suse.de

- version 2.7.40.1-1
- Fix arch for default channels lookup (bsc#1025275)
- Add new menu item and routing for Visualization > System Grouping
- Backend: expose installed product name to the ui
- Bugfix: use unique id for possible Host and Guest system duplicate
- Avoid blocking synchronous calls if some minions are unreachable
- Fix mainframesysinfo module to use /proc/sysinfo on SLES11 (bsc#1025758)
- Add Hibernate cascade option from ImageProfile to ProfileCustomDataValue
- apply SessionFilter also for error pages (bsc#1028062)
- Fix confirmation button color for system group delete page (bsc#1025236)
- create scap files dir beforehand (bsc#1029755)
- check if inspect image return a result (bsc#1030683)
- add storeLabel to ImageInfoSerializer
- add buildStatus to ImageOverviewSerializer
- make country, state/province and city searchable for system location
  (bsc#1020659)
- Show errors returned from cmd.run
- Change log level to DEBUG for 'Broken pipe' error in remote commands page
  (bsc#1029668)
- fix NPE when building image profiles without activation keys
- fix removing images and profiles with custom values
- Migrate content management forms to use ReactJS Input components
- Fix LocalDateTimeISOAdapter to parse date string with timezone
- Fix NPE when building with no activation key in the profile
- Fix ace-editor source path
- Fix: restore pkgset beacon functionality (bsc#1030434)
- Move the footer at the end of the aside column
- Move the legendbox to the header bar as a popup
- UI menu: direct link on menu element, plus/minus icon toggles submenu instead
- Fix: handle Hibernate transactions correctly (bsc#1030026)
- Feat: execute actions within 10 minutes in the past
- Handle TaskomaticApiExceptions
- Turn TaskomaticApiException to a checked exception
- Schedule minion Actions in Quartz
- make salt aware of rescheduled actions (bsc#1027852)
- add number of installed packages to ImageOverview
- parse result of docker inspect
- Add date time input for scheduling the image build
- Add 'Rebuild' button to image details page
- Implement XMLRPC API for Image Stores, Image Profiles and Images
- Add custom data values to image profile and images
- Don't allow scheduling scap scan if openscap pkg missing from minion
- add link to proxy system details page
- Show entitlements sorted in the system details overview page (bsc#1029260)
- Fix broken help link for taskstatus (bsc#1017422)
- Fix merge channels patches (bsc#1025000)
- show proxy path in bootstrap UI
- catch and display all bootstrap errs
- check if proxy hostname is FQDN in UI
- add proxy_pub_key to ssh bootstrap pillar
- cleanup and method to get proxy pub key by calling runner
- methods for gen ssh key and get pub key from proxy
- java backend for salt ssh-push through proxy

-------------------------------------------------------------------
Wed Mar 08 19:04:20 CET 2017 - mc@suse.de

- version 2.7.30.2-1
- set modified date for credentials
- use a small fixed pool so we don't overwhelm the salt-api with salt-ssh
  executions
- synchronize sendMessage on session, checkstyle fixes
- fix remote cmd ui js err and timed out msg

-------------------------------------------------------------------
Tue Mar 07 15:44:51 CET 2017 - mc@suse.de

- version 2.7.30.1-1
- Load ace-editor js library from a different place (bsc#1021897)
- use a bounded thread pool for salt-ssh async calls
- use consistent spelling in UI (bsc#1028306)
- remote cmd UI changes for salt-ssh minions
- add support for SUSE Manager Proxy 3.1
- openscap action scheduling and handling for salt minions
- rewording distchannelmap text (bsc#1017772)
- add support for salt ssh minions to remote cmd UI
- Visualization: show Proxy and Virtual Host Manager hierarchy
- Add patches and packages pages for images
- parse installed products on images
- add pillar data only for used image stores
- add image info schema and mapping
- Remove 'email' field from image profile form
- Add a notification for when Container Build Host type is applied
- Add build schedule notification on image build page
- Updated links to github in spec files
- do not push changed channels directly out to the minions
- do not schedule product installation, but add product packages to server
  state
- provide a user to the event if possible
- Set the creator of a server
- search and install missing product packages when channel assignment changes
- Display warning when JavaScript is disabled on all pages (bsc#987579)
- Remove warning on ssm page (bsc#1025981)
- Add missing dirs to the menu tree (bsc#1023413)
- Remove legacy audit logging Java code
- AuthFilter: update cookie expiry date at end of HTTP request (bsc#1025775)
- MinionActionCleanup: only call list_jobs once per action id (bsc#1025291)
- Feat: enable Salt by default on bootstrap via UI
- Fix: uniform bootstrap.sh (bsc#1000762)
- Feat: supply SSH passphrase when adding identity
- fix NPE when no SUSE Product was found for an installed product
- keep organization after migrating a system to salt (bsc#1026301)
- action now store its completion time
- Avoid deadlock with spacewalk-repo-sync (bsc#1022530)
- Changed tab text for Formulas tab to Formula Catalog (bsc#1022076)
- Add missing library to taskomatic classpath (bsc#1024066)
- Fix spacecmd cannot be executed by RO user (bsc#1015790)
- send timeout if no minions available in remote cmd ui
- show only allowed minions in remote cmd ui (bsc#1024496)
- Fix broken merge (bsc#987864)
- add possibility to add systems to SSM from ProxyClients page
- Reject tokens not assigned to minions (bsc#1019965)
- Invalidate tokens when deleting system
- make remote commands UI async

-------------------------------------------------------------------
Tue Feb 07 15:24:57 CET 2017 - michele.bologna@suse.com

- version 2.7.24.1-1
- Apply addon system types from activation key during registration
  (bsc#1020180)
- Apply highstate as the last step of a registration in case an activation key
  was provided (bsc#1020232)
- Create tmp directory in spec file (bsc#1019672)
- Add severity to updateinfo (bsc#1012365)
- Store temporary roster in configured location (bsc#1019672)
- hide migration targets without valid subscriptions (bsc#1019893)
- fix SP migration when the SUSE Manager Tools product is installed
  (bcs#1014498)
- Use human-parseable dates for server notes (bsc#969564) (#863)
- Fix timezone handling for rpm installtime (bsc#1017078)
- Validate activation key values (bsc#1015967)
- Pass user-preferred localtime to the highstate UI (bsc#1020027)
- Send ChannelsChangedEventMessage in SSM (bsc#1019451)
- Add "Content Management" feature

-------------------------------------------------------------------
Wed Jan 11 16:03:04 CET 2017 - michele.bologna@suse.com

- version 2.7.14.1-1
- Version 2.7.14.1

-------------------------------------------------------------------
Fri Dec 16 16:35:50 CET 2016 - michele.bologna@suse.com

- version 2.5.59.11-1
- Add support for live patching
- Initial support for executing actions in taskomatic
- Hide kernel patches in CVE Audit results when live patching is used
	(FATE#319519)
- Show kernel live patching info in 'system details overview' (FATE#319519)
- Escape act key names in bootstrap UI (bsc#1015967)
- Add tunneling to salt-ssh support
- Fix server checks to allow minions to perform a distupgrade (bsc#1013945)
- Change default sort to ascending for pending actions list
- Add reboot/restart type icon to relevant patch column in upgradable package
  lists
- Add system.getKernelLivePatch API method
- Update kernel version and other system info during package refresh
  (bsc#1013551)
- Fix ISE when sorting system notes list (bsc#979053)
- Fix checkbox icon align (bsc#966888)
- fix fromdir for 3rd party server (bsc#998696)
- Display warning when JavaScript is disabled on all pages (bsc#987579)
- Rename SSM page titles for consistency (bsc#979623)
- hide action chain schedule for salt systems also in SSM (bsc#1005008)
- send ActionScheduled message for all saved actions (bsc#1005008)
- Fix plus/minus buttons in action chain list (bsc#1011344)
- Fix misleading message on system reboot schedule in SSM (bsc#1011817)
- Utilize HostPortValidator to validate bootstrap host (bsc#1011317)
- Increment 'earliest' date by a millisecond between chain actions (bsc#973226)
- Use human-parseable dates for server notes (bsc#969564) (#863)
- Respect order of validation constraints in XSD files (bsc#959573)
- Remove useless self-link on login page (bsc#963545) (#872)
- Use different symbols for collapsible sidebar items (bsc#967880) (#870)
- Fix SSM reboot action success messages (bsc#968935)
- Allow sorting on avisory name in errata lists (bsc#989703)
- Update 'view/modify file' action buttons text (bsc#1009102)
- Handle salt ssh sdterr message (bsc#1005927)
- scheduleDetail.jsp: clarify button label (bsc#1010664)
- Bugfix: Prevent salt-master ERROR messages if formulas files are missing
  (bsc#1009004)
- Hide RHN disconnection option (bsc#1010049) (#850)
- Reword general config page text (bsc#1009982)
- check and fix also the assigned repository while updating the channels
  (bsc#1007490)
- match url including query param seperator to have a definitive end of the
  path component (bsc#1007490)
- Only show minions with sids available as links (bsc#1007261, bsc#970460)
- Delete previous Salt key on register event (bsc#1006119)
- Repository progress: decode another possible log info (bsc#972492)
- add oes extensions to base products bsc#1008480
- Create "script.run" capability if it is not found (bsc#1008759)
- Avoid misleading expected check-in message (bsc#1009006)

-------------------------------------------------------------------
Mon Nov 07 11:43:42 CET 2016 - michele.bologna@suse.com

- version 2.5.59.10-1
- CVE Audit: tolerate null products (bsc#1004717)
- If proxy is not found via FQDN, look it up via simple name (bsc#1006982)
- Change rhnServerPath hibernate mapping to fix ISE for server behing proxy
  (bsc#1004725)
- fix autoyast upgrade mode (bsc#1006786)
  chain (bsc#1000184)
- Open repo sync log in a new window (bsc#1007459)
- Always use queue=true when calling state.apply (bsc#1004743)
- Add a link to system pending events in patch schedule notification for a
  single system (bsc#971342)
- Sort proxy clients list by name (bsc#998348)
- Make exception class more generic and code fixup (bsc#1003449)
- Raise UnsupportedOnSaltException performing listChannels (bsc#1003449)
- New exception type to indicate unsupported operation (bsc#1003449)
- Refactor to remove action canceling duplicate code (bsc#1004745)
- arch_type of a SUSEProduct can be null (bsc#1001738 bsc#1001784 bsc#1001923
  bsc#1002678)
- Ensure no stray config channels are listed for ranking (bsc#979630)
- PinnedSubscriptionHandler: documentation comment typo (bsc#994848)
- Refactor unschedule minion actions to fix NPE (bsc#1004745)
- Enable SPMigration UI for minions
- Send an email to admin when salt event bus is down
- Separate API endpoint for SSH system registration
- Require salt-netapi-client 0.9.0
- Initial handling of job return events for dist upgrades

-------------------------------------------------------------------
Thu Oct 06 16:08:09 CEST 2016 - mc@suse.de

- version 2.5.59.9-1
- Hide all formula tabs as long as there are no formulas installed
- Support formulas in SUSE Manager
- SPMigration UI: list not synced channels in the tooltip
- SPMigration: add multi-target-selection step in front of the wizard
- Sync product extensions
- Handle JsonException when sls with error (bsc#987835)
- Many fixes for onboarding minions
- Handle hardware refresh like any other action
- clone Severity from an errata (bsc#1000666)
- Do not check for password type on autoyast files (bsc#999304)
- handle minion down and job not found when canceling jobs on minions
 (bsc#993304,bsc#994623)
- clear hibernate session after entity type change to fix
  NonUniqueObjectException (bsc#997243)
- Remove previous client capabilities on traditional->minion
  reactivation (bsc#997243)
- Enables pkgset beacon to work in RHEL systems
- support Open Enterprise Server 11 SP3 (bsc#988303)
- Fix broken merge (bsc#987864)
- use raw package install for non zypper systems
- Redirect user to a meaningful page after requesting details of non-existing Action Chain (bsc#973198)
- Setup Salt Minion before packages are taken
- Support Salt on RedHat like systems
- fix race condition during auto errata update (bsc#969790)
- API requests should not be redirected to login
- introduce Spark router conventions
- Add server endpoint for TaskoTop web UI page
- Change EmptyString warning to debug log level to not spam the logs (bsc#989498)
- BugFix: use user preferences parameters as default page size (bsc#980678)
- Add proxy detection during registration and pillar generation
- Adding default channel for minion (bsc#986019)
- Fix NoClassDefFoundError (bsc#988196)
- call cobbler sync in profile edit only if requested (bsc#991440)
- No explicite cobbler sync needed (bsc#991440)
- call all sync_* functions at minion start event
- add beacon configuration for pkgset (bsc#971372)

-------------------------------------------------------------------
Mon Jul 18 14:28:06 CEST 2016 - jrenner@suse.com

- version 2.5.59.8-1
- Initial version of the bootstrapping UI
- Integrate bootstrapping with System Overview
- support SP Migration for OES 2015 to 2015 SP1
- Fix for minion w/ multiple interfaces (bsc#985707)
- Fix HW Refresh duplicate insert (bsc#971622, bsc#983347)
- no addon entitlements allowed for Foreign and Bootstrap systems (bsc#983826)
- disable checkboxes for foreign and bootstrap systems in system types page
  (bsc#983826)
- Tell linuxrc that self_update is an user option so that it'll pass it to
  autoyast but doesn't process it further and add this to the tests
- Disable YaST self update for new autoinstallation trees for SLE
- remove misleading links from action chain page (bsc#983297)

-------------------------------------------------------------------
Fri Jun 17 18:10:20 CEST 2016 - mc@suse.de

- version 2.5.59.7-1
- support OES 2015 (bsc#934560)
- align reboot behavior of salt and tranditional clients (bsc#975534)
- update to latest salt netapi library
- Report the state of virtual guests from virtual host manager as
  'unknown'(bsc#983344)
- add taskomatic job to clean up minion actions
- replace ZypperEvent with default beacon event
- move uuid cleanup logic into taskomatic
- enable oracle support again (FATE#320213)
- Enable minions to be worked with SSM only on available features
- Use the IP address when doing ssh push via proxy (bsc#940927)
- Don't allow URLs that only differ on the authorization token (bsc#976184, bsc#982347)
- Fix typo in Systems column (bsc#983916)
- Salt hw reg: ignore virtual scsi devices (bsc#962588)

-------------------------------------------------------------------
Tue May 24 16:33:00 CEST 2016 - kwalter@suse.com

- version 2.5.59.6-1
- fix NoSuchFileException at setup time when there are no orgs yet
-  add details to history event
- only require lifecycle entitlements for systems with a SUSE base
  product, adjust test
- mgr-sync: use bulk channel reposync
- enhance list of channel families for SUSE Manager Server
- reactivate traditional server as minion on registration
- TaskomaticApi: schedule bulk reposyncs in bulk
- show machine_id in the system->hardware tab
- change missing machine_id UI warning message
- Make message handling thread pool size configurable
- Support for concurrent handling of checkin events
- add variable to make cobbler sync optional
- Add Virtualization Groups to the input JSON data for the matcher
- Backward synchronization for cobbler kernel options during CobblerSyncTask
- support for multithreaded message handling
- BugFix: redirect migration with no Org to the first step (bsc#969529)
- Trigger errata cache job on changed channel assignments
- Under high load, the service wrapper may incorrectly interpret the inability
  to get a response in time from taskomatic and kill it (bsc#962253).
- make cobbler commands work from taskomatik
- Don't modify request map when rendering alphabar, since it may fail depending
  on the implementation of ServletRequest (bsc#978253)
- require refresh channels before pkg states (bsc#975424)
- Manager-3.0: Reschedule failed actions (bsc#971622)
- Exit if there are exceptions on startup to let tanuki restart taskomatic
- BugFix: keep trace of the parent channel selected during 'Create Channel'
  (bsc#967865)
- remote commands: filter minions by permissions and not just by org
  (bsc#978050)
- ProductSyncManager: when scheduling reposyncs, use bulk mode through
  TaskomaticApi (bsc961002)
- call cobbler sync after cobbler command is finished (bsc#966890)
- use pillar and static states to install/remove packages (bsc#975424)
- Faster event processing.
- Determine the action status more correctly
- fix error msg if /srv/susemanager/salt/custom does not exist (bsc#978182)
- Recreate upgrade paths on every refresh (bsc#978166)
- prevent non org-admin user accept/reject/delete a minion (bsc#979686)
- regenerate salt files (bsc#974302)
- log permissions problems on channel access while SP migration (bsc#970223)
- support SLE-POS 11 SP3 as addon for SLES 11 SP4 (bsc#976194)
- delete salt key when system is deleted (bsc#971606)
- Improve the output of remote command actions
- No package list refresh after channel assignment change
- Force a package list refresh after the onboarding
- More "info" level logging about action executors
- Log out the duration of package profile updates
- Execute package profile update as a state.apply (bsc#973365)
- Adjust autoinst file error detecting heuristics to the newer format
  (bsc#974119)
- Use queue=true for all calls to state.apply (bsc#980556)
- make postgresql a weak systemd dependency
- filter osad from the activation key extra packages (bsc#975135)
- Ensure SCC data files are saved on disk as tomcat/root with 644 permissions
- Bugfix: add management product ids to servers without products
- Double the backslashes when reading the config files from java (bsc#958923)
- fix setting cpu flags on hw refresh (bsc#975354)

-------------------------------------------------------------------
Tue Apr 12 17:18:44 CEST 2016 - mc@suse.de

- version 2.5.59.5-1
- trim cpu values and skip dmi for ppc64 (bsc#974792)
- delete pillar data on remove server (bsc#974853)
- use minion_id in pillar data file name (bsc#974853)

-------------------------------------------------------------------
Wed Apr 06 08:30:19 CEST 2016 - mc@suse.de

- version 2.5.59.4-1
- use custom.group_[id] only when applying custom_org (bsc#973452)
- AuthFilter: don't redirect to HTML pages for JSON endpoints, send 401 instead
- subscription-matcher: add timestamp to input.json
- apply only group_<ID>.sls (bsc#973452)
- fix sls regeneration on custom state delete (bsc#973666)
- rename pillar group_id to group_ids
- Don't set a limit on the Salt API response time (bsc#972766)
- When generating repo metadata for a cloned channel, recursively fetch
  keywords from the original channel (bsc#970901)
- fix API documentation
- Fix getting MD5 for file
- Fix Content-Length in HTTP-header of response
- Cleaning up some remaining Tag/Group XSS issues
- Warning "Unservable packages" is not shown when such packages don't
  exist now
- Bad bean-message ids and navbar-vars can lead to XSS issues
- AlphaBar had an 'interesting' XSS exploit available
- Fix SelectAll in the presence of filtering
- found/fixed another in BunchDetails. QE++
- Change mechanism of selecting compatible systems
- Fix generating blank repositories because hitting salt file list cache
  (bsc#971004)
- fix kernel options splitting (bsc#973413)
- schedule minion hw refresh on api call (bsc#972305)
- fix ping minion before hw refresh (bsc#972305)
- check ftr_hardware_refresh when showing 'Refresh Hardware' button
  (bsc#972305)
- rename and use method to check salt or management entitlement (bsc#972305)
- refactor getting hardware and network information (bsc#972305)
- handle no response for installed products (bsc#971906)
- return Optional for single minion api calls (bsc#971906)
- catch smbios call errors and log warn (bsc#970497)
- Require Tomcat and Postgresql running before Taskomatic start
- list custom states from db instead of disk (bsc#972166)
- fix SLE12 patch style detection in case of cloned patches (bsc#972972)
- execute each hardware mapper in its own transaction (bsc#972163)
- Use test.ping instead of presence to detect reachable minions (bsc#972665,
  bsc#971194)
- BugFix: 'Systems > Advanced Search' title and description consistency
  (bsc#966737)
- BugFix: correct behavior with visibility conditions of sub-tabs in
  Systems/Misc page (bsc#962563)
- Trigger registration if minion is not present (bsc#971725)
- Do not sync minions on tomcat startup (bsc#971725)
- better logging for SP Migration feature (bsc#970223)
- Workaround Spark bug https://github.com/perwendel/spark/issues/490
  (bnc#972158)
- add present check to immediate schedule execution (bsc#971194)
- fix installing patches via salt (bsc#971093)
- Remove all code related to SSE based UI events (bsc#969303)
- Do not handle beacon events anymore (bsc#969303)
- Fix problem on concurrent SCC subscription refresh
- disable local repositories on registration (bnc#971788)

-------------------------------------------------------------------
Mon Mar 21 17:43:40 CET 2016 - mc@suse.de

- version 2.5.59.3-1
- BugFix: add missing url mapping (bsc#961565)
- Do not load susemanager-events.js (bsc#969303)
- fix unique index error on update custom state , refactor and add unit test
- regenerate custom state assignments on rename and delete (bsc#971206)
- query to find state revisions where a custom state is used (bsc#971206)
- check if custom state is being renamed (bsc#971206)
- fix scheduling an action chain (bsc#971495)
- replaced if with optional (bnc#971466)
- do not dump Salt err msg to Yaml (bnc#971466)
- fix icon in groups and systems -> salt page
- Support package removals in the same way as installs/updates
- Allow package actions to be scheduled on minions via the API
- Fix PackageEvr.toString() to write correct format
- Refine the system details navigation tabs
- Add support for package updates on Salt minions (bsc#971364)
- Use LocalDateTime for apply state and use user timezone setting
- update tests for HAE-GEO on SLES 4 SAP (bsc#970425)
- Disable changing Managers for Vendor Channels (bsc#957171)
- BugFix: enlarged field too small in form-control creating org (bsc#959595)
- BugFix: remove hover behavior on button inside href (bsc#967892)
- Use the 64 bit arch names
- Fix case statements to correctly check for NULL (bsc#971128)
- BugFix: header organization name behavior like text instead of link
  (bsc#967882)
- minion onboarding: generate pillar after generating repo files
- refresh pillar before applying states at onboarding time
- regenerate package states on migration (bsc#970322)
- Point Documentation link in the header to SUSE webpage (bsc#967875)
- capitalize link (bsc#970016)
- Bring back the button from SUSE Manager 2.1 (bsc#969578)
- Fix user locale prefs cannot be saved (bsc#969578)
- Create new server state revision on migration (bnc#970322)
- Verify that entitlements are *not* removed
- Do not remove entitlements when a server is migrated (bsc#958707)
- show proxy tab only if the system is a proxy (bsc#969118)
- DownloadController: Test that the right headers are set
- return an object so that Spark does not continue the filter chain
  (bnc#963148)

-------------------------------------------------------------------
Wed Mar 09 12:37:25 CET 2016 - mc@suse.de

- version 2.5.59.2-1
- use the same ehcache as the old ehcache-failsafe

-------------------------------------------------------------------
Wed Mar 09 11:18:37 CET 2016 - mc@suse.de

- version 2.5.59.1-1
- Add Custom State UI for Organizations and Groups
- set hibernate.cache.provider_configuration_file_resource_path to load a
  custom ehcache.xml instead of ehcache-failsafe.xml from the ehcache jar
- create server pillar on add/remove from group and on minion registration
- add unit tests for SLE-Live-Patching12 (bsc#924298)
- check header for csrf token
- Simplify assignment of salt entitlement during registration
- Make read-only entitlements show up aligned in the UI
- Make base entitlements permanent
- hidden taglib provide id field if given (bsc#969868)
- escape message texts and hidden fields (CVE-2016-2104)
- refactor salt minion onboarding ui showing the fingerprint
- Allow to apply the highstate from the UI
- fix kernel and initrd pathes for creating autoinstallation (bsc#966622)

-------------------------------------------------------------------
Tue Mar  8 15:09:31 UTC 2016 - dmacvicar@suse.de

- set hibernate.cache.provider_configuration_file_resource_path
  to load a custom ehcache.xml instead of ehcache-failsafe.xml
  from the ehcache jar

-------------------------------------------------------------------
Wed Mar 02 12:18:58 CET 2016 - mc@suse.de

- version 2.5.57.1-1
- fix multiple xss vulnerabilities (CVE-2016-2104)
- remove monitoring from the help text (bsc#963962)
- Add support for minions in different timezones
- on cancel, only delete actions that haven't been picked up yet
- Do not use the PICKED UP status for actions scheduled on minions
- Create a new "Salt" tab on the top level
- Unit tests for SLE-RT12-SP1 (bsc#952381) and SUSE-OpenStack-Cloud-6
  (bsc#964033)
- fallback to "virtio26" as generic os version
- Sort timezones: GMT first and then east to west
- add Chile to the list of timezones (bsc#959055)
- Reference and apply states from state catalog for single minions
- Subscription Matching Pin feature
- PinnedSubscription XMLRPC API - list, create & delete operations
- Fix crash in minion virtualization detection
- Enable reboot actions and remote commands for minions
- Add support for 'state.apply' actions
- Convert UnmatchedSystem to UnmatchedProduct report
- Improved minion registration process and fixed scheduling of actions
- refactor javascript components as separated and reusable components of React

-------------------------------------------------------------------
Wed Feb 10 08:38:05 CET 2016 - mc@suse.de

- version 2.5.49.1-1
- Update spec file to require renamed salt-netapi-client
- adjust to new netapi call syntax
- Move suse manager custom salt functions into a custom namespace
- remove RES4 from expected products
- test support for SUSE-Enterprise-Storage 2.1 (bsc#963784), SLE12-SP1-SAP
  (bsc#959548) and SLES11-SP3-LTSS-Updates (bsc#965652)
- Filter null quantity subscriptions
- Store the matcher run result to the DB
- add scheduled-by to SSM action-history-list
- fix ISE in case no system is selected
- for Channel.packageByFileName query prefer packages from the actual channel,
  sort the rest accoring to build_time
- Text description missing for remote command by API -> function
  scheduleLabelScriptRun()
- Added/changed API-methods to work with package installation/removing
  using it's nevra
- Added additional information to package metadata, returned by
  serializer

-------------------------------------------------------------------
Tue Jan 26 14:21:31 CET 2016 - mc@suse.de

- version 2.5.43.1-1
- Fix the SCCOrderItem null quantity issue by dropping the 'not null'
  constraint
- Rename package state for version from EQUAL to ANY
- add latest state support to ui and generator
- Generate package sls files on registration
- Do not refresh the SCC data while the taskomatic job does the same
  (bsc#962323)
- Make it compile against servlet API < 3.0
- Render nav menu by either request or page context
- java: rename saltstack to salt
- Add the free flag to SUSEProduct, set it from the SCC data, pass it to the
  matcher JSON
- SubscriptionMatchProcessor: performance fix
- Simplify downloading of the matcher CSVs
- Include only subscriptions with a positive total quantity in the UI data
- Subscription Matcher UI: show Taskomatic status properly
- Subscription Matching: implement UI to show matching results
- Fix timezone sorting after adding Chile (Pacific/Ester)
- SystemHandler: throw exception when permanent/nonSatellite entitlements are
  changed via API
- handle salt schedule correctly and align with SUSE Manager actions
- disable action chaining API for salt minions
- Introduce a "States" tab for minions
- fix typo in SQL statement (bsc#959987, bsc#960855)
- implement checkin timestamp update on salt job return
- use 2048MB as default for taskomatic max java memory
- Send data with mod_xsendfile
- change help url references to new manuals
- improve getting hardware and network data from minions
- Support host key algorithms other than ssh-rsa
- Fix ssh push via proxy using sudo (bsc#961521)
- fix page style when not authenticated (bsc#962573)
- add Chile to the list of timezones (bsc#959055)
- add Salt and Foreign Entitled Systems count to types page
- Disable changing Base System Type in SUSE Manager
- deploy certificate on minion registration
- Added new API methods to add new repository with SSL certificates
  or update existing one
- catch and log any exceptions in the hardware mappers (bsc#960039)
- handle IPv4 or IPv6 info missing from network.interfaces response

-------------------------------------------------------------------
Sat Jan 16 11:20:57 CET 2016 - mc@suse.de

- version 2.5.34.1-1
- Align About page to SUSE Manager
- In case the installer is zypp add all patches into one errata action
  (bsc#960997)
- improve setting Hardware data for minions (cpu, devices, network, etc.)
- create virtual hosts for s390x minions
- Implement scheduling of patches for salt minions
- Report SUMA server system itself with its products to the subscription
  matcher
- Update copyright headers to 2016 for all new files
- Adjust action status on salt jobs that we scheduled
- Unhide the "Events" tab for minion systems
- Use public channel families for SUSE channels (bsc#958708)
- Set the rhn session-cookie-path global
- Explicitly ask Tomcat to compile .jsp files (bsc#954417)
- Additional fixes for bsc#956613 (decoding [] is broken for list-key-name)
- fix kickstart with multiple packages having same NEVRA (bsc#959987,
  bsc#960855)
- get the default organization before we create any
- Revert "List global available CryptoKeys"
- Port client python HW handling to server side java
- change dependency to match Tomcat 8 Servlet API 3.1
- Fix edge-case in kickstart-profile-gen-ordering and
  post_install_network_config
- Add hack to deal with RHEL7's differing redhat-release-protocol
- make sure we can find the child channel
- moving non_expirable_package_urls parameter to java
- moving download_url_lifetime parameter to java
- removing unused force_unentitlement configuration parameter

-------------------------------------------------------------------
Tue Jan 05 15:59:05 CET 2016 - mc@suse.de

- version 2.5.26.2-1
- Fix list-key-name (decoding of [] is broken in commons-beanutils.jar > 1.7)
  (bsc#956613)
- Ignore cookies from SCC (bsc#959585)
- SP migration: use correct CSS path (bsc#956613)
- Add/Refactor equals() and hashCode() for Credentials and CredentialsType
- Fix hibernate exception when refreshing subscriptions
- Delete also subscriptions with null credentials on refresh
- Make available packages search case insensitive
- Add subscriptions and orders data files
- Package release cannot be NULL. Use "0" if none is provided by salt
  (bsc#960035)
- set a generated jid to the tokens
- Minion crashes on reg if getting DMI fails (bsc#959670)
- Add "Manage Package States" to the packages index page
- Enable the "Software Channels" tab for all salt clients
- return empty map if no dmi records
- Fix markup after merge error
- Fill General and DMI hw info on minion reg
- fix internal Server Error for Schedule > Completed Actions (bsc#956002)

-------------------------------------------------------------------
Wed Dec 16 12:35:08 CET 2015 - mc@suse.de

- version 2.5.26.1-1
- ServerFactory: don't return multiple Server objects if they have
  joint tables
- Render nav menu by either request or page context
- Add support for setting package state REMOVED and INSTALLED
- Add Salt SLS generator for the packages
- Fix the link to the online help
- implement managing package sate of a minion
- implement taskomatic task for running subscription matcher
- add caching tables for subscriptions and order items
- Create json string as input for the subscription-matcher
- installedProducts attribute was renamed to installedProductSet (bsc#959043)
- Set the correct status code for error pages
- fix calling error pages without session
- List global available CryptoKeys
- schedule mgr-sync refresh after first user gots created.
- 1274282 - Teach CobblerSyncProfile that profiles might disappear in mid-run
- refactor setting ditro kernel params (bsc#944241)
- compile jspf files differently to avoid problems with Tomcat 8
- adding setup for first organization
- create first org togther with the first user
- during installion insert default SSL crypto key with null org
- restyle page for creating users
- remove RHEL 5 related things - we don't build on el5 anymore
- BugFix: skip similar tasks only if task is 'single threaded'
- 1076490 - prefer the package from the given channel
- removing link to removed page

-------------------------------------------------------------------
Thu Dec 10 17:58:59 CET 2015 - mc@suse.de

- version 2.5.16.2-1
- fix state apply not passing the module names
- Cascade all operations to the package states
- change installed product registration to use new hibernate mapping
  and enable ui
- Simplify channel token key derivation
- do not encrypt tokens, only sign them
- use hibernate to insert a installed product
- refactor listPossibleSuseBaseChannelsForServer() using hibernate queries
- Use hibernat mapping to create the SUSEProductSet
- Get matching SUSEProduct out of the InstalledProduct if available
- create SUSEProducts before starting the test
- Set installed according to grains to get access to suse channels
- Automatically apply channels state after repo file creation
- Hibernate mapping for installed products
- Mapping and classes for PackageState

-------------------------------------------------------------------
Mon Nov 30 11:40:06 CET 2015 - mc@suse.de

- version 2.5.16.1-1
- BugFix: check mirror credentials required fields (bsc#955970)
- use new version of httpclient
- implement UI for managing Virtual Host managers
- add params parameter to scheduleSingleSatBunch()
- BugFix: sort channel list by name (bsc#955204)
- Consider old products only if no patch available (bsc#954983)
- (bsc#953129) remove message proxy.header, update context sourcefile
- (bsc#953129) remove proxy.jsp, action and struts config
- Router: use list instead of index
- BugFix: remove inconsistency and make more general the action description for
  package page title and tab-title in Schedule
- better log than nothing
- introduce conventions about router, templates and urls
- Use non-immediate errata cache rebuilding on channel unsubscription
  (bsc#949158)
- Bug fix: remove 'Locale Preferences' link from header (bsc#955252)
- (bsc#953129) add proxy version info to proxyclients page
- (bsc#953129) change details->proxy to point to proxyclients page as it was in
  Suma2.1
- Add support for timing out on an ssh connection
- Ensure subdirectories are present when writing repo files
- publishToChannel optimization
- Fix extremely slow channel.software.syncErrata API
- BugFix: remove inconsistency and make more general the action description for
  package page title and tab-title in Schedule (bsc#935375)
- Linked pages are not always opening in separate window (bsc#939358)
- login screen of SUMA3 still has reference to Oracle (bsc#954740)
- Add classes for managing .repo files
- Enable channel ui for salt minions
- implement token verification
- use the new algorithm based on package names to determine patch
  applicable/inapplicable (bnc#948964)
- Fix LTSS channels by looking at individual packages (bnc#944729)
- Remove url decoding since values are already decoded at this point bsc#951549
- Store only an integer value for cpu MHz in DB
- Virtual Systems list: show virtual hosts from different Orgs
- Call virtual-host-gatherer with configured HTTP proxy values
- BugFix: skip similar tasks only if task is 'single threaded' (bsc#953271)
- New ui for the login page and relogin
- Add accept/reject all button and show number of pending /rejected minions
- Send event to salt when minion is registered
- optimize queries
- allowing RHEL7 kickstart repositories
- support listing errata by last_modified date

-------------------------------------------------------------------
Thu Oct 22 16:36:21 CEST 2015 - mc@suse.de

- version 2.5.2.3-1
- List VirtualHostGatherer modules via XMLRPC API
- Added and delete Virtual Host Manager (VHM) entities via XMLRPC API
- Taskomatic job for running virtual-host-gatherer
- fix incomplete enabling of config actions via snippet (bsc#949528)
- deactivate all non spacewalk plugin services and repos via snippet
  (bsc#949554)
- add SUSE Enterprise Storage 2 (bsc#949285)
- do not hide human readable entitlement names
- require pxe-default-image in the spacewalk main package
- Rename javascript file to susemanager-events.js
- Open the event stream on every page
- Setup SSE event source on the system overview page
- add snippet to wait for NetworkManager (bsc#937802)

-------------------------------------------------------------------
Wed Oct 14 09:54:14 CEST 2015 - mc@suse.de

- version 2.5.2.2-1
- build without checkstyle
- Support for SLE12 SP1 product family (bsc#949726)
- implement remote command interface with target glob

-------------------------------------------------------------------
Wed Oct 07 14:41:35 CEST 2015 - mc@suse.de

- version 2.5.2.1-1
- drop monitoring
- port all perl web pages to java
- replace upstream subscription counting with new subscription
  matching (FATE#311619)
- integrate SaltStack for configuration management (FATE#312447)
- support password-recovery-tokens
- remove Solaris support
- allow to specify read-only users

-------------------------------------------------------------------
Sun Sep 27 14:44:59 CEST 2015 - mc@suse.de

- version 2.1.165.19-1
- support ssh-push with sudo
- Fix CVE Audit for LTSS channels by looking at individual
  packages (bnc#944729)
- use same regexp for channel name as in CreateChannelCommand (bsc#946248)
- prevent mojor version service pack updates from 11 to 12
- display a warning if the update stack is not up-to-date
- Add NoRouteToHost handling with better output
- fix output of client events (bsc#935377)
- fix pagination buttons (bsc#935387)
- deprecate synchronizeUpgradePaths() XMLRPC
- provide SCC product to updateUpradePaths for SLE12 migration data
- parse predecessor_ids from json
- Organization users page: fix typo (bnc#943283)
- Do not return a OES repository with null credentials (bsc#937030)
- Fix queue size: consider possible remainders from last run
- Log message when finished errata cache for a server or channel
- Log the current queue size before every job run (DEBUG)
- Fix link back to the associated channel(bsc#931519)

-------------------------------------------------------------------
Mon Sep 02 16:00:35 CEST 2015 - mseidl@suse.de

- Prevent creating channels with reserved names (bsc#939349) / (fate#319308)

-------------------------------------------------------------------
Mon Jun 22 16:00:35 CEST 2015 - jrenner@suse.de

- version 2.1.165.18-1
- Avoid deadlock in CompareConfigFilesTask when a
  rhn_channel.update_needed_cache is in progress (bsc#932845)
- add missing country code
- Restore the default checksum and architecture when the parent channel is set
  to None
- Drop all product/channel relations before populating (bsc#932052)
- Replace keyword iterator to fix writing support information (bsc#933675)
- TaskoXmlRpcHandler: dead code removed
- products.json updated from latest SCC version
- Deserialize BLOBs correctly across databases
- Revert "Java Eula database classes moved to Hibernate, fixes BLOB issue"
  (bsc#930686)
- Do not remove tasks from the database during getCandidates() (bsc#932052)
- force taskomatic to use UTF-8 (bsc#932652)

-------------------------------------------------------------------
Fri May 29 10:35:46 CEST 2015 - mc@suse.de

- version 2.1.165.17-1
- wait for current transaction end
- EXISTS is an Oracle keyword, don't use it casually
- Scheduling remote command for large system sets is slow
- move auto-errata updates into separate taskomatic task
- improve system overview list performance
- Implement a "default" kickstart script name for edit link
- do not ignore errata with same package version
- reduce number of system lookups
- Get rid of IE7 compatibility mode enforcement
- Unify profile creation/update with one submit button instead of two
- Fix file input control alignment issue with form-control (bsc#873203)
- Update specfile to compile with Java 7
- add SLE11-Public-Cloud-Module (bsc#914606)
- Change Activation Key Child Channels from select to checkboxes (bsc#859645)
- Fix NPEx when updating distribution and missing cobbler entry (bsc#919722)
- Provide channels and upgrade paths for SLE11 SP4 products (FATE#318261)
- Fix broken icon in rhn/help/ForgotCredentials.do (bsc#915122)
- Allow setting the contact method for systems via API (FATE#314858)
- Make system.getDetails() return the contact method
- Add support for setting contact_method on activation keys (FATE#314858)
- implement tilde compare in java code
- Return PATCHED if at least one patch is installed (bsc#926146)
- SatCluster: strip ipv6 zone id from vip6 attribute

-------------------------------------------------------------------
Mon May 11 10:30:28 CEST 2015 - mc@suse.de

- version 2.1.165.16.1-1
- fix XML RPC API External Entities file disclosure
  CVE-2014-8162 (bsc#922525)

-------------------------------------------------------------------
Wed Apr 08 11:20:10 CEST 2015 - mc@suse.de

- version 2.1.165.16-1
- HttpClientAdapter: fall-back to Basic auth from NTLM when both
  are supported (bsc#926319)

-------------------------------------------------------------------
Tue Mar 31 14:57:06 CEST 2015 - mc@suse.de

- version 2.1.165.15-1
- Copyright texts updated to SUSE LLC
- add SLE12-SAP product (bsc#922744)
- SCCRepository: Only NOT NULL database columns can be mapped to primitive
  types in Hibernate (bsc#922313)
- change evr parsing for repodata primary.xml dependencies
- Create only one errata cache worker per server (bsc#918994)
- findKickstartPackageToInstall: in case multiple packages are available, pick
  the most recent (bsc#924118)
- update properly necessary cobbler fields when changing ks tree
- close auto errata update timing hole
- fixing typo: sync-kickstars -> sync-kickstart
- IE11/WinServer2008/CompatMode fix
- Missing refactored SQL query for system available packages (bsc#913400)
- fixing weird path to action chain page (bsc#921720)
- fix subscription check in case of an unset start date (bsc#918220)
- Avoid high CPU loads with SSH push (bsc#920687)
- Refresh errata cache asynchronously when subscribing server to channel
- ErrataQueue shouldn't fail if server is subscribed to other org's
  channel
- Documentation changes - fix name and refer to RFC.
- avoid deadlock if you call mergePackages after mergeErrata
- Fix malformed repo metadata (bsc#920400)
- update sles_register snippets to fix trusting the CA certificate on SLE12
- hasPreflag(): improve documentation about which rpm flags are evaluated
- fix generating pre-equires (pre="1" in metadata)
- fix typo in Web UI (bsc#918151)
- Revert fixing of versions, those should be regarded as historically correct
  rather than inconsistent (bsc#910509)
- Catch NumberFormatException and send error to the client (bsc#916177)
- Do not generate solv files

-------------------------------------------------------------------
Tue Feb 03 12:10:48 CET 2015 - mc@suse.de

- version 2.1.165.14-1
- Fix style of kickstart wizard
- Fix style of Create Kickstart Profile
- Make mgr-sync fail in case of IO errors while sending
  HEAD requests to OES
- Do not swallow exceptions, rethrow ContentSyncException instead
- make config file upload on FileDetails work
- prevent NPE on activationkeys/Edit.do page
- directories and symlinks cannot be binary
- fix menu structure
- Getting rid of Tabs and trailing spaces
- make sure columns are named according to the dto attributes
- fix failures due to uninitialized log it
- Fix auditlog config yaml syntax (bnc#913221)
- Show Proxy tab if system is a proxy even when assigned to cloned
  channels (bsc#913939)
- consider no_proxy setting
- fixed uncaught error which prevent correct error handling
  (bnc#858971)
- fix NPE by setting max_members to 0 instead of NULL (bsc#912035)
- Use Hibernate-friendly equals() and hashCode() in Org
- CVE-2014-7811: fix more XSS bugs (bsc#902915)
- set bootstrap entitlements to INFINITE in all organizations
- Fix basic authentication for HTTP proxies (bsc#912057)
- SCCRepository: save SCC ID in the database as well
- SCCRepository: save to database with proper sequence
- Accept repos with same SCC ID and different URLs (bsc#911808)
- Avoid mgr-sync-refresh failure because clear_log_id was not called
  (bnc#911166)
- New API call: system.scheduleDistUpgrade()
- New API call: system.scheduleSPMigration() (FATE#314785, FATE#314340)

-------------------------------------------------------------------
Wed Jan 14 14:43:29 CET 2015 - mc@suse.de

- fix XSS in system-group (CVE-2014-7812) (bsc#912886)

-------------------------------------------------------------------
Thu Dec 18 13:39:37 CET 2014 - mc@suse.de

- version 2.1.165.13-1
- fix style of a lot of pages
- Fix extra (eg.Select All) buttons display on rhn:list and
  make it consistent with new rl:list (bnc#909724)
- Fix List tag missing submit parameter for "Select All" and others
  (bnc#909724)
- Sort filelist in configfile.compare event history alphabetically
  (bsc#910243)
- fix setting powermanagement values
- let system set manager csv contain add-on entitlements
- allow filtering RHEL7 errata
- add some missing strings
- allow removing Cobbler System Profile on  the power management page
- add csrf check for the power management page
- No ISE on provisioning page when no base channel
- Make the base channel ssm action asynchronous
- Commit after each system deletion to avoid deadlocks
- Allow paranthesis in input form descriptions
- Allow paranthesis in system group description (bsc#903064)
- Provide new API documentation in PDF format (bsc#896029)
- Update the example scripts section (bsc#896029)
- Fix grammar and typos in API code example descriptions
- Fix xmlrpc.doc for sync.content namespace (bsc#896029)
- Raise proper exception when Taskomatic is not running
- Fixed wording issues on package lock page (bsc#880022)
- made text more clear for package profile sync (bsc#884350)

-------------------------------------------------------------------
Mon Dec 08 13:33:20 CET 2014 - jrenner@suse.de

- version 2.1.165.12-1
- fix adding OES11 channels (bsc#908786)

-------------------------------------------------------------------
Thu Dec 04 16:35:53 CET 2014 - mc@suse.de

- version 2.1.165.11-1
- throw channel name exception if name is already used (bnc#901675)
- Don't commit when XMLRPCExceptions are thrown (bsc#908320)
- Remove "Select All" button from system currency report (bsc#653265)
- Fix documentation search (bsc#875452)
- add API listAutoinstallableChannels() (bsc#887879)
- Avoid ArrayIndexOutOfBoundsException with invalid URLs (bsc#892711)
- Avoid NumberFormatException in case of invalid URL (bsc#892711)
- Lookup kickstart tree only when org is found (bsc#892711)
- Fix NPE on GET /rhn/common/DownloadFile.do (bsc#892711)
- Hide empty select boxes
- Always place tips close to the inputs
- Provisioning options page: full-width textboxes
- Port of the advanced provisioning option page to Bootstrap (bnc#862408)
- New installations should use SCC as default customer center
- bnc#907337: mgr-sync refresh sets wrong permissions on JSON files
- fix link to macro documentation (bsc#895961)
- Forward to "raw mode" page in case this is an uploaded profile (bsc#904841)
- Enlarge big text area to use more available screen space (bnc#867836)
- add User Guide to online help pages
- fix links to monitoring documentation (bsc#906887)
- check memory settings for virtual SUSE systems
- fix install type detection (bsc#875231)
- point "Register Clients" link to "Client Configuration Guide" (bsc#880026)
- change order of installer type - prefer SUSE Linux (bsc#860299)
- fix ISE when clicking system currency (bnc#905530)
- Set cobbler hostname variable when calling system.createSystemRecord
  (bnc#904699)
- fix wrong install=http://nullnull line when calling system.createSystemRecord
  (bnc#904699)
- apidoc generator does not know #array("something")
- impove style of Software Crash pages
- fix js injection on /rhn/systems/Search.do page
- fixing javascript errors
- Config file url should update when you create new revision
- xml escape some pages
- user does not need to be a channel admin to manage a channel
- listActivationKeys should return empty list if no keys visible
- cannot select code from disabled textarea in Firefox, use readonly editor
- Fix entitled_systems.jsp num-per-page ISE
- we should consider if text <> binary has changed for config files
- all API methods should be able to find shared channels
- adapt the page to adding/cloning errata
- Explain snapshot/rollback behavior better (bsc#808947)
- fix patch syncing - prevent hibernate.NonUniqueObjectException and rollback
  (bsc#903880)
- Remove "Add Selected to SSM" from system overview page (bsc#901776)
- fix CVE audit in case of multiversion package installed and patch in multi
  channels (bsc#903723)
- Update channel family membership when channel is updated (bsc#901193)
- SCCWebClient: log SCC data files as received to files
- bnc#901927: Add log warning if uploaded file size > 1MB
- fix channel package compare (bsc#904690)
- fix automatic configuration file deployment via snippet (bsc#898426)
- Avoid NPE when using 'from-dir', regression introduced with SCC caching
- Add support for SLE12 and refactor kernel and initrd default paths finders.
- Fix wizard mirror credentials side help to point to SCC
- make the SCC migration/refresh dialog show steps
- Show alert message about disabling cron jobs
- Schedule sync of all vendor channels in MgrSyncRefresh job
- Add client hostname or IP to log messages (bsc#904732)
- hide email field for mirror credentials when on SCC
- we do not want to use cascade for evr and name attributes of
  PackageActionDetails
- AccessChains belong to their creator, only
- add csv export for /rhn/errata/manage/PublishedErrata.do
- add csv output for /rhn/systems/details/packages/profiles/CompareSystems.do

-------------------------------------------------------------------
Thu Nov 27 11:01:49 UTC 2014 - jrenner@suse.com

- Fixed copying text from kickstart snippets (bsc#880087)

-------------------------------------------------------------------
Wed Nov 12 11:12:53 CET 2014 - mc@suse.de

- version 2.1.165.10-1
- Sync correct repos (bnc#904959)

-------------------------------------------------------------------
Fri Nov 07 13:28:54 CET 2014 - mc@suse.de

- version 2.1.165.9-1
- No refresh if this server is an ISS slave
- Refresh is needed only if we are migrated to use SCC yet
- Integrate the refresh dialog with the setup wizard products page
- Implement new "mgr-sync-refresh" taskomatic job
- Introduce caching of repositories read from SCC
- Fix pxt page link to point to the ported version of that page (bsc#903720)
- Fix Null Pointer Exception: bare-metal systems do not have a base channel
- Only show the SMT warning if we are using from-mirror or from-dir
- add progress and reload page after finish
- do not allow to cancel the kickstart once completed
- minor UI improvements
- Show ppc64le profiles to ppc systems
- fix system.schedulePackageInstall APIdoc
- fix javascript injections
- add id to errata.getDetails APIdoc
- Removed bogus label-limit from SDC Remote Cmd pg
- Don't schedule a remote-cmd if the system can't execute it
- check if user can see activation key
- schedule configuration actions asynchronously
- initial SCC integration

-------------------------------------------------------------------
Mon Oct 27 15:20:08 CET 2014 - mc@suse.de

- fix various XSS issues CVE-2014-3654 (bsc#902182)
  CVE-2014-3654-cobbler.patch
  CVE-2014-3654-sort-attributes.patch

-------------------------------------------------------------------
Thu Oct 16 10:09:54 UTC 2014 - smoioli@suse.com

- correctly apply patches to multiple systems in SSM (bsc#898242)

-------------------------------------------------------------------
Tue Oct 14 15:01:36 CEST 2014 - mc@suse.de

- version 2.1.165.8-1
- make parsing repo filters more robust
- package details page should not list channels we can't see
- fix file descriptor leak in system.crash.getCrashFile
- specify usage of java.config_file_edit_size option
- add more documentation to Power Management page
- power management - make system identifier clearable
- do not clone custom errata when merging
- check, whether referenced kickstart profile and crypto keys are
  available
- display error messages in red
- re-set number of config file diffs correctly
- improving 'All Custom Channels' queries
- move Mirror Credentials from config file into DB
- ping SCC for testing proxy status if SCC is enabled
- Implement the API methods to work with mirror credentials
- fix CVE Audit when some packages of a patch are already installed
  (bnc#899266)
- broken checkbox layout in /rhn/channels/manage/Sync.do?cid=xxx
- Download CSV button does not export all columns ("Base Channel" missing)
  (bnc#896238)
- support SCC API v4
- support token auth with updates.suse.com
- Official repo host is now updates.suse.com (after channels.xml change)
- support list/add channels and products with SCC

-------------------------------------------------------------------
Fri Sep 12 15:21:22 CEST 2014 - mc@suse.de

- version 2.1.165.7-1
- SCC client for managing products and channels
- fix XSS flaws - CVE-2014-3595 (bnc#896012)
- implement SLE12 style of update tag handling while generating updateinfo
- show package link if package is in database
- Custom info empty value added (java/api)
- check if action chain with same name already exists
- remove duplicate Summary and Group entries
- ISE when activation key has no description.
- create /software/packages/Dependencies page in Java
- add queries for weak package dependencies to Java
- auto errata updates have to wait for errataCache to finish
- fix NullPointerException
- ssm config actions should show details for specific system in
  history
- ISE comparing config files in SSM
- history events should show script results for this system only
- config revision not found when following history link
- fix broken links to old perl events page
- fix to support custom kickstart distributions
- call rhn-config-satellite.pl only if anything has changed
- add Korea to the list of timezones
- pre-require tomcat package for spacewalk-java-config
- Fix ISE when tag name is left empty
- Guest Provisioning was broken because of refactoring
- Read and display only a limited number of logfile lines (bnc#883009)

-------------------------------------------------------------------
Wed Sep 10 14:55:30 CEST 2014 - mc@suse.de

- fix XSS flaws - CVE-2014-3595 (bnc#896012)
- fix package upgrade via SSM (bnc#889721)

-------------------------------------------------------------------
Wed Jul  2 15:24:34 CEST 2014 - mantel@suse.de

- fix logrotate for /var/log/rhn/rhn_web_api.log (bnc#884081)

-------------------------------------------------------------------
Tue Jun 17 11:48:24 CEST 2014 - jrenner@suse.de

- version 2.1.165.6-1
- Fixed wrong bug number

-------------------------------------------------------------------
Tue Jun 17 10:47:03 CEST 2014 - jrenner@suse.de

- version 2.1.165.5-1
- New page added for viewing channels a repo is associated to
- Allow pasting of keys into textarea
- Provide a faster systemgroup.listSystemsMinimal API method
- Disable caching of Locale between page loads
- Add spacewalk-report for systems with extra packages
- Improve performance of Systems with Extra Packages query
- System Event History page: fix link to pending events on Oracle databases
- Fix human dates now() staying unmodified (bnc#880081)
- Escape package name to prevent from script injection
- Allow for null evr and archs on event history detail (bnc#880327)
- Disable form autocompletion in some places (bnc#879998)
- System Snapshots pages ported from perl to java
- Add errata type selection to SSM page
- Fix datepicker time at xx:xx PM pre-filled with xx:xx AM (bnc#881522)

-------------------------------------------------------------------
Tue May 27 17:15:17 CEST 2014 - mc@suse.de

- version 2.1.165.4-1
- Fix refreshing of Autoinstallable Tree forms (bnc#874144)
- BaseTreeEditOperation: avoid NPE in unexpected exception handling
- Delete system: button styled
- System/Software/Packages/Non Compliant: button styled
- System/Software/Packages/Profiles: button styled
- System/Software/Packages/Upgrade: button styled
- System/Software/Packages/List: button styled
- System/Software/Packages/Install: button styled
- Missing translation string added (bnc#877547)

-------------------------------------------------------------------
Thu May 22 14:34:43 CEST 2014 - mc@suse.de

- version 2.1.165.3-1
- fix numbering of java libs for taskomatic daemon
- Hibernate Package definition: fix table name
- Fix exception in tomcat logs due to missing server object
- Event history: format script text and output correctly
- More schedule action unification
- You can't "Add this address". Change text to "Fill in"
- Make sure we don't end with java 6 after an upgrade
- No more checking for anaconda package to detect kickstartable channels
- New query to find kickstartable channels
- even if most of it is Javascript, add simple unit test to FormatDateTag HTML
  output
- add request scope to the remote command via SSM action
- apidoc: reflect changes in createChain() return type
- fix configchannel.createOrUpdatePath API issue that stored new revision
  contents as null characters
- ssm child channel subscription page was slow
- SDC was unnecessarily slow if the system had many guests
- deduplicate rhn_server.remove_action() calls
- fix help urls
- make use of humanize dates for package lists
- make use of humanize dates for system lists
- humanize dates for user pages. created in 'calendar' mode and last login in
  'time ago' mode
- show the system overview with human dates

-------------------------------------------------------------------
Fri May 16 13:05:49 CEST 2014 - mc@suse.de

- version 2.1.165.2-1
- fix help urls
- Bare metal system list: CSV export bugfix
- adapt to the changes in spacewalk css to bring the readable warning alters
  into the upstream code, that is also affected by this.
- Bare-metal systems list: add relevant information (bnc#861307)
- Fix parameter comment (kickstartable -> autoinstallable)
- Prevent from concurrent modification (refix bnc#808278)
- Kickstartable channels should contain the anaconda package (bnc#808278)
- Form names are only available as name attributes now, not ids.
- set autopart options correctly
- SSM package upgrades should apply correctly across diverse system sets
- The "Delete Key" link should not appear if there is no key to delete
- API package search should not require a provider
- rewrite pending events page from perl to java
- add default arch heuristic for kickstart package installs
- Reuse --add-product-by-ident for triggering product re-sync
- help: remove dead link to Quick Start guide
- Rename suseEulas table to suseEula.
- Java Eula database classes moved to Hibernate, fixes BLOB issue
- Bugfix: use Oracle BLOBs correctly in Java
- Remove Red Hat-specific Kickstart Tree functionality
- Style and rephrase the SP migration message alerts
- Set milliseconds to 0 before comparing dates (bnc#814292)
- Trigger repo metadata generation after cloning patches (bnc#814292)
- Replace editarea with ACE (http://ace.c9.io/) editor.
- dont show link if there are no details to show
- UI: show EULAs inside of package details page
- taskomatic: add SUSE's EULAs to repository metadata
- Java: added class to handle SUSE's EULAs
- Disable FreeIPA integration
- Don't pass version and release to lookup_evr to get the evr_id to join with
  the evr table to get version and release. Use them in the first place.
- use the request object and not the pagecontext directly to store whether we
  already included javascript
- Last sync date: use human format
- Bugfix: avoid NPE
- Documentation fixes

-------------------------------------------------------------------
Tue May 06 15:43:49 CEST 2014 - mc@suse.de

- version 2.1.165.1-1
- Added kickstart syntax rules box to advanced edit page
- Added warning message about kickstart syntax rules
- Fix bug converting pm times to am when using locales in 24 hour format.
- Do not force the timezone name with daylight=false. (eg. showing EST for EDT)
- Action Chain: for every action, create its own ScriptActionDetails
  (bnc#870207)
- Uneditable field is marked as required.
- filters per repository on WebUI
- xmlrpc spec includes bool values, any library should be able to handle them
- Fix link pointing to setup wizard from the popup
- fix opening of channel list modal
- KickstartSession: avoid infinite loops
- Avoid Cobbler error on KVM provisioning (bnc#870893)
- rewrite system snapshot to java: fixed nav menu hiding
- rewrite system snapshot to java: Packages.do
- rewrite system snapshot to java: Index.do
- rewrite system event page from perl to java
- Action Chaining API: fail if trying to add multiple chains with the same
  label
- Installer Generation "fedora" is breed redhat but do not result in a valid
  cobbler os_version
- correctly set cobbler distro os_version
- Enable DWR exception stack trace logging by default
- Check for failed repo sync jobs in taskomatic
- rewrite system snapshot to java: implement nav menu hiding
- limit actions displayed on schedule/*actions pages
- Submit buttons are incorrectly labelled.
- Removing repo filters ISE.
- rewrite channel compare to java:
- Implement Setup Wizard Product sync page
- remote command webui: don't scrub the script body
- params for sw-repo-sync UI/API.
- taskomatic heap size of 1G is not sufficient for large channels
- Setup Wizard: added documentation link
- Package Locking: added documentation link
- Power Management: added documentation links
- updated doc references to actual location
- fixed helpUrl
- Fixed Javadoc and XML-RPC doc
- Removed timeout limitation for the script schedule
- Added XML-RPC API for scheduling the Action Chain
- Add a warning note about doing a Dry Run (bnc#851091)
- Style the SP migration page
- port SP Migration Setup page to bootstrap and jquery
- Action Chain: bootstrap form groups fixed

-------------------------------------------------------------------
Thu Mar 27 14:59:39 CET 2014 - fcastelli@suse.com

- version 2.1.165-1
- NCCClient: URL location bug fixed
- NCCClient: fix behavior with 302's
- NCCClient: swap Apache HTTPClient with java.net's HttpUrlConnection
- Added missing translation
- Package lock: do not show pending packages as selected
- Package lock: do not allow selection of pending packages
- Package lock: changed java code to handle multiple lock events
- Cache proxy verification status in the session
- Make the Setup Wizard visible at first run
- invalidate subscriptions cache when storing proxy settings
- split the js files again as the onready callbacks conflict with the available
  dwr methods
- change the order so that the responsive tag is defined
- move the renderers to its own package
- style
- remove the custom .js for proxy settings, move everything to the main one
- cleanup unused modal, label capitalization and placeholder strings
- use DTOs and a converter instead of maps
- Setup Wizard Proxy settings: make the DTO comparable and with non-null fields
- Use the product class as name when name is not found
- Moved to NCCClient
- Ping method added to NCCClient to test proxy settings
- Proxy support: fix a bug when nothing is specified
- Proxy support: fix a bug when only the hostname is specified
- Placeholder updated to include port number
- Proxy support for NCC credential checking added
- Remove superfluous links on mirror credentials page
- HTTP Proxy description provided
- Create a separate set of icons for the setup wizard
- Mirror Credentials Front-End: first attempt
- HTTP proxy front-end
- List subscriptions with understandable names and their start/end dates
- Implement the "make primary" functionality
- Download subscriptions only when status unknown or on force refresh
- Cache subscriptions and validation status in the session object
- Fine tuning appearance of the mirror credentials page
- Rework findMirrorCredentials(): check for null and do not log passwords
- Move the setup wizard to the top of Admin tab
- Introduce MAX_REDIRECTS
- Allow bare-metal system name editing (bnc#867832)
- Redirect instead of forwarding to overview page after a reboot (bnc#868662)
- ActionChainHelperTest fix: use correct chain ordering
- use default lvm partitioning for RHEL 7 kickstarts
- package.search API returns only one match per package name
- fix finding of the right API method to call
- Adding Custom Errata offers RH Erratas.
- ChannelManager.findCompatibleChildren: propose cloned children as compatible (bnc#866045)
- ChannelManager.findCompatibleChildren: propose children correctly if old and new are equal (bnc#866045)
- bnc#862043: fail if rhnPackage.path is NULL
- bnc#862043: use rhnPackage.path as rhnErrataFile.filename like Perl does
- fix filtering on the /rhn/channels/Managers.do page
- channel.software.syncErrata clones too many packages
- Bare-metal icon fixes
- delete outdated repo-sync schedules (bnc#865141)
- Fixed merging problem (bnc#859665)
- deal with deleted users
- RecurringDatePicker sets HOUR_OF_DAY, however DatePicker design is kind of
  broken and it internally uses HOUR or HOUR_OF_DAY depending of the isLatin()
  flag. This does not make much sense as in Calendar itself HOUR, HOUR_OF_DAY
  and AM_PM are all interconnected.
- Do not restart taskomatic with every deployment
- Exclude el-api.jar since it causes HTTP Status 500
- Revamp the recurring picker fragment to use the datepicker time component.
  For this the RecurringDatePicker bean now is composed of DatePicker beans to
  reuse functionality. With some Javascript, the repeat-task-picker disables
  the cron frequencies that are not being used.
- allow to disable date selection in addition to time
- syncrepos: format the page
- make the setup of the date picker more declarative using data- attributes in
  order to be able to share this setup with other parts of the code that will
  need a slightly different picker like the recurrent selector. It also saves
  us from outputing one <script> tag in the jsp tag implementation.
- Use hostname or address in log messages instead of system.name
- New config option for using the hostname to connect via ssh push
- CreateUserActionTest fixed after upstream changes
- Fix channel deletion unit tests
- Automatic commit of package [spacewalk-java] release [2.1.164-1].
- filter out channels that are not assigned to a server
- Improve error handling when deleting a channel (bnc#865141)

-------------------------------------------------------------------
Thu Feb 27 15:31:17 CET 2014 - fcastelli@suse.com

- version 2.1.163.1-1
- fix reboot required (bnc#865161)
- Avoid double translation, rhn:icon will localize the text
- Remove unused import
- We rmvd DESIRED_PASS/CONFIRM params from UserEditSetupAction - rmv from
  expected in test
- Testing createFirstUser() now looks to be forbidden
- verifyForward() and redirects-w/params do not like each other
- Tweaking some tag Junits to work

-------------------------------------------------------------------
Fri Feb 21 15:37:40 CET 2014 - fcastelli@suse.com

- version 2.1.161.1-1
- Action Chaining: use the same sort order for all systems in an SSM package
  update
- Action Chaining: list page columns changed as suggested by upstream
- fixing ISE in create repo form
- Styling unstyled submit buttons.
- improved performance of system.listLatestUpgradeablePackages and
  UpgradableList.do
- Action Chaining: bootstrap classes tuned
- Use enhanced for loop
- For clones extend search for update tag to original channels (bnc#864028)
- escaping system name for /rhn/monitoring/config/ProbeSuiteSystemsEdit.do
- Transfer the origin's update tag to any cloned channels (bnc#864028)
- escaping system name for /rhn/systems/ssm/provisioning/RemoteCommand.do
- Simple attempt to find problematic things in jsps
- don't add &amp; twice to the parameters of the url
- Action Chaining: audit log configuration added
- Action Chaining: avoid errors on double save
- Action Chaining: proper logging added
- add schedulePackageUpgrades() method
- SSM package upgrades should not install packages if not an upgrade
- fixed errors in date/time format conversions
- put all javascript into one tag
- simplify datepicker layout and unify look of date/time part
- simplified getJavascriptPickerDayIndex()
- extend renderOpenTag() to be able to render self closing tags
- make the time format also localized
- close the date picker after click
- Use the start of the week day from the locale
- Introduce a date-time picker.
- Make the HtmlTag HTML5 compliant, by knowing that void elements can't be
  closed. The BaseTag remains agnostic.
- Added tool to manipulate localization files (format, del, sed).

-------------------------------------------------------------------
Thu Feb 13 15:32:20 CET 2014 - mc@suse.de

- version 2.1.150.1-1
- remove unused localization string
- Schedule action unification
- Separate datepicker and its label
- make package search faster
- Create and manage action chains for single systems and SSM
  * remote command
  * reboot
  * configuration file deploy
  * patch action
  * package actions
- style pages
- CVE-2013-4415 - Fix XSS flaws in Spacewalk-search
- CVE-2013-4415 - Fix XSS in new-list-tag by escaping _LABEL_SELECTED
- CVE-2013-1871, Fix XSS in edit-address JSPs
- CVE-2013-1869, close header-injection hole
- CVE-2010-2236, Cleanse backticks from monitoring-probes where
  appropriate
- CVE-2013-1869, Only follow internal return_urls
- CVE-2012-6149, Fix XSS in notes.jsp
- Fix cloned channels not available for SP migration (bnc#852582)
- Fix an ISE that could happen after clearing cookies (elaborator not bound)
- Fix GMT+3 timezone missing (bnc#862406)
- New Bare-metal icon added
- javascript not needed anymore

-------------------------------------------------------------------
Fri Feb 07 13:01:47 CET 2014 - mc@suse.de

- version 2.1.146.1-1
- patch to handle systems registered with the --nohardware flag
- fixing layout of various pages
- Generification of Listable
- Improve package search performance
- Add confirmation page to ssm/ListPatches
- Extracted "list systems in ssm related to errata" into separate action
- allow deleting disabled users
- add external group pages
- create external authentication pages
- create api for channel errata syncing, have clone-by-date call it
- Fixed ssm reboot scheduling.
- Update RHEL 7 VM memory requirements to 1024 MB
- Datepicker UI unification
- fix deadlock when cloning using spacewalk-clone-by-date
- fix ISE when cobbler components are missing (not installed)
- port reboot_confirm.pxt from perl to java
- SUSE Studio endpoint stops working via unencrypted HTTP (bnc#859762)
- fix CVE URL in updateinfo references (bnc#859637)
- CVE-2010-2236, Cleanse backticks from monitoring-probes where
  appropriate
- CVE-2012-6149, Fix XSS in notes.jsp
- CVE-2013-1869, Only follow internal return_urls
- CVE-2013-1871, Fix XSS in edit-address JSPs
- increase column length for CVE ids.
  Required for new CVE ID syntax

-------------------------------------------------------------------
Mon Jan 13 09:54:49 CET 2014 - mc@suse.de

- version 2.1.113.1-1
- Bugfix: duplicated packages in SQL quary error caused unpredictable results
- require susemanager-frontend-libs for SUSE only
- add new reboot action handling for ssh-push (FATE#312591)
- Implement task to invalidate reboot actions (FATE#312591)
- Make the packages require the frontend-libs
- return server action message within schedule.listInProgressSystems
  and schedule.listCompletedSystems API calls
- fixed icon name
- do not override existing ant property
- Rewrite groups/systems_affected_by_errata.pxt to java
- Added locking/unlocking status display on request (FATE#312359)
- Added locking action scheduling (FATE#312359)
- Added LockPackageAction for the "Package Lock" feature (FATE#312359)
- store url_bounce and request_method to session and re-use common login parts
- support logins using Kerberos ticket
- Use new rhn:icon internationalization/localization
- Perform localization inside rhn:icon tag
- Expect 'autoinstallation' instead of 'kickstart'
- updated references to new java WorkWithGroup page
- work_with_group.pxt rewritten to java
- change order of system ok/warn/crit in legends
- rewrite system event history page to java
- give icons title in rhn:toolbar tag
- kickstarts to RHEL 7 don't work because of missing rpms
- Fix the java package of DeleteGroupAction class

-------------------------------------------------------------------
Wed Dec 18 13:55:00 CET 2013 - mc@suse.de

- version 2.1.102.1-1
- bootstrap tuning: fixed icons
- Make sure that all form fields are correctly aligned
- implement pwstrength meter
- removing dead code, exception is thrown within lookupAndBindServerGroup
- Fix NPE when uploading kickstart profile with virt type none
- delete ConfigSystemTag as these things are easily handled in jsp
- Local variables need not to be synchronized
- updated links to system group delete page
- converted system group > delete page from pxt to java
- prefer objectweb-asm again to compile correctly if both are installed.
- fixing references to SSM errata page
- Rewrite of errata_list.pxt to Java
- call ssm check on system - software crashes page
- call ssm check on system notes page
- call ssm check on system migrate page
- call ssm check on system hardware page
- Fix display of notifications checkboxes on system properties page
- Id added to the Language div in the section Create New User
- Refactor the List tag to get rid of the complicated state handled by bools,
  keeping only the commands as state.
- channel/manage/delete.jsp: disabled attribute fixed
- List pagination buttons: restore hover text
- adapt the testcase and fix a issue catched by the testcase
- There is no reason for address to be a jumbotron - Use the markup like
  documented at http://getbootstrap.com/css/#type-addresses
- makes the system details page to be shown in two columns, with boxes at both
  sides instead of each of them taking the full width.
- Fix display of notifications checkboxes on system properties page
- remove obsolete unit test as tag was rewritten
- simplify logic in cfg:channel tag
- Re-add the server contact method on various pages
- Fix cve audit header icon after upstream changes
- Remove unnecessary reference to tooltip.js + the file itself
- system group edit properties - linking + cleanup
- alter system group create page to do editing
- allow channel administrator to view Channel > Managers page
- 1040540 - have package search return all matching results
- use rhn:icon tag for creating icons in rhn:toolbar
- 1039193 - Increase default ram to 768 for RHEL 7
- Move cve audit popover content into a translation file
- System Group / Admins - updated links and removed old page
- ported System Group / Admins to java
- Move javascript code from jsp file to document.ready handler
- Reference susemanager-cve-audit.js from the jsp file
- channel/manage/delete.jsp: disabled attribute fixed
- system group details - linking + cleanup
- converting system group details page to java
- button submit set back to normal size. We dont use Large size for buttons
- Bare-metal systems: disabled button style fixed
- Disabled buttons' style fixed
- CVE UI was updated and improved. It now has a popover that shows a link to
  http://cve.mitre.org/ and explains that a user can also paste the entire CVE
  as found on the site
- Fix Edit Autoinstallable Distribution page
- LoginExpiredTest fixed
- Merge the upstream details page with Manager and the bootstrap entitlement
  conditionals, product list, etc.

-------------------------------------------------------------------
Mon Dec 09 17:08:30 CET 2013 - mc@suse.de

- version 2.1.90.1-1
- new style added based on twitter bootstrap
- support power management (FATE#315029)
- support bare-metal registration (FATE#312329)
- switch to 2.1

-------------------------------------------------------------------
Thu Nov 28 16:18:08 CET 2013 - mc@suse.de

- version 1.7.54.29-1
- Fix jsp file to actually show the result list
- Automatically set the focus using formFocus()
- Add a tooltip for the CVE-ID
- Use a string constant to populate select with years
- Extract the separator from the prefix string constant
- Remove the maxlength attribute to allow n digit identifiers
- enhance Package.listOrphans query
- optimized system_config_files_with_diffs eleborator for PostgreSQL
- fix ISE, when renaming channel to channel name already in use
- synchronize repo entries creation
- Fix ISE when deleting a non persistent custom info value
- Separate CVE audit inputs for year and ID (bnc#846356)
- always set lastModifiedBy for custom infos
- Reorder snippet tabs
- Use the kickstart icon for the snippets page
- Add help URL (bnc#848225)
- Fix navigation for the default snippets page
- Replace 'kickstart' with 'autoinstallation' (bnc#848225)
- add support for enhances rpm weak dependency (java) (bnc#846436)

-------------------------------------------------------------------
Wed Nov  6 11:07:37 CET 2013 - mc@suse.de

- Forbid un-authenticated creation of SUSE Manager Administrative
  accounts CVE-2013-4480 (bnc#848639)

-------------------------------------------------------------------
Mon Nov  4 10:09:39 CET 2013 - mc@suse.de

- Deny creating of multiple first admin users.
  CVE-2013-4480 (bnc#848639)

-------------------------------------------------------------------
Fri Sep 27 10:04:28 CEST 2013 - mc@suse.de

- version 1.7.54.28-1
- Use server arch instead of relying on a base channel (bnc#841054)
- Filter out product base channels with invalid arch (bnc#841054)
- CVEAuditManager: do not fail with unsynced channels
- Log exception stack traces in Taskomatic
- CVEAuditManager: Fetch ChannelArch instead of ServerArch
- Do not assume a migrated base channel exists (bnc#841240)
- fix Systems Subscribed column on the Entitlements page
- Add missing keyword 'AS' in dist upgrade queries (bnc#840899)
- Make taskomatic max memory configurable via rhn.conf (bnc#810787)
- Clean up SSH push jobs in case of taskomatic restart (bnc#838188)
- Remember systems we are currently talking to via SSH push (bnc#838188)
- Add necessary transaction handling to fix job status (bnc#838188)
- Show the system name in the log message warning
- RhnSet concurrency fix reformulated at upstream's request
- Fix javascript "Uncaught TypeError" (bnc#836692)
- Avoid a possible issue on concurrent updates to an RhnSet

-------------------------------------------------------------------
Fri Aug 23 11:25:20 CEST 2013 - mc@suse.de

- version 1.7.54.27-1
- CVE Audit testsuite bugfixes to run on Oracle
- Fix link to the documentation
- Bugfix: avoid ClassCastException from Long to Integer in Oracle

-------------------------------------------------------------------
Wed Aug 21 16:03:35 CEST 2013 - mc@suse.de

- version 1.7.54.26-1
- Fix link to the documentation
- fix CVE Audit query to run with oracle DB
- Bugfix: allow Hibernate to distinguish packages with identical name, arch and
  evr (bnc#833643)
- Do not show link to the admin page to non-admins
- CobblerSystemCreateCommand: do not fail if distro breed is null
- Make CSV separator configurable, java (FATE#312907)
- CVE Audit java (FATE#312907)
- explicitly require libxml2 for kickstarts to avoid error
- escaping system name on multiple pages
- API call setChildChannels should produce snapshot
- changing of base channel via API should produce snapshot
- we need unentitle channels before we delete them
- add newline after writing kickstart_start var
- marking label not required
- fixing wrong escaping of utf-8 strings
- Fix HTML not being escaped in package information (bnc#833238)
- Fix a NPE when a system virtual instance does not have a corresponding info
  object (bnc#829966)
- fix metadata if capability version starts with a colon
- Generate pre flag into the metadata (bnc#826734)
- fix reinstall of products by writing correct epoch in products.xml
  (bnc#826734)
- set archive value for installed package size (bnc#825673)
- IBM Java core dumps should all go to /var/crash (bnc#824775)
- Fix entitlement addition NPE (bnc#824581)

-------------------------------------------------------------------
Wed Jun 12 16:45:02 CEST 2013 - mc@suse.de

- version 1.7.54.25-1
- Fix SP migration ClassCastException (bnc#820985)
- Fix lookup for the SSH push default schedule (bnc#823366)
- escaping system name in web pages
- Fix UI text about kickstart (bnc#822385)
- sort parent channel pop-up menu by channel name
- add list elaborator into session for CSV export
- fix invalid SQL statement for finding ssh-push candidates (bnc#821868)
- Subscribe only to selected config channels via SSM (bnc#821786)
- Fix cobbler information file system paths (bnc#820980)
- too big value in system custom info should not cause ISE
- do not offer a symlink, if the user does not have acl for the target
- added showing systems counts on cancel scheduled actions page
- add some missing UI strings
- fix system.listSystemEvents on PG
- display 'Updates' column on group system list pages
- fix 'Configs' column on system groups related pages
- Upstream-specific check on channel name removed (bnc#701082)
- Refactor bugfix (bnc#814292)
- Set milliseconds to 0 before comparing dates (bnc#814292)
- Trigger repo metadata generation after cloning patches (bnc#814292)
- Add missing string *.actions.scheduled (bnc#813756)
- fix paths for kernel and initrd on DVD on s390x (bnc#814263)

-------------------------------------------------------------------
Fri Apr 05 14:27:23 CEST 2013 - mc@suse.de

- version 1.7.54.24-1
- Disable Virtualization -> Provisioning when contact method is invalid
- Fix "Can't do inplace edit" error message during registration (bnc#812046)
- Make duplicate-hostname search case-insensitive
- use the server timezone as the default for the first user
- Provisioning is not supported with contact method 'ssh-push-tunnel'
- Do not create kickstart files for SUSE Distributions (bnc#808278)
- fixed API doc for system.listLatestUpgradablePackages and
  system.listLatestInstallablePackages API calls
- SSH Server Push (java) (FATE#312909)
- generate metadata always if not explicitly rejected (bnc#804445)
- completed kickstarts still show up on 'currently kickstarting' list
- return whole log in case more bytes are requested than the current file size
- RhnJavaJob: Do not ignore the exit code for external programs.
- Do not silence catched exceptions. Debugging can be hard.
- list also channel packages not associated with already cloned errata
- fix WebUI's errata sync
- Only package build times should be converted to GMT (bnc#794651)
- Fix ISE when doing SP migration of SLE 11 SP1 SMT (bnc#802144)

-------------------------------------------------------------------
Fri Feb 08 10:58:19 CET 2013 - mc@suse.de

- version 1.7.54.23-1
- Fix branding of api example scripts (bnc#801758)
- Add countries BQ, CW, SX.
- rebrand help text for mail domain
- fix the 'Replace Existing Subscriptions' SSM config channel option
- prevent NPE when package description might be null
- add virtualization guest info to the ServerSerializer
- added email field to user list csv
- correct olson name for Australia Western timezone
- support for Australia EST/EDT timezones
- Remove restrictions on proxy channel subscriptions (bnc#794848)
- Make images of type 'kvm' show up on the UI (bnc#797057)
- Resolve FQDN of hostname taken from the request (bnc#791905)
- order rpms by build_time to fix kickstart via proxy
- add missing strings for configuration management (bnc#796391)
- Use proxy host for kickstarting virtual guest if available
- Try to determine localhost's FQDN (bnc#791905)
- check for zypp-plugin-spacewalk if testing autoinstall
  capability(bnc#795308)
- copy GPG information from the original channel within
  channel.software.clone API, when the user omits it
- deleting an org should remove cobbler profiles too
- preserve product name when cloning channels using API

-------------------------------------------------------------------
Tue Nov 27 17:22:29 CET 2012 - mc@suse.de

- version 1.7.54.22-1
- Implement new API call system.listAllInstallablePackages
- Fix ArrayIndexOutOfBoundsException in case of a missing base channel

-------------------------------------------------------------------
Thu Nov 22 15:43:51 CET 2012 - jrenner@suse.de

- version 1.7.54.21-1
- Fix query for API call system.listLatestInstallablePackages (bnc#781655)
- new sles_register_script snippet with autoyast script elements (bnc#780269)
- Fix errors with unrequired field 'Prefix' (bnc#783646)
- prevent NPE, when accessing probe suite systems with no system associated
- do not allow creating kickstart profiles that differ from existing ones
  just by case
- enhancing kickstart file sync with cobbler
- prevent Page Request Error when at pagination
- Check hostnames for special characters and whitespace (bnc#787178)
- Basic normalization for SUSE Studio base URL (bnc#786159)
- Workaround for Studio API returning incomplete URLs (bnc#786159)
- enhance errata.setDetails - add issue_date and update_date (bnc#789238)
- Fix quartz trigger initialization repeat count (bnc#788026)
- SP migration web UI (FATE#312431, FATE#312312)
- Remove markup from kickstart.jsp.error.template_generation (bnc#787879)
- fix system.listLatestUpgradablePackages API to list upgradable packages
  from server channels only
- Kickstarting RHEL systems with RES (expanded support) repos fails
  (bnc#786367)
- return type date for yumrepo_last_sync even if the channel was never synced
  (bnc#781643, bnc#781652)

-------------------------------------------------------------------
Mon Oct 01 09:43:24 CEST 2012 - mc@suse.de

- version 1.7.54.20-1
- use elaborator for foreign_packages_get_noncompliant_systems
- fix reboot needed on postgresql by using
  allServerKeywordSinceReboot view

-------------------------------------------------------------------
Fri Sep 28 15:49:09 CEST 2012 - mc@suse.de

- version 1.7.54.19-1
- Do not show asterisk on software channels page
- Fix NPE during proxy activation in case proxyChan is a base channel
- Unsubscribe channels only if we are configured to automatically
  re-subscribe
- Validate proxy format on general config page (bnc#777462)
- make system_overview fast using elaborators
- remove SystemHealthIconDecorator and appropriate query
- remember probe state when paginate
- fixing NumberFormatException
- rewrite query for system.listLatestUpgradablePackages API
- validate session key for system.getSystemCurrencyMultipliers API
- allow complex kickstart variables containing severel '='
- display a reasonable error message on the permission error page
- display error messages only once on admin/config/GeneralConfig.do
  page
- Proxy should be specified as host:port (bnc#777462)
- Set owner/group of config-defaults dir consistently (bnc#776377)
- let errata.listPackages API return also packages associated with
  unpublished errata
- display an information message about no systems being selected for
  SSM
- fix ISE on rhn/channel/ssm/ChildSubscriptions.do page
- make IE use IE7 compatability mode for pages with editarea
- fix icons on SSM provisioning page and system list page
- validate virt guest parameters also for API input
- removed MAC Address from kickstart profile listing
- Don't let virtual kickstarts screw up the host's cobbler id
- Hide the checkbox 'Disconnected SUSE Manager' (bnc#776596)
- Fix missing CVEs in patches listing with Oracle 11 (bnc#776321)
- The Update button should be disabled if the text area is empty
  (bnc#753584)

-------------------------------------------------------------------
Tue Aug 14 11:32:26 CEST 2012 - mc@suse.de

- version 1.7.54.18-1
- fix system list in not nonCompliantMode

-------------------------------------------------------------------
Tue Aug 07 16:43:24 CEST 2012 - mc@suse.de

- version 1.7.54.17-1
- enable sorting of errata list according to synopsis on the
  rhn/channels/manage/errata/ListRemove.do page
- fix errata sort on the rhn/channels/manage/errata/ListRemove.do page
  (bnc#774194)
- detect oracle TIMESTAMPTZ objects and convert them correctly to timestamp

-------------------------------------------------------------------
Thu Aug 02 18:20:01 CEST 2012 - mc@suse.de

- version 1.7.54.16-1
- removed EOL certificate check (bnc#759552)
- Construct GMT millisecond value if DB does not store timezone (bnc#773767)
- do not commit already committed transaction
- log a message when repo sync task is triggered
- fix recommended cobbler command
- dissociate deleted crypto key from its kickstart profiles
- do not start repo sync of a channel with no associated repositories
- allow user and group name starting also with [0-9]_
- do not cache snapshot tags within the lookup method
- Remove XCCDF Legend from places where it is not necessary.
- prevent NPE
- sort groups by default
- add ruby API sample script
- limit action name to fit into the appropriate DB column
- close session when its connection signalled a connection error
- quick file list query now also returns files saved to system's
  'local' config 'channel'

-------------------------------------------------------------------
Tue Jul 17 13:01:17 CEST 2012 - ug@suse.de

- version 1.7.54.15-1
- Fix when Oracle crashes with ORA-00911 error, which is a complete misleading
  to a simple semicolon in the query.

-------------------------------------------------------------------
Mon Jul 16 15:30:34 CEST 2012 - ug@suse.de

- version 1.7.54.14-1
- Finished non-compliant systems overview feature.
- COALESCE instead of NVL keyword for pgsql compatibility
- work around for if hibernate loads a clonedchannel as its own
  original
- Allow user to set MAC Address when provisioning a virtual guest
- Oracle does not supports 'AS' keyword in SQL.
- Return list of non-compliant systems (where packages are foreign)
- Added queries for finding non-compliant systems. At this moment queries are
  unused orphans.
- add API doc for channel.software.listErrata update_date attribute
- remove "date" from the channel.software.listErrata API doc
- adding conflicts for quartz >= 2.0
- ignore also 127.0.0.2 IP addresses (bnc#768771)
- Merge branch 'Manager' of github.com:SUSE/spacewalk into Manager
- Wrong information on proxy configuration (bnc#697517)
- Do not automatically subscribe to virt channels (bnc#768856)
- requre quartz version lower than 2.0
- Each dataset must have a different name.
- Add CSV downloader for several pages
- Correcting two ISE on postgresql: NVRE not found

-------------------------------------------------------------------
Wed Jul 11 17:06:59 CEST 2012 - ug@suse.de

- kernel options in the web UI are not added to the xen distri
  (bnc#764679)

-------------------------------------------------------------------
Mon Jun 25 10:25:08 CEST 2012 - mc@suse.de

- version 1.7.54.13-1
- handle spoiled browsers separatelly
- enable filtering by synopsis for all the errata tabs

-------------------------------------------------------------------
Thu Jun 21 11:22:15 CEST 2012 - jrenner@suse.de

- version 1.7.54.12-1
- update API documentation
- do not create multiple default ks sessions
- system.config.listFiles could take > 8 minutes if there were lots of
  revisions on lots of config files
- don't sync virt bridge nic w/ cobbler
- correctly report kernel not being found at distro creation
- fix fileprovides during repodata generation
- Improve SCAP search: Return list of xccdf:TestResults-s
- Improve SCAP search: searching by scan's result and scan date
- Add a link for easy scan reschedule.

-------------------------------------------------------------------
Thu May 31 10:45:20 CEST 2012 - mc@suse.de

- version 1.7.54.11-1
- omit accessible parameter
- modified java stack to use new user_role_check_debug()
- Fail gracefully on empty list of systems
- OpenSCAP integration -- A simple search page.
- add an extra entitlement check before the key creation
- Enhancements pt_BR localization at webUI
- Return to Images.do instead of VirtualGuestList.do
- store also config revision changed_by_id
- API *must* check for compatible channels in system.setBaseChannel()
- check cloned channels if no keywords are found for this channel
- fix ISE on copy file to central config channel
- Fix incorrect text fields.
- rewrite revision creation by config file update
- Don't show empty table, if there is not ident assigned.
- Extend input cell for 20 characters.
- prevent system.config.createOrUpdatePath causing deadlock
- add generator for susedata.xml.gz metadata

-------------------------------------------------------------------
Mon May 14 10:45:56 CEST 2012 - mc@suse.de

- version 1.7.54.10-1
- remove Override annotations for non overriden methods
- remove rests of OrgQuota usage
- remove OrgQuota hibernate mapping
- remove OrgQuota java class
- fix delete distribution link
- rewrite channel.listSoftwareChannels API
- rewrite KickstartFactory.lookupAccessibleTreesByOrg
- if koan is requesting anything from /cobbller_api replace hostname
  of server with hostname of first proxy in chain
- support for cobbler v2.2
- Use <c:out> for action names to prevent XSS (bnc#761165)
- Escape image name to allow quotes and prevent XSS (bnc#761165)
- fix NetworkDtoSerializer API doc
- prevent storing empty string for errata refersTo
- prevent storing empty string for errata errataFrom
- prevent storing empty string for errata notes
- Split OpenSCAP and AuditReviewing up
- Fix submit form with broken bonding info
- redirect to errata/manage/PublishedErrata.do page after deleting a
  published erratum
- debranding for virtualization (bnc#761153)

-------------------------------------------------------------------
Wed May 09 13:43:16 CEST 2012 - mc@suse.de

- version 1.7.54.9-1
- Completely remove the image type from deployment action details
- Fix NPE when one of (version|release|arch) is null (bnc#761161)
- synonym rhnUser does not exist anymore - use web_contact instead
- Refactor jsp files and make bridge device optional
- Normalize image types by creating new table suseImageType
- Normalize credentials types by creating new table suseCredentialsType
- remember pre-filled form attributes in case of form validation error
- marking Script Name as required filed on the KickstartScriptEdit
  page
- make newly introduced rhn tag functions available
- When kickstarting a system there is an option that allows you to
  create or re-create a network bond.
- fix listSharedChannels to only show this org's channels
- fix my_channel_tree query
- fix channel.listRedHatChannels shows custom channels

-------------------------------------------------------------------
Thu May 03 17:40:33 CEST 2012 - mc@suse.de

- version 1.7.54.8-1
- make spacewalk-java exclusive arch x86_64
- checkstyle fixes

-------------------------------------------------------------------
Wed May 02 14:24:18 CEST 2012 - mc@suse.de

- version 1.7.54.7-1
- Remove a code which duplicates ensureAvailableToUser() method.
- API: list results for XCCDF scan.
- fixed the Brazilian time zone
- Do not divide by zero. It prints a question mark.
- API: Show OpenSCAP XCCDF Details.
- proper use of xml entities in documentation

-------------------------------------------------------------------
Fri Apr 27 16:23:41 CEST 2012 - mc@suse.de

- version 1.7.54.6-1
- API: List Xccdf Scans for given machine.
- use arch label in distchannel.setDefaultMap API as stated in the API doc
- add missing acl to SSM
- add missing links about Solaris Patches to SSM

-------------------------------------------------------------------
Thu Apr 26 11:39:19 CEST 2012 - mc@suse.de

- version 1.7.54.5-1
- fixed error in redhat_register snippet
- Ensure that given system has OpenSCAP capability.
- Ensure that given systems is available to user.
- Repack and throw MissingEntitlementException when occurs.
- API: SCAP scan schedule for multiple systems
- Put the reboot notification at the end. Make it not mutually exclusive with
  other notifications.
- fix login page layout (bnc#739530)
- Hide the 'Schedule' tab for systems without management ent.
- force repo regeneration, when removing package
- OpenSCAP integration -- schedule new scan in SSM
- do not list ks session related activation keys
- prevent sending XML invalid chars in system.getScriptResults API
- do not check CSRF token for login pages
- fix errata clone name generation
- fix message about kickstart package - we have spacewalk-koan
- When displaying errata available for adding to channel, make sure a
  clone is not already in the channel.

-------------------------------------------------------------------
Thu Apr 19 15:17:34 CEST 2012 - jrenner@suse.de

- version 1.7.54.4-1
- Roll back ojdbc5 -> ojdbc14 for compatibility with upstream
- Removed double-dash from WebUI copyright notice.
- fix PackageEvr handling
- increase taskomatic memory
- Show systems that need reboot because of an errata.
- Remove the 'Require' on java-devel since it shouldn't be required
- fix the ErrataHandler.clone method
- make system snapshot when changing server entitlements using API
- do not scrub search_string
- making errata.clone api not requires cloned channels

-------------------------------------------------------------------
Tue Apr 17 16:18:10 CEST 2012 - jrenner@suse.de

- Fix broken link to organization page (bnc#757041)

-------------------------------------------------------------------
Fri Apr 13 15:40:37 CEST 2012 - mc@suse.de

- version 1.7.54.3-1
- replace \r\n with \n for CustomDataValues
- Activation Key does not have to have a base channel to add Child
  Channels
- OpenSCAP: view latest results of whole infrastructure
- Reduce languages available in editarea to only common / useful ones.
- improved performance of repomd generation
- do not show the Schedule Deploy Action and Schedule System
  Comparison links in the left pane -- the right pane has them with correct
  ACLs.
- Make automatically-scheduled tasks visible on Failed and Archived
  tabs

-------------------------------------------------------------------
Fri Mar 30 15:03:14 CEST 2012 - mc@suse.de

- version 1.7.54.2-1
- New web page -- details of the xccdf:rule-result
- Fixing ISE on selecting None yum checksum type for channel
- Auto-import the RHEL RPM GPG key for systems we have kickstarted
- Fix checkstyle errors
- Fix testcases
- rename Filter.isRecurring to Filter.isRecurringBool
- fix text for Brazil timezone
- If our channel is a clone of a clone we need to find the channel
  that contains the patch we are cloning
- fixin cobbler version issue
- fix parameter type
- Make Virtualization tab of system profile independent of
  Virtualization (Platform) entitlements
- The org_id colum is numeric, do not cast parameter to string.
- reload config revision from DB before returning it
- Config file diffs result in Out Of Memory for large files
- fix for configchannel.deployAllSystems
- Taught SSM to look at flex as well as regular entitlements when
  trying to add child channels
- Show legend on details page; suggesting what to search for
- Polish api documentation for system.scap APIs.
- OpenSCAP integration
- fix ISE on rhn/admin/multiorg/OrgSoftwareSubscriptions.do page
- update createOrUpradePath api documentation
- Removing rule to help system overview listing happen faster,
  improving performance of api queries
- Fixing sorting by date without replying on the inapplicable
  listdisplay-new.jspf
- fix binary file uploads
- Making a default selection of no Proxy when kickstarting a server
- Added new XMLRPC API method to allow people to change the kickstart
  preserve ks.cfg option
- Fixed incorrect sorting of archived action timestamp
- throw appropriate error if deleting nonexistant kickstart key
- remove DB values from monitoring scout configuration
- save kickstart data after modifying ks profile child channels

-------------------------------------------------------------------
Mon Mar 26 16:56:47 CEST 2012 - jrenner@suse.de

- Show legal note in the footer of all login pages

-------------------------------------------------------------------
Thu Mar 22 16:22:05 CET 2012 - mc@suse.de

- rotate logfiles as user www (bnc#681984) CVE-2011-1550

-------------------------------------------------------------------
Wed Mar 21 18:04:19 CET 2012 - mc@suse.de

- version 1.7.54.1-1
- Bumping package version

-------------------------------------------------------------------
Thu Mar 15 16:25:25 CET 2012 - jrenner@suse.de

- Add support for studio image deployments

-------------------------------------------------------------------
Wed Mar  7 16:05:19 UTC 2012 - dmacvicar@suse.de

- All Patches -> All Types (bnc#732538)
- Remove the page errata/Overview.do as it is a duplicate
  of errata/RelevantErrata.do
  Together with the change of wording described above it makes
  the Patches menu more intuitive and clear.
  See
  https://www.redhat.com/archives/spacewalk-devel/2012-March/thread.html#00002

-------------------------------------------------------------------
Tue Mar  6 17:21:44 CET 2012 - jrenner@suse.de

- Fix naming of cloned patches to not remove the first 3 chars

-------------------------------------------------------------------
Wed Feb  1 11:22:37 CET 2012 - ug@suse.de

- backported better installation server detection code
  from master

-------------------------------------------------------------------
Thu Jan  5 11:57:28 CET 2012 - jrenner@suse.de

- Remove option 'interface language' when creating users

-------------------------------------------------------------------
Mon Jan  2 14:09:15 CET 2012 - jrenner@suse.de

- Add missing URL to auditlog configuration (bnc#737649)

-------------------------------------------------------------------
Thu Dec 22 14:59:55 CET 2011 - mantel@suse.de

- rename Novell to SUSE (#708333)

-------------------------------------------------------------------
Mon Dec 19 15:37:27 CET 2011 - mc@suse.de

- generate products.xml for channel metadata (bnc#644678)

-------------------------------------------------------------------
Thu Dec 15 12:11:27 UTC 2011 - mc@suse.de

- generate solv files for channels

-------------------------------------------------------------------
Wed Dec  7 11:07:07 CET 2011 - ug@suse.de

- fixed autoinstall branding for snippets

-------------------------------------------------------------------
Thu Dec  1 13:41:19 CET 2011 - ug@suse.de

- fix display of XML snippets in the web ui
  (bnc#731304)

-------------------------------------------------------------------
Wed Nov 16 10:00:08 CET 2011 - jrenner@suse.de

- Fix ISE when deleting software channel (bnc#728894)

-------------------------------------------------------------------
Tue Nov 15 13:55:46 CET 2011 - jrenner@suse.de

- Remove markup from error message (bnc#730408)

-------------------------------------------------------------------
Mon Nov 14 14:12:15 CET 2011 - ug@suse.de

- use --force in the kickstart register snippet

-------------------------------------------------------------------
Fri Nov 11 16:00:56 CET 2011 - jrenner@suse.de

- Fix rename Kickstart -> Autoinstallation (bnc#727517)

-------------------------------------------------------------------
Fri Nov 11 10:43:13 CET 2011 - jrenner@suse.de

- Remove markup in error message from all translation files

-------------------------------------------------------------------
Tue Nov  8 14:59:00 CET 2011 - ug@suse.de

- rename kickstart/autoyast files on harddisk too when the
  profile gets a new label (bnc#706122)

-------------------------------------------------------------------
Tue Nov  8 14:17:11 CET 2011 - jrenner@suse.de

- Implement audit logging for webui and frontend API (fate#312607)

-------------------------------------------------------------------
Tue Nov  8 08:52:23 CET 2011 - mantel@suse.de

- rename "kickstart" to "Autoinstallation" (bnc#727517)

-------------------------------------------------------------------
Tue Oct 25 17:45:27 CEST 2011 - mc@suse.de

- fix currency report if all patches are installed (bnc#726543)

-------------------------------------------------------------------
Mon Oct 17 13:13:21 CEST 2011 - jrenner@suse.de

- CVE-2011-1594: Unintended Proxy/Open Redirects (bnc#644082)
- CVE-2011-2919: XSS on SystemGroupList.do page (bnc#719133)
- CVE-2011-2920: XSS flaw(s) in filter handling (bnc#719136)
- CVE-2011-2927: XSS flaw in channels search (bnc#719127)

-------------------------------------------------------------------
Thu Oct 13 15:44:27 CEST 2011 - jrenner@suse.de

- Apply revised patch to fix pam setting not saved (bnc#705179)

-------------------------------------------------------------------
Wed Oct 12 15:04:55 CEST 2011 - ug@suse.de

- the breed in cobbler was not changed when a distro was edited

-------------------------------------------------------------------
Wed Oct 12 13:23:30 CEST 2011 - jrenner@suse.de

- Fixed pam setting on user page not saving (bnc#705179)

-------------------------------------------------------------------
Tue Oct 11 13:19:06 CEST 2011 - jrenner@suse.de

- Add fix for schedule command AFTER package install (bnc#712647)

-------------------------------------------------------------------
Fri Oct  7 12:15:24 CEST 2011 - mc@suse.de

- show installed products in system overview (bnc#711021)

-------------------------------------------------------------------
Wed Oct  5 16:33:20 CEST 2011 - jrenner@suse.de

- Fix selection of errata for system currency report (bnc#721522)

-------------------------------------------------------------------
Wed Oct  5 14:23:36 CEST 2011 - mc@suse.de

- prevent listing duplicate servers in the Patch Alert e-mails

-------------------------------------------------------------------
Fri Sep 30 10:54:21 CEST 2011 - mc@suse.de

- enable sorting of the system currency page
- enable csv export of System Currency Report

-------------------------------------------------------------------
Thu Sep 29 17:36:12 CEST 2011 - mc@suse.de

- count system currency depending on severity stored in the DB

-------------------------------------------------------------------
Fri Sep 16 13:21:39 CEST 2011 - ug@suse.de

- added sles snippets
- always create a tracking regkey (bnc#659093)

-------------------------------------------------------------------
Tue Sep 13 10:18:52 CEST 2011 - jrenner@suse.de

- Fix ISE by backporting from upstream (bnc#712647, brc#691849)

-------------------------------------------------------------------
Tue Sep  6 16:53:31 CEST 2011 - jrenner@suse.de

- Create cobbler records for unregistered systems (fate#312329)
- Fix broken API doc for channel.software (bnc#712793)

-------------------------------------------------------------------
Fri Aug 12 13:13:05 CEST 2011 - jrenner@suse.de

- Remove trailing whitespace in new classes (bnc#705758)

-------------------------------------------------------------------
Fri Jul 29 15:27:03 CEST 2011 - jrenner@suse.de

- Fix software rollback to profiles (bnc#701772)

-------------------------------------------------------------------
Wed Jul 27 12:21:16 CEST 2011 - jrenner@suse.de

- Fix taskomatic classpath to make it start again (bnc#705758)

-------------------------------------------------------------------
Mon Jul 25 12:53:26 CEST 2011 - jrenner@suse.de

- Use string array for creating the cmd + empty env (bnc#705758)
- Return failure if user or passwd is null (bnc#705758)

-------------------------------------------------------------------
Fri Jul 22 15:04:24 CEST 2011 - jrenner@suse.de

- Wrap around unix2_chkpwd instead of using jpam (bnc#705758)

-------------------------------------------------------------------
Mon Jul 18 13:39:30 CEST 2011 - ug@suse.de

- kernel-options field in kickstart upload page changed to
  1024 chars (bnc#698166)

-------------------------------------------------------------------
Fri Jul  8 15:21:49 CEST 2011 - jrenner@suse.de

- Fix bnc#704049 by backporting 2 patches

-------------------------------------------------------------------
Fri Jul  8 09:09:23 CEST 2011 - jrenner@suse.de

- Refactor RedHat.do to Vendor.do (bnc#671239)
- Refactor and deprecate API method (bnc#671239)
- Include security token in system search filter

-------------------------------------------------------------------
Tue Jul  5 11:44:36 CEST 2011 - ug@suse.de

- added a function to get a package but Name+Headerrange
  (bnc#703475)

-------------------------------------------------------------------
Tue Jun 28 16:35:44 CEST 2011 - mc@suse.de

- allow setting null value as paramter (bnc#702641)

-------------------------------------------------------------------
Tue Jun 28 11:43:44 CEST 2011 - ug@suse.de

- fix XMLRPC call to raise a virtual machine
  (bnc#687323 and fate#312369)

-------------------------------------------------------------------
Tue Jun 21 16:29:55 CEST 2011 - jrenner@suse.de

- Fix missing tokens when updating child channels (bnc#701157)
- Check session validity first, security token next (bnc#644074)
- Merge with upstream spacewalk (bnc#644074)

-------------------------------------------------------------------
Tue Jun 21 14:10:54 CEST 2011 - ug@suse.de

- fix XML RPC call to install a virtual machine
  (fate#312369 and bnc#687323)

-------------------------------------------------------------------
Tue Jun 21 13:57:03 CEST 2011 - ug@suse.de

- replaced 'anaconda' by 'autoinstallation'

-------------------------------------------------------------------
Tue Jun 21 13:27:43 CEST 2011 - ug@suse.de

- track RPM installation during virtual machine setup by
  using session install=.... parameter
  part of the fix for bnc#659093 and Fate#312372

-------------------------------------------------------------------
Thu Jun 16 15:52:06 CEST 2011 - jrenner@suse.de

- Fix missing token in SSM (bnc#644074)

-------------------------------------------------------------------
Tue Jun 14 17:31:53 CEST 2011 - ug@suse.de

- XML RPC API for creating virtual SUSE machines fixed
  (fate#312369 and bnc#687323)

-------------------------------------------------------------------
Tue Jun 14 11:03:00 CEST 2011 - ug@suse.de

- settings the correct architecture in cobbler, needed by virt.
  SUSE installations (fate#312397 and bnc#682665)

-------------------------------------------------------------------
Thu Jun  9 09:59:03 CEST 2011 - jrenner@suse.de

- Additional fixes for the CSRF security bugfix (bnc#644074)

-------------------------------------------------------------------
Thu May 26 16:42:41 CEST 2011 - jrenner@suse.de

- Add token into POST url for multipart forms (bnc#644074)

-------------------------------------------------------------------
Thu May 26 11:59:54 CEST 2011 - jrenner@suse.de

- Integrate password strength meter in webapp (bnc#685551/fate#312398)

-------------------------------------------------------------------
Tue May 24 17:48:59 CEST 2011 - jrenner@suse.de

- Prevent from phishing attacks via 'url_bounce' (bnc#644082)
- CVE-2011-1594

-------------------------------------------------------------------
Mon May 23 16:24:56 CEST 2011 - jrenner@suse.de

- Protect web UI against Cross-Site Request Forgery (bnc#644074)
- CVE-2009-4139

-------------------------------------------------------------------
Tue May  3 11:13:36 CEST 2011 - jrenner@suse.de

- Rebranding of example search terms (bnc#682601)

-------------------------------------------------------------------
Fri Apr 15 16:15:01 CEST 2011 - jrenner@suse.de

- Use isNotEmpty() instead of isEmpty()

-------------------------------------------------------------------
Tue Apr 12 11:49:33 CEST 2011 - mantel@suse.de

- fix subject line of taskomatic notification mail

-------------------------------------------------------------------
Fri Apr  1 12:33:28 CEST 2011 - jrenner@suse.de

- Check if provisioning is enabled for this key (bnc#684414)

-------------------------------------------------------------------
Thu Mar 31 16:22:01 CEST 2011 - jrenner@suse.de

- Do not show success message when pws don't match (bnc#675585)

-------------------------------------------------------------------
Thu Mar 31 15:46:13 CEST 2011 - mantel@suse.de

- more debranding

-------------------------------------------------------------------
Mon Mar 28 11:44:21 CEST 2011 - jrenner@suse.de

- Add missing null check (bnc#682993)

-------------------------------------------------------------------
Fri Mar 25 16:55:04 CET 2011 - jrenner@suse.de

- Link to the local version of the release notes (bnc#676683)

-------------------------------------------------------------------
Thu Mar 24 10:52:52 CET 2011 - mc@suse.de

- debrand taskomatic

-------------------------------------------------------------------
Tue Mar 22 11:52:42 CET 2011 - jrenner@suse.de

- Refer to the right constant (bnc#677039)
- Fix method signature (bnc#681514)

-------------------------------------------------------------------
Mon Mar 21 16:15:42 CET 2011 - ug@suse.de

- fixed a missing "!" in adding "install=..." parameter code

-------------------------------------------------------------------
Mon Mar 21 13:54:35 CET 2011 - jrenner@suse.de

- Require susemanager-proxy-quick_en-pdf

-------------------------------------------------------------------
Fri Mar 18 10:49:19 CET 2011 - jrenner@suse.de

- Add the proxy quick start document to the UI

-------------------------------------------------------------------
Thu Mar 17 15:27:55 CET 2011 - jrenner@suse.de

- Do not show a subnavigation below 'Proxy'

-------------------------------------------------------------------
Thu Mar 17 11:14:16 CET 2011 - jrenner@suse.de

- Remove helper class that is not needed anymore (bnc#676704)

-------------------------------------------------------------------
Wed Mar 16 17:17:21 CET 2011 - jrenner@suse.de

- Re-enable the local doc search (bnc#676704)

-------------------------------------------------------------------
Mon Mar 14 17:20:02 CET 2011 - jrenner@suse.de

- Replace rhn-proxy with SMP for ACLs and queries (bnc#679420)

-------------------------------------------------------------------
Fri Mar 11 12:23:22 CET 2011 - ug@suse.de

- cleanup patch for install= parameter and fix for (bnc#677039)

-------------------------------------------------------------------
Thu Mar 10 14:56:00 CET 2011 - jrenner@suse.de

- Adapted the UI to URL paths from new docu packages (bnc#674315)

-------------------------------------------------------------------
Thu Mar 10 11:23:08 CET 2011 - jrenner@suse.de

- Change link path to install-guide (bnc#674315)

-------------------------------------------------------------------
Tue Mar  8 16:00:08 CET 2011 - jrenner@suse.de

- Change url path from install_guide to install-guide (bnc#674315)

-------------------------------------------------------------------
Tue Mar  8 14:24:19 CET 2011 - jrenner@suse.de

- Fix guessing login credentials (bnc#644072), patch from upstream

-------------------------------------------------------------------
Fri Mar  4 13:37:00 CET 2011 - jrenner@suse.de

- Leave out the proxy version check in navigation xml (bnc#676718)

-------------------------------------------------------------------
Thu Mar  3 17:33:47 CET 2011 - jrenner@suse.de

- fix navigation on the help page (while working on bnc#676699)

-------------------------------------------------------------------
Mon Feb 28 11:27:15 CET 2011 - jrenner@suse.de

- shorten the action name if > 128 chars (bnc#675021)

-------------------------------------------------------------------
Thu Feb 24 15:28:08 CET 2011 - jrenner@suse.de

- integrate fix for session fixation from upstream (bnc#644080)

-------------------------------------------------------------------
Tue Feb 22 17:24:28 CET 2011 - jrenner@suse.de

- removing invalid attributes 'autocomplete'

-------------------------------------------------------------------
Mon Feb 21 11:21:50 CET 2011 - ug@suse.de

- fixed owner for cobbler snippets (bnc#673297)

-------------------------------------------------------------------
Fri Feb 18 16:46:10 CET 2011 - mc@suse.de

- remove use of java-devel at runtime (bnc#673323)

-------------------------------------------------------------------
Fri Feb 18 13:25:25 CET 2011 - jrenner@suse.de

- fix branding on api pages (bnc#671160)

-------------------------------------------------------------------
Thu Feb 17 11:47:34 CET 2011 - jrenner@suse.de

- do not show delete link on creation of notes (bnc#672090)
- refix help url for orgtrusts (bnc#660528)

-------------------------------------------------------------------
Wed Feb 16 17:41:02 CET 2011 - jrenner@suse.de

- add missing help page for oganizational trusts (bnc#660528)

-------------------------------------------------------------------
Wed Feb 16 15:28:54 CET 2011 - jrenner@suse.de

- fix server error if org default profile not present (bnc#672054)

-------------------------------------------------------------------
Wed Feb 16 15:07:10 CET 2011 - mc@suse.de

- fix link to help page (bnc#672094)

-------------------------------------------------------------------
Wed Feb 16 09:56:58 CET 2011 - jrenner@suse.de

- remove more links to channel mgmt guide (bnc#672095 and others)

-------------------------------------------------------------------
Tue Feb 15 09:27:33 CET 2011 - jrenner@suse.de

- catch exception when filtering for invalid IP (bnc#668642)

-------------------------------------------------------------------
Mon Feb 14 16:42:31 CET 2011 - mantel@suse.de

- remove reference to FasTrack (bnc#671235)

-------------------------------------------------------------------
Mon Feb 14 15:43:25 CET 2011 - jrenner@suse.de

- revert to manage/clone errata, identifiers only

-------------------------------------------------------------------
Mon Feb 14 13:28:11 CET 2011 - mantel@suse.de

- remove references to FlexGuests (bnc#668622)

-------------------------------------------------------------------
Mon Feb 14 13:20:40 CET 2011 - jrenner@suse.de

- replace the term kickstart in virtualization dialog (bnc#671560)

-------------------------------------------------------------------
Fri Feb 11 15:56:18 CET 2011 - jrenner@suse.de

- fix base software channel always listed twice (bnc#671022)
- fix branding on apidocs and faqs (bnc#671160 and bnc#671158)

-------------------------------------------------------------------
Fri Feb 11 13:37:20 CET 2011 - jrenner@suse.de

- add quick start to help index and navigation

-------------------------------------------------------------------
Thu Feb 10 10:05:12 CET 2011 - jrenner@suse.de

- add check for subs to channels of the same family (bnc#670551)
- fix link to release notes in page footer (bnc#670515)
- remove references to non-existent channel mgmt guide (bnc#660768)
- fix strings in translation (bnc#670934)

-------------------------------------------------------------------
Wed Feb  9 12:10:22 CET 2011 - jrenner@suse.de

- do not show certificate configuration tab (bnc#670003)

-------------------------------------------------------------------
Tue Feb  8 18:53:19 CET 2011 - mc@suse.de

- Use LocalePreferences page but comment out language settings
  (bnc#670042)

-------------------------------------------------------------------
Tue Feb  8 15:59:05 CET 2011 - mc@suse.de

- change mountpoint and prepended_dir (bnc#669558)

-------------------------------------------------------------------
Tue Feb  8 12:37:23 CET 2011 - jrenner@suse.de

- fix session fixation (bnc#644080)
- replace the term RHN with SUSE Manager (bnc#670223)

-------------------------------------------------------------------
Mon Feb  7 17:47:52 CET 2011 - jrenner@suse.de

- removed 'translations available' from help page (bnc#669530)

-------------------------------------------------------------------
Mon Feb  7 15:49:32 CET 2011 - mc@suse.de

- add rc link (bnc#669894)

-------------------------------------------------------------------
Mon Feb  7 13:50:09 CET 2011 - mc@suse.de

- remove channel version filter in add novell patches
  (bnc#669799)

-------------------------------------------------------------------
Thu Feb  3 17:05:35 CET 2011 - jrenner@suse.de

- remove the chat link from navigation (bnc#667275)
- do not show links to RH in result page of doc search (bnc#667271)

-------------------------------------------------------------------
Wed Feb  2 17:42:28 CET 2011 - jrenner@suse.de

- internal server error clicking software channels (bnc#668918)
- Kickstart/AutoYaST in the web interface (bnc#668666)

-------------------------------------------------------------------
Mon Jan 31 11:15:48 CET 2011 - jrenner@suse.de

- add missing attribute 'probeSuite' to request (bnc#667945)

-------------------------------------------------------------------
Sun Jan 30 15:28:18 CET 2011 - mc@suse.de

- backport upstrem fixes

-------------------------------------------------------------------
Fri Jan 28 12:40:35 CET 2011 - jrenner@suse.de

- bnc#667893: wrong email text sent during user creation
- bnc#667897: wrong email text sent during user creation - part 2
- bnc#667905: remove redhat.com in monitoring configuration

-------------------------------------------------------------------
Thu Jan 27 16:36:43 CET 2011 - jrenner@suse.de

- resolve strings marked with [GALAXY] (bnc#666163)
- take the link to the copyright notice from StringResources

-------------------------------------------------------------------
Thu Jan 27 16:28:52 CET 2011 - mc@suse.de

- fix subscribe to SUSE base channel via SSM (bnc#665833)

-------------------------------------------------------------------
Thu Jan 27 13:23:35 CET 2011 - mc@suse.de

- show SUSE Channels in "alter channel page" (bnc#663374)

-------------------------------------------------------------------
Wed Jan 26 11:36:56 CET 2011 - jrenner@suse.de

- rename errata to patches in auto-generated emails

-------------------------------------------------------------------
Wed Jan 26 11:24:10 CET 2011 - jkupec@suse.cz

- Excluded non-english string files from rhn.jar for now
  (bnc #666151)

-------------------------------------------------------------------
Tue Jan 25 13:13:05 CET 2011 - jrenner@suse.de

- fix bnc#665835: wrong text on system entitlements

-------------------------------------------------------------------
Mon Jan 24 12:01:15 CET 2011 - jrenner@suse.de

- consider suseChannels when determining if repodata is required
- replace the term "Errata" with "Patches" throughout translation

-------------------------------------------------------------------
Sat Jan 22 12:38:09 CET 2011 - mc@suse.de

- fix macros

-------------------------------------------------------------------
Tue Jan 18 15:59:38 CET 2011 - jrenner@suse.de

- Fix bnc#651351: Password with less than 5 characters accepted

-------------------------------------------------------------------
Mon Jan 17 16:29:55 CET 2011 - mc@suse.de

- rename sm-register to mgr-register

-------------------------------------------------------------------
Fri Jan 14 17:21:35 CET 2011 - mc@suse.de

- Fix wrong Reference in Web Interface (bnc#662075)
- scheduleSingleSatRepoSync() added for SUSE channels
- Fixed double execution of one-time jobs.

-------------------------------------------------------------------
Tue Jan 11 17:20:19 CET 2011 - mc@suse.de

- fix Requires
- add copyright page
- some style fixes

-------------------------------------------------------------------
Wed Sep 15 09:29:38 CEST 2010 - mantel@suse.de

- Initial release of spacewalk-java

-------------------------------------------------------------------<|MERGE_RESOLUTION|>--- conflicted
+++ resolved
@@ -1,10 +1,7 @@
-<<<<<<< HEAD
 - Fix user creation with pam auth and no password (bsc#1179579)
-=======
 - Rename rhnVirtualInstanceInfo memory_size_k column
 - Fix registration of VM created with cobbler profile on Salt minion
 - enahance schedule states XMLRPC API
->>>>>>> f2032b5e
 - Cleanup sessions via SQL query instead of SQL function (bsc#1180224)
 - Do not call page decorator in HEAD requests (bsc#1181228)
 - Allow to configure request timeout (bsc#1178767)
