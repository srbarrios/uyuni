<<<<<<< HEAD
- Suggest Product Migration when patch for CVE is in a successor Product (bsc#1191360)
=======
- Add route for virtual systems ReactJS page
- fix actionchain stuck in pending/picked up (bsc#1189561)
- provide static configuration key name for SSHMinionActionExecutor
  parallel threads
- Add link to the original vendor advisory in the patch details page
- fix issue with empty action chains getting deleted too early (bsc#1191377)
- Move pickedup actions to history as soon as they are pickedup (bsc#1191444)
- Add additional matchers to package (nevra) filter
- Add greater equals matcher to package (nevra) filter
- Add support for custom SSH port for SSH minions
- UI and API call for changing proxy
- Use an 'allow' filter for the kernel packages with live patching
  filter templates (bsc#1191460)
- require postgresql14 on SLE15 SP4

-------------------------------------------------------------------
Fri Dec 03 12:21:41 CET 2021 - jgonzalez@suse.com

- version 4.3.6-1
  * fix parsing error by making SCAP Profile description attribute optional
    (bsc#1192321)
  * fix openscap scan with tailoring-file option (bsc#1192321)
  * Pass the "allow_vendor_change" flag using the right name when installing patches
  * Fix legacy timepicker passing wrong time to the backend if server and
    user time differ (bsc#1192699)
  * Fix legacy timepicker passing wrong time to the backend if selected
    date is in summer time (bsc#1192776)
>>>>>>> 9937a623

-------------------------------------------------------------------
Tue Nov 16 12:58:01 CET 2021 - jgonzalez@suse.com

- version 4.3.5-1
  * Fix calling wrong XMLRPC bootstrap method (bsc#1192736)

-------------------------------------------------------------------
Tue Nov 16 10:06:56 CET 2021 - jgonzalez@suse.com

- version 4.3.4-1
  * update last boot time of SSH Minions after bootstrapping (bsc#1191899)
  * Fix package update action with shared channels (bsc#1191313)
  * Implement using re-activation keys when bootstrapping with the Web UI
    or XMLRPC API
  * Show salt ssh error message in failed action details
  * switch to best repo auth item for contentsources (bsc#1191442)
  * Add compressed flag to image pillars when kiwi image is
    compressed (bsc#1191702)

-------------------------------------------------------------------
Fri Nov 05 13:49:19 CET 2021 - jgonzalez@suse.com

- version 4.3.3-1
  * Remove NullPointerException in rhn_web_ui.log when building an
    image (bsc#1185951)
  * Bugfix: Prevent "no session" hibernate error on deleting server
  * Set product name and version in the User-Agent header when
    connecting to SCC
  * On salt-ssh minions, enforce package list refresh after state apply
  * Improve the API to query system events and history
  * Fix internal server error on DuplicateSystemsCompare (bsc#1191643)
  * Fix Service Package migration with pillar in database
  * Run Prometheus JMX exporter as Java agent (bsc#1184617)
  * Allow usage of jinja template in Salt config channels
  * Store Salt minion pillars in database
  * Fix datetime format parsing with moment (bsc#1191348)
  * trigger reboot needed message also when installhint is available
    on package level
  * add Content Lifecycle Management filter for package provides and
    use it in live patching filter template
  * Update proxy path on minion connection
  * mgr-sync refresh logs when a vendor channel is expired and shows
    how to remove it (bsc#1191222)
  * Hide link to CLM live patching template in system details for
    products that don't support live patching (bsc#1190866)
  * fix logging of the spark framework and map requests to media.1
    directory in the download controller (bsc#1189933)
  * Add 'Last build date' column to CLM project list (jsc#PM-2644)
    (jsc#SUMA-61)
  * Improve exception handling and logging for mgr-libmod calls
  * Execute the diskcheck script at login to validate the available space
  * Add checksums to repository metadata filenames (bsc#1188315)
  * Fix ISE in product migration if base product is missing (bsc#1190151)
  * Add 'Flush cache' option to Ansible playbook execution
    (bsc#1190405)
  * Update kernel live patch version on minion startup (bsc#1190276)
  * use TLSv1.3 if it is a supported Protocol
  * Adapt auto errata update to skip during CLM build (bsc#1189609)
  * Adapt auto errata update to respect maintenance windows
  * fix ISE in SSM when scheduling patches on multiple
    systems (bsc#1190396, bsc#1190275)
  * Add new endpoints to saltkeys API: acceptedList, pendingList,
    rejectedList, deniedList, accept and reject
  * add CentOS 7/8 aarch64
  * add Oracle Linux 7/8 aarch64
  * add Rocky Linux 8 aarch64
  * add AlmaLinux 8 aarch64
  * add Amazon Linux 2 aarch64

-------------------------------------------------------------------
Fri Sep 17 12:18:34 CEST 2021 - jgonzalez@suse.com

- version 4.3.2-1
  * Allow getting all completed actions via XMLRPC without display limit (bsc#1181223)
  * Add XMLRPC API to force refreshing pillar data (bsc#1190123)
  * Add missing string on XCCDF scan results (bsc#1190164)
  * Support syncing patches with advisory status 'pending' (bsc#1190455)
  * Updated Enterprise Linux servlet requirement.
  * Ignore duplicates in 'pkg.installed' result when applying patches (bsc#1187572)
  * Improved timezone support
  * implement package locking for salt minions
  * Show AppStreams tab just for modular channels
  * Fix Json null comparison in virtual network info parsing (bsc#1189167)
  * 'AppStreams with defaults' filter template in CLM
  * Add a link to OS image store dir in image list page
  * Do not log XMLRPC fault exceptions as errors (bsc#1188853)
  * AppStreams tab for modular channels
  * Allow getting all archived actions via XMLRPC without display limit (bsc#1181223)
  * Link to CLM filter creation from system details page
  * Delete ActionChains when the last action is a Reboot and it completes (bsc#1188163)
  * XMLRPC: Add call for listing application monitoring endpoints
  * Bring back Beta product tag
  * fix NPE when no redhat info could be fetched

-------------------------------------------------------------------
Mon Aug 09 11:00:52 CEST 2021 - jgonzalez@suse.com

- version 4.3.1-1
- Mark SSH minion actions when they're picked up (bsc#1188505)
- Properly handle virtual networks without defined bridge (bsc#1189167)
- Fix cleanup always being executed on delete system (bsc#1189011)
- Warning in Overview page for SLE Micro system (bsc#1188551)
- Fix system information forwarding to SCC (bsc#1188900)
- Add UEFI support for VM creation / editing
- Add virt-tuner templates to VM creation
- Ensure XMLRPC returns 'issue_date' in ISO format when listing erratas (bsc#1188260)
- Fix NullPointerException in HardwareMapper.getUpdatedGuestMemory
- Fix entitlements not being updated during system transfer (bsc#1188032)
- Simplify the VM creation action in DB
- Refresh virtual host pillar to clear the virtpoller beacon (bsc#1188393)
- Fix updating primary net interface on hardware refresh (bsc#1188400)
- Fix issues when removing archived actions using XMLRPC api (bsc#1181223)
- Readable error when "mgr-sync add channel" is called with a non-existing label (bsc#1173143)
- Fix NPE error when scheduling ErrataAction from relevant errata page (bsc#1188289)
- Add Beijing timezone to selectable timezones (bsc#1188193)
- Java enablement for Rocky Linux 8
- Get CPU data for AArch64
- Add option to run Ansible playbooks in 'test' mode
- Add support for Kiwi options
- New filter template: Live patching based on a system
- Adapt generated pillar data to run the new Salt scap state
- Handle virtual machines running on pacemaker cluster
- SP migration: wait some seconds before scheduling "package refresh" action after migration is completed (bsc#1187963)
- cleanup and regenerate system state files when machine id has changed (bsc#1187660)
- manually disable repositories on redhat like systems
- Do not update Kickstart session when download after session is complete or failed (bsc#1187621)
- define a pillar for the https port when connection as ssh-push with tunnel (bsc#1187441)
- Fix the unit test coverage reports
- Fix random NullPointerException when rendering page tabs (bsc#1182769)
- Add missing task status strings (bsc#1186744)

-------------------------------------------------------------------
Fri Jun 18 12:41:30 CEST 2021 - jgonzalez@suse.com

- version 4.2.23-1
- Show the full state return message for VM actions
- show reposync errors in user notification details
- do not check accessibility of free product repositories (bsc#1182817)

-------------------------------------------------------------------
Thu Jun 17 10:38:51 UTC 2021 - Julio González Gil <jgonzalez@suse.com>

- Use the correct product tag

-------------------------------------------------------------------
Thu Jun 10 13:46:09 CEST 2021 - jgonzalez@suse.com

- version 4.2.22-1
- Fix product migration when scheduled from the event page (bsc#1187066)

-------------------------------------------------------------------
Wed Jun 09 10:19:43 CEST 2021 - jgonzalez@suse.com

- version 4.2.21-1
- adapt parsed strings from AlmaLinux and AmazonLinux match
  SCC/sumatoolbox product definition (bsc#1186750)
- Run database table analyze in most used tables of CLM for better performance (bsc#1186704)

-------------------------------------------------------------------
Tue Jun 01 11:47:32 CEST 2021 - jgonzalez@suse.com

- version 4.2.20-1
- fix permission problem with /srv/susemanager/salt/custom files (bsc#1186325)
- fixing ISE when searching in docs for logged-in users (bsc#1186319)
- Fix package building on openSUSE Leap 15.3

-------------------------------------------------------------------
Mon May 24 12:37:31 CEST 2021 - jgonzalez@suse.com

- version 4.2.19-1
- Show NICs without IPs in Hardware info
- Allow interfaces with just valid mac address in cobbler record (bsc#1185416)
- Allow virtualization host entitlement on Xen Dom0 (bsc#1185522)
- Fix start/end timestamps for xccdf scan details (bsc#1186016)
- Fix report links for SCAP Scans (bsc#1186017)
- Fix the documentation for the parseReleaseFile method
- Add group by clause to reduce the number of rows for groupAdvisoryTypes CTE to improve performance(bsc#1185015)
- Drop stale libs for old not supported browsers
- fix file ownership and permissions in /srv/susemanager/pillar_data/ (bsc#1179954)
- Strip the modular metadata for newly created channels in CLM if modular filters present (bsc#1184118)
- fix disapearing Autoinstallation Menu for minions (bsc#1184813)
- catch not found repository and create a standard error page (bsc#1183992)
- Remove duplicate entries on AppStream filter channel browser
- Do not require advisory_status to be set in ErrataHandler.create (bsc#1185965)
- Fix the problem with wrong icons for virtual systems (bsc#1185507)

-------------------------------------------------------------------
Mon May 10 17:43:42 CEST 2021 - jgonzalez@suse.com

- version 4.2.18-1
- Java side of AlmaLinux and Amazon Linux 2 enablement

-------------------------------------------------------------------
Wed May 05 16:35:15 CEST 2021 - jgonzalez@suse.com

- version 4.2.17-1
- Speed up pages to compare or add packages to channels (bsc#1178767)
- Implement CLM filter templates
- Parse ansible inventory and show registered systems
- fix problem reading product_tree.json from wrong location in offline setups (bsc#1184283)
- Eliminate duplicate entries when displaying results from mgr-libmod
- Fix boot image url, change default to ftp (bsc#1185509)
- XMLRPC: Endpoint for aligning channel metadata based on another channel (bsc#1182810)
- forward registration data to SUSE Customer Center
- Rename system migration to system transfer
- Rename SP to product migration
- Change onboarding behavior to easier recycle systems (bsc#1183437)
- The 'cookie' property for pkgset beacon was removed as no longer required
- virtual console monitors VM state changes
- Ansible integration: configure paths, inspect inventories, discover and schedule playbooks
- support Amazon Linux mirror list URLs and set signed Metadata flag correct
- Bugfix: Remove the unneeded check that was stopping updating a virtual instance type (bsc#1180673)
- Exclude minions from the list of locally-managed/sandbox systems when copying config files (bsc#1184940)
- Remove activation key display from system details page
- change deprecated path /var/run into /run for systemd (bsc#1185059)
- add virtual network edit action
- Lower case fqdn comparation when calculating minion connection path (bsc#1184849)

-------------------------------------------------------------------
Mon Apr 19 14:51:51 CEST 2021 - jgonzalez@suse.com

- version 4.2.16-1
- Update translation strings

-------------------------------------------------------------------
Mon Apr 19 11:37:19 CEST 2021 - jgonzalez@suse.com

- version 4.2.15-1
- Bugfix: Retracted Patches: Filter minion correctly when executing package install (bsc#1184929)

-------------------------------------------------------------------
Fri Apr 16 15:59:32 CEST 2021 - jgonzalez@suse.com

- version 4.2.14-1
- fix check for for mirrorlist URLs when refreshing products (bsc#1184861)

-------------------------------------------------------------------
Fri Apr 16 15:55:47 CEST 2021 - jgonzalez@suse.com

- version 4.2.13-1
- Add calendar widget to display maintenance windows

-------------------------------------------------------------------
Fri Apr 16 13:23:01 CEST 2021 - jgonzalez@suse.com

- version 4.2.12-1
- for a SUSE system get metadata and package from same source (bsc#1184475)
- List config state summary for systems in highstate page
- Implement retracted patches
- Add support for notify beacon for Debian/Ubuntu systems
- Check if the directory exists prior to modular data cleanup (bsc#1184311)
- define dependencies for salt-netapi-client and DB schema version
- assign right base product for res8 (bsc#1184005)
- Fix docs link in my organization configuration (bsc#1184286)
- Provide Custom Info as Pillar data
- remove deprecated xmlrpc functions
- Add support for Alibaba Cloud Linux 2
- Only update the kickstart path in cobbler if necessary (bsc#1175216)
- enhance config channel API with list assigned groups
- enhance server group API with config channel and formula
  access methods
- Fix: populate docker-registries on inspection (bsc#1178179)
- Raise length limit for kernel options (bsc#1182916)
- optionally allow vendor change when patching
- Speed up the system groups page (bsc#1182132)
- Log shell command output on failure when checking known_hosts file permissions
- adapt logging for testing accessability of URLs (bsc#1182817)
- add warning about missing salt feature for virtual networks
- add virtual network create action

-------------------------------------------------------------------
Fri Mar 05 15:42:30 CET 2021 - jgonzalez@suse.com

- version 4.2.11-1
- Allow setting a primary FQDN per system, either via WebUI or XMLRPC-API
- Speed up pages to compare or add packages to channels (bsc#1178767)
- Remove validator.js from jade templates
- Homogenizes style in filter buttons, facilitating testability
- improve fromdir with better mapping of URL to local files

-------------------------------------------------------------------
Thu Feb 25 12:06:49 CET 2021 - jgonzalez@suse.com

- version 4.2.10-1
- Rebuild and improve rendering of error pages 404 and 500 pages (bsc#1181228)
- Fix user creation with pam auth and no password (bsc#1179579)
- Rename rhnVirtualInstanceInfo memory_size_k column
- Fix registration of VM created with cobbler profile on Salt minion
- enahance schedule states XMLRPC API
- Cleanup sessions via SQL query instead of SQL function (bsc#1180224)
- Do not call page decorator in HEAD requests (bsc#1181228)
- Allow to configure request timeout (bsc#1178767)
- FIX: Slow response of 'Software > Install' in Ubuntu minions (bsc#1181165)

-------------------------------------------------------------------
Tue Feb 16 10:07:07 CET 2021 - jgonzalez@suse.com

- version 4.2.9-1
- fix action chains for saltssh minions (bsc#1182200)

-------------------------------------------------------------------
Fri Feb 12 14:29:28 CET 2021 - jgonzalez@suse.com

- version 4.2.8-1
- Ensure new files are synced just after writing them (bsc#1175660)
- Add 'mgr_origin_server' to Salt pillar data (bsc#1180439)
- enable openscap auditing for salt systems in SSM (bsc#1157711)
- Removed "Software Crashes" feature
- detect debian products (bsc#1181416)
- show packages from channels assigned to the targeted system (bsc#1181423)

-------------------------------------------------------------------
Thu Jan 28 11:42:47 CET 2021 - jgonzalez@suse.com

- version 4.2.7-1
- Open raw output in new tab for ScriptRunAction (bsc#1180547)

-------------------------------------------------------------------
Wed Jan 27 13:04:11 CET 2021 - jgonzalez@suse.com

- version 4.2.6-1
- fix query using old EVR_T constructor (bsc#1181422)
- Update to postgresql13 (jsc#SLE-17030)
- Improve modular dependency resolution algorithm (bsc#1177267)
- Display absolute timestamps for configuration files
- Fix modular data handling for cloned channels (bsc#1177508)
- Fix: login gets an ISE when SSO is enabled (bsc#1181048)
- Content Lifecycle Management input validation errors are now displayed at the field-level instead of a popup
- Add an API endpoint to allow/disallow scheduling irrelevant patches (bsc#1180757)
- Fix CVE audit results for affected and patched entries (bsc#1180893)
- Replace custom version comparison method with the standard one which also takes debian packages into account
- Default to preferred items per page in content lifecycle lists (bsc#1180558)
- Removed Java module com.sun.bind if it is not available; Load jaxb bundles if available.
- internal code cleanup (dropping unused table rhnErrataTmp)
- Drop the ssl_available option (SSL is always present)
- fix reboot action race condition (bsc#1177031)
- Improves misleading UI message displayed on systems with modules activated (bsc#1179525)
- Fix availability check for debian repositories (bsc#1180127)
- Added 'contents' argument to the 'configchannel.create' XMLRPC API method (bsc#1179566)
- Ignore duplicate NEVRAs in package profile update (bsc#1176018)
- Prevent deletion of CLM environments if they're used in an autoinstallation
  profile (bsc#1179552)
- Fix Debian package version comparison
- register saltkey XMLRPC handler and fix behavior of delete salt key (bsc#1179872)
- Added 'revision' argument to the 'configchannel.updateInitSls' XMLRPC API method (bsc#1179566)
- Add validation for custom repository labels
- Fix configuration file download links to actually download files instead of redirecting to the home page (bsc#1179324)
- Add lang attribute to html tags
- SPEC file libxml2-devel addition, Source0 update.
- Replace the virtpoller beacon by a guests refresh action
- Added RHEL build support.
- Simplified SPEC file.
- fix expanded support detection based on CentOS installations (bsc#1179589)
- Generalize the reactivation key message (bsc#1178483)

-------------------------------------------------------------------
Thu Dec 03 13:45:57 CET 2020 - jgonzalez@suse.com

- version 4.2.5-1
- add the VirtualPC as virtualization type (bsc#1178990)
- Fix the activation key handling from kickstart profile (bsc#1178647)
- Ignore docker network ifaces in the system duplicates list
- Fix incorrect password autocompletions (bsc#1148357)
- add translation strings for newly added countries and timezones (jsc#PM-2081)
- Update exception message in findSyncedMandatoryChannels

-------------------------------------------------------------------
Wed Nov 25 12:22:07 CET 2020 - jgonzalez@suse.com

- version 4.2.4-1
- Report resolved module dependencies on CLM project details page
- Allow creating custom ULN repositories with uln:// urls
- Change message "Minion is down" to be more accurate
- Revert: Sync state modules when starting action chain execution (bsc#1177336)
- Remove expiration date from ics files (bsc#1177892)
- Localize documentation links
- fix check for available products on ISS Slaves (bsc#1177184)
- XMLRPC: Report architecture label in the list of installed packages (bsc#1176898)
- get media.1/products for cloned channels (bsc#1178303)
- calculate size to truncate a history message based on the htmlified version (bsc#1178503)
- Sync state modules when starting action chain execution (bsc#1177336)
- Fix repo url of AppStream in generated RHEL/Centos 8 kickstart file (bsc#1175739)
- Enable validation of Content Lifecycle Management entities in the XMLRPC API (bsc#1177706)
- Fix the order of the arguments in the XMLRPC API doc for contentmanagement.buildProject (bsc#1177704)
- Remove the deprecated "satellite" API namespace
- Make image pillar visible only in buildhost organization
- Maintain list of synced images in pillar
- Remove hostname from /var/lib/salt/.ssh/known_hosts when deleting system (bsc#1176159)
- log token verify errors and check for expired tokens
- show only kernel options in advanced autoinstallation page when working with
  a salt minion (bsc#1177767)
- add new allowVendorChange flag for dist upgrades
- Take pool and volume from Salt virt.vm_info for files and blocks disks (bsc#1175987)
- Create VM on a Salt host using a cobbler profile
- Show cluster upgrade plan in the upgrade UI
- Fix action chain resuming when patches updating salt-minion don't cause service to be
  restarted (bsc#1144447)
- Execute Salt SSH actions in parallel (bsc#1173199)
- Enable to switch to multiple webUI theme
- Hotfix the modular RPMs release comparison
- enable redfish power management by default
- renaming autoinstall distro didn't change the name of the Cobbler distro (bsc#1175876)
- Fix: reinspecting a container image (bsc#1177092)
- add power management xmlrpc api
- allow nightly ISS sync to also cover custom channels
- Include build id in boot image local path
- fix max password length check at user creation (bsc#1176765)
- Fix the links for downloading the binaries in the package details UI (bsc#1176603)
- Notify about missing libvirt or hypervisor on virtual host
- Redesign maintenance schedule systems table to use paginated data from server
- Fix SP migration after dry run for cloned channels (bsc#1176307)
- filter not available optional channels out
- Fix: handle version comparison corner cases in Ubuntu packages

-------------------------------------------------------------------
Fri Nov 06 15:22:07 CET 2020 - jgonzalez@suse.com

- version 4.2.3-1
- Use correct eauth module and credentials for Salt SSH calls (bsc#1178319)

-------------------------------------------------------------------
Mon Sep 21 12:04:31 CEST 2020 - jgonzalez@suse.com

- version 4.2.2-1
- Updating translations from weblate
- Log exception trace on fatal Taskomatic startup error

-------------------------------------------------------------------
Fri Sep 18 12:34:25 CEST 2020 - jgonzalez@suse.com

- version 4.2.1-1
- Force disable SPA for non-navigation links (bsc#1175512)
- pass the log level parameter to matcher
- Detect client organization from connected proxy (bsc#1175545)
- Add language picker to user preferences and user creation
- Fix EntityExistsException on migration from traditional to salt minion via proxy (bsc#1175556)
- use media.1/products from media when not specified different (bsc#1175558)
- Fix: use quiet API method when using spacewalk-common-channels (bsc#1175529)
- add java.allow_adding_patches_via_api to allow adding errata to vendor channels
- fix alignment on icon on entitlement page
- support installer update channels during autoinstallation
- filter machines not in maintenance mode for remote commands
- Upgrade jQuery and adapt the code - CVE-2020-11022 (bsc#1172831)
- Data null means the sync never ran yet (bsc#1174357)
- Reset the server path on minion registration (bsc#1174254)
- fix error when rolling back a system to a snapshot (bsc#1173997)
- Implement maintenance windows backend
- Add check for maintainence window during executing recurring actions
- Implement maintenance windows in struts
- XMLRPC: Assign/retract maintenance schedule to/from systems
- avoid deadlock when syncing channels and registering minions at the same time (bsc#1173566)
- Fix softwarechannel update for vendor channels (bsc#1172709)
- Add modular repository warning message to system overview page (bsc#1173959)
- Change system list header text to something better (bsc#1173982)
- set CPU and memory info for virtual instances (bsc#1170244)
- Add virtual network Start, Stop and Delete actions
- Add virtual network list page
- update default product tree tag and set Beta tag again
- Fix strings (mentions of Satellite, replace SUSE Manager with PRODUCT_NAME, etc)
- Update package version to 4.2.0

-------------------------------------------------------------------
Wed Sep 16 16:49:35 CEST 2020 - jgonzalez@suse.com

- version 4.1.17-1
- Use the Salt API in authenticated and encrypted form (bsc#1175884, CVE-2020-8028)

-------------------------------------------------------------------
Thu Jul 23 13:26:41 CEST 2020 - jgonzalez@suse.com

- version 4.1.16-1
- Fix httpcomponents and gson jar symlinks (bsc#1174229)
- enhance RedHat product detection for CentOS and OracleLinux (bsc#1173584)
- provide comps.xml and modules.yaml when using onlinerepo for kickstart
- Refresh virtualization pages only on events
- fix up2date detection on RH8 when salt-minion is used for registration
- improve performance of the System Groups page with many clients (bsc#1172839)
- Include number of non-patch package updates to non-critical update counts
  in system group pages (bsc#1170468)
- bump XMLRPC API version number to distinguish from Spacewalk 2.10
- Cluster UI: return to overview page after scheduling actions
- fix NPE on auto installation when no kernel options are given (bsc#1173932)
- fix issue with disabling self_update for autoyast autoupgrade (bsc#1170654)
- Adapt expectations for jobs return events after switching Salt
  states to use 'mgrcompat.module_run' state.

-------------------------------------------------------------------
Wed Jul 01 16:12:13 CEST 2020 - jgonzalez@suse.com

- version 4.1.15-1
- Make httpcomponents and gson jar symlinks dependent on product
- Fix symlinks for gson, httcomponents on Leap 15.2

-------------------------------------------------------------------
Mon Jun 29 10:08:38 CEST 2020 - jgonzalez@suse.com

- version 4.1.14-1
- Branding adjustments, get rid of spacewalk as a default
- serve media.1/products when available (bsc#1173204)
- use repo metadata of the synced base channel when kernel
  option "useonlinerepo" is provided (bsc#1173204)
- Fix recurring actions being displayed in Task Schedules list
- Fix: handle corner case of deb pkg compare version (bsc#1173201)

-------------------------------------------------------------------
Wed Jun 24 10:22:51 CEST 2020 - jgonzalez@suse.com

- version 4.1.13-1
- prevent deadlock on suseusernotification (bsc#1173073)

-------------------------------------------------------------------
Tue Jun 23 17:21:48 CEST 2020 - jgonzalez@suse.com

- version 4.1.12-1
- Don't output virtualization pillar for systems without virtualization entitlement
- Update help link URLs in the UI
- Use volumes for VMs disks and allow attaching cdrom images
- Compute the websockify URL on browser side (bsc#1149644)
- disable Beta product tree tag
- Enable OS image building for all SUSE distributions (bsc#1149101, bsc#1172076)
- Toggle virtpoller when toggling virtualization host entitlement (bsc#1172962)
- Deleting registered VM doesn't remove them VM from the Guests list (bsc#1170096)
- improve salt-ssh error parsing on bootstrapping (bsc#1172120)

-------------------------------------------------------------------
Wed Jun 10 12:16:32 CEST 2020 - jgonzalez@suse.com

- version 4.1.11-1
- Drop the unpublished patch concept. All patches are published since their creation
- Implement support for cluster management (CaaSP)
- Split branding style themes for Uyuni and SUSE Manager
- increase XMLRPC API version
- Correctly set action to failed in case of Salt errors on execution (bsc#1169604)
- improve speed of Content Lifecycle Management channel list loading (bsc#1153234)
- Avoid traceback with AssertionError: Failed to update row (bsc#1172558)
- Pass minion ip to the kiwi_collect_image runner as fallback instead
  of fqdn if not present (bsc#1170737)
- Fix software channel list coloring
- apply highstate when add-on system types should be applied to the
  system on bootstrapping (bsc#1172190)
- configure HTTP timeouts via rhn.conf
- fixed bug where in scheduling a vhm refresh would result in a permission error for org admins
- Validate CLM projects on build/promote with XMLRPC
- Fix nullpointer exception during proxy registration (bsc#1171287)
- improve Content Lifecycle Management build and promotion performance (bsc#1159226)
- fix info text about package installation on channel change (bsc#1171684)
- Clarify the behavior of the checkbox system list, when it adds systems to ssm
- Implement module picker controls for CLM AppStream filters

-------------------------------------------------------------------
Tue May 26 11:22:02 CEST 2020 - jgonzalez@suse.com

- version 4.1.10-1
- handle centos urls that contain repo target in query string (bsc#1171996)

-------------------------------------------------------------------
Wed May 20 10:55:24 CEST 2020 - jgonzalez@suse.com

- version 4.1.9-1
- Fix saving image profile custom info values with XMLRPC (bsc#1171526)
- New API endpoint for retrieving combined formula data for a list of systems
- New API endpoint for retrieving network information for a list of system
- New API endpoint for retrieving system groups information for systems with a given entitlement
- Improve performance for States view in SystemGroups detail view (bsc#1158752)
- prevent race condition on metadata generation (bsc#1170197)
- Make automatic system locking for cluster node (CaaSP) user configurable
- Assign Activation Key channels only (bsc#1166516)
- Pass image profile custom info values as Docker buildargs during image build
- Fix activation keys request error in image import page (bsc#1170046)
- Fix custom info values input in image profile edit form (bsc#1169773)
- Add check for non-existing formulas when assigning formulas to a system/group
- Add check for non-existing formulas in xmlrpc calls
- Use salt for registration for selected install types (bsc#1164836)
- Added a new API end point to manage package state (bsc#1169520)
- avoid multiple base channels when onboarding minions (bsc#1167871)
- Remember settings after Service Pack Migration dry-run

-------------------------------------------------------------------
Thu Apr 23 10:25:13 CEST 2020 - jgonzalez@suse.com

- version 4.0.32-1
- hide message about changed Update Tag change (bsc#1169109)
- Web UI: Implement bootstrapping minions using an SSH private key
- add virtual volume delete action
- refresh pillar after channel change

-------------------------------------------------------------------
Wed Apr 15 17:12:31 CEST 2020 - jgonzalez@suse.com

- version 4.1.8-1
- Add content lifecycle project validation interface

-------------------------------------------------------------------
Mon Apr 13 09:33:50 CEST 2020 - jgonzalez@suse.com

- version 4.1.7-1
- Fix the original-clone channel relationship for CLM channels (bsc#1163121)
- fix serializer and documentation for system.listSystems (bsc#1168083)
- skip and show migration targets which do not have a successor
  for all installed extension products (bsc#1168227)
- fix resource leak in taskomatic (bsc#1168696)
- XMLRPC: Implement bootstrapping minions using an SSH private key
- Fix: unable to be redirected to the IdP when SSO is enabled (bsc#1167667)
- improve performance of cleanup-data-bunch
- Show separate info for syncing product channels and children
- add XMLRPC API method: proxy.listProxyClients (bsc#1166408)
- Enable monitoring for RHEL 8 Salt clients
- Add recurring actions xmlrpc interface
- Add StateApplyFailed and CreateBootstrapRepoFailed notifications
- Add virtual storage pools actions
- Remove no longer necessary check for retail TERMINALS group membership
- change DB check before login
- fix error when adding systems to ssm with 'add to ssm' button (bsc#1160246)

-------------------------------------------------------------------
Thu Mar 19 12:16:18 CET 2020 - jgonzalez@suse.com

- version 4.1.6-1
- Filter out AppStream packages by 'modularitylabel' rpm tag

-------------------------------------------------------------------
Wed Mar 11 10:54:21 CET 2020 - jgonzalez@suse.com

- version 4.1.5-1
- Fix for pillar not being refreshed when CaaSP pattern is detected upon software profile update (bsc#1166061)
- Adapt/clarify terms for minion system locking
- Add dependency on system-lock formula
- Prevent build/promote on content projects which have build/promote in progress
- Clean stale Content Lifecycle targets on Tomcat startup (bsc#1164121)
- Show warning on products page when no SUSE Manager Server Subscription is available
- Implement recurring highstate scheduling
- Notify VMs creation actions
- Validate the suseproductchannel table and update missing date when running mgr-sync refresh (bsc#1163538)
- Add 'inst.repo' kernel option to RHEL 8 kickstart tree (bsc#1163884)
- Show proxy icon in system list
- Disable modularity failsafe mechanism for RHEL 8 channels (bsc#1164875)
- Handle the non-existent requested grains gracefully
- Get the machineid grain from the minion startup event
- Feat: enable Salt system lock when CaaSP node is onboarded
- use term 'patch' instead of 'errata' (bsc#1164649)
- enable provisioning API with salt and bootstrap entitled systems
- remove oracle DB support
- improve performance when adding systems to system groups (bsc#1158754)
- remove NccRegister Task

-------------------------------------------------------------------
Mon Feb 17 12:50:13 CET 2020 - jgonzalez@suse.com

- version 4.1.4-1
- Fix a problem with removing the monitoring entitlement from a system
- Introduce CLM AppStream filters for RHEL 8 support
- kickstart --nobase option was removed in version F22. Do not use it
  for RHEL8
- Migrate pillar and formula data on minion id change (bsc#1161755)
- Remove auditlog-keeper
- Exclude base products from PAYG (Pay-As-You-Go) instances when doing subscription matching
- call saltutil.sync_all before calling highstate (bsc#1152673)
- change doc links pointing to new documentation server

-------------------------------------------------------------------
Thu Jan 30 14:48:34 CET 2020 - jgonzalez@suse.com

- version 4.1.3-1
- overload the system.scheduleChangeChannels API method to accept multiple system IDs
- support non discoverable fqdns via custom grain (bsc#1155281)

-------------------------------------------------------------------
Wed Jan 22 12:12:18 CET 2020 - jgonzalez@suse.com

- version 4.1.2-1
- merge java translations from branding back to this package
- fix mgr-sync add channel when fromdir is configured (bsc#1160184)
- handle not found re-activation key (bsc#1159012)
- write a list of formulas sorted by execution order (bsc#1083326)
- change product_tree tag to reflect new product 4.1 and Beta phase
- Use 'changes' field if 'pchanges' field doesn't exist (bsc#1159202)
- rename rhncfg-actions to mgr-cfg-actions in UI advice (bsc#1137248)
- Show additional headers and dependencies for deb packages
- Show adequate message on saving formulas that change only pillar data
- Fix container image import (bsc#1154246)
- Add missing permission checks on formula api (bsc#1123274)
- use channel name from product tree instead of constructing it (bsc#1157317)
- Add the system.getMinionIdMap XMLRPC method
- generate metadata with empty vendor (bsc#1158480)
- Read the subscriptions from the output instead of input (bsc#1140332)
- remove undefined variable from redhat_register snippet
- Add a method in API to check if the provided session key is a valid one.
- Associate VMs and systems with the same machine ID at bootstrap (bsc#1144176)
- Prevent Package List Refresh actions to stay pending forever (bsc#1157034)
- Fix minion id when applying engine-events state (bsc#1158181)
- Prevent ISE and warn disable deletion of a Content Lifecycle channel in use (bsc#1158012)
- Remove unnecessary WARN log entries from Kubernetes integration

-------------------------------------------------------------------
Wed Nov 27 17:01:33 CET 2019 - jgonzalez@suse.com

- version 4.1.1-1
- Change form order and change project creation message (bsc#1145744)
- show version depending on the product
- Fix loading proper activation key details on SPA enabled (bsc#1157141)
- Add 'license' entry to the kiwi image inspection test data
- Enable aarch64 builds
- Hide Virtualization > Provisioning tab for Salt systems (bsc#1167329)
- Add self monitoring to Admin Monitoring UI (bsc#1143638)
- Use apache proxy of websockify (bsc#1155455)
- Split a query to the database for more reliability in case certain pages are visited and many systems are registered
- Fix WebUI invalidation time by using the package build time instead
  of the WebUI version (bsc#1154868)
- Add information message in Tasks bunch detail page if task gets interrupted before start
- Create a single action when adding erratas to an action chain via the API (bsc#1148457)
- Add check for url input when creating/editing repositories
- Fqdns are coming from salt network module instead of fqdns grain (bsc#1134860)
- Consider timeout value in salt remote script (bsc#1153181)
- rename SUSE Products to just Products in UI
- Fix: regression with Ubuntu version compare (bsc#1150113)
- Add formula metadata to form data response
- ignore kickstarttrees for child channels and prevent
  appstream repos sync to cobbler
- Check if metadata refresh is needed before adding new channels (bsc#1153613)
- Fix: match `image_id` with newer k8s (bsc#1149741)
- Handle refreshing hardware of VM with changed UUID (bsc#1135380)
- Bump version to 4.1.0 (bsc#1154940)
- fix problems with Package Hub repos having multiple rpms with same NEVRA
  but different checksums (bsc#1146683)
- Add check/message for project not found (bsc#1145755)
- Fix sorting issues on content filter list page (bsc#1145591)
- Fix combinatorial explosion when generating migrations (bsc#1151888)
- Change the default value of taskomatic maxmemory to 4GB
- Silence cache strategy Hibernate warning
- Return result in compatible type to what defined in database procedure (bsc#1150729)
- Allow channels names to start with numbers
- Fix: handle special deb package names (bsc#1150113)
- Remove extra spaces in dependencies fields in Debian repo Packages file (bsc#1145551)
- Improve performance for 'Manage Software Channels' view (bsc#1151399)
- Allow monitoring for managed systems running Ubuntu 18.04 and RedHat 6/7
- use value from systemd unit file if not set in /etc/rhn/rhn.conf
- implement "keyword" filter for Content Lifecycle Management
- Add support for Azure, Amazon EC2, and Google Compute Engine as Virtual Host Manager.
- Import additional fields for Deb packages
- enable Kiwi NG on SLE15
- allow ssl connections from Tomcat to Postgres (bsc#1149210)
- use default in case taskomatic.java.maxmemory is unset
- fix parsing of /etc/rhn/rhn.conf for taskomatic.java.maxmemory (bsc#1151097)
- replace requires susemanager with uyuni-base server for group(susemanager)
- Add page to show virtual storage pools and volumes of a system
- Migrate login to Spark
- Use 'SCC organization credentials' instead of 'SCC credentials' in error message (bsc#1149425)
- implement "regular expression" Filter for Content Lifecycle Management
  matching package names, patch name, patch synopsis and package names in patches
- implement provisioning for salt clients
- New Single Page Application engine for the UI. It can be enabled with the config 'web.spa.enable' set to true
- Check that a channel doesn't have clones before deleting it (bsc#1138454)
- Fix: initialize the hibernate transaction when merging errata via XMLRPC API (bsc#1145584)
- Fix documentation of contentmanagement handler (bsc#1145753)
- Add new API endpoint to list available Filter Criteria
- improve API documentation of Filter Criteria
- implement "patch contains package" Filter for Content Lifecycle Management
- implement Filter Patch "by type" Content Lifecycle Management
- Improve websocket authentication to prevent errors in logs (bsc#1138454)
- Implement filtering errata by synopsis in Content Lifecycle Management
- Normalize date formats for actions, notifications and clm (bsc#1142774)
- Implement ALLOW filters in Content Lifecycle Management
- move /usr/share/rhn/config-defaults to uyuni-base-common
- implement "by date" Filter for Content Lifecycle Management
- Require uyuni-base-common for /etc/rhn
- Support partly patched CVEs in CVE audit (bsc#1137229)
- UI render without error if salt-formulas system folders are unreachable (bsc#1142309)
- Add susemanager as prerequired for spacewalk-java
- Cloning Errata from a specific channel should not take packages
  from other channels (bsc#1142764)
- Hide channels managed by Content Lifecycle projects from available sources (bsc#1137965)
- add caret sorting for rpm versioning
- improve performance for retrieving the user permissions on channels (bsc#1140644)

-------------------------------------------------------------------
Wed Jul 31 17:34:30 CEST 2019 - jgonzalez@suse.com

- version 4.0.20-1
- fix permissions of cobbler owned directories
- Prerequire salt package to avoid not existing user issues
- Remove duplicate information message when changing system properties (bsc#1111371)
- Align selection column in software channel managers (bsc#1122559)
- API Documentation: mention the shebang in the system.scheduleScriptRun doc strings (bsc#1138655)
- Enable product detection for plain rhel systems (bsc#1136301)
- For orphan contentsources, look also in susesccrepositoryauth to make sure they are not being referenced(bsc#1138275)
- Fallback to logged-in-user org and then vendor errata when looking up erratum on cloning (bsc#1137308)
- Add new validation to avoid creating content lifecycle projects starting with a number (bsc#1139493)
- Improve performance of 'Systems requiring reboot' page (fate#327780)
- Allow virtualization tab for foreign systems (bsc#1116869)
- Keep querystring on ListTag parent_url for actions that have the cid param (bsc#1134677)
- Allow forcing off or resetting VMs
- Fix profiles package scheduling when epoch is null (bsc#1137144)
- Explicitly mention in API docs that to preserve LF/CR, user needs to encode the data(bsc#1135442)
- Switch menu links and adjust title icons
- Add XML-RPC API calls to manage server monitoring
- Allow adding monitoring entitlement to openSUSE Leap 15.x
- Add support for Salt Formulas to be used with standalone Salt
- Fix channel sync status logic in products page (bsc#1131721)
- Report Monitoring products to subscription-matcher
- Update help URLs in the UI
- Fix SSM package upgrade list item selection (bsc#1133421)
- Support system groups with the prometheus-exporters-formula and monitoring entitlements
- Let softwarechannel_errata_sync fallback on vendor errata (bsc#1132914)
- Don't convert localhost repositories URL in mirror case (bsc#1135957)
- Add state EDITED to filters in the Content Lifecycle Environments
- Add built time date to the Content Lifecycle Environments
- Update ServerArch on each ImageDeployedEvent (bsc#1134621)
- Remove the 'Returning' clause from the query as oracle doesn't support it (bsc#1135166)
- Display warning if product catalog refresh is already in progress (bsc#1132234)
- Fix apidoc return order on mergePackages
- Explicitly mention country code in the advanced search (bsc#1131892)

-------------------------------------------------------------------
Wed May 22 14:29:42 CEST 2019 - jgonzalez@suse.com

- version 4.0.19-1
- Fix handling of the last Salt event queue (bsc#1135896)

-------------------------------------------------------------------
Wed May 15 17:05:45 CEST 2019 - jgonzalez@suse.com

- version 4.0.18-1
- use new names in code for client tool packages which were renamed (bsc#1134876)

-------------------------------------------------------------------
Wed May 15 17:00:13 CEST 2019 - jgonzalez@suse.com

- version 4.0.17-1
- List added JARs into specfile
- Add stax and stax2 to the ant JARs

-------------------------------------------------------------------
Wed May 15 15:11:15 CEST 2019 - jgonzalez@suse.com

- version 4.0.16-1
- SPEC cleanup
- Process salt events of a single minion on the same thread
- Add Single Sign On (SSO) via SAMLv2 protocol
- Hide disabled activation keys in form drop-downs (bsc#1101706)
- Implement Errata filtering based on advisory name in Content Lifecycle Management
- UI to enable / disable server monitoring
- Add monitoring entitlement
- Log remote commands executed via Salt -> Remote Commands UI to
  file /var/log/rhn/rhn_salt_remote_commands.log
- Saving cobbler autoinstall templates with a leading slash.
- Implement NEVR(A) filtering in Content Lifecycle Management
- Adjust product tree tag according to the base OS
- Add a link to the highstate page after formula was saved
- Fix deleting server when minion_formulas.json is empty (bsc#1122230)
- Handle the different retcodes that are being returned when salt module is not available (bsc#1131704)
- Improve salt events processing performance (bsc#1125097)
- Prevent Actions that were actually completed to be displayed as "in progress" forever(bsc#1131780)
- Disable Salt presence ping for synchronous calls
- Add unit tests for base channel assignments when registering RES minions
- Enable batching mode for salt synchronous calls
- Do not implicitly set parent channel when cloning (bsc#1130492)
- Do not report Provisioning installed product to subscription matcher (bsc#1128838)
- Show minion id in System Details GUI and API
- Fix base channel selection for Ubuntu systems (bsc#1132579)
- Fix retrieval of build time for .deb repositories (bsc#1131721)
- Fix product package conflicts with SLES for SAP systems (bsc#1130551)
- Take into account only synced products when scheduling SP migration from the API (bsc#1131929)

-------------------------------------------------------------------
Fri Apr 26 09:57:29 CEST 2019 - jgonzalez@suse.com

- version 4.0.15-1
- Enable Salt presence ping for synchronous calls (bsc#1133264)

-------------------------------------------------------------------
Thu Apr 25 17:59:56 CEST 2019 - jgonzalez@suse.com

- version 4.0.14-1
- Fix offline use of SUSE Manager (bsc#1133420)

-------------------------------------------------------------------
Mon Apr 22 12:11:55 CEST 2019 - jgonzalez@suse.com

- version 4.0.13-1
- Add Content Lifecycle Management icon
- Remove the obsolete help dispatcher servlet which was used to translate the documentation URLs
- Implement packages filtering on Content Project build
- Implement Content Filters operations and expose them in XMLRPC
- Disable ActionChainCleanup if database is Postgres
- Track and expose build status of Content Environment
- Enable SLES11 OS Image Build Host
- Add support for Salt batch execution mode
- fix NPE on remote commands when no targets match (bsc1123375)
- change release notes URL
- provide Proxy release notes as well
- Add a Taskomatic job to perform minion check-in regularly, drop use of Salt's Mine (bsc#1122837)
- Change the return type of the Cobbler method last_modified_time to Double
- Populate Content Environment on inserting it in a Project
- Add makefile and pylint configuration
- allow access to susemanager tools channels without res subscription (bsc#1127542)

-------------------------------------------------------------------
Fri Mar 29 10:31:49 CET 2019 - jgonzalez@suse.com

- version 4.0.12-1
- Adapt Cobbler power management functionality to use new power_system API call (bsc#1128919)
- fix doc generation for content management API
- Add support for SLES 15 live patches in CVE audit
- Implement Content Project promote function
- Implement Content Project build function
- Add Content Project Sources CRUD operations and expose them via XMLRPC
- Add Content Project and Content Environment CRUD operations and expose them via XMLRPC
- Add Content Project CRUD operations and expose them via XMLRPC
- Fix parsing of deb package version string on download (bsc#1130040)
- Generate solv file when repository metadata is created
- Fix errata_details to return details correctly (bsc#1128228)
- prevent an error when onboarding a RES 6 minion (bsc#1124794)

-------------------------------------------------------------------
Mon Mar 25 16:43:10 CET 2019 - jgonzalez@suse.com

- version 4.0.11-1
- don't modify kickstart child channel list
- change cobblers template directory
- Remove tanukiwrapper from taskomatic
- Add error message on sync refresh when there are no scc credentials
- rename cobbler keyword ksmeta to autoinstall_meta which changed with cobbler 3
- minion-action-cleanup Taskomatic task: do not clean actions younger than one hour
- Add support for custom username when bootstrapping with Salt-SSH
- Archive orphan actions when a system is deleted and make them visible in the UI (bsc#1118213)
- Cobbler version have been updated to >= 3.0
- Removed cobbler's 'update' method call which is now invalid(bsc#1128917)
- support ubuntu products and debian architectures in mgr-sync
- adapt check for available repositories to debian style repositories
- Add virtual machine display page
- Change default image download protocol from tftp to ftp
- Fix apidoc issues
- Read and update running kernel release value at each startup of minion (bsc#1122381)
- Schedule full package refresh only once per action chain if needed(bsc#1126518)
- Check and schedule package refresh in response to events independently of what originates them (bsc#1126099)

-------------------------------------------------------------------
Wed Mar 06 11:15:31 CET 2019 - jgonzalez@suse.com

- version 4.0.10-1
- Remove obsolete /rhn/help directory

-------------------------------------------------------------------
Tue Mar 05 18:20:00 CET 2019 - jgonzalez@suse.com

- version 4.0.9-1
- Update navigation links for the documentation pages

-------------------------------------------------------------------
Sat Mar 02 00:10:43 CET 2019 - jgonzalez@suse.com

- version 4.0.8-1
- Generate InRelease file for Debian/Ubuntu repos when metadata signing is enabled
- Add support for Ubuntu minions (FATE#324534, FATE#326848, FATE#326811)
- Fix/enhance Debian/Ubuntu repository generation
- Implement HTTP token authentication for Ubuntu clients

-------------------------------------------------------------------
Wed Feb 27 13:01:45 CET 2019 - jgonzalez@suse.com

- version 4.0.7-1
- Expose necessary Java modules on JDK 9+
- Add configuration option to limit the number of changelog entries added
  to the repository metadata (FATE#325676)
- Fix a problem when cloning public child channels with a private base channel (bsc#1124639)
- set max length for xccdf rule identifier to 255 to prevent internal server error (bsc#1125492)
- add configurable option to auto deploy new tokens (bsc#1123019)
- support products with multiple base channels
- fix ordering of base channels to prevent synchronization errors
  (bsc#1123902)
- prevent crash of mgr-sync refresh when channel label could not be found (bsc#1125451)
- Keep assigned channels on traditional to minion migration (bsc#1122836)
- Add UI to create virtual machine for salt minions
- Fix "Add Selected to SSM" on System Groups -> systems page (bsc#1121856)

-------------------------------------------------------------------
Fri Feb 08 17:38:56 CET 2019 - jgonzalez@suse.com

- version 4.0.6-1
- Fix exception when removing failed salt events from database

-------------------------------------------------------------------
Thu Jan 31 09:41:46 CET 2019 - jgonzalez@suse.com

- version 4.0.5-1
- Improve memory usage when generating repo matadata for channels having
  a large number of packages (bsc#1115776)
- Merge unlimited virtualization lifecycle products with the single variant (bsc#1114059)
- show beta products if a beta subscription is available (bsc#1123189)
- fix synchronizing Expanded Support Channel with missing architecture
  (bsc#1122565)
- Explicitly require JDK11
- Update spec file to no longer install tomcat context file in cache directory (bsc#1111308)
- Fix for duplicate key violation when cloning erratas that have no packages associated (bsc#1111686)
- Improve performance for granting and revoking permissions to user for groups (bsc#1111810)

-------------------------------------------------------------------
Wed Jan 16 12:23:15 CET 2019 - jgonzalez@suse.com

- version 4.0.4-1
- Remove the reference of channel from revision before deleting it (bsc#1107850)
- Add sp migration dry runs to the daily status report (bsc#1083094)
- Fix permissions check on formula list api call (bsc#1106626)
- Prevent failing KickstartCommand when customPosition is null (bsc#1112121)
- Improve return value and errors thrown for system.createEmptyProfile XMLRPC endpoint
- Reset channel assignments when base channel changes on registration (bsc#1118917)
- Removed 'Manage Channels' shortcut for vendor channels (bsc#1115978)
- Allow bootstrapping minions with a pending minion key being present (bsc#1119727)
- Fix cloning channels when managing the same errata for both vendor and private orgs (bsc#1111686)
- Hide 'unknown virtual host manager' when virtual host manager of all hosts is known (bsc#1119320)
- Add REST API to retrieve VM definition
- Nav and section scroll independently
- Listen to salt libvirt events to update VMs state
- avoid a NullPointerException error in Taskomatic (bsc#1119271)
- XMLRPC API: Include init.sls in channel file list (bsc#1111191)
- Disable notification types with 'java.notifications_type_disabled' in rhn.conf (bsc#1111910)
- Fix the config channels assignment via SSM (bsc#1117759)
- Introduce Loggerhead-module.js to store logs from the frontend
- change SCC sync backend to adapt quicker to SCC changes and improve
  speed of syncing metadata and checking for channel dependencies (bsc#1089121)
- read OEM Orderitems from DB instead of create always new items (bsc#1098826)
- fix mgr-sync refresh when subscription was removed (bsc#1105720)
- install product packages during bootstrapping minions (bsc#1104680)
- remove Oracle support

-------------------------------------------------------------------
Mon Dec 17 14:37:54 CET 2018 - jgonzalez@suse.com

- version 4.0.3-1
- Change Requires to allow installing with both Tomcat 8 (SLE-12SP3) and 9 (SLE12-SP4)
- Automatically schedule an Action to refresh minion repos after deletion of an assigned channel (bsc#1115029)
- Performance improvements in channel management functionalities (bsc#1114877)
- Hide already applied errata and channel entries from the output list in
  audit.listSystemsByPatchStatus (bsc#1111963)
- Handle with an error message if state file fails to render (bsc#1110757)
- use a Salt engine to process return results (bsc#1099988)
- Add check for yast autoinstall profiles when setting kickstartTree (bsc#1114115)
- Fix handling of CVEs including multiple patches in CVE audit (bsc#1111963)
- When changing basechannel the compatible old childchannels are now selected by default. (bsc#1110772)
- fix scheduling jobs to prevent forever pending events (bsc#1114991)
- Performance improvements for group listings and detail page (bsc#1111810)
- fix wrong counts of systems currency reports when a system belongs to more than one group (bsc#1114362)
- Add check if ssh-file permissions are correct (bsc#1114181)
- When removing cobbler system record, lookup by mac address as well if lookup by id fails(bsc#1110361)
- increase maximum number of threads and open files for taskomatic (bsc#1111966)
- Changed Strings for MenuTree Items to remove redundancy (bsc#1019847)
- Automatic cleanup of notification messages after a configurable lifetime
- Fix 'image deployed' event data parsing (bsc#1110316)
- Handle 'image deployed' salt event by executing post-deployment procedures
- Allow listing empty system profiles via XMLRPC
- Different methods have been refactored in tomcat/taskomatic for better performance(bsc#1106430)
- Do not try cleanup when deleting empty system profiles (bsc#1111247)
- ActivationKey base and child channel in a reactjs component
- Sync changes from Spacewalk
- 1640999 - Fix status icons
- 1640999 - Show correct name of the channel provididing rhncfg* packages
- 1624837 - Suppress warning if AppStream addon is enabled
- 1624837 - Enable appstream by default
- 1624837 - Add appstream ks corresponding to given baseos ks

-------------------------------------------------------------------
Fri Oct 26 10:29:32 CEST 2018 - jgonzalez@suse.com

- version 4.0.2-1
- Reschedule taskomatic jobs if task threads limit reached (bsc#1096511)
- Require openJDK in all cases, as IBM JDK will not be available at SLE15
- Add missing jar dependency 'xalan-j2-serializer'
- Modify acls: hide 'System details -> Groups and Formulas' tab for non-minions with bootstrap entitlement
- fix typo in messages (bsc#1111249)
- Cleanup formula data and assignment when migrating formulas or when removing system
- Remove restrictions on SUSE Manager Channel subscriptions (bsc#1105724)
- Pair a new starting minion with empty profile based on its HW address (MAC)
- Allow creating empty minion profiles via XMLRPC, allow assigning and editing formula for them
- Added shortcut for editing Software Channel
- Rewrite virtual guests list page in reactjs
- Fix NullPointerException when refreshing deleted software channel (bsc#1094992)
- Subscribe saltbooted minion to software channels, respect activation key in final registration steps
- Fix script is deleted too early (bsc#1105807)
- Remove special characters from HW type string
- Optimize execution of actions in minions (bsc#1099857)
- Make Kiwi OS Image building enabled by default
- Increase Java API version
- check valid postgresql database version
- Change Saltboot grain trigger from "initrd" to "saltboot_initrd"
- add last_boot to listSystems() API call
- Changed localization strings for file summaries (bsc#1090676)
- Added menu item entries for creating/deleting file preservation lists (bsc#1034030)
- Fix displayed number of systems requiring reboot in Tasks pane (bsc#1106875)
- Added link from virtualization tab to Scheduled > Pending Actions (bsc#1037389)
- Better error handling when a websocket connection is aborted (bsc#1080474)
- Remove the reference of channel from revision before deleting it(bsc#1107850)
- Enable auto patch updates for salt clients
- Fix ACLs for system details settings
- Method to Unsubscribe channel from system(bsc#1104120)
- Fix 'Compare Config Files' task hanging (bsc#1103218)
- Fix: delete old custom OS images pillar before generation (bsc#1105107)
- Fix an error in the system software channels UI due to SUSE product channels missing a
  corresponding synced channel (bsc#1105886)
- XMLRPC API for state channels
- add logic for RedHat modules
- fix deletion of Taskomatic schedules via the GUI (bsc#1095569)
- Generate OS image pillars via Java
- Logic constraint: results must be ordered and grouped by systemId first (bsc#1101033)
- Fix retrieving salt-ssh pub key for proxy setup when key already exists
  (bsc#1105062)
- Store activation key in the Kiwi built image
- Do not wrap output if stderr is not present (bsc#1105074)
- Store image size in image pillar as integer value
- Reschedule Taskomatic jobs when the taskomatic.<job_type>.parallel_threads
  limit is reached (bsc#1105574)
- Implement the 2-phase registration of saltbooted minions (SUMA for Retail)
- Avoid an NPE on expired tokens (bsc#1104503)
- Generate systemid certificate on suse/systemid/generate event (FATE#323069)
- Fix system group overview patch status (bsc#1102478)

-------------------------------------------------------------------
Fri Aug 10 15:21:41 CEST 2018 - jgonzalez@suse.com

- version 4.0.1-1
- Allow salt systems to be registered as proxies (FATE#323069)
- Fix behavior when canceling actions (bsc#1098993)
- add DNS name to cobbler network interface (FATE#326501, bsc#1104020)
- speedup listing systems of a group (bsc#1102009)
- Add python3 xmlrpc api example to docs.
- Bump version to 4.0.0 (bsc#1104034)
- Fix copyright for the package specfile (bsc#1103696)
- Add Salt actions for virtual guests
- Disallow '.' in config channel names (bsc#1100731)
- Feat: add OS Image building with Kiwi FATE#322959 FATE#323057 FATE#323056
- Apply State Result - use different color for applied changes
- Fix checking for salt pkg upgrade when generating action chain sls
- Add queue=true to state.apply calls generated in action chain sls files
- Fix missing acl to toggle notifications in user prefs in salt clients (bsc#1100131)
- Fix race condition when applying patches to systems (bsc#1097250)
- Fix: errata id should be unique (bsc#1089662)
- improve cve-server-channels Taskomatic task's performance (bsc#1094524)
- fix union and intersection button in grouplist (bsc#1100570)
- Feature: show ordered and formated output of state apply results
- fix defining a schedule for repo-sync (bsc#1100793)
- Drop removed network interfaces on hardware profile update (bsc#1099781)
- Feature: implement test-mode for highstate UI
- Feature: implement optional signing repository metadata
- Valid optional channel must be added before reposync starts (bsc#1099583)
- XML-RPC API call system.scheduleChangeChannels() fails when no children are given (bsc#1098815)
- Fix tabs and links in the SSM "Misc" section (bsc#1098388)
- Handle binary files appropriately (bsc#1096264)
- Increase the default number of Quartz worker threads (bsc#1096511)
- Ignore inactive containers in Kubernetes clusters
- explicitly require IBM java for SLES < SLE15 (bsc#1099454)
- Do not break backward compatibility on package installation/removal (bsc#1096514)
- Fix minion software profile to allow multiple installed versions for the
  same package name (bsc#1089526)
- fix cleaning up tasks when starting up taskomatic (bsc#1095210)
- Fix truncated result message of server actions (bsc#1039043)
- Add missing result fields for errata query (bsc#1097615)
- Show chain of proxies correctly (bsc#1084128)
- improve gatherer-matcher Taskomatic task's performance (bsc#1094524)
- Check if directory /srv/susemanager/salt/actionchains exists before deleting minion
  action chain files
- fix hardware refresh with multiple IPs on a network interface (bsc#1041134)
- Fix NPE in image pages when showing containers with non-SUSE distros
  (bsc#1097676)
- Do not log when received 'docker://' prefix from Kubernetes clusters
- Add new 'upgrade_satellite_refresh_custom_sls_files' task to refresh
  custom SLS files generated for minions (bsc#1094543)
- improve branding for Uyuni
- Mark all proceeding actions in action-chain failed after an action failed(bsc#1096510)
- Fix: limit naming of action chain (bsc#1086335)
- Do not create new product if product_id exists, update it instead (bsc#1096714)
- specify old udev name as alternative when parsing hw results
- fix detection of a xen virtualization host (bsc#1096056)
- Disallow colons in image labels (bsc#1092940)
- Fix registration of RHEL clients when multiple release packages are installed
  (bsc#1076931)
- Disable support for Oracle on openSUSE (bsc#1095804)
- Fix removing action chain sls files after execution (bsc#1096016)

-------------------------------------------------------------------
Tue Jun 05 10:09:30 CEST 2018 - jgonzalez@suse.com

- version 2.8.78.7-1
- make mass-canceling of Actions faster (bsc#1095211)
- Fix logic in jsp so enabling config systems page shows right icon for error (bsc#1082988)
- Fix: show only directly connected systems for Proxy (bsc#1094986)
- generate pillar after changeing gpg_check flag (bsc#1079605)
- enable all TLS version for HTTPS connections (bsc#1094530)
- allow multi selection/deletion of notification messages
- change text on pending actions on the system page (bsc#1086176)
- Schedule only one action when changing channel assignment for a group of servers on SSM
- honor user timezone setting for system overview dates (bsc#1085516)
- Initial branding change for Uyuni (bsc#1094497)
- Fix NPE in software profile sync when building update query (bsc#1094240)
- added 404 handling inside the Spark framework (bsc#1029726)

-------------------------------------------------------------------
Wed May 23 09:01:39 CEST 2018 - jgonzalez@suse.com

- version 2.8.78.6-1
- Add Action Chain support for Salt clients using the ssh-push connection method.
- add API functions to specify system cleanup type when deleting a
  system (bsc#1094190)
- change default cleanup type for XMLRPC API to NO_CLEANUP
  (bsc#1094190)

-------------------------------------------------------------------
Wed May 16 17:41:11 CEST 2018 - jgonzalez@suse.com

- version 2.8.78.5-1
- Uniform the notification message when scheduling HW refresh (bsc#1082796)
- Improved API for formulas to be saved through API for system/group.
- add SLES12 SP2 LTSS family (bsc#1092194)
- fix token cleanup task crashing (bsc#1090585)
- HW refresh fails on SLE15 Salt client (bsc#1090221)
- reorder styles import
- prevent NPE when no image build history details are available (bsc#1092161)
- only show the most relevant (least effort) solutions (bsc#1087071)
- Show channel label when listing config channels (bsc#1083278)
- fix equals to display channels with same name but different label
  (bsc#1083278)
- Avoid init.sls files with no revision on Config State Channels (bsc#1091855)

-------------------------------------------------------------------
Mon May 07 15:23:43 CEST 2018 - jgonzalez@suse.com

- version 2.8.78.4-1
- Update codebase for salt-netapi-client 0.14.0
- Render configuration files with UTF-8 (bsc#1088667)
- Update google-gson to version 2.8.2 (bsc#1091091)
- fix updating Subscription cache (bsc#1075466)

-------------------------------------------------------------------
Wed Apr 25 12:03:28 CEST 2018 - jgonzalez@suse.com

- version 2.8.78.3-1
- fix taskomatic deadlock in failure case (bsc#1085471)
- fix NPE in websocket session configurator (bsc#1080474)

-------------------------------------------------------------------
Mon Apr 23 09:12:55 CEST 2018 - jgonzalez@suse.com

- version 2.8.78.2-1
- Sync with upstream (bsc#1083294)
- 1567157 - remove 'www' part from cve.mitre.org domain name
- 1564065 - Fix relevant_to_server_group query performance
- 1544350 - Add possibility to manage errata severity via API/WebUI
- add support for autoinstallation of SLE15 (bsc#1090205)
- update sles_register cobbler snippets to work with SLE15 (bsc#1090205)
- Wait until minion is back to set RebootAction as COMPLETED (bsc#1089401)
- Handle Salt upgrade inside an Action Chain via patch installation.
- Change the endpoint for the mandatory channels retrieval to work with IDs instead of labels
- Remove SUSE Studio based image deployments
- add support for Prometheus monitoring
- Add option to schedule the software channels change in
  software -> channels -> channel -> target systems (bsc#1088246)
- Removed unused/broken option for sys details page (bsc#1082268)
- Log debug message if required cloned children do not exist when finding Service Pack migration alternatives
- fix constraint violation errors when onboarding (bsc#1089468)
- Update Spark to version 2.7.2 (bsc#1089101)
- Properly invalidate channel access tokens when changing to the same channels (bsc#1085660)
- Fix in SSM channls UI, if all systems in SSM do not have a base channel the corresponding
  child channels are not displayed on the subsequent page
- Apply Salt states in queue mode when executing Action Chains.
- Fix config channel assignment when registering with an activation key (bsc#1084134)
- Prevent stripping curly braces when creating config states (bsc#1085500)
- Fix index out of bound exception when os-release query returns multiple
  package names for RHEL/CentOS (bsc#1076931)
- More specific message for empty custom system info

-------------------------------------------------------------------
Wed Apr 04 12:12:28 CEST 2018 - jgonzalez@suse.com

- version 2.8.75.3-1
- Bugfix: assign correct channel on bootstrap (bsc#1087842)
- Prevent JSON parsing error when 'mgractionchains' module is not deployed.

-------------------------------------------------------------------
Thu Mar 29 01:24:22 CEST 2018 - jgonzalez@suse.com

- version 2.8.75.2-1
- SLE15 support: recommended/required flag for products and channels
- add more missing help links (bsc#1085852)

-------------------------------------------------------------------
Mon Mar 26 08:54:04 CEST 2018 - jgonzalez@suse.com

- version 2.8.75.1-1
- Sync with upstream (bsc#1083294)
- 1542556 - Prevent deletion of last SW admin if disabled
- 1544350 - Add possibility to manage errata severity via API/WebUI
- Add Action Chain support for Salt clients.
- Uniform channel assignment for Salt (bsc#1077265)
- fix race condition during enabling channel tokens (bsc#1085436)
- Ensure transaction execution order when updating FQDNs for minions (bsc#1078427)
- Harmonize display of custom system information (bsc#979073)
- add ref help links (bsc#1079535)
- fix presence ping (bsc#1080353)
- Fix "Most critical systems" list on "Home Overview" view (bsc#1081757)

-------------------------------------------------------------------
Mon Mar 05 08:50:01 CET 2018 - jgonzalez@suse.com

- version 2.8.72.1-1
- 1187053 - package search do not search through ppc64le packages by default
- support SLE15 product family
- rewrite products page into reactjs
- Users who can view system should be able to delete it (bsc#1079652)
- Set hostname before hardware refresh as well (bsc#1077760)
- Separate Salt calls based on config revisions and server grouping(bsc#1074854)
- remove clean section from spec (bsc#1083294)
- Added function to update software channel.
- Fix NPE when retrieving OES repo (bsc#1082328)
- Subscribe to config channels when registering Salt systems with activation keys (bsc#1080807)
- add rhn.conf salt_check_download_tokens parameter to disable token checking (bsc#1082119)

-------------------------------------------------------------------
Wed Feb 28 09:37:21 CET 2018 - jgonzalez@suse.com

- version 2.8.69.1-1
- Refresh pillar data when executing the subscribe channels action for ssh-push minions (bsc#1080349)
- Disable taskomatic crash dumps when using openJDK.
- Move locale preferences to user preferences menu.
- Fix home page link for "Register systems" (bsc#1065708)
- Remove previous activation keys on every (re-)activation (bsc#1031081)
- Handle stderr from "virtual-host-gatherer" to avoid hanging (bsc#1067010)
- Unify methods to send email on a single API
- Fix broken 'Add' links in system's config channel overview page (bsc#1079865)
- Remove SUSE Manager repositories when deleting salt minions (bsc#1079847)
- Fix issues in text for config management.
- fix title of reference guide help entry (bsc#1079769)
- 1541955 - Clone of an erratum doesn't have original erratum's severity
- 1481329 - Lost an <rhn-tab-directory> tab in previous commit for this BZ
- 1020318 - Fix refactored to take more, multiple, errors into account
- 1020318 - Check description for max-len when updating

-------------------------------------------------------------------
Mon Feb 05 12:48:29 CET 2018 - jgonzalez@suse.com

- version 2.8.59.3-1
- Allow scheduling the change of software channels as an action.
  The previous channels remain accessible to the registered system
  until the action is executed.

-------------------------------------------------------------------
Fri Feb 02 12:36:31 CET 2018 - jgonzalez@suse.com

- version 2.8.59.2-1
- refresh pillar data on formular change (bsc#1028285)
- Hide macro delimiters for config files in state channels
- Show full Salt paths in config file details page
- Remove previous activation keys when migrating to salt (bsc#1031081)
- Imporve webui for comparing files (bsc#1076201)
- For minion, no option to modfiy config file but just view
- Uniform date formatting in System Details view (bsc#1045289)
- Remove previous activation keys when migrating to salt (bsc#1031081)
- Import content of custom states from filesystem to database on startup, backup old state files
- Change the directory of the (normal) configuration channels from mgr_cfg_org_N to manager_org_N
- Handle gpg_check correctly (bsc#1076578)
- Replace custom states with configuration channels
- Hide ownership/permission fields from create/upload config file forms for state channels (bsc#1072153)
- Hide files from state channels from deploy/compare file lists (bsc#1072160)
- Disable and hide deploy files tab for state config channels (bsc#1072157)
- Allow ordering config channels in state revision
- Disallow creating 'normal' config channels when a 'state' channel with the
  same name and org already exists and vice versa.
- UI has been updated to manage state channels
- support multiple FQDNs per system (bsc#1063419)
- Uniform the notification message when rebooting a system (bsc#1036302)
- avoid use of the potentially-slow rhnServerNeededPackageCache view

-------------------------------------------------------------------
Wed Jan 17 12:05:06 CET 2018 - jgonzalez@suse.com

- version 2.8.56.1-1
- Speed up scheduling of package updates through the SSM (bsc#1076034)
- Fix encoding/decoding of url_bounce with more parameters (bsc#1075408)
- Removing unused mockobjects and strutstest jars
- Adjust commons-pool dependency for SLES15
- Remove jakarta-common-dbcp dependency, not required by quartz anymore
- Remove enforcement of IBM JDK
- Update to Quartz 2.3.0 (bsc#1049431)
- After dry-run, sync channels back with the server (bsc#1071468)
- fix message about package profile sync (bsc#1073739)
- On registration, assign server to the organization of the creator when activation key is empty (bsc#1016377)
- Fix logging issues when saving autoyast profiles (bsc#1073474)
- Add VM state as info gathered from VMware (bsc#1063759)
- improve performance of token checking, when RPMs or metadata are downloaded from minions (bsc#1061273)
- Allow selecting unnamed context in kubeconfig (bsc#1073482)
- Fix action names and date formatting in system event history (bsc#1073713)
- Fix incorrect 'os-release' report after SP migration (bsc#1071553)
- fix failed package installation when in RES 32 and 64 bit packages are
  installed together (bsc#1071314)
- Add user preferences in order to change items-per-page (bsc#1055296)
- Order salt formulas alphabetically. (bsc#1022077)
- Improved error message (bsc#1064258)
- Display messages about wrong input more end-user friendly. (bsc#1015956)
- Add api calls for content staging
- fix content refresh when product keys change (bsc#1069943)
- Allow 'Package List Refresh' when package arch has changed (bsc#1065259)
- New API call for scheduling highstate application
- Adding initial version of web ui notifications
- Show the time on the event history page in the users preferred timezone

-------------------------------------------------------------------
Tue Nov 28 12:48:16 CET 2017 - jgonzalez@suse.com

- version 2.7.46.8-1
- Implemented assignment of configuration channels to Salt systems via Salt states
- Added file structure under Salt root for configuration management
- Enabled configuration management UI for Salt systems
- Remove SUSE Manager specific configuration from Salt ssh minion when deleting system from SUSE Manager (bsc#1048326)
- Support Open Enterprise Server 2018 (bsc#1060182)
- Enable autofocus for login field
- Do not remove virtual instances for registered systems (bsc#1063759)
- Process right configfile on 'scheduleFileComparisons' API calls (bsc#1066663)
- Fix reported UUIDs for guests instances within a virtual host (bsc#1063759)
- Generate Order Items for OEM subscriptions (bsc#1045141)
- fix alignment of systemtype counts text (bsc#1057084)
- Enable 'Power Management' features on Salt minions.
- Fix editing of vhm config params (bsc#1063185)
- Skip the server if no channel can be guessed (bsc#1040420)
- Added a method to check if OS on machine supports containerization or not(bsc#1052728)
- 'Cancel Autoinstallation' link has been changed to look like button to make it more visible (bsc#1035955)
- Make systems in system group list selectable by the group admins (bsc#1021432)
- Hide non-relevant typed systems in SystemCurrency (bsc#1019097)
- Start registration for accepted minions only on the minion start event,
  not automatically on any event (bsc#1054044)
- Exclude salt systems from the list of target systems for traditional
  configuration stack installation
- Keep the the GPG Check value if validation fails (bsc#1061548)
- Extract Proxy version from installed product (bsc#1055467)
- Provide another create method(with additional parameter Gpgcheck) to create software channel through XML RPC(bsc#1060691).
- Improve duplicate hostname and transaction handling in minion registration
- Added 'Machine Id' information as part of details in System namespace for XMLRPC API(bsc#1054902)
- Modified the displayed message after updation of activation key (bsc#1060389)
- Display GUI message after successfully deleting custom key (bsc#1048295)
- fix links on schedule pages (bsc#1059201)
- Harmonize presentation of patch information (bsc#1032065)
- Display a feedback message when user deletes configuration channel(bsc#1048355)
- Fix duplicate machine id in event history on minion restart (bsc#1059388)
- Show link in message when rescheduling actions (bsc#1032122)
- Prevent ISE when distribution does not exist (bsc#1059524)
- do not store registration-keys during autoinstallation (bsc#1057599)
- enable package profile comparisons on minions
- Disallow entering multiple identical mirror credentials (bsc#971785)
- ensure correct ordering of patches (bsc#1059801)
- fix cloning Kickstart Profiles with Custom Options (bsc#1061576)
- checkin the foreign host if a s390 minion finished a job (bsc#971916)
- increase max length of hardware address to 32 byte (bsc#989991)
- Set the creator user for minions correctly in case it is known (bsc#1058862)
- Fix minor UI issues on overview page (bsc#1063590)
- Hide invisible first level menu items (bsc#1063822)
- Fail gracefully when GPG files are requested (bsc#1065676)
- fix unscheduling actions for traditional systems (bsc#1065216)
- add logging messages for SP migration (bsc#1066819, bsc#1066404)
- Improve messaging for "Compare Packages" (bsc#1065844)
- when searching for not installed products exclude release packages
  which are provided by others (bsc#1067509)
- rhnServerNetwork refactoring (bsc#1063419)
- Add Adelaide timezone to selectable timezones (bsc#1063891)

-------------------------------------------------------------------
Thu Sep 14 11:32:37 CEST 2017 - mc@suse.de

- version 2.7.46.7-1
- Adapt Salt runner and wheel calls to the new
  error handling introduced in salt-netapi-client-0.12.0
- change log level and event history for duplicate machine id  (bsc#1041489)
- Trim spaces around the target expression in the Salt remote
  command page (bsc#1056678)
- check entitlement usage based on grains when onboarding a
  minion (bsc#1043880)
- fixes ise error with invalid custom key id (bsc#1048294)
- Image runtime UI
- Redesign VHM pages on ReactJS
- Add VHM type Kubernetes
- Kubernetes runner and image matching implementation
- XMLRPC method for importing images
- Extra return data fields for content management XMLRPC methods
- Add back "Add Selected to SSM" buttons to Group pages (bsc#1047702)
- fix a ConstraintViolationException when refreshing hardware with
  changed network interfaces or IP addresses
- Add message about channel changes on salt managed systems to
  UI and API docs (bsc#1048845)
- show Child Channels tab in SSM again if a salt minion is in the set
- improve performance of package installation and patch application
- Visualization UI look&feel improvements

-------------------------------------------------------------------
Wed Aug 30 16:00:28 CEST 2017 - mc@suse.de

- version 2.7.46.6-1
- Import image UI
- Update images list and overview pages for external images
- Add syntax highlighting for state catalog
- Delete and create new ServerNetAddress if it already exists on
  HW refresh (bsc#1054225)
- organization name allows XSS
- check if base product exists to prevent NPE
- Fix enter key submit on ListTag filter input (bsc#1048762)
- Create VirtpollerData object with JSON content instead null
  (bsc#1049170)
- Fix unsetting of image build host when a related action is deleted
- Prevent malformed XML if 'arch' is set to NULL (bsc#1045575)
- Resolve comps.xml file for repositories (bsc#1048528)
- Fix: address review issues
- Install update stack erratas as a package list (bsc#1049139)
- Feat: allow deletion for server subset (bsc#1051452)

-------------------------------------------------------------------
Tue Aug 08 11:46:36 CEST 2017 - fkobzik@suse.de

- version 2.7.46.5-1
- Fix: don't add default channel if AK is not valid (bsc#1047656)
- Add 'Enable GPG check' function for channels
- No legend icon for Activity Ocurring. (bsc#1051719)
- Implement API call for bootstrapping systems
- Fix product ids reported for SUSE Manager Server to the subscription matcher
- Fix adding products when assigning channels (bsc#1049664)
- Set default memory size for SLES 12 installations to 1024MB (bsc#1047707)
- BugFix: enable remote-command for Salt clients in SSM (bsc#1050385)
- Add missing help icons/links (bsc#1049425)
- Fixed invalid help links (bsc#1049425)
- Fix: wrong openscap xid (bsc#1030898)
- Organization name allows XSS CVE-2017-7538 (bsc#1048968)
- Fixes overlapping text narrow window (bsc#1009118)
- Adapt to the salt-netapi-client update (v0.12.0)
- Fixes alignment on the orgdetails (bsc#1017513)
- Fix text for activation key buttons (bsc#1042975)
- Add a dynamic counter of the remaining textarea length
- Bugfix: set, check and cut textarea maxlength (bsc#1043430)
- MinionActionExecutor: raise skip timeout (bsc#1046865)
- Update channels.xml with OpenStack Cloud Continuous Delivery 6 (bsc#1039458)
- Do not create VirtualInstance duplicates for the same 'uuid'
- Add taskomatic task to cleanup duplicated uuids for same system id
- Handle possible wrong UUIDs on SLE11 minions (bsc#1046218)
- Removed duplicate overview menu item (bsc#1045981)
- Enable act-key name empty on creation (bsc#1032350)
- Fix NPE when there's not udev results (bsc#1042552)
- Alphabar: change title to 'Select first character' (bsc1042199)
- Duplicate Systems: correct language not to mention 'profiles' (bsc1035728)
- Fix list filters to work with URL special characters (bsc#1042846)
- Use getActive() instead of isActive() for JavaBeans compliance (bsc#1043143)
- Fix: hide non-org event details (bsc#1039579)

-------------------------------------------------------------------
Mon Jun 19 16:36:09 CEST 2017 - mc@suse.de

- version 2.7.46.4-1
- adapt to taglibs 1.2.5 (bsc#1044804)

-------------------------------------------------------------------
Mon Jun 12 09:07:20 CEST 2017 - mc@suse.de

- version 2.7.46.3-1
- set flush mode to commit for updatePackage
- Validate content management urls (bsc#1033808)
- remove repositories which are not assigned to a channel and not
  accessible anymore (bsc#1043131)
- spacecmd report_outofdatesystems: avoid one XMLRPC call per system
  (bsc1015882)
- Fallback to first network interface if no primary ips provided
  (bsc#1038677)
- Fix reactjs unique keys generation and remove duplicated menu element
- Correctly set action status to failed when an unexpected exception
  occurs (bsc#1013606)
- Fix action-buttons style for proper action and position
- rollback transaction in error case
- use hibernate for lookup first before falling back to mode query
- SSM Actions: Showing UI error notification if Taskomatic is down
  (bsc#1032952)
- display alternative archs only from the same org
- Bugfix: Traditional SSH Push to Minion migration (bsc#1040394)
- fix parsing oscap xml result for minions, not every Rule has an
  XCCDF ID Tag (bsc#1041812)
- Do not show action-buttons if list is empty
- Bugfix: submit action buttons have to stay inside the form (bsc#1042197)
- properly encode scap file download url params
- Fix navigation menu for state catalog
- Prevents ISE if base channels data is not up-to-date on SSM. (bsc#1040420)
- new patch install should schedule a package profile update (bsc#1039571)
- prevent multiple registrations (bsc#1040352)
- remove not working hibernate cache config variable
- put ehcache config to classpath of taskomatic
- silence ehcache warning complaining about using default values in
  taskomatic
- move ehcache.xml to classpath
- silence ehcache warnings complaining about using default values
- schedule a package list update after a Service Pack Migration
  (bsc#1017703)
- remove test.ping hack in distribution upgrade
- Fix displaying of States tab in System Group details page

-------------------------------------------------------------------
Mon May 29 17:06:01 CEST 2017 - mc@suse.de

- version 2.7.46.2-1
- Alphabar becomes a dropdown list
- Move the alphabar into the panel-heading table
- Do not use AddToSSM button if systems are selectable via checkbox
- Use a better icon for IIS
- Allow toggle left menu visibility for any screen-width
- Add select boxes and 'Delete' button to image, store, profile list pages
- show bootstrap minion link only if user has org_admin role
- show permission denied instead of internal server err (bsc#1036335)
- channel admin should be able to set org user restrictions for null-org channels
- user permission checked
- Teach ListPackagesAction and list.jsp about packageChannels
- CachedStatement: reuse the Connection object for batch updates
- batch ssm package upgrades if not action chain (bsc#1039030)
- Allow processing of zypper beacon events in parallel
- Allow processing of minion start events in parallel
- Allow multiple registrations in parallel
- use fallback now time as is without user preferences (bsc#1034465)
- Fix HTML in External Authentication page
- reorganize menu
- Bring back 'Add to SSM' link to System overview page for Salt systems
- Add Highstate page to SSM and system groups
- Add support for multiple servers in the highstate preview page
- Fix race condition for preview websocket messages in remote commands page
- Enable pkgset beacon for all Suse OS distributions (bsc#1032286)
- add info about base products to json input for subscription-matcher
- add product class info to the json input for the subscription-matcher (bsc#1031716)
- Add inspect status and reinspect button to image overview page
- change mgrsshtunnel user home to /var/lib/spacewalk
- Make schedule notification links consistent for actions for a single system (bsc#1039286)
- Teach Postgres to correctly-unique-ify rhnConfigInfo rows
- lookup functions should return every minion only one time
- change contact method for bootstrap script and ssh-push (bsc#1020852)
- Fix 'Join selected groups' button in Activation Key dialog (bsc#1037912)
- Ensure proper authentication for content management (bsc#1036320)
- Hide the "Crashes" column (bsc#1033811)
- Fix: hide lock for Salt servers (bsc#1032380)
- Fix action buttons to top for Pending actions delete confirm page, in SSM patch confirm page,
  Packages list pages and Actions list pages
- parse old and new return structure of spmigration return event

-------------------------------------------------------------------
Wed May 03 16:58:35 CEST 2017 - michele.bologna@suse.com

- version 2.7.46.1-1
- parse result of SP migration Dry Run correctly (bsc#1034837)
- Apply 'action button fixed on scroll' behavior to pages (bsc#1012978)
- prevent possible null pointer exception when installed products could not be
  found (bsc#1034837)
- Allow dot character '.' for activation key (bsc#1035633)
- fix ISE when no status selection was made (bsc#1033213)
- Download empty CSV report when CVE identifier could not be found
  (bsc#1033212)
- Add 'add to ssm' checkboxes to CVE audit list (bsc#1032016)
- Fix missing IPs in Overview tab (bsc#1031453)
- fix scheduling VM deployment in future (bsc#1034289)
- handle empty set to not produce invalid sql (bsc#1033497)
- fix SSM group pagination (bsc#1012784)
- Fix ReactJS DateTime input for phantomjs (bsc#1030075)
- make sure minion keys can only be seen/managed by appropriate
  user(bsc#1025908)
- Set action status to 'failed' on uncaught exceptions (bsc#1013606)
- create PooledExecutor with pre-filled queue (bsc#1030716)
  aborted by the client (bsc#1031826)

-------------------------------------------------------------------
Mon Apr 03 14:57:25 CEST 2017 - mc@suse.de

- version 2.7.44.1-1
- add error handing and fix rebuild button
- Feat: divide & distribute salt actions randomly
- add a configuration parameter to set the time staging begins
- init. support for split-schedule in pre-download window
- add staging window duration
- patch application pre-download
- pre-download packages scheduled for install
- api call to actionchain (bsc#1011964)
- new cve audit ui for server/images
- Fix adding of new InstalledProduct entries on image inspect
- delete also image channels before generating them new
- CVE Audit for images - xmlrpc interface
- implement CVEAudit for images
- simplify rhn-search jar list
- set number of bytes instead of length of java string for 'Content-
  Length' HTTP-header

-------------------------------------------------------------------
Fri Mar 31 12:35:55 CEST 2017 - mc@suse.de

- version 2.7.40.1-1
- Fix arch for default channels lookup (bsc#1025275)
- Add new menu item and routing for Visualization > System Grouping
- Backend: expose installed product name to the ui
- Bugfix: use unique id for possible Host and Guest system duplicate
- Avoid blocking synchronous calls if some minions are unreachable
- Fix mainframesysinfo module to use /proc/sysinfo on SLES11 (bsc#1025758)
- Add Hibernate cascade option from ImageProfile to ProfileCustomDataValue
- apply SessionFilter also for error pages (bsc#1028062)
- Fix confirmation button color for system group delete page (bsc#1025236)
- create scap files dir beforehand (bsc#1029755)
- check if inspect image return a result (bsc#1030683)
- add storeLabel to ImageInfoSerializer
- add buildStatus to ImageOverviewSerializer
- make country, state/province and city searchable for system location
  (bsc#1020659)
- Show errors returned from cmd.run
- Change log level to DEBUG for 'Broken pipe' error in remote commands page
  (bsc#1029668)
- fix NPE when building image profiles without activation keys
- fix removing images and profiles with custom values
- Migrate content management forms to use ReactJS Input components
- Fix LocalDateTimeISOAdapter to parse date string with timezone
- Fix NPE when building with no activation key in the profile
- Fix ace-editor source path
- Fix: restore pkgset beacon functionality (bsc#1030434)
- Move the footer at the end of the aside column
- Move the legendbox to the header bar as a popup
- UI menu: direct link on menu element, plus/minus icon toggles submenu instead
- Fix: handle Hibernate transactions correctly (bsc#1030026)
- Feat: execute actions within 10 minutes in the past
- Handle TaskomaticApiExceptions
- Turn TaskomaticApiException to a checked exception
- Schedule minion Actions in Quartz
- make salt aware of rescheduled actions (bsc#1027852)
- add number of installed packages to ImageOverview
- parse result of docker inspect
- Add date time input for scheduling the image build
- Add 'Rebuild' button to image details page
- Implement XMLRPC API for Image Stores, Image Profiles and Images
- Add custom data values to image profile and images
- Don't allow scheduling scap scan if openscap pkg missing from minion
- add link to proxy system details page
- Show entitlements sorted in the system details overview page (bsc#1029260)
- Fix broken help link for taskstatus (bsc#1017422)
- Fix merge channels patches (bsc#1025000)
- show proxy path in bootstrap UI
- catch and display all bootstrap errs
- check if proxy hostname is FQDN in UI
- add proxy_pub_key to ssh bootstrap pillar
- cleanup and method to get proxy pub key by calling runner
- methods for gen ssh key and get pub key from proxy
- java backend for salt ssh-push through proxy

-------------------------------------------------------------------
Wed Mar 08 19:04:20 CET 2017 - mc@suse.de

- version 2.7.30.2-1
- set modified date for credentials
- use a small fixed pool so we don't overwhelm the salt-api with salt-ssh
  executions
- synchronize sendMessage on session, checkstyle fixes
- fix remote cmd ui js err and timed out msg

-------------------------------------------------------------------
Tue Mar 07 15:44:51 CET 2017 - mc@suse.de

- version 2.7.30.1-1
- Load ace-editor js library from a different place (bsc#1021897)
- use a bounded thread pool for salt-ssh async calls
- use consistent spelling in UI (bsc#1028306)
- remote cmd UI changes for salt-ssh minions
- add support for SUSE Manager Proxy 3.1
- openscap action scheduling and handling for salt minions
- rewording distchannelmap text (bsc#1017772)
- add support for salt ssh minions to remote cmd UI
- Visualization: show Proxy and Virtual Host Manager hierarchy
- Add patches and packages pages for images
- parse installed products on images
- add pillar data only for used image stores
- add image info schema and mapping
- Remove 'email' field from image profile form
- Add a notification for when Container Build Host type is applied
- Add build schedule notification on image build page
- Updated links to github in spec files
- do not push changed channels directly out to the minions
- do not schedule product installation, but add product packages to server
  state
- provide a user to the event if possible
- Set the creator of a server
- search and install missing product packages when channel assignment changes
- Display warning when JavaScript is disabled on all pages (bsc#987579)
- Remove warning on ssm page (bsc#1025981)
- Add missing dirs to the menu tree (bsc#1023413)
- Remove legacy audit logging Java code
- AuthFilter: update cookie expiry date at end of HTTP request (bsc#1025775)
- MinionActionCleanup: only call list_jobs once per action id (bsc#1025291)
- Feat: enable Salt by default on bootstrap via UI
- Fix: uniform bootstrap.sh (bsc#1000762)
- Feat: supply SSH passphrase when adding identity
- fix NPE when no SUSE Product was found for an installed product
- keep organization after migrating a system to salt (bsc#1026301)
- action now store its completion time
- Avoid deadlock with spacewalk-repo-sync (bsc#1022530)
- Changed tab text for Formulas tab to Formula Catalog (bsc#1022076)
- Add missing library to taskomatic classpath (bsc#1024066)
- Fix spacecmd cannot be executed by RO user (bsc#1015790)
- send timeout if no minions available in remote cmd ui
- show only allowed minions in remote cmd ui (bsc#1024496)
- Fix broken merge (bsc#987864)
- add possibility to add systems to SSM from ProxyClients page
- Reject tokens not assigned to minions (bsc#1019965)
- Invalidate tokens when deleting system
- make remote commands UI async

-------------------------------------------------------------------
Tue Feb 07 15:24:57 CET 2017 - michele.bologna@suse.com

- version 2.7.24.1-1
- Apply addon system types from activation key during registration
  (bsc#1020180)
- Apply highstate as the last step of a registration in case an activation key
  was provided (bsc#1020232)
- Create tmp directory in spec file (bsc#1019672)
- Add severity to updateinfo (bsc#1012365)
- Store temporary roster in configured location (bsc#1019672)
- hide migration targets without valid subscriptions (bsc#1019893)
- fix SP migration when the SUSE Manager Tools product is installed
  (bcs#1014498)
- Use human-parseable dates for server notes (bsc#969564) (#863)
- Fix timezone handling for rpm installtime (bsc#1017078)
- Validate activation key values (bsc#1015967)
- Pass user-preferred localtime to the highstate UI (bsc#1020027)
- Send ChannelsChangedEventMessage in SSM (bsc#1019451)
- Add "Content Management" feature

-------------------------------------------------------------------
Wed Jan 11 16:03:04 CET 2017 - michele.bologna@suse.com

- version 2.7.14.1-1
- Version 2.7.14.1

-------------------------------------------------------------------
Fri Dec 16 16:35:50 CET 2016 - michele.bologna@suse.com

- version 2.5.59.11-1
- Add support for live patching
- Initial support for executing actions in taskomatic
- Hide kernel patches in CVE Audit results when live patching is used
	(FATE#319519)
- Show kernel live patching info in 'system details overview' (FATE#319519)
- Escape act key names in bootstrap UI (bsc#1015967)
- Add tunneling to salt-ssh support
- Fix server checks to allow minions to perform a distupgrade (bsc#1013945)
- Change default sort to ascending for pending actions list
- Add reboot/restart type icon to relevant patch column in upgradable package
  lists
- Add system.getKernelLivePatch API method
- Update kernel version and other system info during package refresh
  (bsc#1013551)
- Fix ISE when sorting system notes list (bsc#979053)
- Fix checkbox icon align (bsc#966888)
- fix fromdir for 3rd party server (bsc#998696)
- Display warning when JavaScript is disabled on all pages (bsc#987579)
- Rename SSM page titles for consistency (bsc#979623)
- hide action chain schedule for salt systems also in SSM (bsc#1005008)
- send ActionScheduled message for all saved actions (bsc#1005008)
- Fix plus/minus buttons in action chain list (bsc#1011344)
- Fix misleading message on system reboot schedule in SSM (bsc#1011817)
- Utilize HostPortValidator to validate bootstrap host (bsc#1011317)
- Increment 'earliest' date by a millisecond between chain actions (bsc#973226)
- Use human-parseable dates for server notes (bsc#969564) (#863)
- Respect order of validation constraints in XSD files (bsc#959573)
- Remove useless self-link on login page (bsc#963545) (#872)
- Use different symbols for collapsible sidebar items (bsc#967880) (#870)
- Fix SSM reboot action success messages (bsc#968935)
- Allow sorting on avisory name in errata lists (bsc#989703)
- Update 'view/modify file' action buttons text (bsc#1009102)
- Handle salt ssh sdterr message (bsc#1005927)
- scheduleDetail.jsp: clarify button label (bsc#1010664)
- Bugfix: Prevent salt-master ERROR messages if formulas files are missing
  (bsc#1009004)
- Hide RHN disconnection option (bsc#1010049) (#850)
- Reword general config page text (bsc#1009982)
- check and fix also the assigned repository while updating the channels
  (bsc#1007490)
- match url including query param seperator to have a definitive end of the
  path component (bsc#1007490)
- Only show minions with sids available as links (bsc#1007261, bsc#970460)
- Delete previous Salt key on register event (bsc#1006119)
- Repository progress: decode another possible log info (bsc#972492)
- add oes extensions to base products bsc#1008480
- Create "script.run" capability if it is not found (bsc#1008759)
- Avoid misleading expected check-in message (bsc#1009006)

-------------------------------------------------------------------
Mon Nov 07 11:43:42 CET 2016 - michele.bologna@suse.com

- version 2.5.59.10-1
- CVE Audit: tolerate null products (bsc#1004717)
- If proxy is not found via FQDN, look it up via simple name (bsc#1006982)
- Change rhnServerPath hibernate mapping to fix ISE for server behing proxy
  (bsc#1004725)
- fix autoyast upgrade mode (bsc#1006786)
  chain (bsc#1000184)
- Open repo sync log in a new window (bsc#1007459)
- Always use queue=true when calling state.apply (bsc#1004743)
- Add a link to system pending events in patch schedule notification for a
  single system (bsc#971342)
- Sort proxy clients list by name (bsc#998348)
- Make exception class more generic and code fixup (bsc#1003449)
- Raise UnsupportedOnSaltException performing listChannels (bsc#1003449)
- New exception type to indicate unsupported operation (bsc#1003449)
- Refactor to remove action canceling duplicate code (bsc#1004745)
- arch_type of a SUSEProduct can be null (bsc#1001738 bsc#1001784 bsc#1001923
  bsc#1002678)
- Ensure no stray config channels are listed for ranking (bsc#979630)
- PinnedSubscriptionHandler: documentation comment typo (bsc#994848)
- Refactor unschedule minion actions to fix NPE (bsc#1004745)
- Enable SPMigration UI for minions
- Send an email to admin when salt event bus is down
- Separate API endpoint for SSH system registration
- Require salt-netapi-client 0.9.0
- Initial handling of job return events for dist upgrades

-------------------------------------------------------------------
Thu Oct 06 16:08:09 CEST 2016 - mc@suse.de

- version 2.5.59.9-1
- Hide all formula tabs as long as there are no formulas installed
- Support formulas in SUSE Manager
- SPMigration UI: list not synced channels in the tooltip
- SPMigration: add multi-target-selection step in front of the wizard
- Sync product extensions
- Handle JsonException when sls with error (bsc#987835)
- Many fixes for onboarding minions
- Handle hardware refresh like any other action
- clone Severity from an errata (bsc#1000666)
- Do not check for password type on autoyast files (bsc#999304)
- handle minion down and job not found when canceling jobs on minions
 (bsc#993304,bsc#994623)
- clear hibernate session after entity type change to fix
  NonUniqueObjectException (bsc#997243)
- Remove previous client capabilities on traditional->minion
  reactivation (bsc#997243)
- Enables pkgset beacon to work in RHEL systems
- support Open Enterprise Server 11 SP3 (bsc#988303)
- Fix broken merge (bsc#987864)
- use raw package install for non zypper systems
- Redirect user to a meaningful page after requesting details of non-existing Action Chain (bsc#973198)
- Setup Salt Minion before packages are taken
- Support Salt on RedHat like systems
- fix race condition during auto errata update (bsc#969790)
- API requests should not be redirected to login
- introduce Spark router conventions
- Add server endpoint for TaskoTop web UI page
- Change EmptyString warning to debug log level to not spam the logs (bsc#989498)
- BugFix: use user preferences parameters as default page size (bsc#980678)
- Add proxy detection during registration and pillar generation
- Adding default channel for minion (bsc#986019)
- Fix NoClassDefFoundError (bsc#988196)
- call cobbler sync in profile edit only if requested (bsc#991440)
- No explicite cobbler sync needed (bsc#991440)
- call all sync_* functions at minion start event
- add beacon configuration for pkgset (bsc#971372)

-------------------------------------------------------------------
Mon Jul 18 14:28:06 CEST 2016 - jrenner@suse.com

- version 2.5.59.8-1
- Initial version of the bootstrapping UI
- Integrate bootstrapping with System Overview
- support SP Migration for OES 2015 to 2015 SP1
- Fix for minion w/ multiple interfaces (bsc#985707)
- Fix HW Refresh duplicate insert (bsc#971622, bsc#983347)
- no addon entitlements allowed for Foreign and Bootstrap systems (bsc#983826)
- disable checkboxes for foreign and bootstrap systems in system types page
  (bsc#983826)
- Tell linuxrc that self_update is an user option so that it'll pass it to
  autoyast but doesn't process it further and add this to the tests
- Disable YaST self update for new autoinstallation trees for SLE
- remove misleading links from action chain page (bsc#983297)

-------------------------------------------------------------------
Fri Jun 17 18:10:20 CEST 2016 - mc@suse.de

- version 2.5.59.7-1
- support OES 2015 (bsc#934560)
- align reboot behavior of salt and tranditional clients (bsc#975534)
- update to latest salt netapi library
- Report the state of virtual guests from virtual host manager as
  'unknown'(bsc#983344)
- add taskomatic job to clean up minion actions
- replace ZypperEvent with default beacon event
- move uuid cleanup logic into taskomatic
- enable oracle support again (FATE#320213)
- Enable minions to be worked with SSM only on available features
- Use the IP address when doing ssh push via proxy (bsc#940927)
- Don't allow URLs that only differ on the authorization token (bsc#976184, bsc#982347)
- Fix typo in Systems column (bsc#983916)
- Salt hw reg: ignore virtual scsi devices (bsc#962588)

-------------------------------------------------------------------
Tue May 24 16:33:00 CEST 2016 - kwalter@suse.com

- version 2.5.59.6-1
- fix NoSuchFileException at setup time when there are no orgs yet
-  add details to history event
- only require lifecycle entitlements for systems with a SUSE base
  product, adjust test
- mgr-sync: use bulk channel reposync
- enhance list of channel families for SUSE Manager Server
- reactivate traditional server as minion on registration
- TaskomaticApi: schedule bulk reposyncs in bulk
- show machine_id in the system->hardware tab
- change missing machine_id UI warning message
- Make message handling thread pool size configurable
- Support for concurrent handling of checkin events
- add variable to make cobbler sync optional
- Add Virtualization Groups to the input JSON data for the matcher
- Backward synchronization for cobbler kernel options during CobblerSyncTask
- support for multithreaded message handling
- BugFix: redirect migration with no Org to the first step (bsc#969529)
- Trigger errata cache job on changed channel assignments
- Under high load, the service wrapper may incorrectly interpret the inability
  to get a response in time from taskomatic and kill it (bsc#962253).
- make cobbler commands work from taskomatik
- Don't modify request map when rendering alphabar, since it may fail depending
  on the implementation of ServletRequest (bsc#978253)
- require refresh channels before pkg states (bsc#975424)
- Manager-3.0: Reschedule failed actions (bsc#971622)
- Exit if there are exceptions on startup to let tanuki restart taskomatic
- BugFix: keep trace of the parent channel selected during 'Create Channel'
  (bsc#967865)
- remote commands: filter minions by permissions and not just by org
  (bsc#978050)
- ProductSyncManager: when scheduling reposyncs, use bulk mode through
  TaskomaticApi (bsc961002)
- call cobbler sync after cobbler command is finished (bsc#966890)
- use pillar and static states to install/remove packages (bsc#975424)
- Faster event processing.
- Determine the action status more correctly
- fix error msg if /srv/susemanager/salt/custom does not exist (bsc#978182)
- Recreate upgrade paths on every refresh (bsc#978166)
- prevent non org-admin user accept/reject/delete a minion (bsc#979686)
- regenerate salt files (bsc#974302)
- log permissions problems on channel access while SP migration (bsc#970223)
- support SLE-POS 11 SP3 as addon for SLES 11 SP4 (bsc#976194)
- delete salt key when system is deleted (bsc#971606)
- Improve the output of remote command actions
- No package list refresh after channel assignment change
- Force a package list refresh after the onboarding
- More "info" level logging about action executors
- Log out the duration of package profile updates
- Execute package profile update as a state.apply (bsc#973365)
- Adjust autoinst file error detecting heuristics to the newer format
  (bsc#974119)
- Use queue=true for all calls to state.apply (bsc#980556)
- make postgresql a weak systemd dependency
- filter osad from the activation key extra packages (bsc#975135)
- Ensure SCC data files are saved on disk as tomcat/root with 644 permissions
- Bugfix: add management product ids to servers without products
- Double the backslashes when reading the config files from java (bsc#958923)
- fix setting cpu flags on hw refresh (bsc#975354)

-------------------------------------------------------------------
Tue Apr 12 17:18:44 CEST 2016 - mc@suse.de

- version 2.5.59.5-1
- trim cpu values and skip dmi for ppc64 (bsc#974792)
- delete pillar data on remove server (bsc#974853)
- use minion_id in pillar data file name (bsc#974853)

-------------------------------------------------------------------
Wed Apr 06 08:30:19 CEST 2016 - mc@suse.de

- version 2.5.59.4-1
- use custom.group_[id] only when applying custom_org (bsc#973452)
- AuthFilter: don't redirect to HTML pages for JSON endpoints, send 401 instead
- subscription-matcher: add timestamp to input.json
- apply only group_<ID>.sls (bsc#973452)
- fix sls regeneration on custom state delete (bsc#973666)
- rename pillar group_id to group_ids
- Don't set a limit on the Salt API response time (bsc#972766)
- When generating repo metadata for a cloned channel, recursively fetch
  keywords from the original channel (bsc#970901)
- fix API documentation
- Fix getting MD5 for file
- Fix Content-Length in HTTP-header of response
- Cleaning up some remaining Tag/Group XSS issues
- Warning "Unservable packages" is not shown when such packages don't
  exist now
- Bad bean-message ids and navbar-vars can lead to XSS issues
- AlphaBar had an 'interesting' XSS exploit available
- Fix SelectAll in the presence of filtering
- found/fixed another in BunchDetails. QE++
- Change mechanism of selecting compatible systems
- Fix generating blank repositories because hitting salt file list cache
  (bsc#971004)
- fix kernel options splitting (bsc#973413)
- schedule minion hw refresh on api call (bsc#972305)
- fix ping minion before hw refresh (bsc#972305)
- check ftr_hardware_refresh when showing 'Refresh Hardware' button
  (bsc#972305)
- rename and use method to check salt or management entitlement (bsc#972305)
- refactor getting hardware and network information (bsc#972305)
- handle no response for installed products (bsc#971906)
- return Optional for single minion api calls (bsc#971906)
- catch smbios call errors and log warn (bsc#970497)
- Require Tomcat and Postgresql running before Taskomatic start
- list custom states from db instead of disk (bsc#972166)
- fix SLE12 patch style detection in case of cloned patches (bsc#972972)
- execute each hardware mapper in its own transaction (bsc#972163)
- Use test.ping instead of presence to detect reachable minions (bsc#972665,
  bsc#971194)
- BugFix: 'Systems > Advanced Search' title and description consistency
  (bsc#966737)
- BugFix: correct behavior with visibility conditions of sub-tabs in
  Systems/Misc page (bsc#962563)
- Trigger registration if minion is not present (bsc#971725)
- Do not sync minions on tomcat startup (bsc#971725)
- better logging for SP Migration feature (bsc#970223)
- Workaround Spark bug https://github.com/perwendel/spark/issues/490
  (bnc#972158)
- add present check to immediate schedule execution (bsc#971194)
- fix installing patches via salt (bsc#971093)
- Remove all code related to SSE based UI events (bsc#969303)
- Do not handle beacon events anymore (bsc#969303)
- Fix problem on concurrent SCC subscription refresh
- disable local repositories on registration (bnc#971788)

-------------------------------------------------------------------
Mon Mar 21 17:43:40 CET 2016 - mc@suse.de

- version 2.5.59.3-1
- BugFix: add missing url mapping (bsc#961565)
- Do not load susemanager-events.js (bsc#969303)
- fix unique index error on update custom state , refactor and add unit test
- regenerate custom state assignments on rename and delete (bsc#971206)
- query to find state revisions where a custom state is used (bsc#971206)
- check if custom state is being renamed (bsc#971206)
- fix scheduling an action chain (bsc#971495)
- replaced if with optional (bnc#971466)
- do not dump Salt err msg to Yaml (bnc#971466)
- fix icon in groups and systems -> salt page
- Support package removals in the same way as installs/updates
- Allow package actions to be scheduled on minions via the API
- Fix PackageEvr.toString() to write correct format
- Refine the system details navigation tabs
- Add support for package updates on Salt minions (bsc#971364)
- Use LocalDateTime for apply state and use user timezone setting
- update tests for HAE-GEO on SLES 4 SAP (bsc#970425)
- Disable changing Managers for Vendor Channels (bsc#957171)
- BugFix: enlarged field too small in form-control creating org (bsc#959595)
- BugFix: remove hover behavior on button inside href (bsc#967892)
- Use the 64 bit arch names
- Fix case statements to correctly check for NULL (bsc#971128)
- BugFix: header organization name behavior like text instead of link
  (bsc#967882)
- minion onboarding: generate pillar after generating repo files
- refresh pillar before applying states at onboarding time
- regenerate package states on migration (bsc#970322)
- Point Documentation link in the header to SUSE webpage (bsc#967875)
- capitalize link (bsc#970016)
- Bring back the button from SUSE Manager 2.1 (bsc#969578)
- Fix user locale prefs cannot be saved (bsc#969578)
- Create new server state revision on migration (bnc#970322)
- Verify that entitlements are *not* removed
- Do not remove entitlements when a server is migrated (bsc#958707)
- show proxy tab only if the system is a proxy (bsc#969118)
- DownloadController: Test that the right headers are set
- return an object so that Spark does not continue the filter chain
  (bnc#963148)

-------------------------------------------------------------------
Wed Mar 09 12:37:25 CET 2016 - mc@suse.de

- version 2.5.59.2-1
- use the same ehcache as the old ehcache-failsafe

-------------------------------------------------------------------
Wed Mar 09 11:18:37 CET 2016 - mc@suse.de

- version 2.5.59.1-1
- Add Custom State UI for Organizations and Groups
- set hibernate.cache.provider_configuration_file_resource_path to load a
  custom ehcache.xml instead of ehcache-failsafe.xml from the ehcache jar
- create server pillar on add/remove from group and on minion registration
- add unit tests for SLE-Live-Patching12 (bsc#924298)
- check header for csrf token
- Simplify assignment of salt entitlement during registration
- Make read-only entitlements show up aligned in the UI
- Make base entitlements permanent
- hidden taglib provide id field if given (bsc#969868)
- escape message texts and hidden fields (CVE-2016-2104)
- refactor salt minion onboarding ui showing the fingerprint
- Allow to apply the highstate from the UI
- fix kernel and initrd pathes for creating autoinstallation (bsc#966622)

-------------------------------------------------------------------
Tue Mar  8 15:09:31 UTC 2016 - dmacvicar@suse.de

- set hibernate.cache.provider_configuration_file_resource_path
  to load a custom ehcache.xml instead of ehcache-failsafe.xml
  from the ehcache jar

-------------------------------------------------------------------
Wed Mar 02 12:18:58 CET 2016 - mc@suse.de

- version 2.5.57.1-1
- fix multiple xss vulnerabilities (CVE-2016-2104)
- remove monitoring from the help text (bsc#963962)
- Add support for minions in different timezones
- on cancel, only delete actions that haven't been picked up yet
- Do not use the PICKED UP status for actions scheduled on minions
- Create a new "Salt" tab on the top level
- Unit tests for SLE-RT12-SP1 (bsc#952381) and SUSE-OpenStack-Cloud-6
  (bsc#964033)
- fallback to "virtio26" as generic os version
- Sort timezones: GMT first and then east to west
- add Chile to the list of timezones (bsc#959055)
- Reference and apply states from state catalog for single minions
- Subscription Matching Pin feature
- PinnedSubscription XMLRPC API - list, create & delete operations
- Fix crash in minion virtualization detection
- Enable reboot actions and remote commands for minions
- Add support for 'state.apply' actions
- Convert UnmatchedSystem to UnmatchedProduct report
- Improved minion registration process and fixed scheduling of actions
- refactor javascript components as separated and reusable components of React

-------------------------------------------------------------------
Wed Feb 10 08:38:05 CET 2016 - mc@suse.de

- version 2.5.49.1-1
- Update spec file to require renamed salt-netapi-client
- adjust to new netapi call syntax
- Move suse manager custom salt functions into a custom namespace
- remove RES4 from expected products
- test support for SUSE-Enterprise-Storage 2.1 (bsc#963784), SLE12-SP1-SAP
  (bsc#959548) and SLES11-SP3-LTSS-Updates (bsc#965652)
- Filter null quantity subscriptions
- Store the matcher run result to the DB
- add scheduled-by to SSM action-history-list
- fix ISE in case no system is selected
- for Channel.packageByFileName query prefer packages from the actual channel,
  sort the rest accoring to build_time
- Text description missing for remote command by API -> function
  scheduleLabelScriptRun()
- Added/changed API-methods to work with package installation/removing
  using it's nevra
- Added additional information to package metadata, returned by
  serializer

-------------------------------------------------------------------
Tue Jan 26 14:21:31 CET 2016 - mc@suse.de

- version 2.5.43.1-1
- Fix the SCCOrderItem null quantity issue by dropping the 'not null'
  constraint
- Rename package state for version from EQUAL to ANY
- add latest state support to ui and generator
- Generate package sls files on registration
- Do not refresh the SCC data while the taskomatic job does the same
  (bsc#962323)
- Make it compile against servlet API < 3.0
- Render nav menu by either request or page context
- java: rename saltstack to salt
- Add the free flag to SUSEProduct, set it from the SCC data, pass it to the
  matcher JSON
- SubscriptionMatchProcessor: performance fix
- Simplify downloading of the matcher CSVs
- Include only subscriptions with a positive total quantity in the UI data
- Subscription Matcher UI: show Taskomatic status properly
- Subscription Matching: implement UI to show matching results
- Fix timezone sorting after adding Chile (Pacific/Ester)
- SystemHandler: throw exception when permanent/nonSatellite entitlements are
  changed via API
- handle salt schedule correctly and align with SUSE Manager actions
- disable action chaining API for salt minions
- Introduce a "States" tab for minions
- fix typo in SQL statement (bsc#959987, bsc#960855)
- implement checkin timestamp update on salt job return
- use 2048MB as default for taskomatic max java memory
- Send data with mod_xsendfile
- change help url references to new manuals
- improve getting hardware and network data from minions
- Support host key algorithms other than ssh-rsa
- Fix ssh push via proxy using sudo (bsc#961521)
- fix page style when not authenticated (bsc#962573)
- add Chile to the list of timezones (bsc#959055)
- add Salt and Foreign Entitled Systems count to types page
- Disable changing Base System Type in SUSE Manager
- deploy certificate on minion registration
- Added new API methods to add new repository with SSL certificates
  or update existing one
- catch and log any exceptions in the hardware mappers (bsc#960039)
- handle IPv4 or IPv6 info missing from network.interfaces response

-------------------------------------------------------------------
Sat Jan 16 11:20:57 CET 2016 - mc@suse.de

- version 2.5.34.1-1
- Align About page to SUSE Manager
- In case the installer is zypp add all patches into one errata action
  (bsc#960997)
- improve setting Hardware data for minions (cpu, devices, network, etc.)
- create virtual hosts for s390x minions
- Implement scheduling of patches for salt minions
- Report SUMA server system itself with its products to the subscription
  matcher
- Update copyright headers to 2016 for all new files
- Adjust action status on salt jobs that we scheduled
- Unhide the "Events" tab for minion systems
- Use public channel families for SUSE channels (bsc#958708)
- Set the rhn session-cookie-path global
- Explicitly ask Tomcat to compile .jsp files (bsc#954417)
- Additional fixes for bsc#956613 (decoding [] is broken for list-key-name)
- fix kickstart with multiple packages having same NEVRA (bsc#959987,
  bsc#960855)
- get the default organization before we create any
- Revert "List global available CryptoKeys"
- Port client python HW handling to server side java
- change dependency to match Tomcat 8 Servlet API 3.1
- Fix edge-case in kickstart-profile-gen-ordering and
  post_install_network_config
- Add hack to deal with RHEL7's differing redhat-release-protocol
- make sure we can find the child channel
- moving non_expirable_package_urls parameter to java
- moving download_url_lifetime parameter to java
- removing unused force_unentitlement configuration parameter

-------------------------------------------------------------------
Tue Jan 05 15:59:05 CET 2016 - mc@suse.de

- version 2.5.26.2-1
- Fix list-key-name (decoding of [] is broken in commons-beanutils.jar > 1.7)
  (bsc#956613)
- Ignore cookies from SCC (bsc#959585)
- SP migration: use correct CSS path (bsc#956613)
- Add/Refactor equals() and hashCode() for Credentials and CredentialsType
- Fix hibernate exception when refreshing subscriptions
- Delete also subscriptions with null credentials on refresh
- Make available packages search case insensitive
- Add subscriptions and orders data files
- Package release cannot be NULL. Use "0" if none is provided by salt
  (bsc#960035)
- set a generated jid to the tokens
- Minion crashes on reg if getting DMI fails (bsc#959670)
- Add "Manage Package States" to the packages index page
- Enable the "Software Channels" tab for all salt clients
- return empty map if no dmi records
- Fix markup after merge error
- Fill General and DMI hw info on minion reg
- fix internal Server Error for Schedule > Completed Actions (bsc#956002)

-------------------------------------------------------------------
Wed Dec 16 12:35:08 CET 2015 - mc@suse.de

- version 2.5.26.1-1
- ServerFactory: don't return multiple Server objects if they have
  joint tables
- Render nav menu by either request or page context
- Add support for setting package state REMOVED and INSTALLED
- Add Salt SLS generator for the packages
- Fix the link to the online help
- implement managing package sate of a minion
- implement taskomatic task for running subscription matcher
- add caching tables for subscriptions and order items
- Create json string as input for the subscription-matcher
- installedProducts attribute was renamed to installedProductSet (bsc#959043)
- Set the correct status code for error pages
- fix calling error pages without session
- List global available CryptoKeys
- schedule mgr-sync refresh after first user gots created.
- 1274282 - Teach CobblerSyncProfile that profiles might disappear in mid-run
- refactor setting ditro kernel params (bsc#944241)
- compile jspf files differently to avoid problems with Tomcat 8
- adding setup for first organization
- create first org togther with the first user
- during installion insert default SSL crypto key with null org
- restyle page for creating users
- remove RHEL 5 related things - we don't build on el5 anymore
- BugFix: skip similar tasks only if task is 'single threaded'
- 1076490 - prefer the package from the given channel
- removing link to removed page

-------------------------------------------------------------------
Thu Dec 10 17:58:59 CET 2015 - mc@suse.de

- version 2.5.16.2-1
- fix state apply not passing the module names
- Cascade all operations to the package states
- change installed product registration to use new hibernate mapping
  and enable ui
- Simplify channel token key derivation
- do not encrypt tokens, only sign them
- use hibernate to insert a installed product
- refactor listPossibleSuseBaseChannelsForServer() using hibernate queries
- Use hibernat mapping to create the SUSEProductSet
- Get matching SUSEProduct out of the InstalledProduct if available
- create SUSEProducts before starting the test
- Set installed according to grains to get access to suse channels
- Automatically apply channels state after repo file creation
- Hibernate mapping for installed products
- Mapping and classes for PackageState

-------------------------------------------------------------------
Mon Nov 30 11:40:06 CET 2015 - mc@suse.de

- version 2.5.16.1-1
- BugFix: check mirror credentials required fields (bsc#955970)
- use new version of httpclient
- implement UI for managing Virtual Host managers
- add params parameter to scheduleSingleSatBunch()
- BugFix: sort channel list by name (bsc#955204)
- Consider old products only if no patch available (bsc#954983)
- (bsc#953129) remove message proxy.header, update context sourcefile
- (bsc#953129) remove proxy.jsp, action and struts config
- Router: use list instead of index
- BugFix: remove inconsistency and make more general the action description for
  package page title and tab-title in Schedule
- better log than nothing
- introduce conventions about router, templates and urls
- Use non-immediate errata cache rebuilding on channel unsubscription
  (bsc#949158)
- Bug fix: remove 'Locale Preferences' link from header (bsc#955252)
- (bsc#953129) add proxy version info to proxyclients page
- (bsc#953129) change details->proxy to point to proxyclients page as it was in
  Suma2.1
- Add support for timing out on an ssh connection
- Ensure subdirectories are present when writing repo files
- publishToChannel optimization
- Fix extremely slow channel.software.syncErrata API
- BugFix: remove inconsistency and make more general the action description for
  package page title and tab-title in Schedule (bsc#935375)
- Linked pages are not always opening in separate window (bsc#939358)
- login screen of SUMA3 still has reference to Oracle (bsc#954740)
- Add classes for managing .repo files
- Enable channel ui for salt minions
- implement token verification
- use the new algorithm based on package names to determine patch
  applicable/inapplicable (bnc#948964)
- Fix LTSS channels by looking at individual packages (bnc#944729)
- Remove url decoding since values are already decoded at this point bsc#951549
- Store only an integer value for cpu MHz in DB
- Virtual Systems list: show virtual hosts from different Orgs
- Call virtual-host-gatherer with configured HTTP proxy values
- BugFix: skip similar tasks only if task is 'single threaded' (bsc#953271)
- New ui for the login page and relogin
- Add accept/reject all button and show number of pending /rejected minions
- Send event to salt when minion is registered
- optimize queries
- allowing RHEL7 kickstart repositories
- support listing errata by last_modified date

-------------------------------------------------------------------
Thu Oct 22 16:36:21 CEST 2015 - mc@suse.de

- version 2.5.2.3-1
- List VirtualHostGatherer modules via XMLRPC API
- Added and delete Virtual Host Manager (VHM) entities via XMLRPC API
- Taskomatic job for running virtual-host-gatherer
- fix incomplete enabling of config actions via snippet (bsc#949528)
- deactivate all non spacewalk plugin services and repos via snippet
  (bsc#949554)
- add SUSE Enterprise Storage 2 (bsc#949285)
- do not hide human readable entitlement names
- require pxe-default-image in the spacewalk main package
- Rename javascript file to susemanager-events.js
- Open the event stream on every page
- Setup SSE event source on the system overview page
- add snippet to wait for NetworkManager (bsc#937802)

-------------------------------------------------------------------
Wed Oct 14 09:54:14 CEST 2015 - mc@suse.de

- version 2.5.2.2-1
- build without checkstyle
- Support for SLE12 SP1 product family (bsc#949726)
- implement remote command interface with target glob

-------------------------------------------------------------------
Wed Oct 07 14:41:35 CEST 2015 - mc@suse.de

- version 2.5.2.1-1
- drop monitoring
- port all perl web pages to java
- replace upstream subscription counting with new subscription
  matching (FATE#311619)
- integrate SaltStack for configuration management (FATE#312447)
- support password-recovery-tokens
- remove Solaris support
- allow to specify read-only users

-------------------------------------------------------------------
Sun Sep 27 14:44:59 CEST 2015 - mc@suse.de

- version 2.1.165.19-1
- support ssh-push with sudo
- Fix CVE Audit for LTSS channels by looking at individual
  packages (bnc#944729)
- use same regexp for channel name as in CreateChannelCommand (bsc#946248)
- prevent mojor version service pack updates from 11 to 12
- display a warning if the update stack is not up-to-date
- Add NoRouteToHost handling with better output
- fix output of client events (bsc#935377)
- fix pagination buttons (bsc#935387)
- deprecate synchronizeUpgradePaths() XMLRPC
- provide SCC product to updateUpradePaths for SLE12 migration data
- parse predecessor_ids from json
- Organization users page: fix typo (bnc#943283)
- Do not return a OES repository with null credentials (bsc#937030)
- Fix queue size: consider possible remainders from last run
- Log message when finished errata cache for a server or channel
- Log the current queue size before every job run (DEBUG)
- Fix link back to the associated channel(bsc#931519)

-------------------------------------------------------------------
Mon Sep 02 16:00:35 CEST 2015 - mseidl@suse.de

- Prevent creating channels with reserved names (bsc#939349) / (fate#319308)

-------------------------------------------------------------------
Mon Jun 22 16:00:35 CEST 2015 - jrenner@suse.de

- version 2.1.165.18-1
- Avoid deadlock in CompareConfigFilesTask when a
  rhn_channel.update_needed_cache is in progress (bsc#932845)
- add missing country code
- Restore the default checksum and architecture when the parent channel is set
  to None
- Drop all product/channel relations before populating (bsc#932052)
- Replace keyword iterator to fix writing support information (bsc#933675)
- TaskoXmlRpcHandler: dead code removed
- products.json updated from latest SCC version
- Deserialize BLOBs correctly across databases
- Revert "Java Eula database classes moved to Hibernate, fixes BLOB issue"
  (bsc#930686)
- Do not remove tasks from the database during getCandidates() (bsc#932052)
- force taskomatic to use UTF-8 (bsc#932652)

-------------------------------------------------------------------
Fri May 29 10:35:46 CEST 2015 - mc@suse.de

- version 2.1.165.17-1
- wait for current transaction end
- EXISTS is an Oracle keyword, don't use it casually
- Scheduling remote command for large system sets is slow
- move auto-errata updates into separate taskomatic task
- improve system overview list performance
- Implement a "default" kickstart script name for edit link
- do not ignore errata with same package version
- reduce number of system lookups
- Get rid of IE7 compatibility mode enforcement
- Unify profile creation/update with one submit button instead of two
- Fix file input control alignment issue with form-control (bsc#873203)
- Update specfile to compile with Java 7
- add SLE11-Public-Cloud-Module (bsc#914606)
- Change Activation Key Child Channels from select to checkboxes (bsc#859645)
- Fix NPEx when updating distribution and missing cobbler entry (bsc#919722)
- Provide channels and upgrade paths for SLE11 SP4 products (FATE#318261)
- Fix broken icon in rhn/help/ForgotCredentials.do (bsc#915122)
- Allow setting the contact method for systems via API (FATE#314858)
- Make system.getDetails() return the contact method
- Add support for setting contact_method on activation keys (FATE#314858)
- implement tilde compare in java code
- Return PATCHED if at least one patch is installed (bsc#926146)
- SatCluster: strip ipv6 zone id from vip6 attribute

-------------------------------------------------------------------
Mon May 11 10:30:28 CEST 2015 - mc@suse.de

- version 2.1.165.16.1-1
- fix XML RPC API External Entities file disclosure
  CVE-2014-8162 (bsc#922525)

-------------------------------------------------------------------
Wed Apr 08 11:20:10 CEST 2015 - mc@suse.de

- version 2.1.165.16-1
- HttpClientAdapter: fall-back to Basic auth from NTLM when both
  are supported (bsc#926319)

-------------------------------------------------------------------
Tue Mar 31 14:57:06 CEST 2015 - mc@suse.de

- version 2.1.165.15-1
- Copyright texts updated to SUSE LLC
- add SLE12-SAP product (bsc#922744)
- SCCRepository: Only NOT NULL database columns can be mapped to primitive
  types in Hibernate (bsc#922313)
- change evr parsing for repodata primary.xml dependencies
- Create only one errata cache worker per server (bsc#918994)
- findKickstartPackageToInstall: in case multiple packages are available, pick
  the most recent (bsc#924118)
- update properly necessary cobbler fields when changing ks tree
- close auto errata update timing hole
- fixing typo: sync-kickstars -> sync-kickstart
- IE11/WinServer2008/CompatMode fix
- Missing refactored SQL query for system available packages (bsc#913400)
- fixing weird path to action chain page (bsc#921720)
- fix subscription check in case of an unset start date (bsc#918220)
- Avoid high CPU loads with SSH push (bsc#920687)
- Refresh errata cache asynchronously when subscribing server to channel
- ErrataQueue shouldn't fail if server is subscribed to other org's
  channel
- Documentation changes - fix name and refer to RFC.
- avoid deadlock if you call mergePackages after mergeErrata
- Fix malformed repo metadata (bsc#920400)
- update sles_register snippets to fix trusting the CA certificate on SLE12
- hasPreflag(): improve documentation about which rpm flags are evaluated
- fix generating pre-equires (pre="1" in metadata)
- fix typo in Web UI (bsc#918151)
- Revert fixing of versions, those should be regarded as historically correct
  rather than inconsistent (bsc#910509)
- Catch NumberFormatException and send error to the client (bsc#916177)
- Do not generate solv files

-------------------------------------------------------------------
Tue Feb 03 12:10:48 CET 2015 - mc@suse.de

- version 2.1.165.14-1
- Fix style of kickstart wizard
- Fix style of Create Kickstart Profile
- Make mgr-sync fail in case of IO errors while sending
  HEAD requests to OES
- Do not swallow exceptions, rethrow ContentSyncException instead
- make config file upload on FileDetails work
- prevent NPE on activationkeys/Edit.do page
- directories and symlinks cannot be binary
- fix menu structure
- Getting rid of Tabs and trailing spaces
- make sure columns are named according to the dto attributes
- fix failures due to uninitialized log it
- Fix auditlog config yaml syntax (bnc#913221)
- Show Proxy tab if system is a proxy even when assigned to cloned
  channels (bsc#913939)
- consider no_proxy setting
- fixed uncaught error which prevent correct error handling
  (bnc#858971)
- fix NPE by setting max_members to 0 instead of NULL (bsc#912035)
- Use Hibernate-friendly equals() and hashCode() in Org
- CVE-2014-7811: fix more XSS bugs (bsc#902915)
- set bootstrap entitlements to INFINITE in all organizations
- Fix basic authentication for HTTP proxies (bsc#912057)
- SCCRepository: save SCC ID in the database as well
- SCCRepository: save to database with proper sequence
- Accept repos with same SCC ID and different URLs (bsc#911808)
- Avoid mgr-sync-refresh failure because clear_log_id was not called
  (bnc#911166)
- New API call: system.scheduleDistUpgrade()
- New API call: system.scheduleSPMigration() (FATE#314785, FATE#314340)

-------------------------------------------------------------------
Wed Jan 14 14:43:29 CET 2015 - mc@suse.de

- fix XSS in system-group (CVE-2014-7812) (bsc#912886)

-------------------------------------------------------------------
Thu Dec 18 13:39:37 CET 2014 - mc@suse.de

- version 2.1.165.13-1
- fix style of a lot of pages
- Fix extra (eg.Select All) buttons display on rhn:list and
  make it consistent with new rl:list (bnc#909724)
- Fix List tag missing submit parameter for "Select All" and others
  (bnc#909724)
- Sort filelist in configfile.compare event history alphabetically
  (bsc#910243)
- fix setting powermanagement values
- let system set manager csv contain add-on entitlements
- allow filtering RHEL7 errata
- add some missing strings
- allow removing Cobbler System Profile on  the power management page
- add csrf check for the power management page
- No ISE on provisioning page when no base channel
- Make the base channel ssm action asynchronous
- Commit after each system deletion to avoid deadlocks
- Allow paranthesis in input form descriptions
- Allow paranthesis in system group description (bsc#903064)
- Provide new API documentation in PDF format (bsc#896029)
- Update the example scripts section (bsc#896029)
- Fix grammar and typos in API code example descriptions
- Fix xmlrpc.doc for sync.content namespace (bsc#896029)
- Raise proper exception when Taskomatic is not running
- Fixed wording issues on package lock page (bsc#880022)
- made text more clear for package profile sync (bsc#884350)

-------------------------------------------------------------------
Mon Dec 08 13:33:20 CET 2014 - jrenner@suse.de

- version 2.1.165.12-1
- fix adding OES11 channels (bsc#908786)

-------------------------------------------------------------------
Thu Dec 04 16:35:53 CET 2014 - mc@suse.de

- version 2.1.165.11-1
- throw channel name exception if name is already used (bnc#901675)
- Don't commit when XMLRPCExceptions are thrown (bsc#908320)
- Remove "Select All" button from system currency report (bsc#653265)
- Fix documentation search (bsc#875452)
- add API listAutoinstallableChannels() (bsc#887879)
- Avoid ArrayIndexOutOfBoundsException with invalid URLs (bsc#892711)
- Avoid NumberFormatException in case of invalid URL (bsc#892711)
- Lookup kickstart tree only when org is found (bsc#892711)
- Fix NPE on GET /rhn/common/DownloadFile.do (bsc#892711)
- Hide empty select boxes
- Always place tips close to the inputs
- Provisioning options page: full-width textboxes
- Port of the advanced provisioning option page to Bootstrap (bnc#862408)
- New installations should use SCC as default customer center
- bnc#907337: mgr-sync refresh sets wrong permissions on JSON files
- fix link to macro documentation (bsc#895961)
- Forward to "raw mode" page in case this is an uploaded profile (bsc#904841)
- Enlarge big text area to use more available screen space (bnc#867836)
- add User Guide to online help pages
- fix links to monitoring documentation (bsc#906887)
- check memory settings for virtual SUSE systems
- fix install type detection (bsc#875231)
- point "Register Clients" link to "Client Configuration Guide" (bsc#880026)
- change order of installer type - prefer SUSE Linux (bsc#860299)
- fix ISE when clicking system currency (bnc#905530)
- Set cobbler hostname variable when calling system.createSystemRecord
  (bnc#904699)
- fix wrong install=http://nullnull line when calling system.createSystemRecord
  (bnc#904699)
- apidoc generator does not know #array("something")
- impove style of Software Crash pages
- fix js injection on /rhn/systems/Search.do page
- fixing javascript errors
- Config file url should update when you create new revision
- xml escape some pages
- user does not need to be a channel admin to manage a channel
- listActivationKeys should return empty list if no keys visible
- cannot select code from disabled textarea in Firefox, use readonly editor
- Fix entitled_systems.jsp num-per-page ISE
- we should consider if text <> binary has changed for config files
- all API methods should be able to find shared channels
- adapt the page to adding/cloning errata
- Explain snapshot/rollback behavior better (bsc#808947)
- fix patch syncing - prevent hibernate.NonUniqueObjectException and rollback
  (bsc#903880)
- Remove "Add Selected to SSM" from system overview page (bsc#901776)
- fix CVE audit in case of multiversion package installed and patch in multi
  channels (bsc#903723)
- Update channel family membership when channel is updated (bsc#901193)
- SCCWebClient: log SCC data files as received to files
- bnc#901927: Add log warning if uploaded file size > 1MB
- fix channel package compare (bsc#904690)
- fix automatic configuration file deployment via snippet (bsc#898426)
- Avoid NPE when using 'from-dir', regression introduced with SCC caching
- Add support for SLE12 and refactor kernel and initrd default paths finders.
- Fix wizard mirror credentials side help to point to SCC
- make the SCC migration/refresh dialog show steps
- Show alert message about disabling cron jobs
- Schedule sync of all vendor channels in MgrSyncRefresh job
- Add client hostname or IP to log messages (bsc#904732)
- hide email field for mirror credentials when on SCC
- we do not want to use cascade for evr and name attributes of
  PackageActionDetails
- AccessChains belong to their creator, only
- add csv export for /rhn/errata/manage/PublishedErrata.do
- add csv output for /rhn/systems/details/packages/profiles/CompareSystems.do

-------------------------------------------------------------------
Thu Nov 27 11:01:49 UTC 2014 - jrenner@suse.com

- Fixed copying text from kickstart snippets (bsc#880087)

-------------------------------------------------------------------
Wed Nov 12 11:12:53 CET 2014 - mc@suse.de

- version 2.1.165.10-1
- Sync correct repos (bnc#904959)

-------------------------------------------------------------------
Fri Nov 07 13:28:54 CET 2014 - mc@suse.de

- version 2.1.165.9-1
- No refresh if this server is an ISS slave
- Refresh is needed only if we are migrated to use SCC yet
- Integrate the refresh dialog with the setup wizard products page
- Implement new "mgr-sync-refresh" taskomatic job
- Introduce caching of repositories read from SCC
- Fix pxt page link to point to the ported version of that page (bsc#903720)
- Fix Null Pointer Exception: bare-metal systems do not have a base channel
- Only show the SMT warning if we are using from-mirror or from-dir
- add progress and reload page after finish
- do not allow to cancel the kickstart once completed
- minor UI improvements
- Show ppc64le profiles to ppc systems
- fix system.schedulePackageInstall APIdoc
- fix javascript injections
- add id to errata.getDetails APIdoc
- Removed bogus label-limit from SDC Remote Cmd pg
- Don't schedule a remote-cmd if the system can't execute it
- check if user can see activation key
- schedule configuration actions asynchronously
- initial SCC integration

-------------------------------------------------------------------
Mon Oct 27 15:20:08 CET 2014 - mc@suse.de

- fix various XSS issues CVE-2014-3654 (bsc#902182)
  CVE-2014-3654-cobbler.patch
  CVE-2014-3654-sort-attributes.patch

-------------------------------------------------------------------
Thu Oct 16 10:09:54 UTC 2014 - smoioli@suse.com

- correctly apply patches to multiple systems in SSM (bsc#898242)

-------------------------------------------------------------------
Tue Oct 14 15:01:36 CEST 2014 - mc@suse.de

- version 2.1.165.8-1
- make parsing repo filters more robust
- package details page should not list channels we can't see
- fix file descriptor leak in system.crash.getCrashFile
- specify usage of java.config_file_edit_size option
- add more documentation to Power Management page
- power management - make system identifier clearable
- do not clone custom errata when merging
- check, whether referenced kickstart profile and crypto keys are
  available
- display error messages in red
- re-set number of config file diffs correctly
- improving 'All Custom Channels' queries
- move Mirror Credentials from config file into DB
- ping SCC for testing proxy status if SCC is enabled
- Implement the API methods to work with mirror credentials
- fix CVE Audit when some packages of a patch are already installed
  (bnc#899266)
- broken checkbox layout in /rhn/channels/manage/Sync.do?cid=xxx
- Download CSV button does not export all columns ("Base Channel" missing)
  (bnc#896238)
- support SCC API v4
- support token auth with updates.suse.com
- Official repo host is now updates.suse.com (after channels.xml change)
- support list/add channels and products with SCC

-------------------------------------------------------------------
Fri Sep 12 15:21:22 CEST 2014 - mc@suse.de

- version 2.1.165.7-1
- SCC client for managing products and channels
- fix XSS flaws - CVE-2014-3595 (bnc#896012)
- implement SLE12 style of update tag handling while generating updateinfo
- show package link if package is in database
- Custom info empty value added (java/api)
- check if action chain with same name already exists
- remove duplicate Summary and Group entries
- ISE when activation key has no description.
- create /software/packages/Dependencies page in Java
- add queries for weak package dependencies to Java
- auto errata updates have to wait for errataCache to finish
- fix NullPointerException
- ssm config actions should show details for specific system in
  history
- ISE comparing config files in SSM
- history events should show script results for this system only
- config revision not found when following history link
- fix broken links to old perl events page
- fix to support custom kickstart distributions
- call rhn-config-satellite.pl only if anything has changed
- add Korea to the list of timezones
- pre-require tomcat package for spacewalk-java-config
- Fix ISE when tag name is left empty
- Guest Provisioning was broken because of refactoring
- Read and display only a limited number of logfile lines (bnc#883009)

-------------------------------------------------------------------
Wed Sep 10 14:55:30 CEST 2014 - mc@suse.de

- fix XSS flaws - CVE-2014-3595 (bnc#896012)
- fix package upgrade via SSM (bnc#889721)

-------------------------------------------------------------------
Wed Jul  2 15:24:34 CEST 2014 - mantel@suse.de

- fix logrotate for /var/log/rhn/rhn_web_api.log (bnc#884081)

-------------------------------------------------------------------
Tue Jun 17 11:48:24 CEST 2014 - jrenner@suse.de

- version 2.1.165.6-1
- Fixed wrong bug number

-------------------------------------------------------------------
Tue Jun 17 10:47:03 CEST 2014 - jrenner@suse.de

- version 2.1.165.5-1
- New page added for viewing channels a repo is associated to
- Allow pasting of keys into textarea
- Provide a faster systemgroup.listSystemsMinimal API method
- Disable caching of Locale between page loads
- Add spacewalk-report for systems with extra packages
- Improve performance of Systems with Extra Packages query
- System Event History page: fix link to pending events on Oracle databases
- Fix human dates now() staying unmodified (bnc#880081)
- Escape package name to prevent from script injection
- Allow for null evr and archs on event history detail (bnc#880327)
- Disable form autocompletion in some places (bnc#879998)
- System Snapshots pages ported from perl to java
- Add errata type selection to SSM page
- Fix datepicker time at xx:xx PM pre-filled with xx:xx AM (bnc#881522)

-------------------------------------------------------------------
Tue May 27 17:15:17 CEST 2014 - mc@suse.de

- version 2.1.165.4-1
- Fix refreshing of Autoinstallable Tree forms (bnc#874144)
- BaseTreeEditOperation: avoid NPE in unexpected exception handling
- Delete system: button styled
- System/Software/Packages/Non Compliant: button styled
- System/Software/Packages/Profiles: button styled
- System/Software/Packages/Upgrade: button styled
- System/Software/Packages/List: button styled
- System/Software/Packages/Install: button styled
- Missing translation string added (bnc#877547)

-------------------------------------------------------------------
Thu May 22 14:34:43 CEST 2014 - mc@suse.de

- version 2.1.165.3-1
- fix numbering of java libs for taskomatic daemon
- Hibernate Package definition: fix table name
- Fix exception in tomcat logs due to missing server object
- Event history: format script text and output correctly
- More schedule action unification
- You can't "Add this address". Change text to "Fill in"
- Make sure we don't end with java 6 after an upgrade
- No more checking for anaconda package to detect kickstartable channels
- New query to find kickstartable channels
- even if most of it is Javascript, add simple unit test to FormatDateTag HTML
  output
- add request scope to the remote command via SSM action
- apidoc: reflect changes in createChain() return type
- fix configchannel.createOrUpdatePath API issue that stored new revision
  contents as null characters
- ssm child channel subscription page was slow
- SDC was unnecessarily slow if the system had many guests
- deduplicate rhn_server.remove_action() calls
- fix help urls
- make use of humanize dates for package lists
- make use of humanize dates for system lists
- humanize dates for user pages. created in 'calendar' mode and last login in
  'time ago' mode
- show the system overview with human dates

-------------------------------------------------------------------
Fri May 16 13:05:49 CEST 2014 - mc@suse.de

- version 2.1.165.2-1
- fix help urls
- Bare metal system list: CSV export bugfix
- adapt to the changes in spacewalk css to bring the readable warning alters
  into the upstream code, that is also affected by this.
- Bare-metal systems list: add relevant information (bnc#861307)
- Fix parameter comment (kickstartable -> autoinstallable)
- Prevent from concurrent modification (refix bnc#808278)
- Kickstartable channels should contain the anaconda package (bnc#808278)
- Form names are only available as name attributes now, not ids.
- set autopart options correctly
- SSM package upgrades should apply correctly across diverse system sets
- The "Delete Key" link should not appear if there is no key to delete
- API package search should not require a provider
- rewrite pending events page from perl to java
- add default arch heuristic for kickstart package installs
- Reuse --add-product-by-ident for triggering product re-sync
- help: remove dead link to Quick Start guide
- Rename suseEulas table to suseEula.
- Java Eula database classes moved to Hibernate, fixes BLOB issue
- Bugfix: use Oracle BLOBs correctly in Java
- Remove Red Hat-specific Kickstart Tree functionality
- Style and rephrase the SP migration message alerts
- Set milliseconds to 0 before comparing dates (bnc#814292)
- Trigger repo metadata generation after cloning patches (bnc#814292)
- Replace editarea with ACE (http://ace.c9.io/) editor.
- dont show link if there are no details to show
- UI: show EULAs inside of package details page
- taskomatic: add SUSE's EULAs to repository metadata
- Java: added class to handle SUSE's EULAs
- Disable FreeIPA integration
- Don't pass version and release to lookup_evr to get the evr_id to join with
  the evr table to get version and release. Use them in the first place.
- use the request object and not the pagecontext directly to store whether we
  already included javascript
- Last sync date: use human format
- Bugfix: avoid NPE
- Documentation fixes

-------------------------------------------------------------------
Tue May 06 15:43:49 CEST 2014 - mc@suse.de

- version 2.1.165.1-1
- Added kickstart syntax rules box to advanced edit page
- Added warning message about kickstart syntax rules
- Fix bug converting pm times to am when using locales in 24 hour format.
- Do not force the timezone name with daylight=false. (eg. showing EST for EDT)
- Action Chain: for every action, create its own ScriptActionDetails
  (bnc#870207)
- Uneditable field is marked as required.
- filters per repository on WebUI
- xmlrpc spec includes bool values, any library should be able to handle them
- Fix link pointing to setup wizard from the popup
- fix opening of channel list modal
- KickstartSession: avoid infinite loops
- Avoid Cobbler error on KVM provisioning (bnc#870893)
- rewrite system snapshot to java: fixed nav menu hiding
- rewrite system snapshot to java: Packages.do
- rewrite system snapshot to java: Index.do
- rewrite system event page from perl to java
- Action Chaining API: fail if trying to add multiple chains with the same
  label
- Installer Generation "fedora" is breed redhat but do not result in a valid
  cobbler os_version
- correctly set cobbler distro os_version
- Enable DWR exception stack trace logging by default
- Check for failed repo sync jobs in taskomatic
- rewrite system snapshot to java: implement nav menu hiding
- limit actions displayed on schedule/*actions pages
- Submit buttons are incorrectly labelled.
- Removing repo filters ISE.
- rewrite channel compare to java:
- Implement Setup Wizard Product sync page
- remote command webui: don't scrub the script body
- params for sw-repo-sync UI/API.
- taskomatic heap size of 1G is not sufficient for large channels
- Setup Wizard: added documentation link
- Package Locking: added documentation link
- Power Management: added documentation links
- updated doc references to actual location
- fixed helpUrl
- Fixed Javadoc and XML-RPC doc
- Removed timeout limitation for the script schedule
- Added XML-RPC API for scheduling the Action Chain
- Add a warning note about doing a Dry Run (bnc#851091)
- Style the SP migration page
- port SP Migration Setup page to bootstrap and jquery
- Action Chain: bootstrap form groups fixed

-------------------------------------------------------------------
Thu Mar 27 14:59:39 CET 2014 - fcastelli@suse.com

- version 2.1.165-1
- NCCClient: URL location bug fixed
- NCCClient: fix behavior with 302's
- NCCClient: swap Apache HTTPClient with java.net's HttpUrlConnection
- Added missing translation
- Package lock: do not show pending packages as selected
- Package lock: do not allow selection of pending packages
- Package lock: changed java code to handle multiple lock events
- Cache proxy verification status in the session
- Make the Setup Wizard visible at first run
- invalidate subscriptions cache when storing proxy settings
- split the js files again as the onready callbacks conflict with the available
  dwr methods
- change the order so that the responsive tag is defined
- move the renderers to its own package
- style
- remove the custom .js for proxy settings, move everything to the main one
- cleanup unused modal, label capitalization and placeholder strings
- use DTOs and a converter instead of maps
- Setup Wizard Proxy settings: make the DTO comparable and with non-null fields
- Use the product class as name when name is not found
- Moved to NCCClient
- Ping method added to NCCClient to test proxy settings
- Proxy support: fix a bug when nothing is specified
- Proxy support: fix a bug when only the hostname is specified
- Placeholder updated to include port number
- Proxy support for NCC credential checking added
- Remove superfluous links on mirror credentials page
- HTTP Proxy description provided
- Create a separate set of icons for the setup wizard
- Mirror Credentials Front-End: first attempt
- HTTP proxy front-end
- List subscriptions with understandable names and their start/end dates
- Implement the "make primary" functionality
- Download subscriptions only when status unknown or on force refresh
- Cache subscriptions and validation status in the session object
- Fine tuning appearance of the mirror credentials page
- Rework findMirrorCredentials(): check for null and do not log passwords
- Move the setup wizard to the top of Admin tab
- Introduce MAX_REDIRECTS
- Allow bare-metal system name editing (bnc#867832)
- Redirect instead of forwarding to overview page after a reboot (bnc#868662)
- ActionChainHelperTest fix: use correct chain ordering
- use default lvm partitioning for RHEL 7 kickstarts
- package.search API returns only one match per package name
- fix finding of the right API method to call
- Adding Custom Errata offers RH Erratas.
- ChannelManager.findCompatibleChildren: propose cloned children as compatible (bnc#866045)
- ChannelManager.findCompatibleChildren: propose children correctly if old and new are equal (bnc#866045)
- bnc#862043: fail if rhnPackage.path is NULL
- bnc#862043: use rhnPackage.path as rhnErrataFile.filename like Perl does
- fix filtering on the /rhn/channels/Managers.do page
- channel.software.syncErrata clones too many packages
- Bare-metal icon fixes
- delete outdated repo-sync schedules (bnc#865141)
- Fixed merging problem (bnc#859665)
- deal with deleted users
- RecurringDatePicker sets HOUR_OF_DAY, however DatePicker design is kind of
  broken and it internally uses HOUR or HOUR_OF_DAY depending of the isLatin()
  flag. This does not make much sense as in Calendar itself HOUR, HOUR_OF_DAY
  and AM_PM are all interconnected.
- Do not restart taskomatic with every deployment
- Exclude el-api.jar since it causes HTTP Status 500
- Revamp the recurring picker fragment to use the datepicker time component.
  For this the RecurringDatePicker bean now is composed of DatePicker beans to
  reuse functionality. With some Javascript, the repeat-task-picker disables
  the cron frequencies that are not being used.
- allow to disable date selection in addition to time
- syncrepos: format the page
- make the setup of the date picker more declarative using data- attributes in
  order to be able to share this setup with other parts of the code that will
  need a slightly different picker like the recurrent selector. It also saves
  us from outputing one <script> tag in the jsp tag implementation.
- Use hostname or address in log messages instead of system.name
- New config option for using the hostname to connect via ssh push
- CreateUserActionTest fixed after upstream changes
- Fix channel deletion unit tests
- Automatic commit of package [spacewalk-java] release [2.1.164-1].
- filter out channels that are not assigned to a server
- Improve error handling when deleting a channel (bnc#865141)

-------------------------------------------------------------------
Thu Feb 27 15:31:17 CET 2014 - fcastelli@suse.com

- version 2.1.163.1-1
- fix reboot required (bnc#865161)
- Avoid double translation, rhn:icon will localize the text
- Remove unused import
- We rmvd DESIRED_PASS/CONFIRM params from UserEditSetupAction - rmv from
  expected in test
- Testing createFirstUser() now looks to be forbidden
- verifyForward() and redirects-w/params do not like each other
- Tweaking some tag Junits to work

-------------------------------------------------------------------
Fri Feb 21 15:37:40 CET 2014 - fcastelli@suse.com

- version 2.1.161.1-1
- Action Chaining: use the same sort order for all systems in an SSM package
  update
- Action Chaining: list page columns changed as suggested by upstream
- fixing ISE in create repo form
- Styling unstyled submit buttons.
- improved performance of system.listLatestUpgradeablePackages and
  UpgradableList.do
- Action Chaining: bootstrap classes tuned
- Use enhanced for loop
- For clones extend search for update tag to original channels (bnc#864028)
- escaping system name for /rhn/monitoring/config/ProbeSuiteSystemsEdit.do
- Transfer the origin's update tag to any cloned channels (bnc#864028)
- escaping system name for /rhn/systems/ssm/provisioning/RemoteCommand.do
- Simple attempt to find problematic things in jsps
- don't add &amp; twice to the parameters of the url
- Action Chaining: audit log configuration added
- Action Chaining: avoid errors on double save
- Action Chaining: proper logging added
- add schedulePackageUpgrades() method
- SSM package upgrades should not install packages if not an upgrade
- fixed errors in date/time format conversions
- put all javascript into one tag
- simplify datepicker layout and unify look of date/time part
- simplified getJavascriptPickerDayIndex()
- extend renderOpenTag() to be able to render self closing tags
- make the time format also localized
- close the date picker after click
- Use the start of the week day from the locale
- Introduce a date-time picker.
- Make the HtmlTag HTML5 compliant, by knowing that void elements can't be
  closed. The BaseTag remains agnostic.
- Added tool to manipulate localization files (format, del, sed).

-------------------------------------------------------------------
Thu Feb 13 15:32:20 CET 2014 - mc@suse.de

- version 2.1.150.1-1
- remove unused localization string
- Schedule action unification
- Separate datepicker and its label
- make package search faster
- Create and manage action chains for single systems and SSM
  * remote command
  * reboot
  * configuration file deploy
  * patch action
  * package actions
- style pages
- CVE-2013-4415 - Fix XSS flaws in Spacewalk-search
- CVE-2013-4415 - Fix XSS in new-list-tag by escaping _LABEL_SELECTED
- CVE-2013-1871, Fix XSS in edit-address JSPs
- CVE-2013-1869, close header-injection hole
- CVE-2010-2236, Cleanse backticks from monitoring-probes where
  appropriate
- CVE-2013-1869, Only follow internal return_urls
- CVE-2012-6149, Fix XSS in notes.jsp
- Fix cloned channels not available for SP migration (bnc#852582)
- Fix an ISE that could happen after clearing cookies (elaborator not bound)
- Fix GMT+3 timezone missing (bnc#862406)
- New Bare-metal icon added
- javascript not needed anymore

-------------------------------------------------------------------
Fri Feb 07 13:01:47 CET 2014 - mc@suse.de

- version 2.1.146.1-1
- patch to handle systems registered with the --nohardware flag
- fixing layout of various pages
- Generification of Listable
- Improve package search performance
- Add confirmation page to ssm/ListPatches
- Extracted "list systems in ssm related to errata" into separate action
- allow deleting disabled users
- add external group pages
- create external authentication pages
- create api for channel errata syncing, have clone-by-date call it
- Fixed ssm reboot scheduling.
- Update RHEL 7 VM memory requirements to 1024 MB
- Datepicker UI unification
- fix deadlock when cloning using spacewalk-clone-by-date
- fix ISE when cobbler components are missing (not installed)
- port reboot_confirm.pxt from perl to java
- SUSE Studio endpoint stops working via unencrypted HTTP (bnc#859762)
- fix CVE URL in updateinfo references (bnc#859637)
- CVE-2010-2236, Cleanse backticks from monitoring-probes where
  appropriate
- CVE-2012-6149, Fix XSS in notes.jsp
- CVE-2013-1869, Only follow internal return_urls
- CVE-2013-1871, Fix XSS in edit-address JSPs
- increase column length for CVE ids.
  Required for new CVE ID syntax

-------------------------------------------------------------------
Mon Jan 13 09:54:49 CET 2014 - mc@suse.de

- version 2.1.113.1-1
- Bugfix: duplicated packages in SQL quary error caused unpredictable results
- require susemanager-frontend-libs for SUSE only
- add new reboot action handling for ssh-push (FATE#312591)
- Implement task to invalidate reboot actions (FATE#312591)
- Make the packages require the frontend-libs
- return server action message within schedule.listInProgressSystems
  and schedule.listCompletedSystems API calls
- fixed icon name
- do not override existing ant property
- Rewrite groups/systems_affected_by_errata.pxt to java
- Added locking/unlocking status display on request (FATE#312359)
- Added locking action scheduling (FATE#312359)
- Added LockPackageAction for the "Package Lock" feature (FATE#312359)
- store url_bounce and request_method to session and re-use common login parts
- support logins using Kerberos ticket
- Use new rhn:icon internationalization/localization
- Perform localization inside rhn:icon tag
- Expect 'autoinstallation' instead of 'kickstart'
- updated references to new java WorkWithGroup page
- work_with_group.pxt rewritten to java
- change order of system ok/warn/crit in legends
- rewrite system event history page to java
- give icons title in rhn:toolbar tag
- kickstarts to RHEL 7 don't work because of missing rpms
- Fix the java package of DeleteGroupAction class

-------------------------------------------------------------------
Wed Dec 18 13:55:00 CET 2013 - mc@suse.de

- version 2.1.102.1-1
- bootstrap tuning: fixed icons
- Make sure that all form fields are correctly aligned
- implement pwstrength meter
- removing dead code, exception is thrown within lookupAndBindServerGroup
- Fix NPE when uploading kickstart profile with virt type none
- delete ConfigSystemTag as these things are easily handled in jsp
- Local variables need not to be synchronized
- updated links to system group delete page
- converted system group > delete page from pxt to java
- prefer objectweb-asm again to compile correctly if both are installed.
- fixing references to SSM errata page
- Rewrite of errata_list.pxt to Java
- call ssm check on system - software crashes page
- call ssm check on system notes page
- call ssm check on system migrate page
- call ssm check on system hardware page
- Fix display of notifications checkboxes on system properties page
- Id added to the Language div in the section Create New User
- Refactor the List tag to get rid of the complicated state handled by bools,
  keeping only the commands as state.
- channel/manage/delete.jsp: disabled attribute fixed
- List pagination buttons: restore hover text
- adapt the testcase and fix a issue catched by the testcase
- There is no reason for address to be a jumbotron - Use the markup like
  documented at http://getbootstrap.com/css/#type-addresses
- makes the system details page to be shown in two columns, with boxes at both
  sides instead of each of them taking the full width.
- Fix display of notifications checkboxes on system properties page
- remove obsolete unit test as tag was rewritten
- simplify logic in cfg:channel tag
- Re-add the server contact method on various pages
- Fix cve audit header icon after upstream changes
- Remove unnecessary reference to tooltip.js + the file itself
- system group edit properties - linking + cleanup
- alter system group create page to do editing
- allow channel administrator to view Channel > Managers page
- 1040540 - have package search return all matching results
- use rhn:icon tag for creating icons in rhn:toolbar
- 1039193 - Increase default ram to 768 for RHEL 7
- Move cve audit popover content into a translation file
- System Group / Admins - updated links and removed old page
- ported System Group / Admins to java
- Move javascript code from jsp file to document.ready handler
- Reference susemanager-cve-audit.js from the jsp file
- channel/manage/delete.jsp: disabled attribute fixed
- system group details - linking + cleanup
- converting system group details page to java
- button submit set back to normal size. We dont use Large size for buttons
- Bare-metal systems: disabled button style fixed
- Disabled buttons' style fixed
- CVE UI was updated and improved. It now has a popover that shows a link to
  http://cve.mitre.org/ and explains that a user can also paste the entire CVE
  as found on the site
- Fix Edit Autoinstallable Distribution page
- LoginExpiredTest fixed
- Merge the upstream details page with Manager and the bootstrap entitlement
  conditionals, product list, etc.

-------------------------------------------------------------------
Mon Dec 09 17:08:30 CET 2013 - mc@suse.de

- version 2.1.90.1-1
- new style added based on twitter bootstrap
- support power management (FATE#315029)
- support bare-metal registration (FATE#312329)
- switch to 2.1

-------------------------------------------------------------------
Thu Nov 28 16:18:08 CET 2013 - mc@suse.de

- version 1.7.54.29-1
- Fix jsp file to actually show the result list
- Automatically set the focus using formFocus()
- Add a tooltip for the CVE-ID
- Use a string constant to populate select with years
- Extract the separator from the prefix string constant
- Remove the maxlength attribute to allow n digit identifiers
- enhance Package.listOrphans query
- optimized system_config_files_with_diffs eleborator for PostgreSQL
- fix ISE, when renaming channel to channel name already in use
- synchronize repo entries creation
- Fix ISE when deleting a non persistent custom info value
- Separate CVE audit inputs for year and ID (bnc#846356)
- always set lastModifiedBy for custom infos
- Reorder snippet tabs
- Use the kickstart icon for the snippets page
- Add help URL (bnc#848225)
- Fix navigation for the default snippets page
- Replace 'kickstart' with 'autoinstallation' (bnc#848225)
- add support for enhances rpm weak dependency (java) (bnc#846436)

-------------------------------------------------------------------
Wed Nov  6 11:07:37 CET 2013 - mc@suse.de

- Forbid un-authenticated creation of SUSE Manager Administrative
  accounts CVE-2013-4480 (bnc#848639)

-------------------------------------------------------------------
Mon Nov  4 10:09:39 CET 2013 - mc@suse.de

- Deny creating of multiple first admin users.
  CVE-2013-4480 (bnc#848639)

-------------------------------------------------------------------
Fri Sep 27 10:04:28 CEST 2013 - mc@suse.de

- version 1.7.54.28-1
- Use server arch instead of relying on a base channel (bnc#841054)
- Filter out product base channels with invalid arch (bnc#841054)
- CVEAuditManager: do not fail with unsynced channels
- Log exception stack traces in Taskomatic
- CVEAuditManager: Fetch ChannelArch instead of ServerArch
- Do not assume a migrated base channel exists (bnc#841240)
- fix Systems Subscribed column on the Entitlements page
- Add missing keyword 'AS' in dist upgrade queries (bnc#840899)
- Make taskomatic max memory configurable via rhn.conf (bnc#810787)
- Clean up SSH push jobs in case of taskomatic restart (bnc#838188)
- Remember systems we are currently talking to via SSH push (bnc#838188)
- Add necessary transaction handling to fix job status (bnc#838188)
- Show the system name in the log message warning
- RhnSet concurrency fix reformulated at upstream's request
- Fix javascript "Uncaught TypeError" (bnc#836692)
- Avoid a possible issue on concurrent updates to an RhnSet

-------------------------------------------------------------------
Fri Aug 23 11:25:20 CEST 2013 - mc@suse.de

- version 1.7.54.27-1
- CVE Audit testsuite bugfixes to run on Oracle
- Fix link to the documentation
- Bugfix: avoid ClassCastException from Long to Integer in Oracle

-------------------------------------------------------------------
Wed Aug 21 16:03:35 CEST 2013 - mc@suse.de

- version 1.7.54.26-1
- Fix link to the documentation
- fix CVE Audit query to run with oracle DB
- Bugfix: allow Hibernate to distinguish packages with identical name, arch and
  evr (bnc#833643)
- Do not show link to the admin page to non-admins
- CobblerSystemCreateCommand: do not fail if distro breed is null
- Make CSV separator configurable, java (FATE#312907)
- CVE Audit java (FATE#312907)
- explicitly require libxml2 for kickstarts to avoid error
- escaping system name on multiple pages
- API call setChildChannels should produce snapshot
- changing of base channel via API should produce snapshot
- we need unentitle channels before we delete them
- add newline after writing kickstart_start var
- marking label not required
- fixing wrong escaping of utf-8 strings
- Fix HTML not being escaped in package information (bnc#833238)
- Fix a NPE when a system virtual instance does not have a corresponding info
  object (bnc#829966)
- fix metadata if capability version starts with a colon
- Generate pre flag into the metadata (bnc#826734)
- fix reinstall of products by writing correct epoch in products.xml
  (bnc#826734)
- set archive value for installed package size (bnc#825673)
- IBM Java core dumps should all go to /var/crash (bnc#824775)
- Fix entitlement addition NPE (bnc#824581)

-------------------------------------------------------------------
Wed Jun 12 16:45:02 CEST 2013 - mc@suse.de

- version 1.7.54.25-1
- Fix SP migration ClassCastException (bnc#820985)
- Fix lookup for the SSH push default schedule (bnc#823366)
- escaping system name in web pages
- Fix UI text about kickstart (bnc#822385)
- sort parent channel pop-up menu by channel name
- add list elaborator into session for CSV export
- fix invalid SQL statement for finding ssh-push candidates (bnc#821868)
- Subscribe only to selected config channels via SSM (bnc#821786)
- Fix cobbler information file system paths (bnc#820980)
- too big value in system custom info should not cause ISE
- do not offer a symlink, if the user does not have acl for the target
- added showing systems counts on cancel scheduled actions page
- add some missing UI strings
- fix system.listSystemEvents on PG
- display 'Updates' column on group system list pages
- fix 'Configs' column on system groups related pages
- Upstream-specific check on channel name removed (bnc#701082)
- Refactor bugfix (bnc#814292)
- Set milliseconds to 0 before comparing dates (bnc#814292)
- Trigger repo metadata generation after cloning patches (bnc#814292)
- Add missing string *.actions.scheduled (bnc#813756)
- fix paths for kernel and initrd on DVD on s390x (bnc#814263)

-------------------------------------------------------------------
Fri Apr 05 14:27:23 CEST 2013 - mc@suse.de

- version 1.7.54.24-1
- Disable Virtualization -> Provisioning when contact method is invalid
- Fix "Can't do inplace edit" error message during registration (bnc#812046)
- Make duplicate-hostname search case-insensitive
- use the server timezone as the default for the first user
- Provisioning is not supported with contact method 'ssh-push-tunnel'
- Do not create kickstart files for SUSE Distributions (bnc#808278)
- fixed API doc for system.listLatestUpgradablePackages and
  system.listLatestInstallablePackages API calls
- SSH Server Push (java) (FATE#312909)
- generate metadata always if not explicitly rejected (bnc#804445)
- completed kickstarts still show up on 'currently kickstarting' list
- return whole log in case more bytes are requested than the current file size
- RhnJavaJob: Do not ignore the exit code for external programs.
- Do not silence catched exceptions. Debugging can be hard.
- list also channel packages not associated with already cloned errata
- fix WebUI's errata sync
- Only package build times should be converted to GMT (bnc#794651)
- Fix ISE when doing SP migration of SLE 11 SP1 SMT (bnc#802144)

-------------------------------------------------------------------
Fri Feb 08 10:58:19 CET 2013 - mc@suse.de

- version 1.7.54.23-1
- Fix branding of api example scripts (bnc#801758)
- Add countries BQ, CW, SX.
- rebrand help text for mail domain
- fix the 'Replace Existing Subscriptions' SSM config channel option
- prevent NPE when package description might be null
- add virtualization guest info to the ServerSerializer
- added email field to user list csv
- correct olson name for Australia Western timezone
- support for Australia EST/EDT timezones
- Remove restrictions on proxy channel subscriptions (bnc#794848)
- Make images of type 'kvm' show up on the UI (bnc#797057)
- Resolve FQDN of hostname taken from the request (bnc#791905)
- order rpms by build_time to fix kickstart via proxy
- add missing strings for configuration management (bnc#796391)
- Use proxy host for kickstarting virtual guest if available
- Try to determine localhost's FQDN (bnc#791905)
- check for zypp-plugin-spacewalk if testing autoinstall
  capability(bnc#795308)
- copy GPG information from the original channel within
  channel.software.clone API, when the user omits it
- deleting an org should remove cobbler profiles too
- preserve product name when cloning channels using API

-------------------------------------------------------------------
Tue Nov 27 17:22:29 CET 2012 - mc@suse.de

- version 1.7.54.22-1
- Implement new API call system.listAllInstallablePackages
- Fix ArrayIndexOutOfBoundsException in case of a missing base channel

-------------------------------------------------------------------
Thu Nov 22 15:43:51 CET 2012 - jrenner@suse.de

- version 1.7.54.21-1
- Fix query for API call system.listLatestInstallablePackages (bnc#781655)
- new sles_register_script snippet with autoyast script elements (bnc#780269)
- Fix errors with unrequired field 'Prefix' (bnc#783646)
- prevent NPE, when accessing probe suite systems with no system associated
- do not allow creating kickstart profiles that differ from existing ones
  just by case
- enhancing kickstart file sync with cobbler
- prevent Page Request Error when at pagination
- Check hostnames for special characters and whitespace (bnc#787178)
- Basic normalization for SUSE Studio base URL (bnc#786159)
- Workaround for Studio API returning incomplete URLs (bnc#786159)
- enhance errata.setDetails - add issue_date and update_date (bnc#789238)
- Fix quartz trigger initialization repeat count (bnc#788026)
- SP migration web UI (FATE#312431, FATE#312312)
- Remove markup from kickstart.jsp.error.template_generation (bnc#787879)
- fix system.listLatestUpgradablePackages API to list upgradable packages
  from server channels only
- Kickstarting RHEL systems with RES (expanded support) repos fails
  (bnc#786367)
- return type date for yumrepo_last_sync even if the channel was never synced
  (bnc#781643, bnc#781652)

-------------------------------------------------------------------
Mon Oct 01 09:43:24 CEST 2012 - mc@suse.de

- version 1.7.54.20-1
- use elaborator for foreign_packages_get_noncompliant_systems
- fix reboot needed on postgresql by using
  allServerKeywordSinceReboot view

-------------------------------------------------------------------
Fri Sep 28 15:49:09 CEST 2012 - mc@suse.de

- version 1.7.54.19-1
- Do not show asterisk on software channels page
- Fix NPE during proxy activation in case proxyChan is a base channel
- Unsubscribe channels only if we are configured to automatically
  re-subscribe
- Validate proxy format on general config page (bnc#777462)
- make system_overview fast using elaborators
- remove SystemHealthIconDecorator and appropriate query
- remember probe state when paginate
- fixing NumberFormatException
- rewrite query for system.listLatestUpgradablePackages API
- validate session key for system.getSystemCurrencyMultipliers API
- allow complex kickstart variables containing severel '='
- display a reasonable error message on the permission error page
- display error messages only once on admin/config/GeneralConfig.do
  page
- Proxy should be specified as host:port (bnc#777462)
- Set owner/group of config-defaults dir consistently (bnc#776377)
- let errata.listPackages API return also packages associated with
  unpublished errata
- display an information message about no systems being selected for
  SSM
- fix ISE on rhn/channel/ssm/ChildSubscriptions.do page
- make IE use IE7 compatability mode for pages with editarea
- fix icons on SSM provisioning page and system list page
- validate virt guest parameters also for API input
- removed MAC Address from kickstart profile listing
- Don't let virtual kickstarts screw up the host's cobbler id
- Hide the checkbox 'Disconnected SUSE Manager' (bnc#776596)
- Fix missing CVEs in patches listing with Oracle 11 (bnc#776321)
- The Update button should be disabled if the text area is empty
  (bnc#753584)

-------------------------------------------------------------------
Tue Aug 14 11:32:26 CEST 2012 - mc@suse.de

- version 1.7.54.18-1
- fix system list in not nonCompliantMode

-------------------------------------------------------------------
Tue Aug 07 16:43:24 CEST 2012 - mc@suse.de

- version 1.7.54.17-1
- enable sorting of errata list according to synopsis on the
  rhn/channels/manage/errata/ListRemove.do page
- fix errata sort on the rhn/channels/manage/errata/ListRemove.do page
  (bnc#774194)
- detect oracle TIMESTAMPTZ objects and convert them correctly to timestamp

-------------------------------------------------------------------
Thu Aug 02 18:20:01 CEST 2012 - mc@suse.de

- version 1.7.54.16-1
- removed EOL certificate check (bnc#759552)
- Construct GMT millisecond value if DB does not store timezone (bnc#773767)
- do not commit already committed transaction
- log a message when repo sync task is triggered
- fix recommended cobbler command
- dissociate deleted crypto key from its kickstart profiles
- do not start repo sync of a channel with no associated repositories
- allow user and group name starting also with [0-9]_
- do not cache snapshot tags within the lookup method
- Remove XCCDF Legend from places where it is not necessary.
- prevent NPE
- sort groups by default
- add ruby API sample script
- limit action name to fit into the appropriate DB column
- close session when its connection signalled a connection error
- quick file list query now also returns files saved to system's
  'local' config 'channel'

-------------------------------------------------------------------
Tue Jul 17 13:01:17 CEST 2012 - ug@suse.de

- version 1.7.54.15-1
- Fix when Oracle crashes with ORA-00911 error, which is a complete misleading
  to a simple semicolon in the query.

-------------------------------------------------------------------
Mon Jul 16 15:30:34 CEST 2012 - ug@suse.de

- version 1.7.54.14-1
- Finished non-compliant systems overview feature.
- COALESCE instead of NVL keyword for pgsql compatibility
- work around for if hibernate loads a clonedchannel as its own
  original
- Allow user to set MAC Address when provisioning a virtual guest
- Oracle does not supports 'AS' keyword in SQL.
- Return list of non-compliant systems (where packages are foreign)
- Added queries for finding non-compliant systems. At this moment queries are
  unused orphans.
- add API doc for channel.software.listErrata update_date attribute
- remove "date" from the channel.software.listErrata API doc
- adding conflicts for quartz >= 2.0
- ignore also 127.0.0.2 IP addresses (bnc#768771)
- Merge branch 'Manager' of github.com:SUSE/spacewalk into Manager
- Wrong information on proxy configuration (bnc#697517)
- Do not automatically subscribe to virt channels (bnc#768856)
- requre quartz version lower than 2.0
- Each dataset must have a different name.
- Add CSV downloader for several pages
- Correcting two ISE on postgresql: NVRE not found

-------------------------------------------------------------------
Wed Jul 11 17:06:59 CEST 2012 - ug@suse.de

- kernel options in the web UI are not added to the xen distri
  (bnc#764679)

-------------------------------------------------------------------
Mon Jun 25 10:25:08 CEST 2012 - mc@suse.de

- version 1.7.54.13-1
- handle spoiled browsers separatelly
- enable filtering by synopsis for all the errata tabs

-------------------------------------------------------------------
Thu Jun 21 11:22:15 CEST 2012 - jrenner@suse.de

- version 1.7.54.12-1
- update API documentation
- do not create multiple default ks sessions
- system.config.listFiles could take > 8 minutes if there were lots of
  revisions on lots of config files
- don't sync virt bridge nic w/ cobbler
- correctly report kernel not being found at distro creation
- fix fileprovides during repodata generation
- Improve SCAP search: Return list of xccdf:TestResults-s
- Improve SCAP search: searching by scan's result and scan date
- Add a link for easy scan reschedule.

-------------------------------------------------------------------
Thu May 31 10:45:20 CEST 2012 - mc@suse.de

- version 1.7.54.11-1
- omit accessible parameter
- modified java stack to use new user_role_check_debug()
- Fail gracefully on empty list of systems
- OpenSCAP integration -- A simple search page.
- add an extra entitlement check before the key creation
- Enhancements pt_BR localization at webUI
- Return to Images.do instead of VirtualGuestList.do
- store also config revision changed_by_id
- API *must* check for compatible channels in system.setBaseChannel()
- check cloned channels if no keywords are found for this channel
- fix ISE on copy file to central config channel
- Fix incorrect text fields.
- rewrite revision creation by config file update
- Don't show empty table, if there is not ident assigned.
- Extend input cell for 20 characters.
- prevent system.config.createOrUpdatePath causing deadlock
- add generator for susedata.xml.gz metadata

-------------------------------------------------------------------
Mon May 14 10:45:56 CEST 2012 - mc@suse.de

- version 1.7.54.10-1
- remove Override annotations for non overriden methods
- remove rests of OrgQuota usage
- remove OrgQuota hibernate mapping
- remove OrgQuota java class
- fix delete distribution link
- rewrite channel.listSoftwareChannels API
- rewrite KickstartFactory.lookupAccessibleTreesByOrg
- if koan is requesting anything from /cobbller_api replace hostname
  of server with hostname of first proxy in chain
- support for cobbler v2.2
- Use <c:out> for action names to prevent XSS (bnc#761165)
- Escape image name to allow quotes and prevent XSS (bnc#761165)
- fix NetworkDtoSerializer API doc
- prevent storing empty string for errata refersTo
- prevent storing empty string for errata errataFrom
- prevent storing empty string for errata notes
- Split OpenSCAP and AuditReviewing up
- Fix submit form with broken bonding info
- redirect to errata/manage/PublishedErrata.do page after deleting a
  published erratum
- debranding for virtualization (bnc#761153)

-------------------------------------------------------------------
Wed May 09 13:43:16 CEST 2012 - mc@suse.de

- version 1.7.54.9-1
- Completely remove the image type from deployment action details
- Fix NPE when one of (version|release|arch) is null (bnc#761161)
- synonym rhnUser does not exist anymore - use web_contact instead
- Refactor jsp files and make bridge device optional
- Normalize image types by creating new table suseImageType
- Normalize credentials types by creating new table suseCredentialsType
- remember pre-filled form attributes in case of form validation error
- marking Script Name as required filed on the KickstartScriptEdit
  page
- make newly introduced rhn tag functions available
- When kickstarting a system there is an option that allows you to
  create or re-create a network bond.
- fix listSharedChannels to only show this org's channels
- fix my_channel_tree query
- fix channel.listRedHatChannels shows custom channels

-------------------------------------------------------------------
Thu May 03 17:40:33 CEST 2012 - mc@suse.de

- version 1.7.54.8-1
- make spacewalk-java exclusive arch x86_64
- checkstyle fixes

-------------------------------------------------------------------
Wed May 02 14:24:18 CEST 2012 - mc@suse.de

- version 1.7.54.7-1
- Remove a code which duplicates ensureAvailableToUser() method.
- API: list results for XCCDF scan.
- fixed the Brazilian time zone
- Do not divide by zero. It prints a question mark.
- API: Show OpenSCAP XCCDF Details.
- proper use of xml entities in documentation

-------------------------------------------------------------------
Fri Apr 27 16:23:41 CEST 2012 - mc@suse.de

- version 1.7.54.6-1
- API: List Xccdf Scans for given machine.
- use arch label in distchannel.setDefaultMap API as stated in the API doc
- add missing acl to SSM
- add missing links about Solaris Patches to SSM

-------------------------------------------------------------------
Thu Apr 26 11:39:19 CEST 2012 - mc@suse.de

- version 1.7.54.5-1
- fixed error in redhat_register snippet
- Ensure that given system has OpenSCAP capability.
- Ensure that given systems is available to user.
- Repack and throw MissingEntitlementException when occurs.
- API: SCAP scan schedule for multiple systems
- Put the reboot notification at the end. Make it not mutually exclusive with
  other notifications.
- fix login page layout (bnc#739530)
- Hide the 'Schedule' tab for systems without management ent.
- force repo regeneration, when removing package
- OpenSCAP integration -- schedule new scan in SSM
- do not list ks session related activation keys
- prevent sending XML invalid chars in system.getScriptResults API
- do not check CSRF token for login pages
- fix errata clone name generation
- fix message about kickstart package - we have spacewalk-koan
- When displaying errata available for adding to channel, make sure a
  clone is not already in the channel.

-------------------------------------------------------------------
Thu Apr 19 15:17:34 CEST 2012 - jrenner@suse.de

- version 1.7.54.4-1
- Roll back ojdbc5 -> ojdbc14 for compatibility with upstream
- Removed double-dash from WebUI copyright notice.
- fix PackageEvr handling
- increase taskomatic memory
- Show systems that need reboot because of an errata.
- Remove the 'Require' on java-devel since it shouldn't be required
- fix the ErrataHandler.clone method
- make system snapshot when changing server entitlements using API
- do not scrub search_string
- making errata.clone api not requires cloned channels

-------------------------------------------------------------------
Tue Apr 17 16:18:10 CEST 2012 - jrenner@suse.de

- Fix broken link to organization page (bnc#757041)

-------------------------------------------------------------------
Fri Apr 13 15:40:37 CEST 2012 - mc@suse.de

- version 1.7.54.3-1
- replace \r\n with \n for CustomDataValues
- Activation Key does not have to have a base channel to add Child
  Channels
- OpenSCAP: view latest results of whole infrastructure
- Reduce languages available in editarea to only common / useful ones.
- improved performance of repomd generation
- do not show the Schedule Deploy Action and Schedule System
  Comparison links in the left pane -- the right pane has them with correct
  ACLs.
- Make automatically-scheduled tasks visible on Failed and Archived
  tabs

-------------------------------------------------------------------
Fri Mar 30 15:03:14 CEST 2012 - mc@suse.de

- version 1.7.54.2-1
- New web page -- details of the xccdf:rule-result
- Fixing ISE on selecting None yum checksum type for channel
- Auto-import the RHEL RPM GPG key for systems we have kickstarted
- Fix checkstyle errors
- Fix testcases
- rename Filter.isRecurring to Filter.isRecurringBool
- fix text for Brazil timezone
- If our channel is a clone of a clone we need to find the channel
  that contains the patch we are cloning
- fixin cobbler version issue
- fix parameter type
- Make Virtualization tab of system profile independent of
  Virtualization (Platform) entitlements
- The org_id colum is numeric, do not cast parameter to string.
- reload config revision from DB before returning it
- Config file diffs result in Out Of Memory for large files
- fix for configchannel.deployAllSystems
- Taught SSM to look at flex as well as regular entitlements when
  trying to add child channels
- Show legend on details page; suggesting what to search for
- Polish api documentation for system.scap APIs.
- OpenSCAP integration
- fix ISE on rhn/admin/multiorg/OrgSoftwareSubscriptions.do page
- update createOrUpradePath api documentation
- Removing rule to help system overview listing happen faster,
  improving performance of api queries
- Fixing sorting by date without replying on the inapplicable
  listdisplay-new.jspf
- fix binary file uploads
- Making a default selection of no Proxy when kickstarting a server
- Added new XMLRPC API method to allow people to change the kickstart
  preserve ks.cfg option
- Fixed incorrect sorting of archived action timestamp
- throw appropriate error if deleting nonexistant kickstart key
- remove DB values from monitoring scout configuration
- save kickstart data after modifying ks profile child channels

-------------------------------------------------------------------
Mon Mar 26 16:56:47 CEST 2012 - jrenner@suse.de

- Show legal note in the footer of all login pages

-------------------------------------------------------------------
Thu Mar 22 16:22:05 CET 2012 - mc@suse.de

- rotate logfiles as user www (bnc#681984) CVE-2011-1550

-------------------------------------------------------------------
Wed Mar 21 18:04:19 CET 2012 - mc@suse.de

- version 1.7.54.1-1
- Bumping package version

-------------------------------------------------------------------
Thu Mar 15 16:25:25 CET 2012 - jrenner@suse.de

- Add support for studio image deployments

-------------------------------------------------------------------
Wed Mar  7 16:05:19 UTC 2012 - dmacvicar@suse.de

- All Patches -> All Types (bnc#732538)
- Remove the page errata/Overview.do as it is a duplicate
  of errata/RelevantErrata.do
  Together with the change of wording described above it makes
  the Patches menu more intuitive and clear.
  See
  https://www.redhat.com/archives/spacewalk-devel/2012-March/thread.html#00002

-------------------------------------------------------------------
Tue Mar  6 17:21:44 CET 2012 - jrenner@suse.de

- Fix naming of cloned patches to not remove the first 3 chars

-------------------------------------------------------------------
Wed Feb  1 11:22:37 CET 2012 - ug@suse.de

- backported better installation server detection code
  from master

-------------------------------------------------------------------
Thu Jan  5 11:57:28 CET 2012 - jrenner@suse.de

- Remove option 'interface language' when creating users

-------------------------------------------------------------------
Mon Jan  2 14:09:15 CET 2012 - jrenner@suse.de

- Add missing URL to auditlog configuration (bnc#737649)

-------------------------------------------------------------------
Thu Dec 22 14:59:55 CET 2011 - mantel@suse.de

- rename Novell to SUSE (#708333)

-------------------------------------------------------------------
Mon Dec 19 15:37:27 CET 2011 - mc@suse.de

- generate products.xml for channel metadata (bnc#644678)

-------------------------------------------------------------------
Thu Dec 15 12:11:27 UTC 2011 - mc@suse.de

- generate solv files for channels

-------------------------------------------------------------------
Wed Dec  7 11:07:07 CET 2011 - ug@suse.de

- fixed autoinstall branding for snippets

-------------------------------------------------------------------
Thu Dec  1 13:41:19 CET 2011 - ug@suse.de

- fix display of XML snippets in the web ui
  (bnc#731304)

-------------------------------------------------------------------
Wed Nov 16 10:00:08 CET 2011 - jrenner@suse.de

- Fix ISE when deleting software channel (bnc#728894)

-------------------------------------------------------------------
Tue Nov 15 13:55:46 CET 2011 - jrenner@suse.de

- Remove markup from error message (bnc#730408)

-------------------------------------------------------------------
Mon Nov 14 14:12:15 CET 2011 - ug@suse.de

- use --force in the kickstart register snippet

-------------------------------------------------------------------
Fri Nov 11 16:00:56 CET 2011 - jrenner@suse.de

- Fix rename Kickstart -> Autoinstallation (bnc#727517)

-------------------------------------------------------------------
Fri Nov 11 10:43:13 CET 2011 - jrenner@suse.de

- Remove markup in error message from all translation files

-------------------------------------------------------------------
Tue Nov  8 14:59:00 CET 2011 - ug@suse.de

- rename kickstart/autoyast files on harddisk too when the
  profile gets a new label (bnc#706122)

-------------------------------------------------------------------
Tue Nov  8 14:17:11 CET 2011 - jrenner@suse.de

- Implement audit logging for webui and frontend API (fate#312607)

-------------------------------------------------------------------
Tue Nov  8 08:52:23 CET 2011 - mantel@suse.de

- rename "kickstart" to "Autoinstallation" (bnc#727517)

-------------------------------------------------------------------
Tue Oct 25 17:45:27 CEST 2011 - mc@suse.de

- fix currency report if all patches are installed (bnc#726543)

-------------------------------------------------------------------
Mon Oct 17 13:13:21 CEST 2011 - jrenner@suse.de

- CVE-2011-1594: Unintended Proxy/Open Redirects (bnc#644082)
- CVE-2011-2919: XSS on SystemGroupList.do page (bnc#719133)
- CVE-2011-2920: XSS flaw(s) in filter handling (bnc#719136)
- CVE-2011-2927: XSS flaw in channels search (bnc#719127)

-------------------------------------------------------------------
Thu Oct 13 15:44:27 CEST 2011 - jrenner@suse.de

- Apply revised patch to fix pam setting not saved (bnc#705179)

-------------------------------------------------------------------
Wed Oct 12 15:04:55 CEST 2011 - ug@suse.de

- the breed in cobbler was not changed when a distro was edited

-------------------------------------------------------------------
Wed Oct 12 13:23:30 CEST 2011 - jrenner@suse.de

- Fixed pam setting on user page not saving (bnc#705179)

-------------------------------------------------------------------
Tue Oct 11 13:19:06 CEST 2011 - jrenner@suse.de

- Add fix for schedule command AFTER package install (bnc#712647)

-------------------------------------------------------------------
Fri Oct  7 12:15:24 CEST 2011 - mc@suse.de

- show installed products in system overview (bnc#711021)

-------------------------------------------------------------------
Wed Oct  5 16:33:20 CEST 2011 - jrenner@suse.de

- Fix selection of errata for system currency report (bnc#721522)

-------------------------------------------------------------------
Wed Oct  5 14:23:36 CEST 2011 - mc@suse.de

- prevent listing duplicate servers in the Patch Alert e-mails

-------------------------------------------------------------------
Fri Sep 30 10:54:21 CEST 2011 - mc@suse.de

- enable sorting of the system currency page
- enable csv export of System Currency Report

-------------------------------------------------------------------
Thu Sep 29 17:36:12 CEST 2011 - mc@suse.de

- count system currency depending on severity stored in the DB

-------------------------------------------------------------------
Fri Sep 16 13:21:39 CEST 2011 - ug@suse.de

- added sles snippets
- always create a tracking regkey (bnc#659093)

-------------------------------------------------------------------
Tue Sep 13 10:18:52 CEST 2011 - jrenner@suse.de

- Fix ISE by backporting from upstream (bnc#712647, brc#691849)

-------------------------------------------------------------------
Tue Sep  6 16:53:31 CEST 2011 - jrenner@suse.de

- Create cobbler records for unregistered systems (fate#312329)
- Fix broken API doc for channel.software (bnc#712793)

-------------------------------------------------------------------
Fri Aug 12 13:13:05 CEST 2011 - jrenner@suse.de

- Remove trailing whitespace in new classes (bnc#705758)

-------------------------------------------------------------------
Fri Jul 29 15:27:03 CEST 2011 - jrenner@suse.de

- Fix software rollback to profiles (bnc#701772)

-------------------------------------------------------------------
Wed Jul 27 12:21:16 CEST 2011 - jrenner@suse.de

- Fix taskomatic classpath to make it start again (bnc#705758)

-------------------------------------------------------------------
Mon Jul 25 12:53:26 CEST 2011 - jrenner@suse.de

- Use string array for creating the cmd + empty env (bnc#705758)
- Return failure if user or passwd is null (bnc#705758)

-------------------------------------------------------------------
Fri Jul 22 15:04:24 CEST 2011 - jrenner@suse.de

- Wrap around unix2_chkpwd instead of using jpam (bnc#705758)

-------------------------------------------------------------------
Mon Jul 18 13:39:30 CEST 2011 - ug@suse.de

- kernel-options field in kickstart upload page changed to
  1024 chars (bnc#698166)

-------------------------------------------------------------------
Fri Jul  8 15:21:49 CEST 2011 - jrenner@suse.de

- Fix bnc#704049 by backporting 2 patches

-------------------------------------------------------------------
Fri Jul  8 09:09:23 CEST 2011 - jrenner@suse.de

- Refactor RedHat.do to Vendor.do (bnc#671239)
- Refactor and deprecate API method (bnc#671239)
- Include security token in system search filter

-------------------------------------------------------------------
Tue Jul  5 11:44:36 CEST 2011 - ug@suse.de

- added a function to get a package but Name+Headerrange
  (bnc#703475)

-------------------------------------------------------------------
Tue Jun 28 16:35:44 CEST 2011 - mc@suse.de

- allow setting null value as paramter (bnc#702641)

-------------------------------------------------------------------
Tue Jun 28 11:43:44 CEST 2011 - ug@suse.de

- fix XMLRPC call to raise a virtual machine
  (bnc#687323 and fate#312369)

-------------------------------------------------------------------
Tue Jun 21 16:29:55 CEST 2011 - jrenner@suse.de

- Fix missing tokens when updating child channels (bnc#701157)
- Check session validity first, security token next (bnc#644074)
- Merge with upstream spacewalk (bnc#644074)

-------------------------------------------------------------------
Tue Jun 21 14:10:54 CEST 2011 - ug@suse.de

- fix XML RPC call to install a virtual machine
  (fate#312369 and bnc#687323)

-------------------------------------------------------------------
Tue Jun 21 13:57:03 CEST 2011 - ug@suse.de

- replaced 'anaconda' by 'autoinstallation'

-------------------------------------------------------------------
Tue Jun 21 13:27:43 CEST 2011 - ug@suse.de

- track RPM installation during virtual machine setup by
  using session install=.... parameter
  part of the fix for bnc#659093 and Fate#312372

-------------------------------------------------------------------
Thu Jun 16 15:52:06 CEST 2011 - jrenner@suse.de

- Fix missing token in SSM (bnc#644074)

-------------------------------------------------------------------
Tue Jun 14 17:31:53 CEST 2011 - ug@suse.de

- XML RPC API for creating virtual SUSE machines fixed
  (fate#312369 and bnc#687323)

-------------------------------------------------------------------
Tue Jun 14 11:03:00 CEST 2011 - ug@suse.de

- settings the correct architecture in cobbler, needed by virt.
  SUSE installations (fate#312397 and bnc#682665)

-------------------------------------------------------------------
Thu Jun  9 09:59:03 CEST 2011 - jrenner@suse.de

- Additional fixes for the CSRF security bugfix (bnc#644074)

-------------------------------------------------------------------
Thu May 26 16:42:41 CEST 2011 - jrenner@suse.de

- Add token into POST url for multipart forms (bnc#644074)

-------------------------------------------------------------------
Thu May 26 11:59:54 CEST 2011 - jrenner@suse.de

- Integrate password strength meter in webapp (bnc#685551/fate#312398)

-------------------------------------------------------------------
Tue May 24 17:48:59 CEST 2011 - jrenner@suse.de

- Prevent from phishing attacks via 'url_bounce' (bnc#644082)
- CVE-2011-1594

-------------------------------------------------------------------
Mon May 23 16:24:56 CEST 2011 - jrenner@suse.de

- Protect web UI against Cross-Site Request Forgery (bnc#644074)
- CVE-2009-4139

-------------------------------------------------------------------
Tue May  3 11:13:36 CEST 2011 - jrenner@suse.de

- Rebranding of example search terms (bnc#682601)

-------------------------------------------------------------------
Fri Apr 15 16:15:01 CEST 2011 - jrenner@suse.de

- Use isNotEmpty() instead of isEmpty()

-------------------------------------------------------------------
Tue Apr 12 11:49:33 CEST 2011 - mantel@suse.de

- fix subject line of taskomatic notification mail

-------------------------------------------------------------------
Fri Apr  1 12:33:28 CEST 2011 - jrenner@suse.de

- Check if provisioning is enabled for this key (bnc#684414)

-------------------------------------------------------------------
Thu Mar 31 16:22:01 CEST 2011 - jrenner@suse.de

- Do not show success message when pws don't match (bnc#675585)

-------------------------------------------------------------------
Thu Mar 31 15:46:13 CEST 2011 - mantel@suse.de

- more debranding

-------------------------------------------------------------------
Mon Mar 28 11:44:21 CEST 2011 - jrenner@suse.de

- Add missing null check (bnc#682993)

-------------------------------------------------------------------
Fri Mar 25 16:55:04 CET 2011 - jrenner@suse.de

- Link to the local version of the release notes (bnc#676683)

-------------------------------------------------------------------
Thu Mar 24 10:52:52 CET 2011 - mc@suse.de

- debrand taskomatic

-------------------------------------------------------------------
Tue Mar 22 11:52:42 CET 2011 - jrenner@suse.de

- Refer to the right constant (bnc#677039)
- Fix method signature (bnc#681514)

-------------------------------------------------------------------
Mon Mar 21 16:15:42 CET 2011 - ug@suse.de

- fixed a missing "!" in adding "install=..." parameter code

-------------------------------------------------------------------
Mon Mar 21 13:54:35 CET 2011 - jrenner@suse.de

- Require susemanager-proxy-quick_en-pdf

-------------------------------------------------------------------
Fri Mar 18 10:49:19 CET 2011 - jrenner@suse.de

- Add the proxy quick start document to the UI

-------------------------------------------------------------------
Thu Mar 17 15:27:55 CET 2011 - jrenner@suse.de

- Do not show a subnavigation below 'Proxy'

-------------------------------------------------------------------
Thu Mar 17 11:14:16 CET 2011 - jrenner@suse.de

- Remove helper class that is not needed anymore (bnc#676704)

-------------------------------------------------------------------
Wed Mar 16 17:17:21 CET 2011 - jrenner@suse.de

- Re-enable the local doc search (bnc#676704)

-------------------------------------------------------------------
Mon Mar 14 17:20:02 CET 2011 - jrenner@suse.de

- Replace rhn-proxy with SMP for ACLs and queries (bnc#679420)

-------------------------------------------------------------------
Fri Mar 11 12:23:22 CET 2011 - ug@suse.de

- cleanup patch for install= parameter and fix for (bnc#677039)

-------------------------------------------------------------------
Thu Mar 10 14:56:00 CET 2011 - jrenner@suse.de

- Adapted the UI to URL paths from new docu packages (bnc#674315)

-------------------------------------------------------------------
Thu Mar 10 11:23:08 CET 2011 - jrenner@suse.de

- Change link path to install-guide (bnc#674315)

-------------------------------------------------------------------
Tue Mar  8 16:00:08 CET 2011 - jrenner@suse.de

- Change url path from install_guide to install-guide (bnc#674315)

-------------------------------------------------------------------
Tue Mar  8 14:24:19 CET 2011 - jrenner@suse.de

- Fix guessing login credentials (bnc#644072), patch from upstream

-------------------------------------------------------------------
Fri Mar  4 13:37:00 CET 2011 - jrenner@suse.de

- Leave out the proxy version check in navigation xml (bnc#676718)

-------------------------------------------------------------------
Thu Mar  3 17:33:47 CET 2011 - jrenner@suse.de

- fix navigation on the help page (while working on bnc#676699)

-------------------------------------------------------------------
Mon Feb 28 11:27:15 CET 2011 - jrenner@suse.de

- shorten the action name if > 128 chars (bnc#675021)

-------------------------------------------------------------------
Thu Feb 24 15:28:08 CET 2011 - jrenner@suse.de

- integrate fix for session fixation from upstream (bnc#644080)

-------------------------------------------------------------------
Tue Feb 22 17:24:28 CET 2011 - jrenner@suse.de

- removing invalid attributes 'autocomplete'

-------------------------------------------------------------------
Mon Feb 21 11:21:50 CET 2011 - ug@suse.de

- fixed owner for cobbler snippets (bnc#673297)

-------------------------------------------------------------------
Fri Feb 18 16:46:10 CET 2011 - mc@suse.de

- remove use of java-devel at runtime (bnc#673323)

-------------------------------------------------------------------
Fri Feb 18 13:25:25 CET 2011 - jrenner@suse.de

- fix branding on api pages (bnc#671160)

-------------------------------------------------------------------
Thu Feb 17 11:47:34 CET 2011 - jrenner@suse.de

- do not show delete link on creation of notes (bnc#672090)
- refix help url for orgtrusts (bnc#660528)

-------------------------------------------------------------------
Wed Feb 16 17:41:02 CET 2011 - jrenner@suse.de

- add missing help page for oganizational trusts (bnc#660528)

-------------------------------------------------------------------
Wed Feb 16 15:28:54 CET 2011 - jrenner@suse.de

- fix server error if org default profile not present (bnc#672054)

-------------------------------------------------------------------
Wed Feb 16 15:07:10 CET 2011 - mc@suse.de

- fix link to help page (bnc#672094)

-------------------------------------------------------------------
Wed Feb 16 09:56:58 CET 2011 - jrenner@suse.de

- remove more links to channel mgmt guide (bnc#672095 and others)

-------------------------------------------------------------------
Tue Feb 15 09:27:33 CET 2011 - jrenner@suse.de

- catch exception when filtering for invalid IP (bnc#668642)

-------------------------------------------------------------------
Mon Feb 14 16:42:31 CET 2011 - mantel@suse.de

- remove reference to FasTrack (bnc#671235)

-------------------------------------------------------------------
Mon Feb 14 15:43:25 CET 2011 - jrenner@suse.de

- revert to manage/clone errata, identifiers only

-------------------------------------------------------------------
Mon Feb 14 13:28:11 CET 2011 - mantel@suse.de

- remove references to FlexGuests (bnc#668622)

-------------------------------------------------------------------
Mon Feb 14 13:20:40 CET 2011 - jrenner@suse.de

- replace the term kickstart in virtualization dialog (bnc#671560)

-------------------------------------------------------------------
Fri Feb 11 15:56:18 CET 2011 - jrenner@suse.de

- fix base software channel always listed twice (bnc#671022)
- fix branding on apidocs and faqs (bnc#671160 and bnc#671158)

-------------------------------------------------------------------
Fri Feb 11 13:37:20 CET 2011 - jrenner@suse.de

- add quick start to help index and navigation

-------------------------------------------------------------------
Thu Feb 10 10:05:12 CET 2011 - jrenner@suse.de

- add check for subs to channels of the same family (bnc#670551)
- fix link to release notes in page footer (bnc#670515)
- remove references to non-existent channel mgmt guide (bnc#660768)
- fix strings in translation (bnc#670934)

-------------------------------------------------------------------
Wed Feb  9 12:10:22 CET 2011 - jrenner@suse.de

- do not show certificate configuration tab (bnc#670003)

-------------------------------------------------------------------
Tue Feb  8 18:53:19 CET 2011 - mc@suse.de

- Use LocalePreferences page but comment out language settings
  (bnc#670042)

-------------------------------------------------------------------
Tue Feb  8 15:59:05 CET 2011 - mc@suse.de

- change mountpoint and prepended_dir (bnc#669558)

-------------------------------------------------------------------
Tue Feb  8 12:37:23 CET 2011 - jrenner@suse.de

- fix session fixation (bnc#644080)
- replace the term RHN with SUSE Manager (bnc#670223)

-------------------------------------------------------------------
Mon Feb  7 17:47:52 CET 2011 - jrenner@suse.de

- removed 'translations available' from help page (bnc#669530)

-------------------------------------------------------------------
Mon Feb  7 15:49:32 CET 2011 - mc@suse.de

- add rc link (bnc#669894)

-------------------------------------------------------------------
Mon Feb  7 13:50:09 CET 2011 - mc@suse.de

- remove channel version filter in add novell patches
  (bnc#669799)

-------------------------------------------------------------------
Thu Feb  3 17:05:35 CET 2011 - jrenner@suse.de

- remove the chat link from navigation (bnc#667275)
- do not show links to RH in result page of doc search (bnc#667271)

-------------------------------------------------------------------
Wed Feb  2 17:42:28 CET 2011 - jrenner@suse.de

- internal server error clicking software channels (bnc#668918)
- Kickstart/AutoYaST in the web interface (bnc#668666)

-------------------------------------------------------------------
Mon Jan 31 11:15:48 CET 2011 - jrenner@suse.de

- add missing attribute 'probeSuite' to request (bnc#667945)

-------------------------------------------------------------------
Sun Jan 30 15:28:18 CET 2011 - mc@suse.de

- backport upstrem fixes

-------------------------------------------------------------------
Fri Jan 28 12:40:35 CET 2011 - jrenner@suse.de

- bnc#667893: wrong email text sent during user creation
- bnc#667897: wrong email text sent during user creation - part 2
- bnc#667905: remove redhat.com in monitoring configuration

-------------------------------------------------------------------
Thu Jan 27 16:36:43 CET 2011 - jrenner@suse.de

- resolve strings marked with [GALAXY] (bnc#666163)
- take the link to the copyright notice from StringResources

-------------------------------------------------------------------
Thu Jan 27 16:28:52 CET 2011 - mc@suse.de

- fix subscribe to SUSE base channel via SSM (bnc#665833)

-------------------------------------------------------------------
Thu Jan 27 13:23:35 CET 2011 - mc@suse.de

- show SUSE Channels in "alter channel page" (bnc#663374)

-------------------------------------------------------------------
Wed Jan 26 11:36:56 CET 2011 - jrenner@suse.de

- rename errata to patches in auto-generated emails

-------------------------------------------------------------------
Wed Jan 26 11:24:10 CET 2011 - jkupec@suse.cz

- Excluded non-english string files from rhn.jar for now
  (bnc #666151)

-------------------------------------------------------------------
Tue Jan 25 13:13:05 CET 2011 - jrenner@suse.de

- fix bnc#665835: wrong text on system entitlements

-------------------------------------------------------------------
Mon Jan 24 12:01:15 CET 2011 - jrenner@suse.de

- consider suseChannels when determining if repodata is required
- replace the term "Errata" with "Patches" throughout translation

-------------------------------------------------------------------
Sat Jan 22 12:38:09 CET 2011 - mc@suse.de

- fix macros

-------------------------------------------------------------------
Tue Jan 18 15:59:38 CET 2011 - jrenner@suse.de

- Fix bnc#651351: Password with less than 5 characters accepted

-------------------------------------------------------------------
Mon Jan 17 16:29:55 CET 2011 - mc@suse.de

- rename sm-register to mgr-register

-------------------------------------------------------------------
Fri Jan 14 17:21:35 CET 2011 - mc@suse.de

- Fix wrong Reference in Web Interface (bnc#662075)
- scheduleSingleSatRepoSync() added for SUSE channels
- Fixed double execution of one-time jobs.

-------------------------------------------------------------------
Tue Jan 11 17:20:19 CET 2011 - mc@suse.de

- fix Requires
- add copyright page
- some style fixes

-------------------------------------------------------------------
Wed Sep 15 09:29:38 CEST 2010 - mantel@suse.de

- Initial release of spacewalk-java

-------------------------------------------------------------------<|MERGE_RESOLUTION|>--- conflicted
+++ resolved
@@ -1,6 +1,4 @@
-<<<<<<< HEAD
 - Suggest Product Migration when patch for CVE is in a successor Product (bsc#1191360)
-=======
 - Add route for virtual systems ReactJS page
 - fix actionchain stuck in pending/picked up (bsc#1189561)
 - provide static configuration key name for SSHMinionActionExecutor
@@ -28,7 +26,6 @@
     user time differ (bsc#1192699)
   * Fix legacy timepicker passing wrong time to the backend if selected
     date is in summer time (bsc#1192776)
->>>>>>> 9937a623
 
 -------------------------------------------------------------------
 Tue Nov 16 12:58:01 CET 2021 - jgonzalez@suse.com
