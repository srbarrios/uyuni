<<<<<<< HEAD
- Added 'Machine Id' information as part of details in System namespace(bsc#1054902)
=======

- Display GUI message after successfully deleting custom key (bsc#1048295)
>>>>>>> 4588f5e2
- fix links on schedule pages (bsc#1059201)
- Harmonize presentation of patch information (bsc#1032065)
- Display a feedback message when user deletes configuration channel(bsc#1048355)
- Fix duplicate machine id in event history on minion restart (bsc#1059388)
- Show link in message when rescheduling actions (bsc#1032122)
- Prevent ISE when distribution does not exist (bsc#1059524)
- do not store registration-keys during autoinstallation (bsc#1057599)
- enable package profile comparisons on minions

-------------------------------------------------------------------
Thu Sep 14 11:32:37 CEST 2017 - mc@suse.de

- version 2.7.46.7-1
- Adapt Salt runner and wheel calls to the new
  error handling introduced in salt-netapi-client-0.12.0
- change log level and event history for duplicate machine id  (bsc#1041489)
- Trim spaces around the target expression in the Salt remote
  command page (bsc#1056678)
- check entitlement usage based on grains when onboarding a
  minion (bsc#1043880)
- fixes ise error with invalid custom key id (bsc#1048294)
- Image runtime UI
- Redesign VHM pages on ReactJS
- Add VHM type Kubernetes
- Kubernetes runner and image matching implementation
- XMLRPC method for importing images
- Extra return data fields for content management XMLRPC methods
- Add back "Add Selected to SSM" buttons to Group pages (bsc#1047702)
- fix a ConstraintViolationException when refreshing hardware with
  changed network interfaces or IP addresses
- Add message about channel changes on salt managed systems to
  UI and API docs (bsc#1048845)
- show Child Channels tab in SSM again if a salt minion is in the set
- improve performance of package installation and patch application
- Visualization UI look&feel improvements

-------------------------------------------------------------------
Wed Aug 30 16:00:28 CEST 2017 - mc@suse.de

- version 2.7.46.6-1
- Import image UI
- Update images list and overview pages for external images
- Add syntax highlighting for state catalog
- Delete and create new ServerNetAddress if it already exists on
  HW refresh (bsc#1054225)
- organization name allows XSS
- check if base product exists to prevent NPE
- Fix enter key submit on ListTag filter input (bsc#1048762)
- Create VirtpollerData object with JSON content instead null
  (bsc#1049170)
- Fix unsetting of image build host when a related action is deleted
- Prevent malformed XML if 'arch' is set to NULL (bsc#1045575)
- Resolve comps.xml file for repositories (bsc#1048528)
- Fix: address review issues
- Install update stack erratas as a package list (bsc#1049139)
- Feat: allow deletion for server subset (bsc#1051452)

-------------------------------------------------------------------
Tue Aug 08 11:46:36 CEST 2017 - fkobzik@suse.de

- version 2.7.46.5-1
- Fix: don't add default channel if AK is not valid (bsc#1047656)
- Add 'Enable GPG check' function for channels
- No legend icon for Activity Ocurring. (bsc#1051719)
- Implement API call for bootstrapping systems
- Fix product ids reported for SUSE Manager Server to the subscription matcher
- Fix adding products when assigning channels (bsc#1049664)
- Set default memory size for SLES 12 installations to 1024MB (bsc#1047707)
- BugFix: enable remote-command for Salt clients in SSM (bsc#1050385)
- Add missing help icons/links (bsc#1049425) 
- Fixed invalid help links (bsc#1049425) 
- Fix: wrong openscap xid (bsc#1030898)
- Organization name allows XSS CVE-2017-7538 (bsc#1048968)
- Fixes overlapping text narrow window (bsc#1009118) 
- Adapt to the salt-netapi-client update (v0.12.0)
- Fixes alignment on the orgdetails (bsc#1017513)
- Fix text for activation key buttons (bsc#1042975) 
- Add a dynamic counter of the remaining textarea length
- Bugfix: set, check and cut textarea maxlength (bsc#1043430)
- MinionActionExecutor: raise skip timeout (bsc#1046865)
- Update channels.xml with OpenStack Cloud Continuous Delivery 6 (bsc#1039458)
- Do not create VirtualInstance duplicates for the same 'uuid'
- Add taskomatic task to cleanup duplicated uuids for same system id
- Handle possible wrong UUIDs on SLE11 minions (bsc#1046218)
- Removed duplicate overview menu item (bsc#1045981) 
- Enable act-key name empty on creation (bsc#1032350)
- Fix NPE when there's not udev results (bsc#1042552)
- Alphabar: change title to 'Select first character' (bsc1042199)
- Duplicate Systems: correct language not to mention 'profiles' (bsc1035728)
- Fix list filters to work with URL special characters (bsc#1042846)
- Use getActive() instead of isActive() for JavaBeans compliance (bsc#1043143)
- Fix: hide non-org event details (bsc#1039579)

-------------------------------------------------------------------
Mon Jun 19 16:36:09 CEST 2017 - mc@suse.de

- version 2.7.46.4-1
- adapt to taglibs 1.2.5 (bsc#1044804)

-------------------------------------------------------------------
Mon Jun 12 09:07:20 CEST 2017 - mc@suse.de

- version 2.7.46.3-1
- set flush mode to commit for updatePackage
- Validate content management urls (bsc#1033808)
- remove repositories which are not assigned to a channel and not
  accessible anymore (bsc#1043131)
- spacecmd report_outofdatesystems: avoid one XMLRPC call per system
  (bsc1015882)
- Fallback to first network interface if no primary ips provided
  (bsc#1038677)
- Fix reactjs unique keys generation and remove duplicated menu element
- Correctly set action status to failed when an unexpected exception
  occurs (bsc#1013606)
- Fix action-buttons style for proper action and position
- rollback transaction in error case
- use hibernate for lookup first before falling back to mode query
- SSM Actions: Showing UI error notification if Taskomatic is down
  (bsc#1032952)
- display alternative archs only from the same org
- Bugfix: Traditional SSH Push to Minion migration (bsc#1040394)
- fix parsing oscap xml result for minions, not every Rule has an
  XCCDF ID Tag (bsc#1041812)
- Do not show action-buttons if list is empty
- Bugfix: submit action buttons have to stay inside the form (bsc#1042197)
- properly encode scap file download url params
- Fix navigation menu for state catalog
- Prevents ISE if base channels data is not up-to-date on SSM. (bsc#1040420)
- new patch install should schedule a package profile update (bsc#1039571)
- prevent multiple registrations (bsc#1040352)
- remove not working hibernate cache config variable
- put ehcache config to classpath of taskomatic
- silence ehcache warning complaining about using default values in
  taskomatic
- move ehcache.xml to classpath
- silence ehcache warnings complaining about using default values
- schedule a package list update after a Service Pack Migration
  (bsc#1017703)
- remove test.ping hack in distribution upgrade
- Fix displaying of States tab in System Group details page

-------------------------------------------------------------------
Mon May 29 17:06:01 CEST 2017 - mc@suse.de

- version 2.7.46.2-1
- Alphabar becomes a dropdown list
- Move the alphabar into the panel-heading table
- Do not use AddToSSM button if systems are selectable via checkbox
- Use a better icon for IIS
- Allow toggle left menu visibility for any screen-width
- Add select boxes and 'Delete' button to image, store, profile list pages
- show bootstrap minion link only if user has org_admin role
- show permission denied instead of internal server err (bsc#1036335)
- channel admin should be able to set org user restrictions for null-org channels
- user permission checked
- Teach ListPackagesAction and list.jsp about packageChannels
- CachedStatement: reuse the Connection object for batch updates
- batch ssm package upgrades if not action chain (bsc#1039030)
- Allow processing of zypper beacon events in parallel
- Allow processing of minion start events in parallel
- Allow multiple registrations in parallel
- use fallback now time as is without user preferences (bsc#1034465)
- Fix HTML in External Authentication page
- reorganize menu
- Bring back 'Add to SSM' link to System overview page for Salt systems
- Add Highstate page to SSM and system groups
- Add support for multiple servers in the highstate preview page
- Fix race condition for preview websocket messages in remote commands page
- Enable pkgset beacon for all Suse OS distributions (bsc#1032286)
- add info about base products to json input for subscription-matcher
- add product class info to the json input for the subscription-matcher (bsc#1031716)
- Add inspect status and reinspect button to image overview page
- change mgrsshtunnel user home to /var/lib/spacewalk
- Make schedule notification links consistent for actions for a single system (bsc#1039286)
- Teach Postgres to correctly-unique-ify rhnConfigInfo rows
- lookup functions should return every minion only one time
- change contact method for bootstrap script and ssh-push (bsc#1020852)
- Fix 'Join selected groups' button in Activation Key dialog (bsc#1037912)
- Ensure proper authentication for content management (bsc#1036320)
- Hide the "Crashes" column (bsc#1033811)
- Fix: hide lock for Salt servers (bsc#1032380)
- Fix action buttons to top for Pending actions delete confirm page, in SSM patch confirm page,
  Packages list pages and Actions list pages
- parse old and new return structure of spmigration return event

-------------------------------------------------------------------
Wed May 03 16:58:35 CEST 2017 - michele.bologna@suse.com

- version 2.7.46.1-1
- parse result of SP migration Dry Run correctly (bsc#1034837)
- Apply 'action button fixed on scroll' behavior to pages (bsc#1012978)
- prevent possible null pointer exception when installed products could not be
  found (bsc#1034837)
- Allow dot character '.' for activation key (bsc#1035633)
- fix ISE when no status selection was made (bsc#1033213)
- Download empty CSV report when CVE identifier could not be found
  (bsc#1033212)
- Add 'add to ssm' checkboxes to CVE audit list (bsc#1032016)
- Fix missing IPs in Overview tab (bsc#1031453)
- fix scheduling VM deployment in future (bsc#1034289)
- handle empty set to not produce invalid sql (bsc#1033497)
- fix SSM group pagination (bsc#1012784)
- Fix ReactJS DateTime input for phantomjs (bsc#1030075)
- make sure minion keys can only be seen/managed by appropriate
  user(bsc#1025908)
- Set action status to 'failed' on uncaught exceptions (bsc#1013606)
- create PooledExecutor with pre-filled queue (bsc#1030716)
  aborted by the client (bsc#1031826)

-------------------------------------------------------------------
Mon Apr 03 14:57:25 CEST 2017 - mc@suse.de

- version 2.7.44.1-1
- add error handing and fix rebuild button
- Feat: divide & distribute salt actions randomly
- add a configuration parameter to set the time staging begins
- init. support for split-schedule in pre-download window
- add staging window duration
- patch application pre-download
- pre-download packages scheduled for install
- api call to actionchain (bsc#1011964)
- new cve audit ui for server/images
- Fix adding of new InstalledProduct entries on image inspect
- delete also image channels before generating them new
- CVE Audit for images - xmlrpc interface
- implement CVEAudit for images
- simplify rhn-search jar list
- set number of bytes instead of length of java string for 'Content-
  Length' HTTP-header

-------------------------------------------------------------------
Fri Mar 31 12:35:55 CEST 2017 - mc@suse.de

- version 2.7.40.1-1
- Fix arch for default channels lookup (bsc#1025275)
- Add new menu item and routing for Visualization > System Grouping
- Backend: expose installed product name to the ui
- Bugfix: use unique id for possible Host and Guest system duplicate
- Avoid blocking synchronous calls if some minions are unreachable
- Fix mainframesysinfo module to use /proc/sysinfo on SLES11 (bsc#1025758)
- Add Hibernate cascade option from ImageProfile to ProfileCustomDataValue
- apply SessionFilter also for error pages (bsc#1028062)
- Fix confirmation button color for system group delete page (bsc#1025236)
- create scap files dir beforehand (bsc#1029755)
- check if inspect image return a result (bsc#1030683)
- add storeLabel to ImageInfoSerializer
- add buildStatus to ImageOverviewSerializer
- make country, state/province and city searchable for system location
  (bsc#1020659)
- Show errors returned from cmd.run
- Change log level to DEBUG for 'Broken pipe' error in remote commands page
  (bsc#1029668)
- fix NPE when building image profiles without activation keys
- fix removing images and profiles with custom values
- Migrate content management forms to use ReactJS Input components
- Fix LocalDateTimeISOAdapter to parse date string with timezone
- Fix NPE when building with no activation key in the profile
- Fix ace-editor source path
- Fix: restore pkgset beacon functionality (bsc#1030434)
- Move the footer at the end of the aside column
- Move the legendbox to the header bar as a popup
- UI menu: direct link on menu element, plus/minus icon toggles submenu instead
- Fix: handle Hibernate transactions correctly (bsc#1030026)
- Feat: execute actions within 10 minutes in the past
- Handle TaskomaticApiExceptions
- Turn TaskomaticApiException to a checked exception
- Schedule minion Actions in Quartz
- make salt aware of rescheduled actions (bsc#1027852)
- add number of installed packages to ImageOverview
- parse result of docker inspect
- Add date time input for scheduling the image build
- Add 'Rebuild' button to image details page
- Implement XMLRPC API for Image Stores, Image Profiles and Images
- Add custom data values to image profile and images
- Don't allow scheduling scap scan if openscap pkg missing from minion
- add link to proxy system details page
- Show entitlements sorted in the system details overview page (bsc#1029260)
- Fix broken help link for taskstatus (bsc#1017422)
- Fix merge channels patches (bsc#1025000)
- show proxy path in bootstrap UI
- catch and display all bootstrap errs
- check if proxy hostname is FQDN in UI
- add proxy_pub_key to ssh bootstrap pillar
- cleanup and method to get proxy pub key by calling runner
- methods for gen ssh key and get pub key from proxy
- java backend for salt ssh-push through proxy

-------------------------------------------------------------------
Wed Mar 08 19:04:20 CET 2017 - mc@suse.de

- version 2.7.30.2-1
- set modified date for credentials
- use a small fixed pool so we don't overwhelm the salt-api with salt-ssh
  executions
- synchronize sendMessage on session, checkstyle fixes
- fix remote cmd ui js err and timed out msg

-------------------------------------------------------------------
Tue Mar 07 15:44:51 CET 2017 - mc@suse.de

- version 2.7.30.1-1
- Load ace-editor js library from a different place (bsc#1021897)
- use a bounded thread pool for salt-ssh async calls
- use consistent spelling in UI (bsc#1028306)
- remote cmd UI changes for salt-ssh minions
- add support for SUSE Manager Proxy 3.1
- openscap action scheduling and handling for salt minions
- rewording distchannelmap text (bsc#1017772)
- add support for salt ssh minions to remote cmd UI
- Visualization: show Proxy and Virtual Host Manager hierarchy
- Add patches and packages pages for images
- parse installed products on images
- add pillar data only for used image stores
- add image info schema and mapping
- Remove 'email' field from image profile form
- Add a notification for when Container Build Host type is applied
- Add build schedule notification on image build page
- Updated links to github in spec files
- do not push changed channels directly out to the minions
- do not schedule product installation, but add product packages to server
  state
- provide a user to the event if possible
- Set the creator of a server
- search and install missing product packages when channel assignment changes
- Display warning when JavaScript is disabled on all pages (bsc#987579)
- Remove warning on ssm page (bsc#1025981)
- Add missing dirs to the menu tree (bsc#1023413)
- Remove legacy audit logging Java code
- AuthFilter: update cookie expiry date at end of HTTP request (bsc#1025775)
- MinionActionCleanup: only call list_jobs once per action id (bsc#1025291)
- Feat: enable Salt by default on bootstrap via UI
- Fix: uniform bootstrap.sh (bsc#1000762)
- Feat: supply SSH passphrase when adding identity
- fix NPE when no SUSE Product was found for an installed product
- keep organization after migrating a system to salt (bsc#1026301)
- action now store its completion time
- Avoid deadlock with spacewalk-repo-sync (bsc#1022530)
- Changed tab text for Formulas tab to Formula Catalog (bsc#1022076)
- Add missing library to taskomatic classpath (bsc#1024066)
- Fix spacecmd cannot be executed by RO user (bsc#1015790)
- send timeout if no minions available in remote cmd ui
- show only allowed minions in remote cmd ui (bsc#1024496)
- Fix broken merge (bsc#987864)
- add possibility to add systems to SSM from ProxyClients page
- Reject tokens not assigned to minions (bsc#1019965)
- Invalidate tokens when deleting system
- make remote commands UI async

-------------------------------------------------------------------
Tue Feb 07 15:24:57 CET 2017 - michele.bologna@suse.com

- version 2.7.24.1-1
- Apply addon system types from activation key during registration
  (bsc#1020180)
- Apply highstate as the last step of a registration in case an activation key
  was provided (bsc#1020232)
- Create tmp directory in spec file (bsc#1019672)
- Add severity to updateinfo (bsc#1012365)
- Store temporary roster in configured location (bsc#1019672)
- hide migration targets without valid subscriptions (bsc#1019893)
- fix SP migration when the SUSE Manager Tools product is installed
  (bcs#1014498)
- Use human-parseable dates for server notes (bsc#969564) (#863)
- Fix timezone handling for rpm installtime (bsc#1017078)
- Validate activation key values (bsc#1015967)
- Pass user-preferred localtime to the highstate UI (bsc#1020027)
- Send ChannelsChangedEventMessage in SSM (bsc#1019451)
- Add "Content Management" feature

-------------------------------------------------------------------
Wed Jan 11 16:03:04 CET 2017 - michele.bologna@suse.com

- version 2.7.14.1-1
- Version 2.7.14.1

-------------------------------------------------------------------
Fri Dec 16 16:35:50 CET 2016 - michele.bologna@suse.com

- version 2.5.59.11-1
- Add support for live patching
- Initial support for executing actions in taskomatic
- Hide kernel patches in CVE Audit results when live patching is used
	(FATE#319519)
- Show kernel live patching info in 'system details overview' (FATE#319519)
- Escape act key names in bootstrap UI (bsc#1015967)
- Add tunneling to salt-ssh support
- Fix server checks to allow minions to perform a distupgrade (bsc#1013945)
- Change default sort to ascending for pending actions list
- Add reboot/restart type icon to relevant patch column in upgradable package
  lists
- Add system.getKernelLivePatch API method
- Update kernel version and other system info during package refresh
  (bsc#1013551)
- Fix ISE when sorting system notes list (bsc#979053)
- Fix checkbox icon align (bsc#966888)
- fix fromdir for 3rd party server (bsc#998696)
- Display warning when JavaScript is disabled on all pages (bsc#987579)
- Rename SSM page titles for consistency (bsc#979623)
- hide action chain schedule for salt systems also in SSM (bsc#1005008)
- send ActionScheduled message for all saved actions (bsc#1005008)
- Fix plus/minus buttons in action chain list (bsc#1011344)
- Fix misleading message on system reboot schedule in SSM (bsc#1011817)
- Utilize HostPortValidator to validate bootstrap host (bsc#1011317)
- Increment 'earliest' date by a millisecond between chain actions (bsc#973226)
- Use human-parseable dates for server notes (bsc#969564) (#863)
- Respect order of validation constraints in XSD files (bsc#959573)
- Remove useless self-link on login page (bsc#963545) (#872)
- Use different symbols for collapsible sidebar items (bsc#967880) (#870)
- Fix SSM reboot action success messages (bsc#968935)
- Allow sorting on avisory name in errata lists (bsc#989703)
- Update 'view/modify file' action buttons text (bsc#1009102)
- Handle salt ssh sdterr message (bsc#1005927)
- scheduleDetail.jsp: clarify button label (bsc#1010664)
- Bugfix: Prevent salt-master ERROR messages if formulas files are missing
  (bsc#1009004)
- Hide RHN disconnection option (bsc#1010049) (#850)
- Reword general config page text (bsc#1009982)
- check and fix also the assigned repository while updating the channels
  (bsc#1007490)
- match url including query param seperator to have a definitive end of the
  path component (bsc#1007490)
- Only show minions with sids available as links (bsc#1007261, bsc#970460)
- Delete previous Salt key on register event (bsc#1006119)
- Repository progress: decode another possible log info (bsc#972492)
- add oes extensions to base products bsc#1008480
- Create "script.run" capability if it is not found (bsc#1008759)
- Avoid misleading expected check-in message (bsc#1009006)

-------------------------------------------------------------------
Mon Nov 07 11:43:42 CET 2016 - michele.bologna@suse.com

- version 2.5.59.10-1
- CVE Audit: tolerate null products (bsc#1004717)
- If proxy is not found via FQDN, look it up via simple name (bsc#1006982)
- Change rhnServerPath hibernate mapping to fix ISE for server behing proxy
  (bsc#1004725)
- fix autoyast upgrade mode (bsc#1006786)
  chain (bsc#1000184)
- Open repo sync log in a new window (bsc#1007459)
- Always use queue=true when calling state.apply (bsc#1004743)
- Add a link to system pending events in patch schedule notification for a
  single system (bsc#971342)
- Sort proxy clients list by name (bsc#998348)
- Make exception class more generic and code fixup (bsc#1003449)
- Raise UnsupportedOnSaltException performing listChannels (bsc#1003449)
- New exception type to indicate unsupported operation (bsc#1003449)
- Refactor to remove action canceling duplicate code (bsc#1004745)
- arch_type of a SUSEProduct can be null (bsc#1001738 bsc#1001784 bsc#1001923
  bsc#1002678)
- Ensure no stray config channels are listed for ranking (bsc#979630)
- PinnedSubscriptionHandler: documentation comment typo (bsc#994848)
- Refactor unschedule minion actions to fix NPE (bsc#1004745)
- Enable SPMigration UI for minions
- Send an email to admin when salt event bus is down
- Separate API endpoint for SSH system registration
- Require salt-netapi-client 0.9.0
- Initial handling of job return events for dist upgrades

-------------------------------------------------------------------
Thu Oct 06 16:08:09 CEST 2016 - mc@suse.de

- version 2.5.59.9-1
- Hide all formula tabs as long as there are no formulas installed
- Support formulas in SUSE Manager
- SPMigration UI: list not synced channels in the tooltip
- SPMigration: add multi-target-selection step in front of the wizard
- Sync product extensions
- Handle JsonException when sls with error (bsc#987835)
- Many fixes for onboarding minions
- Handle hardware refresh like any other action
- clone Severity from an errata (bsc#1000666)
- Do not check for password type on autoyast files (bsc#999304)
- handle minion down and job not found when canceling jobs on minions
 (bsc#993304,bsc#994623)
- clear hibernate session after entity type change to fix
  NonUniqueObjectException (bsc#997243)
- Remove previous client capabilities on traditional->minion
  reactivation (bsc#997243)
- Enables pkgset beacon to work in RHEL systems
- support Open Enterprise Server 11 SP3 (bsc#988303)
- Fix broken merge (bsc#987864)
- use raw package install for non zypper systems
- Redirect user to a meaningful page after requesting details of non-existing Action Chain (bsc#973198)
- Setup Salt Minion before packages are taken
- Support Salt on RedHat like systems
- fix race condition during auto errata update (bsc#969790)
- API requests should not be redirected to login
- introduce Spark router conventions
- Add server endpoint for TaskoTop web UI page
- Change EmptyString warning to debug log level to not spam the logs (bsc#989498)
- BugFix: use user preferences parameters as default page size (bsc#980678)
- Add proxy detection during registration and pillar generation
- Adding default channel for minion (bsc#986019)
- Fix NoClassDefFoundError (bsc#988196)
- call cobbler sync in profile edit only if requested (bsc#991440)
- No explicite cobbler sync needed (bsc#991440)
- call all sync_* functions at minion start event
- add beacon configuration for pkgset (bsc#971372)

-------------------------------------------------------------------
Mon Jul 18 14:28:06 CEST 2016 - jrenner@suse.com

- version 2.5.59.8-1
- Initial version of the bootstrapping UI
- Integrate bootstrapping with System Overview
- support SP Migration for OES 2015 to 2015 SP1
- Fix for minion w/ multiple interfaces (bsc#985707)
- Fix HW Refresh duplicate insert (bsc#971622, bsc#983347)
- no addon entitlements allowed for Foreign and Bootstrap systems (bsc#983826)
- disable checkboxes for foreign and bootstrap systems in system types page
  (bsc#983826)
- Tell linuxrc that self_update is an user option so that it'll pass it to
  autoyast but doesn't process it further and add this to the tests
- Disable YaST self update for new autoinstallation trees for SLE
- remove misleading links from action chain page (bsc#983297)

-------------------------------------------------------------------
Fri Jun 17 18:10:20 CEST 2016 - mc@suse.de

- version 2.5.59.7-1
- support OES 2015 (bsc#934560)
- align reboot behavior of salt and tranditional clients (bsc#975534)
- update to latest salt netapi library
- Report the state of virtual guests from virtual host manager as
  'unknown'(bsc#983344)
- add taskomatic job to clean up minion actions
- replace ZypperEvent with default beacon event
- move uuid cleanup logic into taskomatic
- enable oracle support again (FATE#320213)
- Enable minions to be worked with SSM only on available features
- Use the IP address when doing ssh push via proxy (bsc#940927)
- Don't allow URLs that only differ on the authorization token (bsc#976184, bsc#982347)
- Fix typo in Systems column (bsc#983916)
- Salt hw reg: ignore virtual scsi devices (bsc#962588)

-------------------------------------------------------------------
Tue May 24 16:33:00 CEST 2016 - kwalter@suse.com

- version 2.5.59.6-1
- fix NoSuchFileException at setup time when there are no orgs yet
-  add details to history event
- only require lifecycle entitlements for systems with a SUSE base
  product, adjust test
- mgr-sync: use bulk channel reposync
- enhance list of channel families for SUSE Manager Server
- reactivate traditional server as minion on registration
- TaskomaticApi: schedule bulk reposyncs in bulk
- show machine_id in the system->hardware tab
- change missing machine_id UI warning message
- Make message handling thread pool size configurable
- Support for concurrent handling of checkin events
- add variable to make cobbler sync optional
- Add Virtualization Groups to the input JSON data for the matcher
- Backward synchronization for cobbler kernel options during CobblerSyncTask
- support for multithreaded message handling
- BugFix: redirect migration with no Org to the first step (bsc#969529)
- Trigger errata cache job on changed channel assignments
- Under high load, the service wrapper may incorrectly interpret the inability
  to get a response in time from taskomatic and kill it (bsc#962253).
- make cobbler commands work from taskomatik
- Don't modify request map when rendering alphabar, since it may fail depending
  on the implementation of ServletRequest (bsc#978253)
- require refresh channels before pkg states (bsc#975424)
- Manager-3.0: Reschedule failed actions (bsc#971622)
- Exit if there are exceptions on startup to let tanuki restart taskomatic
- BugFix: keep trace of the parent channel selected during 'Create Channel'
  (bsc#967865)
- remote commands: filter minions by permissions and not just by org
  (bsc#978050)
- ProductSyncManager: when scheduling reposyncs, use bulk mode through
  TaskomaticApi (bsc961002)
- call cobbler sync after cobbler command is finished (bsc#966890)
- use pillar and static states to install/remove packages (bsc#975424)
- Faster event processing.
- Determine the action status more correctly
- fix error msg if /srv/susemanager/salt/custom does not exist (bsc#978182)
- Recreate upgrade paths on every refresh (bsc#978166)
- prevent non org-admin user accept/reject/delete a minion (bsc#979686)
- regenerate salt files (bsc#974302)
- log permissions problems on channel access while SP migration (bsc#970223)
- support SLE-POS 11 SP3 as addon for SLES 11 SP4 (bsc#976194)
- delete salt key when system is deleted (bsc#971606)
- Improve the output of remote command actions
- No package list refresh after channel assignment change
- Force a package list refresh after the onboarding
- More "info" level logging about action executors
- Log out the duration of package profile updates
- Execute package profile update as a state.apply (bsc#973365)
- Adjust autoinst file error detecting heuristics to the newer format
  (bsc#974119)
- Use queue=true for all calls to state.apply (bsc#980556)
- make postgresql a weak systemd dependency
- filter osad from the activation key extra packages (bsc#975135)
- Ensure SCC data files are saved on disk as tomcat/root with 644 permissions
- Bugfix: add management product ids to servers without products
- Double the backslashes when reading the config files from java (bsc#958923)
- fix setting cpu flags on hw refresh (bsc#975354)

-------------------------------------------------------------------
Tue Apr 12 17:18:44 CEST 2016 - mc@suse.de

- version 2.5.59.5-1
- trim cpu values and skip dmi for ppc64 (bsc#974792)
- delete pillar data on remove server (bsc#974853)
- use minion_id in pillar data file name (bsc#974853)

-------------------------------------------------------------------
Wed Apr 06 08:30:19 CEST 2016 - mc@suse.de

- version 2.5.59.4-1
- use custom.group_[id] only when applying custom_org (bsc#973452)
- AuthFilter: don't redirect to HTML pages for JSON endpoints, send 401 instead
- subscription-matcher: add timestamp to input.json
- apply only group_<ID>.sls (bsc#973452)
- fix sls regeneration on custom state delete (bsc#973666)
- rename pillar group_id to group_ids
- Don't set a limit on the Salt API response time (bsc#972766)
- When generating repo metadata for a cloned channel, recursively fetch
  keywords from the original channel (bsc#970901)
- fix API documentation
- Fix getting MD5 for file
- Fix Content-Length in HTTP-header of response
- Cleaning up some remaining Tag/Group XSS issues
- Warning "Unservable packages" is not shown when such packages don't
  exist now
- Bad bean-message ids and navbar-vars can lead to XSS issues
- AlphaBar had an 'interesting' XSS exploit available
- Fix SelectAll in the presence of filtering
- found/fixed another in BunchDetails. QE++
- Change mechanism of selecting compatible systems
- Fix generating blank repositories because hitting salt file list cache
  (bsc#971004)
- fix kernel options splitting (bsc#973413)
- schedule minion hw refresh on api call (bsc#972305)
- fix ping minion before hw refresh (bsc#972305)
- check ftr_hardware_refresh when showing 'Refresh Hardware' button
  (bsc#972305)
- rename and use method to check salt or management entitlement (bsc#972305)
- refactor getting hardware and network information (bsc#972305)
- handle no response for installed products (bsc#971906)
- return Optional for single minion api calls (bsc#971906)
- catch smbios call errors and log warn (bsc#970497)
- Require Tomcat and Postgresql running before Taskomatic start
- list custom states from db instead of disk (bsc#972166)
- fix SLE12 patch style detection in case of cloned patches (bsc#972972)
- execute each hardware mapper in its own transaction (bsc#972163)
- Use test.ping instead of presence to detect reachable minions (bsc#972665,
  bsc#971194)
- BugFix: 'Systems > Advanced Search' title and description consistency
  (bsc#966737)
- BugFix: correct behavior with visibility conditions of sub-tabs in
  Systems/Misc page (bsc#962563)
- Trigger registration if minion is not present (bsc#971725)
- Do not sync minions on tomcat startup (bsc#971725)
- better logging for SP Migration feature (bsc#970223)
- Workaround Spark bug https://github.com/perwendel/spark/issues/490
  (bnc#972158)
- add present check to immediate schedule execution (bsc#971194)
- fix installing patches via salt (bsc#971093)
- Remove all code related to SSE based UI events (bsc#969303)
- Do not handle beacon events anymore (bsc#969303)
- Fix problem on concurrent SCC subscription refresh
- disable local repositories on registration (bnc#971788)

-------------------------------------------------------------------
Mon Mar 21 17:43:40 CET 2016 - mc@suse.de

- version 2.5.59.3-1
- BugFix: add missing url mapping (bsc#961565)
- Do not load susemanager-events.js (bsc#969303)
- fix unique index error on update custom state , refactor and add unit test
- regenerate custom state assignments on rename and delete (bsc#971206)
- query to find state revisions where a custom state is used (bsc#971206)
- check if custom state is being renamed (bsc#971206)
- fix scheduling an action chain (bsc#971495)
- replaced if with optional (bnc#971466)
- do not dump Salt err msg to Yaml (bnc#971466)
- fix icon in groups and systems -> salt page
- Support package removals in the same way as installs/updates
- Allow package actions to be scheduled on minions via the API
- Fix PackageEvr.toString() to write correct format
- Refine the system details navigation tabs
- Add support for package updates on Salt minions (bsc#971364)
- Use LocalDateTime for apply state and use user timezone setting
- update tests for HAE-GEO on SLES 4 SAP (bsc#970425)
- Disable changing Managers for Vendor Channels (bsc#957171)
- BugFix: enlarged field too small in form-control creating org (bsc#959595)
- BugFix: remove hover behavior on button inside href (bsc#967892)
- Use the 64 bit arch names
- Fix case statements to correctly check for NULL (bsc#971128)
- BugFix: header organization name behavior like text instead of link
  (bsc#967882)
- minion onboarding: generate pillar after generating repo files
- refresh pillar before applying states at onboarding time
- regenerate package states on migration (bsc#970322)
- Point Documentation link in the header to SUSE webpage (bsc#967875)
- capitalize link (bsc#970016)
- Bring back the button from SUSE Manager 2.1 (bsc#969578)
- Fix user locale prefs cannot be saved (bsc#969578)
- Create new server state revision on migration (bnc#970322)
- Verify that entitlements are *not* removed
- Do not remove entitlements when a server is migrated (bsc#958707)
- show proxy tab only if the system is a proxy (bsc#969118)
- DownloadController: Test that the right headers are set
- return an object so that Spark does not continue the filter chain
  (bnc#963148)

-------------------------------------------------------------------
Wed Mar 09 12:37:25 CET 2016 - mc@suse.de

- version 2.5.59.2-1
- use the same ehcache as the old ehcache-failsafe

-------------------------------------------------------------------
Wed Mar 09 11:18:37 CET 2016 - mc@suse.de

- version 2.5.59.1-1
- Add Custom State UI for Organizations and Groups
- set hibernate.cache.provider_configuration_file_resource_path to load a
  custom ehcache.xml instead of ehcache-failsafe.xml from the ehcache jar
- create server pillar on add/remove from group and on minion registration
- add unit tests for SLE-Live-Patching12 (bsc#924298)
- check header for csrf token
- Simplify assignment of salt entitlement during registration
- Make read-only entitlements show up aligned in the UI
- Make base entitlements permanent
- hidden taglib provide id field if given (bsc#969868)
- escape message texts and hidden fields (CVE-2016-2104)
- refactor salt minion onboarding ui showing the fingerprint
- Allow to apply the highstate from the UI
- fix kernel and initrd pathes for creating autoinstallation (bsc#966622)

-------------------------------------------------------------------
Tue Mar  8 15:09:31 UTC 2016 - dmacvicar@suse.de

- set hibernate.cache.provider_configuration_file_resource_path
  to load a custom ehcache.xml instead of ehcache-failsafe.xml
  from the ehcache jar

-------------------------------------------------------------------
Wed Mar 02 12:18:58 CET 2016 - mc@suse.de

- version 2.5.57.1-1
- fix multiple xss vulnerabilities (CVE-2016-2104)
- remove monitoring from the help text (bsc#963962)
- Add support for minions in different timezones
- on cancel, only delete actions that haven't been picked up yet
- Do not use the PICKED UP status for actions scheduled on minions
- Create a new "Salt" tab on the top level
- Unit tests for SLE-RT12-SP1 (bsc#952381) and SUSE-OpenStack-Cloud-6
  (bsc#964033)
- fallback to "virtio26" as generic os version
- Sort timezones: GMT first and then east to west
- add Chile to the list of timezones (bsc#959055)
- Reference and apply states from state catalog for single minions
- Subscription Matching Pin feature
- PinnedSubscription XMLRPC API - list, create & delete operations
- Fix crash in minion virtualization detection
- Enable reboot actions and remote commands for minions
- Add support for 'state.apply' actions
- Convert UnmatchedSystem to UnmatchedProduct report
- Improved minion registration process and fixed scheduling of actions
- refactor javascript components as separated and reusable components of React

-------------------------------------------------------------------
Wed Feb 10 08:38:05 CET 2016 - mc@suse.de

- version 2.5.49.1-1
- Update spec file to require renamed salt-netapi-client
- adjust to new netapi call syntax
- Move suse manager custom salt functions into a custom namespace
- remove RES4 from expected products
- test support for SUSE-Enterprise-Storage 2.1 (bsc#963784), SLE12-SP1-SAP
  (bsc#959548) and SLES11-SP3-LTSS-Updates (bsc#965652)
- Filter null quantity subscriptions
- Store the matcher run result to the DB
- add scheduled-by to SSM action-history-list
- fix ISE in case no system is selected
- for Channel.packageByFileName query prefer packages from the actual channel,
  sort the rest accoring to build_time
- Text description missing for remote command by API -> function
  scheduleLabelScriptRun()
- Added/changed API-methods to work with package installation/removing
  using it's nevra
- Added additional information to package metadata, returned by
  serializer

-------------------------------------------------------------------
Tue Jan 26 14:21:31 CET 2016 - mc@suse.de

- version 2.5.43.1-1
- Fix the SCCOrderItem null quantity issue by dropping the 'not null'
  constraint
- Rename package state for version from EQUAL to ANY
- add latest state support to ui and generator
- Generate package sls files on registration
- Do not refresh the SCC data while the taskomatic job does the same
  (bsc#962323)
- Make it compile against servlet API < 3.0
- Render nav menu by either request or page context
- java: rename saltstack to salt
- Add the free flag to SUSEProduct, set it from the SCC data, pass it to the
  matcher JSON
- SubscriptionMatchProcessor: performance fix
- Simplify downloading of the matcher CSVs
- Include only subscriptions with a positive total quantity in the UI data
- Subscription Matcher UI: show Taskomatic status properly
- Subscription Matching: implement UI to show matching results
- Fix timezone sorting after adding Chile (Pacific/Ester)
- SystemHandler: throw exception when permanent/nonSatellite entitlements are
  changed via API
- handle salt schedule correctly and align with SUSE Manager actions
- disable action chaining API for salt minions
- Introduce a "States" tab for minions
- fix typo in SQL statement (bsc#959987, bsc#960855)
- implement checkin timestamp update on salt job return
- use 2048MB as default for taskomatic max java memory
- Send data with mod_xsendfile
- change help url references to new manuals
- improve getting hardware and network data from minions
- Support host key algorithms other than ssh-rsa
- Fix ssh push via proxy using sudo (bsc#961521)
- fix page style when not authenticated (bsc#962573)
- add Chile to the list of timezones (bsc#959055)
- add Salt and Foreign Entitled Systems count to types page
- Disable changing Base System Type in SUSE Manager
- deploy certificate on minion registration
- Added new API methods to add new repository with SSL certificates
  or update existing one
- catch and log any exceptions in the hardware mappers (bsc#960039)
- handle IPv4 or IPv6 info missing from network.interfaces response

-------------------------------------------------------------------
Sat Jan 16 11:20:57 CET 2016 - mc@suse.de

- version 2.5.34.1-1
- Align About page to SUSE Manager
- In case the installer is zypp add all patches into one errata action
  (bsc#960997)
- improve setting Hardware data for minions (cpu, devices, network, etc.)
- create virtual hosts for s390x minions
- Implement scheduling of patches for salt minions
- Report SUMA server system itself with its products to the subscription
  matcher
- Update copyright headers to 2016 for all new files
- Adjust action status on salt jobs that we scheduled
- Unhide the "Events" tab for minion systems
- Use public channel families for SUSE channels (bsc#958708)
- Set the rhn session-cookie-path global
- Explicitly ask Tomcat to compile .jsp files (bsc#954417)
- Additional fixes for bsc#956613 (decoding [] is broken for list-key-name)
- fix kickstart with multiple packages having same NEVRA (bsc#959987,
  bsc#960855)
- get the default organization before we create any
- Revert "List global available CryptoKeys"
- Port client python HW handling to server side java
- change dependency to match Tomcat 8 Servlet API 3.1
- Fix edge-case in kickstart-profile-gen-ordering and
  post_install_network_config
- Add hack to deal with RHEL7's differing redhat-release-protocol
- make sure we can find the child channel
- moving non_expirable_package_urls parameter to java
- moving download_url_lifetime parameter to java
- removing unused force_unentitlement configuration parameter

-------------------------------------------------------------------
Tue Jan 05 15:59:05 CET 2016 - mc@suse.de

- version 2.5.26.2-1
- Fix list-key-name (decoding of [] is broken in commons-beanutils.jar > 1.7)
  (bsc#956613)
- Ignore cookies from SCC (bsc#959585)
- SP migration: use correct CSS path (bsc#956613)
- Add/Refactor equals() and hashCode() for Credentials and CredentialsType
- Fix hibernate exception when refreshing subscriptions
- Delete also subscriptions with null credentials on refresh
- Make available packages search case insensitive
- Add subscriptions and orders data files
- Package release cannot be NULL. Use "0" if none is provided by salt
  (bsc#960035)
- set a generated jid to the tokens
- Minion crashes on reg if getting DMI fails (bsc#959670)
- Add "Manage Package States" to the packages index page
- Enable the "Software Channels" tab for all salt clients
- return empty map if no dmi records
- Fix markup after merge error
- Fill General and DMI hw info on minion reg
- fix internal Server Error for Schedule > Completed Actions (bsc#956002)

-------------------------------------------------------------------
Wed Dec 16 12:35:08 CET 2015 - mc@suse.de

- version 2.5.26.1-1
- ServerFactory: don't return multiple Server objects if they have
  joint tables
- Render nav menu by either request or page context
- Add support for setting package state REMOVED and INSTALLED
- Add Salt SLS generator for the packages
- Fix the link to the online help
- implement managing package sate of a minion
- implement taskomatic task for running subscription matcher
- add caching tables for subscriptions and order items
- Create json string as input for the subscription-matcher
- installedProducts attribute was renamed to installedProductSet (bsc#959043)
- Set the correct status code for error pages
- fix calling error pages without session
- List global available CryptoKeys
- schedule mgr-sync refresh after first user gots created.
- 1274282 - Teach CobblerSyncProfile that profiles might disappear in mid-run
- refactor setting ditro kernel params (bsc#944241)
- compile jspf files differently to avoid problems with Tomcat 8
- adding setup for first organization
- create first org togther with the first user
- during installion insert default SSL crypto key with null org
- restyle page for creating users
- remove RHEL 5 related things - we don't build on el5 anymore
- BugFix: skip similar tasks only if task is 'single threaded'
- 1076490 - prefer the package from the given channel
- removing link to removed page

-------------------------------------------------------------------
Thu Dec 10 17:58:59 CET 2015 - mc@suse.de

- version 2.5.16.2-1
- fix state apply not passing the module names
- Cascade all operations to the package states
- change installed product registration to use new hibernate mapping
  and enable ui
- Simplify channel token key derivation
- do not encrypt tokens, only sign them
- use hibernate to insert a installed product
- refactor listPossibleSuseBaseChannelsForServer() using hibernate queries
- Use hibernat mapping to create the SUSEProductSet
- Get matching SUSEProduct out of the InstalledProduct if available
- create SUSEProducts before starting the test
- Set installed according to grains to get access to suse channels
- Automatically apply channels state after repo file creation
- Hibernate mapping for installed products
- Mapping and classes for PackageState

-------------------------------------------------------------------
Mon Nov 30 11:40:06 CET 2015 - mc@suse.de

- version 2.5.16.1-1
- BugFix: check mirror credentials required fields (bsc#955970)
- use new version of httpclient
- implement UI for managing Virtual Host managers
- add params parameter to scheduleSingleSatBunch()
- BugFix: sort channel list by name (bsc#955204)
- Consider old products only if no patch available (bsc#954983)
- (bsc#953129) remove message proxy.header, update context sourcefile
- (bsc#953129) remove proxy.jsp, action and struts config
- Router: use list instead of index
- BugFix: remove inconsistency and make more general the action description for
  package page title and tab-title in Schedule
- better log than nothing
- introduce conventions about router, templates and urls
- Use non-immediate errata cache rebuilding on channel unsubscription
  (bsc#949158)
- Bug fix: remove 'Locale Preferences' link from header (bsc#955252)
- (bsc#953129) add proxy version info to proxyclients page
- (bsc#953129) change details->proxy to point to proxyclients page as it was in
  Suma2.1
- Add support for timing out on an ssh connection
- Ensure subdirectories are present when writing repo files
- publishToChannel optimization
- Fix extremely slow channel.software.syncErrata API
- BugFix: remove inconsistency and make more general the action description for
  package page title and tab-title in Schedule (bsc#935375)
- Linked pages are not always opening in separate window (bsc#939358)
- login screen of SUMA3 still has reference to Oracle (bsc#954740)
- Add classes for managing .repo files
- Enable channel ui for salt minions
- implement token verification
- use the new algorithm based on package names to determine patch
  applicable/inapplicable (bnc#948964)
- Fix LTSS channels by looking at individual packages (bnc#944729)
- Remove url decoding since values are already decoded at this point bsc#951549
- Store only an integer value for cpu MHz in DB
- Virtual Systems list: show virtual hosts from different Orgs
- Call virtual-host-gatherer with configured HTTP proxy values
- BugFix: skip similar tasks only if task is 'single threaded' (bsc#953271)
- New ui for the login page and relogin
- Add accept/reject all button and show number of pending /rejected minions
- Send event to salt when minion is registered
- optimize queries
- allowing RHEL7 kickstart repositories
- support listing errata by last_modified date

-------------------------------------------------------------------
Thu Oct 22 16:36:21 CEST 2015 - mc@suse.de

- version 2.5.2.3-1
- List VirtualHostGatherer modules via XMLRPC API
- Added and delete Virtual Host Manager (VHM) entities via XMLRPC API
- Taskomatic job for running virtual-host-gatherer
- fix incomplete enabling of config actions via snippet (bsc#949528)
- deactivate all non spacewalk plugin services and repos via snippet
  (bsc#949554)
- add SUSE Enterprise Storage 2 (bsc#949285)
- do not hide human readable entitlement names
- require pxe-default-image in the spacewalk main package
- Rename javascript file to susemanager-events.js
- Open the event stream on every page
- Setup SSE event source on the system overview page
- add snippet to wait for NetworkManager (bsc#937802)

-------------------------------------------------------------------
Wed Oct 14 09:54:14 CEST 2015 - mc@suse.de

- version 2.5.2.2-1
- build without checkstyle
- Support for SLE12 SP1 product family (bsc#949726)
- implement remote command interface with target glob

-------------------------------------------------------------------
Wed Oct 07 14:41:35 CEST 2015 - mc@suse.de

- version 2.5.2.1-1
- drop monitoring
- port all perl web pages to java
- replace upstream subscription counting with new subscription
  matching (FATE#311619)
- integrate SaltStack for configuration management (FATE#312447)
- support password-recovery-tokens
- remove Solaris support
- allow to specify read-only users

-------------------------------------------------------------------
Sun Sep 27 14:44:59 CEST 2015 - mc@suse.de

- version 2.1.165.19-1
- support ssh-push with sudo
- Fix CVE Audit for LTSS channels by looking at individual
  packages (bnc#944729)
- use same regexp for channel name as in CreateChannelCommand (bsc#946248)
- prevent mojor version service pack updates from 11 to 12
- display a warning if the update stack is not up-to-date
- Add NoRouteToHost handling with better output
- fix output of client events (bsc#935377)
- fix pagination buttons (bsc#935387)
- deprecate synchronizeUpgradePaths() XMLRPC
- provide SCC product to updateUpradePaths for SLE12 migration data
- parse predecessor_ids from json
- Organization users page: fix typo (bnc#943283)
- Do not return a OES repository with null credentials (bsc#937030)
- Fix queue size: consider possible remainders from last run
- Log message when finished errata cache for a server or channel
- Log the current queue size before every job run (DEBUG)
- Fix link back to the associated channel(bsc#931519)

-------------------------------------------------------------------
Mon Sep 02 16:00:35 CEST 2015 - mseidl@suse.de

- Prevent creating channels with reserved names (bsc#939349) / (fate#319308)

-------------------------------------------------------------------
Mon Jun 22 16:00:35 CEST 2015 - jrenner@suse.de

- version 2.1.165.18-1
- Avoid deadlock in CompareConfigFilesTask when a
  rhn_channel.update_needed_cache is in progress (bsc#932845)
- add missing country code
- Restore the default checksum and architecture when the parent channel is set
  to None
- Drop all product/channel relations before populating (bsc#932052)
- Replace keyword iterator to fix writing support information (bsc#933675)
- TaskoXmlRpcHandler: dead code removed
- products.json updated from latest SCC version
- Deserialize BLOBs correctly across databases
- Revert "Java Eula database classes moved to Hibernate, fixes BLOB issue"
  (bsc#930686)
- Do not remove tasks from the database during getCandidates() (bsc#932052)
- force taskomatic to use UTF-8 (bsc#932652)

-------------------------------------------------------------------
Fri May 29 10:35:46 CEST 2015 - mc@suse.de

- version 2.1.165.17-1
- wait for current transaction end
- EXISTS is an Oracle keyword, don't use it casually
- Scheduling remote command for large system sets is slow
- move auto-errata updates into separate taskomatic task
- improve system overview list performance
- Implement a "default" kickstart script name for edit link
- do not ignore errata with same package version
- reduce number of system lookups
- Get rid of IE7 compatibility mode enforcement
- Unify profile creation/update with one submit button instead of two
- Fix file input control alignment issue with form-control (bsc#873203)
- Update specfile to compile with Java 7
- add SLE11-Public-Cloud-Module (bsc#914606)
- Change Activation Key Child Channels from select to checkboxes (bsc#859645)
- Fix NPEx when updating distribution and missing cobbler entry (bsc#919722)
- Provide channels and upgrade paths for SLE11 SP4 products (FATE#318261)
- Fix broken icon in rhn/help/ForgotCredentials.do (bsc#915122)
- Allow setting the contact method for systems via API (FATE#314858)
- Make system.getDetails() return the contact method
- Add support for setting contact_method on activation keys (FATE#314858)
- implement tilde compare in java code
- Return PATCHED if at least one patch is installed (bsc#926146)
- SatCluster: strip ipv6 zone id from vip6 attribute

-------------------------------------------------------------------
Mon May 11 10:30:28 CEST 2015 - mc@suse.de

- version 2.1.165.16.1-1
- fix XML RPC API External Entities file disclosure
  CVE-2014-8162 (bsc#922525)

-------------------------------------------------------------------
Wed Apr 08 11:20:10 CEST 2015 - mc@suse.de

- version 2.1.165.16-1
- HttpClientAdapter: fall-back to Basic auth from NTLM when both
  are supported (bsc#926319)

-------------------------------------------------------------------
Tue Mar 31 14:57:06 CEST 2015 - mc@suse.de

- version 2.1.165.15-1
- Copyright texts updated to SUSE LLC
- add SLE12-SAP product (bsc#922744)
- SCCRepository: Only NOT NULL database columns can be mapped to primitive
  types in Hibernate (bsc#922313)
- change evr parsing for repodata primary.xml dependencies
- Create only one errata cache worker per server (bsc#918994)
- findKickstartPackageToInstall: in case multiple packages are available, pick
  the most recent (bsc#924118)
- update properly necessary cobbler fields when changing ks tree
- close auto errata update timing hole
- fixing typo: sync-kickstars -> sync-kickstart
- IE11/WinServer2008/CompatMode fix
- Missing refactored SQL query for system available packages (bsc#913400)
- fixing weird path to action chain page (bsc#921720)
- fix subscription check in case of an unset start date (bsc#918220)
- Avoid high CPU loads with SSH push (bsc#920687)
- Refresh errata cache asynchronously when subscribing server to channel
- ErrataQueue shouldn't fail if server is subscribed to other org's
  channel
- Documentation changes - fix name and refer to RFC.
- avoid deadlock if you call mergePackages after mergeErrata
- Fix malformed repo metadata (bsc#920400)
- update sles_register snippets to fix trusting the CA certificate on SLE12
- hasPreflag(): improve documentation about which rpm flags are evaluated
- fix generating pre-equires (pre="1" in metadata)
- fix typo in Web UI (bsc#918151)
- Revert fixing of versions, those should be regarded as historically correct
  rather than inconsistent (bsc#910509)
- Catch NumberFormatException and send error to the client (bsc#916177)
- Do not generate solv files

-------------------------------------------------------------------
Tue Feb 03 12:10:48 CET 2015 - mc@suse.de

- version 2.1.165.14-1
- Fix style of kickstart wizard
- Fix style of Create Kickstart Profile
- Make mgr-sync fail in case of IO errors while sending
  HEAD requests to OES
- Do not swallow exceptions, rethrow ContentSyncException instead
- make config file upload on FileDetails work
- prevent NPE on activationkeys/Edit.do page
- directories and symlinks cannot be binary
- fix menu structure
- Getting rid of Tabs and trailing spaces
- make sure columns are named according to the dto attributes
- fix failures due to uninitialized log it
- Fix auditlog config yaml syntax (bnc#913221)
- Show Proxy tab if system is a proxy even when assigned to cloned
  channels (bsc#913939)
- consider no_proxy setting
- fixed uncaught error which prevent correct error handling
  (bnc#858971)
- fix NPE by setting max_members to 0 instead of NULL (bsc#912035)
- Use Hibernate-friendly equals() and hashCode() in Org
- CVE-2014-7811: fix more XSS bugs (bsc#902915)
- set bootstrap entitlements to INFINITE in all organizations
- Fix basic authentication for HTTP proxies (bsc#912057)
- SCCRepository: save SCC ID in the database as well
- SCCRepository: save to database with proper sequence
- Accept repos with same SCC ID and different URLs (bsc#911808)
- Avoid mgr-sync-refresh failure because clear_log_id was not called
  (bnc#911166)
- New API call: system.scheduleDistUpgrade()
- New API call: system.scheduleSPMigration() (FATE#314785, FATE#314340)

-------------------------------------------------------------------
Wed Jan 14 14:43:29 CET 2015 - mc@suse.de

- fix XSS in system-group (CVE-2014-7812) (bsc#912886)

-------------------------------------------------------------------
Thu Dec 18 13:39:37 CET 2014 - mc@suse.de

- version 2.1.165.13-1
- fix style of a lot of pages
- Fix extra (eg.Select All) buttons display on rhn:list and
  make it consistent with new rl:list (bnc#909724)
- Fix List tag missing submit parameter for "Select All" and others
  (bnc#909724)
- Sort filelist in configfile.compare event history alphabetically
  (bsc#910243)
- fix setting powermanagement values
- let system set manager csv contain add-on entitlements
- allow filtering RHEL7 errata
- add some missing strings
- allow removing Cobbler System Profile on  the power management page
- add csrf check for the power management page
- No ISE on provisioning page when no base channel
- Make the base channel ssm action asynchronous
- Commit after each system deletion to avoid deadlocks
- Allow paranthesis in input form descriptions
- Allow paranthesis in system group description (bsc#903064)
- Provide new API documentation in PDF format (bsc#896029)
- Update the example scripts section (bsc#896029)
- Fix grammar and typos in API code example descriptions
- Fix xmlrpc.doc for sync.content namespace (bsc#896029)
- Raise proper exception when Taskomatic is not running
- Fixed wording issues on package lock page (bsc#880022)
- made text more clear for package profile sync (bsc#884350)

-------------------------------------------------------------------
Mon Dec 08 13:33:20 CET 2014 - jrenner@suse.de

- version 2.1.165.12-1
- fix adding OES11 channels (bsc#908786)

-------------------------------------------------------------------
Thu Dec 04 16:35:53 CET 2014 - mc@suse.de

- version 2.1.165.11-1
- throw channel name exception if name is already used (bnc#901675)
- Don't commit when XMLRPCExceptions are thrown (bsc#908320)
- Remove "Select All" button from system currency report (bsc#653265)
- Fix documentation search (bsc#875452)
- add API listAutoinstallableChannels() (bsc#887879)
- Avoid ArrayIndexOutOfBoundsException with invalid URLs (bsc#892711)
- Avoid NumberFormatException in case of invalid URL (bsc#892711)
- Lookup kickstart tree only when org is found (bsc#892711)
- Fix NPE on GET /rhn/common/DownloadFile.do (bsc#892711)
- Hide empty select boxes
- Always place tips close to the inputs
- Provisioning options page: full-width textboxes
- Port of the advanced provisioning option page to Bootstrap (bnc#862408)
- New installations should use SCC as default customer center
- bnc#907337: mgr-sync refresh sets wrong permissions on JSON files
- fix link to macro documentation (bsc#895961)
- Forward to "raw mode" page in case this is an uploaded profile (bsc#904841)
- Enlarge big text area to use more available screen space (bnc#867836)
- add User Guide to online help pages
- fix links to monitoring documentation (bsc#906887)
- check memory settings for virtual SUSE systems
- fix install type detection (bsc#875231)
- point "Register Clients" link to "Client Configuration Guide" (bsc#880026)
- change order of installer type - prefer SUSE Linux (bsc#860299)
- fix ISE when clicking system currency (bnc#905530)
- Set cobbler hostname variable when calling system.createSystemRecord
  (bnc#904699)
- fix wrong install=http://nullnull line when calling system.createSystemRecord
  (bnc#904699)
- apidoc generator does not know #array("something")
- impove style of Software Crash pages
- fix js injection on /rhn/systems/Search.do page
- fixing javascript errors
- Config file url should update when you create new revision
- xml escape some pages
- user does not need to be a channel admin to manage a channel
- listActivationKeys should return empty list if no keys visible
- cannot select code from disabled textarea in Firefox, use readonly editor
- Fix entitled_systems.jsp num-per-page ISE
- we should consider if text <> binary has changed for config files
- all API methods should be able to find shared channels
- adapt the page to adding/cloning errata
- Explain snapshot/rollback behavior better (bsc#808947)
- fix patch syncing - prevent hibernate.NonUniqueObjectException and rollback
  (bsc#903880)
- Remove "Add Selected to SSM" from system overview page (bsc#901776)
- fix CVE audit in case of multiversion package installed and patch in multi
  channels (bsc#903723)
- Update channel family membership when channel is updated (bsc#901193)
- SCCWebClient: log SCC data files as received to files
- bnc#901927: Add log warning if uploaded file size > 1MB
- fix channel package compare (bsc#904690)
- fix automatic configuration file deployment via snippet (bsc#898426)
- Avoid NPE when using 'from-dir', regression introduced with SCC caching
- Add support for SLE12 and refactor kernel and initrd default paths finders.
- Fix wizard mirror credentials side help to point to SCC
- make the SCC migration/refresh dialog show steps
- Show alert message about disabling cron jobs
- Schedule sync of all vendor channels in MgrSyncRefresh job
- Add client hostname or IP to log messages (bsc#904732)
- hide email field for mirror credentials when on SCC
- we do not want to use cascade for evr and name attributes of
  PackageActionDetails
- AccessChains belong to their creator, only
- add csv export for /rhn/errata/manage/PublishedErrata.do
- add csv output for /rhn/systems/details/packages/profiles/CompareSystems.do

-------------------------------------------------------------------
Thu Nov 27 11:01:49 UTC 2014 - jrenner@suse.com

- Fixed copying text from kickstart snippets (bsc#880087)

-------------------------------------------------------------------
Wed Nov 12 11:12:53 CET 2014 - mc@suse.de

- version 2.1.165.10-1
- Sync correct repos (bnc#904959)

-------------------------------------------------------------------
Fri Nov 07 13:28:54 CET 2014 - mc@suse.de

- version 2.1.165.9-1
- No refresh if this server is an ISS slave
- Refresh is needed only if we are migrated to use SCC yet
- Integrate the refresh dialog with the setup wizard products page
- Implement new "mgr-sync-refresh" taskomatic job
- Introduce caching of repositories read from SCC
- Fix pxt page link to point to the ported version of that page (bsc#903720)
- Fix Null Pointer Exception: bare-metal systems do not have a base channel
- Only show the SMT warning if we are using from-mirror or from-dir
- add progress and reload page after finish
- do not allow to cancel the kickstart once completed
- minor UI improvements
- Show ppc64le profiles to ppc systems
- fix system.schedulePackageInstall APIdoc
- fix javascript injections
- add id to errata.getDetails APIdoc
- Removed bogus label-limit from SDC Remote Cmd pg
- Don't schedule a remote-cmd if the system can't execute it
- check if user can see activation key
- schedule configuration actions asynchronously
- initial SCC integration

-------------------------------------------------------------------
Mon Oct 27 15:20:08 CET 2014 - mc@suse.de

- fix various XSS issues CVE-2014-3654 (bsc#902182)
  CVE-2014-3654-cobbler.patch
  CVE-2014-3654-sort-attributes.patch

-------------------------------------------------------------------
Thu Oct 16 10:09:54 UTC 2014 - smoioli@suse.com

- correctly apply patches to multiple systems in SSM (bsc#898242)

-------------------------------------------------------------------
Tue Oct 14 15:01:36 CEST 2014 - mc@suse.de

- version 2.1.165.8-1
- make parsing repo filters more robust
- package details page should not list channels we can't see
- fix file descriptor leak in system.crash.getCrashFile
- specify usage of java.config_file_edit_size option
- add more documentation to Power Management page
- power management - make system identifier clearable
- do not clone custom errata when merging
- check, whether referenced kickstart profile and crypto keys are
  available
- display error messages in red
- re-set number of config file diffs correctly
- improving 'All Custom Channels' queries
- move Mirror Credentials from config file into DB
- ping SCC for testing proxy status if SCC is enabled
- Implement the API methods to work with mirror credentials
- fix CVE Audit when some packages of a patch are already installed
  (bnc#899266)
- broken checkbox layout in /rhn/channels/manage/Sync.do?cid=xxx
- Download CSV button does not export all columns ("Base Channel" missing)
  (bnc#896238)
- support SCC API v4
- support token auth with updates.suse.com
- Official repo host is now updates.suse.com (after channels.xml change)
- support list/add channels and products with SCC

-------------------------------------------------------------------
Fri Sep 12 15:21:22 CEST 2014 - mc@suse.de

- version 2.1.165.7-1
- SCC client for managing products and channels
- fix XSS flaws - CVE-2014-3595 (bnc#896012)
- implement SLE12 style of update tag handling while generating updateinfo
- show package link if package is in database
- Custom info empty value added (java/api)
- check if action chain with same name already exists
- remove duplicate Summary and Group entries
- ISE when activation key has no description.
- create /software/packages/Dependencies page in Java
- add queries for weak package dependencies to Java
- auto errata updates have to wait for errataCache to finish
- fix NullPointerException
- ssm config actions should show details for specific system in
  history
- ISE comparing config files in SSM
- history events should show script results for this system only
- config revision not found when following history link
- fix broken links to old perl events page
- fix to support custom kickstart distributions
- call rhn-config-satellite.pl only if anything has changed
- add Korea to the list of timezones
- pre-require tomcat package for spacewalk-java-config
- Fix ISE when tag name is left empty
- Guest Provisioning was broken because of refactoring
- Read and display only a limited number of logfile lines (bnc#883009)

-------------------------------------------------------------------
Wed Sep 10 14:55:30 CEST 2014 - mc@suse.de

- fix XSS flaws - CVE-2014-3595 (bnc#896012)
- fix package upgrade via SSM (bnc#889721)

-------------------------------------------------------------------
Wed Jul  2 15:24:34 CEST 2014 - mantel@suse.de

- fix logrotate for /var/log/rhn/rhn_web_api.log (bnc#884081)

-------------------------------------------------------------------
Tue Jun 17 11:48:24 CEST 2014 - jrenner@suse.de

- version 2.1.165.6-1
- Fixed wrong bug number

-------------------------------------------------------------------
Tue Jun 17 10:47:03 CEST 2014 - jrenner@suse.de

- version 2.1.165.5-1
- New page added for viewing channels a repo is associated to
- Allow pasting of keys into textarea
- Provide a faster systemgroup.listSystemsMinimal API method
- Disable caching of Locale between page loads
- Add spacewalk-report for systems with extra packages
- Improve performance of Systems with Extra Packages query
- System Event History page: fix link to pending events on Oracle databases
- Fix human dates now() staying unmodified (bnc#880081)
- Escape package name to prevent from script injection
- Allow for null evr and archs on event history detail (bnc#880327)
- Disable form autocompletion in some places (bnc#879998)
- System Snapshots pages ported from perl to java
- Add errata type selection to SSM page
- Fix datepicker time at xx:xx PM pre-filled with xx:xx AM (bnc#881522)

-------------------------------------------------------------------
Tue May 27 17:15:17 CEST 2014 - mc@suse.de

- version 2.1.165.4-1
- Fix refreshing of Autoinstallable Tree forms (bnc#874144)
- BaseTreeEditOperation: avoid NPE in unexpected exception handling
- Delete system: button styled
- System/Software/Packages/Non Compliant: button styled
- System/Software/Packages/Profiles: button styled
- System/Software/Packages/Upgrade: button styled
- System/Software/Packages/List: button styled
- System/Software/Packages/Install: button styled
- Missing translation string added (bnc#877547)

-------------------------------------------------------------------
Thu May 22 14:34:43 CEST 2014 - mc@suse.de

- version 2.1.165.3-1
- fix numbering of java libs for taskomatic daemon
- Hibernate Package definition: fix table name
- Fix exception in tomcat logs due to missing server object
- Event history: format script text and output correctly
- More schedule action unification
- You can't "Add this address". Change text to "Fill in"
- Make sure we don't end with java 6 after an upgrade
- No more checking for anaconda package to detect kickstartable channels
- New query to find kickstartable channels
- even if most of it is Javascript, add simple unit test to FormatDateTag HTML
  output
- add request scope to the remote command via SSM action
- apidoc: reflect changes in createChain() return type
- fix configchannel.createOrUpdatePath API issue that stored new revision
  contents as null characters
- ssm child channel subscription page was slow
- SDC was unnecessarily slow if the system had many guests
- deduplicate rhn_server.remove_action() calls
- fix help urls
- make use of humanize dates for package lists
- make use of humanize dates for system lists
- humanize dates for user pages. created in 'calendar' mode and last login in
  'time ago' mode
- show the system overview with human dates

-------------------------------------------------------------------
Fri May 16 13:05:49 CEST 2014 - mc@suse.de

- version 2.1.165.2-1
- fix help urls
- Bare metal system list: CSV export bugfix
- adapt to the changes in spacewalk css to bring the readable warning alters
  into the upstream code, that is also affected by this.
- Bare-metal systems list: add relevant information (bnc#861307)
- Fix parameter comment (kickstartable -> autoinstallable)
- Prevent from concurrent modification (refix bnc#808278)
- Kickstartable channels should contain the anaconda package (bnc#808278)
- Form names are only available as name attributes now, not ids.
- set autopart options correctly
- SSM package upgrades should apply correctly across diverse system sets
- The "Delete Key" link should not appear if there is no key to delete
- API package search should not require a provider
- rewrite pending events page from perl to java
- add default arch heuristic for kickstart package installs
- Reuse --add-product-by-ident for triggering product re-sync
- help: remove dead link to Quick Start guide
- Rename suseEulas table to suseEula.
- Java Eula database classes moved to Hibernate, fixes BLOB issue
- Bugfix: use Oracle BLOBs correctly in Java
- Remove Red Hat-specific Kickstart Tree functionality
- Style and rephrase the SP migration message alerts
- Set milliseconds to 0 before comparing dates (bnc#814292)
- Trigger repo metadata generation after cloning patches (bnc#814292)
- Replace editarea with ACE (http://ace.c9.io/) editor.
- dont show link if there are no details to show
- UI: show EULAs inside of package details page
- taskomatic: add SUSE's EULAs to repository metadata
- Java: added class to handle SUSE's EULAs
- Disable FreeIPA integration
- Don't pass version and release to lookup_evr to get the evr_id to join with
  the evr table to get version and release. Use them in the first place.
- use the request object and not the pagecontext directly to store whether we
  already included javascript
- Last sync date: use human format
- Bugfix: avoid NPE
- Documentation fixes

-------------------------------------------------------------------
Tue May 06 15:43:49 CEST 2014 - mc@suse.de

- version 2.1.165.1-1
- Added kickstart syntax rules box to advanced edit page
- Added warning message about kickstart syntax rules
- Fix bug converting pm times to am when using locales in 24 hour format.
- Do not force the timezone name with daylight=false. (eg. showing EST for EDT)
- Action Chain: for every action, create its own ScriptActionDetails
  (bnc#870207)
- Uneditable field is marked as required.
- filters per repository on WebUI
- xmlrpc spec includes bool values, any library should be able to handle them
- Fix link pointing to setup wizard from the popup
- fix opening of channel list modal
- KickstartSession: avoid infinite loops
- Avoid Cobbler error on KVM provisioning (bnc#870893)
- rewrite system snapshot to java: fixed nav menu hiding
- rewrite system snapshot to java: Packages.do
- rewrite system snapshot to java: Index.do
- rewrite system event page from perl to java
- Action Chaining API: fail if trying to add multiple chains with the same
  label
- Installer Generation "fedora" is breed redhat but do not result in a valid
  cobbler os_version
- correctly set cobbler distro os_version
- Enable DWR exception stack trace logging by default
- Check for failed repo sync jobs in taskomatic
- rewrite system snapshot to java: implement nav menu hiding
- limit actions displayed on schedule/*actions pages
- Submit buttons are incorrectly labelled.
- Removing repo filters ISE.
- rewrite channel compare to java:
- Implement Setup Wizard Product sync page
- remote command webui: don't scrub the script body
- params for sw-repo-sync UI/API.
- taskomatic heap size of 1G is not sufficient for large channels
- Setup Wizard: added documentation link
- Package Locking: added documentation link
- Power Management: added documentation links
- updated doc references to actual location
- fixed helpUrl
- Fixed Javadoc and XML-RPC doc
- Removed timeout limitation for the script schedule
- Added XML-RPC API for scheduling the Action Chain
- Add a warning note about doing a Dry Run (bnc#851091)
- Style the SP migration page
- port SP Migration Setup page to bootstrap and jquery
- Action Chain: bootstrap form groups fixed

-------------------------------------------------------------------
Thu Mar 27 14:59:39 CET 2014 - fcastelli@suse.com

- version 2.1.165-1
- NCCClient: URL location bug fixed
- NCCClient: fix behavior with 302's
- NCCClient: swap Apache HTTPClient with java.net's HttpUrlConnection
- Added missing translation
- Package lock: do not show pending packages as selected
- Package lock: do not allow selection of pending packages
- Package lock: changed java code to handle multiple lock events
- Cache proxy verification status in the session
- Make the Setup Wizard visible at first run
- invalidate subscriptions cache when storing proxy settings
- split the js files again as the onready callbacks conflict with the available
  dwr methods
- change the order so that the responsive tag is defined
- move the renderers to its own package
- style
- remove the custom .js for proxy settings, move everything to the main one
- cleanup unused modal, label capitalization and placeholder strings
- use DTOs and a converter instead of maps
- Setup Wizard Proxy settings: make the DTO comparable and with non-null fields
- Use the product class as name when name is not found
- Moved to NCCClient
- Ping method added to NCCClient to test proxy settings
- Proxy support: fix a bug when nothing is specified
- Proxy support: fix a bug when only the hostname is specified
- Placeholder updated to include port number
- Proxy support for NCC credential checking added
- Remove superfluous links on mirror credentials page
- HTTP Proxy description provided
- Create a separate set of icons for the setup wizard
- Mirror Credentials Front-End: first attempt
- HTTP proxy front-end
- List subscriptions with understandable names and their start/end dates
- Implement the "make primary" functionality
- Download subscriptions only when status unknown or on force refresh
- Cache subscriptions and validation status in the session object
- Fine tuning appearance of the mirror credentials page
- Rework findMirrorCredentials(): check for null and do not log passwords
- Move the setup wizard to the top of Admin tab
- Introduce MAX_REDIRECTS
- Allow bare-metal system name editing (bnc#867832)
- Redirect instead of forwarding to overview page after a reboot (bnc#868662)
- ActionChainHelperTest fix: use correct chain ordering
- use default lvm partitioning for RHEL 7 kickstarts
- package.search API returns only one match per package name
- fix finding of the right API method to call
- Adding Custom Errata offers RH Erratas.
- ChannelManager.findCompatibleChildren: propose cloned children as compatible (bnc#866045)
- ChannelManager.findCompatibleChildren: propose children correctly if old and new are equal (bnc#866045)
- bnc#862043: fail if rhnPackage.path is NULL
- bnc#862043: use rhnPackage.path as rhnErrataFile.filename like Perl does
- fix filtering on the /rhn/channels/Managers.do page
- channel.software.syncErrata clones too many packages
- Bare-metal icon fixes
- delete outdated repo-sync schedules (bnc#865141)
- Fixed merging problem (bnc#859665)
- deal with deleted users
- RecurringDatePicker sets HOUR_OF_DAY, however DatePicker design is kind of
  broken and it internally uses HOUR or HOUR_OF_DAY depending of the isLatin()
  flag. This does not make much sense as in Calendar itself HOUR, HOUR_OF_DAY
  and AM_PM are all interconnected.
- Do not restart taskomatic with every deployment
- Exclude el-api.jar since it causes HTTP Status 500
- Revamp the recurring picker fragment to use the datepicker time component.
  For this the RecurringDatePicker bean now is composed of DatePicker beans to
  reuse functionality. With some Javascript, the repeat-task-picker disables
  the cron frequencies that are not being used.
- allow to disable date selection in addition to time
- syncrepos: format the page
- make the setup of the date picker more declarative using data- attributes in
  order to be able to share this setup with other parts of the code that will
  need a slightly different picker like the recurrent selector. It also saves
  us from outputing one <script> tag in the jsp tag implementation.
- Use hostname or address in log messages instead of system.name
- New config option for using the hostname to connect via ssh push
- CreateUserActionTest fixed after upstream changes
- Fix channel deletion unit tests
- Automatic commit of package [spacewalk-java] release [2.1.164-1].
- filter out channels that are not assigned to a server
- Improve error handling when deleting a channel (bnc#865141)

-------------------------------------------------------------------
Thu Feb 27 15:31:17 CET 2014 - fcastelli@suse.com

- version 2.1.163.1-1
- fix reboot required (bnc#865161)
- Avoid double translation, rhn:icon will localize the text
- Remove unused import
- We rmvd DESIRED_PASS/CONFIRM params from UserEditSetupAction - rmv from
  expected in test
- Testing createFirstUser() now looks to be forbidden
- verifyForward() and redirects-w/params do not like each other
- Tweaking some tag Junits to work

-------------------------------------------------------------------
Fri Feb 21 15:37:40 CET 2014 - fcastelli@suse.com

- version 2.1.161.1-1
- Action Chaining: use the same sort order for all systems in an SSM package
  update
- Action Chaining: list page columns changed as suggested by upstream
- fixing ISE in create repo form
- Styling unstyled submit buttons.
- improved performance of system.listLatestUpgradeablePackages and
  UpgradableList.do
- Action Chaining: bootstrap classes tuned
- Use enhanced for loop
- For clones extend search for update tag to original channels (bnc#864028)
- escaping system name for /rhn/monitoring/config/ProbeSuiteSystemsEdit.do
- Transfer the origin's update tag to any cloned channels (bnc#864028)
- escaping system name for /rhn/systems/ssm/provisioning/RemoteCommand.do
- Simple attempt to find problematic things in jsps
- don't add &amp; twice to the parameters of the url
- Action Chaining: audit log configuration added
- Action Chaining: avoid errors on double save
- Action Chaining: proper logging added
- add schedulePackageUpgrades() method
- SSM package upgrades should not install packages if not an upgrade
- fixed errors in date/time format conversions
- put all javascript into one tag
- simplify datepicker layout and unify look of date/time part
- simplified getJavascriptPickerDayIndex()
- extend renderOpenTag() to be able to render self closing tags
- make the time format also localized
- close the date picker after click
- Use the start of the week day from the locale
- Introduce a date-time picker.
- Make the HtmlTag HTML5 compliant, by knowing that void elements can't be
  closed. The BaseTag remains agnostic.
- Added tool to manipulate localization files (format, del, sed).

-------------------------------------------------------------------
Thu Feb 13 15:32:20 CET 2014 - mc@suse.de

- version 2.1.150.1-1
- remove unused localization string
- Schedule action unification
- Separate datepicker and its label
- make package search faster
- Create and manage action chains for single systems and SSM
  * remote command
  * reboot
  * configuration file deploy
  * patch action
  * package actions
- style pages
- CVE-2013-4415 - Fix XSS flaws in Spacewalk-search
- CVE-2013-4415 - Fix XSS in new-list-tag by escaping _LABEL_SELECTED
- CVE-2013-1871, Fix XSS in edit-address JSPs
- CVE-2013-1869, close header-injection hole
- CVE-2010-2236, Cleanse backticks from monitoring-probes where
  appropriate
- CVE-2013-1869, Only follow internal return_urls
- CVE-2012-6149, Fix XSS in notes.jsp
- Fix cloned channels not available for SP migration (bnc#852582)
- Fix an ISE that could happen after clearing cookies (elaborator not bound)
- Fix GMT+3 timezone missing (bnc#862406)
- New Bare-metal icon added
- javascript not needed anymore

-------------------------------------------------------------------
Fri Feb 07 13:01:47 CET 2014 - mc@suse.de

- version 2.1.146.1-1
- patch to handle systems registered with the --nohardware flag
- fixing layout of various pages
- Generification of Listable
- Improve package search performance
- Add confirmation page to ssm/ListPatches
- Extracted "list systems in ssm related to errata" into separate action
- allow deleting disabled users
- add external group pages
- create external authentication pages
- create api for channel errata syncing, have clone-by-date call it
- Fixed ssm reboot scheduling.
- Update RHEL 7 VM memory requirements to 1024 MB
- Datepicker UI unification
- fix deadlock when cloning using spacewalk-clone-by-date
- fix ISE when cobbler components are missing (not installed)
- port reboot_confirm.pxt from perl to java
- SUSE Studio endpoint stops working via unencrypted HTTP (bnc#859762)
- fix CVE URL in updateinfo references (bnc#859637)
- CVE-2010-2236, Cleanse backticks from monitoring-probes where
  appropriate
- CVE-2012-6149, Fix XSS in notes.jsp
- CVE-2013-1869, Only follow internal return_urls
- CVE-2013-1871, Fix XSS in edit-address JSPs
- increase column length for CVE ids.
  Required for new CVE ID syntax

-------------------------------------------------------------------
Mon Jan 13 09:54:49 CET 2014 - mc@suse.de

- version 2.1.113.1-1
- Bugfix: duplicated packages in SQL quary error caused unpredictable results
- require susemanager-frontend-libs for SUSE only
- add new reboot action handling for ssh-push (FATE#312591)
- Implement task to invalidate reboot actions (FATE#312591)
- Make the packages require the frontend-libs 
- return server action message within schedule.listInProgressSystems
  and schedule.listCompletedSystems API calls
- fixed icon name
- do not override existing ant property
- Rewrite groups/systems_affected_by_errata.pxt to java
- Added locking/unlocking status display on request (FATE#312359)
- Added locking action scheduling (FATE#312359)
- Added LockPackageAction for the "Package Lock" feature (FATE#312359)
- store url_bounce and request_method to session and re-use common login parts
- support logins using Kerberos ticket
- Use new rhn:icon internationalization/localization
- Perform localization inside rhn:icon tag
- Expect 'autoinstallation' instead of 'kickstart'
- updated references to new java WorkWithGroup page
- work_with_group.pxt rewritten to java
- change order of system ok/warn/crit in legends
- rewrite system event history page to java
- give icons title in rhn:toolbar tag
- kickstarts to RHEL 7 don't work because of missing rpms
- Fix the java package of DeleteGroupAction class

-------------------------------------------------------------------
Wed Dec 18 13:55:00 CET 2013 - mc@suse.de

- version 2.1.102.1-1
- bootstrap tuning: fixed icons
- Make sure that all form fields are correctly aligned
- implement pwstrength meter
- removing dead code, exception is thrown within lookupAndBindServerGroup
- Fix NPE when uploading kickstart profile with virt type none
- delete ConfigSystemTag as these things are easily handled in jsp
- Local variables need not to be synchronized
- updated links to system group delete page
- converted system group > delete page from pxt to java
- prefer objectweb-asm again to compile correctly if both are installed.
- fixing references to SSM errata page
- Rewrite of errata_list.pxt to Java
- call ssm check on system - software crashes page
- call ssm check on system notes page
- call ssm check on system migrate page
- call ssm check on system hardware page
- Fix display of notifications checkboxes on system properties page
- Id added to the Language div in the section Create New User
- Refactor the List tag to get rid of the complicated state handled by bools,
  keeping only the commands as state.
- channel/manage/delete.jsp: disabled attribute fixed
- List pagination buttons: restore hover text
- adapt the testcase and fix a issue catched by the testcase
- There is no reason for address to be a jumbotron - Use the markup like
  documented at http://getbootstrap.com/css/#type-addresses
- makes the system details page to be shown in two columns, with boxes at both
  sides instead of each of them taking the full width.
- Fix display of notifications checkboxes on system properties page
- remove obsolete unit test as tag was rewritten
- simplify logic in cfg:channel tag
- Re-add the server contact method on various pages
- Fix cve audit header icon after upstream changes
- Remove unnecessary reference to tooltip.js + the file itself
- system group edit properties - linking + cleanup
- alter system group create page to do editing
- allow channel administrator to view Channel > Managers page
- 1040540 - have package search return all matching results
- use rhn:icon tag for creating icons in rhn:toolbar
- 1039193 - Increase default ram to 768 for RHEL 7
- Move cve audit popover content into a translation file
- System Group / Admins - updated links and removed old page
- ported System Group / Admins to java
- Move javascript code from jsp file to document.ready handler
- Reference susemanager-cve-audit.js from the jsp file
- channel/manage/delete.jsp: disabled attribute fixed
- system group details - linking + cleanup
- converting system group details page to java
- button submit set back to normal size. We dont use Large size for buttons
- Bare-metal systems: disabled button style fixed
- Disabled buttons' style fixed
- CVE UI was updated and improved. It now has a popover that shows a link to
  http://cve.mitre.org/ and explains that a user can also paste the entire CVE
  as found on the site
- Fix Edit Autoinstallable Distribution page
- LoginExpiredTest fixed
- Merge the upstream details page with Manager and the bootstrap entitlement
  conditionals, product list, etc.

-------------------------------------------------------------------
Mon Dec 09 17:08:30 CET 2013 - mc@suse.de

- version 2.1.90.1-1
- new style added based on twitter bootstrap
- support power management (FATE#315029)
- support bare-metal registration (FATE#312329)
- switch to 2.1

-------------------------------------------------------------------
Thu Nov 28 16:18:08 CET 2013 - mc@suse.de

- version 1.7.54.29-1
- Fix jsp file to actually show the result list
- Automatically set the focus using formFocus()
- Add a tooltip for the CVE-ID
- Use a string constant to populate select with years
- Extract the separator from the prefix string constant
- Remove the maxlength attribute to allow n digit identifiers
- enhance Package.listOrphans query
- optimized system_config_files_with_diffs eleborator for PostgreSQL
- fix ISE, when renaming channel to channel name already in use
- synchronize repo entries creation
- Fix ISE when deleting a non persistent custom info value
- Separate CVE audit inputs for year and ID (bnc#846356)
- always set lastModifiedBy for custom infos
- Reorder snippet tabs
- Use the kickstart icon for the snippets page
- Add help URL (bnc#848225)
- Fix navigation for the default snippets page
- Replace 'kickstart' with 'autoinstallation' (bnc#848225)
- add support for enhances rpm weak dependency (java) (bnc#846436)

-------------------------------------------------------------------
Wed Nov  6 11:07:37 CET 2013 - mc@suse.de

- Forbid un-authenticated creation of SUSE Manager Administrative
  accounts CVE-2013-4480 (bnc#848639)

-------------------------------------------------------------------
Mon Nov  4 10:09:39 CET 2013 - mc@suse.de

- Deny creating of multiple first admin users.
  CVE-2013-4480 (bnc#848639)

-------------------------------------------------------------------
Fri Sep 27 10:04:28 CEST 2013 - mc@suse.de

- version 1.7.54.28-1
- Use server arch instead of relying on a base channel (bnc#841054)
- Filter out product base channels with invalid arch (bnc#841054)
- CVEAuditManager: do not fail with unsynced channels
- Log exception stack traces in Taskomatic
- CVEAuditManager: Fetch ChannelArch instead of ServerArch
- Do not assume a migrated base channel exists (bnc#841240)
- fix Systems Subscribed column on the Entitlements page
- Add missing keyword 'AS' in dist upgrade queries (bnc#840899)
- Make taskomatic max memory configurable via rhn.conf (bnc#810787)
- Clean up SSH push jobs in case of taskomatic restart (bnc#838188)
- Remember systems we are currently talking to via SSH push (bnc#838188)
- Add necessary transaction handling to fix job status (bnc#838188)
- Show the system name in the log message warning
- RhnSet concurrency fix reformulated at upstream's request
- Fix javascript "Uncaught TypeError" (bnc#836692)
- Avoid a possible issue on concurrent updates to an RhnSet

-------------------------------------------------------------------
Fri Aug 23 11:25:20 CEST 2013 - mc@suse.de

- version 1.7.54.27-1
- CVE Audit testsuite bugfixes to run on Oracle
- Fix link to the documentation
- Bugfix: avoid ClassCastException from Long to Integer in Oracle

-------------------------------------------------------------------
Wed Aug 21 16:03:35 CEST 2013 - mc@suse.de

- version 1.7.54.26-1
- Fix link to the documentation
- fix CVE Audit query to run with oracle DB
- Bugfix: allow Hibernate to distinguish packages with identical name, arch and
  evr (bnc#833643)
- Do not show link to the admin page to non-admins
- CobblerSystemCreateCommand: do not fail if distro breed is null
- Make CSV separator configurable, java (FATE#312907)
- CVE Audit java (FATE#312907)
- explicitly require libxml2 for kickstarts to avoid error
- escaping system name on multiple pages
- API call setChildChannels should produce snapshot
- changing of base channel via API should produce snapshot
- we need unentitle channels before we delete them
- add newline after writing kickstart_start var
- marking label not required
- fixing wrong escaping of utf-8 strings
- Fix HTML not being escaped in package information (bnc#833238)
- Fix a NPE when a system virtual instance does not have a corresponding info
  object (bnc#829966)
- fix metadata if capability version starts with a colon
- Generate pre flag into the metadata (bnc#826734)
- fix reinstall of products by writing correct epoch in products.xml
  (bnc#826734)
- set archive value for installed package size (bnc#825673)
- IBM Java core dumps should all go to /var/crash (bnc#824775)
- Fix entitlement addition NPE (bnc#824581)

-------------------------------------------------------------------
Wed Jun 12 16:45:02 CEST 2013 - mc@suse.de

- version 1.7.54.25-1
- Fix SP migration ClassCastException (bnc#820985)
- Fix lookup for the SSH push default schedule (bnc#823366)
- escaping system name in web pages
- Fix UI text about kickstart (bnc#822385)
- sort parent channel pop-up menu by channel name
- add list elaborator into session for CSV export
- fix invalid SQL statement for finding ssh-push candidates (bnc#821868)
- Subscribe only to selected config channels via SSM (bnc#821786)
- Fix cobbler information file system paths (bnc#820980)
- too big value in system custom info should not cause ISE
- do not offer a symlink, if the user does not have acl for the target
- added showing systems counts on cancel scheduled actions page
- add some missing UI strings
- fix system.listSystemEvents on PG
- display 'Updates' column on group system list pages
- fix 'Configs' column on system groups related pages
- Upstream-specific check on channel name removed (bnc#701082)
- Refactor bugfix (bnc#814292)
- Set milliseconds to 0 before comparing dates (bnc#814292)
- Trigger repo metadata generation after cloning patches (bnc#814292)
- Add missing string *.actions.scheduled (bnc#813756)
- fix paths for kernel and initrd on DVD on s390x (bnc#814263)

-------------------------------------------------------------------
Fri Apr 05 14:27:23 CEST 2013 - mc@suse.de

- version 1.7.54.24-1
- Disable Virtualization -> Provisioning when contact method is invalid
- Fix "Can't do inplace edit" error message during registration (bnc#812046)
- Make duplicate-hostname search case-insensitive
- use the server timezone as the default for the first user
- Provisioning is not supported with contact method 'ssh-push-tunnel'
- Do not create kickstart files for SUSE Distributions (bnc#808278)
- fixed API doc for system.listLatestUpgradablePackages and
  system.listLatestInstallablePackages API calls
- SSH Server Push (java) (FATE#312909)
- generate metadata always if not explicitly rejected (bnc#804445)
- completed kickstarts still show up on 'currently kickstarting' list
- return whole log in case more bytes are requested than the current file size
- RhnJavaJob: Do not ignore the exit code for external programs.
- Do not silence catched exceptions. Debugging can be hard.
- list also channel packages not associated with already cloned errata
- fix WebUI's errata sync
- Only package build times should be converted to GMT (bnc#794651)
- Fix ISE when doing SP migration of SLE 11 SP1 SMT (bnc#802144)

-------------------------------------------------------------------
Fri Feb 08 10:58:19 CET 2013 - mc@suse.de

- version 1.7.54.23-1
- Fix branding of api example scripts (bnc#801758)
- Add countries BQ, CW, SX.
- rebrand help text for mail domain
- fix the 'Replace Existing Subscriptions' SSM config channel option
- prevent NPE when package description might be null
- add virtualization guest info to the ServerSerializer
- added email field to user list csv
- correct olson name for Australia Western timezone
- support for Australia EST/EDT timezones
- Remove restrictions on proxy channel subscriptions (bnc#794848)
- Make images of type 'kvm' show up on the UI (bnc#797057)
- Resolve FQDN of hostname taken from the request (bnc#791905)
- order rpms by build_time to fix kickstart via proxy
- add missing strings for configuration management (bnc#796391)
- Use proxy host for kickstarting virtual guest if available
- Try to determine localhost's FQDN (bnc#791905)
- check for zypp-plugin-spacewalk if testing autoinstall
  capability(bnc#795308)
- copy GPG information from the original channel within
  channel.software.clone API, when the user omits it
- deleting an org should remove cobbler profiles too
- preserve product name when cloning channels using API

-------------------------------------------------------------------
Tue Nov 27 17:22:29 CET 2012 - mc@suse.de

- version 1.7.54.22-1
- Implement new API call system.listAllInstallablePackages
- Fix ArrayIndexOutOfBoundsException in case of a missing base channel

-------------------------------------------------------------------
Thu Nov 22 15:43:51 CET 2012 - jrenner@suse.de

- version 1.7.54.21-1
- Fix query for API call system.listLatestInstallablePackages (bnc#781655)
- new sles_register_script snippet with autoyast script elements (bnc#780269)
- Fix errors with unrequired field 'Prefix' (bnc#783646)
- prevent NPE, when accessing probe suite systems with no system associated
- do not allow creating kickstart profiles that differ from existing ones 
  just by case
- enhancing kickstart file sync with cobbler
- prevent Page Request Error when at pagination
- Check hostnames for special characters and whitespace (bnc#787178)
- Basic normalization for SUSE Studio base URL (bnc#786159)
- Workaround for Studio API returning incomplete URLs (bnc#786159)
- enhance errata.setDetails - add issue_date and update_date (bnc#789238)
- Fix quartz trigger initialization repeat count (bnc#788026)
- SP migration web UI (FATE#312431, FATE#312312)
- Remove markup from kickstart.jsp.error.template_generation (bnc#787879)
- fix system.listLatestUpgradablePackages API to list upgradable packages 
  from server channels only
- Kickstarting RHEL systems with RES (expanded support) repos fails
  (bnc#786367)
- return type date for yumrepo_last_sync even if the channel was never synced
  (bnc#781643, bnc#781652)

-------------------------------------------------------------------
Mon Oct 01 09:43:24 CEST 2012 - mc@suse.de

- version 1.7.54.20-1
- use elaborator for foreign_packages_get_noncompliant_systems
- fix reboot needed on postgresql by using
  allServerKeywordSinceReboot view

-------------------------------------------------------------------
Fri Sep 28 15:49:09 CEST 2012 - mc@suse.de

- version 1.7.54.19-1
- Do not show asterisk on software channels page
- Fix NPE during proxy activation in case proxyChan is a base channel
- Unsubscribe channels only if we are configured to automatically
  re-subscribe
- Validate proxy format on general config page (bnc#777462)
- make system_overview fast using elaborators
- remove SystemHealthIconDecorator and appropriate query
- remember probe state when paginate
- fixing NumberFormatException
- rewrite query for system.listLatestUpgradablePackages API
- validate session key for system.getSystemCurrencyMultipliers API
- allow complex kickstart variables containing severel '='
- display a reasonable error message on the permission error page
- display error messages only once on admin/config/GeneralConfig.do
  page
- Proxy should be specified as host:port (bnc#777462)
- Set owner/group of config-defaults dir consistently (bnc#776377)
- let errata.listPackages API return also packages associated with
  unpublished errata
- display an information message about no systems being selected for
  SSM
- fix ISE on rhn/channel/ssm/ChildSubscriptions.do page
- make IE use IE7 compatability mode for pages with editarea
- fix icons on SSM provisioning page and system list page
- validate virt guest parameters also for API input
- removed MAC Address from kickstart profile listing
- Don't let virtual kickstarts screw up the host's cobbler id
- Hide the checkbox 'Disconnected SUSE Manager' (bnc#776596)
- Fix missing CVEs in patches listing with Oracle 11 (bnc#776321)
- The Update button should be disabled if the text area is empty
  (bnc#753584)

-------------------------------------------------------------------
Tue Aug 14 11:32:26 CEST 2012 - mc@suse.de

- version 1.7.54.18-1
- fix system list in not nonCompliantMode

-------------------------------------------------------------------
Tue Aug 07 16:43:24 CEST 2012 - mc@suse.de

- version 1.7.54.17-1
- enable sorting of errata list according to synopsis on the
  rhn/channels/manage/errata/ListRemove.do page
- fix errata sort on the rhn/channels/manage/errata/ListRemove.do page
  (bnc#774194)
- detect oracle TIMESTAMPTZ objects and convert them correctly to timestamp

-------------------------------------------------------------------
Thu Aug 02 18:20:01 CEST 2012 - mc@suse.de

- version 1.7.54.16-1
- removed EOL certificate check (bnc#759552)
- Construct GMT millisecond value if DB does not store timezone (bnc#773767)
- do not commit already committed transaction
- log a message when repo sync task is triggered
- fix recommended cobbler command
- dissociate deleted crypto key from its kickstart profiles
- do not start repo sync of a channel with no associated repositories
- allow user and group name starting also with [0-9]_
- do not cache snapshot tags within the lookup method
- Remove XCCDF Legend from places where it is not necessary.
- prevent NPE
- sort groups by default
- add ruby API sample script
- limit action name to fit into the appropriate DB column
- close session when its connection signalled a connection error
- quick file list query now also returns files saved to system's
  'local' config 'channel'

-------------------------------------------------------------------
Tue Jul 17 13:01:17 CEST 2012 - ug@suse.de

- version 1.7.54.15-1
- Fix when Oracle crashes with ORA-00911 error, which is a complete misleading
  to a simple semicolon in the query.

-------------------------------------------------------------------
Mon Jul 16 15:30:34 CEST 2012 - ug@suse.de

- version 1.7.54.14-1
- Finished non-compliant systems overview feature.
- COALESCE instead of NVL keyword for pgsql compatibility
- work around for if hibernate loads a clonedchannel as its own
  original
- Allow user to set MAC Address when provisioning a virtual guest
- Oracle does not supports 'AS' keyword in SQL.
- Return list of non-compliant systems (where packages are foreign)
- Added queries for finding non-compliant systems. At this moment queries are
  unused orphans.
- add API doc for channel.software.listErrata update_date attribute
- remove "date" from the channel.software.listErrata API doc
- adding conflicts for quartz >= 2.0
- ignore also 127.0.0.2 IP addresses (bnc#768771)
- Merge branch 'Manager' of github.com:SUSE/spacewalk into Manager
- Wrong information on proxy configuration (bnc#697517)
- Do not automatically subscribe to virt channels (bnc#768856)
- requre quartz version lower than 2.0
- Each dataset must have a different name.
- Add CSV downloader for several pages
- Correcting two ISE on postgresql: NVRE not found

-------------------------------------------------------------------
Wed Jul 11 17:06:59 CEST 2012 - ug@suse.de

- kernel options in the web UI are not added to the xen distri
  (bnc#764679)

-------------------------------------------------------------------
Mon Jun 25 10:25:08 CEST 2012 - mc@suse.de

- version 1.7.54.13-1
- handle spoiled browsers separatelly
- enable filtering by synopsis for all the errata tabs

-------------------------------------------------------------------
Thu Jun 21 11:22:15 CEST 2012 - jrenner@suse.de

- version 1.7.54.12-1
- update API documentation
- do not create multiple default ks sessions
- system.config.listFiles could take > 8 minutes if there were lots of
  revisions on lots of config files
- don't sync virt bridge nic w/ cobbler
- correctly report kernel not being found at distro creation
- fix fileprovides during repodata generation
- Improve SCAP search: Return list of xccdf:TestResults-s
- Improve SCAP search: searching by scan's result and scan date
- Add a link for easy scan reschedule.

-------------------------------------------------------------------
Thu May 31 10:45:20 CEST 2012 - mc@suse.de

- version 1.7.54.11-1
- omit accessible parameter
- modified java stack to use new user_role_check_debug()
- Fail gracefully on empty list of systems
- OpenSCAP integration -- A simple search page.
- add an extra entitlement check before the key creation
- Enhancements pt_BR localization at webUI
- Return to Images.do instead of VirtualGuestList.do
- store also config revision changed_by_id
- API *must* check for compatible channels in system.setBaseChannel()
- check cloned channels if no keywords are found for this channel
- fix ISE on copy file to central config channel
- Fix incorrect text fields.
- rewrite revision creation by config file update
- Don't show empty table, if there is not ident assigned.
- Extend input cell for 20 characters.
- prevent system.config.createOrUpdatePath causing deadlock
- add generator for susedata.xml.gz metadata

-------------------------------------------------------------------
Mon May 14 10:45:56 CEST 2012 - mc@suse.de

- version 1.7.54.10-1
- remove Override annotations for non overriden methods
- remove rests of OrgQuota usage
- remove OrgQuota hibernate mapping
- remove OrgQuota java class
- fix delete distribution link
- rewrite channel.listSoftwareChannels API
- rewrite KickstartFactory.lookupAccessibleTreesByOrg
- if koan is requesting anything from /cobbller_api replace hostname
  of server with hostname of first proxy in chain
- support for cobbler v2.2
- Use <c:out> for action names to prevent XSS (bnc#761165)
- Escape image name to allow quotes and prevent XSS (bnc#761165)
- fix NetworkDtoSerializer API doc
- prevent storing empty string for errata refersTo
- prevent storing empty string for errata errataFrom
- prevent storing empty string for errata notes
- Split OpenSCAP and AuditReviewing up
- Fix submit form with broken bonding info
- redirect to errata/manage/PublishedErrata.do page after deleting a
  published erratum
- debranding for virtualization (bnc#761153)

-------------------------------------------------------------------
Wed May 09 13:43:16 CEST 2012 - mc@suse.de

- version 1.7.54.9-1
- Completely remove the image type from deployment action details
- Fix NPE when one of (version|release|arch) is null (bnc#761161)
- synonym rhnUser does not exist anymore - use web_contact instead
- Refactor jsp files and make bridge device optional
- Normalize image types by creating new table suseImageType
- Normalize credentials types by creating new table suseCredentialsType
- remember pre-filled form attributes in case of form validation error
- marking Script Name as required filed on the KickstartScriptEdit
  page
- make newly introduced rhn tag functions available
- When kickstarting a system there is an option that allows you to
  create or re-create a network bond.
- fix listSharedChannels to only show this org's channels
- fix my_channel_tree query
- fix channel.listRedHatChannels shows custom channels

-------------------------------------------------------------------
Thu May 03 17:40:33 CEST 2012 - mc@suse.de

- version 1.7.54.8-1
- make spacewalk-java exclusive arch x86_64
- checkstyle fixes

-------------------------------------------------------------------
Wed May 02 14:24:18 CEST 2012 - mc@suse.de

- version 1.7.54.7-1
- Remove a code which duplicates ensureAvailableToUser() method.
- API: list results for XCCDF scan.
- fixed the Brazilian time zone
- Do not divide by zero. It prints a question mark.
- API: Show OpenSCAP XCCDF Details.
- proper use of xml entities in documentation

-------------------------------------------------------------------
Fri Apr 27 16:23:41 CEST 2012 - mc@suse.de

- version 1.7.54.6-1
- API: List Xccdf Scans for given machine.
- use arch label in distchannel.setDefaultMap API as stated in the API doc
- add missing acl to SSM
- add missing links about Solaris Patches to SSM

-------------------------------------------------------------------
Thu Apr 26 11:39:19 CEST 2012 - mc@suse.de

- version 1.7.54.5-1
- fixed error in redhat_register snippet
- Ensure that given system has OpenSCAP capability.
- Ensure that given systems is available to user.
- Repack and throw MissingEntitlementException when occurs.
- API: SCAP scan schedule for multiple systems
- Put the reboot notification at the end. Make it not mutually exclusive with
  other notifications.
- fix login page layout (bnc#739530)
- Hide the 'Schedule' tab for systems without management ent.
- force repo regeneration, when removing package
- OpenSCAP integration -- schedule new scan in SSM
- do not list ks session related activation keys
- prevent sending XML invalid chars in system.getScriptResults API
- do not check CSRF token for login pages
- fix errata clone name generation
- fix message about kickstart package - we have spacewalk-koan
- When displaying errata available for adding to channel, make sure a
  clone is not already in the channel.

-------------------------------------------------------------------
Thu Apr 19 15:17:34 CEST 2012 - jrenner@suse.de

- version 1.7.54.4-1
- Roll back ojdbc5 -> ojdbc14 for compatibility with upstream
- Removed double-dash from WebUI copyright notice.
- fix PackageEvr handling
- increase taskomatic memory
- Show systems that need reboot because of an errata.
- Remove the 'Require' on java-devel since it shouldn't be required
- fix the ErrataHandler.clone method
- make system snapshot when changing server entitlements using API
- do not scrub search_string
- making errata.clone api not requires cloned channels

-------------------------------------------------------------------
Tue Apr 17 16:18:10 CEST 2012 - jrenner@suse.de

- Fix broken link to organization page (bnc#757041)

-------------------------------------------------------------------
Fri Apr 13 15:40:37 CEST 2012 - mc@suse.de

- version 1.7.54.3-1
- replace \r\n with \n for CustomDataValues
- Activation Key does not have to have a base channel to add Child
  Channels
- OpenSCAP: view latest results of whole infrastructure
- Reduce languages available in editarea to only common / useful ones.
- improved performance of repomd generation
- do not show the Schedule Deploy Action and Schedule System
  Comparison links in the left pane -- the right pane has them with correct
  ACLs.
- Make automatically-scheduled tasks visible on Failed and Archived
  tabs

-------------------------------------------------------------------
Fri Mar 30 15:03:14 CEST 2012 - mc@suse.de

- version 1.7.54.2-1
- New web page -- details of the xccdf:rule-result
- Fixing ISE on selecting None yum checksum type for channel
- Auto-import the RHEL RPM GPG key for systems we have kickstarted
- Fix checkstyle errors
- Fix testcases
- rename Filter.isRecurring to Filter.isRecurringBool
- fix text for Brazil timezone
- If our channel is a clone of a clone we need to find the channel
  that contains the patch we are cloning
- fixin cobbler version issue
- fix parameter type
- Make Virtualization tab of system profile independent of
  Virtualization (Platform) entitlements
- The org_id colum is numeric, do not cast parameter to string.
- reload config revision from DB before returning it
- Config file diffs result in Out Of Memory for large files
- fix for configchannel.deployAllSystems
- Taught SSM to look at flex as well as regular entitlements when
  trying to add child channels
- Show legend on details page; suggesting what to search for
- Polish api documentation for system.scap APIs.
- OpenSCAP integration
- fix ISE on rhn/admin/multiorg/OrgSoftwareSubscriptions.do page
- update createOrUpradePath api documentation
- Removing rule to help system overview listing happen faster,
  improving performance of api queries
- Fixing sorting by date without replying on the inapplicable
  listdisplay-new.jspf
- fix binary file uploads
- Making a default selection of no Proxy when kickstarting a server
- Added new XMLRPC API method to allow people to change the kickstart
  preserve ks.cfg option
- Fixed incorrect sorting of archived action timestamp
- throw appropriate error if deleting nonexistant kickstart key
- remove DB values from monitoring scout configuration
- save kickstart data after modifying ks profile child channels

-------------------------------------------------------------------
Mon Mar 26 16:56:47 CEST 2012 - jrenner@suse.de

- Show legal note in the footer of all login pages

-------------------------------------------------------------------
Thu Mar 22 16:22:05 CET 2012 - mc@suse.de

- rotate logfiles as user www (bnc#681984) CVE-2011-1550

-------------------------------------------------------------------
Wed Mar 21 18:04:19 CET 2012 - mc@suse.de

- version 1.7.54.1-1
- Bumping package version

-------------------------------------------------------------------
Thu Mar 15 16:25:25 CET 2012 - jrenner@suse.de

- Add support for studio image deployments

-------------------------------------------------------------------
Wed Mar  7 16:05:19 UTC 2012 - dmacvicar@suse.de

- All Patches -> All Types (bnc#732538)
- Remove the page errata/Overview.do as it is a duplicate
  of errata/RelevantErrata.do
  Together with the change of wording described above it makes
  the Patches menu more intuitive and clear.
  See
  https://www.redhat.com/archives/spacewalk-devel/2012-March/thread.html#00002

-------------------------------------------------------------------
Tue Mar  6 17:21:44 CET 2012 - jrenner@suse.de

- Fix naming of cloned patches to not remove the first 3 chars

-------------------------------------------------------------------
Wed Feb  1 11:22:37 CET 2012 - ug@suse.de

- backported better installation server detection code 
  from master

-------------------------------------------------------------------
Thu Jan  5 11:57:28 CET 2012 - jrenner@suse.de

- Remove option 'interface language' when creating users

-------------------------------------------------------------------
Mon Jan  2 14:09:15 CET 2012 - jrenner@suse.de

- Add missing URL to auditlog configuration (bnc#737649)

-------------------------------------------------------------------
Thu Dec 22 14:59:55 CET 2011 - mantel@suse.de

- rename Novell to SUSE (#708333)

-------------------------------------------------------------------
Mon Dec 19 15:37:27 CET 2011 - mc@suse.de

- generate products.xml for channel metadata (bnc#644678)

-------------------------------------------------------------------
Thu Dec 15 12:11:27 UTC 2011 - mc@suse.de

- generate solv files for channels

-------------------------------------------------------------------
Wed Dec  7 11:07:07 CET 2011 - ug@suse.de

- fixed autoinstall branding for snippets

-------------------------------------------------------------------
Thu Dec  1 13:41:19 CET 2011 - ug@suse.de

- fix display of XML snippets in the web ui 
  (bnc#731304)

-------------------------------------------------------------------
Wed Nov 16 10:00:08 CET 2011 - jrenner@suse.de

- Fix ISE when deleting software channel (bnc#728894)

-------------------------------------------------------------------
Tue Nov 15 13:55:46 CET 2011 - jrenner@suse.de

- Remove markup from error message (bnc#730408)

-------------------------------------------------------------------
Mon Nov 14 14:12:15 CET 2011 - ug@suse.de

- use --force in the kickstart register snippet

-------------------------------------------------------------------
Fri Nov 11 16:00:56 CET 2011 - jrenner@suse.de

- Fix rename Kickstart -> Autoinstallation (bnc#727517)

-------------------------------------------------------------------
Fri Nov 11 10:43:13 CET 2011 - jrenner@suse.de

- Remove markup in error message from all translation files

-------------------------------------------------------------------
Tue Nov  8 14:59:00 CET 2011 - ug@suse.de

- rename kickstart/autoyast files on harddisk too when the
  profile gets a new label (bnc#706122)

-------------------------------------------------------------------
Tue Nov  8 14:17:11 CET 2011 - jrenner@suse.de

- Implement audit logging for webui and frontend API (fate#312607)

-------------------------------------------------------------------
Tue Nov  8 08:52:23 CET 2011 - mantel@suse.de

- rename "kickstart" to "Autoinstallation" (bnc#727517)

-------------------------------------------------------------------
Tue Oct 25 17:45:27 CEST 2011 - mc@suse.de

- fix currency report if all patches are installed (bnc#726543)

-------------------------------------------------------------------
Mon Oct 17 13:13:21 CEST 2011 - jrenner@suse.de

- CVE-2011-1594: Unintended Proxy/Open Redirects (bnc#644082)
- CVE-2011-2919: XSS on SystemGroupList.do page (bnc#719133)
- CVE-2011-2920: XSS flaw(s) in filter handling (bnc#719136)
- CVE-2011-2927: XSS flaw in channels search (bnc#719127)

-------------------------------------------------------------------
Thu Oct 13 15:44:27 CEST 2011 - jrenner@suse.de

- Apply revised patch to fix pam setting not saved (bnc#705179)

-------------------------------------------------------------------
Wed Oct 12 15:04:55 CEST 2011 - ug@suse.de

- the breed in cobbler was not changed when a distro was edited

-------------------------------------------------------------------
Wed Oct 12 13:23:30 CEST 2011 - jrenner@suse.de

- Fixed pam setting on user page not saving (bnc#705179)

-------------------------------------------------------------------
Tue Oct 11 13:19:06 CEST 2011 - jrenner@suse.de

- Add fix for schedule command AFTER package install (bnc#712647)

-------------------------------------------------------------------
Fri Oct  7 12:15:24 CEST 2011 - mc@suse.de

- show installed products in system overview (bnc#711021)

-------------------------------------------------------------------
Wed Oct  5 16:33:20 CEST 2011 - jrenner@suse.de

- Fix selection of errata for system currency report (bnc#721522)

-------------------------------------------------------------------
Wed Oct  5 14:23:36 CEST 2011 - mc@suse.de

- prevent listing duplicate servers in the Patch Alert e-mails

-------------------------------------------------------------------
Fri Sep 30 10:54:21 CEST 2011 - mc@suse.de

- enable sorting of the system currency page
- enable csv export of System Currency Report

-------------------------------------------------------------------
Thu Sep 29 17:36:12 CEST 2011 - mc@suse.de

- count system currency depending on severity stored in the DB

-------------------------------------------------------------------
Fri Sep 16 13:21:39 CEST 2011 - ug@suse.de

- added sles snippets
- always create a tracking regkey (bnc#659093)

-------------------------------------------------------------------
Tue Sep 13 10:18:52 CEST 2011 - jrenner@suse.de

- Fix ISE by backporting from upstream (bnc#712647, brc#691849)

-------------------------------------------------------------------
Tue Sep  6 16:53:31 CEST 2011 - jrenner@suse.de

- Create cobbler records for unregistered systems (fate#312329)
- Fix broken API doc for channel.software (bnc#712793)

-------------------------------------------------------------------
Fri Aug 12 13:13:05 CEST 2011 - jrenner@suse.de

- Remove trailing whitespace in new classes (bnc#705758)

-------------------------------------------------------------------
Fri Jul 29 15:27:03 CEST 2011 - jrenner@suse.de

- Fix software rollback to profiles (bnc#701772)

-------------------------------------------------------------------
Wed Jul 27 12:21:16 CEST 2011 - jrenner@suse.de

- Fix taskomatic classpath to make it start again (bnc#705758)

-------------------------------------------------------------------
Mon Jul 25 12:53:26 CEST 2011 - jrenner@suse.de

- Use string array for creating the cmd + empty env (bnc#705758)
- Return failure if user or passwd is null (bnc#705758)

-------------------------------------------------------------------
Fri Jul 22 15:04:24 CEST 2011 - jrenner@suse.de

- Wrap around unix2_chkpwd instead of using jpam (bnc#705758)

-------------------------------------------------------------------
Mon Jul 18 13:39:30 CEST 2011 - ug@suse.de

- kernel-options field in kickstart upload page changed to
  1024 chars (bnc#698166)

-------------------------------------------------------------------
Fri Jul  8 15:21:49 CEST 2011 - jrenner@suse.de

- Fix bnc#704049 by backporting 2 patches

-------------------------------------------------------------------
Fri Jul  8 09:09:23 CEST 2011 - jrenner@suse.de

- Refactor RedHat.do to Vendor.do (bnc#671239)
- Refactor and deprecate API method (bnc#671239)
- Include security token in system search filter

-------------------------------------------------------------------
Tue Jul  5 11:44:36 CEST 2011 - ug@suse.de

- added a function to get a package but Name+Headerrange
  (bnc#703475)

-------------------------------------------------------------------
Tue Jun 28 16:35:44 CEST 2011 - mc@suse.de

- allow setting null value as paramter (bnc#702641)

-------------------------------------------------------------------
Tue Jun 28 11:43:44 CEST 2011 - ug@suse.de

- fix XMLRPC call to raise a virtual machine
  (bnc#687323 and fate#312369)

-------------------------------------------------------------------
Tue Jun 21 16:29:55 CEST 2011 - jrenner@suse.de

- Fix missing tokens when updating child channels (bnc#701157)
- Check session validity first, security token next (bnc#644074)
- Merge with upstream spacewalk (bnc#644074)

-------------------------------------------------------------------
Tue Jun 21 14:10:54 CEST 2011 - ug@suse.de

- fix XML RPC call to install a virtual machine
  (fate#312369 and bnc#687323)

-------------------------------------------------------------------
Tue Jun 21 13:57:03 CEST 2011 - ug@suse.de

- replaced 'anaconda' by 'autoinstallation'

-------------------------------------------------------------------
Tue Jun 21 13:27:43 CEST 2011 - ug@suse.de

- track RPM installation during virtual machine setup by
  using session install=.... parameter 
  part of the fix for bnc#659093 and Fate#312372

-------------------------------------------------------------------
Thu Jun 16 15:52:06 CEST 2011 - jrenner@suse.de

- Fix missing token in SSM (bnc#644074)

-------------------------------------------------------------------
Tue Jun 14 17:31:53 CEST 2011 - ug@suse.de

- XML RPC API for creating virtual SUSE machines fixed
  (fate#312369 and bnc#687323)

-------------------------------------------------------------------
Tue Jun 14 11:03:00 CEST 2011 - ug@suse.de

- settings the correct architecture in cobbler, needed by virt. 
  SUSE installations (fate#312397 and bnc#682665)

-------------------------------------------------------------------
Thu Jun  9 09:59:03 CEST 2011 - jrenner@suse.de

- Additional fixes for the CSRF security bugfix (bnc#644074)

-------------------------------------------------------------------
Thu May 26 16:42:41 CEST 2011 - jrenner@suse.de

- Add token into POST url for multipart forms (bnc#644074)

-------------------------------------------------------------------
Thu May 26 11:59:54 CEST 2011 - jrenner@suse.de

- Integrate password strength meter in webapp (bnc#685551/fate#312398)

-------------------------------------------------------------------
Tue May 24 17:48:59 CEST 2011 - jrenner@suse.de

- Prevent from phishing attacks via 'url_bounce' (bnc#644082)
- CVE-2011-1594

-------------------------------------------------------------------
Mon May 23 16:24:56 CEST 2011 - jrenner@suse.de

- Protect web UI against Cross-Site Request Forgery (bnc#644074)
- CVE-2009-4139

-------------------------------------------------------------------
Tue May  3 11:13:36 CEST 2011 - jrenner@suse.de

- Rebranding of example search terms (bnc#682601)

-------------------------------------------------------------------
Fri Apr 15 16:15:01 CEST 2011 - jrenner@suse.de

- Use isNotEmpty() instead of isEmpty()

-------------------------------------------------------------------
Tue Apr 12 11:49:33 CEST 2011 - mantel@suse.de

- fix subject line of taskomatic notification mail

-------------------------------------------------------------------
Fri Apr  1 12:33:28 CEST 2011 - jrenner@suse.de

- Check if provisioning is enabled for this key (bnc#684414)

-------------------------------------------------------------------
Thu Mar 31 16:22:01 CEST 2011 - jrenner@suse.de

- Do not show success message when pws don't match (bnc#675585)

-------------------------------------------------------------------
Thu Mar 31 15:46:13 CEST 2011 - mantel@suse.de

- more debranding

-------------------------------------------------------------------
Mon Mar 28 11:44:21 CEST 2011 - jrenner@suse.de

- Add missing null check (bnc#682993)

-------------------------------------------------------------------
Fri Mar 25 16:55:04 CET 2011 - jrenner@suse.de

- Link to the local version of the release notes (bnc#676683)

-------------------------------------------------------------------
Thu Mar 24 10:52:52 CET 2011 - mc@suse.de

- debrand taskomatic

-------------------------------------------------------------------
Tue Mar 22 11:52:42 CET 2011 - jrenner@suse.de

- Refer to the right constant (bnc#677039)
- Fix method signature (bnc#681514)

-------------------------------------------------------------------
Mon Mar 21 16:15:42 CET 2011 - ug@suse.de

- fixed a missing "!" in adding "install=..." parameter code

-------------------------------------------------------------------
Mon Mar 21 13:54:35 CET 2011 - jrenner@suse.de

- Require susemanager-proxy-quick_en-pdf

-------------------------------------------------------------------
Fri Mar 18 10:49:19 CET 2011 - jrenner@suse.de

- Add the proxy quick start document to the UI

-------------------------------------------------------------------
Thu Mar 17 15:27:55 CET 2011 - jrenner@suse.de

- Do not show a subnavigation below 'Proxy'

-------------------------------------------------------------------
Thu Mar 17 11:14:16 CET 2011 - jrenner@suse.de

- Remove helper class that is not needed anymore (bnc#676704)

-------------------------------------------------------------------
Wed Mar 16 17:17:21 CET 2011 - jrenner@suse.de

- Re-enable the local doc search (bnc#676704)

-------------------------------------------------------------------
Mon Mar 14 17:20:02 CET 2011 - jrenner@suse.de

- Replace rhn-proxy with SMP for ACLs and queries (bnc#679420)

-------------------------------------------------------------------
Fri Mar 11 12:23:22 CET 2011 - ug@suse.de

- cleanup patch for install= parameter and fix for (bnc#677039)

-------------------------------------------------------------------
Thu Mar 10 14:56:00 CET 2011 - jrenner@suse.de

- Adapted the UI to URL paths from new docu packages (bnc#674315)

-------------------------------------------------------------------
Thu Mar 10 11:23:08 CET 2011 - jrenner@suse.de

- Change link path to install-guide (bnc#674315)

-------------------------------------------------------------------
Tue Mar  8 16:00:08 CET 2011 - jrenner@suse.de

- Change url path from install_guide to install-guide (bnc#674315)

-------------------------------------------------------------------
Tue Mar  8 14:24:19 CET 2011 - jrenner@suse.de

- Fix guessing login credentials (bnc#644072), patch from upstream

-------------------------------------------------------------------
Fri Mar  4 13:37:00 CET 2011 - jrenner@suse.de

- Leave out the proxy version check in navigation xml (bnc#676718)

-------------------------------------------------------------------
Thu Mar  3 17:33:47 CET 2011 - jrenner@suse.de

- fix navigation on the help page (while working on bnc#676699)

-------------------------------------------------------------------
Mon Feb 28 11:27:15 CET 2011 - jrenner@suse.de

- shorten the action name if > 128 chars (bnc#675021)

-------------------------------------------------------------------
Thu Feb 24 15:28:08 CET 2011 - jrenner@suse.de

- integrate fix for session fixation from upstream (bnc#644080)

-------------------------------------------------------------------
Tue Feb 22 17:24:28 CET 2011 - jrenner@suse.de

- removing invalid attributes 'autocomplete'

-------------------------------------------------------------------
Mon Feb 21 11:21:50 CET 2011 - ug@suse.de

- fixed owner for cobbler snippets (bnc#673297)

-------------------------------------------------------------------
Fri Feb 18 16:46:10 CET 2011 - mc@suse.de

- remove use of java-devel at runtime (bnc#673323) 

-------------------------------------------------------------------
Fri Feb 18 13:25:25 CET 2011 - jrenner@suse.de

- fix branding on api pages (bnc#671160)

-------------------------------------------------------------------
Thu Feb 17 11:47:34 CET 2011 - jrenner@suse.de

- do not show delete link on creation of notes (bnc#672090)
- refix help url for orgtrusts (bnc#660528)

-------------------------------------------------------------------
Wed Feb 16 17:41:02 CET 2011 - jrenner@suse.de

- add missing help page for oganizational trusts (bnc#660528)

-------------------------------------------------------------------
Wed Feb 16 15:28:54 CET 2011 - jrenner@suse.de

- fix server error if org default profile not present (bnc#672054)

-------------------------------------------------------------------
Wed Feb 16 15:07:10 CET 2011 - mc@suse.de

- fix link to help page (bnc#672094) 

-------------------------------------------------------------------
Wed Feb 16 09:56:58 CET 2011 - jrenner@suse.de

- remove more links to channel mgmt guide (bnc#672095 and others)

-------------------------------------------------------------------
Tue Feb 15 09:27:33 CET 2011 - jrenner@suse.de

- catch exception when filtering for invalid IP (bnc#668642)

-------------------------------------------------------------------
Mon Feb 14 16:42:31 CET 2011 - mantel@suse.de

- remove reference to FasTrack (bnc#671235)

-------------------------------------------------------------------
Mon Feb 14 15:43:25 CET 2011 - jrenner@suse.de

- revert to manage/clone errata, identifiers only

-------------------------------------------------------------------
Mon Feb 14 13:28:11 CET 2011 - mantel@suse.de

- remove references to FlexGuests (bnc#668622)

-------------------------------------------------------------------
Mon Feb 14 13:20:40 CET 2011 - jrenner@suse.de

- replace the term kickstart in virtualization dialog (bnc#671560)

-------------------------------------------------------------------
Fri Feb 11 15:56:18 CET 2011 - jrenner@suse.de

- fix base software channel always listed twice (bnc#671022)
- fix branding on apidocs and faqs (bnc#671160 and bnc#671158)

-------------------------------------------------------------------
Fri Feb 11 13:37:20 CET 2011 - jrenner@suse.de

- add quick start to help index and navigation
 
-------------------------------------------------------------------
Thu Feb 10 10:05:12 CET 2011 - jrenner@suse.de

- add check for subs to channels of the same family (bnc#670551)
- fix link to release notes in page footer (bnc#670515)
- remove references to non-existent channel mgmt guide (bnc#660768)
- fix strings in translation (bnc#670934)

-------------------------------------------------------------------
Wed Feb  9 12:10:22 CET 2011 - jrenner@suse.de

- do not show certificate configuration tab (bnc#670003)

-------------------------------------------------------------------
Tue Feb  8 18:53:19 CET 2011 - mc@suse.de

- Use LocalePreferences page but comment out language settings
  (bnc#670042) 

-------------------------------------------------------------------
Tue Feb  8 15:59:05 CET 2011 - mc@suse.de

- change mountpoint and prepended_dir (bnc#669558)

-------------------------------------------------------------------
Tue Feb  8 12:37:23 CET 2011 - jrenner@suse.de

- fix session fixation (bnc#644080)
- replace the term RHN with SUSE Manager (bnc#670223)

-------------------------------------------------------------------
Mon Feb  7 17:47:52 CET 2011 - jrenner@suse.de

- removed 'translations available' from help page (bnc#669530)

-------------------------------------------------------------------
Mon Feb  7 15:49:32 CET 2011 - mc@suse.de

- add rc link (bnc#669894) 

-------------------------------------------------------------------
Mon Feb  7 13:50:09 CET 2011 - mc@suse.de

- remove channel version filter in add novell patches
  (bnc#669799) 

-------------------------------------------------------------------
Thu Feb  3 17:05:35 CET 2011 - jrenner@suse.de

- remove the chat link from navigation (bnc#667275)
- do not show links to RH in result page of doc search (bnc#667271)

-------------------------------------------------------------------
Wed Feb  2 17:42:28 CET 2011 - jrenner@suse.de

- internal server error clicking software channels (bnc#668918)
- Kickstart/AutoYaST in the web interface (bnc#668666)

-------------------------------------------------------------------
Mon Jan 31 11:15:48 CET 2011 - jrenner@suse.de

- add missing attribute 'probeSuite' to request (bnc#667945)

-------------------------------------------------------------------
Sun Jan 30 15:28:18 CET 2011 - mc@suse.de

- backport upstrem fixes

-------------------------------------------------------------------
Fri Jan 28 12:40:35 CET 2011 - jrenner@suse.de

- bnc#667893: wrong email text sent during user creation
- bnc#667897: wrong email text sent during user creation - part 2
- bnc#667905: remove redhat.com in monitoring configuration

-------------------------------------------------------------------
Thu Jan 27 16:36:43 CET 2011 - jrenner@suse.de

- resolve strings marked with [GALAXY] (bnc#666163)
- take the link to the copyright notice from StringResources

-------------------------------------------------------------------
Thu Jan 27 16:28:52 CET 2011 - mc@suse.de

- fix subscribe to SUSE base channel via SSM (bnc#665833) 

-------------------------------------------------------------------
Thu Jan 27 13:23:35 CET 2011 - mc@suse.de

- show SUSE Channels in "alter channel page" (bnc#663374)

-------------------------------------------------------------------
Wed Jan 26 11:36:56 CET 2011 - jrenner@suse.de

- rename errata to patches in auto-generated emails

-------------------------------------------------------------------
Wed Jan 26 11:24:10 CET 2011 - jkupec@suse.cz

- Excluded non-english string files from rhn.jar for now
  (bnc #666151)

-------------------------------------------------------------------
Tue Jan 25 13:13:05 CET 2011 - jrenner@suse.de

- fix bnc#665835: wrong text on system entitlements

-------------------------------------------------------------------
Mon Jan 24 12:01:15 CET 2011 - jrenner@suse.de

- consider suseChannels when determining if repodata is required
- replace the term "Errata" with "Patches" throughout translation

-------------------------------------------------------------------
Sat Jan 22 12:38:09 CET 2011 - mc@suse.de

- fix macros

-------------------------------------------------------------------
Tue Jan 18 15:59:38 CET 2011 - jrenner@suse.de

- Fix bnc#651351: Password with less than 5 characters accepted

-------------------------------------------------------------------
Mon Jan 17 16:29:55 CET 2011 - mc@suse.de

- rename sm-register to mgr-register 

-------------------------------------------------------------------
Fri Jan 14 17:21:35 CET 2011 - mc@suse.de

- Fix wrong Reference in Web Interface (bnc#662075)
- scheduleSingleSatRepoSync() added for SUSE channels
- Fixed double execution of one-time jobs.

-------------------------------------------------------------------
Tue Jan 11 17:20:19 CET 2011 - mc@suse.de

- fix Requires
- add copyright page
- some style fixes 

-------------------------------------------------------------------
Wed Sep 15 09:29:38 CEST 2010 - mantel@suse.de

- Initial release of spacewalk-java

-------------------------------------------------------------------<|MERGE_RESOLUTION|>--- conflicted
+++ resolved
@@ -1,9 +1,5 @@
-<<<<<<< HEAD
 - Added 'Machine Id' information as part of details in System namespace(bsc#1054902)
-=======
-
 - Display GUI message after successfully deleting custom key (bsc#1048295)
->>>>>>> 4588f5e2
 - fix links on schedule pages (bsc#1059201)
 - Harmonize presentation of patch information (bsc#1032065)
 - Display a feedback message when user deletes configuration channel(bsc#1048355)
