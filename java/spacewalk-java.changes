<<<<<<< HEAD
- Minor Spec file cleanup.
=======
- fix package selection for ubuntu errata install (bsc#1199049)
>>>>>>> 84bab988
- Add script examples for HTTP API
- Refactor API docs for HTTP API
- Branding updates
- Collect logs form docker.build
- add schedulePackageUpdate() XMLRPC function (bsc#1197507)
- Redesign the auto errata task to schedule combined actions (bsc#1197429)
- Allow to add failed and completed servers to SSM
- drop specialized SSL truststore for db connections in favor
  of the java default
- add menu item for report database schema documentation
- Improve TaskQueue for mgr-update-reporting-hub task
- Handle missing tables gracefully during hub synchronisation
- improve performance of synchronizing peripheral report databases
- Allow alternative location for byte-buddy jar.
- Allow migration where target products have no successor
- require new salt-netapi-client version
- Fix PXEEvent string comparision
- Make TERMINALS group optional for saltbooted machines
- Fix outdated documentation and release notes links

-------------------------------------------------------------------
Wed Apr 27 12:40:30 CEST 2022 - jgonzalez@suse.com

- version 4.3.21-1
  * require uyuni netty build to fix failing tomcat start

-------------------------------------------------------------------
Mon Apr 25 15:04:59 CEST 2022 - jgonzalez@suse.com

- version 4.3.20-1
  * Prefer parsing numbers as ints in HTTP API for compatibility

-------------------------------------------------------------------
Tue Apr 19 12:01:05 CEST 2022 - jgonzalez@suse.com

- version 4.3.19-1
  * Fix handling of empty image version
  * Add url pillar info to built boot-images
  * Fix reboot time on salt-ssh client(bsc#1197591)
  * detect free products in Alpha and Beta stage and prevent checks
    on openSUSE products (bsc#1197488)
  * Implement JSON over HTTP API
  * Preserve parameter names in bytecode
  * Disable CSRF tokens for API routes
  * Migrated from log4j1.x.x to log4j2.x.x
  * Add UI for peripheral server with report database password
    regeneration
  * Added the server location information to reporting database
  * detect MgrServer on bootstrap and store report database settings
  * Correctly notify the failed status for the report db update task.
  * Show image build log in UI
  * Build bundle less images and create pxe profile for pxe images
    Introduce saltboot-group handing and pxe management of them
    Part of saltboot containerization workflow
  * Improve XMLRPC API for image management
  * Allow image upload via HTTP
  * Remove doc search functionality
  * adapt for new c3p0 and mchange-commons package
  * Set default image download protocol to http
  * Container proxy configuration handler
  * Hibernate: set a non-singleton ehcache
  * change directory owner and permissions only when needed
  * Provide link to Sync page when unsynced patches message show up
    (bsc#1196094)
  * Optimize adding new products function (bsc#1193707)
  * Allow monitoring entitlement for debian 11 and 10
  * warning log when hardware refresh result is not serializable
  * Hide private methods in XMLRPC handlers
  * update last checkin only if job is successful (bsc#1197007)
  * Fixed broken help link for system overview
  * send notifications for new or changed ubuntu errata (bsc#1196977)
  * Allow using a custom SSH port for proxies
  * Hide useless fields for containerized proxies in UI
  * Keep virtualization notifications websocket alive
  * Fix NPE when accessing cancelled action via system history (bsc#1195762)
  * CVE Audit: Show patch as available in the currently installed product even if successor
    patch affects additional packages (bsc#1196455)
  * Added the server location information to reporting database

-------------------------------------------------------------------
Mon Apr 04 11:02:21 CEST 2022 - jgonzalez@suse.com

- version 4.3.18-1
  * Prevent error on setting web.ssh_salt_pre_flight_script to blank

-------------------------------------------------------------------
Wed Mar 23 10:32:00 CET 2022 - jgonzalez@suse.com

- version 4.3.17-1
  * Fix type casting for Prometheus SD

-------------------------------------------------------------------
Mon Mar 21 13:51:28 CET 2022 - jgonzalez@suse.com

- version 4.3.16-1
  * Fix exception when image store is deleted before image

-------------------------------------------------------------------
Wed Mar 16 12:11:47 CET 2022 - jgonzalez@suse.com

- version 4.3.15-1
  * Reapply the patch for  handle npe when syncing ubuntu errata (bsc#1196619)

-------------------------------------------------------------------
Fri Mar 11 16:48:29 CET 2022 - jgonzalez@suse.com

- version 4.3.14-1
  * Add XML-RPC API to generate proxy containers configuration

-------------------------------------------------------------------
Fri Mar 11 14:51:09 CET 2022 - jgonzalez@suse.com

- version 4.3.13-1
  * Improved task to update the reporting database
  * Improve image management
  * Store delta image info in the database
  * fix class cast exception during action chains (bsc#1195772)
  * Finding empty profiles by mac address must be case insensitive (bsc#1196407)
  * prepare to use new postgresql-jdbc driver with stringprep and saslprep
    support (bsc#1196693)
  * allow SCC to display the last check-in time for registered systems
  * generate the system ssh key when bootstrapping a salt-ssh client
    (bsc#1194909)
  * Fix disappearing metadata key files after channel change (bsc#1192822)
  * New endpoint 'createFirst' added to 'org' xmlrpc api to allow initial organization and user creation
  * Corrected source URLs in spec file.
  * RHEL certificate compatibility.
  * Reuse existing certificate file detection.
  * Require rng-tools for EL8 to generate more entropy faster.
  * Add store info to Equals and hash methods to fix CVE audit process (bsc#1195282)
  * Fix lock/unlock scheduling on page Software -> Packages -> Lock (bsc#1195271)
  * Provide link for CVEs

-------------------------------------------------------------------
Fri Feb 25 15:31:09 CET 2022 - jgonzalez@suse.com

- version 4.3.12-1
  * handle npe when syncing ubuntu errata (bsc#1196619)

-------------------------------------------------------------------
Thu Feb 17 11:47:41 CET 2022 - jgonzalez@suse.com

- version 4.3.11-1
  * Revert: Improvements on list packages query processing
    by using query elaborator (bsc#1187333)

-------------------------------------------------------------------
Tue Feb 15 10:03:14 CET 2022 - jgonzalez@suse.com

- version 4.3.10-1
  * Write data into reporting database using a taskomatic job
  * Handle multiple Kiwi bundles (bsc#1194905)
  * Added new XML-RPC mathod: configchannel.syncSaltFilesOnDisk
  * Fix virtualization list rendering for foreign systems (bsc#1195712)
  * Change order of 'Relevant' and 'All' in patches menu
  * When adding a product, check if the new vendor channels conflicts
    with any of the existing custom channel (bsc#1193448)
  * Use uyuni roster salt module instead of flat roster files
  * Improvements on list packages query processing by using query
    elaborator (bsc#1187333)
  * add ubuntu errata data and install handling
  * fix possible race condition in job handling (bsc#1192510)
  * Remove verbose token log (bsc#1195666)
  * FIX errors when an image profile / store is deleted
    during build / inspect action (bsc#1191597, bsc#1192150)
  * SLES PAYG client support on cloud
  * fix ClassCastException during action processing (bsc#1195043)
  * Install product by default after a channel is subscribed
  * Improve token validation logs
  * Pass only selected servers to taskomatic for cancelation (bsc#1194044)

-------------------------------------------------------------------
Tue Feb 08 13:15:56 CET 2022 - jgonzalez@suse.com

- version 4.3.9-1
  * Fix stack overflow when building a CLM project from modular sources (bsc#1194990)

-------------------------------------------------------------------
Mon Jan 24 11:17:28 CET 2022 - jgonzalez@suse.com

- version 4.3.8-1
  * Update translation strings

-------------------------------------------------------------------
Tue Jan 18 13:52:58 CET 2022 - jgonzalez@suse.com

- version 4.3.7-1
  * Remove cluster management feature
  * Avoid using RPM tags when filtering modular packages in CLM (bsc#1192487)
  * Store formula pillar data in database
  * Add new endpoints to packages API: schedulePackageLockChange, listPackagesLockStatus
  * Generate flat repositories metadata for Debian based systems
  * Fix stripping module metadata when cloning channels in CLM (bsc#1193008)
  * Added rights field to generated updateinfo.xml to handle copyright
  * fix XML syntax in cobbler snippets (bsc#1193694)
  * Migrate the displaying of the date/time to rhn:formatDate
  * Suggest Product Migration when patch for CVE is in a successor Product (bsc#1191360)
  * Add route for virtual systems ReactJS page
  * fix actionchain stuck in pending/picked up (bsc#1189561)
  * provide static configuration key name for SSHMinionActionExecutor
    parallel threads
  * Add link to the original vendor advisory in the patch details page
  * fix issue with empty action chains getting deleted too early (bsc#1191377)
  * Move pickedup actions to history as soon as they are pickedup (bsc#1191444)
  * Add additional matchers to package (nevra) filter
  * Add greater equals matcher to package (nevra) filter
  * Add support for custom SSH port for SSH minions
  * UI and API call for changing proxy
  * Use an 'allow' filter for the kernel packages with live patching
    filter templates (bsc#1191460)
  * require postgresql14 on SLE15 SP4

-------------------------------------------------------------------
Fri Dec 03 12:21:41 CET 2021 - jgonzalez@suse.com

- version 4.3.6-1
  * fix parsing error by making SCAP Profile description attribute optional
    (bsc#1192321)
  * fix openscap scan with tailoring-file option (bsc#1192321)
  * Pass the "allow_vendor_change" flag using the right name when installing patches
  * Fix legacy timepicker passing wrong time to the backend if server and
    user time differ (bsc#1192699)
  * Fix legacy timepicker passing wrong time to the backend if selected
    date is in summer time (bsc#1192776)

-------------------------------------------------------------------
Tue Nov 16 12:58:01 CET 2021 - jgonzalez@suse.com

- version 4.3.5-1
  * Fix calling wrong XMLRPC bootstrap method (bsc#1192736)

-------------------------------------------------------------------
Tue Nov 16 10:06:56 CET 2021 - jgonzalez@suse.com

- version 4.3.4-1
  * update last boot time of SSH Minions after bootstrapping (bsc#1191899)
  * Fix package update action with shared channels (bsc#1191313)
  * Implement using re-activation keys when bootstrapping with the Web UI
    or XMLRPC API
  * Show salt ssh error message in failed action details
  * switch to best repo auth item for contentsources (bsc#1191442)
  * Add compressed flag to image pillars when kiwi image is
    compressed (bsc#1191702)

-------------------------------------------------------------------
Fri Nov 05 13:49:19 CET 2021 - jgonzalez@suse.com

- version 4.3.3-1
  * Remove NullPointerException in rhn_web_ui.log when building an
    image (bsc#1185951)
  * Bugfix: Prevent "no session" hibernate error on deleting server
  * Set product name and version in the User-Agent header when
    connecting to SCC
  * On salt-ssh minions, enforce package list refresh after state apply
  * Improve the API to query system events and history
  * Fix internal server error on DuplicateSystemsCompare (bsc#1191643)
  * Fix Service Package migration with pillar in database
  * Run Prometheus JMX exporter as Java agent (bsc#1184617)
  * Allow usage of jinja template in Salt config channels
  * Store Salt minion pillars in database
  * Fix datetime format parsing with moment (bsc#1191348)
  * trigger reboot needed message also when installhint is available
    on package level
  * add Content Lifecycle Management filter for package provides and
    use it in live patching filter template
  * Update proxy path on minion connection
  * mgr-sync refresh logs when a vendor channel is expired and shows
    how to remove it (bsc#1191222)
  * Hide link to CLM live patching template in system details for
    products that don't support live patching (bsc#1190866)
  * fix logging of the spark framework and map requests to media.1
    directory in the download controller (bsc#1189933)
  * Add 'Last build date' column to CLM project list (jsc#PM-2644)
    (jsc#SUMA-61)
  * Improve exception handling and logging for mgr-libmod calls
  * Execute the diskcheck script at login to validate the available space
  * Add checksums to repository metadata filenames (bsc#1188315)
  * Fix ISE in product migration if base product is missing (bsc#1190151)
  * Add 'Flush cache' option to Ansible playbook execution
    (bsc#1190405)
  * Update kernel live patch version on minion startup (bsc#1190276)
  * use TLSv1.3 if it is a supported Protocol
  * Adapt auto errata update to skip during CLM build (bsc#1189609)
  * Adapt auto errata update to respect maintenance windows
  * fix ISE in SSM when scheduling patches on multiple
    systems (bsc#1190396, bsc#1190275)
  * Add new endpoints to saltkeys API: acceptedList, pendingList,
    rejectedList, deniedList, accept and reject
  * add CentOS 7/8 aarch64
  * add Oracle Linux 7/8 aarch64
  * add Rocky Linux 8 aarch64
  * add AlmaLinux 8 aarch64
  * add Amazon Linux 2 aarch64

-------------------------------------------------------------------
Fri Sep 17 12:18:34 CEST 2021 - jgonzalez@suse.com

- version 4.3.2-1
  * Allow getting all completed actions via XMLRPC without display limit (bsc#1181223)
  * Add XMLRPC API to force refreshing pillar data (bsc#1190123)
  * Add missing string on XCCDF scan results (bsc#1190164)
  * Support syncing patches with advisory status 'pending' (bsc#1190455)
  * Updated Enterprise Linux servlet requirement.
  * Ignore duplicates in 'pkg.installed' result when applying patches (bsc#1187572)
  * Improved timezone support
  * implement package locking for salt minions
  * Show AppStreams tab just for modular channels
  * Fix Json null comparison in virtual network info parsing (bsc#1189167)
  * 'AppStreams with defaults' filter template in CLM
  * Add a link to OS image store dir in image list page
  * Do not log XMLRPC fault exceptions as errors (bsc#1188853)
  * AppStreams tab for modular channels
  * Allow getting all archived actions via XMLRPC without display limit (bsc#1181223)
  * Link to CLM filter creation from system details page
  * Delete ActionChains when the last action is a Reboot and it completes (bsc#1188163)
  * XMLRPC: Add call for listing application monitoring endpoints
  * Bring back Beta product tag
  * fix NPE when no redhat info could be fetched

-------------------------------------------------------------------
Mon Aug 09 11:00:52 CEST 2021 - jgonzalez@suse.com

- version 4.3.1-1
- Mark SSH minion actions when they're picked up (bsc#1188505)
- Properly handle virtual networks without defined bridge (bsc#1189167)
- Fix cleanup always being executed on delete system (bsc#1189011)
- Warning in Overview page for SLE Micro system (bsc#1188551)
- Fix system information forwarding to SCC (bsc#1188900)
- Add UEFI support for VM creation / editing
- Add virt-tuner templates to VM creation
- Ensure XMLRPC returns 'issue_date' in ISO format when listing erratas (bsc#1188260)
- Fix NullPointerException in HardwareMapper.getUpdatedGuestMemory
- Fix entitlements not being updated during system transfer (bsc#1188032)
- Simplify the VM creation action in DB
- Refresh virtual host pillar to clear the virtpoller beacon (bsc#1188393)
- Fix updating primary net interface on hardware refresh (bsc#1188400)
- Fix issues when removing archived actions using XMLRPC api (bsc#1181223)
- Readable error when "mgr-sync add channel" is called with a non-existing label (bsc#1173143)
- Fix NPE error when scheduling ErrataAction from relevant errata page (bsc#1188289)
- Add Beijing timezone to selectable timezones (bsc#1188193)
- Java enablement for Rocky Linux 8
- Get CPU data for AArch64
- Add option to run Ansible playbooks in 'test' mode
- Add support for Kiwi options
- New filter template: Live patching based on a system
- Adapt generated pillar data to run the new Salt scap state
- Handle virtual machines running on pacemaker cluster
- SP migration: wait some seconds before scheduling "package refresh" action after migration is completed (bsc#1187963)
- cleanup and regenerate system state files when machine id has changed (bsc#1187660)
- manually disable repositories on redhat like systems
- Do not update Kickstart session when download after session is complete or failed (bsc#1187621)
- define a pillar for the https port when connection as ssh-push with tunnel (bsc#1187441)
- Fix the unit test coverage reports
- Fix random NullPointerException when rendering page tabs (bsc#1182769)
- Add missing task status strings (bsc#1186744)

-------------------------------------------------------------------
Fri Jun 18 12:41:30 CEST 2021 - jgonzalez@suse.com

- version 4.2.23-1
- Show the full state return message for VM actions
- show reposync errors in user notification details
- do not check accessibility of free product repositories (bsc#1182817)

-------------------------------------------------------------------
Thu Jun 17 10:38:51 UTC 2021 - Julio González Gil <jgonzalez@suse.com>

- Use the correct product tag

-------------------------------------------------------------------
Thu Jun 10 13:46:09 CEST 2021 - jgonzalez@suse.com

- version 4.2.22-1
- Fix product migration when scheduled from the event page (bsc#1187066)

-------------------------------------------------------------------
Wed Jun 09 10:19:43 CEST 2021 - jgonzalez@suse.com

- version 4.2.21-1
- adapt parsed strings from AlmaLinux and AmazonLinux match
  SCC/sumatoolbox product definition (bsc#1186750)
- Run database table analyze in most used tables of CLM for better performance (bsc#1186704)

-------------------------------------------------------------------
Tue Jun 01 11:47:32 CEST 2021 - jgonzalez@suse.com

- version 4.2.20-1
- fix permission problem with /srv/susemanager/salt/custom files (bsc#1186325)
- fixing ISE when searching in docs for logged-in users (bsc#1186319)
- Fix package building on openSUSE Leap 15.3

-------------------------------------------------------------------
Mon May 24 12:37:31 CEST 2021 - jgonzalez@suse.com

- version 4.2.19-1
- Show NICs without IPs in Hardware info
- Allow interfaces with just valid mac address in cobbler record (bsc#1185416)
- Allow virtualization host entitlement on Xen Dom0 (bsc#1185522)
- Fix start/end timestamps for xccdf scan details (bsc#1186016)
- Fix report links for SCAP Scans (bsc#1186017)
- Fix the documentation for the parseReleaseFile method
- Add group by clause to reduce the number of rows for groupAdvisoryTypes CTE to improve performance(bsc#1185015)
- Drop stale libs for old not supported browsers
- fix file ownership and permissions in /srv/susemanager/pillar_data/ (bsc#1179954)
- Strip the modular metadata for newly created channels in CLM if modular filters present (bsc#1184118)
- fix disapearing Autoinstallation Menu for minions (bsc#1184813)
- catch not found repository and create a standard error page (bsc#1183992)
- Remove duplicate entries on AppStream filter channel browser
- Do not require advisory_status to be set in ErrataHandler.create (bsc#1185965)
- Fix the problem with wrong icons for virtual systems (bsc#1185507)

-------------------------------------------------------------------
Mon May 10 17:43:42 CEST 2021 - jgonzalez@suse.com

- version 4.2.18-1
- Java side of AlmaLinux and Amazon Linux 2 enablement

-------------------------------------------------------------------
Wed May 05 16:35:15 CEST 2021 - jgonzalez@suse.com

- version 4.2.17-1
- Speed up pages to compare or add packages to channels (bsc#1178767)
- Implement CLM filter templates
- Parse ansible inventory and show registered systems
- fix problem reading product_tree.json from wrong location in offline setups (bsc#1184283)
- Eliminate duplicate entries when displaying results from mgr-libmod
- Fix boot image url, change default to ftp (bsc#1185509)
- XMLRPC: Endpoint for aligning channel metadata based on another channel (bsc#1182810)
- forward registration data to SUSE Customer Center
- Rename system migration to system transfer
- Rename SP to product migration
- Change onboarding behavior to easier recycle systems (bsc#1183437)
- The 'cookie' property for pkgset beacon was removed as no longer required
- virtual console monitors VM state changes
- Ansible integration: configure paths, inspect inventories, discover and schedule playbooks
- support Amazon Linux mirror list URLs and set signed Metadata flag correct
- Bugfix: Remove the unneeded check that was stopping updating a virtual instance type (bsc#1180673)
- Exclude minions from the list of locally-managed/sandbox systems when copying config files (bsc#1184940)
- Remove activation key display from system details page
- change deprecated path /var/run into /run for systemd (bsc#1185059)
- add virtual network edit action
- Lower case fqdn comparation when calculating minion connection path (bsc#1184849)

-------------------------------------------------------------------
Mon Apr 19 14:51:51 CEST 2021 - jgonzalez@suse.com

- version 4.2.16-1
- Update translation strings

-------------------------------------------------------------------
Mon Apr 19 11:37:19 CEST 2021 - jgonzalez@suse.com

- version 4.2.15-1
- Bugfix: Retracted Patches: Filter minion correctly when executing package install (bsc#1184929)

-------------------------------------------------------------------
Fri Apr 16 15:59:32 CEST 2021 - jgonzalez@suse.com

- version 4.2.14-1
- fix check for for mirrorlist URLs when refreshing products (bsc#1184861)

-------------------------------------------------------------------
Fri Apr 16 15:55:47 CEST 2021 - jgonzalez@suse.com

- version 4.2.13-1
- Add calendar widget to display maintenance windows

-------------------------------------------------------------------
Fri Apr 16 13:23:01 CEST 2021 - jgonzalez@suse.com

- version 4.2.12-1
- for a SUSE system get metadata and package from same source (bsc#1184475)
- List config state summary for systems in highstate page
- Implement retracted patches
- Add support for notify beacon for Debian/Ubuntu systems
- Check if the directory exists prior to modular data cleanup (bsc#1184311)
- define dependencies for salt-netapi-client and DB schema version
- assign right base product for res8 (bsc#1184005)
- Fix docs link in my organization configuration (bsc#1184286)
- Provide Custom Info as Pillar data
- remove deprecated xmlrpc functions
- Add support for Alibaba Cloud Linux 2
- Only update the kickstart path in cobbler if necessary (bsc#1175216)
- enhance config channel API with list assigned groups
- enhance server group API with config channel and formula
  access methods
- Fix: populate docker-registries on inspection (bsc#1178179)
- Raise length limit for kernel options (bsc#1182916)
- optionally allow vendor change when patching
- Speed up the system groups page (bsc#1182132)
- Log shell command output on failure when checking known_hosts file permissions
- adapt logging for testing accessability of URLs (bsc#1182817)
- add warning about missing salt feature for virtual networks
- add virtual network create action

-------------------------------------------------------------------
Fri Mar 05 15:42:30 CET 2021 - jgonzalez@suse.com

- version 4.2.11-1
- Allow setting a primary FQDN per system, either via WebUI or XMLRPC-API
- Speed up pages to compare or add packages to channels (bsc#1178767)
- Remove validator.js from jade templates
- Homogenizes style in filter buttons, facilitating testability
- improve fromdir with better mapping of URL to local files

-------------------------------------------------------------------
Thu Feb 25 12:06:49 CET 2021 - jgonzalez@suse.com

- version 4.2.10-1
- Rebuild and improve rendering of error pages 404 and 500 pages (bsc#1181228)
- Fix user creation with pam auth and no password (bsc#1179579)
- Rename rhnVirtualInstanceInfo memory_size_k column
- Fix registration of VM created with cobbler profile on Salt minion
- enahance schedule states XMLRPC API
- Cleanup sessions via SQL query instead of SQL function (bsc#1180224)
- Do not call page decorator in HEAD requests (bsc#1181228)
- Allow to configure request timeout (bsc#1178767)
- FIX: Slow response of 'Software > Install' in Ubuntu minions (bsc#1181165)

-------------------------------------------------------------------
Tue Feb 16 10:07:07 CET 2021 - jgonzalez@suse.com

- version 4.2.9-1
- fix action chains for saltssh minions (bsc#1182200)

-------------------------------------------------------------------
Fri Feb 12 14:29:28 CET 2021 - jgonzalez@suse.com

- version 4.2.8-1
- Ensure new files are synced just after writing them (bsc#1175660)
- Add 'mgr_origin_server' to Salt pillar data (bsc#1180439)
- enable openscap auditing for salt systems in SSM (bsc#1157711)
- Removed "Software Crashes" feature
- detect debian products (bsc#1181416)
- show packages from channels assigned to the targeted system (bsc#1181423)

-------------------------------------------------------------------
Thu Jan 28 11:42:47 CET 2021 - jgonzalez@suse.com

- version 4.2.7-1
- Open raw output in new tab for ScriptRunAction (bsc#1180547)

-------------------------------------------------------------------
Wed Jan 27 13:04:11 CET 2021 - jgonzalez@suse.com

- version 4.2.6-1
- fix query using old EVR_T constructor (bsc#1181422)
- Update to postgresql13 (jsc#SLE-17030)
- Improve modular dependency resolution algorithm (bsc#1177267)
- Display absolute timestamps for configuration files
- Fix modular data handling for cloned channels (bsc#1177508)
- Fix: login gets an ISE when SSO is enabled (bsc#1181048)
- Content Lifecycle Management input validation errors are now displayed at the field-level instead of a popup
- Add an API endpoint to allow/disallow scheduling irrelevant patches (bsc#1180757)
- Fix CVE audit results for affected and patched entries (bsc#1180893)
- Replace custom version comparison method with the standard one which also takes debian packages into account
- Default to preferred items per page in content lifecycle lists (bsc#1180558)
- Removed Java module com.sun.bind if it is not available; Load jaxb bundles if available.
- internal code cleanup (dropping unused table rhnErrataTmp)
- Drop the ssl_available option (SSL is always present)
- fix reboot action race condition (bsc#1177031)
- Improves misleading UI message displayed on systems with modules activated (bsc#1179525)
- Fix availability check for debian repositories (bsc#1180127)
- Added 'contents' argument to the 'configchannel.create' XMLRPC API method (bsc#1179566)
- Ignore duplicate NEVRAs in package profile update (bsc#1176018)
- Prevent deletion of CLM environments if they're used in an autoinstallation
  profile (bsc#1179552)
- Fix Debian package version comparison
- register saltkey XMLRPC handler and fix behavior of delete salt key (bsc#1179872)
- Added 'revision' argument to the 'configchannel.updateInitSls' XMLRPC API method (bsc#1179566)
- Add validation for custom repository labels
- Fix configuration file download links to actually download files instead of redirecting to the home page (bsc#1179324)
- Add lang attribute to html tags
- SPEC file libxml2-devel addition, Source0 update.
- Replace the virtpoller beacon by a guests refresh action
- Added RHEL build support.
- Simplified SPEC file.
- fix expanded support detection based on CentOS installations (bsc#1179589)
- Generalize the reactivation key message (bsc#1178483)

-------------------------------------------------------------------
Thu Dec 03 13:45:57 CET 2020 - jgonzalez@suse.com

- version 4.2.5-1
- add the VirtualPC as virtualization type (bsc#1178990)
- Fix the activation key handling from kickstart profile (bsc#1178647)
- Ignore docker network ifaces in the system duplicates list
- Fix incorrect password autocompletions (bsc#1148357)
- add translation strings for newly added countries and timezones (jsc#PM-2081)
- Update exception message in findSyncedMandatoryChannels

-------------------------------------------------------------------
Wed Nov 25 12:22:07 CET 2020 - jgonzalez@suse.com

- version 4.2.4-1
- Report resolved module dependencies on CLM project details page
- Allow creating custom ULN repositories with uln:// urls
- Change message "Minion is down" to be more accurate
- Revert: Sync state modules when starting action chain execution (bsc#1177336)
- Remove expiration date from ics files (bsc#1177892)
- Localize documentation links
- fix check for available products on ISS Slaves (bsc#1177184)
- XMLRPC: Report architecture label in the list of installed packages (bsc#1176898)
- get media.1/products for cloned channels (bsc#1178303)
- calculate size to truncate a history message based on the htmlified version (bsc#1178503)
- Sync state modules when starting action chain execution (bsc#1177336)
- Fix repo url of AppStream in generated RHEL/Centos 8 kickstart file (bsc#1175739)
- Enable validation of Content Lifecycle Management entities in the XMLRPC API (bsc#1177706)
- Fix the order of the arguments in the XMLRPC API doc for contentmanagement.buildProject (bsc#1177704)
- Remove the deprecated "satellite" API namespace
- Make image pillar visible only in buildhost organization
- Maintain list of synced images in pillar
- Remove hostname from /var/lib/salt/.ssh/known_hosts when deleting system (bsc#1176159)
- log token verify errors and check for expired tokens
- show only kernel options in advanced autoinstallation page when working with
  a salt minion (bsc#1177767)
- add new allowVendorChange flag for dist upgrades
- Take pool and volume from Salt virt.vm_info for files and blocks disks (bsc#1175987)
- Create VM on a Salt host using a cobbler profile
- Show cluster upgrade plan in the upgrade UI
- Fix action chain resuming when patches updating salt-minion don't cause service to be
  restarted (bsc#1144447)
- Execute Salt SSH actions in parallel (bsc#1173199)
- Enable to switch to multiple webUI theme
- Hotfix the modular RPMs release comparison
- enable redfish power management by default
- renaming autoinstall distro didn't change the name of the Cobbler distro (bsc#1175876)
- Fix: reinspecting a container image (bsc#1177092)
- add power management xmlrpc api
- allow nightly ISS sync to also cover custom channels
- Include build id in boot image local path
- fix max password length check at user creation (bsc#1176765)
- Fix the links for downloading the binaries in the package details UI (bsc#1176603)
- Notify about missing libvirt or hypervisor on virtual host
- Redesign maintenance schedule systems table to use paginated data from server
- Fix SP migration after dry run for cloned channels (bsc#1176307)
- filter not available optional channels out
- Fix: handle version comparison corner cases in Ubuntu packages

-------------------------------------------------------------------
Fri Nov 06 15:22:07 CET 2020 - jgonzalez@suse.com

- version 4.2.3-1
- Use correct eauth module and credentials for Salt SSH calls (bsc#1178319)

-------------------------------------------------------------------
Mon Sep 21 12:04:31 CEST 2020 - jgonzalez@suse.com

- version 4.2.2-1
- Updating translations from weblate
- Log exception trace on fatal Taskomatic startup error

-------------------------------------------------------------------
Fri Sep 18 12:34:25 CEST 2020 - jgonzalez@suse.com

- version 4.2.1-1
- Force disable SPA for non-navigation links (bsc#1175512)
- pass the log level parameter to matcher
- Detect client organization from connected proxy (bsc#1175545)
- Add language picker to user preferences and user creation
- Fix EntityExistsException on migration from traditional to salt minion via proxy (bsc#1175556)
- use media.1/products from media when not specified different (bsc#1175558)
- Fix: use quiet API method when using spacewalk-common-channels (bsc#1175529)
- add java.allow_adding_patches_via_api to allow adding errata to vendor channels
- fix alignment on icon on entitlement page
- support installer update channels during autoinstallation
- filter machines not in maintenance mode for remote commands
- Upgrade jQuery and adapt the code - CVE-2020-11022 (bsc#1172831)
- Data null means the sync never ran yet (bsc#1174357)
- Reset the server path on minion registration (bsc#1174254)
- fix error when rolling back a system to a snapshot (bsc#1173997)
- Implement maintenance windows backend
- Add check for maintainence window during executing recurring actions
- Implement maintenance windows in struts
- XMLRPC: Assign/retract maintenance schedule to/from systems
- avoid deadlock when syncing channels and registering minions at the same time (bsc#1173566)
- Fix softwarechannel update for vendor channels (bsc#1172709)
- Add modular repository warning message to system overview page (bsc#1173959)
- Change system list header text to something better (bsc#1173982)
- set CPU and memory info for virtual instances (bsc#1170244)
- Add virtual network Start, Stop and Delete actions
- Add virtual network list page
- update default product tree tag and set Beta tag again
- Fix strings (mentions of Satellite, replace SUSE Manager with PRODUCT_NAME, etc)
- Update package version to 4.2.0

-------------------------------------------------------------------
Wed Sep 16 16:49:35 CEST 2020 - jgonzalez@suse.com

- version 4.1.17-1
- Use the Salt API in authenticated and encrypted form (bsc#1175884, CVE-2020-8028)

-------------------------------------------------------------------
Thu Jul 23 13:26:41 CEST 2020 - jgonzalez@suse.com

- version 4.1.16-1
- Fix httpcomponents and gson jar symlinks (bsc#1174229)
- enhance RedHat product detection for CentOS and OracleLinux (bsc#1173584)
- provide comps.xml and modules.yaml when using onlinerepo for kickstart
- Refresh virtualization pages only on events
- fix up2date detection on RH8 when salt-minion is used for registration
- improve performance of the System Groups page with many clients (bsc#1172839)
- Include number of non-patch package updates to non-critical update counts
  in system group pages (bsc#1170468)
- bump XMLRPC API version number to distinguish from Spacewalk 2.10
- Cluster UI: return to overview page after scheduling actions
- fix NPE on auto installation when no kernel options are given (bsc#1173932)
- fix issue with disabling self_update for autoyast autoupgrade (bsc#1170654)
- Adapt expectations for jobs return events after switching Salt
  states to use 'mgrcompat.module_run' state.

-------------------------------------------------------------------
Wed Jul 01 16:12:13 CEST 2020 - jgonzalez@suse.com

- version 4.1.15-1
- Make httpcomponents and gson jar symlinks dependent on product
- Fix symlinks for gson, httcomponents on Leap 15.2

-------------------------------------------------------------------
Mon Jun 29 10:08:38 CEST 2020 - jgonzalez@suse.com

- version 4.1.14-1
- Branding adjustments, get rid of spacewalk as a default
- serve media.1/products when available (bsc#1173204)
- use repo metadata of the synced base channel when kernel
  option "useonlinerepo" is provided (bsc#1173204)
- Fix recurring actions being displayed in Task Schedules list
- Fix: handle corner case of deb pkg compare version (bsc#1173201)

-------------------------------------------------------------------
Wed Jun 24 10:22:51 CEST 2020 - jgonzalez@suse.com

- version 4.1.13-1
- prevent deadlock on suseusernotification (bsc#1173073)

-------------------------------------------------------------------
Tue Jun 23 17:21:48 CEST 2020 - jgonzalez@suse.com

- version 4.1.12-1
- Don't output virtualization pillar for systems without virtualization entitlement
- Update help link URLs in the UI
- Use volumes for VMs disks and allow attaching cdrom images
- Compute the websockify URL on browser side (bsc#1149644)
- disable Beta product tree tag
- Enable OS image building for all SUSE distributions (bsc#1149101, bsc#1172076)
- Toggle virtpoller when toggling virtualization host entitlement (bsc#1172962)
- Deleting registered VM doesn't remove them VM from the Guests list (bsc#1170096)
- improve salt-ssh error parsing on bootstrapping (bsc#1172120)

-------------------------------------------------------------------
Wed Jun 10 12:16:32 CEST 2020 - jgonzalez@suse.com

- version 4.1.11-1
- Drop the unpublished patch concept. All patches are published since their creation
- Implement support for cluster management (CaaSP)
- Split branding style themes for Uyuni and SUSE Manager
- increase XMLRPC API version
- Correctly set action to failed in case of Salt errors on execution (bsc#1169604)
- improve speed of Content Lifecycle Management channel list loading (bsc#1153234)
- Avoid traceback with AssertionError: Failed to update row (bsc#1172558)
- Pass minion ip to the kiwi_collect_image runner as fallback instead
  of fqdn if not present (bsc#1170737)
- Fix software channel list coloring
- apply highstate when add-on system types should be applied to the
  system on bootstrapping (bsc#1172190)
- configure HTTP timeouts via rhn.conf
- fixed bug where in scheduling a vhm refresh would result in a permission error for org admins
- Validate CLM projects on build/promote with XMLRPC
- Fix nullpointer exception during proxy registration (bsc#1171287)
- improve Content Lifecycle Management build and promotion performance (bsc#1159226)
- fix info text about package installation on channel change (bsc#1171684)
- Clarify the behavior of the checkbox system list, when it adds systems to ssm
- Implement module picker controls for CLM AppStream filters

-------------------------------------------------------------------
Tue May 26 11:22:02 CEST 2020 - jgonzalez@suse.com

- version 4.1.10-1
- handle centos urls that contain repo target in query string (bsc#1171996)

-------------------------------------------------------------------
Wed May 20 10:55:24 CEST 2020 - jgonzalez@suse.com

- version 4.1.9-1
- Fix saving image profile custom info values with XMLRPC (bsc#1171526)
- New API endpoint for retrieving combined formula data for a list of systems
- New API endpoint for retrieving network information for a list of system
- New API endpoint for retrieving system groups information for systems with a given entitlement
- Improve performance for States view in SystemGroups detail view (bsc#1158752)
- prevent race condition on metadata generation (bsc#1170197)
- Make automatic system locking for cluster node (CaaSP) user configurable
- Assign Activation Key channels only (bsc#1166516)
- Pass image profile custom info values as Docker buildargs during image build
- Fix activation keys request error in image import page (bsc#1170046)
- Fix custom info values input in image profile edit form (bsc#1169773)
- Add check for non-existing formulas when assigning formulas to a system/group
- Add check for non-existing formulas in xmlrpc calls
- Use salt for registration for selected install types (bsc#1164836)
- Added a new API end point to manage package state (bsc#1169520)
- avoid multiple base channels when onboarding minions (bsc#1167871)
- Remember settings after Service Pack Migration dry-run

-------------------------------------------------------------------
Thu Apr 23 10:25:13 CEST 2020 - jgonzalez@suse.com

- version 4.0.32-1
- hide message about changed Update Tag change (bsc#1169109)
- Web UI: Implement bootstrapping minions using an SSH private key
- add virtual volume delete action
- refresh pillar after channel change

-------------------------------------------------------------------
Wed Apr 15 17:12:31 CEST 2020 - jgonzalez@suse.com

- version 4.1.8-1
- Add content lifecycle project validation interface

-------------------------------------------------------------------
Mon Apr 13 09:33:50 CEST 2020 - jgonzalez@suse.com

- version 4.1.7-1
- Fix the original-clone channel relationship for CLM channels (bsc#1163121)
- fix serializer and documentation for system.listSystems (bsc#1168083)
- skip and show migration targets which do not have a successor
  for all installed extension products (bsc#1168227)
- fix resource leak in taskomatic (bsc#1168696)
- XMLRPC: Implement bootstrapping minions using an SSH private key
- Fix: unable to be redirected to the IdP when SSO is enabled (bsc#1167667)
- improve performance of cleanup-data-bunch
- Show separate info for syncing product channels and children
- add XMLRPC API method: proxy.listProxyClients (bsc#1166408)
- Enable monitoring for RHEL 8 Salt clients
- Add recurring actions xmlrpc interface
- Add StateApplyFailed and CreateBootstrapRepoFailed notifications
- Add virtual storage pools actions
- Remove no longer necessary check for retail TERMINALS group membership
- change DB check before login
- fix error when adding systems to ssm with 'add to ssm' button (bsc#1160246)

-------------------------------------------------------------------
Thu Mar 19 12:16:18 CET 2020 - jgonzalez@suse.com

- version 4.1.6-1
- Filter out AppStream packages by 'modularitylabel' rpm tag

-------------------------------------------------------------------
Wed Mar 11 10:54:21 CET 2020 - jgonzalez@suse.com

- version 4.1.5-1
- Fix for pillar not being refreshed when CaaSP pattern is detected upon software profile update (bsc#1166061)
- Adapt/clarify terms for minion system locking
- Add dependency on system-lock formula
- Prevent build/promote on content projects which have build/promote in progress
- Clean stale Content Lifecycle targets on Tomcat startup (bsc#1164121)
- Show warning on products page when no SUSE Manager Server Subscription is available
- Implement recurring highstate scheduling
- Notify VMs creation actions
- Validate the suseproductchannel table and update missing date when running mgr-sync refresh (bsc#1163538)
- Add 'inst.repo' kernel option to RHEL 8 kickstart tree (bsc#1163884)
- Show proxy icon in system list
- Disable modularity failsafe mechanism for RHEL 8 channels (bsc#1164875)
- Handle the non-existent requested grains gracefully
- Get the machineid grain from the minion startup event
- Feat: enable Salt system lock when CaaSP node is onboarded
- use term 'patch' instead of 'errata' (bsc#1164649)
- enable provisioning API with salt and bootstrap entitled systems
- remove oracle DB support
- improve performance when adding systems to system groups (bsc#1158754)
- remove NccRegister Task

-------------------------------------------------------------------
Mon Feb 17 12:50:13 CET 2020 - jgonzalez@suse.com

- version 4.1.4-1
- Fix a problem with removing the monitoring entitlement from a system
- Introduce CLM AppStream filters for RHEL 8 support
- kickstart --nobase option was removed in version F22. Do not use it
  for RHEL8
- Migrate pillar and formula data on minion id change (bsc#1161755)
- Remove auditlog-keeper
- Exclude base products from PAYG (Pay-As-You-Go) instances when doing subscription matching
- call saltutil.sync_all before calling highstate (bsc#1152673)
- change doc links pointing to new documentation server

-------------------------------------------------------------------
Thu Jan 30 14:48:34 CET 2020 - jgonzalez@suse.com

- version 4.1.3-1
- overload the system.scheduleChangeChannels API method to accept multiple system IDs
- support non discoverable fqdns via custom grain (bsc#1155281)

-------------------------------------------------------------------
Wed Jan 22 12:12:18 CET 2020 - jgonzalez@suse.com

- version 4.1.2-1
- merge java translations from branding back to this package
- fix mgr-sync add channel when fromdir is configured (bsc#1160184)
- handle not found re-activation key (bsc#1159012)
- write a list of formulas sorted by execution order (bsc#1083326)
- change product_tree tag to reflect new product 4.1 and Beta phase
- Use 'changes' field if 'pchanges' field doesn't exist (bsc#1159202)
- rename rhncfg-actions to mgr-cfg-actions in UI advice (bsc#1137248)
- Show additional headers and dependencies for deb packages
- Show adequate message on saving formulas that change only pillar data
- Fix container image import (bsc#1154246)
- Add missing permission checks on formula api (bsc#1123274)
- use channel name from product tree instead of constructing it (bsc#1157317)
- Add the system.getMinionIdMap XMLRPC method
- generate metadata with empty vendor (bsc#1158480)
- Read the subscriptions from the output instead of input (bsc#1140332)
- remove undefined variable from redhat_register snippet
- Add a method in API to check if the provided session key is a valid one.
- Associate VMs and systems with the same machine ID at bootstrap (bsc#1144176)
- Prevent Package List Refresh actions to stay pending forever (bsc#1157034)
- Fix minion id when applying engine-events state (bsc#1158181)
- Prevent ISE and warn disable deletion of a Content Lifecycle channel in use (bsc#1158012)
- Remove unnecessary WARN log entries from Kubernetes integration

-------------------------------------------------------------------
Wed Nov 27 17:01:33 CET 2019 - jgonzalez@suse.com

- version 4.1.1-1
- Change form order and change project creation message (bsc#1145744)
- show version depending on the product
- Fix loading proper activation key details on SPA enabled (bsc#1157141)
- Add 'license' entry to the kiwi image inspection test data
- Enable aarch64 builds
- Hide Virtualization > Provisioning tab for Salt systems (bsc#1167329)
- Add self monitoring to Admin Monitoring UI (bsc#1143638)
- Use apache proxy of websockify (bsc#1155455)
- Split a query to the database for more reliability in case certain pages are visited and many systems are registered
- Fix WebUI invalidation time by using the package build time instead
  of the WebUI version (bsc#1154868)
- Add information message in Tasks bunch detail page if task gets interrupted before start
- Create a single action when adding erratas to an action chain via the API (bsc#1148457)
- Add check for url input when creating/editing repositories
- Fqdns are coming from salt network module instead of fqdns grain (bsc#1134860)
- Consider timeout value in salt remote script (bsc#1153181)
- rename SUSE Products to just Products in UI
- Fix: regression with Ubuntu version compare (bsc#1150113)
- Add formula metadata to form data response
- ignore kickstarttrees for child channels and prevent
  appstream repos sync to cobbler
- Check if metadata refresh is needed before adding new channels (bsc#1153613)
- Fix: match `image_id` with newer k8s (bsc#1149741)
- Handle refreshing hardware of VM with changed UUID (bsc#1135380)
- Bump version to 4.1.0 (bsc#1154940)
- fix problems with Package Hub repos having multiple rpms with same NEVRA
  but different checksums (bsc#1146683)
- Add check/message for project not found (bsc#1145755)
- Fix sorting issues on content filter list page (bsc#1145591)
- Fix combinatorial explosion when generating migrations (bsc#1151888)
- Change the default value of taskomatic maxmemory to 4GB
- Silence cache strategy Hibernate warning
- Return result in compatible type to what defined in database procedure (bsc#1150729)
- Allow channels names to start with numbers
- Fix: handle special deb package names (bsc#1150113)
- Remove extra spaces in dependencies fields in Debian repo Packages file (bsc#1145551)
- Improve performance for 'Manage Software Channels' view (bsc#1151399)
- Allow monitoring for managed systems running Ubuntu 18.04 and RedHat 6/7
- use value from systemd unit file if not set in /etc/rhn/rhn.conf
- implement "keyword" filter for Content Lifecycle Management
- Add support for Azure, Amazon EC2, and Google Compute Engine as Virtual Host Manager.
- Import additional fields for Deb packages
- enable Kiwi NG on SLE15
- allow ssl connections from Tomcat to Postgres (bsc#1149210)
- use default in case taskomatic.java.maxmemory is unset
- fix parsing of /etc/rhn/rhn.conf for taskomatic.java.maxmemory (bsc#1151097)
- replace requires susemanager with uyuni-base server for group(susemanager)
- Add page to show virtual storage pools and volumes of a system
- Migrate login to Spark
- Use 'SCC organization credentials' instead of 'SCC credentials' in error message (bsc#1149425)
- implement "regular expression" Filter for Content Lifecycle Management
  matching package names, patch name, patch synopsis and package names in patches
- implement provisioning for salt clients
- New Single Page Application engine for the UI. It can be enabled with the config 'web.spa.enable' set to true
- Check that a channel doesn't have clones before deleting it (bsc#1138454)
- Fix: initialize the hibernate transaction when merging errata via XMLRPC API (bsc#1145584)
- Fix documentation of contentmanagement handler (bsc#1145753)
- Add new API endpoint to list available Filter Criteria
- improve API documentation of Filter Criteria
- implement "patch contains package" Filter for Content Lifecycle Management
- implement Filter Patch "by type" Content Lifecycle Management
- Improve websocket authentication to prevent errors in logs (bsc#1138454)
- Implement filtering errata by synopsis in Content Lifecycle Management
- Normalize date formats for actions, notifications and clm (bsc#1142774)
- Implement ALLOW filters in Content Lifecycle Management
- move /usr/share/rhn/config-defaults to uyuni-base-common
- implement "by date" Filter for Content Lifecycle Management
- Require uyuni-base-common for /etc/rhn
- Support partly patched CVEs in CVE audit (bsc#1137229)
- UI render without error if salt-formulas system folders are unreachable (bsc#1142309)
- Add susemanager as prerequired for spacewalk-java
- Cloning Errata from a specific channel should not take packages
  from other channels (bsc#1142764)
- Hide channels managed by Content Lifecycle projects from available sources (bsc#1137965)
- add caret sorting for rpm versioning
- improve performance for retrieving the user permissions on channels (bsc#1140644)

-------------------------------------------------------------------
Wed Jul 31 17:34:30 CEST 2019 - jgonzalez@suse.com

- version 4.0.20-1
- fix permissions of cobbler owned directories
- Prerequire salt package to avoid not existing user issues
- Remove duplicate information message when changing system properties (bsc#1111371)
- Align selection column in software channel managers (bsc#1122559)
- API Documentation: mention the shebang in the system.scheduleScriptRun doc strings (bsc#1138655)
- Enable product detection for plain rhel systems (bsc#1136301)
- For orphan contentsources, look also in susesccrepositoryauth to make sure they are not being referenced(bsc#1138275)
- Fallback to logged-in-user org and then vendor errata when looking up erratum on cloning (bsc#1137308)
- Add new validation to avoid creating content lifecycle projects starting with a number (bsc#1139493)
- Improve performance of 'Systems requiring reboot' page (fate#327780)
- Allow virtualization tab for foreign systems (bsc#1116869)
- Keep querystring on ListTag parent_url for actions that have the cid param (bsc#1134677)
- Allow forcing off or resetting VMs
- Fix profiles package scheduling when epoch is null (bsc#1137144)
- Explicitly mention in API docs that to preserve LF/CR, user needs to encode the data(bsc#1135442)
- Switch menu links and adjust title icons
- Add XML-RPC API calls to manage server monitoring
- Allow adding monitoring entitlement to openSUSE Leap 15.x
- Add support for Salt Formulas to be used with standalone Salt
- Fix channel sync status logic in products page (bsc#1131721)
- Report Monitoring products to subscription-matcher
- Update help URLs in the UI
- Fix SSM package upgrade list item selection (bsc#1133421)
- Support system groups with the prometheus-exporters-formula and monitoring entitlements
- Let softwarechannel_errata_sync fallback on vendor errata (bsc#1132914)
- Don't convert localhost repositories URL in mirror case (bsc#1135957)
- Add state EDITED to filters in the Content Lifecycle Environments
- Add built time date to the Content Lifecycle Environments
- Update ServerArch on each ImageDeployedEvent (bsc#1134621)
- Remove the 'Returning' clause from the query as oracle doesn't support it (bsc#1135166)
- Display warning if product catalog refresh is already in progress (bsc#1132234)
- Fix apidoc return order on mergePackages
- Explicitly mention country code in the advanced search (bsc#1131892)

-------------------------------------------------------------------
Wed May 22 14:29:42 CEST 2019 - jgonzalez@suse.com

- version 4.0.19-1
- Fix handling of the last Salt event queue (bsc#1135896)

-------------------------------------------------------------------
Wed May 15 17:05:45 CEST 2019 - jgonzalez@suse.com

- version 4.0.18-1
- use new names in code for client tool packages which were renamed (bsc#1134876)

-------------------------------------------------------------------
Wed May 15 17:00:13 CEST 2019 - jgonzalez@suse.com

- version 4.0.17-1
- List added JARs into specfile
- Add stax and stax2 to the ant JARs

-------------------------------------------------------------------
Wed May 15 15:11:15 CEST 2019 - jgonzalez@suse.com

- version 4.0.16-1
- SPEC cleanup
- Process salt events of a single minion on the same thread
- Add Single Sign On (SSO) via SAMLv2 protocol
- Hide disabled activation keys in form drop-downs (bsc#1101706)
- Implement Errata filtering based on advisory name in Content Lifecycle Management
- UI to enable / disable server monitoring
- Add monitoring entitlement
- Log remote commands executed via Salt -> Remote Commands UI to
  file /var/log/rhn/rhn_salt_remote_commands.log
- Saving cobbler autoinstall templates with a leading slash.
- Implement NEVR(A) filtering in Content Lifecycle Management
- Adjust product tree tag according to the base OS
- Add a link to the highstate page after formula was saved
- Fix deleting server when minion_formulas.json is empty (bsc#1122230)
- Handle the different retcodes that are being returned when salt module is not available (bsc#1131704)
- Improve salt events processing performance (bsc#1125097)
- Prevent Actions that were actually completed to be displayed as "in progress" forever(bsc#1131780)
- Disable Salt presence ping for synchronous calls
- Add unit tests for base channel assignments when registering RES minions
- Enable batching mode for salt synchronous calls
- Do not implicitly set parent channel when cloning (bsc#1130492)
- Do not report Provisioning installed product to subscription matcher (bsc#1128838)
- Show minion id in System Details GUI and API
- Fix base channel selection for Ubuntu systems (bsc#1132579)
- Fix retrieval of build time for .deb repositories (bsc#1131721)
- Fix product package conflicts with SLES for SAP systems (bsc#1130551)
- Take into account only synced products when scheduling SP migration from the API (bsc#1131929)

-------------------------------------------------------------------
Fri Apr 26 09:57:29 CEST 2019 - jgonzalez@suse.com

- version 4.0.15-1
- Enable Salt presence ping for synchronous calls (bsc#1133264)

-------------------------------------------------------------------
Thu Apr 25 17:59:56 CEST 2019 - jgonzalez@suse.com

- version 4.0.14-1
- Fix offline use of SUSE Manager (bsc#1133420)

-------------------------------------------------------------------
Mon Apr 22 12:11:55 CEST 2019 - jgonzalez@suse.com

- version 4.0.13-1
- Add Content Lifecycle Management icon
- Remove the obsolete help dispatcher servlet which was used to translate the documentation URLs
- Implement packages filtering on Content Project build
- Implement Content Filters operations and expose them in XMLRPC
- Disable ActionChainCleanup if database is Postgres
- Track and expose build status of Content Environment
- Enable SLES11 OS Image Build Host
- Add support for Salt batch execution mode
- fix NPE on remote commands when no targets match (bsc1123375)
- change release notes URL
- provide Proxy release notes as well
- Add a Taskomatic job to perform minion check-in regularly, drop use of Salt's Mine (bsc#1122837)
- Change the return type of the Cobbler method last_modified_time to Double
- Populate Content Environment on inserting it in a Project
- Add makefile and pylint configuration
- allow access to susemanager tools channels without res subscription (bsc#1127542)

-------------------------------------------------------------------
Fri Mar 29 10:31:49 CET 2019 - jgonzalez@suse.com

- version 4.0.12-1
- Adapt Cobbler power management functionality to use new power_system API call (bsc#1128919)
- fix doc generation for content management API
- Add support for SLES 15 live patches in CVE audit
- Implement Content Project promote function
- Implement Content Project build function
- Add Content Project Sources CRUD operations and expose them via XMLRPC
- Add Content Project and Content Environment CRUD operations and expose them via XMLRPC
- Add Content Project CRUD operations and expose them via XMLRPC
- Fix parsing of deb package version string on download (bsc#1130040)
- Generate solv file when repository metadata is created
- Fix errata_details to return details correctly (bsc#1128228)
- prevent an error when onboarding a RES 6 minion (bsc#1124794)

-------------------------------------------------------------------
Mon Mar 25 16:43:10 CET 2019 - jgonzalez@suse.com

- version 4.0.11-1
- don't modify kickstart child channel list
- change cobblers template directory
- Remove tanukiwrapper from taskomatic
- Add error message on sync refresh when there are no scc credentials
- rename cobbler keyword ksmeta to autoinstall_meta which changed with cobbler 3
- minion-action-cleanup Taskomatic task: do not clean actions younger than one hour
- Add support for custom username when bootstrapping with Salt-SSH
- Archive orphan actions when a system is deleted and make them visible in the UI (bsc#1118213)
- Cobbler version have been updated to >= 3.0
- Removed cobbler's 'update' method call which is now invalid(bsc#1128917)
- support ubuntu products and debian architectures in mgr-sync
- adapt check for available repositories to debian style repositories
- Add virtual machine display page
- Change default image download protocol from tftp to ftp
- Fix apidoc issues
- Read and update running kernel release value at each startup of minion (bsc#1122381)
- Schedule full package refresh only once per action chain if needed(bsc#1126518)
- Check and schedule package refresh in response to events independently of what originates them (bsc#1126099)

-------------------------------------------------------------------
Wed Mar 06 11:15:31 CET 2019 - jgonzalez@suse.com

- version 4.0.10-1
- Remove obsolete /rhn/help directory

-------------------------------------------------------------------
Tue Mar 05 18:20:00 CET 2019 - jgonzalez@suse.com

- version 4.0.9-1
- Update navigation links for the documentation pages

-------------------------------------------------------------------
Sat Mar 02 00:10:43 CET 2019 - jgonzalez@suse.com

- version 4.0.8-1
- Generate InRelease file for Debian/Ubuntu repos when metadata signing is enabled
- Add support for Ubuntu minions (FATE#324534, FATE#326848, FATE#326811)
- Fix/enhance Debian/Ubuntu repository generation
- Implement HTTP token authentication for Ubuntu clients

-------------------------------------------------------------------
Wed Feb 27 13:01:45 CET 2019 - jgonzalez@suse.com

- version 4.0.7-1
- Expose necessary Java modules on JDK 9+
- Add configuration option to limit the number of changelog entries added
  to the repository metadata (FATE#325676)
- Fix a problem when cloning public child channels with a private base channel (bsc#1124639)
- set max length for xccdf rule identifier to 255 to prevent internal server error (bsc#1125492)
- add configurable option to auto deploy new tokens (bsc#1123019)
- support products with multiple base channels
- fix ordering of base channels to prevent synchronization errors
  (bsc#1123902)
- prevent crash of mgr-sync refresh when channel label could not be found (bsc#1125451)
- Keep assigned channels on traditional to minion migration (bsc#1122836)
- Add UI to create virtual machine for salt minions
- Fix "Add Selected to SSM" on System Groups -> systems page (bsc#1121856)

-------------------------------------------------------------------
Fri Feb 08 17:38:56 CET 2019 - jgonzalez@suse.com

- version 4.0.6-1
- Fix exception when removing failed salt events from database

-------------------------------------------------------------------
Thu Jan 31 09:41:46 CET 2019 - jgonzalez@suse.com

- version 4.0.5-1
- Improve memory usage when generating repo matadata for channels having
  a large number of packages (bsc#1115776)
- Merge unlimited virtualization lifecycle products with the single variant (bsc#1114059)
- show beta products if a beta subscription is available (bsc#1123189)
- fix synchronizing Expanded Support Channel with missing architecture
  (bsc#1122565)
- Explicitly require JDK11
- Update spec file to no longer install tomcat context file in cache directory (bsc#1111308)
- Fix for duplicate key violation when cloning erratas that have no packages associated (bsc#1111686)
- Improve performance for granting and revoking permissions to user for groups (bsc#1111810)

-------------------------------------------------------------------
Wed Jan 16 12:23:15 CET 2019 - jgonzalez@suse.com

- version 4.0.4-1
- Remove the reference of channel from revision before deleting it (bsc#1107850)
- Add sp migration dry runs to the daily status report (bsc#1083094)
- Fix permissions check on formula list api call (bsc#1106626)
- Prevent failing KickstartCommand when customPosition is null (bsc#1112121)
- Improve return value and errors thrown for system.createEmptyProfile XMLRPC endpoint
- Reset channel assignments when base channel changes on registration (bsc#1118917)
- Removed 'Manage Channels' shortcut for vendor channels (bsc#1115978)
- Allow bootstrapping minions with a pending minion key being present (bsc#1119727)
- Fix cloning channels when managing the same errata for both vendor and private orgs (bsc#1111686)
- Hide 'unknown virtual host manager' when virtual host manager of all hosts is known (bsc#1119320)
- Add REST API to retrieve VM definition
- Nav and section scroll independently
- Listen to salt libvirt events to update VMs state
- avoid a NullPointerException error in Taskomatic (bsc#1119271)
- XMLRPC API: Include init.sls in channel file list (bsc#1111191)
- Disable notification types with 'java.notifications_type_disabled' in rhn.conf (bsc#1111910)
- Fix the config channels assignment via SSM (bsc#1117759)
- Introduce Loggerhead-module.js to store logs from the frontend
- change SCC sync backend to adapt quicker to SCC changes and improve
  speed of syncing metadata and checking for channel dependencies (bsc#1089121)
- read OEM Orderitems from DB instead of create always new items (bsc#1098826)
- fix mgr-sync refresh when subscription was removed (bsc#1105720)
- install product packages during bootstrapping minions (bsc#1104680)
- remove Oracle support

-------------------------------------------------------------------
Mon Dec 17 14:37:54 CET 2018 - jgonzalez@suse.com

- version 4.0.3-1
- Change Requires to allow installing with both Tomcat 8 (SLE-12SP3) and 9 (SLE12-SP4)
- Automatically schedule an Action to refresh minion repos after deletion of an assigned channel (bsc#1115029)
- Performance improvements in channel management functionalities (bsc#1114877)
- Hide already applied errata and channel entries from the output list in
  audit.listSystemsByPatchStatus (bsc#1111963)
- Handle with an error message if state file fails to render (bsc#1110757)
- use a Salt engine to process return results (bsc#1099988)
- Add check for yast autoinstall profiles when setting kickstartTree (bsc#1114115)
- Fix handling of CVEs including multiple patches in CVE audit (bsc#1111963)
- When changing basechannel the compatible old childchannels are now selected by default. (bsc#1110772)
- fix scheduling jobs to prevent forever pending events (bsc#1114991)
- Performance improvements for group listings and detail page (bsc#1111810)
- fix wrong counts of systems currency reports when a system belongs to more than one group (bsc#1114362)
- Add check if ssh-file permissions are correct (bsc#1114181)
- When removing cobbler system record, lookup by mac address as well if lookup by id fails(bsc#1110361)
- increase maximum number of threads and open files for taskomatic (bsc#1111966)
- Changed Strings for MenuTree Items to remove redundancy (bsc#1019847)
- Automatic cleanup of notification messages after a configurable lifetime
- Fix 'image deployed' event data parsing (bsc#1110316)
- Handle 'image deployed' salt event by executing post-deployment procedures
- Allow listing empty system profiles via XMLRPC
- Different methods have been refactored in tomcat/taskomatic for better performance(bsc#1106430)
- Do not try cleanup when deleting empty system profiles (bsc#1111247)
- ActivationKey base and child channel in a reactjs component
- Sync changes from Spacewalk
- 1640999 - Fix status icons
- 1640999 - Show correct name of the channel provididing rhncfg* packages
- 1624837 - Suppress warning if AppStream addon is enabled
- 1624837 - Enable appstream by default
- 1624837 - Add appstream ks corresponding to given baseos ks

-------------------------------------------------------------------
Fri Oct 26 10:29:32 CEST 2018 - jgonzalez@suse.com

- version 4.0.2-1
- Reschedule taskomatic jobs if task threads limit reached (bsc#1096511)
- Require openJDK in all cases, as IBM JDK will not be available at SLE15
- Add missing jar dependency 'xalan-j2-serializer'
- Modify acls: hide 'System details -> Groups and Formulas' tab for non-minions with bootstrap entitlement
- fix typo in messages (bsc#1111249)
- Cleanup formula data and assignment when migrating formulas or when removing system
- Remove restrictions on SUSE Manager Channel subscriptions (bsc#1105724)
- Pair a new starting minion with empty profile based on its HW address (MAC)
- Allow creating empty minion profiles via XMLRPC, allow assigning and editing formula for them
- Added shortcut for editing Software Channel
- Rewrite virtual guests list page in reactjs
- Fix NullPointerException when refreshing deleted software channel (bsc#1094992)
- Subscribe saltbooted minion to software channels, respect activation key in final registration steps
- Fix script is deleted too early (bsc#1105807)
- Remove special characters from HW type string
- Optimize execution of actions in minions (bsc#1099857)
- Make Kiwi OS Image building enabled by default
- Increase Java API version
- check valid postgresql database version
- Change Saltboot grain trigger from "initrd" to "saltboot_initrd"
- add last_boot to listSystems() API call
- Changed localization strings for file summaries (bsc#1090676)
- Added menu item entries for creating/deleting file preservation lists (bsc#1034030)
- Fix displayed number of systems requiring reboot in Tasks pane (bsc#1106875)
- Added link from virtualization tab to Scheduled > Pending Actions (bsc#1037389)
- Better error handling when a websocket connection is aborted (bsc#1080474)
- Remove the reference of channel from revision before deleting it(bsc#1107850)
- Enable auto patch updates for salt clients
- Fix ACLs for system details settings
- Method to Unsubscribe channel from system(bsc#1104120)
- Fix 'Compare Config Files' task hanging (bsc#1103218)
- Fix: delete old custom OS images pillar before generation (bsc#1105107)
- Fix an error in the system software channels UI due to SUSE product channels missing a
  corresponding synced channel (bsc#1105886)
- XMLRPC API for state channels
- add logic for RedHat modules
- fix deletion of Taskomatic schedules via the GUI (bsc#1095569)
- Generate OS image pillars via Java
- Logic constraint: results must be ordered and grouped by systemId first (bsc#1101033)
- Fix retrieving salt-ssh pub key for proxy setup when key already exists
  (bsc#1105062)
- Store activation key in the Kiwi built image
- Do not wrap output if stderr is not present (bsc#1105074)
- Store image size in image pillar as integer value
- Reschedule Taskomatic jobs when the taskomatic.<job_type>.parallel_threads
  limit is reached (bsc#1105574)
- Implement the 2-phase registration of saltbooted minions (SUMA for Retail)
- Avoid an NPE on expired tokens (bsc#1104503)
- Generate systemid certificate on suse/systemid/generate event (FATE#323069)
- Fix system group overview patch status (bsc#1102478)

-------------------------------------------------------------------
Fri Aug 10 15:21:41 CEST 2018 - jgonzalez@suse.com

- version 4.0.1-1
- Allow salt systems to be registered as proxies (FATE#323069)
- Fix behavior when canceling actions (bsc#1098993)
- add DNS name to cobbler network interface (FATE#326501, bsc#1104020)
- speedup listing systems of a group (bsc#1102009)
- Add python3 xmlrpc api example to docs.
- Bump version to 4.0.0 (bsc#1104034)
- Fix copyright for the package specfile (bsc#1103696)
- Add Salt actions for virtual guests
- Disallow '.' in config channel names (bsc#1100731)
- Feat: add OS Image building with Kiwi FATE#322959 FATE#323057 FATE#323056
- Apply State Result - use different color for applied changes
- Fix checking for salt pkg upgrade when generating action chain sls
- Add queue=true to state.apply calls generated in action chain sls files
- Fix missing acl to toggle notifications in user prefs in salt clients (bsc#1100131)
- Fix race condition when applying patches to systems (bsc#1097250)
- Fix: errata id should be unique (bsc#1089662)
- improve cve-server-channels Taskomatic task's performance (bsc#1094524)
- fix union and intersection button in grouplist (bsc#1100570)
- Feature: show ordered and formated output of state apply results
- fix defining a schedule for repo-sync (bsc#1100793)
- Drop removed network interfaces on hardware profile update (bsc#1099781)
- Feature: implement test-mode for highstate UI
- Feature: implement optional signing repository metadata
- Valid optional channel must be added before reposync starts (bsc#1099583)
- XML-RPC API call system.scheduleChangeChannels() fails when no children are given (bsc#1098815)
- Fix tabs and links in the SSM "Misc" section (bsc#1098388)
- Handle binary files appropriately (bsc#1096264)
- Increase the default number of Quartz worker threads (bsc#1096511)
- Ignore inactive containers in Kubernetes clusters
- explicitly require IBM java for SLES < SLE15 (bsc#1099454)
- Do not break backward compatibility on package installation/removal (bsc#1096514)
- Fix minion software profile to allow multiple installed versions for the
  same package name (bsc#1089526)
- fix cleaning up tasks when starting up taskomatic (bsc#1095210)
- Fix truncated result message of server actions (bsc#1039043)
- Add missing result fields for errata query (bsc#1097615)
- Show chain of proxies correctly (bsc#1084128)
- improve gatherer-matcher Taskomatic task's performance (bsc#1094524)
- Check if directory /srv/susemanager/salt/actionchains exists before deleting minion
  action chain files
- fix hardware refresh with multiple IPs on a network interface (bsc#1041134)
- Fix NPE in image pages when showing containers with non-SUSE distros
  (bsc#1097676)
- Do not log when received 'docker://' prefix from Kubernetes clusters
- Add new 'upgrade_satellite_refresh_custom_sls_files' task to refresh
  custom SLS files generated for minions (bsc#1094543)
- improve branding for Uyuni
- Mark all proceeding actions in action-chain failed after an action failed(bsc#1096510)
- Fix: limit naming of action chain (bsc#1086335)
- Do not create new product if product_id exists, update it instead (bsc#1096714)
- specify old udev name as alternative when parsing hw results
- fix detection of a xen virtualization host (bsc#1096056)
- Disallow colons in image labels (bsc#1092940)
- Fix registration of RHEL clients when multiple release packages are installed
  (bsc#1076931)
- Disable support for Oracle on openSUSE (bsc#1095804)
- Fix removing action chain sls files after execution (bsc#1096016)

-------------------------------------------------------------------
Tue Jun 05 10:09:30 CEST 2018 - jgonzalez@suse.com

- version 2.8.78.7-1
- make mass-canceling of Actions faster (bsc#1095211)
- Fix logic in jsp so enabling config systems page shows right icon for error (bsc#1082988)
- Fix: show only directly connected systems for Proxy (bsc#1094986)
- generate pillar after changeing gpg_check flag (bsc#1079605)
- enable all TLS version for HTTPS connections (bsc#1094530)
- allow multi selection/deletion of notification messages
- change text on pending actions on the system page (bsc#1086176)
- Schedule only one action when changing channel assignment for a group of servers on SSM
- honor user timezone setting for system overview dates (bsc#1085516)
- Initial branding change for Uyuni (bsc#1094497)
- Fix NPE in software profile sync when building update query (bsc#1094240)
- added 404 handling inside the Spark framework (bsc#1029726)

-------------------------------------------------------------------
Wed May 23 09:01:39 CEST 2018 - jgonzalez@suse.com

- version 2.8.78.6-1
- Add Action Chain support for Salt clients using the ssh-push connection method.
- add API functions to specify system cleanup type when deleting a
  system (bsc#1094190)
- change default cleanup type for XMLRPC API to NO_CLEANUP
  (bsc#1094190)

-------------------------------------------------------------------
Wed May 16 17:41:11 CEST 2018 - jgonzalez@suse.com

- version 2.8.78.5-1
- Uniform the notification message when scheduling HW refresh (bsc#1082796)
- Improved API for formulas to be saved through API for system/group.
- add SLES12 SP2 LTSS family (bsc#1092194)
- fix token cleanup task crashing (bsc#1090585)
- HW refresh fails on SLE15 Salt client (bsc#1090221)
- reorder styles import
- prevent NPE when no image build history details are available (bsc#1092161)
- only show the most relevant (least effort) solutions (bsc#1087071)
- Show channel label when listing config channels (bsc#1083278)
- fix equals to display channels with same name but different label
  (bsc#1083278)
- Avoid init.sls files with no revision on Config State Channels (bsc#1091855)

-------------------------------------------------------------------
Mon May 07 15:23:43 CEST 2018 - jgonzalez@suse.com

- version 2.8.78.4-1
- Update codebase for salt-netapi-client 0.14.0
- Render configuration files with UTF-8 (bsc#1088667)
- Update google-gson to version 2.8.2 (bsc#1091091)
- fix updating Subscription cache (bsc#1075466)

-------------------------------------------------------------------
Wed Apr 25 12:03:28 CEST 2018 - jgonzalez@suse.com

- version 2.8.78.3-1
- fix taskomatic deadlock in failure case (bsc#1085471)
- fix NPE in websocket session configurator (bsc#1080474)

-------------------------------------------------------------------
Mon Apr 23 09:12:55 CEST 2018 - jgonzalez@suse.com

- version 2.8.78.2-1
- Sync with upstream (bsc#1083294)
- 1567157 - remove 'www' part from cve.mitre.org domain name
- 1564065 - Fix relevant_to_server_group query performance
- 1544350 - Add possibility to manage errata severity via API/WebUI
- add support for autoinstallation of SLE15 (bsc#1090205)
- update sles_register cobbler snippets to work with SLE15 (bsc#1090205)
- Wait until minion is back to set RebootAction as COMPLETED (bsc#1089401)
- Handle Salt upgrade inside an Action Chain via patch installation.
- Change the endpoint for the mandatory channels retrieval to work with IDs instead of labels
- Remove SUSE Studio based image deployments
- add support for Prometheus monitoring
- Add option to schedule the software channels change in
  software -> channels -> channel -> target systems (bsc#1088246)
- Removed unused/broken option for sys details page (bsc#1082268)
- Log debug message if required cloned children do not exist when finding Service Pack migration alternatives
- fix constraint violation errors when onboarding (bsc#1089468)
- Update Spark to version 2.7.2 (bsc#1089101)
- Properly invalidate channel access tokens when changing to the same channels (bsc#1085660)
- Fix in SSM channls UI, if all systems in SSM do not have a base channel the corresponding
  child channels are not displayed on the subsequent page
- Apply Salt states in queue mode when executing Action Chains.
- Fix config channel assignment when registering with an activation key (bsc#1084134)
- Prevent stripping curly braces when creating config states (bsc#1085500)
- Fix index out of bound exception when os-release query returns multiple
  package names for RHEL/CentOS (bsc#1076931)
- More specific message for empty custom system info

-------------------------------------------------------------------
Wed Apr 04 12:12:28 CEST 2018 - jgonzalez@suse.com

- version 2.8.75.3-1
- Bugfix: assign correct channel on bootstrap (bsc#1087842)
- Prevent JSON parsing error when 'mgractionchains' module is not deployed.

-------------------------------------------------------------------
Thu Mar 29 01:24:22 CEST 2018 - jgonzalez@suse.com

- version 2.8.75.2-1
- SLE15 support: recommended/required flag for products and channels
- add more missing help links (bsc#1085852)

-------------------------------------------------------------------
Mon Mar 26 08:54:04 CEST 2018 - jgonzalez@suse.com

- version 2.8.75.1-1
- Sync with upstream (bsc#1083294)
- 1542556 - Prevent deletion of last SW admin if disabled
- 1544350 - Add possibility to manage errata severity via API/WebUI
- Add Action Chain support for Salt clients.
- Uniform channel assignment for Salt (bsc#1077265)
- fix race condition during enabling channel tokens (bsc#1085436)
- Ensure transaction execution order when updating FQDNs for minions (bsc#1078427)
- Harmonize display of custom system information (bsc#979073)
- add ref help links (bsc#1079535)
- fix presence ping (bsc#1080353)
- Fix "Most critical systems" list on "Home Overview" view (bsc#1081757)

-------------------------------------------------------------------
Mon Mar 05 08:50:01 CET 2018 - jgonzalez@suse.com

- version 2.8.72.1-1
- 1187053 - package search do not search through ppc64le packages by default
- support SLE15 product family
- rewrite products page into reactjs
- Users who can view system should be able to delete it (bsc#1079652)
- Set hostname before hardware refresh as well (bsc#1077760)
- Separate Salt calls based on config revisions and server grouping(bsc#1074854)
- remove clean section from spec (bsc#1083294)
- Added function to update software channel.
- Fix NPE when retrieving OES repo (bsc#1082328)
- Subscribe to config channels when registering Salt systems with activation keys (bsc#1080807)
- add rhn.conf salt_check_download_tokens parameter to disable token checking (bsc#1082119)

-------------------------------------------------------------------
Wed Feb 28 09:37:21 CET 2018 - jgonzalez@suse.com

- version 2.8.69.1-1
- Refresh pillar data when executing the subscribe channels action for ssh-push minions (bsc#1080349)
- Disable taskomatic crash dumps when using openJDK.
- Move locale preferences to user preferences menu.
- Fix home page link for "Register systems" (bsc#1065708)
- Remove previous activation keys on every (re-)activation (bsc#1031081)
- Handle stderr from "virtual-host-gatherer" to avoid hanging (bsc#1067010)
- Unify methods to send email on a single API
- Fix broken 'Add' links in system's config channel overview page (bsc#1079865)
- Remove SUSE Manager repositories when deleting salt minions (bsc#1079847)
- Fix issues in text for config management.
- fix title of reference guide help entry (bsc#1079769)
- 1541955 - Clone of an erratum doesn't have original erratum's severity
- 1481329 - Lost an <rhn-tab-directory> tab in previous commit for this BZ
- 1020318 - Fix refactored to take more, multiple, errors into account
- 1020318 - Check description for max-len when updating

-------------------------------------------------------------------
Mon Feb 05 12:48:29 CET 2018 - jgonzalez@suse.com

- version 2.8.59.3-1
- Allow scheduling the change of software channels as an action.
  The previous channels remain accessible to the registered system
  until the action is executed.

-------------------------------------------------------------------
Fri Feb 02 12:36:31 CET 2018 - jgonzalez@suse.com

- version 2.8.59.2-1
- refresh pillar data on formular change (bsc#1028285)
- Hide macro delimiters for config files in state channels
- Show full Salt paths in config file details page
- Remove previous activation keys when migrating to salt (bsc#1031081)
- Imporve webui for comparing files (bsc#1076201)
- For minion, no option to modfiy config file but just view
- Uniform date formatting in System Details view (bsc#1045289)
- Remove previous activation keys when migrating to salt (bsc#1031081)
- Import content of custom states from filesystem to database on startup, backup old state files
- Change the directory of the (normal) configuration channels from mgr_cfg_org_N to manager_org_N
- Handle gpg_check correctly (bsc#1076578)
- Replace custom states with configuration channels
- Hide ownership/permission fields from create/upload config file forms for state channels (bsc#1072153)
- Hide files from state channels from deploy/compare file lists (bsc#1072160)
- Disable and hide deploy files tab for state config channels (bsc#1072157)
- Allow ordering config channels in state revision
- Disallow creating 'normal' config channels when a 'state' channel with the
  same name and org already exists and vice versa.
- UI has been updated to manage state channels
- support multiple FQDNs per system (bsc#1063419)
- Uniform the notification message when rebooting a system (bsc#1036302)
- avoid use of the potentially-slow rhnServerNeededPackageCache view

-------------------------------------------------------------------
Wed Jan 17 12:05:06 CET 2018 - jgonzalez@suse.com

- version 2.8.56.1-1
- Speed up scheduling of package updates through the SSM (bsc#1076034)
- Fix encoding/decoding of url_bounce with more parameters (bsc#1075408)
- Removing unused mockobjects and strutstest jars
- Adjust commons-pool dependency for SLES15
- Remove jakarta-common-dbcp dependency, not required by quartz anymore
- Remove enforcement of IBM JDK
- Update to Quartz 2.3.0 (bsc#1049431)
- After dry-run, sync channels back with the server (bsc#1071468)
- fix message about package profile sync (bsc#1073739)
- On registration, assign server to the organization of the creator when activation key is empty (bsc#1016377)
- Fix logging issues when saving autoyast profiles (bsc#1073474)
- Add VM state as info gathered from VMware (bsc#1063759)
- improve performance of token checking, when RPMs or metadata are downloaded from minions (bsc#1061273)
- Allow selecting unnamed context in kubeconfig (bsc#1073482)
- Fix action names and date formatting in system event history (bsc#1073713)
- Fix incorrect 'os-release' report after SP migration (bsc#1071553)
- fix failed package installation when in RES 32 and 64 bit packages are
  installed together (bsc#1071314)
- Add user preferences in order to change items-per-page (bsc#1055296)
- Order salt formulas alphabetically. (bsc#1022077)
- Improved error message (bsc#1064258)
- Display messages about wrong input more end-user friendly. (bsc#1015956)
- Add api calls for content staging
- fix content refresh when product keys change (bsc#1069943)
- Allow 'Package List Refresh' when package arch has changed (bsc#1065259)
- New API call for scheduling highstate application
- Adding initial version of web ui notifications
- Show the time on the event history page in the users preferred timezone

-------------------------------------------------------------------
Tue Nov 28 12:48:16 CET 2017 - jgonzalez@suse.com

- version 2.7.46.8-1
- Implemented assignment of configuration channels to Salt systems via Salt states
- Added file structure under Salt root for configuration management
- Enabled configuration management UI for Salt systems
- Remove SUSE Manager specific configuration from Salt ssh minion when deleting system from SUSE Manager (bsc#1048326)
- Support Open Enterprise Server 2018 (bsc#1060182)
- Enable autofocus for login field
- Do not remove virtual instances for registered systems (bsc#1063759)
- Process right configfile on 'scheduleFileComparisons' API calls (bsc#1066663)
- Fix reported UUIDs for guests instances within a virtual host (bsc#1063759)
- Generate Order Items for OEM subscriptions (bsc#1045141)
- fix alignment of systemtype counts text (bsc#1057084)
- Enable 'Power Management' features on Salt minions.
- Fix editing of vhm config params (bsc#1063185)
- Skip the server if no channel can be guessed (bsc#1040420)
- Added a method to check if OS on machine supports containerization or not(bsc#1052728)
- 'Cancel Autoinstallation' link has been changed to look like button to make it more visible (bsc#1035955)
- Make systems in system group list selectable by the group admins (bsc#1021432)
- Hide non-relevant typed systems in SystemCurrency (bsc#1019097)
- Start registration for accepted minions only on the minion start event,
  not automatically on any event (bsc#1054044)
- Exclude salt systems from the list of target systems for traditional
  configuration stack installation
- Keep the the GPG Check value if validation fails (bsc#1061548)
- Extract Proxy version from installed product (bsc#1055467)
- Provide another create method(with additional parameter Gpgcheck) to create software channel through XML RPC(bsc#1060691).
- Improve duplicate hostname and transaction handling in minion registration
- Added 'Machine Id' information as part of details in System namespace for XMLRPC API(bsc#1054902)
- Modified the displayed message after updation of activation key (bsc#1060389)
- Display GUI message after successfully deleting custom key (bsc#1048295)
- fix links on schedule pages (bsc#1059201)
- Harmonize presentation of patch information (bsc#1032065)
- Display a feedback message when user deletes configuration channel(bsc#1048355)
- Fix duplicate machine id in event history on minion restart (bsc#1059388)
- Show link in message when rescheduling actions (bsc#1032122)
- Prevent ISE when distribution does not exist (bsc#1059524)
- do not store registration-keys during autoinstallation (bsc#1057599)
- enable package profile comparisons on minions
- Disallow entering multiple identical mirror credentials (bsc#971785)
- ensure correct ordering of patches (bsc#1059801)
- fix cloning Kickstart Profiles with Custom Options (bsc#1061576)
- checkin the foreign host if a s390 minion finished a job (bsc#971916)
- increase max length of hardware address to 32 byte (bsc#989991)
- Set the creator user for minions correctly in case it is known (bsc#1058862)
- Fix minor UI issues on overview page (bsc#1063590)
- Hide invisible first level menu items (bsc#1063822)
- Fail gracefully when GPG files are requested (bsc#1065676)
- fix unscheduling actions for traditional systems (bsc#1065216)
- add logging messages for SP migration (bsc#1066819, bsc#1066404)
- Improve messaging for "Compare Packages" (bsc#1065844)
- when searching for not installed products exclude release packages
  which are provided by others (bsc#1067509)
- rhnServerNetwork refactoring (bsc#1063419)
- Add Adelaide timezone to selectable timezones (bsc#1063891)

-------------------------------------------------------------------
Thu Sep 14 11:32:37 CEST 2017 - mc@suse.de

- version 2.7.46.7-1
- Adapt Salt runner and wheel calls to the new
  error handling introduced in salt-netapi-client-0.12.0
- change log level and event history for duplicate machine id  (bsc#1041489)
- Trim spaces around the target expression in the Salt remote
  command page (bsc#1056678)
- check entitlement usage based on grains when onboarding a
  minion (bsc#1043880)
- fixes ise error with invalid custom key id (bsc#1048294)
- Image runtime UI
- Redesign VHM pages on ReactJS
- Add VHM type Kubernetes
- Kubernetes runner and image matching implementation
- XMLRPC method for importing images
- Extra return data fields for content management XMLRPC methods
- Add back "Add Selected to SSM" buttons to Group pages (bsc#1047702)
- fix a ConstraintViolationException when refreshing hardware with
  changed network interfaces or IP addresses
- Add message about channel changes on salt managed systems to
  UI and API docs (bsc#1048845)
- show Child Channels tab in SSM again if a salt minion is in the set
- improve performance of package installation and patch application
- Visualization UI look&feel improvements

-------------------------------------------------------------------
Wed Aug 30 16:00:28 CEST 2017 - mc@suse.de

- version 2.7.46.6-1
- Import image UI
- Update images list and overview pages for external images
- Add syntax highlighting for state catalog
- Delete and create new ServerNetAddress if it already exists on
  HW refresh (bsc#1054225)
- organization name allows XSS
- check if base product exists to prevent NPE
- Fix enter key submit on ListTag filter input (bsc#1048762)
- Create VirtpollerData object with JSON content instead null
  (bsc#1049170)
- Fix unsetting of image build host when a related action is deleted
- Prevent malformed XML if 'arch' is set to NULL (bsc#1045575)
- Resolve comps.xml file for repositories (bsc#1048528)
- Fix: address review issues
- Install update stack erratas as a package list (bsc#1049139)
- Feat: allow deletion for server subset (bsc#1051452)

-------------------------------------------------------------------
Tue Aug 08 11:46:36 CEST 2017 - fkobzik@suse.de

- version 2.7.46.5-1
- Fix: don't add default channel if AK is not valid (bsc#1047656)
- Add 'Enable GPG check' function for channels
- No legend icon for Activity Ocurring. (bsc#1051719)
- Implement API call for bootstrapping systems
- Fix product ids reported for SUSE Manager Server to the subscription matcher
- Fix adding products when assigning channels (bsc#1049664)
- Set default memory size for SLES 12 installations to 1024MB (bsc#1047707)
- BugFix: enable remote-command for Salt clients in SSM (bsc#1050385)
- Add missing help icons/links (bsc#1049425)
- Fixed invalid help links (bsc#1049425)
- Fix: wrong openscap xid (bsc#1030898)
- Organization name allows XSS CVE-2017-7538 (bsc#1048968)
- Fixes overlapping text narrow window (bsc#1009118)
- Adapt to the salt-netapi-client update (v0.12.0)
- Fixes alignment on the orgdetails (bsc#1017513)
- Fix text for activation key buttons (bsc#1042975)
- Add a dynamic counter of the remaining textarea length
- Bugfix: set, check and cut textarea maxlength (bsc#1043430)
- MinionActionExecutor: raise skip timeout (bsc#1046865)
- Update channels.xml with OpenStack Cloud Continuous Delivery 6 (bsc#1039458)
- Do not create VirtualInstance duplicates for the same 'uuid'
- Add taskomatic task to cleanup duplicated uuids for same system id
- Handle possible wrong UUIDs on SLE11 minions (bsc#1046218)
- Removed duplicate overview menu item (bsc#1045981)
- Enable act-key name empty on creation (bsc#1032350)
- Fix NPE when there's not udev results (bsc#1042552)
- Alphabar: change title to 'Select first character' (bsc1042199)
- Duplicate Systems: correct language not to mention 'profiles' (bsc1035728)
- Fix list filters to work with URL special characters (bsc#1042846)
- Use getActive() instead of isActive() for JavaBeans compliance (bsc#1043143)
- Fix: hide non-org event details (bsc#1039579)

-------------------------------------------------------------------
Mon Jun 19 16:36:09 CEST 2017 - mc@suse.de

- version 2.7.46.4-1
- adapt to taglibs 1.2.5 (bsc#1044804)

-------------------------------------------------------------------
Mon Jun 12 09:07:20 CEST 2017 - mc@suse.de

- version 2.7.46.3-1
- set flush mode to commit for updatePackage
- Validate content management urls (bsc#1033808)
- remove repositories which are not assigned to a channel and not
  accessible anymore (bsc#1043131)
- spacecmd report_outofdatesystems: avoid one XMLRPC call per system
  (bsc1015882)
- Fallback to first network interface if no primary ips provided
  (bsc#1038677)
- Fix reactjs unique keys generation and remove duplicated menu element
- Correctly set action status to failed when an unexpected exception
  occurs (bsc#1013606)
- Fix action-buttons style for proper action and position
- rollback transaction in error case
- use hibernate for lookup first before falling back to mode query
- SSM Actions: Showing UI error notification if Taskomatic is down
  (bsc#1032952)
- display alternative archs only from the same org
- Bugfix: Traditional SSH Push to Minion migration (bsc#1040394)
- fix parsing oscap xml result for minions, not every Rule has an
  XCCDF ID Tag (bsc#1041812)
- Do not show action-buttons if list is empty
- Bugfix: submit action buttons have to stay inside the form (bsc#1042197)
- properly encode scap file download url params
- Fix navigation menu for state catalog
- Prevents ISE if base channels data is not up-to-date on SSM. (bsc#1040420)
- new patch install should schedule a package profile update (bsc#1039571)
- prevent multiple registrations (bsc#1040352)
- remove not working hibernate cache config variable
- put ehcache config to classpath of taskomatic
- silence ehcache warning complaining about using default values in
  taskomatic
- move ehcache.xml to classpath
- silence ehcache warnings complaining about using default values
- schedule a package list update after a Service Pack Migration
  (bsc#1017703)
- remove test.ping hack in distribution upgrade
- Fix displaying of States tab in System Group details page

-------------------------------------------------------------------
Mon May 29 17:06:01 CEST 2017 - mc@suse.de

- version 2.7.46.2-1
- Alphabar becomes a dropdown list
- Move the alphabar into the panel-heading table
- Do not use AddToSSM button if systems are selectable via checkbox
- Use a better icon for IIS
- Allow toggle left menu visibility for any screen-width
- Add select boxes and 'Delete' button to image, store, profile list pages
- show bootstrap minion link only if user has org_admin role
- show permission denied instead of internal server err (bsc#1036335)
- channel admin should be able to set org user restrictions for null-org channels
- user permission checked
- Teach ListPackagesAction and list.jsp about packageChannels
- CachedStatement: reuse the Connection object for batch updates
- batch ssm package upgrades if not action chain (bsc#1039030)
- Allow processing of zypper beacon events in parallel
- Allow processing of minion start events in parallel
- Allow multiple registrations in parallel
- use fallback now time as is without user preferences (bsc#1034465)
- Fix HTML in External Authentication page
- reorganize menu
- Bring back 'Add to SSM' link to System overview page for Salt systems
- Add Highstate page to SSM and system groups
- Add support for multiple servers in the highstate preview page
- Fix race condition for preview websocket messages in remote commands page
- Enable pkgset beacon for all Suse OS distributions (bsc#1032286)
- add info about base products to json input for subscription-matcher
- add product class info to the json input for the subscription-matcher (bsc#1031716)
- Add inspect status and reinspect button to image overview page
- change mgrsshtunnel user home to /var/lib/spacewalk
- Make schedule notification links consistent for actions for a single system (bsc#1039286)
- Teach Postgres to correctly-unique-ify rhnConfigInfo rows
- lookup functions should return every minion only one time
- change contact method for bootstrap script and ssh-push (bsc#1020852)
- Fix 'Join selected groups' button in Activation Key dialog (bsc#1037912)
- Ensure proper authentication for content management (bsc#1036320)
- Hide the "Crashes" column (bsc#1033811)
- Fix: hide lock for Salt servers (bsc#1032380)
- Fix action buttons to top for Pending actions delete confirm page, in SSM patch confirm page,
  Packages list pages and Actions list pages
- parse old and new return structure of spmigration return event

-------------------------------------------------------------------
Wed May 03 16:58:35 CEST 2017 - michele.bologna@suse.com

- version 2.7.46.1-1
- parse result of SP migration Dry Run correctly (bsc#1034837)
- Apply 'action button fixed on scroll' behavior to pages (bsc#1012978)
- prevent possible null pointer exception when installed products could not be
  found (bsc#1034837)
- Allow dot character '.' for activation key (bsc#1035633)
- fix ISE when no status selection was made (bsc#1033213)
- Download empty CSV report when CVE identifier could not be found
  (bsc#1033212)
- Add 'add to ssm' checkboxes to CVE audit list (bsc#1032016)
- Fix missing IPs in Overview tab (bsc#1031453)
- fix scheduling VM deployment in future (bsc#1034289)
- handle empty set to not produce invalid sql (bsc#1033497)
- fix SSM group pagination (bsc#1012784)
- Fix ReactJS DateTime input for phantomjs (bsc#1030075)
- make sure minion keys can only be seen/managed by appropriate
  user(bsc#1025908)
- Set action status to 'failed' on uncaught exceptions (bsc#1013606)
- create PooledExecutor with pre-filled queue (bsc#1030716)
  aborted by the client (bsc#1031826)

-------------------------------------------------------------------
Mon Apr 03 14:57:25 CEST 2017 - mc@suse.de

- version 2.7.44.1-1
- add error handing and fix rebuild button
- Feat: divide & distribute salt actions randomly
- add a configuration parameter to set the time staging begins
- init. support for split-schedule in pre-download window
- add staging window duration
- patch application pre-download
- pre-download packages scheduled for install
- api call to actionchain (bsc#1011964)
- new cve audit ui for server/images
- Fix adding of new InstalledProduct entries on image inspect
- delete also image channels before generating them new
- CVE Audit for images - xmlrpc interface
- implement CVEAudit for images
- simplify rhn-search jar list
- set number of bytes instead of length of java string for 'Content-
  Length' HTTP-header

-------------------------------------------------------------------
Fri Mar 31 12:35:55 CEST 2017 - mc@suse.de

- version 2.7.40.1-1
- Fix arch for default channels lookup (bsc#1025275)
- Add new menu item and routing for Visualization > System Grouping
- Backend: expose installed product name to the ui
- Bugfix: use unique id for possible Host and Guest system duplicate
- Avoid blocking synchronous calls if some minions are unreachable
- Fix mainframesysinfo module to use /proc/sysinfo on SLES11 (bsc#1025758)
- Add Hibernate cascade option from ImageProfile to ProfileCustomDataValue
- apply SessionFilter also for error pages (bsc#1028062)
- Fix confirmation button color for system group delete page (bsc#1025236)
- create scap files dir beforehand (bsc#1029755)
- check if inspect image return a result (bsc#1030683)
- add storeLabel to ImageInfoSerializer
- add buildStatus to ImageOverviewSerializer
- make country, state/province and city searchable for system location
  (bsc#1020659)
- Show errors returned from cmd.run
- Change log level to DEBUG for 'Broken pipe' error in remote commands page
  (bsc#1029668)
- fix NPE when building image profiles without activation keys
- fix removing images and profiles with custom values
- Migrate content management forms to use ReactJS Input components
- Fix LocalDateTimeISOAdapter to parse date string with timezone
- Fix NPE when building with no activation key in the profile
- Fix ace-editor source path
- Fix: restore pkgset beacon functionality (bsc#1030434)
- Move the footer at the end of the aside column
- Move the legendbox to the header bar as a popup
- UI menu: direct link on menu element, plus/minus icon toggles submenu instead
- Fix: handle Hibernate transactions correctly (bsc#1030026)
- Feat: execute actions within 10 minutes in the past
- Handle TaskomaticApiExceptions
- Turn TaskomaticApiException to a checked exception
- Schedule minion Actions in Quartz
- make salt aware of rescheduled actions (bsc#1027852)
- add number of installed packages to ImageOverview
- parse result of docker inspect
- Add date time input for scheduling the image build
- Add 'Rebuild' button to image details page
- Implement XMLRPC API for Image Stores, Image Profiles and Images
- Add custom data values to image profile and images
- Don't allow scheduling scap scan if openscap pkg missing from minion
- add link to proxy system details page
- Show entitlements sorted in the system details overview page (bsc#1029260)
- Fix broken help link for taskstatus (bsc#1017422)
- Fix merge channels patches (bsc#1025000)
- show proxy path in bootstrap UI
- catch and display all bootstrap errs
- check if proxy hostname is FQDN in UI
- add proxy_pub_key to ssh bootstrap pillar
- cleanup and method to get proxy pub key by calling runner
- methods for gen ssh key and get pub key from proxy
- java backend for salt ssh-push through proxy

-------------------------------------------------------------------
Wed Mar 08 19:04:20 CET 2017 - mc@suse.de

- version 2.7.30.2-1
- set modified date for credentials
- use a small fixed pool so we don't overwhelm the salt-api with salt-ssh
  executions
- synchronize sendMessage on session, checkstyle fixes
- fix remote cmd ui js err and timed out msg

-------------------------------------------------------------------
Tue Mar 07 15:44:51 CET 2017 - mc@suse.de

- version 2.7.30.1-1
- Load ace-editor js library from a different place (bsc#1021897)
- use a bounded thread pool for salt-ssh async calls
- use consistent spelling in UI (bsc#1028306)
- remote cmd UI changes for salt-ssh minions
- add support for SUSE Manager Proxy 3.1
- openscap action scheduling and handling for salt minions
- rewording distchannelmap text (bsc#1017772)
- add support for salt ssh minions to remote cmd UI
- Visualization: show Proxy and Virtual Host Manager hierarchy
- Add patches and packages pages for images
- parse installed products on images
- add pillar data only for used image stores
- add image info schema and mapping
- Remove 'email' field from image profile form
- Add a notification for when Container Build Host type is applied
- Add build schedule notification on image build page
- Updated links to github in spec files
- do not push changed channels directly out to the minions
- do not schedule product installation, but add product packages to server
  state
- provide a user to the event if possible
- Set the creator of a server
- search and install missing product packages when channel assignment changes
- Display warning when JavaScript is disabled on all pages (bsc#987579)
- Remove warning on ssm page (bsc#1025981)
- Add missing dirs to the menu tree (bsc#1023413)
- Remove legacy audit logging Java code
- AuthFilter: update cookie expiry date at end of HTTP request (bsc#1025775)
- MinionActionCleanup: only call list_jobs once per action id (bsc#1025291)
- Feat: enable Salt by default on bootstrap via UI
- Fix: uniform bootstrap.sh (bsc#1000762)
- Feat: supply SSH passphrase when adding identity
- fix NPE when no SUSE Product was found for an installed product
- keep organization after migrating a system to salt (bsc#1026301)
- action now store its completion time
- Avoid deadlock with spacewalk-repo-sync (bsc#1022530)
- Changed tab text for Formulas tab to Formula Catalog (bsc#1022076)
- Add missing library to taskomatic classpath (bsc#1024066)
- Fix spacecmd cannot be executed by RO user (bsc#1015790)
- send timeout if no minions available in remote cmd ui
- show only allowed minions in remote cmd ui (bsc#1024496)
- Fix broken merge (bsc#987864)
- add possibility to add systems to SSM from ProxyClients page
- Reject tokens not assigned to minions (bsc#1019965)
- Invalidate tokens when deleting system
- make remote commands UI async

-------------------------------------------------------------------
Tue Feb 07 15:24:57 CET 2017 - michele.bologna@suse.com

- version 2.7.24.1-1
- Apply addon system types from activation key during registration
  (bsc#1020180)
- Apply highstate as the last step of a registration in case an activation key
  was provided (bsc#1020232)
- Create tmp directory in spec file (bsc#1019672)
- Add severity to updateinfo (bsc#1012365)
- Store temporary roster in configured location (bsc#1019672)
- hide migration targets without valid subscriptions (bsc#1019893)
- fix SP migration when the SUSE Manager Tools product is installed
  (bcs#1014498)
- Use human-parseable dates for server notes (bsc#969564) (#863)
- Fix timezone handling for rpm installtime (bsc#1017078)
- Validate activation key values (bsc#1015967)
- Pass user-preferred localtime to the highstate UI (bsc#1020027)
- Send ChannelsChangedEventMessage in SSM (bsc#1019451)
- Add "Content Management" feature

-------------------------------------------------------------------
Wed Jan 11 16:03:04 CET 2017 - michele.bologna@suse.com

- version 2.7.14.1-1
- Version 2.7.14.1

-------------------------------------------------------------------
Fri Dec 16 16:35:50 CET 2016 - michele.bologna@suse.com

- version 2.5.59.11-1
- Add support for live patching
- Initial support for executing actions in taskomatic
- Hide kernel patches in CVE Audit results when live patching is used
	(FATE#319519)
- Show kernel live patching info in 'system details overview' (FATE#319519)
- Escape act key names in bootstrap UI (bsc#1015967)
- Add tunneling to salt-ssh support
- Fix server checks to allow minions to perform a distupgrade (bsc#1013945)
- Change default sort to ascending for pending actions list
- Add reboot/restart type icon to relevant patch column in upgradable package
  lists
- Add system.getKernelLivePatch API method
- Update kernel version and other system info during package refresh
  (bsc#1013551)
- Fix ISE when sorting system notes list (bsc#979053)
- Fix checkbox icon align (bsc#966888)
- fix fromdir for 3rd party server (bsc#998696)
- Display warning when JavaScript is disabled on all pages (bsc#987579)
- Rename SSM page titles for consistency (bsc#979623)
- hide action chain schedule for salt systems also in SSM (bsc#1005008)
- send ActionScheduled message for all saved actions (bsc#1005008)
- Fix plus/minus buttons in action chain list (bsc#1011344)
- Fix misleading message on system reboot schedule in SSM (bsc#1011817)
- Utilize HostPortValidator to validate bootstrap host (bsc#1011317)
- Increment 'earliest' date by a millisecond between chain actions (bsc#973226)
- Use human-parseable dates for server notes (bsc#969564) (#863)
- Respect order of validation constraints in XSD files (bsc#959573)
- Remove useless self-link on login page (bsc#963545) (#872)
- Use different symbols for collapsible sidebar items (bsc#967880) (#870)
- Fix SSM reboot action success messages (bsc#968935)
- Allow sorting on avisory name in errata lists (bsc#989703)
- Update 'view/modify file' action buttons text (bsc#1009102)
- Handle salt ssh sdterr message (bsc#1005927)
- scheduleDetail.jsp: clarify button label (bsc#1010664)
- Bugfix: Prevent salt-master ERROR messages if formulas files are missing
  (bsc#1009004)
- Hide RHN disconnection option (bsc#1010049) (#850)
- Reword general config page text (bsc#1009982)
- check and fix also the assigned repository while updating the channels
  (bsc#1007490)
- match url including query param seperator to have a definitive end of the
  path component (bsc#1007490)
- Only show minions with sids available as links (bsc#1007261, bsc#970460)
- Delete previous Salt key on register event (bsc#1006119)
- Repository progress: decode another possible log info (bsc#972492)
- add oes extensions to base products bsc#1008480
- Create "script.run" capability if it is not found (bsc#1008759)
- Avoid misleading expected check-in message (bsc#1009006)

-------------------------------------------------------------------
Mon Nov 07 11:43:42 CET 2016 - michele.bologna@suse.com

- version 2.5.59.10-1
- CVE Audit: tolerate null products (bsc#1004717)
- If proxy is not found via FQDN, look it up via simple name (bsc#1006982)
- Change rhnServerPath hibernate mapping to fix ISE for server behing proxy
  (bsc#1004725)
- fix autoyast upgrade mode (bsc#1006786)
  chain (bsc#1000184)
- Open repo sync log in a new window (bsc#1007459)
- Always use queue=true when calling state.apply (bsc#1004743)
- Add a link to system pending events in patch schedule notification for a
  single system (bsc#971342)
- Sort proxy clients list by name (bsc#998348)
- Make exception class more generic and code fixup (bsc#1003449)
- Raise UnsupportedOnSaltException performing listChannels (bsc#1003449)
- New exception type to indicate unsupported operation (bsc#1003449)
- Refactor to remove action canceling duplicate code (bsc#1004745)
- arch_type of a SUSEProduct can be null (bsc#1001738 bsc#1001784 bsc#1001923
  bsc#1002678)
- Ensure no stray config channels are listed for ranking (bsc#979630)
- PinnedSubscriptionHandler: documentation comment typo (bsc#994848)
- Refactor unschedule minion actions to fix NPE (bsc#1004745)
- Enable SPMigration UI for minions
- Send an email to admin when salt event bus is down
- Separate API endpoint for SSH system registration
- Require salt-netapi-client 0.9.0
- Initial handling of job return events for dist upgrades

-------------------------------------------------------------------
Thu Oct 06 16:08:09 CEST 2016 - mc@suse.de

- version 2.5.59.9-1
- Hide all formula tabs as long as there are no formulas installed
- Support formulas in SUSE Manager
- SPMigration UI: list not synced channels in the tooltip
- SPMigration: add multi-target-selection step in front of the wizard
- Sync product extensions
- Handle JsonException when sls with error (bsc#987835)
- Many fixes for onboarding minions
- Handle hardware refresh like any other action
- clone Severity from an errata (bsc#1000666)
- Do not check for password type on autoyast files (bsc#999304)
- handle minion down and job not found when canceling jobs on minions
 (bsc#993304,bsc#994623)
- clear hibernate session after entity type change to fix
  NonUniqueObjectException (bsc#997243)
- Remove previous client capabilities on traditional->minion
  reactivation (bsc#997243)
- Enables pkgset beacon to work in RHEL systems
- support Open Enterprise Server 11 SP3 (bsc#988303)
- Fix broken merge (bsc#987864)
- use raw package install for non zypper systems
- Redirect user to a meaningful page after requesting details of non-existing Action Chain (bsc#973198)
- Setup Salt Minion before packages are taken
- Support Salt on RedHat like systems
- fix race condition during auto errata update (bsc#969790)
- API requests should not be redirected to login
- introduce Spark router conventions
- Add server endpoint for TaskoTop web UI page
- Change EmptyString warning to debug log level to not spam the logs (bsc#989498)
- BugFix: use user preferences parameters as default page size (bsc#980678)
- Add proxy detection during registration and pillar generation
- Adding default channel for minion (bsc#986019)
- Fix NoClassDefFoundError (bsc#988196)
- call cobbler sync in profile edit only if requested (bsc#991440)
- No explicite cobbler sync needed (bsc#991440)
- call all sync_* functions at minion start event
- add beacon configuration for pkgset (bsc#971372)

-------------------------------------------------------------------
Mon Jul 18 14:28:06 CEST 2016 - jrenner@suse.com

- version 2.5.59.8-1
- Initial version of the bootstrapping UI
- Integrate bootstrapping with System Overview
- support SP Migration for OES 2015 to 2015 SP1
- Fix for minion w/ multiple interfaces (bsc#985707)
- Fix HW Refresh duplicate insert (bsc#971622, bsc#983347)
- no addon entitlements allowed for Foreign and Bootstrap systems (bsc#983826)
- disable checkboxes for foreign and bootstrap systems in system types page
  (bsc#983826)
- Tell linuxrc that self_update is an user option so that it'll pass it to
  autoyast but doesn't process it further and add this to the tests
- Disable YaST self update for new autoinstallation trees for SLE
- remove misleading links from action chain page (bsc#983297)

-------------------------------------------------------------------
Fri Jun 17 18:10:20 CEST 2016 - mc@suse.de

- version 2.5.59.7-1
- support OES 2015 (bsc#934560)
- align reboot behavior of salt and tranditional clients (bsc#975534)
- update to latest salt netapi library
- Report the state of virtual guests from virtual host manager as
  'unknown'(bsc#983344)
- add taskomatic job to clean up minion actions
- replace ZypperEvent with default beacon event
- move uuid cleanup logic into taskomatic
- enable oracle support again (FATE#320213)
- Enable minions to be worked with SSM only on available features
- Use the IP address when doing ssh push via proxy (bsc#940927)
- Don't allow URLs that only differ on the authorization token (bsc#976184, bsc#982347)
- Fix typo in Systems column (bsc#983916)
- Salt hw reg: ignore virtual scsi devices (bsc#962588)

-------------------------------------------------------------------
Tue May 24 16:33:00 CEST 2016 - kwalter@suse.com

- version 2.5.59.6-1
- fix NoSuchFileException at setup time when there are no orgs yet
-  add details to history event
- only require lifecycle entitlements for systems with a SUSE base
  product, adjust test
- mgr-sync: use bulk channel reposync
- enhance list of channel families for SUSE Manager Server
- reactivate traditional server as minion on registration
- TaskomaticApi: schedule bulk reposyncs in bulk
- show machine_id in the system->hardware tab
- change missing machine_id UI warning message
- Make message handling thread pool size configurable
- Support for concurrent handling of checkin events
- add variable to make cobbler sync optional
- Add Virtualization Groups to the input JSON data for the matcher
- Backward synchronization for cobbler kernel options during CobblerSyncTask
- support for multithreaded message handling
- BugFix: redirect migration with no Org to the first step (bsc#969529)
- Trigger errata cache job on changed channel assignments
- Under high load, the service wrapper may incorrectly interpret the inability
  to get a response in time from taskomatic and kill it (bsc#962253).
- make cobbler commands work from taskomatik
- Don't modify request map when rendering alphabar, since it may fail depending
  on the implementation of ServletRequest (bsc#978253)
- require refresh channels before pkg states (bsc#975424)
- Manager-3.0: Reschedule failed actions (bsc#971622)
- Exit if there are exceptions on startup to let tanuki restart taskomatic
- BugFix: keep trace of the parent channel selected during 'Create Channel'
  (bsc#967865)
- remote commands: filter minions by permissions and not just by org
  (bsc#978050)
- ProductSyncManager: when scheduling reposyncs, use bulk mode through
  TaskomaticApi (bsc961002)
- call cobbler sync after cobbler command is finished (bsc#966890)
- use pillar and static states to install/remove packages (bsc#975424)
- Faster event processing.
- Determine the action status more correctly
- fix error msg if /srv/susemanager/salt/custom does not exist (bsc#978182)
- Recreate upgrade paths on every refresh (bsc#978166)
- prevent non org-admin user accept/reject/delete a minion (bsc#979686)
- regenerate salt files (bsc#974302)
- log permissions problems on channel access while SP migration (bsc#970223)
- support SLE-POS 11 SP3 as addon for SLES 11 SP4 (bsc#976194)
- delete salt key when system is deleted (bsc#971606)
- Improve the output of remote command actions
- No package list refresh after channel assignment change
- Force a package list refresh after the onboarding
- More "info" level logging about action executors
- Log out the duration of package profile updates
- Execute package profile update as a state.apply (bsc#973365)
- Adjust autoinst file error detecting heuristics to the newer format
  (bsc#974119)
- Use queue=true for all calls to state.apply (bsc#980556)
- make postgresql a weak systemd dependency
- filter osad from the activation key extra packages (bsc#975135)
- Ensure SCC data files are saved on disk as tomcat/root with 644 permissions
- Bugfix: add management product ids to servers without products
- Double the backslashes when reading the config files from java (bsc#958923)
- fix setting cpu flags on hw refresh (bsc#975354)

-------------------------------------------------------------------
Tue Apr 12 17:18:44 CEST 2016 - mc@suse.de

- version 2.5.59.5-1
- trim cpu values and skip dmi for ppc64 (bsc#974792)
- delete pillar data on remove server (bsc#974853)
- use minion_id in pillar data file name (bsc#974853)

-------------------------------------------------------------------
Wed Apr 06 08:30:19 CEST 2016 - mc@suse.de

- version 2.5.59.4-1
- use custom.group_[id] only when applying custom_org (bsc#973452)
- AuthFilter: don't redirect to HTML pages for JSON endpoints, send 401 instead
- subscription-matcher: add timestamp to input.json
- apply only group_<ID>.sls (bsc#973452)
- fix sls regeneration on custom state delete (bsc#973666)
- rename pillar group_id to group_ids
- Don't set a limit on the Salt API response time (bsc#972766)
- When generating repo metadata for a cloned channel, recursively fetch
  keywords from the original channel (bsc#970901)
- fix API documentation
- Fix getting MD5 for file
- Fix Content-Length in HTTP-header of response
- Cleaning up some remaining Tag/Group XSS issues
- Warning "Unservable packages" is not shown when such packages don't
  exist now
- Bad bean-message ids and navbar-vars can lead to XSS issues
- AlphaBar had an 'interesting' XSS exploit available
- Fix SelectAll in the presence of filtering
- found/fixed another in BunchDetails. QE++
- Change mechanism of selecting compatible systems
- Fix generating blank repositories because hitting salt file list cache
  (bsc#971004)
- fix kernel options splitting (bsc#973413)
- schedule minion hw refresh on api call (bsc#972305)
- fix ping minion before hw refresh (bsc#972305)
- check ftr_hardware_refresh when showing 'Refresh Hardware' button
  (bsc#972305)
- rename and use method to check salt or management entitlement (bsc#972305)
- refactor getting hardware and network information (bsc#972305)
- handle no response for installed products (bsc#971906)
- return Optional for single minion api calls (bsc#971906)
- catch smbios call errors and log warn (bsc#970497)
- Require Tomcat and Postgresql running before Taskomatic start
- list custom states from db instead of disk (bsc#972166)
- fix SLE12 patch style detection in case of cloned patches (bsc#972972)
- execute each hardware mapper in its own transaction (bsc#972163)
- Use test.ping instead of presence to detect reachable minions (bsc#972665,
  bsc#971194)
- BugFix: 'Systems > Advanced Search' title and description consistency
  (bsc#966737)
- BugFix: correct behavior with visibility conditions of sub-tabs in
  Systems/Misc page (bsc#962563)
- Trigger registration if minion is not present (bsc#971725)
- Do not sync minions on tomcat startup (bsc#971725)
- better logging for SP Migration feature (bsc#970223)
- Workaround Spark bug https://github.com/perwendel/spark/issues/490
  (bnc#972158)
- add present check to immediate schedule execution (bsc#971194)
- fix installing patches via salt (bsc#971093)
- Remove all code related to SSE based UI events (bsc#969303)
- Do not handle beacon events anymore (bsc#969303)
- Fix problem on concurrent SCC subscription refresh
- disable local repositories on registration (bnc#971788)

-------------------------------------------------------------------
Mon Mar 21 17:43:40 CET 2016 - mc@suse.de

- version 2.5.59.3-1
- BugFix: add missing url mapping (bsc#961565)
- Do not load susemanager-events.js (bsc#969303)
- fix unique index error on update custom state , refactor and add unit test
- regenerate custom state assignments on rename and delete (bsc#971206)
- query to find state revisions where a custom state is used (bsc#971206)
- check if custom state is being renamed (bsc#971206)
- fix scheduling an action chain (bsc#971495)
- replaced if with optional (bnc#971466)
- do not dump Salt err msg to Yaml (bnc#971466)
- fix icon in groups and systems -> salt page
- Support package removals in the same way as installs/updates
- Allow package actions to be scheduled on minions via the API
- Fix PackageEvr.toString() to write correct format
- Refine the system details navigation tabs
- Add support for package updates on Salt minions (bsc#971364)
- Use LocalDateTime for apply state and use user timezone setting
- update tests for HAE-GEO on SLES 4 SAP (bsc#970425)
- Disable changing Managers for Vendor Channels (bsc#957171)
- BugFix: enlarged field too small in form-control creating org (bsc#959595)
- BugFix: remove hover behavior on button inside href (bsc#967892)
- Use the 64 bit arch names
- Fix case statements to correctly check for NULL (bsc#971128)
- BugFix: header organization name behavior like text instead of link
  (bsc#967882)
- minion onboarding: generate pillar after generating repo files
- refresh pillar before applying states at onboarding time
- regenerate package states on migration (bsc#970322)
- Point Documentation link in the header to SUSE webpage (bsc#967875)
- capitalize link (bsc#970016)
- Bring back the button from SUSE Manager 2.1 (bsc#969578)
- Fix user locale prefs cannot be saved (bsc#969578)
- Create new server state revision on migration (bnc#970322)
- Verify that entitlements are *not* removed
- Do not remove entitlements when a server is migrated (bsc#958707)
- show proxy tab only if the system is a proxy (bsc#969118)
- DownloadController: Test that the right headers are set
- return an object so that Spark does not continue the filter chain
  (bnc#963148)

-------------------------------------------------------------------
Wed Mar 09 12:37:25 CET 2016 - mc@suse.de

- version 2.5.59.2-1
- use the same ehcache as the old ehcache-failsafe

-------------------------------------------------------------------
Wed Mar 09 11:18:37 CET 2016 - mc@suse.de

- version 2.5.59.1-1
- Add Custom State UI for Organizations and Groups
- set hibernate.cache.provider_configuration_file_resource_path to load a
  custom ehcache.xml instead of ehcache-failsafe.xml from the ehcache jar
- create server pillar on add/remove from group and on minion registration
- add unit tests for SLE-Live-Patching12 (bsc#924298)
- check header for csrf token
- Simplify assignment of salt entitlement during registration
- Make read-only entitlements show up aligned in the UI
- Make base entitlements permanent
- hidden taglib provide id field if given (bsc#969868)
- escape message texts and hidden fields (CVE-2016-2104)
- refactor salt minion onboarding ui showing the fingerprint
- Allow to apply the highstate from the UI
- fix kernel and initrd pathes for creating autoinstallation (bsc#966622)

-------------------------------------------------------------------
Tue Mar  8 15:09:31 UTC 2016 - dmacvicar@suse.de

- set hibernate.cache.provider_configuration_file_resource_path
  to load a custom ehcache.xml instead of ehcache-failsafe.xml
  from the ehcache jar

-------------------------------------------------------------------
Wed Mar 02 12:18:58 CET 2016 - mc@suse.de

- version 2.5.57.1-1
- fix multiple xss vulnerabilities (CVE-2016-2104)
- remove monitoring from the help text (bsc#963962)
- Add support for minions in different timezones
- on cancel, only delete actions that haven't been picked up yet
- Do not use the PICKED UP status for actions scheduled on minions
- Create a new "Salt" tab on the top level
- Unit tests for SLE-RT12-SP1 (bsc#952381) and SUSE-OpenStack-Cloud-6
  (bsc#964033)
- fallback to "virtio26" as generic os version
- Sort timezones: GMT first and then east to west
- add Chile to the list of timezones (bsc#959055)
- Reference and apply states from state catalog for single minions
- Subscription Matching Pin feature
- PinnedSubscription XMLRPC API - list, create & delete operations
- Fix crash in minion virtualization detection
- Enable reboot actions and remote commands for minions
- Add support for 'state.apply' actions
- Convert UnmatchedSystem to UnmatchedProduct report
- Improved minion registration process and fixed scheduling of actions
- refactor javascript components as separated and reusable components of React

-------------------------------------------------------------------
Wed Feb 10 08:38:05 CET 2016 - mc@suse.de

- version 2.5.49.1-1
- Update spec file to require renamed salt-netapi-client
- adjust to new netapi call syntax
- Move suse manager custom salt functions into a custom namespace
- remove RES4 from expected products
- test support for SUSE-Enterprise-Storage 2.1 (bsc#963784), SLE12-SP1-SAP
  (bsc#959548) and SLES11-SP3-LTSS-Updates (bsc#965652)
- Filter null quantity subscriptions
- Store the matcher run result to the DB
- add scheduled-by to SSM action-history-list
- fix ISE in case no system is selected
- for Channel.packageByFileName query prefer packages from the actual channel,
  sort the rest accoring to build_time
- Text description missing for remote command by API -> function
  scheduleLabelScriptRun()
- Added/changed API-methods to work with package installation/removing
  using it's nevra
- Added additional information to package metadata, returned by
  serializer

-------------------------------------------------------------------
Tue Jan 26 14:21:31 CET 2016 - mc@suse.de

- version 2.5.43.1-1
- Fix the SCCOrderItem null quantity issue by dropping the 'not null'
  constraint
- Rename package state for version from EQUAL to ANY
- add latest state support to ui and generator
- Generate package sls files on registration
- Do not refresh the SCC data while the taskomatic job does the same
  (bsc#962323)
- Make it compile against servlet API < 3.0
- Render nav menu by either request or page context
- java: rename saltstack to salt
- Add the free flag to SUSEProduct, set it from the SCC data, pass it to the
  matcher JSON
- SubscriptionMatchProcessor: performance fix
- Simplify downloading of the matcher CSVs
- Include only subscriptions with a positive total quantity in the UI data
- Subscription Matcher UI: show Taskomatic status properly
- Subscription Matching: implement UI to show matching results
- Fix timezone sorting after adding Chile (Pacific/Ester)
- SystemHandler: throw exception when permanent/nonSatellite entitlements are
  changed via API
- handle salt schedule correctly and align with SUSE Manager actions
- disable action chaining API for salt minions
- Introduce a "States" tab for minions
- fix typo in SQL statement (bsc#959987, bsc#960855)
- implement checkin timestamp update on salt job return
- use 2048MB as default for taskomatic max java memory
- Send data with mod_xsendfile
- change help url references to new manuals
- improve getting hardware and network data from minions
- Support host key algorithms other than ssh-rsa
- Fix ssh push via proxy using sudo (bsc#961521)
- fix page style when not authenticated (bsc#962573)
- add Chile to the list of timezones (bsc#959055)
- add Salt and Foreign Entitled Systems count to types page
- Disable changing Base System Type in SUSE Manager
- deploy certificate on minion registration
- Added new API methods to add new repository with SSL certificates
  or update existing one
- catch and log any exceptions in the hardware mappers (bsc#960039)
- handle IPv4 or IPv6 info missing from network.interfaces response

-------------------------------------------------------------------
Sat Jan 16 11:20:57 CET 2016 - mc@suse.de

- version 2.5.34.1-1
- Align About page to SUSE Manager
- In case the installer is zypp add all patches into one errata action
  (bsc#960997)
- improve setting Hardware data for minions (cpu, devices, network, etc.)
- create virtual hosts for s390x minions
- Implement scheduling of patches for salt minions
- Report SUMA server system itself with its products to the subscription
  matcher
- Update copyright headers to 2016 for all new files
- Adjust action status on salt jobs that we scheduled
- Unhide the "Events" tab for minion systems
- Use public channel families for SUSE channels (bsc#958708)
- Set the rhn session-cookie-path global
- Explicitly ask Tomcat to compile .jsp files (bsc#954417)
- Additional fixes for bsc#956613 (decoding [] is broken for list-key-name)
- fix kickstart with multiple packages having same NEVRA (bsc#959987,
  bsc#960855)
- get the default organization before we create any
- Revert "List global available CryptoKeys"
- Port client python HW handling to server side java
- change dependency to match Tomcat 8 Servlet API 3.1
- Fix edge-case in kickstart-profile-gen-ordering and
  post_install_network_config
- Add hack to deal with RHEL7's differing redhat-release-protocol
- make sure we can find the child channel
- moving non_expirable_package_urls parameter to java
- moving download_url_lifetime parameter to java
- removing unused force_unentitlement configuration parameter

-------------------------------------------------------------------
Tue Jan 05 15:59:05 CET 2016 - mc@suse.de

- version 2.5.26.2-1
- Fix list-key-name (decoding of [] is broken in commons-beanutils.jar > 1.7)
  (bsc#956613)
- Ignore cookies from SCC (bsc#959585)
- SP migration: use correct CSS path (bsc#956613)
- Add/Refactor equals() and hashCode() for Credentials and CredentialsType
- Fix hibernate exception when refreshing subscriptions
- Delete also subscriptions with null credentials on refresh
- Make available packages search case insensitive
- Add subscriptions and orders data files
- Package release cannot be NULL. Use "0" if none is provided by salt
  (bsc#960035)
- set a generated jid to the tokens
- Minion crashes on reg if getting DMI fails (bsc#959670)
- Add "Manage Package States" to the packages index page
- Enable the "Software Channels" tab for all salt clients
- return empty map if no dmi records
- Fix markup after merge error
- Fill General and DMI hw info on minion reg
- fix internal Server Error for Schedule > Completed Actions (bsc#956002)

-------------------------------------------------------------------
Wed Dec 16 12:35:08 CET 2015 - mc@suse.de

- version 2.5.26.1-1
- ServerFactory: don't return multiple Server objects if they have
  joint tables
- Render nav menu by either request or page context
- Add support for setting package state REMOVED and INSTALLED
- Add Salt SLS generator for the packages
- Fix the link to the online help
- implement managing package sate of a minion
- implement taskomatic task for running subscription matcher
- add caching tables for subscriptions and order items
- Create json string as input for the subscription-matcher
- installedProducts attribute was renamed to installedProductSet (bsc#959043)
- Set the correct status code for error pages
- fix calling error pages without session
- List global available CryptoKeys
- schedule mgr-sync refresh after first user gots created.
- 1274282 - Teach CobblerSyncProfile that profiles might disappear in mid-run
- refactor setting ditro kernel params (bsc#944241)
- compile jspf files differently to avoid problems with Tomcat 8
- adding setup for first organization
- create first org togther with the first user
- during installion insert default SSL crypto key with null org
- restyle page for creating users
- remove RHEL 5 related things - we don't build on el5 anymore
- BugFix: skip similar tasks only if task is 'single threaded'
- 1076490 - prefer the package from the given channel
- removing link to removed page

-------------------------------------------------------------------
Thu Dec 10 17:58:59 CET 2015 - mc@suse.de

- version 2.5.16.2-1
- fix state apply not passing the module names
- Cascade all operations to the package states
- change installed product registration to use new hibernate mapping
  and enable ui
- Simplify channel token key derivation
- do not encrypt tokens, only sign them
- use hibernate to insert a installed product
- refactor listPossibleSuseBaseChannelsForServer() using hibernate queries
- Use hibernat mapping to create the SUSEProductSet
- Get matching SUSEProduct out of the InstalledProduct if available
- create SUSEProducts before starting the test
- Set installed according to grains to get access to suse channels
- Automatically apply channels state after repo file creation
- Hibernate mapping for installed products
- Mapping and classes for PackageState

-------------------------------------------------------------------
Mon Nov 30 11:40:06 CET 2015 - mc@suse.de

- version 2.5.16.1-1
- BugFix: check mirror credentials required fields (bsc#955970)
- use new version of httpclient
- implement UI for managing Virtual Host managers
- add params parameter to scheduleSingleSatBunch()
- BugFix: sort channel list by name (bsc#955204)
- Consider old products only if no patch available (bsc#954983)
- (bsc#953129) remove message proxy.header, update context sourcefile
- (bsc#953129) remove proxy.jsp, action and struts config
- Router: use list instead of index
- BugFix: remove inconsistency and make more general the action description for
  package page title and tab-title in Schedule
- better log than nothing
- introduce conventions about router, templates and urls
- Use non-immediate errata cache rebuilding on channel unsubscription
  (bsc#949158)
- Bug fix: remove 'Locale Preferences' link from header (bsc#955252)
- (bsc#953129) add proxy version info to proxyclients page
- (bsc#953129) change details->proxy to point to proxyclients page as it was in
  Suma2.1
- Add support for timing out on an ssh connection
- Ensure subdirectories are present when writing repo files
- publishToChannel optimization
- Fix extremely slow channel.software.syncErrata API
- BugFix: remove inconsistency and make more general the action description for
  package page title and tab-title in Schedule (bsc#935375)
- Linked pages are not always opening in separate window (bsc#939358)
- login screen of SUMA3 still has reference to Oracle (bsc#954740)
- Add classes for managing .repo files
- Enable channel ui for salt minions
- implement token verification
- use the new algorithm based on package names to determine patch
  applicable/inapplicable (bnc#948964)
- Fix LTSS channels by looking at individual packages (bnc#944729)
- Remove url decoding since values are already decoded at this point bsc#951549
- Store only an integer value for cpu MHz in DB
- Virtual Systems list: show virtual hosts from different Orgs
- Call virtual-host-gatherer with configured HTTP proxy values
- BugFix: skip similar tasks only if task is 'single threaded' (bsc#953271)
- New ui for the login page and relogin
- Add accept/reject all button and show number of pending /rejected minions
- Send event to salt when minion is registered
- optimize queries
- allowing RHEL7 kickstart repositories
- support listing errata by last_modified date

-------------------------------------------------------------------
Thu Oct 22 16:36:21 CEST 2015 - mc@suse.de

- version 2.5.2.3-1
- List VirtualHostGatherer modules via XMLRPC API
- Added and delete Virtual Host Manager (VHM) entities via XMLRPC API
- Taskomatic job for running virtual-host-gatherer
- fix incomplete enabling of config actions via snippet (bsc#949528)
- deactivate all non spacewalk plugin services and repos via snippet
  (bsc#949554)
- add SUSE Enterprise Storage 2 (bsc#949285)
- do not hide human readable entitlement names
- require pxe-default-image in the spacewalk main package
- Rename javascript file to susemanager-events.js
- Open the event stream on every page
- Setup SSE event source on the system overview page
- add snippet to wait for NetworkManager (bsc#937802)

-------------------------------------------------------------------
Wed Oct 14 09:54:14 CEST 2015 - mc@suse.de

- version 2.5.2.2-1
- build without checkstyle
- Support for SLE12 SP1 product family (bsc#949726)
- implement remote command interface with target glob

-------------------------------------------------------------------
Wed Oct 07 14:41:35 CEST 2015 - mc@suse.de

- version 2.5.2.1-1
- drop monitoring
- port all perl web pages to java
- replace upstream subscription counting with new subscription
  matching (FATE#311619)
- integrate SaltStack for configuration management (FATE#312447)
- support password-recovery-tokens
- remove Solaris support
- allow to specify read-only users

-------------------------------------------------------------------
Sun Sep 27 14:44:59 CEST 2015 - mc@suse.de

- version 2.1.165.19-1
- support ssh-push with sudo
- Fix CVE Audit for LTSS channels by looking at individual
  packages (bnc#944729)
- use same regexp for channel name as in CreateChannelCommand (bsc#946248)
- prevent mojor version service pack updates from 11 to 12
- display a warning if the update stack is not up-to-date
- Add NoRouteToHost handling with better output
- fix output of client events (bsc#935377)
- fix pagination buttons (bsc#935387)
- deprecate synchronizeUpgradePaths() XMLRPC
- provide SCC product to updateUpradePaths for SLE12 migration data
- parse predecessor_ids from json
- Organization users page: fix typo (bnc#943283)
- Do not return a OES repository with null credentials (bsc#937030)
- Fix queue size: consider possible remainders from last run
- Log message when finished errata cache for a server or channel
- Log the current queue size before every job run (DEBUG)
- Fix link back to the associated channel(bsc#931519)

-------------------------------------------------------------------
Mon Sep 02 16:00:35 CEST 2015 - mseidl@suse.de

- Prevent creating channels with reserved names (bsc#939349) / (fate#319308)

-------------------------------------------------------------------
Mon Jun 22 16:00:35 CEST 2015 - jrenner@suse.de

- version 2.1.165.18-1
- Avoid deadlock in CompareConfigFilesTask when a
  rhn_channel.update_needed_cache is in progress (bsc#932845)
- add missing country code
- Restore the default checksum and architecture when the parent channel is set
  to None
- Drop all product/channel relations before populating (bsc#932052)
- Replace keyword iterator to fix writing support information (bsc#933675)
- TaskoXmlRpcHandler: dead code removed
- products.json updated from latest SCC version
- Deserialize BLOBs correctly across databases
- Revert "Java Eula database classes moved to Hibernate, fixes BLOB issue"
  (bsc#930686)
- Do not remove tasks from the database during getCandidates() (bsc#932052)
- force taskomatic to use UTF-8 (bsc#932652)

-------------------------------------------------------------------
Fri May 29 10:35:46 CEST 2015 - mc@suse.de

- version 2.1.165.17-1
- wait for current transaction end
- EXISTS is an Oracle keyword, don't use it casually
- Scheduling remote command for large system sets is slow
- move auto-errata updates into separate taskomatic task
- improve system overview list performance
- Implement a "default" kickstart script name for edit link
- do not ignore errata with same package version
- reduce number of system lookups
- Get rid of IE7 compatibility mode enforcement
- Unify profile creation/update with one submit button instead of two
- Fix file input control alignment issue with form-control (bsc#873203)
- Update specfile to compile with Java 7
- add SLE11-Public-Cloud-Module (bsc#914606)
- Change Activation Key Child Channels from select to checkboxes (bsc#859645)
- Fix NPEx when updating distribution and missing cobbler entry (bsc#919722)
- Provide channels and upgrade paths for SLE11 SP4 products (FATE#318261)
- Fix broken icon in rhn/help/ForgotCredentials.do (bsc#915122)
- Allow setting the contact method for systems via API (FATE#314858)
- Make system.getDetails() return the contact method
- Add support for setting contact_method on activation keys (FATE#314858)
- implement tilde compare in java code
- Return PATCHED if at least one patch is installed (bsc#926146)
- SatCluster: strip ipv6 zone id from vip6 attribute

-------------------------------------------------------------------
Mon May 11 10:30:28 CEST 2015 - mc@suse.de

- version 2.1.165.16.1-1
- fix XML RPC API External Entities file disclosure
  CVE-2014-8162 (bsc#922525)

-------------------------------------------------------------------
Wed Apr 08 11:20:10 CEST 2015 - mc@suse.de

- version 2.1.165.16-1
- HttpClientAdapter: fall-back to Basic auth from NTLM when both
  are supported (bsc#926319)

-------------------------------------------------------------------
Tue Mar 31 14:57:06 CEST 2015 - mc@suse.de

- version 2.1.165.15-1
- Copyright texts updated to SUSE LLC
- add SLE12-SAP product (bsc#922744)
- SCCRepository: Only NOT NULL database columns can be mapped to primitive
  types in Hibernate (bsc#922313)
- change evr parsing for repodata primary.xml dependencies
- Create only one errata cache worker per server (bsc#918994)
- findKickstartPackageToInstall: in case multiple packages are available, pick
  the most recent (bsc#924118)
- update properly necessary cobbler fields when changing ks tree
- close auto errata update timing hole
- fixing typo: sync-kickstars -> sync-kickstart
- IE11/WinServer2008/CompatMode fix
- Missing refactored SQL query for system available packages (bsc#913400)
- fixing weird path to action chain page (bsc#921720)
- fix subscription check in case of an unset start date (bsc#918220)
- Avoid high CPU loads with SSH push (bsc#920687)
- Refresh errata cache asynchronously when subscribing server to channel
- ErrataQueue shouldn't fail if server is subscribed to other org's
  channel
- Documentation changes - fix name and refer to RFC.
- avoid deadlock if you call mergePackages after mergeErrata
- Fix malformed repo metadata (bsc#920400)
- update sles_register snippets to fix trusting the CA certificate on SLE12
- hasPreflag(): improve documentation about which rpm flags are evaluated
- fix generating pre-equires (pre="1" in metadata)
- fix typo in Web UI (bsc#918151)
- Revert fixing of versions, those should be regarded as historically correct
  rather than inconsistent (bsc#910509)
- Catch NumberFormatException and send error to the client (bsc#916177)
- Do not generate solv files

-------------------------------------------------------------------
Tue Feb 03 12:10:48 CET 2015 - mc@suse.de

- version 2.1.165.14-1
- Fix style of kickstart wizard
- Fix style of Create Kickstart Profile
- Make mgr-sync fail in case of IO errors while sending
  HEAD requests to OES
- Do not swallow exceptions, rethrow ContentSyncException instead
- make config file upload on FileDetails work
- prevent NPE on activationkeys/Edit.do page
- directories and symlinks cannot be binary
- fix menu structure
- Getting rid of Tabs and trailing spaces
- make sure columns are named according to the dto attributes
- fix failures due to uninitialized log it
- Fix auditlog config yaml syntax (bnc#913221)
- Show Proxy tab if system is a proxy even when assigned to cloned
  channels (bsc#913939)
- consider no_proxy setting
- fixed uncaught error which prevent correct error handling
  (bnc#858971)
- fix NPE by setting max_members to 0 instead of NULL (bsc#912035)
- Use Hibernate-friendly equals() and hashCode() in Org
- CVE-2014-7811: fix more XSS bugs (bsc#902915)
- set bootstrap entitlements to INFINITE in all organizations
- Fix basic authentication for HTTP proxies (bsc#912057)
- SCCRepository: save SCC ID in the database as well
- SCCRepository: save to database with proper sequence
- Accept repos with same SCC ID and different URLs (bsc#911808)
- Avoid mgr-sync-refresh failure because clear_log_id was not called
  (bnc#911166)
- New API call: system.scheduleDistUpgrade()
- New API call: system.scheduleSPMigration() (FATE#314785, FATE#314340)

-------------------------------------------------------------------
Wed Jan 14 14:43:29 CET 2015 - mc@suse.de

- fix XSS in system-group (CVE-2014-7812) (bsc#912886)

-------------------------------------------------------------------
Thu Dec 18 13:39:37 CET 2014 - mc@suse.de

- version 2.1.165.13-1
- fix style of a lot of pages
- Fix extra (eg.Select All) buttons display on rhn:list and
  make it consistent with new rl:list (bnc#909724)
- Fix List tag missing submit parameter for "Select All" and others
  (bnc#909724)
- Sort filelist in configfile.compare event history alphabetically
  (bsc#910243)
- fix setting powermanagement values
- let system set manager csv contain add-on entitlements
- allow filtering RHEL7 errata
- add some missing strings
- allow removing Cobbler System Profile on  the power management page
- add csrf check for the power management page
- No ISE on provisioning page when no base channel
- Make the base channel ssm action asynchronous
- Commit after each system deletion to avoid deadlocks
- Allow paranthesis in input form descriptions
- Allow paranthesis in system group description (bsc#903064)
- Provide new API documentation in PDF format (bsc#896029)
- Update the example scripts section (bsc#896029)
- Fix grammar and typos in API code example descriptions
- Fix xmlrpc.doc for sync.content namespace (bsc#896029)
- Raise proper exception when Taskomatic is not running
- Fixed wording issues on package lock page (bsc#880022)
- made text more clear for package profile sync (bsc#884350)

-------------------------------------------------------------------
Mon Dec 08 13:33:20 CET 2014 - jrenner@suse.de

- version 2.1.165.12-1
- fix adding OES11 channels (bsc#908786)

-------------------------------------------------------------------
Thu Dec 04 16:35:53 CET 2014 - mc@suse.de

- version 2.1.165.11-1
- throw channel name exception if name is already used (bnc#901675)
- Don't commit when XMLRPCExceptions are thrown (bsc#908320)
- Remove "Select All" button from system currency report (bsc#653265)
- Fix documentation search (bsc#875452)
- add API listAutoinstallableChannels() (bsc#887879)
- Avoid ArrayIndexOutOfBoundsException with invalid URLs (bsc#892711)
- Avoid NumberFormatException in case of invalid URL (bsc#892711)
- Lookup kickstart tree only when org is found (bsc#892711)
- Fix NPE on GET /rhn/common/DownloadFile.do (bsc#892711)
- Hide empty select boxes
- Always place tips close to the inputs
- Provisioning options page: full-width textboxes
- Port of the advanced provisioning option page to Bootstrap (bnc#862408)
- New installations should use SCC as default customer center
- bnc#907337: mgr-sync refresh sets wrong permissions on JSON files
- fix link to macro documentation (bsc#895961)
- Forward to "raw mode" page in case this is an uploaded profile (bsc#904841)
- Enlarge big text area to use more available screen space (bnc#867836)
- add User Guide to online help pages
- fix links to monitoring documentation (bsc#906887)
- check memory settings for virtual SUSE systems
- fix install type detection (bsc#875231)
- point "Register Clients" link to "Client Configuration Guide" (bsc#880026)
- change order of installer type - prefer SUSE Linux (bsc#860299)
- fix ISE when clicking system currency (bnc#905530)
- Set cobbler hostname variable when calling system.createSystemRecord
  (bnc#904699)
- fix wrong install=http://nullnull line when calling system.createSystemRecord
  (bnc#904699)
- apidoc generator does not know #array("something")
- impove style of Software Crash pages
- fix js injection on /rhn/systems/Search.do page
- fixing javascript errors
- Config file url should update when you create new revision
- xml escape some pages
- user does not need to be a channel admin to manage a channel
- listActivationKeys should return empty list if no keys visible
- cannot select code from disabled textarea in Firefox, use readonly editor
- Fix entitled_systems.jsp num-per-page ISE
- we should consider if text <> binary has changed for config files
- all API methods should be able to find shared channels
- adapt the page to adding/cloning errata
- Explain snapshot/rollback behavior better (bsc#808947)
- fix patch syncing - prevent hibernate.NonUniqueObjectException and rollback
  (bsc#903880)
- Remove "Add Selected to SSM" from system overview page (bsc#901776)
- fix CVE audit in case of multiversion package installed and patch in multi
  channels (bsc#903723)
- Update channel family membership when channel is updated (bsc#901193)
- SCCWebClient: log SCC data files as received to files
- bnc#901927: Add log warning if uploaded file size > 1MB
- fix channel package compare (bsc#904690)
- fix automatic configuration file deployment via snippet (bsc#898426)
- Avoid NPE when using 'from-dir', regression introduced with SCC caching
- Add support for SLE12 and refactor kernel and initrd default paths finders.
- Fix wizard mirror credentials side help to point to SCC
- make the SCC migration/refresh dialog show steps
- Show alert message about disabling cron jobs
- Schedule sync of all vendor channels in MgrSyncRefresh job
- Add client hostname or IP to log messages (bsc#904732)
- hide email field for mirror credentials when on SCC
- we do not want to use cascade for evr and name attributes of
  PackageActionDetails
- AccessChains belong to their creator, only
- add csv export for /rhn/errata/manage/PublishedErrata.do
- add csv output for /rhn/systems/details/packages/profiles/CompareSystems.do

-------------------------------------------------------------------
Thu Nov 27 11:01:49 UTC 2014 - jrenner@suse.com

- Fixed copying text from kickstart snippets (bsc#880087)

-------------------------------------------------------------------
Wed Nov 12 11:12:53 CET 2014 - mc@suse.de

- version 2.1.165.10-1
- Sync correct repos (bnc#904959)

-------------------------------------------------------------------
Fri Nov 07 13:28:54 CET 2014 - mc@suse.de

- version 2.1.165.9-1
- No refresh if this server is an ISS slave
- Refresh is needed only if we are migrated to use SCC yet
- Integrate the refresh dialog with the setup wizard products page
- Implement new "mgr-sync-refresh" taskomatic job
- Introduce caching of repositories read from SCC
- Fix pxt page link to point to the ported version of that page (bsc#903720)
- Fix Null Pointer Exception: bare-metal systems do not have a base channel
- Only show the SMT warning if we are using from-mirror or from-dir
- add progress and reload page after finish
- do not allow to cancel the kickstart once completed
- minor UI improvements
- Show ppc64le profiles to ppc systems
- fix system.schedulePackageInstall APIdoc
- fix javascript injections
- add id to errata.getDetails APIdoc
- Removed bogus label-limit from SDC Remote Cmd pg
- Don't schedule a remote-cmd if the system can't execute it
- check if user can see activation key
- schedule configuration actions asynchronously
- initial SCC integration

-------------------------------------------------------------------
Mon Oct 27 15:20:08 CET 2014 - mc@suse.de

- fix various XSS issues CVE-2014-3654 (bsc#902182)
  CVE-2014-3654-cobbler.patch
  CVE-2014-3654-sort-attributes.patch

-------------------------------------------------------------------
Thu Oct 16 10:09:54 UTC 2014 - smoioli@suse.com

- correctly apply patches to multiple systems in SSM (bsc#898242)

-------------------------------------------------------------------
Tue Oct 14 15:01:36 CEST 2014 - mc@suse.de

- version 2.1.165.8-1
- make parsing repo filters more robust
- package details page should not list channels we can't see
- fix file descriptor leak in system.crash.getCrashFile
- specify usage of java.config_file_edit_size option
- add more documentation to Power Management page
- power management - make system identifier clearable
- do not clone custom errata when merging
- check, whether referenced kickstart profile and crypto keys are
  available
- display error messages in red
- re-set number of config file diffs correctly
- improving 'All Custom Channels' queries
- move Mirror Credentials from config file into DB
- ping SCC for testing proxy status if SCC is enabled
- Implement the API methods to work with mirror credentials
- fix CVE Audit when some packages of a patch are already installed
  (bnc#899266)
- broken checkbox layout in /rhn/channels/manage/Sync.do?cid=xxx
- Download CSV button does not export all columns ("Base Channel" missing)
  (bnc#896238)
- support SCC API v4
- support token auth with updates.suse.com
- Official repo host is now updates.suse.com (after channels.xml change)
- support list/add channels and products with SCC

-------------------------------------------------------------------
Fri Sep 12 15:21:22 CEST 2014 - mc@suse.de

- version 2.1.165.7-1
- SCC client for managing products and channels
- fix XSS flaws - CVE-2014-3595 (bnc#896012)
- implement SLE12 style of update tag handling while generating updateinfo
- show package link if package is in database
- Custom info empty value added (java/api)
- check if action chain with same name already exists
- remove duplicate Summary and Group entries
- ISE when activation key has no description.
- create /software/packages/Dependencies page in Java
- add queries for weak package dependencies to Java
- auto errata updates have to wait for errataCache to finish
- fix NullPointerException
- ssm config actions should show details for specific system in
  history
- ISE comparing config files in SSM
- history events should show script results for this system only
- config revision not found when following history link
- fix broken links to old perl events page
- fix to support custom kickstart distributions
- call rhn-config-satellite.pl only if anything has changed
- add Korea to the list of timezones
- pre-require tomcat package for spacewalk-java-config
- Fix ISE when tag name is left empty
- Guest Provisioning was broken because of refactoring
- Read and display only a limited number of logfile lines (bnc#883009)

-------------------------------------------------------------------
Wed Sep 10 14:55:30 CEST 2014 - mc@suse.de

- fix XSS flaws - CVE-2014-3595 (bnc#896012)
- fix package upgrade via SSM (bnc#889721)

-------------------------------------------------------------------
Wed Jul  2 15:24:34 CEST 2014 - mantel@suse.de

- fix logrotate for /var/log/rhn/rhn_web_api.log (bnc#884081)

-------------------------------------------------------------------
Tue Jun 17 11:48:24 CEST 2014 - jrenner@suse.de

- version 2.1.165.6-1
- Fixed wrong bug number

-------------------------------------------------------------------
Tue Jun 17 10:47:03 CEST 2014 - jrenner@suse.de

- version 2.1.165.5-1
- New page added for viewing channels a repo is associated to
- Allow pasting of keys into textarea
- Provide a faster systemgroup.listSystemsMinimal API method
- Disable caching of Locale between page loads
- Add spacewalk-report for systems with extra packages
- Improve performance of Systems with Extra Packages query
- System Event History page: fix link to pending events on Oracle databases
- Fix human dates now() staying unmodified (bnc#880081)
- Escape package name to prevent from script injection
- Allow for null evr and archs on event history detail (bnc#880327)
- Disable form autocompletion in some places (bnc#879998)
- System Snapshots pages ported from perl to java
- Add errata type selection to SSM page
- Fix datepicker time at xx:xx PM pre-filled with xx:xx AM (bnc#881522)

-------------------------------------------------------------------
Tue May 27 17:15:17 CEST 2014 - mc@suse.de

- version 2.1.165.4-1
- Fix refreshing of Autoinstallable Tree forms (bnc#874144)
- BaseTreeEditOperation: avoid NPE in unexpected exception handling
- Delete system: button styled
- System/Software/Packages/Non Compliant: button styled
- System/Software/Packages/Profiles: button styled
- System/Software/Packages/Upgrade: button styled
- System/Software/Packages/List: button styled
- System/Software/Packages/Install: button styled
- Missing translation string added (bnc#877547)

-------------------------------------------------------------------
Thu May 22 14:34:43 CEST 2014 - mc@suse.de

- version 2.1.165.3-1
- fix numbering of java libs for taskomatic daemon
- Hibernate Package definition: fix table name
- Fix exception in tomcat logs due to missing server object
- Event history: format script text and output correctly
- More schedule action unification
- You can't "Add this address". Change text to "Fill in"
- Make sure we don't end with java 6 after an upgrade
- No more checking for anaconda package to detect kickstartable channels
- New query to find kickstartable channels
- even if most of it is Javascript, add simple unit test to FormatDateTag HTML
  output
- add request scope to the remote command via SSM action
- apidoc: reflect changes in createChain() return type
- fix configchannel.createOrUpdatePath API issue that stored new revision
  contents as null characters
- ssm child channel subscription page was slow
- SDC was unnecessarily slow if the system had many guests
- deduplicate rhn_server.remove_action() calls
- fix help urls
- make use of humanize dates for package lists
- make use of humanize dates for system lists
- humanize dates for user pages. created in 'calendar' mode and last login in
  'time ago' mode
- show the system overview with human dates

-------------------------------------------------------------------
Fri May 16 13:05:49 CEST 2014 - mc@suse.de

- version 2.1.165.2-1
- fix help urls
- Bare metal system list: CSV export bugfix
- adapt to the changes in spacewalk css to bring the readable warning alters
  into the upstream code, that is also affected by this.
- Bare-metal systems list: add relevant information (bnc#861307)
- Fix parameter comment (kickstartable -> autoinstallable)
- Prevent from concurrent modification (refix bnc#808278)
- Kickstartable channels should contain the anaconda package (bnc#808278)
- Form names are only available as name attributes now, not ids.
- set autopart options correctly
- SSM package upgrades should apply correctly across diverse system sets
- The "Delete Key" link should not appear if there is no key to delete
- API package search should not require a provider
- rewrite pending events page from perl to java
- add default arch heuristic for kickstart package installs
- Reuse --add-product-by-ident for triggering product re-sync
- help: remove dead link to Quick Start guide
- Rename suseEulas table to suseEula.
- Java Eula database classes moved to Hibernate, fixes BLOB issue
- Bugfix: use Oracle BLOBs correctly in Java
- Remove Red Hat-specific Kickstart Tree functionality
- Style and rephrase the SP migration message alerts
- Set milliseconds to 0 before comparing dates (bnc#814292)
- Trigger repo metadata generation after cloning patches (bnc#814292)
- Replace editarea with ACE (http://ace.c9.io/) editor.
- dont show link if there are no details to show
- UI: show EULAs inside of package details page
- taskomatic: add SUSE's EULAs to repository metadata
- Java: added class to handle SUSE's EULAs
- Disable FreeIPA integration
- Don't pass version and release to lookup_evr to get the evr_id to join with
  the evr table to get version and release. Use them in the first place.
- use the request object and not the pagecontext directly to store whether we
  already included javascript
- Last sync date: use human format
- Bugfix: avoid NPE
- Documentation fixes

-------------------------------------------------------------------
Tue May 06 15:43:49 CEST 2014 - mc@suse.de

- version 2.1.165.1-1
- Added kickstart syntax rules box to advanced edit page
- Added warning message about kickstart syntax rules
- Fix bug converting pm times to am when using locales in 24 hour format.
- Do not force the timezone name with daylight=false. (eg. showing EST for EDT)
- Action Chain: for every action, create its own ScriptActionDetails
  (bnc#870207)
- Uneditable field is marked as required.
- filters per repository on WebUI
- xmlrpc spec includes bool values, any library should be able to handle them
- Fix link pointing to setup wizard from the popup
- fix opening of channel list modal
- KickstartSession: avoid infinite loops
- Avoid Cobbler error on KVM provisioning (bnc#870893)
- rewrite system snapshot to java: fixed nav menu hiding
- rewrite system snapshot to java: Packages.do
- rewrite system snapshot to java: Index.do
- rewrite system event page from perl to java
- Action Chaining API: fail if trying to add multiple chains with the same
  label
- Installer Generation "fedora" is breed redhat but do not result in a valid
  cobbler os_version
- correctly set cobbler distro os_version
- Enable DWR exception stack trace logging by default
- Check for failed repo sync jobs in taskomatic
- rewrite system snapshot to java: implement nav menu hiding
- limit actions displayed on schedule/*actions pages
- Submit buttons are incorrectly labelled.
- Removing repo filters ISE.
- rewrite channel compare to java:
- Implement Setup Wizard Product sync page
- remote command webui: don't scrub the script body
- params for sw-repo-sync UI/API.
- taskomatic heap size of 1G is not sufficient for large channels
- Setup Wizard: added documentation link
- Package Locking: added documentation link
- Power Management: added documentation links
- updated doc references to actual location
- fixed helpUrl
- Fixed Javadoc and XML-RPC doc
- Removed timeout limitation for the script schedule
- Added XML-RPC API for scheduling the Action Chain
- Add a warning note about doing a Dry Run (bnc#851091)
- Style the SP migration page
- port SP Migration Setup page to bootstrap and jquery
- Action Chain: bootstrap form groups fixed

-------------------------------------------------------------------
Thu Mar 27 14:59:39 CET 2014 - fcastelli@suse.com

- version 2.1.165-1
- NCCClient: URL location bug fixed
- NCCClient: fix behavior with 302's
- NCCClient: swap Apache HTTPClient with java.net's HttpUrlConnection
- Added missing translation
- Package lock: do not show pending packages as selected
- Package lock: do not allow selection of pending packages
- Package lock: changed java code to handle multiple lock events
- Cache proxy verification status in the session
- Make the Setup Wizard visible at first run
- invalidate subscriptions cache when storing proxy settings
- split the js files again as the onready callbacks conflict with the available
  dwr methods
- change the order so that the responsive tag is defined
- move the renderers to its own package
- style
- remove the custom .js for proxy settings, move everything to the main one
- cleanup unused modal, label capitalization and placeholder strings
- use DTOs and a converter instead of maps
- Setup Wizard Proxy settings: make the DTO comparable and with non-null fields
- Use the product class as name when name is not found
- Moved to NCCClient
- Ping method added to NCCClient to test proxy settings
- Proxy support: fix a bug when nothing is specified
- Proxy support: fix a bug when only the hostname is specified
- Placeholder updated to include port number
- Proxy support for NCC credential checking added
- Remove superfluous links on mirror credentials page
- HTTP Proxy description provided
- Create a separate set of icons for the setup wizard
- Mirror Credentials Front-End: first attempt
- HTTP proxy front-end
- List subscriptions with understandable names and their start/end dates
- Implement the "make primary" functionality
- Download subscriptions only when status unknown or on force refresh
- Cache subscriptions and validation status in the session object
- Fine tuning appearance of the mirror credentials page
- Rework findMirrorCredentials(): check for null and do not log passwords
- Move the setup wizard to the top of Admin tab
- Introduce MAX_REDIRECTS
- Allow bare-metal system name editing (bnc#867832)
- Redirect instead of forwarding to overview page after a reboot (bnc#868662)
- ActionChainHelperTest fix: use correct chain ordering
- use default lvm partitioning for RHEL 7 kickstarts
- package.search API returns only one match per package name
- fix finding of the right API method to call
- Adding Custom Errata offers RH Erratas.
- ChannelManager.findCompatibleChildren: propose cloned children as compatible (bnc#866045)
- ChannelManager.findCompatibleChildren: propose children correctly if old and new are equal (bnc#866045)
- bnc#862043: fail if rhnPackage.path is NULL
- bnc#862043: use rhnPackage.path as rhnErrataFile.filename like Perl does
- fix filtering on the /rhn/channels/Managers.do page
- channel.software.syncErrata clones too many packages
- Bare-metal icon fixes
- delete outdated repo-sync schedules (bnc#865141)
- Fixed merging problem (bnc#859665)
- deal with deleted users
- RecurringDatePicker sets HOUR_OF_DAY, however DatePicker design is kind of
  broken and it internally uses HOUR or HOUR_OF_DAY depending of the isLatin()
  flag. This does not make much sense as in Calendar itself HOUR, HOUR_OF_DAY
  and AM_PM are all interconnected.
- Do not restart taskomatic with every deployment
- Exclude el-api.jar since it causes HTTP Status 500
- Revamp the recurring picker fragment to use the datepicker time component.
  For this the RecurringDatePicker bean now is composed of DatePicker beans to
  reuse functionality. With some Javascript, the repeat-task-picker disables
  the cron frequencies that are not being used.
- allow to disable date selection in addition to time
- syncrepos: format the page
- make the setup of the date picker more declarative using data- attributes in
  order to be able to share this setup with other parts of the code that will
  need a slightly different picker like the recurrent selector. It also saves
  us from outputing one <script> tag in the jsp tag implementation.
- Use hostname or address in log messages instead of system.name
- New config option for using the hostname to connect via ssh push
- CreateUserActionTest fixed after upstream changes
- Fix channel deletion unit tests
- Automatic commit of package [spacewalk-java] release [2.1.164-1].
- filter out channels that are not assigned to a server
- Improve error handling when deleting a channel (bnc#865141)

-------------------------------------------------------------------
Thu Feb 27 15:31:17 CET 2014 - fcastelli@suse.com

- version 2.1.163.1-1
- fix reboot required (bnc#865161)
- Avoid double translation, rhn:icon will localize the text
- Remove unused import
- We rmvd DESIRED_PASS/CONFIRM params from UserEditSetupAction - rmv from
  expected in test
- Testing createFirstUser() now looks to be forbidden
- verifyForward() and redirects-w/params do not like each other
- Tweaking some tag Junits to work

-------------------------------------------------------------------
Fri Feb 21 15:37:40 CET 2014 - fcastelli@suse.com

- version 2.1.161.1-1
- Action Chaining: use the same sort order for all systems in an SSM package
  update
- Action Chaining: list page columns changed as suggested by upstream
- fixing ISE in create repo form
- Styling unstyled submit buttons.
- improved performance of system.listLatestUpgradeablePackages and
  UpgradableList.do
- Action Chaining: bootstrap classes tuned
- Use enhanced for loop
- For clones extend search for update tag to original channels (bnc#864028)
- escaping system name for /rhn/monitoring/config/ProbeSuiteSystemsEdit.do
- Transfer the origin's update tag to any cloned channels (bnc#864028)
- escaping system name for /rhn/systems/ssm/provisioning/RemoteCommand.do
- Simple attempt to find problematic things in jsps
- don't add &amp; twice to the parameters of the url
- Action Chaining: audit log configuration added
- Action Chaining: avoid errors on double save
- Action Chaining: proper logging added
- add schedulePackageUpgrades() method
- SSM package upgrades should not install packages if not an upgrade
- fixed errors in date/time format conversions
- put all javascript into one tag
- simplify datepicker layout and unify look of date/time part
- simplified getJavascriptPickerDayIndex()
- extend renderOpenTag() to be able to render self closing tags
- make the time format also localized
- close the date picker after click
- Use the start of the week day from the locale
- Introduce a date-time picker.
- Make the HtmlTag HTML5 compliant, by knowing that void elements can't be
  closed. The BaseTag remains agnostic.
- Added tool to manipulate localization files (format, del, sed).

-------------------------------------------------------------------
Thu Feb 13 15:32:20 CET 2014 - mc@suse.de

- version 2.1.150.1-1
- remove unused localization string
- Schedule action unification
- Separate datepicker and its label
- make package search faster
- Create and manage action chains for single systems and SSM
  * remote command
  * reboot
  * configuration file deploy
  * patch action
  * package actions
- style pages
- CVE-2013-4415 - Fix XSS flaws in Spacewalk-search
- CVE-2013-4415 - Fix XSS in new-list-tag by escaping _LABEL_SELECTED
- CVE-2013-1871, Fix XSS in edit-address JSPs
- CVE-2013-1869, close header-injection hole
- CVE-2010-2236, Cleanse backticks from monitoring-probes where
  appropriate
- CVE-2013-1869, Only follow internal return_urls
- CVE-2012-6149, Fix XSS in notes.jsp
- Fix cloned channels not available for SP migration (bnc#852582)
- Fix an ISE that could happen after clearing cookies (elaborator not bound)
- Fix GMT+3 timezone missing (bnc#862406)
- New Bare-metal icon added
- javascript not needed anymore

-------------------------------------------------------------------
Fri Feb 07 13:01:47 CET 2014 - mc@suse.de

- version 2.1.146.1-1
- patch to handle systems registered with the --nohardware flag
- fixing layout of various pages
- Generification of Listable
- Improve package search performance
- Add confirmation page to ssm/ListPatches
- Extracted "list systems in ssm related to errata" into separate action
- allow deleting disabled users
- add external group pages
- create external authentication pages
- create api for channel errata syncing, have clone-by-date call it
- Fixed ssm reboot scheduling.
- Update RHEL 7 VM memory requirements to 1024 MB
- Datepicker UI unification
- fix deadlock when cloning using spacewalk-clone-by-date
- fix ISE when cobbler components are missing (not installed)
- port reboot_confirm.pxt from perl to java
- SUSE Studio endpoint stops working via unencrypted HTTP (bnc#859762)
- fix CVE URL in updateinfo references (bnc#859637)
- CVE-2010-2236, Cleanse backticks from monitoring-probes where
  appropriate
- CVE-2012-6149, Fix XSS in notes.jsp
- CVE-2013-1869, Only follow internal return_urls
- CVE-2013-1871, Fix XSS in edit-address JSPs
- increase column length for CVE ids.
  Required for new CVE ID syntax

-------------------------------------------------------------------
Mon Jan 13 09:54:49 CET 2014 - mc@suse.de

- version 2.1.113.1-1
- Bugfix: duplicated packages in SQL quary error caused unpredictable results
- require susemanager-frontend-libs for SUSE only
- add new reboot action handling for ssh-push (FATE#312591)
- Implement task to invalidate reboot actions (FATE#312591)
- Make the packages require the frontend-libs
- return server action message within schedule.listInProgressSystems
  and schedule.listCompletedSystems API calls
- fixed icon name
- do not override existing ant property
- Rewrite groups/systems_affected_by_errata.pxt to java
- Added locking/unlocking status display on request (FATE#312359)
- Added locking action scheduling (FATE#312359)
- Added LockPackageAction for the "Package Lock" feature (FATE#312359)
- store url_bounce and request_method to session and re-use common login parts
- support logins using Kerberos ticket
- Use new rhn:icon internationalization/localization
- Perform localization inside rhn:icon tag
- Expect 'autoinstallation' instead of 'kickstart'
- updated references to new java WorkWithGroup page
- work_with_group.pxt rewritten to java
- change order of system ok/warn/crit in legends
- rewrite system event history page to java
- give icons title in rhn:toolbar tag
- kickstarts to RHEL 7 don't work because of missing rpms
- Fix the java package of DeleteGroupAction class

-------------------------------------------------------------------
Wed Dec 18 13:55:00 CET 2013 - mc@suse.de

- version 2.1.102.1-1
- bootstrap tuning: fixed icons
- Make sure that all form fields are correctly aligned
- implement pwstrength meter
- removing dead code, exception is thrown within lookupAndBindServerGroup
- Fix NPE when uploading kickstart profile with virt type none
- delete ConfigSystemTag as these things are easily handled in jsp
- Local variables need not to be synchronized
- updated links to system group delete page
- converted system group > delete page from pxt to java
- prefer objectweb-asm again to compile correctly if both are installed.
- fixing references to SSM errata page
- Rewrite of errata_list.pxt to Java
- call ssm check on system - software crashes page
- call ssm check on system notes page
- call ssm check on system migrate page
- call ssm check on system hardware page
- Fix display of notifications checkboxes on system properties page
- Id added to the Language div in the section Create New User
- Refactor the List tag to get rid of the complicated state handled by bools,
  keeping only the commands as state.
- channel/manage/delete.jsp: disabled attribute fixed
- List pagination buttons: restore hover text
- adapt the testcase and fix a issue catched by the testcase
- There is no reason for address to be a jumbotron - Use the markup like
  documented at http://getbootstrap.com/css/#type-addresses
- makes the system details page to be shown in two columns, with boxes at both
  sides instead of each of them taking the full width.
- Fix display of notifications checkboxes on system properties page
- remove obsolete unit test as tag was rewritten
- simplify logic in cfg:channel tag
- Re-add the server contact method on various pages
- Fix cve audit header icon after upstream changes
- Remove unnecessary reference to tooltip.js + the file itself
- system group edit properties - linking + cleanup
- alter system group create page to do editing
- allow channel administrator to view Channel > Managers page
- 1040540 - have package search return all matching results
- use rhn:icon tag for creating icons in rhn:toolbar
- 1039193 - Increase default ram to 768 for RHEL 7
- Move cve audit popover content into a translation file
- System Group / Admins - updated links and removed old page
- ported System Group / Admins to java
- Move javascript code from jsp file to document.ready handler
- Reference susemanager-cve-audit.js from the jsp file
- channel/manage/delete.jsp: disabled attribute fixed
- system group details - linking + cleanup
- converting system group details page to java
- button submit set back to normal size. We dont use Large size for buttons
- Bare-metal systems: disabled button style fixed
- Disabled buttons' style fixed
- CVE UI was updated and improved. It now has a popover that shows a link to
  http://cve.mitre.org/ and explains that a user can also paste the entire CVE
  as found on the site
- Fix Edit Autoinstallable Distribution page
- LoginExpiredTest fixed
- Merge the upstream details page with Manager and the bootstrap entitlement
  conditionals, product list, etc.

-------------------------------------------------------------------
Mon Dec 09 17:08:30 CET 2013 - mc@suse.de

- version 2.1.90.1-1
- new style added based on twitter bootstrap
- support power management (FATE#315029)
- support bare-metal registration (FATE#312329)
- switch to 2.1

-------------------------------------------------------------------
Thu Nov 28 16:18:08 CET 2013 - mc@suse.de

- version 1.7.54.29-1
- Fix jsp file to actually show the result list
- Automatically set the focus using formFocus()
- Add a tooltip for the CVE-ID
- Use a string constant to populate select with years
- Extract the separator from the prefix string constant
- Remove the maxlength attribute to allow n digit identifiers
- enhance Package.listOrphans query
- optimized system_config_files_with_diffs eleborator for PostgreSQL
- fix ISE, when renaming channel to channel name already in use
- synchronize repo entries creation
- Fix ISE when deleting a non persistent custom info value
- Separate CVE audit inputs for year and ID (bnc#846356)
- always set lastModifiedBy for custom infos
- Reorder snippet tabs
- Use the kickstart icon for the snippets page
- Add help URL (bnc#848225)
- Fix navigation for the default snippets page
- Replace 'kickstart' with 'autoinstallation' (bnc#848225)
- add support for enhances rpm weak dependency (java) (bnc#846436)

-------------------------------------------------------------------
Wed Nov  6 11:07:37 CET 2013 - mc@suse.de

- Forbid un-authenticated creation of SUSE Manager Administrative
  accounts CVE-2013-4480 (bnc#848639)

-------------------------------------------------------------------
Mon Nov  4 10:09:39 CET 2013 - mc@suse.de

- Deny creating of multiple first admin users.
  CVE-2013-4480 (bnc#848639)

-------------------------------------------------------------------
Fri Sep 27 10:04:28 CEST 2013 - mc@suse.de

- version 1.7.54.28-1
- Use server arch instead of relying on a base channel (bnc#841054)
- Filter out product base channels with invalid arch (bnc#841054)
- CVEAuditManager: do not fail with unsynced channels
- Log exception stack traces in Taskomatic
- CVEAuditManager: Fetch ChannelArch instead of ServerArch
- Do not assume a migrated base channel exists (bnc#841240)
- fix Systems Subscribed column on the Entitlements page
- Add missing keyword 'AS' in dist upgrade queries (bnc#840899)
- Make taskomatic max memory configurable via rhn.conf (bnc#810787)
- Clean up SSH push jobs in case of taskomatic restart (bnc#838188)
- Remember systems we are currently talking to via SSH push (bnc#838188)
- Add necessary transaction handling to fix job status (bnc#838188)
- Show the system name in the log message warning
- RhnSet concurrency fix reformulated at upstream's request
- Fix javascript "Uncaught TypeError" (bnc#836692)
- Avoid a possible issue on concurrent updates to an RhnSet

-------------------------------------------------------------------
Fri Aug 23 11:25:20 CEST 2013 - mc@suse.de

- version 1.7.54.27-1
- CVE Audit testsuite bugfixes to run on Oracle
- Fix link to the documentation
- Bugfix: avoid ClassCastException from Long to Integer in Oracle

-------------------------------------------------------------------
Wed Aug 21 16:03:35 CEST 2013 - mc@suse.de

- version 1.7.54.26-1
- Fix link to the documentation
- fix CVE Audit query to run with oracle DB
- Bugfix: allow Hibernate to distinguish packages with identical name, arch and
  evr (bnc#833643)
- Do not show link to the admin page to non-admins
- CobblerSystemCreateCommand: do not fail if distro breed is null
- Make CSV separator configurable, java (FATE#312907)
- CVE Audit java (FATE#312907)
- explicitly require libxml2 for kickstarts to avoid error
- escaping system name on multiple pages
- API call setChildChannels should produce snapshot
- changing of base channel via API should produce snapshot
- we need unentitle channels before we delete them
- add newline after writing kickstart_start var
- marking label not required
- fixing wrong escaping of utf-8 strings
- Fix HTML not being escaped in package information (bnc#833238)
- Fix a NPE when a system virtual instance does not have a corresponding info
  object (bnc#829966)
- fix metadata if capability version starts with a colon
- Generate pre flag into the metadata (bnc#826734)
- fix reinstall of products by writing correct epoch in products.xml
  (bnc#826734)
- set archive value for installed package size (bnc#825673)
- IBM Java core dumps should all go to /var/crash (bnc#824775)
- Fix entitlement addition NPE (bnc#824581)

-------------------------------------------------------------------
Wed Jun 12 16:45:02 CEST 2013 - mc@suse.de

- version 1.7.54.25-1
- Fix SP migration ClassCastException (bnc#820985)
- Fix lookup for the SSH push default schedule (bnc#823366)
- escaping system name in web pages
- Fix UI text about kickstart (bnc#822385)
- sort parent channel pop-up menu by channel name
- add list elaborator into session for CSV export
- fix invalid SQL statement for finding ssh-push candidates (bnc#821868)
- Subscribe only to selected config channels via SSM (bnc#821786)
- Fix cobbler information file system paths (bnc#820980)
- too big value in system custom info should not cause ISE
- do not offer a symlink, if the user does not have acl for the target
- added showing systems counts on cancel scheduled actions page
- add some missing UI strings
- fix system.listSystemEvents on PG
- display 'Updates' column on group system list pages
- fix 'Configs' column on system groups related pages
- Upstream-specific check on channel name removed (bnc#701082)
- Refactor bugfix (bnc#814292)
- Set milliseconds to 0 before comparing dates (bnc#814292)
- Trigger repo metadata generation after cloning patches (bnc#814292)
- Add missing string *.actions.scheduled (bnc#813756)
- fix paths for kernel and initrd on DVD on s390x (bnc#814263)

-------------------------------------------------------------------
Fri Apr 05 14:27:23 CEST 2013 - mc@suse.de

- version 1.7.54.24-1
- Disable Virtualization -> Provisioning when contact method is invalid
- Fix "Can't do inplace edit" error message during registration (bnc#812046)
- Make duplicate-hostname search case-insensitive
- use the server timezone as the default for the first user
- Provisioning is not supported with contact method 'ssh-push-tunnel'
- Do not create kickstart files for SUSE Distributions (bnc#808278)
- fixed API doc for system.listLatestUpgradablePackages and
  system.listLatestInstallablePackages API calls
- SSH Server Push (java) (FATE#312909)
- generate metadata always if not explicitly rejected (bnc#804445)
- completed kickstarts still show up on 'currently kickstarting' list
- return whole log in case more bytes are requested than the current file size
- RhnJavaJob: Do not ignore the exit code for external programs.
- Do not silence catched exceptions. Debugging can be hard.
- list also channel packages not associated with already cloned errata
- fix WebUI's errata sync
- Only package build times should be converted to GMT (bnc#794651)
- Fix ISE when doing SP migration of SLE 11 SP1 SMT (bnc#802144)

-------------------------------------------------------------------
Fri Feb 08 10:58:19 CET 2013 - mc@suse.de

- version 1.7.54.23-1
- Fix branding of api example scripts (bnc#801758)
- Add countries BQ, CW, SX.
- rebrand help text for mail domain
- fix the 'Replace Existing Subscriptions' SSM config channel option
- prevent NPE when package description might be null
- add virtualization guest info to the ServerSerializer
- added email field to user list csv
- correct olson name for Australia Western timezone
- support for Australia EST/EDT timezones
- Remove restrictions on proxy channel subscriptions (bnc#794848)
- Make images of type 'kvm' show up on the UI (bnc#797057)
- Resolve FQDN of hostname taken from the request (bnc#791905)
- order rpms by build_time to fix kickstart via proxy
- add missing strings for configuration management (bnc#796391)
- Use proxy host for kickstarting virtual guest if available
- Try to determine localhost's FQDN (bnc#791905)
- check for zypp-plugin-spacewalk if testing autoinstall
  capability(bnc#795308)
- copy GPG information from the original channel within
  channel.software.clone API, when the user omits it
- deleting an org should remove cobbler profiles too
- preserve product name when cloning channels using API

-------------------------------------------------------------------
Tue Nov 27 17:22:29 CET 2012 - mc@suse.de

- version 1.7.54.22-1
- Implement new API call system.listAllInstallablePackages
- Fix ArrayIndexOutOfBoundsException in case of a missing base channel

-------------------------------------------------------------------
Thu Nov 22 15:43:51 CET 2012 - jrenner@suse.de

- version 1.7.54.21-1
- Fix query for API call system.listLatestInstallablePackages (bnc#781655)
- new sles_register_script snippet with autoyast script elements (bnc#780269)
- Fix errors with unrequired field 'Prefix' (bnc#783646)
- prevent NPE, when accessing probe suite systems with no system associated
- do not allow creating kickstart profiles that differ from existing ones
  just by case
- enhancing kickstart file sync with cobbler
- prevent Page Request Error when at pagination
- Check hostnames for special characters and whitespace (bnc#787178)
- Basic normalization for SUSE Studio base URL (bnc#786159)
- Workaround for Studio API returning incomplete URLs (bnc#786159)
- enhance errata.setDetails - add issue_date and update_date (bnc#789238)
- Fix quartz trigger initialization repeat count (bnc#788026)
- SP migration web UI (FATE#312431, FATE#312312)
- Remove markup from kickstart.jsp.error.template_generation (bnc#787879)
- fix system.listLatestUpgradablePackages API to list upgradable packages
  from server channels only
- Kickstarting RHEL systems with RES (expanded support) repos fails
  (bnc#786367)
- return type date for yumrepo_last_sync even if the channel was never synced
  (bnc#781643, bnc#781652)

-------------------------------------------------------------------
Mon Oct 01 09:43:24 CEST 2012 - mc@suse.de

- version 1.7.54.20-1
- use elaborator for foreign_packages_get_noncompliant_systems
- fix reboot needed on postgresql by using
  allServerKeywordSinceReboot view

-------------------------------------------------------------------
Fri Sep 28 15:49:09 CEST 2012 - mc@suse.de

- version 1.7.54.19-1
- Do not show asterisk on software channels page
- Fix NPE during proxy activation in case proxyChan is a base channel
- Unsubscribe channels only if we are configured to automatically
  re-subscribe
- Validate proxy format on general config page (bnc#777462)
- make system_overview fast using elaborators
- remove SystemHealthIconDecorator and appropriate query
- remember probe state when paginate
- fixing NumberFormatException
- rewrite query for system.listLatestUpgradablePackages API
- validate session key for system.getSystemCurrencyMultipliers API
- allow complex kickstart variables containing severel '='
- display a reasonable error message on the permission error page
- display error messages only once on admin/config/GeneralConfig.do
  page
- Proxy should be specified as host:port (bnc#777462)
- Set owner/group of config-defaults dir consistently (bnc#776377)
- let errata.listPackages API return also packages associated with
  unpublished errata
- display an information message about no systems being selected for
  SSM
- fix ISE on rhn/channel/ssm/ChildSubscriptions.do page
- make IE use IE7 compatability mode for pages with editarea
- fix icons on SSM provisioning page and system list page
- validate virt guest parameters also for API input
- removed MAC Address from kickstart profile listing
- Don't let virtual kickstarts screw up the host's cobbler id
- Hide the checkbox 'Disconnected SUSE Manager' (bnc#776596)
- Fix missing CVEs in patches listing with Oracle 11 (bnc#776321)
- The Update button should be disabled if the text area is empty
  (bnc#753584)

-------------------------------------------------------------------
Tue Aug 14 11:32:26 CEST 2012 - mc@suse.de

- version 1.7.54.18-1
- fix system list in not nonCompliantMode

-------------------------------------------------------------------
Tue Aug 07 16:43:24 CEST 2012 - mc@suse.de

- version 1.7.54.17-1
- enable sorting of errata list according to synopsis on the
  rhn/channels/manage/errata/ListRemove.do page
- fix errata sort on the rhn/channels/manage/errata/ListRemove.do page
  (bnc#774194)
- detect oracle TIMESTAMPTZ objects and convert them correctly to timestamp

-------------------------------------------------------------------
Thu Aug 02 18:20:01 CEST 2012 - mc@suse.de

- version 1.7.54.16-1
- removed EOL certificate check (bnc#759552)
- Construct GMT millisecond value if DB does not store timezone (bnc#773767)
- do not commit already committed transaction
- log a message when repo sync task is triggered
- fix recommended cobbler command
- dissociate deleted crypto key from its kickstart profiles
- do not start repo sync of a channel with no associated repositories
- allow user and group name starting also with [0-9]_
- do not cache snapshot tags within the lookup method
- Remove XCCDF Legend from places where it is not necessary.
- prevent NPE
- sort groups by default
- add ruby API sample script
- limit action name to fit into the appropriate DB column
- close session when its connection signalled a connection error
- quick file list query now also returns files saved to system's
  'local' config 'channel'

-------------------------------------------------------------------
Tue Jul 17 13:01:17 CEST 2012 - ug@suse.de

- version 1.7.54.15-1
- Fix when Oracle crashes with ORA-00911 error, which is a complete misleading
  to a simple semicolon in the query.

-------------------------------------------------------------------
Mon Jul 16 15:30:34 CEST 2012 - ug@suse.de

- version 1.7.54.14-1
- Finished non-compliant systems overview feature.
- COALESCE instead of NVL keyword for pgsql compatibility
- work around for if hibernate loads a clonedchannel as its own
  original
- Allow user to set MAC Address when provisioning a virtual guest
- Oracle does not supports 'AS' keyword in SQL.
- Return list of non-compliant systems (where packages are foreign)
- Added queries for finding non-compliant systems. At this moment queries are
  unused orphans.
- add API doc for channel.software.listErrata update_date attribute
- remove "date" from the channel.software.listErrata API doc
- adding conflicts for quartz >= 2.0
- ignore also 127.0.0.2 IP addresses (bnc#768771)
- Merge branch 'Manager' of github.com:SUSE/spacewalk into Manager
- Wrong information on proxy configuration (bnc#697517)
- Do not automatically subscribe to virt channels (bnc#768856)
- requre quartz version lower than 2.0
- Each dataset must have a different name.
- Add CSV downloader for several pages
- Correcting two ISE on postgresql: NVRE not found

-------------------------------------------------------------------
Wed Jul 11 17:06:59 CEST 2012 - ug@suse.de

- kernel options in the web UI are not added to the xen distri
  (bnc#764679)

-------------------------------------------------------------------
Mon Jun 25 10:25:08 CEST 2012 - mc@suse.de

- version 1.7.54.13-1
- handle spoiled browsers separatelly
- enable filtering by synopsis for all the errata tabs

-------------------------------------------------------------------
Thu Jun 21 11:22:15 CEST 2012 - jrenner@suse.de

- version 1.7.54.12-1
- update API documentation
- do not create multiple default ks sessions
- system.config.listFiles could take > 8 minutes if there were lots of
  revisions on lots of config files
- don't sync virt bridge nic w/ cobbler
- correctly report kernel not being found at distro creation
- fix fileprovides during repodata generation
- Improve SCAP search: Return list of xccdf:TestResults-s
- Improve SCAP search: searching by scan's result and scan date
- Add a link for easy scan reschedule.

-------------------------------------------------------------------
Thu May 31 10:45:20 CEST 2012 - mc@suse.de

- version 1.7.54.11-1
- omit accessible parameter
- modified java stack to use new user_role_check_debug()
- Fail gracefully on empty list of systems
- OpenSCAP integration -- A simple search page.
- add an extra entitlement check before the key creation
- Enhancements pt_BR localization at webUI
- Return to Images.do instead of VirtualGuestList.do
- store also config revision changed_by_id
- API *must* check for compatible channels in system.setBaseChannel()
- check cloned channels if no keywords are found for this channel
- fix ISE on copy file to central config channel
- Fix incorrect text fields.
- rewrite revision creation by config file update
- Don't show empty table, if there is not ident assigned.
- Extend input cell for 20 characters.
- prevent system.config.createOrUpdatePath causing deadlock
- add generator for susedata.xml.gz metadata

-------------------------------------------------------------------
Mon May 14 10:45:56 CEST 2012 - mc@suse.de

- version 1.7.54.10-1
- remove Override annotations for non overriden methods
- remove rests of OrgQuota usage
- remove OrgQuota hibernate mapping
- remove OrgQuota java class
- fix delete distribution link
- rewrite channel.listSoftwareChannels API
- rewrite KickstartFactory.lookupAccessibleTreesByOrg
- if koan is requesting anything from /cobbller_api replace hostname
  of server with hostname of first proxy in chain
- support for cobbler v2.2
- Use <c:out> for action names to prevent XSS (bnc#761165)
- Escape image name to allow quotes and prevent XSS (bnc#761165)
- fix NetworkDtoSerializer API doc
- prevent storing empty string for errata refersTo
- prevent storing empty string for errata errataFrom
- prevent storing empty string for errata notes
- Split OpenSCAP and AuditReviewing up
- Fix submit form with broken bonding info
- redirect to errata/manage/PublishedErrata.do page after deleting a
  published erratum
- debranding for virtualization (bnc#761153)

-------------------------------------------------------------------
Wed May 09 13:43:16 CEST 2012 - mc@suse.de

- version 1.7.54.9-1
- Completely remove the image type from deployment action details
- Fix NPE when one of (version|release|arch) is null (bnc#761161)
- synonym rhnUser does not exist anymore - use web_contact instead
- Refactor jsp files and make bridge device optional
- Normalize image types by creating new table suseImageType
- Normalize credentials types by creating new table suseCredentialsType
- remember pre-filled form attributes in case of form validation error
- marking Script Name as required filed on the KickstartScriptEdit
  page
- make newly introduced rhn tag functions available
- When kickstarting a system there is an option that allows you to
  create or re-create a network bond.
- fix listSharedChannels to only show this org's channels
- fix my_channel_tree query
- fix channel.listRedHatChannels shows custom channels

-------------------------------------------------------------------
Thu May 03 17:40:33 CEST 2012 - mc@suse.de

- version 1.7.54.8-1
- make spacewalk-java exclusive arch x86_64
- checkstyle fixes

-------------------------------------------------------------------
Wed May 02 14:24:18 CEST 2012 - mc@suse.de

- version 1.7.54.7-1
- Remove a code which duplicates ensureAvailableToUser() method.
- API: list results for XCCDF scan.
- fixed the Brazilian time zone
- Do not divide by zero. It prints a question mark.
- API: Show OpenSCAP XCCDF Details.
- proper use of xml entities in documentation

-------------------------------------------------------------------
Fri Apr 27 16:23:41 CEST 2012 - mc@suse.de

- version 1.7.54.6-1
- API: List Xccdf Scans for given machine.
- use arch label in distchannel.setDefaultMap API as stated in the API doc
- add missing acl to SSM
- add missing links about Solaris Patches to SSM

-------------------------------------------------------------------
Thu Apr 26 11:39:19 CEST 2012 - mc@suse.de

- version 1.7.54.5-1
- fixed error in redhat_register snippet
- Ensure that given system has OpenSCAP capability.
- Ensure that given systems is available to user.
- Repack and throw MissingEntitlementException when occurs.
- API: SCAP scan schedule for multiple systems
- Put the reboot notification at the end. Make it not mutually exclusive with
  other notifications.
- fix login page layout (bnc#739530)
- Hide the 'Schedule' tab for systems without management ent.
- force repo regeneration, when removing package
- OpenSCAP integration -- schedule new scan in SSM
- do not list ks session related activation keys
- prevent sending XML invalid chars in system.getScriptResults API
- do not check CSRF token for login pages
- fix errata clone name generation
- fix message about kickstart package - we have spacewalk-koan
- When displaying errata available for adding to channel, make sure a
  clone is not already in the channel.

-------------------------------------------------------------------
Thu Apr 19 15:17:34 CEST 2012 - jrenner@suse.de

- version 1.7.54.4-1
- Roll back ojdbc5 -> ojdbc14 for compatibility with upstream
- Removed double-dash from WebUI copyright notice.
- fix PackageEvr handling
- increase taskomatic memory
- Show systems that need reboot because of an errata.
- Remove the 'Require' on java-devel since it shouldn't be required
- fix the ErrataHandler.clone method
- make system snapshot when changing server entitlements using API
- do not scrub search_string
- making errata.clone api not requires cloned channels

-------------------------------------------------------------------
Tue Apr 17 16:18:10 CEST 2012 - jrenner@suse.de

- Fix broken link to organization page (bnc#757041)

-------------------------------------------------------------------
Fri Apr 13 15:40:37 CEST 2012 - mc@suse.de

- version 1.7.54.3-1
- replace \r\n with \n for CustomDataValues
- Activation Key does not have to have a base channel to add Child
  Channels
- OpenSCAP: view latest results of whole infrastructure
- Reduce languages available in editarea to only common / useful ones.
- improved performance of repomd generation
- do not show the Schedule Deploy Action and Schedule System
  Comparison links in the left pane -- the right pane has them with correct
  ACLs.
- Make automatically-scheduled tasks visible on Failed and Archived
  tabs

-------------------------------------------------------------------
Fri Mar 30 15:03:14 CEST 2012 - mc@suse.de

- version 1.7.54.2-1
- New web page -- details of the xccdf:rule-result
- Fixing ISE on selecting None yum checksum type for channel
- Auto-import the RHEL RPM GPG key for systems we have kickstarted
- Fix checkstyle errors
- Fix testcases
- rename Filter.isRecurring to Filter.isRecurringBool
- fix text for Brazil timezone
- If our channel is a clone of a clone we need to find the channel
  that contains the patch we are cloning
- fixin cobbler version issue
- fix parameter type
- Make Virtualization tab of system profile independent of
  Virtualization (Platform) entitlements
- The org_id colum is numeric, do not cast parameter to string.
- reload config revision from DB before returning it
- Config file diffs result in Out Of Memory for large files
- fix for configchannel.deployAllSystems
- Taught SSM to look at flex as well as regular entitlements when
  trying to add child channels
- Show legend on details page; suggesting what to search for
- Polish api documentation for system.scap APIs.
- OpenSCAP integration
- fix ISE on rhn/admin/multiorg/OrgSoftwareSubscriptions.do page
- update createOrUpradePath api documentation
- Removing rule to help system overview listing happen faster,
  improving performance of api queries
- Fixing sorting by date without replying on the inapplicable
  listdisplay-new.jspf
- fix binary file uploads
- Making a default selection of no Proxy when kickstarting a server
- Added new XMLRPC API method to allow people to change the kickstart
  preserve ks.cfg option
- Fixed incorrect sorting of archived action timestamp
- throw appropriate error if deleting nonexistant kickstart key
- remove DB values from monitoring scout configuration
- save kickstart data after modifying ks profile child channels

-------------------------------------------------------------------
Mon Mar 26 16:56:47 CEST 2012 - jrenner@suse.de

- Show legal note in the footer of all login pages

-------------------------------------------------------------------
Thu Mar 22 16:22:05 CET 2012 - mc@suse.de

- rotate logfiles as user www (bnc#681984) CVE-2011-1550

-------------------------------------------------------------------
Wed Mar 21 18:04:19 CET 2012 - mc@suse.de

- version 1.7.54.1-1
- Bumping package version

-------------------------------------------------------------------
Thu Mar 15 16:25:25 CET 2012 - jrenner@suse.de

- Add support for studio image deployments

-------------------------------------------------------------------
Wed Mar  7 16:05:19 UTC 2012 - dmacvicar@suse.de

- All Patches -> All Types (bnc#732538)
- Remove the page errata/Overview.do as it is a duplicate
  of errata/RelevantErrata.do
  Together with the change of wording described above it makes
  the Patches menu more intuitive and clear.
  See
  https://www.redhat.com/archives/spacewalk-devel/2012-March/thread.html#00002

-------------------------------------------------------------------
Tue Mar  6 17:21:44 CET 2012 - jrenner@suse.de

- Fix naming of cloned patches to not remove the first 3 chars

-------------------------------------------------------------------
Wed Feb  1 11:22:37 CET 2012 - ug@suse.de

- backported better installation server detection code
  from master

-------------------------------------------------------------------
Thu Jan  5 11:57:28 CET 2012 - jrenner@suse.de

- Remove option 'interface language' when creating users

-------------------------------------------------------------------
Mon Jan  2 14:09:15 CET 2012 - jrenner@suse.de

- Add missing URL to auditlog configuration (bnc#737649)

-------------------------------------------------------------------
Thu Dec 22 14:59:55 CET 2011 - mantel@suse.de

- rename Novell to SUSE (#708333)

-------------------------------------------------------------------
Mon Dec 19 15:37:27 CET 2011 - mc@suse.de

- generate products.xml for channel metadata (bnc#644678)

-------------------------------------------------------------------
Thu Dec 15 12:11:27 UTC 2011 - mc@suse.de

- generate solv files for channels

-------------------------------------------------------------------
Wed Dec  7 11:07:07 CET 2011 - ug@suse.de

- fixed autoinstall branding for snippets

-------------------------------------------------------------------
Thu Dec  1 13:41:19 CET 2011 - ug@suse.de

- fix display of XML snippets in the web ui
  (bnc#731304)

-------------------------------------------------------------------
Wed Nov 16 10:00:08 CET 2011 - jrenner@suse.de

- Fix ISE when deleting software channel (bnc#728894)

-------------------------------------------------------------------
Tue Nov 15 13:55:46 CET 2011 - jrenner@suse.de

- Remove markup from error message (bnc#730408)

-------------------------------------------------------------------
Mon Nov 14 14:12:15 CET 2011 - ug@suse.de

- use --force in the kickstart register snippet

-------------------------------------------------------------------
Fri Nov 11 16:00:56 CET 2011 - jrenner@suse.de

- Fix rename Kickstart -> Autoinstallation (bnc#727517)

-------------------------------------------------------------------
Fri Nov 11 10:43:13 CET 2011 - jrenner@suse.de

- Remove markup in error message from all translation files

-------------------------------------------------------------------
Tue Nov  8 14:59:00 CET 2011 - ug@suse.de

- rename kickstart/autoyast files on harddisk too when the
  profile gets a new label (bnc#706122)

-------------------------------------------------------------------
Tue Nov  8 14:17:11 CET 2011 - jrenner@suse.de

- Implement audit logging for webui and frontend API (fate#312607)

-------------------------------------------------------------------
Tue Nov  8 08:52:23 CET 2011 - mantel@suse.de

- rename "kickstart" to "Autoinstallation" (bnc#727517)

-------------------------------------------------------------------
Tue Oct 25 17:45:27 CEST 2011 - mc@suse.de

- fix currency report if all patches are installed (bnc#726543)

-------------------------------------------------------------------
Mon Oct 17 13:13:21 CEST 2011 - jrenner@suse.de

- CVE-2011-1594: Unintended Proxy/Open Redirects (bnc#644082)
- CVE-2011-2919: XSS on SystemGroupList.do page (bnc#719133)
- CVE-2011-2920: XSS flaw(s) in filter handling (bnc#719136)
- CVE-2011-2927: XSS flaw in channels search (bnc#719127)

-------------------------------------------------------------------
Thu Oct 13 15:44:27 CEST 2011 - jrenner@suse.de

- Apply revised patch to fix pam setting not saved (bnc#705179)

-------------------------------------------------------------------
Wed Oct 12 15:04:55 CEST 2011 - ug@suse.de

- the breed in cobbler was not changed when a distro was edited

-------------------------------------------------------------------
Wed Oct 12 13:23:30 CEST 2011 - jrenner@suse.de

- Fixed pam setting on user page not saving (bnc#705179)

-------------------------------------------------------------------
Tue Oct 11 13:19:06 CEST 2011 - jrenner@suse.de

- Add fix for schedule command AFTER package install (bnc#712647)

-------------------------------------------------------------------
Fri Oct  7 12:15:24 CEST 2011 - mc@suse.de

- show installed products in system overview (bnc#711021)

-------------------------------------------------------------------
Wed Oct  5 16:33:20 CEST 2011 - jrenner@suse.de

- Fix selection of errata for system currency report (bnc#721522)

-------------------------------------------------------------------
Wed Oct  5 14:23:36 CEST 2011 - mc@suse.de

- prevent listing duplicate servers in the Patch Alert e-mails

-------------------------------------------------------------------
Fri Sep 30 10:54:21 CEST 2011 - mc@suse.de

- enable sorting of the system currency page
- enable csv export of System Currency Report

-------------------------------------------------------------------
Thu Sep 29 17:36:12 CEST 2011 - mc@suse.de

- count system currency depending on severity stored in the DB

-------------------------------------------------------------------
Fri Sep 16 13:21:39 CEST 2011 - ug@suse.de

- added sles snippets
- always create a tracking regkey (bnc#659093)

-------------------------------------------------------------------
Tue Sep 13 10:18:52 CEST 2011 - jrenner@suse.de

- Fix ISE by backporting from upstream (bnc#712647, brc#691849)

-------------------------------------------------------------------
Tue Sep  6 16:53:31 CEST 2011 - jrenner@suse.de

- Create cobbler records for unregistered systems (fate#312329)
- Fix broken API doc for channel.software (bnc#712793)

-------------------------------------------------------------------
Fri Aug 12 13:13:05 CEST 2011 - jrenner@suse.de

- Remove trailing whitespace in new classes (bnc#705758)

-------------------------------------------------------------------
Fri Jul 29 15:27:03 CEST 2011 - jrenner@suse.de

- Fix software rollback to profiles (bnc#701772)

-------------------------------------------------------------------
Wed Jul 27 12:21:16 CEST 2011 - jrenner@suse.de

- Fix taskomatic classpath to make it start again (bnc#705758)

-------------------------------------------------------------------
Mon Jul 25 12:53:26 CEST 2011 - jrenner@suse.de

- Use string array for creating the cmd + empty env (bnc#705758)
- Return failure if user or passwd is null (bnc#705758)

-------------------------------------------------------------------
Fri Jul 22 15:04:24 CEST 2011 - jrenner@suse.de

- Wrap around unix2_chkpwd instead of using jpam (bnc#705758)

-------------------------------------------------------------------
Mon Jul 18 13:39:30 CEST 2011 - ug@suse.de

- kernel-options field in kickstart upload page changed to
  1024 chars (bnc#698166)

-------------------------------------------------------------------
Fri Jul  8 15:21:49 CEST 2011 - jrenner@suse.de

- Fix bnc#704049 by backporting 2 patches

-------------------------------------------------------------------
Fri Jul  8 09:09:23 CEST 2011 - jrenner@suse.de

- Refactor RedHat.do to Vendor.do (bnc#671239)
- Refactor and deprecate API method (bnc#671239)
- Include security token in system search filter

-------------------------------------------------------------------
Tue Jul  5 11:44:36 CEST 2011 - ug@suse.de

- added a function to get a package but Name+Headerrange
  (bnc#703475)

-------------------------------------------------------------------
Tue Jun 28 16:35:44 CEST 2011 - mc@suse.de

- allow setting null value as paramter (bnc#702641)

-------------------------------------------------------------------
Tue Jun 28 11:43:44 CEST 2011 - ug@suse.de

- fix XMLRPC call to raise a virtual machine
  (bnc#687323 and fate#312369)

-------------------------------------------------------------------
Tue Jun 21 16:29:55 CEST 2011 - jrenner@suse.de

- Fix missing tokens when updating child channels (bnc#701157)
- Check session validity first, security token next (bnc#644074)
- Merge with upstream spacewalk (bnc#644074)

-------------------------------------------------------------------
Tue Jun 21 14:10:54 CEST 2011 - ug@suse.de

- fix XML RPC call to install a virtual machine
  (fate#312369 and bnc#687323)

-------------------------------------------------------------------
Tue Jun 21 13:57:03 CEST 2011 - ug@suse.de

- replaced 'anaconda' by 'autoinstallation'

-------------------------------------------------------------------
Tue Jun 21 13:27:43 CEST 2011 - ug@suse.de

- track RPM installation during virtual machine setup by
  using session install=.... parameter
  part of the fix for bnc#659093 and Fate#312372

-------------------------------------------------------------------
Thu Jun 16 15:52:06 CEST 2011 - jrenner@suse.de

- Fix missing token in SSM (bnc#644074)

-------------------------------------------------------------------
Tue Jun 14 17:31:53 CEST 2011 - ug@suse.de

- XML RPC API for creating virtual SUSE machines fixed
  (fate#312369 and bnc#687323)

-------------------------------------------------------------------
Tue Jun 14 11:03:00 CEST 2011 - ug@suse.de

- settings the correct architecture in cobbler, needed by virt.
  SUSE installations (fate#312397 and bnc#682665)

-------------------------------------------------------------------
Thu Jun  9 09:59:03 CEST 2011 - jrenner@suse.de

- Additional fixes for the CSRF security bugfix (bnc#644074)

-------------------------------------------------------------------
Thu May 26 16:42:41 CEST 2011 - jrenner@suse.de

- Add token into POST url for multipart forms (bnc#644074)

-------------------------------------------------------------------
Thu May 26 11:59:54 CEST 2011 - jrenner@suse.de

- Integrate password strength meter in webapp (bnc#685551/fate#312398)

-------------------------------------------------------------------
Tue May 24 17:48:59 CEST 2011 - jrenner@suse.de

- Prevent from phishing attacks via 'url_bounce' (bnc#644082)
- CVE-2011-1594

-------------------------------------------------------------------
Mon May 23 16:24:56 CEST 2011 - jrenner@suse.de

- Protect web UI against Cross-Site Request Forgery (bnc#644074)
- CVE-2009-4139

-------------------------------------------------------------------
Tue May  3 11:13:36 CEST 2011 - jrenner@suse.de

- Rebranding of example search terms (bnc#682601)

-------------------------------------------------------------------
Fri Apr 15 16:15:01 CEST 2011 - jrenner@suse.de

- Use isNotEmpty() instead of isEmpty()

-------------------------------------------------------------------
Tue Apr 12 11:49:33 CEST 2011 - mantel@suse.de

- fix subject line of taskomatic notification mail

-------------------------------------------------------------------
Fri Apr  1 12:33:28 CEST 2011 - jrenner@suse.de

- Check if provisioning is enabled for this key (bnc#684414)

-------------------------------------------------------------------
Thu Mar 31 16:22:01 CEST 2011 - jrenner@suse.de

- Do not show success message when pws don't match (bnc#675585)

-------------------------------------------------------------------
Thu Mar 31 15:46:13 CEST 2011 - mantel@suse.de

- more debranding

-------------------------------------------------------------------
Mon Mar 28 11:44:21 CEST 2011 - jrenner@suse.de

- Add missing null check (bnc#682993)

-------------------------------------------------------------------
Fri Mar 25 16:55:04 CET 2011 - jrenner@suse.de

- Link to the local version of the release notes (bnc#676683)

-------------------------------------------------------------------
Thu Mar 24 10:52:52 CET 2011 - mc@suse.de

- debrand taskomatic

-------------------------------------------------------------------
Tue Mar 22 11:52:42 CET 2011 - jrenner@suse.de

- Refer to the right constant (bnc#677039)
- Fix method signature (bnc#681514)

-------------------------------------------------------------------
Mon Mar 21 16:15:42 CET 2011 - ug@suse.de

- fixed a missing "!" in adding "install=..." parameter code

-------------------------------------------------------------------
Mon Mar 21 13:54:35 CET 2011 - jrenner@suse.de

- Require susemanager-proxy-quick_en-pdf

-------------------------------------------------------------------
Fri Mar 18 10:49:19 CET 2011 - jrenner@suse.de

- Add the proxy quick start document to the UI

-------------------------------------------------------------------
Thu Mar 17 15:27:55 CET 2011 - jrenner@suse.de

- Do not show a subnavigation below 'Proxy'

-------------------------------------------------------------------
Thu Mar 17 11:14:16 CET 2011 - jrenner@suse.de

- Remove helper class that is not needed anymore (bnc#676704)

-------------------------------------------------------------------
Wed Mar 16 17:17:21 CET 2011 - jrenner@suse.de

- Re-enable the local doc search (bnc#676704)

-------------------------------------------------------------------
Mon Mar 14 17:20:02 CET 2011 - jrenner@suse.de

- Replace rhn-proxy with SMP for ACLs and queries (bnc#679420)

-------------------------------------------------------------------
Fri Mar 11 12:23:22 CET 2011 - ug@suse.de

- cleanup patch for install= parameter and fix for (bnc#677039)

-------------------------------------------------------------------
Thu Mar 10 14:56:00 CET 2011 - jrenner@suse.de

- Adapted the UI to URL paths from new docu packages (bnc#674315)

-------------------------------------------------------------------
Thu Mar 10 11:23:08 CET 2011 - jrenner@suse.de

- Change link path to install-guide (bnc#674315)

-------------------------------------------------------------------
Tue Mar  8 16:00:08 CET 2011 - jrenner@suse.de

- Change url path from install_guide to install-guide (bnc#674315)

-------------------------------------------------------------------
Tue Mar  8 14:24:19 CET 2011 - jrenner@suse.de

- Fix guessing login credentials (bnc#644072), patch from upstream

-------------------------------------------------------------------
Fri Mar  4 13:37:00 CET 2011 - jrenner@suse.de

- Leave out the proxy version check in navigation xml (bnc#676718)

-------------------------------------------------------------------
Thu Mar  3 17:33:47 CET 2011 - jrenner@suse.de

- fix navigation on the help page (while working on bnc#676699)

-------------------------------------------------------------------
Mon Feb 28 11:27:15 CET 2011 - jrenner@suse.de

- shorten the action name if > 128 chars (bnc#675021)

-------------------------------------------------------------------
Thu Feb 24 15:28:08 CET 2011 - jrenner@suse.de

- integrate fix for session fixation from upstream (bnc#644080)

-------------------------------------------------------------------
Tue Feb 22 17:24:28 CET 2011 - jrenner@suse.de

- removing invalid attributes 'autocomplete'

-------------------------------------------------------------------
Mon Feb 21 11:21:50 CET 2011 - ug@suse.de

- fixed owner for cobbler snippets (bnc#673297)

-------------------------------------------------------------------
Fri Feb 18 16:46:10 CET 2011 - mc@suse.de

- remove use of java-devel at runtime (bnc#673323)

-------------------------------------------------------------------
Fri Feb 18 13:25:25 CET 2011 - jrenner@suse.de

- fix branding on api pages (bnc#671160)

-------------------------------------------------------------------
Thu Feb 17 11:47:34 CET 2011 - jrenner@suse.de

- do not show delete link on creation of notes (bnc#672090)
- refix help url for orgtrusts (bnc#660528)

-------------------------------------------------------------------
Wed Feb 16 17:41:02 CET 2011 - jrenner@suse.de

- add missing help page for oganizational trusts (bnc#660528)

-------------------------------------------------------------------
Wed Feb 16 15:28:54 CET 2011 - jrenner@suse.de

- fix server error if org default profile not present (bnc#672054)

-------------------------------------------------------------------
Wed Feb 16 15:07:10 CET 2011 - mc@suse.de

- fix link to help page (bnc#672094)

-------------------------------------------------------------------
Wed Feb 16 09:56:58 CET 2011 - jrenner@suse.de

- remove more links to channel mgmt guide (bnc#672095 and others)

-------------------------------------------------------------------
Tue Feb 15 09:27:33 CET 2011 - jrenner@suse.de

- catch exception when filtering for invalid IP (bnc#668642)

-------------------------------------------------------------------
Mon Feb 14 16:42:31 CET 2011 - mantel@suse.de

- remove reference to FasTrack (bnc#671235)

-------------------------------------------------------------------
Mon Feb 14 15:43:25 CET 2011 - jrenner@suse.de

- revert to manage/clone errata, identifiers only

-------------------------------------------------------------------
Mon Feb 14 13:28:11 CET 2011 - mantel@suse.de

- remove references to FlexGuests (bnc#668622)

-------------------------------------------------------------------
Mon Feb 14 13:20:40 CET 2011 - jrenner@suse.de

- replace the term kickstart in virtualization dialog (bnc#671560)

-------------------------------------------------------------------
Fri Feb 11 15:56:18 CET 2011 - jrenner@suse.de

- fix base software channel always listed twice (bnc#671022)
- fix branding on apidocs and faqs (bnc#671160 and bnc#671158)

-------------------------------------------------------------------
Fri Feb 11 13:37:20 CET 2011 - jrenner@suse.de

- add quick start to help index and navigation

-------------------------------------------------------------------
Thu Feb 10 10:05:12 CET 2011 - jrenner@suse.de

- add check for subs to channels of the same family (bnc#670551)
- fix link to release notes in page footer (bnc#670515)
- remove references to non-existent channel mgmt guide (bnc#660768)
- fix strings in translation (bnc#670934)

-------------------------------------------------------------------
Wed Feb  9 12:10:22 CET 2011 - jrenner@suse.de

- do not show certificate configuration tab (bnc#670003)

-------------------------------------------------------------------
Tue Feb  8 18:53:19 CET 2011 - mc@suse.de

- Use LocalePreferences page but comment out language settings
  (bnc#670042)

-------------------------------------------------------------------
Tue Feb  8 15:59:05 CET 2011 - mc@suse.de

- change mountpoint and prepended_dir (bnc#669558)

-------------------------------------------------------------------
Tue Feb  8 12:37:23 CET 2011 - jrenner@suse.de

- fix session fixation (bnc#644080)
- replace the term RHN with SUSE Manager (bnc#670223)

-------------------------------------------------------------------
Mon Feb  7 17:47:52 CET 2011 - jrenner@suse.de

- removed 'translations available' from help page (bnc#669530)

-------------------------------------------------------------------
Mon Feb  7 15:49:32 CET 2011 - mc@suse.de

- add rc link (bnc#669894)

-------------------------------------------------------------------
Mon Feb  7 13:50:09 CET 2011 - mc@suse.de

- remove channel version filter in add novell patches
  (bnc#669799)

-------------------------------------------------------------------
Thu Feb  3 17:05:35 CET 2011 - jrenner@suse.de

- remove the chat link from navigation (bnc#667275)
- do not show links to RH in result page of doc search (bnc#667271)

-------------------------------------------------------------------
Wed Feb  2 17:42:28 CET 2011 - jrenner@suse.de

- internal server error clicking software channels (bnc#668918)
- Kickstart/AutoYaST in the web interface (bnc#668666)

-------------------------------------------------------------------
Mon Jan 31 11:15:48 CET 2011 - jrenner@suse.de

- add missing attribute 'probeSuite' to request (bnc#667945)

-------------------------------------------------------------------
Sun Jan 30 15:28:18 CET 2011 - mc@suse.de

- backport upstrem fixes

-------------------------------------------------------------------
Fri Jan 28 12:40:35 CET 2011 - jrenner@suse.de

- bnc#667893: wrong email text sent during user creation
- bnc#667897: wrong email text sent during user creation - part 2
- bnc#667905: remove redhat.com in monitoring configuration

-------------------------------------------------------------------
Thu Jan 27 16:36:43 CET 2011 - jrenner@suse.de

- resolve strings marked with [GALAXY] (bnc#666163)
- take the link to the copyright notice from StringResources

-------------------------------------------------------------------
Thu Jan 27 16:28:52 CET 2011 - mc@suse.de

- fix subscribe to SUSE base channel via SSM (bnc#665833)

-------------------------------------------------------------------
Thu Jan 27 13:23:35 CET 2011 - mc@suse.de

- show SUSE Channels in "alter channel page" (bnc#663374)

-------------------------------------------------------------------
Wed Jan 26 11:36:56 CET 2011 - jrenner@suse.de

- rename errata to patches in auto-generated emails

-------------------------------------------------------------------
Wed Jan 26 11:24:10 CET 2011 - jkupec@suse.cz

- Excluded non-english string files from rhn.jar for now
  (bnc #666151)

-------------------------------------------------------------------
Tue Jan 25 13:13:05 CET 2011 - jrenner@suse.de

- fix bnc#665835: wrong text on system entitlements

-------------------------------------------------------------------
Mon Jan 24 12:01:15 CET 2011 - jrenner@suse.de

- consider suseChannels when determining if repodata is required
- replace the term "Errata" with "Patches" throughout translation

-------------------------------------------------------------------
Sat Jan 22 12:38:09 CET 2011 - mc@suse.de

- fix macros

-------------------------------------------------------------------
Tue Jan 18 15:59:38 CET 2011 - jrenner@suse.de

- Fix bnc#651351: Password with less than 5 characters accepted

-------------------------------------------------------------------
Mon Jan 17 16:29:55 CET 2011 - mc@suse.de

- rename sm-register to mgr-register

-------------------------------------------------------------------
Fri Jan 14 17:21:35 CET 2011 - mc@suse.de

- Fix wrong Reference in Web Interface (bnc#662075)
- scheduleSingleSatRepoSync() added for SUSE channels
- Fixed double execution of one-time jobs.

-------------------------------------------------------------------
Tue Jan 11 17:20:19 CET 2011 - mc@suse.de

- fix Requires
- add copyright page
- some style fixes

-------------------------------------------------------------------
Wed Sep 15 09:29:38 CEST 2010 - mantel@suse.de

- Initial release of spacewalk-java

-------------------------------------------------------------------<|MERGE_RESOLUTION|>--- conflicted
+++ resolved
@@ -1,8 +1,4 @@
-<<<<<<< HEAD
-- Minor Spec file cleanup.
-=======
 - fix package selection for ubuntu errata install (bsc#1199049)
->>>>>>> 84bab988
 - Add script examples for HTTP API
 - Refactor API docs for HTTP API
 - Branding updates
