<<<<<<< HEAD
- Fix registration of VM created with cobbler profile on Salt minion
=======
- enahance schedule states XMLRPC API
>>>>>>> c894efce
- Cleanup sessions via SQL query instead of SQL function (bsc#1180224)
- Do not call page decorator in HEAD requests (bsc#1181228)
- Allow to configure request timeout (bsc#1178767)
- FIX: Slow response of 'Software > Install' in Ubuntu minions (bsc#1181165)

-------------------------------------------------------------------
Tue Feb 16 10:07:07 CET 2021 - jgonzalez@suse.com

- version 4.2.9-1
- fix action chains for saltssh minions (bsc#1182200)

-------------------------------------------------------------------
Fri Feb 12 14:29:28 CET 2021 - jgonzalez@suse.com

- version 4.2.8-1
- Ensure new files are synced just after writing them (bsc#1175660)
- Add 'mgr_origin_server' to Salt pillar data (bsc#1180439)
- enable openscap auditing for salt systems in SSM (bsc#1157711)
- Removed "Software Crashes" feature
- detect debian products (bsc#1181416)
- show packages from channels assigned to the targeted system (bsc#1181423)

-------------------------------------------------------------------
Thu Jan 28 11:42:47 CET 2021 - jgonzalez@suse.com

- version 4.2.7-1
- Open raw output in new tab for ScriptRunAction (bsc#1180547)

-------------------------------------------------------------------
Wed Jan 27 13:04:11 CET 2021 - jgonzalez@suse.com

- version 4.2.6-1
- fix query using old EVR_T constructor (bsc#1181422)
- Update to postgresql13 (jsc#SLE-17030)
- Improve modular dependency resolution algorithm (bsc#1177267)
- Display absolute timestamps for configuration files
- Fix modular data handling for cloned channels (bsc#1177508)
- Fix: login gets an ISE when SSO is enabled (bsc#1181048)
- Content Lifecycle Management input validation errors are now displayed at the field-level instead of a popup
- Add an API endpoint to allow/disallow scheduling irrelevant patches (bsc#1180757)
- Fix CVE audit results for affected and patched entries (bsc#1180893)
- Replace custom version comparison method with the standard one which also takes debian packages into account
- Default to preferred items per page in content lifecycle lists (bsc#1180558)
- Removed Java module com.sun.bind if it is not available; Load jaxb bundles if available.
- internal code cleanup (dropping unused table rhnErrataTmp)
- Drop the ssl_available option (SSL is always present)
- fix reboot action race condition (bsc#1177031)
- Improves misleading UI message displayed on systems with modules activated (bsc#1179525)
- Fix availability check for debian repositories (bsc#1180127)
- Added 'contents' argument to the 'configchannel.create' XMLRPC API method (bsc#1179566)
- Ignore duplicate NEVRAs in package profile update (bsc#1176018)
- Prevent deletion of CLM environments if they're used in an autoinstallation
  profile (bsc#1179552)
- Fix Debian package version comparison
- register saltkey XMLRPC handler and fix behavior of delete salt key (bsc#1179872)
- Added 'revision' argument to the 'configchannel.updateInitSls' XMLRPC API method (bsc#1179566)
- Add validation for custom repository labels
- Fix configuration file download links to actually download files instead of redirecting to the home page (bsc#1179324)
- Add lang attribute to html tags
- SPEC file libxml2-devel addition, Source0 update.
- Replace the virtpoller beacon by a guests refresh action
- Added RHEL build support.
- Simplified SPEC file.
- fix expanded support detection based on CentOS installations (bsc#1179589)
- Generalize the reactivation key message (bsc#1178483)

-------------------------------------------------------------------
Thu Dec 03 13:45:57 CET 2020 - jgonzalez@suse.com

- version 4.2.5-1
- add the VirtualPC as virtualization type (bsc#1178990)
- Fix the activation key handling from kickstart profile (bsc#1178647)
- Ignore docker network ifaces in the system duplicates list
- Fix incorrect password autocompletions (bsc#1148357)
- add translation strings for newly added countries and timezones (jsc#PM-2081)
- Update exception message in findSyncedMandatoryChannels

-------------------------------------------------------------------
Wed Nov 25 12:22:07 CET 2020 - jgonzalez@suse.com

- version 4.2.4-1
- Report resolved module dependencies on CLM project details page
- Allow creating custom ULN repositories with uln:// urls
- Change message "Minion is down" to be more accurate
- Revert: Sync state modules when starting action chain execution (bsc#1177336)
- Remove expiration date from ics files (bsc#1177892)
- Localize documentation links
- fix check for available products on ISS Slaves (bsc#1177184)
- XMLRPC: Report architecture label in the list of installed packages (bsc#1176898)
- get media.1/products for cloned channels (bsc#1178303)
- calculate size to truncate a history message based on the htmlified version (bsc#1178503)
- Sync state modules when starting action chain execution (bsc#1177336)
- Fix repo url of AppStream in generated RHEL/Centos 8 kickstart file (bsc#1175739)
- Enable validation of Content Lifecycle Management entities in the XMLRPC API (bsc#1177706)
- Fix the order of the arguments in the XMLRPC API doc for contentmanagement.buildProject (bsc#1177704)
- Remove the deprecated "satellite" API namespace
- Make image pillar visible only in buildhost organization
- Maintain list of synced images in pillar
- Remove hostname from /var/lib/salt/.ssh/known_hosts when deleting system (bsc#1176159)
- log token verify errors and check for expired tokens
- show only kernel options in advanced autoinstallation page when working with
  a salt minion (bsc#1177767)
- add new allowVendorChange flag for dist upgrades
- Take pool and volume from Salt virt.vm_info for files and blocks disks (bsc#1175987)
- Create VM on a Salt host using a cobbler profile
- Show cluster upgrade plan in the upgrade UI
- Fix action chain resuming when patches updating salt-minion don't cause service to be
  restarted (bsc#1144447)
- Execute Salt SSH actions in parallel (bsc#1173199)
- Enable to switch to multiple webUI theme
- Hotfix the modular RPMs release comparison
- enable redfish power management by default
- renaming autoinstall distro didn't change the name of the Cobbler distro (bsc#1175876)
- Fix: reinspecting a container image (bsc#1177092)
- add power management xmlrpc api
- allow nightly ISS sync to also cover custom channels
- Include build id in boot image local path
- fix max password length check at user creation (bsc#1176765)
- Fix the links for downloading the binaries in the package details UI (bsc#1176603)
- Notify about missing libvirt or hypervisor on virtual host
- Redesign maintenance schedule systems table to use paginated data from server
- Fix SP migration after dry run for cloned channels (bsc#1176307)
- filter not available optional channels out
- Fix: handle version comparison corner cases in Ubuntu packages

-------------------------------------------------------------------
Fri Nov 06 15:22:07 CET 2020 - jgonzalez@suse.com

- version 4.2.3-1
- Use correct eauth module and credentials for Salt SSH calls (bsc#1178319)

-------------------------------------------------------------------
Mon Sep 21 12:04:31 CEST 2020 - jgonzalez@suse.com

- version 4.2.2-1
- Updating translations from weblate
- Log exception trace on fatal Taskomatic startup error

-------------------------------------------------------------------
Fri Sep 18 12:34:25 CEST 2020 - jgonzalez@suse.com

- version 4.2.1-1
- Force disable SPA for non-navigation links (bsc#1175512)
- pass the log level parameter to matcher
- Detect client organization from connected proxy (bsc#1175545)
- Add language picker to user preferences and user creation
- Fix EntityExistsException on migration from traditional to salt minion via proxy (bsc#1175556)
- use media.1/products from media when not specified different (bsc#1175558)
- Fix: use quiet API method when using spacewalk-common-channels (bsc#1175529)
- add java.allow_adding_patches_via_api to allow adding errata to vendor channels
- fix alignment on icon on entitlement page
- support installer update channels during autoinstallation
- filter machines not in maintenance mode for remote commands
- Upgrade jQuery and adapt the code - CVE-2020-11022 (bsc#1172831)
- Data null means the sync never ran yet (bsc#1174357)
- Reset the server path on minion registration (bsc#1174254)
- fix error when rolling back a system to a snapshot (bsc#1173997)
- Implement maintenance windows backend
- Add check for maintainence window during executing recurring actions
- Implement maintenance windows in struts
- XMLRPC: Assign/retract maintenance schedule to/from systems
- avoid deadlock when syncing channels and registering minions at the same time (bsc#1173566)
- Fix softwarechannel update for vendor channels (bsc#1172709)
- Add modular repository warning message to system overview page (bsc#1173959)
- Change system list header text to something better (bsc#1173982)
- set CPU and memory info for virtual instances (bsc#1170244)
- Add virtual network Start, Stop and Delete actions
- Add virtual network list page
- update default product tree tag and set Beta tag again
- Fix strings (mentions of Satellite, replace SUSE Manager with PRODUCT_NAME, etc)
- Update package version to 4.2.0

-------------------------------------------------------------------
Wed Sep 16 16:49:35 CEST 2020 - jgonzalez@suse.com

- version 4.1.17-1
- Use the Salt API in authenticated and encrypted form (bsc#1175884, CVE-2020-8028)

-------------------------------------------------------------------
Thu Jul 23 13:26:41 CEST 2020 - jgonzalez@suse.com

- version 4.1.16-1
- Fix httpcomponents and gson jar symlinks (bsc#1174229)
- enhance RedHat product detection for CentOS and OracleLinux (bsc#1173584)
- provide comps.xml and modules.yaml when using onlinerepo for kickstart
- Refresh virtualization pages only on events
- fix up2date detection on RH8 when salt-minion is used for registration
- improve performance of the System Groups page with many clients (bsc#1172839)
- Include number of non-patch package updates to non-critical update counts
  in system group pages (bsc#1170468)
- bump XMLRPC API version number to distinguish from Spacewalk 2.10
- Cluster UI: return to overview page after scheduling actions
- fix NPE on auto installation when no kernel options are given (bsc#1173932)
- fix issue with disabling self_update for autoyast autoupgrade (bsc#1170654)
- Adapt expectations for jobs return events after switching Salt
  states to use 'mgrcompat.module_run' state.

-------------------------------------------------------------------
Wed Jul 01 16:12:13 CEST 2020 - jgonzalez@suse.com

- version 4.1.15-1
- Make httpcomponents and gson jar symlinks dependent on product
- Fix symlinks for gson, httcomponents on Leap 15.2

-------------------------------------------------------------------
Mon Jun 29 10:08:38 CEST 2020 - jgonzalez@suse.com

- version 4.1.14-1
- Branding adjustments, get rid of spacewalk as a default
- serve media.1/products when available (bsc#1173204)
- use repo metadata of the synced base channel when kernel
  option "useonlinerepo" is provided (bsc#1173204)
- Fix recurring actions being displayed in Task Schedules list
- Fix: handle corner case of deb pkg compare version (bsc#1173201)

-------------------------------------------------------------------
Wed Jun 24 10:22:51 CEST 2020 - jgonzalez@suse.com

- version 4.1.13-1
- prevent deadlock on suseusernotification (bsc#1173073)

-------------------------------------------------------------------
Tue Jun 23 17:21:48 CEST 2020 - jgonzalez@suse.com

- version 4.1.12-1
- Don't output virtualization pillar for systems without virtualization entitlement
- Update help link URLs in the UI
- Use volumes for VMs disks and allow attaching cdrom images
- Compute the websockify URL on browser side (bsc#1149644)
- disable Beta product tree tag
- Enable OS image building for all SUSE distributions (bsc#1149101, bsc#1172076)
- Toggle virtpoller when toggling virtualization host entitlement (bsc#1172962)
- Deleting registered VM doesn't remove them VM from the Guests list (bsc#1170096)
- improve salt-ssh error parsing on bootstrapping (bsc#1172120)

-------------------------------------------------------------------
Wed Jun 10 12:16:32 CEST 2020 - jgonzalez@suse.com

- version 4.1.11-1
- Drop the unpublished patch concept. All patches are published since their creation
- Implement support for cluster management (CaaSP)
- Split branding style themes for Uyuni and SUSE Manager
- increase XMLRPC API version
- Correctly set action to failed in case of Salt errors on execution (bsc#1169604)
- improve speed of Content Lifecycle Management channel list loading (bsc#1153234)
- Avoid traceback with AssertionError: Failed to update row (bsc#1172558)
- Pass minion ip to the kiwi_collect_image runner as fallback instead
  of fqdn if not present (bsc#1170737)
- Fix software channel list coloring
- apply highstate when add-on system types should be applied to the
  system on bootstrapping (bsc#1172190)
- configure HTTP timeouts via rhn.conf
- fixed bug where in scheduling a vhm refresh would result in a permission error for org admins
- Validate CLM projects on build/promote with XMLRPC
- Fix nullpointer exception during proxy registration (bsc#1171287)
- improve Content Lifecycle Management build and promotion performance (bsc#1159226)
- fix info text about package installation on channel change (bsc#1171684)
- Clarify the behavior of the checkbox system list, when it adds systems to ssm
- Implement module picker controls for CLM AppStream filters

-------------------------------------------------------------------
Tue May 26 11:22:02 CEST 2020 - jgonzalez@suse.com

- version 4.1.10-1
- handle centos urls that contain repo target in query string (bsc#1171996)

-------------------------------------------------------------------
Wed May 20 10:55:24 CEST 2020 - jgonzalez@suse.com

- version 4.1.9-1
- Fix saving image profile custom info values with XMLRPC (bsc#1171526)
- New API endpoint for retrieving combined formula data for a list of systems
- New API endpoint for retrieving network information for a list of system
- New API endpoint for retrieving system groups information for systems with a given entitlement
- Improve performance for States view in SystemGroups detail view (bsc#1158752)
- prevent race condition on metadata generation (bsc#1170197)
- Make automatic system locking for cluster node (CaaSP) user configurable
- Assign Activation Key channels only (bsc#1166516)
- Pass image profile custom info values as Docker buildargs during image build
- Fix activation keys request error in image import page (bsc#1170046)
- Fix custom info values input in image profile edit form (bsc#1169773)
- Add check for non-existing formulas when assigning formulas to a system/group
- Add check for non-existing formulas in xmlrpc calls
- Use salt for registration for selected install types (bsc#1164836)
- Added a new API end point to manage package state (bsc#1169520)
- avoid multiple base channels when onboarding minions (bsc#1167871)
- Remember settings after Service Pack Migration dry-run

-------------------------------------------------------------------
Thu Apr 23 10:25:13 CEST 2020 - jgonzalez@suse.com

- version 4.0.32-1
- hide message about changed Update Tag change (bsc#1169109)
- Web UI: Implement bootstrapping minions using an SSH private key
- add virtual volume delete action
- refresh pillar after channel change

-------------------------------------------------------------------
Wed Apr 15 17:12:31 CEST 2020 - jgonzalez@suse.com

- version 4.1.8-1
- Add content lifecycle project validation interface

-------------------------------------------------------------------
Mon Apr 13 09:33:50 CEST 2020 - jgonzalez@suse.com

- version 4.1.7-1
- Fix the original-clone channel relationship for CLM channels (bsc#1163121)
- fix serializer and documentation for system.listSystems (bsc#1168083)
- skip and show migration targets which do not have a successor
  for all installed extension products (bsc#1168227)
- fix resource leak in taskomatic (bsc#1168696)
- XMLRPC: Implement bootstrapping minions using an SSH private key
- Fix: unable to be redirected to the IdP when SSO is enabled (bsc#1167667)
- improve performance of cleanup-data-bunch
- Show separate info for syncing product channels and children
- add XMLRPC API method: proxy.listProxyClients (bsc#1166408)
- Enable monitoring for RHEL 8 Salt clients
- Add recurring actions xmlrpc interface
- Add StateApplyFailed and CreateBootstrapRepoFailed notifications
- Add virtual storage pools actions
- Remove no longer necessary check for retail TERMINALS group membership
- change DB check before login
- fix error when adding systems to ssm with 'add to ssm' button (bsc#1160246)

-------------------------------------------------------------------
Thu Mar 19 12:16:18 CET 2020 - jgonzalez@suse.com

- version 4.1.6-1
- Filter out AppStream packages by 'modularitylabel' rpm tag

-------------------------------------------------------------------
Wed Mar 11 10:54:21 CET 2020 - jgonzalez@suse.com

- version 4.1.5-1
- Fix for pillar not being refreshed when CaaSP pattern is detected upon software profile update (bsc#1166061)
- Adapt/clarify terms for minion system locking
- Add dependency on system-lock formula
- Prevent build/promote on content projects which have build/promote in progress
- Clean stale Content Lifecycle targets on Tomcat startup (bsc#1164121)
- Show warning on products page when no SUSE Manager Server Subscription is available
- Implement recurring highstate scheduling
- Notify VMs creation actions
- Validate the suseproductchannel table and update missing date when running mgr-sync refresh (bsc#1163538)
- Add 'inst.repo' kernel option to RHEL 8 kickstart tree (bsc#1163884)
- Show proxy icon in system list
- Disable modularity failsafe mechanism for RHEL 8 channels (bsc#1164875)
- Handle the non-existent requested grains gracefully
- Get the machineid grain from the minion startup event
- Feat: enable Salt system lock when CaaSP node is onboarded
- use term 'patch' instead of 'errata' (bsc#1164649)
- enable provisioning API with salt and bootstrap entitled systems
- remove oracle DB support
- improve performance when adding systems to system groups (bsc#1158754)
- remove NccRegister Task

-------------------------------------------------------------------
Mon Feb 17 12:50:13 CET 2020 - jgonzalez@suse.com

- version 4.1.4-1
- Fix a problem with removing the monitoring entitlement from a system
- Introduce CLM AppStream filters for RHEL 8 support
- kickstart --nobase option was removed in version F22. Do not use it
  for RHEL8
- Migrate pillar and formula data on minion id change (bsc#1161755)
- Remove auditlog-keeper
- Exclude base products from PAYG (Pay-As-You-Go) instances when doing subscription matching
- call saltutil.sync_all before calling highstate (bsc#1152673)
- change doc links pointing to new documentation server

-------------------------------------------------------------------
Thu Jan 30 14:48:34 CET 2020 - jgonzalez@suse.com

- version 4.1.3-1
- overload the system.scheduleChangeChannels API method to accept multiple system IDs
- support non discoverable fqdns via custom grain (bsc#1155281)

-------------------------------------------------------------------
Wed Jan 22 12:12:18 CET 2020 - jgonzalez@suse.com

- version 4.1.2-1
- merge java translations from branding back to this package
- fix mgr-sync add channel when fromdir is configured (bsc#1160184)
- handle not found re-activation key (bsc#1159012)
- write a list of formulas sorted by execution order (bsc#1083326)
- change product_tree tag to reflect new product 4.1 and Beta phase
- Use 'changes' field if 'pchanges' field doesn't exist (bsc#1159202)
- rename rhncfg-actions to mgr-cfg-actions in UI advice (bsc#1137248)
- Show additional headers and dependencies for deb packages
- Show adequate message on saving formulas that change only pillar data
- Fix container image import (bsc#1154246)
- Add missing permission checks on formula api (bsc#1123274)
- use channel name from product tree instead of constructing it (bsc#1157317)
- Add the system.getMinionIdMap XMLRPC method
- generate metadata with empty vendor (bsc#1158480)
- Read the subscriptions from the output instead of input (bsc#1140332)
- remove undefined variable from redhat_register snippet
- Add a method in API to check if the provided session key is a valid one.
- Associate VMs and systems with the same machine ID at bootstrap (bsc#1144176)
- Prevent Package List Refresh actions to stay pending forever (bsc#1157034)
- Fix minion id when applying engine-events state (bsc#1158181)
- Prevent ISE and warn disable deletion of a Content Lifecycle channel in use (bsc#1158012)
- Remove unnecessary WARN log entries from Kubernetes integration

-------------------------------------------------------------------
Wed Nov 27 17:01:33 CET 2019 - jgonzalez@suse.com

- version 4.1.1-1
- Change form order and change project creation message (bsc#1145744)
- show version depending on the product
- Fix loading proper activation key details on SPA enabled (bsc#1157141)
- Add 'license' entry to the kiwi image inspection test data
- Enable aarch64 builds
- Hide Virtualization > Provisioning tab for Salt systems (bsc#1167329)
- Add self monitoring to Admin Monitoring UI (bsc#1143638)
- Use apache proxy of websockify (bsc#1155455)
- Split a query to the database for more reliability in case certain pages are visited and many systems are registered
- Fix WebUI invalidation time by using the package build time instead
  of the WebUI version (bsc#1154868)
- Add information message in Tasks bunch detail page if task gets interrupted before start
- Create a single action when adding erratas to an action chain via the API (bsc#1148457)
- Add check for url input when creating/editing repositories
- Fqdns are coming from salt network module instead of fqdns grain (bsc#1134860)
- Consider timeout value in salt remote script (bsc#1153181)
- rename SUSE Products to just Products in UI
- Fix: regression with Ubuntu version compare (bsc#1150113)
- Add formula metadata to form data response
- ignore kickstarttrees for child channels and prevent
  appstream repos sync to cobbler
- Check if metadata refresh is needed before adding new channels (bsc#1153613)
- Fix: match `image_id` with newer k8s (bsc#1149741)
- Handle refreshing hardware of VM with changed UUID (bsc#1135380)
- Bump version to 4.1.0 (bsc#1154940)
- fix problems with Package Hub repos having multiple rpms with same NEVRA
  but different checksums (bsc#1146683)
- Add check/message for project not found (bsc#1145755)
- Fix sorting issues on content filter list page (bsc#1145591)
- Fix combinatorial explosion when generating migrations (bsc#1151888)
- Change the default value of taskomatic maxmemory to 4GB
- Silence cache strategy Hibernate warning
- Return result in compatible type to what defined in database procedure (bsc#1150729)
- Allow channels names to start with numbers
- Fix: handle special deb package names (bsc#1150113)
- Remove extra spaces in dependencies fields in Debian repo Packages file (bsc#1145551)
- Improve performance for 'Manage Software Channels' view (bsc#1151399)
- Allow monitoring for managed systems running Ubuntu 18.04 and RedHat 6/7
- use value from systemd unit file if not set in /etc/rhn/rhn.conf
- implement "keyword" filter for Content Lifecycle Management
- Add support for Azure, Amazon EC2, and Google Compute Engine as Virtual Host Manager.
- Import additional fields for Deb packages
- enable Kiwi NG on SLE15
- allow ssl connections from Tomcat to Postgres (bsc#1149210)
- use default in case taskomatic.java.maxmemory is unset
- fix parsing of /etc/rhn/rhn.conf for taskomatic.java.maxmemory (bsc#1151097)
- replace requires susemanager with uyuni-base server for group(susemanager)
- Add page to show virtual storage pools and volumes of a system
- Migrate login to Spark
- Use 'SCC organization credentials' instead of 'SCC credentials' in error message (bsc#1149425)
- implement "regular expression" Filter for Content Lifecycle Management
  matching package names, patch name, patch synopsis and package names in patches
- implement provisioning for salt clients
- New Single Page Application engine for the UI. It can be enabled with the config 'web.spa.enable' set to true
- Check that a channel doesn't have clones before deleting it (bsc#1138454)
- Fix: initialize the hibernate transaction when merging errata via XMLRPC API (bsc#1145584)
- Fix documentation of contentmanagement handler (bsc#1145753)
- Add new API endpoint to list available Filter Criteria
- improve API documentation of Filter Criteria
- implement "patch contains package" Filter for Content Lifecycle Management
- implement Filter Patch "by type" Content Lifecycle Management
- Improve websocket authentication to prevent errors in logs (bsc#1138454)
- Implement filtering errata by synopsis in Content Lifecycle Management
- Normalize date formats for actions, notifications and clm (bsc#1142774)
- Implement ALLOW filters in Content Lifecycle Management
- move /usr/share/rhn/config-defaults to uyuni-base-common
- implement "by date" Filter for Content Lifecycle Management
- Require uyuni-base-common for /etc/rhn
- Support partly patched CVEs in CVE audit (bsc#1137229)
- UI render without error if salt-formulas system folders are unreachable (bsc#1142309)
- Add susemanager as prerequired for spacewalk-java
- Cloning Errata from a specific channel should not take packages
  from other channels (bsc#1142764)
- Hide channels managed by Content Lifecycle projects from available sources (bsc#1137965)
- add caret sorting for rpm versioning
- improve performance for retrieving the user permissions on channels (bsc#1140644)

-------------------------------------------------------------------
Wed Jul 31 17:34:30 CEST 2019 - jgonzalez@suse.com

- version 4.0.20-1
- fix permissions of cobbler owned directories
- Prerequire salt package to avoid not existing user issues
- Remove duplicate information message when changing system properties (bsc#1111371)
- Align selection column in software channel managers (bsc#1122559)
- API Documentation: mention the shebang in the system.scheduleScriptRun doc strings (bsc#1138655)
- Enable product detection for plain rhel systems (bsc#1136301)
- For orphan contentsources, look also in susesccrepositoryauth to make sure they are not being referenced(bsc#1138275)
- Fallback to logged-in-user org and then vendor errata when looking up erratum on cloning (bsc#1137308)
- Add new validation to avoid creating content lifecycle projects starting with a number (bsc#1139493)
- Improve performance of 'Systems requiring reboot' page (fate#327780)
- Allow virtualization tab for foreign systems (bsc#1116869)
- Keep querystring on ListTag parent_url for actions that have the cid param (bsc#1134677)
- Allow forcing off or resetting VMs
- Fix profiles package scheduling when epoch is null (bsc#1137144)
- Explicitly mention in API docs that to preserve LF/CR, user needs to encode the data(bsc#1135442)
- Switch menu links and adjust title icons
- Add XML-RPC API calls to manage server monitoring
- Allow adding monitoring entitlement to openSUSE Leap 15.x
- Add support for Salt Formulas to be used with standalone Salt
- Fix channel sync status logic in products page (bsc#1131721)
- Report Monitoring products to subscription-matcher
- Update help URLs in the UI
- Fix SSM package upgrade list item selection (bsc#1133421)
- Support system groups with the prometheus-exporters-formula and monitoring entitlements
- Let softwarechannel_errata_sync fallback on vendor errata (bsc#1132914)
- Don't convert localhost repositories URL in mirror case (bsc#1135957)
- Add state EDITED to filters in the Content Lifecycle Environments
- Add built time date to the Content Lifecycle Environments
- Update ServerArch on each ImageDeployedEvent (bsc#1134621)
- Remove the 'Returning' clause from the query as oracle doesn't support it (bsc#1135166)
- Display warning if product catalog refresh is already in progress (bsc#1132234)
- Fix apidoc return order on mergePackages
- Explicitly mention country code in the advanced search (bsc#1131892)

-------------------------------------------------------------------
Wed May 22 14:29:42 CEST 2019 - jgonzalez@suse.com

- version 4.0.19-1
- Fix handling of the last Salt event queue (bsc#1135896)

-------------------------------------------------------------------
Wed May 15 17:05:45 CEST 2019 - jgonzalez@suse.com

- version 4.0.18-1
- use new names in code for client tool packages which were renamed (bsc#1134876)

-------------------------------------------------------------------
Wed May 15 17:00:13 CEST 2019 - jgonzalez@suse.com

- version 4.0.17-1
- List added JARs into specfile
- Add stax and stax2 to the ant JARs

-------------------------------------------------------------------
Wed May 15 15:11:15 CEST 2019 - jgonzalez@suse.com

- version 4.0.16-1
- SPEC cleanup
- Process salt events of a single minion on the same thread
- Add Single Sign On (SSO) via SAMLv2 protocol
- Hide disabled activation keys in form drop-downs (bsc#1101706)
- Implement Errata filtering based on advisory name in Content Lifecycle Management
- UI to enable / disable server monitoring
- Add monitoring entitlement
- Log remote commands executed via Salt -> Remote Commands UI to
  file /var/log/rhn/rhn_salt_remote_commands.log
- Saving cobbler autoinstall templates with a leading slash.
- Implement NEVR(A) filtering in Content Lifecycle Management
- Adjust product tree tag according to the base OS
- Add a link to the highstate page after formula was saved
- Fix deleting server when minion_formulas.json is empty (bsc#1122230)
- Handle the different retcodes that are being returned when salt module is not available (bsc#1131704)
- Improve salt events processing performance (bsc#1125097)
- Prevent Actions that were actually completed to be displayed as "in progress" forever(bsc#1131780)
- Disable Salt presence ping for synchronous calls
- Add unit tests for base channel assignments when registering RES minions
- Enable batching mode for salt synchronous calls
- Do not implicitly set parent channel when cloning (bsc#1130492)
- Do not report Provisioning installed product to subscription matcher (bsc#1128838)
- Show minion id in System Details GUI and API
- Fix base channel selection for Ubuntu systems (bsc#1132579)
- Fix retrieval of build time for .deb repositories (bsc#1131721)
- Fix product package conflicts with SLES for SAP systems (bsc#1130551)
- Take into account only synced products when scheduling SP migration from the API (bsc#1131929)

-------------------------------------------------------------------
Fri Apr 26 09:57:29 CEST 2019 - jgonzalez@suse.com

- version 4.0.15-1
- Enable Salt presence ping for synchronous calls (bsc#1133264)

-------------------------------------------------------------------
Thu Apr 25 17:59:56 CEST 2019 - jgonzalez@suse.com

- version 4.0.14-1
- Fix offline use of SUSE Manager (bsc#1133420)

-------------------------------------------------------------------
Mon Apr 22 12:11:55 CEST 2019 - jgonzalez@suse.com

- version 4.0.13-1
- Add Content Lifecycle Management icon
- Remove the obsolete help dispatcher servlet which was used to translate the documentation URLs
- Implement packages filtering on Content Project build
- Implement Content Filters operations and expose them in XMLRPC
- Disable ActionChainCleanup if database is Postgres
- Track and expose build status of Content Environment
- Enable SLES11 OS Image Build Host
- Add support for Salt batch execution mode
- fix NPE on remote commands when no targets match (bsc1123375)
- change release notes URL
- provide Proxy release notes as well
- Add a Taskomatic job to perform minion check-in regularly, drop use of Salt's Mine (bsc#1122837)
- Change the return type of the Cobbler method last_modified_time to Double
- Populate Content Environment on inserting it in a Project
- Add makefile and pylint configuration
- allow access to susemanager tools channels without res subscription (bsc#1127542)

-------------------------------------------------------------------
Fri Mar 29 10:31:49 CET 2019 - jgonzalez@suse.com

- version 4.0.12-1
- Adapt Cobbler power management functionality to use new power_system API call (bsc#1128919)
- fix doc generation for content management API
- Add support for SLES 15 live patches in CVE audit
- Implement Content Project promote function
- Implement Content Project build function
- Add Content Project Sources CRUD operations and expose them via XMLRPC
- Add Content Project and Content Environment CRUD operations and expose them via XMLRPC
- Add Content Project CRUD operations and expose them via XMLRPC
- Fix parsing of deb package version string on download (bsc#1130040)
- Generate solv file when repository metadata is created
- Fix errata_details to return details correctly (bsc#1128228)
- prevent an error when onboarding a RES 6 minion (bsc#1124794)

-------------------------------------------------------------------
Mon Mar 25 16:43:10 CET 2019 - jgonzalez@suse.com

- version 4.0.11-1
- don't modify kickstart child channel list
- change cobblers template directory
- Remove tanukiwrapper from taskomatic
- Add error message on sync refresh when there are no scc credentials
- rename cobbler keyword ksmeta to autoinstall_meta which changed with cobbler 3
- minion-action-cleanup Taskomatic task: do not clean actions younger than one hour
- Add support for custom username when bootstrapping with Salt-SSH
- Archive orphan actions when a system is deleted and make them visible in the UI (bsc#1118213)
- Cobbler version have been updated to >= 3.0
- Removed cobbler's 'update' method call which is now invalid(bsc#1128917)
- support ubuntu products and debian architectures in mgr-sync
- adapt check for available repositories to debian style repositories
- Add virtual machine display page
- Change default image download protocol from tftp to ftp
- Fix apidoc issues
- Read and update running kernel release value at each startup of minion (bsc#1122381)
- Schedule full package refresh only once per action chain if needed(bsc#1126518)
- Check and schedule package refresh in response to events independently of what originates them (bsc#1126099)

-------------------------------------------------------------------
Wed Mar 06 11:15:31 CET 2019 - jgonzalez@suse.com

- version 4.0.10-1
- Remove obsolete /rhn/help directory

-------------------------------------------------------------------
Tue Mar 05 18:20:00 CET 2019 - jgonzalez@suse.com

- version 4.0.9-1
- Update navigation links for the documentation pages

-------------------------------------------------------------------
Sat Mar 02 00:10:43 CET 2019 - jgonzalez@suse.com

- version 4.0.8-1
- Generate InRelease file for Debian/Ubuntu repos when metadata signing is enabled
- Add support for Ubuntu minions (FATE#324534, FATE#326848, FATE#326811)
- Fix/enhance Debian/Ubuntu repository generation
- Implement HTTP token authentication for Ubuntu clients

-------------------------------------------------------------------
Wed Feb 27 13:01:45 CET 2019 - jgonzalez@suse.com

- version 4.0.7-1
- Expose necessary Java modules on JDK 9+
- Add configuration option to limit the number of changelog entries added
  to the repository metadata (FATE#325676)
- Fix a problem when cloning public child channels with a private base channel (bsc#1124639)
- set max length for xccdf rule identifier to 255 to prevent internal server error (bsc#1125492)
- add configurable option to auto deploy new tokens (bsc#1123019)
- support products with multiple base channels
- fix ordering of base channels to prevent synchronization errors
  (bsc#1123902)
- prevent crash of mgr-sync refresh when channel label could not be found (bsc#1125451)
- Keep assigned channels on traditional to minion migration (bsc#1122836)
- Add UI to create virtual machine for salt minions
- Fix "Add Selected to SSM" on System Groups -> systems page (bsc#1121856)

-------------------------------------------------------------------
Fri Feb 08 17:38:56 CET 2019 - jgonzalez@suse.com

- version 4.0.6-1
- Fix exception when removing failed salt events from database

-------------------------------------------------------------------
Thu Jan 31 09:41:46 CET 2019 - jgonzalez@suse.com

- version 4.0.5-1
- Improve memory usage when generating repo matadata for channels having
  a large number of packages (bsc#1115776)
- Merge unlimited virtualization lifecycle products with the single variant (bsc#1114059)
- show beta products if a beta subscription is available (bsc#1123189)
- fix synchronizing Expanded Support Channel with missing architecture
  (bsc#1122565)
- Explicitly require JDK11
- Update spec file to no longer install tomcat context file in cache directory (bsc#1111308)
- Fix for duplicate key violation when cloning erratas that have no packages associated (bsc#1111686)
- Improve performance for granting and revoking permissions to user for groups (bsc#1111810)

-------------------------------------------------------------------
Wed Jan 16 12:23:15 CET 2019 - jgonzalez@suse.com

- version 4.0.4-1
- Remove the reference of channel from revision before deleting it (bsc#1107850)
- Add sp migration dry runs to the daily status report (bsc#1083094)
- Fix permissions check on formula list api call (bsc#1106626)
- Prevent failing KickstartCommand when customPosition is null (bsc#1112121)
- Improve return value and errors thrown for system.createEmptyProfile XMLRPC endpoint
- Reset channel assignments when base channel changes on registration (bsc#1118917)
- Removed 'Manage Channels' shortcut for vendor channels (bsc#1115978)
- Allow bootstrapping minions with a pending minion key being present (bsc#1119727)
- Fix cloning channels when managing the same errata for both vendor and private orgs (bsc#1111686)
- Hide 'unknown virtual host manager' when virtual host manager of all hosts is known (bsc#1119320)
- Add REST API to retrieve VM definition
- Nav and section scroll independently
- Listen to salt libvirt events to update VMs state
- avoid a NullPointerException error in Taskomatic (bsc#1119271)
- XMLRPC API: Include init.sls in channel file list (bsc#1111191)
- Disable notification types with 'java.notifications_type_disabled' in rhn.conf (bsc#1111910)
- Fix the config channels assignment via SSM (bsc#1117759)
- Introduce Loggerhead-module.js to store logs from the frontend
- change SCC sync backend to adapt quicker to SCC changes and improve
  speed of syncing metadata and checking for channel dependencies (bsc#1089121)
- read OEM Orderitems from DB instead of create always new items (bsc#1098826)
- fix mgr-sync refresh when subscription was removed (bsc#1105720)
- install product packages during bootstrapping minions (bsc#1104680)
- remove Oracle support

-------------------------------------------------------------------
Mon Dec 17 14:37:54 CET 2018 - jgonzalez@suse.com

- version 4.0.3-1
- Change Requires to allow installing with both Tomcat 8 (SLE-12SP3) and 9 (SLE12-SP4)
- Automatically schedule an Action to refresh minion repos after deletion of an assigned channel (bsc#1115029)
- Performance improvements in channel management functionalities (bsc#1114877)
- Hide already applied errata and channel entries from the output list in
  audit.listSystemsByPatchStatus (bsc#1111963)
- Handle with an error message if state file fails to render (bsc#1110757)
- use a Salt engine to process return results (bsc#1099988)
- Add check for yast autoinstall profiles when setting kickstartTree (bsc#1114115)
- Fix handling of CVEs including multiple patches in CVE audit (bsc#1111963)
- When changing basechannel the compatible old childchannels are now selected by default. (bsc#1110772)
- fix scheduling jobs to prevent forever pending events (bsc#1114991)
- Performance improvements for group listings and detail page (bsc#1111810)
- fix wrong counts of systems currency reports when a system belongs to more than one group (bsc#1114362)
- Add check if ssh-file permissions are correct (bsc#1114181)
- When removing cobbler system record, lookup by mac address as well if lookup by id fails(bsc#1110361)
- increase maximum number of threads and open files for taskomatic (bsc#1111966)
- Changed Strings for MenuTree Items to remove redundancy (bsc#1019847)
- Automatic cleanup of notification messages after a configurable lifetime
- Fix 'image deployed' event data parsing (bsc#1110316)
- Handle 'image deployed' salt event by executing post-deployment procedures
- Allow listing empty system profiles via XMLRPC
- Different methods have been refactored in tomcat/taskomatic for better performance(bsc#1106430)
- Do not try cleanup when deleting empty system profiles (bsc#1111247)
- ActivationKey base and child channel in a reactjs component
- Sync changes from Spacewalk
- 1640999 - Fix status icons
- 1640999 - Show correct name of the channel provididing rhncfg* packages
- 1624837 - Suppress warning if AppStream addon is enabled
- 1624837 - Enable appstream by default
- 1624837 - Add appstream ks corresponding to given baseos ks

-------------------------------------------------------------------
Fri Oct 26 10:29:32 CEST 2018 - jgonzalez@suse.com

- version 4.0.2-1
- Reschedule taskomatic jobs if task threads limit reached (bsc#1096511)
- Require openJDK in all cases, as IBM JDK will not be available at SLE15
- Add missing jar dependency 'xalan-j2-serializer'
- Modify acls: hide 'System details -> Groups and Formulas' tab for non-minions with bootstrap entitlement
- fix typo in messages (bsc#1111249)
- Cleanup formula data and assignment when migrating formulas or when removing system
- Remove restrictions on SUSE Manager Channel subscriptions (bsc#1105724)
- Pair a new starting minion with empty profile based on its HW address (MAC)
- Allow creating empty minion profiles via XMLRPC, allow assigning and editing formula for them
- Added shortcut for editing Software Channel
- Rewrite virtual guests list page in reactjs
- Fix NullPointerException when refreshing deleted software channel (bsc#1094992)
- Subscribe saltbooted minion to software channels, respect activation key in final registration steps
- Fix script is deleted too early (bsc#1105807)
- Remove special characters from HW type string
- Optimize execution of actions in minions (bsc#1099857)
- Make Kiwi OS Image building enabled by default
- Increase Java API version
- check valid postgresql database version
- Change Saltboot grain trigger from "initrd" to "saltboot_initrd"
- add last_boot to listSystems() API call
- Changed localization strings for file summaries (bsc#1090676)
- Added menu item entries for creating/deleting file preservation lists (bsc#1034030)
- Fix displayed number of systems requiring reboot in Tasks pane (bsc#1106875)
- Added link from virtualization tab to Scheduled > Pending Actions (bsc#1037389)
- Better error handling when a websocket connection is aborted (bsc#1080474)
- Remove the reference of channel from revision before deleting it(bsc#1107850)
- Enable auto patch updates for salt clients
- Fix ACLs for system details settings
- Method to Unsubscribe channel from system(bsc#1104120)
- Fix 'Compare Config Files' task hanging (bsc#1103218)
- Fix: delete old custom OS images pillar before generation (bsc#1105107)
- Fix an error in the system software channels UI due to SUSE product channels missing a
  corresponding synced channel (bsc#1105886)
- XMLRPC API for state channels
- add logic for RedHat modules
- fix deletion of Taskomatic schedules via the GUI (bsc#1095569)
- Generate OS image pillars via Java
- Logic constraint: results must be ordered and grouped by systemId first (bsc#1101033)
- Fix retrieving salt-ssh pub key for proxy setup when key already exists
  (bsc#1105062)
- Store activation key in the Kiwi built image
- Do not wrap output if stderr is not present (bsc#1105074)
- Store image size in image pillar as integer value
- Reschedule Taskomatic jobs when the taskomatic.<job_type>.parallel_threads
  limit is reached (bsc#1105574)
- Implement the 2-phase registration of saltbooted minions (SUMA for Retail)
- Avoid an NPE on expired tokens (bsc#1104503)
- Generate systemid certificate on suse/systemid/generate event (FATE#323069)
- Fix system group overview patch status (bsc#1102478)

-------------------------------------------------------------------
Fri Aug 10 15:21:41 CEST 2018 - jgonzalez@suse.com

- version 4.0.1-1
- Allow salt systems to be registered as proxies (FATE#323069)
- Fix behavior when canceling actions (bsc#1098993)
- add DNS name to cobbler network interface (FATE#326501, bsc#1104020)
- speedup listing systems of a group (bsc#1102009)
- Add python3 xmlrpc api example to docs.
- Bump version to 4.0.0 (bsc#1104034)
- Fix copyright for the package specfile (bsc#1103696)
- Add Salt actions for virtual guests
- Disallow '.' in config channel names (bsc#1100731)
- Feat: add OS Image building with Kiwi FATE#322959 FATE#323057 FATE#323056
- Apply State Result - use different color for applied changes
- Fix checking for salt pkg upgrade when generating action chain sls
- Add queue=true to state.apply calls generated in action chain sls files
- Fix missing acl to toggle notifications in user prefs in salt clients (bsc#1100131)
- Fix race condition when applying patches to systems (bsc#1097250)
- Fix: errata id should be unique (bsc#1089662)
- improve cve-server-channels Taskomatic task's performance (bsc#1094524)
- fix union and intersection button in grouplist (bsc#1100570)
- Feature: show ordered and formated output of state apply results
- fix defining a schedule for repo-sync (bsc#1100793)
- Drop removed network interfaces on hardware profile update (bsc#1099781)
- Feature: implement test-mode for highstate UI
- Feature: implement optional signing repository metadata
- Valid optional channel must be added before reposync starts (bsc#1099583)
- XML-RPC API call system.scheduleChangeChannels() fails when no children are given (bsc#1098815)
- Fix tabs and links in the SSM "Misc" section (bsc#1098388)
- Handle binary files appropriately (bsc#1096264)
- Increase the default number of Quartz worker threads (bsc#1096511)
- Ignore inactive containers in Kubernetes clusters
- explicitly require IBM java for SLES < SLE15 (bsc#1099454)
- Do not break backward compatibility on package installation/removal (bsc#1096514)
- Fix minion software profile to allow multiple installed versions for the
  same package name (bsc#1089526)
- fix cleaning up tasks when starting up taskomatic (bsc#1095210)
- Fix truncated result message of server actions (bsc#1039043)
- Add missing result fields for errata query (bsc#1097615)
- Show chain of proxies correctly (bsc#1084128)
- improve gatherer-matcher Taskomatic task's performance (bsc#1094524)
- Check if directory /srv/susemanager/salt/actionchains exists before deleting minion
  action chain files
- fix hardware refresh with multiple IPs on a network interface (bsc#1041134)
- Fix NPE in image pages when showing containers with non-SUSE distros
  (bsc#1097676)
- Do not log when received 'docker://' prefix from Kubernetes clusters
- Add new 'upgrade_satellite_refresh_custom_sls_files' task to refresh
  custom SLS files generated for minions (bsc#1094543)
- improve branding for Uyuni
- Mark all proceeding actions in action-chain failed after an action failed(bsc#1096510)
- Fix: limit naming of action chain (bsc#1086335)
- Do not create new product if product_id exists, update it instead (bsc#1096714)
- specify old udev name as alternative when parsing hw results
- fix detection of a xen virtualization host (bsc#1096056)
- Disallow colons in image labels (bsc#1092940)
- Fix registration of RHEL clients when multiple release packages are installed
  (bsc#1076931)
- Disable support for Oracle on openSUSE (bsc#1095804)
- Fix removing action chain sls files after execution (bsc#1096016)

-------------------------------------------------------------------
Tue Jun 05 10:09:30 CEST 2018 - jgonzalez@suse.com

- version 2.8.78.7-1
- make mass-canceling of Actions faster (bsc#1095211)
- Fix logic in jsp so enabling config systems page shows right icon for error (bsc#1082988)
- Fix: show only directly connected systems for Proxy (bsc#1094986)
- generate pillar after changeing gpg_check flag (bsc#1079605)
- enable all TLS version for HTTPS connections (bsc#1094530)
- allow multi selection/deletion of notification messages
- change text on pending actions on the system page (bsc#1086176)
- Schedule only one action when changing channel assignment for a group of servers on SSM
- honor user timezone setting for system overview dates (bsc#1085516)
- Initial branding change for Uyuni (bsc#1094497)
- Fix NPE in software profile sync when building update query (bsc#1094240)
- added 404 handling inside the Spark framework (bsc#1029726)

-------------------------------------------------------------------
Wed May 23 09:01:39 CEST 2018 - jgonzalez@suse.com

- version 2.8.78.6-1
- Add Action Chain support for Salt clients using the ssh-push connection method.
- add API functions to specify system cleanup type when deleting a
  system (bsc#1094190)
- change default cleanup type for XMLRPC API to NO_CLEANUP
  (bsc#1094190)

-------------------------------------------------------------------
Wed May 16 17:41:11 CEST 2018 - jgonzalez@suse.com

- version 2.8.78.5-1
- Uniform the notification message when scheduling HW refresh (bsc#1082796)
- Improved API for formulas to be saved through API for system/group.
- add SLES12 SP2 LTSS family (bsc#1092194)
- fix token cleanup task crashing (bsc#1090585)
- HW refresh fails on SLE15 Salt client (bsc#1090221)
- reorder styles import
- prevent NPE when no image build history details are available (bsc#1092161)
- only show the most relevant (least effort) solutions (bsc#1087071)
- Show channel label when listing config channels (bsc#1083278)
- fix equals to display channels with same name but different label
  (bsc#1083278)
- Avoid init.sls files with no revision on Config State Channels (bsc#1091855)

-------------------------------------------------------------------
Mon May 07 15:23:43 CEST 2018 - jgonzalez@suse.com

- version 2.8.78.4-1
- Update codebase for salt-netapi-client 0.14.0
- Render configuration files with UTF-8 (bsc#1088667)
- Update google-gson to version 2.8.2 (bsc#1091091)
- fix updating Subscription cache (bsc#1075466)

-------------------------------------------------------------------
Wed Apr 25 12:03:28 CEST 2018 - jgonzalez@suse.com

- version 2.8.78.3-1
- fix taskomatic deadlock in failure case (bsc#1085471)
- fix NPE in websocket session configurator (bsc#1080474)

-------------------------------------------------------------------
Mon Apr 23 09:12:55 CEST 2018 - jgonzalez@suse.com

- version 2.8.78.2-1
- Sync with upstream (bsc#1083294)
- 1567157 - remove 'www' part from cve.mitre.org domain name
- 1564065 - Fix relevant_to_server_group query performance
- 1544350 - Add possibility to manage errata severity via API/WebUI
- add support for autoinstallation of SLE15 (bsc#1090205)
- update sles_register cobbler snippets to work with SLE15 (bsc#1090205)
- Wait until minion is back to set RebootAction as COMPLETED (bsc#1089401)
- Handle Salt upgrade inside an Action Chain via patch installation.
- Change the endpoint for the mandatory channels retrieval to work with IDs instead of labels
- Remove SUSE Studio based image deployments
- add support for Prometheus monitoring
- Add option to schedule the software channels change in
  software -> channels -> channel -> target systems (bsc#1088246)
- Removed unused/broken option for sys details page (bsc#1082268)
- Log debug message if required cloned children do not exist when finding Service Pack migration alternatives
- fix constraint violation errors when onboarding (bsc#1089468)
- Update Spark to version 2.7.2 (bsc#1089101)
- Properly invalidate channel access tokens when changing to the same channels (bsc#1085660)
- Fix in SSM channls UI, if all systems in SSM do not have a base channel the corresponding
  child channels are not displayed on the subsequent page
- Apply Salt states in queue mode when executing Action Chains.
- Fix config channel assignment when registering with an activation key (bsc#1084134)
- Prevent stripping curly braces when creating config states (bsc#1085500)
- Fix index out of bound exception when os-release query returns multiple
  package names for RHEL/CentOS (bsc#1076931)
- More specific message for empty custom system info

-------------------------------------------------------------------
Wed Apr 04 12:12:28 CEST 2018 - jgonzalez@suse.com

- version 2.8.75.3-1
- Bugfix: assign correct channel on bootstrap (bsc#1087842)
- Prevent JSON parsing error when 'mgractionchains' module is not deployed.

-------------------------------------------------------------------
Thu Mar 29 01:24:22 CEST 2018 - jgonzalez@suse.com

- version 2.8.75.2-1
- SLE15 support: recommended/required flag for products and channels
- add more missing help links (bsc#1085852)

-------------------------------------------------------------------
Mon Mar 26 08:54:04 CEST 2018 - jgonzalez@suse.com

- version 2.8.75.1-1
- Sync with upstream (bsc#1083294)
- 1542556 - Prevent deletion of last SW admin if disabled
- 1544350 - Add possibility to manage errata severity via API/WebUI
- Add Action Chain support for Salt clients.
- Uniform channel assignment for Salt (bsc#1077265)
- fix race condition during enabling channel tokens (bsc#1085436)
- Ensure transaction execution order when updating FQDNs for minions (bsc#1078427)
- Harmonize display of custom system information (bsc#979073)
- add ref help links (bsc#1079535)
- fix presence ping (bsc#1080353)
- Fix "Most critical systems" list on "Home Overview" view (bsc#1081757)

-------------------------------------------------------------------
Mon Mar 05 08:50:01 CET 2018 - jgonzalez@suse.com

- version 2.8.72.1-1
- 1187053 - package search do not search through ppc64le packages by default
- support SLE15 product family
- rewrite products page into reactjs
- Users who can view system should be able to delete it (bsc#1079652)
- Set hostname before hardware refresh as well (bsc#1077760)
- Separate Salt calls based on config revisions and server grouping(bsc#1074854)
- remove clean section from spec (bsc#1083294)
- Added function to update software channel.
- Fix NPE when retrieving OES repo (bsc#1082328)
- Subscribe to config channels when registering Salt systems with activation keys (bsc#1080807)
- add rhn.conf salt_check_download_tokens parameter to disable token checking (bsc#1082119)

-------------------------------------------------------------------
Wed Feb 28 09:37:21 CET 2018 - jgonzalez@suse.com

- version 2.8.69.1-1
- Refresh pillar data when executing the subscribe channels action for ssh-push minions (bsc#1080349)
- Disable taskomatic crash dumps when using openJDK.
- Move locale preferences to user preferences menu.
- Fix home page link for "Register systems" (bsc#1065708)
- Remove previous activation keys on every (re-)activation (bsc#1031081)
- Handle stderr from "virtual-host-gatherer" to avoid hanging (bsc#1067010)
- Unify methods to send email on a single API
- Fix broken 'Add' links in system's config channel overview page (bsc#1079865)
- Remove SUSE Manager repositories when deleting salt minions (bsc#1079847)
- Fix issues in text for config management.
- fix title of reference guide help entry (bsc#1079769)
- 1541955 - Clone of an erratum doesn't have original erratum's severity
- 1481329 - Lost an <rhn-tab-directory> tab in previous commit for this BZ
- 1020318 - Fix refactored to take more, multiple, errors into account
- 1020318 - Check description for max-len when updating

-------------------------------------------------------------------
Mon Feb 05 12:48:29 CET 2018 - jgonzalez@suse.com

- version 2.8.59.3-1
- Allow scheduling the change of software channels as an action.
  The previous channels remain accessible to the registered system
  until the action is executed.

-------------------------------------------------------------------
Fri Feb 02 12:36:31 CET 2018 - jgonzalez@suse.com

- version 2.8.59.2-1
- refresh pillar data on formular change (bsc#1028285)
- Hide macro delimiters for config files in state channels
- Show full Salt paths in config file details page
- Remove previous activation keys when migrating to salt (bsc#1031081)
- Imporve webui for comparing files (bsc#1076201)
- For minion, no option to modfiy config file but just view
- Uniform date formatting in System Details view (bsc#1045289)
- Remove previous activation keys when migrating to salt (bsc#1031081)
- Import content of custom states from filesystem to database on startup, backup old state files
- Change the directory of the (normal) configuration channels from mgr_cfg_org_N to manager_org_N
- Handle gpg_check correctly (bsc#1076578)
- Replace custom states with configuration channels
- Hide ownership/permission fields from create/upload config file forms for state channels (bsc#1072153)
- Hide files from state channels from deploy/compare file lists (bsc#1072160)
- Disable and hide deploy files tab for state config channels (bsc#1072157)
- Allow ordering config channels in state revision
- Disallow creating 'normal' config channels when a 'state' channel with the
  same name and org already exists and vice versa.
- UI has been updated to manage state channels
- support multiple FQDNs per system (bsc#1063419)
- Uniform the notification message when rebooting a system (bsc#1036302)
- avoid use of the potentially-slow rhnServerNeededPackageCache view

-------------------------------------------------------------------
Wed Jan 17 12:05:06 CET 2018 - jgonzalez@suse.com

- version 2.8.56.1-1
- Speed up scheduling of package updates through the SSM (bsc#1076034)
- Fix encoding/decoding of url_bounce with more parameters (bsc#1075408)
- Removing unused mockobjects and strutstest jars
- Adjust commons-pool dependency for SLES15
- Remove jakarta-common-dbcp dependency, not required by quartz anymore
- Remove enforcement of IBM JDK
- Update to Quartz 2.3.0 (bsc#1049431)
- After dry-run, sync channels back with the server (bsc#1071468)
- fix message about package profile sync (bsc#1073739)
- On registration, assign server to the organization of the creator when activation key is empty (bsc#1016377)
- Fix logging issues when saving autoyast profiles (bsc#1073474)
- Add VM state as info gathered from VMware (bsc#1063759)
- improve performance of token checking, when RPMs or metadata are downloaded from minions (bsc#1061273)
- Allow selecting unnamed context in kubeconfig (bsc#1073482)
- Fix action names and date formatting in system event history (bsc#1073713)
- Fix incorrect 'os-release' report after SP migration (bsc#1071553)
- fix failed package installation when in RES 32 and 64 bit packages are
  installed together (bsc#1071314)
- Add user preferences in order to change items-per-page (bsc#1055296)
- Order salt formulas alphabetically. (bsc#1022077)
- Improved error message (bsc#1064258)
- Display messages about wrong input more end-user friendly. (bsc#1015956)
- Add api calls for content staging
- fix content refresh when product keys change (bsc#1069943)
- Allow 'Package List Refresh' when package arch has changed (bsc#1065259)
- New API call for scheduling highstate application
- Adding initial version of web ui notifications
- Show the time on the event history page in the users preferred timezone

-------------------------------------------------------------------
Tue Nov 28 12:48:16 CET 2017 - jgonzalez@suse.com

- version 2.7.46.8-1
- Implemented assignment of configuration channels to Salt systems via Salt states
- Added file structure under Salt root for configuration management
- Enabled configuration management UI for Salt systems
- Remove SUSE Manager specific configuration from Salt ssh minion when deleting system from SUSE Manager (bsc#1048326)
- Support Open Enterprise Server 2018 (bsc#1060182)
- Enable autofocus for login field
- Do not remove virtual instances for registered systems (bsc#1063759)
- Process right configfile on 'scheduleFileComparisons' API calls (bsc#1066663)
- Fix reported UUIDs for guests instances within a virtual host (bsc#1063759)
- Generate Order Items for OEM subscriptions (bsc#1045141)
- fix alignment of systemtype counts text (bsc#1057084)
- Enable 'Power Management' features on Salt minions.
- Fix editing of vhm config params (bsc#1063185)
- Skip the server if no channel can be guessed (bsc#1040420)
- Added a method to check if OS on machine supports containerization or not(bsc#1052728)
- 'Cancel Autoinstallation' link has been changed to look like button to make it more visible (bsc#1035955)
- Make systems in system group list selectable by the group admins (bsc#1021432)
- Hide non-relevant typed systems in SystemCurrency (bsc#1019097)
- Start registration for accepted minions only on the minion start event,
  not automatically on any event (bsc#1054044)
- Exclude salt systems from the list of target systems for traditional
  configuration stack installation
- Keep the the GPG Check value if validation fails (bsc#1061548)
- Extract Proxy version from installed product (bsc#1055467)
- Provide another create method(with additional parameter Gpgcheck) to create software channel through XML RPC(bsc#1060691).
- Improve duplicate hostname and transaction handling in minion registration
- Added 'Machine Id' information as part of details in System namespace for XMLRPC API(bsc#1054902)
- Modified the displayed message after updation of activation key (bsc#1060389)
- Display GUI message after successfully deleting custom key (bsc#1048295)
- fix links on schedule pages (bsc#1059201)
- Harmonize presentation of patch information (bsc#1032065)
- Display a feedback message when user deletes configuration channel(bsc#1048355)
- Fix duplicate machine id in event history on minion restart (bsc#1059388)
- Show link in message when rescheduling actions (bsc#1032122)
- Prevent ISE when distribution does not exist (bsc#1059524)
- do not store registration-keys during autoinstallation (bsc#1057599)
- enable package profile comparisons on minions
- Disallow entering multiple identical mirror credentials (bsc#971785)
- ensure correct ordering of patches (bsc#1059801)
- fix cloning Kickstart Profiles with Custom Options (bsc#1061576)
- checkin the foreign host if a s390 minion finished a job (bsc#971916)
- increase max length of hardware address to 32 byte (bsc#989991)
- Set the creator user for minions correctly in case it is known (bsc#1058862)
- Fix minor UI issues on overview page (bsc#1063590)
- Hide invisible first level menu items (bsc#1063822)
- Fail gracefully when GPG files are requested (bsc#1065676)
- fix unscheduling actions for traditional systems (bsc#1065216)
- add logging messages for SP migration (bsc#1066819, bsc#1066404)
- Improve messaging for "Compare Packages" (bsc#1065844)
- when searching for not installed products exclude release packages
  which are provided by others (bsc#1067509)
- rhnServerNetwork refactoring (bsc#1063419)
- Add Adelaide timezone to selectable timezones (bsc#1063891)

-------------------------------------------------------------------
Thu Sep 14 11:32:37 CEST 2017 - mc@suse.de

- version 2.7.46.7-1
- Adapt Salt runner and wheel calls to the new
  error handling introduced in salt-netapi-client-0.12.0
- change log level and event history for duplicate machine id  (bsc#1041489)
- Trim spaces around the target expression in the Salt remote
  command page (bsc#1056678)
- check entitlement usage based on grains when onboarding a
  minion (bsc#1043880)
- fixes ise error with invalid custom key id (bsc#1048294)
- Image runtime UI
- Redesign VHM pages on ReactJS
- Add VHM type Kubernetes
- Kubernetes runner and image matching implementation
- XMLRPC method for importing images
- Extra return data fields for content management XMLRPC methods
- Add back "Add Selected to SSM" buttons to Group pages (bsc#1047702)
- fix a ConstraintViolationException when refreshing hardware with
  changed network interfaces or IP addresses
- Add message about channel changes on salt managed systems to
  UI and API docs (bsc#1048845)
- show Child Channels tab in SSM again if a salt minion is in the set
- improve performance of package installation and patch application
- Visualization UI look&feel improvements

-------------------------------------------------------------------
Wed Aug 30 16:00:28 CEST 2017 - mc@suse.de

- version 2.7.46.6-1
- Import image UI
- Update images list and overview pages for external images
- Add syntax highlighting for state catalog
- Delete and create new ServerNetAddress if it already exists on
  HW refresh (bsc#1054225)
- organization name allows XSS
- check if base product exists to prevent NPE
- Fix enter key submit on ListTag filter input (bsc#1048762)
- Create VirtpollerData object with JSON content instead null
  (bsc#1049170)
- Fix unsetting of image build host when a related action is deleted
- Prevent malformed XML if 'arch' is set to NULL (bsc#1045575)
- Resolve comps.xml file for repositories (bsc#1048528)
- Fix: address review issues
- Install update stack erratas as a package list (bsc#1049139)
- Feat: allow deletion for server subset (bsc#1051452)

-------------------------------------------------------------------
Tue Aug 08 11:46:36 CEST 2017 - fkobzik@suse.de

- version 2.7.46.5-1
- Fix: don't add default channel if AK is not valid (bsc#1047656)
- Add 'Enable GPG check' function for channels
- No legend icon for Activity Ocurring. (bsc#1051719)
- Implement API call for bootstrapping systems
- Fix product ids reported for SUSE Manager Server to the subscription matcher
- Fix adding products when assigning channels (bsc#1049664)
- Set default memory size for SLES 12 installations to 1024MB (bsc#1047707)
- BugFix: enable remote-command for Salt clients in SSM (bsc#1050385)
- Add missing help icons/links (bsc#1049425)
- Fixed invalid help links (bsc#1049425)
- Fix: wrong openscap xid (bsc#1030898)
- Organization name allows XSS CVE-2017-7538 (bsc#1048968)
- Fixes overlapping text narrow window (bsc#1009118)
- Adapt to the salt-netapi-client update (v0.12.0)
- Fixes alignment on the orgdetails (bsc#1017513)
- Fix text for activation key buttons (bsc#1042975)
- Add a dynamic counter of the remaining textarea length
- Bugfix: set, check and cut textarea maxlength (bsc#1043430)
- MinionActionExecutor: raise skip timeout (bsc#1046865)
- Update channels.xml with OpenStack Cloud Continuous Delivery 6 (bsc#1039458)
- Do not create VirtualInstance duplicates for the same 'uuid'
- Add taskomatic task to cleanup duplicated uuids for same system id
- Handle possible wrong UUIDs on SLE11 minions (bsc#1046218)
- Removed duplicate overview menu item (bsc#1045981)
- Enable act-key name empty on creation (bsc#1032350)
- Fix NPE when there's not udev results (bsc#1042552)
- Alphabar: change title to 'Select first character' (bsc1042199)
- Duplicate Systems: correct language not to mention 'profiles' (bsc1035728)
- Fix list filters to work with URL special characters (bsc#1042846)
- Use getActive() instead of isActive() for JavaBeans compliance (bsc#1043143)
- Fix: hide non-org event details (bsc#1039579)

-------------------------------------------------------------------
Mon Jun 19 16:36:09 CEST 2017 - mc@suse.de

- version 2.7.46.4-1
- adapt to taglibs 1.2.5 (bsc#1044804)

-------------------------------------------------------------------
Mon Jun 12 09:07:20 CEST 2017 - mc@suse.de

- version 2.7.46.3-1
- set flush mode to commit for updatePackage
- Validate content management urls (bsc#1033808)
- remove repositories which are not assigned to a channel and not
  accessible anymore (bsc#1043131)
- spacecmd report_outofdatesystems: avoid one XMLRPC call per system
  (bsc1015882)
- Fallback to first network interface if no primary ips provided
  (bsc#1038677)
- Fix reactjs unique keys generation and remove duplicated menu element
- Correctly set action status to failed when an unexpected exception
  occurs (bsc#1013606)
- Fix action-buttons style for proper action and position
- rollback transaction in error case
- use hibernate for lookup first before falling back to mode query
- SSM Actions: Showing UI error notification if Taskomatic is down
  (bsc#1032952)
- display alternative archs only from the same org
- Bugfix: Traditional SSH Push to Minion migration (bsc#1040394)
- fix parsing oscap xml result for minions, not every Rule has an
  XCCDF ID Tag (bsc#1041812)
- Do not show action-buttons if list is empty
- Bugfix: submit action buttons have to stay inside the form (bsc#1042197)
- properly encode scap file download url params
- Fix navigation menu for state catalog
- Prevents ISE if base channels data is not up-to-date on SSM. (bsc#1040420)
- new patch install should schedule a package profile update (bsc#1039571)
- prevent multiple registrations (bsc#1040352)
- remove not working hibernate cache config variable
- put ehcache config to classpath of taskomatic
- silence ehcache warning complaining about using default values in
  taskomatic
- move ehcache.xml to classpath
- silence ehcache warnings complaining about using default values
- schedule a package list update after a Service Pack Migration
  (bsc#1017703)
- remove test.ping hack in distribution upgrade
- Fix displaying of States tab in System Group details page

-------------------------------------------------------------------
Mon May 29 17:06:01 CEST 2017 - mc@suse.de

- version 2.7.46.2-1
- Alphabar becomes a dropdown list
- Move the alphabar into the panel-heading table
- Do not use AddToSSM button if systems are selectable via checkbox
- Use a better icon for IIS
- Allow toggle left menu visibility for any screen-width
- Add select boxes and 'Delete' button to image, store, profile list pages
- show bootstrap minion link only if user has org_admin role
- show permission denied instead of internal server err (bsc#1036335)
- channel admin should be able to set org user restrictions for null-org channels
- user permission checked
- Teach ListPackagesAction and list.jsp about packageChannels
- CachedStatement: reuse the Connection object for batch updates
- batch ssm package upgrades if not action chain (bsc#1039030)
- Allow processing of zypper beacon events in parallel
- Allow processing of minion start events in parallel
- Allow multiple registrations in parallel
- use fallback now time as is without user preferences (bsc#1034465)
- Fix HTML in External Authentication page
- reorganize menu
- Bring back 'Add to SSM' link to System overview page for Salt systems
- Add Highstate page to SSM and system groups
- Add support for multiple servers in the highstate preview page
- Fix race condition for preview websocket messages in remote commands page
- Enable pkgset beacon for all Suse OS distributions (bsc#1032286)
- add info about base products to json input for subscription-matcher
- add product class info to the json input for the subscription-matcher (bsc#1031716)
- Add inspect status and reinspect button to image overview page
- change mgrsshtunnel user home to /var/lib/spacewalk
- Make schedule notification links consistent for actions for a single system (bsc#1039286)
- Teach Postgres to correctly-unique-ify rhnConfigInfo rows
- lookup functions should return every minion only one time
- change contact method for bootstrap script and ssh-push (bsc#1020852)
- Fix 'Join selected groups' button in Activation Key dialog (bsc#1037912)
- Ensure proper authentication for content management (bsc#1036320)
- Hide the "Crashes" column (bsc#1033811)
- Fix: hide lock for Salt servers (bsc#1032380)
- Fix action buttons to top for Pending actions delete confirm page, in SSM patch confirm page,
  Packages list pages and Actions list pages
- parse old and new return structure of spmigration return event

-------------------------------------------------------------------
Wed May 03 16:58:35 CEST 2017 - michele.bologna@suse.com

- version 2.7.46.1-1
- parse result of SP migration Dry Run correctly (bsc#1034837)
- Apply 'action button fixed on scroll' behavior to pages (bsc#1012978)
- prevent possible null pointer exception when installed products could not be
  found (bsc#1034837)
- Allow dot character '.' for activation key (bsc#1035633)
- fix ISE when no status selection was made (bsc#1033213)
- Download empty CSV report when CVE identifier could not be found
  (bsc#1033212)
- Add 'add to ssm' checkboxes to CVE audit list (bsc#1032016)
- Fix missing IPs in Overview tab (bsc#1031453)
- fix scheduling VM deployment in future (bsc#1034289)
- handle empty set to not produce invalid sql (bsc#1033497)
- fix SSM group pagination (bsc#1012784)
- Fix ReactJS DateTime input for phantomjs (bsc#1030075)
- make sure minion keys can only be seen/managed by appropriate
  user(bsc#1025908)
- Set action status to 'failed' on uncaught exceptions (bsc#1013606)
- create PooledExecutor with pre-filled queue (bsc#1030716)
  aborted by the client (bsc#1031826)

-------------------------------------------------------------------
Mon Apr 03 14:57:25 CEST 2017 - mc@suse.de

- version 2.7.44.1-1
- add error handing and fix rebuild button
- Feat: divide & distribute salt actions randomly
- add a configuration parameter to set the time staging begins
- init. support for split-schedule in pre-download window
- add staging window duration
- patch application pre-download
- pre-download packages scheduled for install
- api call to actionchain (bsc#1011964)
- new cve audit ui for server/images
- Fix adding of new InstalledProduct entries on image inspect
- delete also image channels before generating them new
- CVE Audit for images - xmlrpc interface
- implement CVEAudit for images
- simplify rhn-search jar list
- set number of bytes instead of length of java string for 'Content-
  Length' HTTP-header

-------------------------------------------------------------------
Fri Mar 31 12:35:55 CEST 2017 - mc@suse.de

- version 2.7.40.1-1
- Fix arch for default channels lookup (bsc#1025275)
- Add new menu item and routing for Visualization > System Grouping
- Backend: expose installed product name to the ui
- Bugfix: use unique id for possible Host and Guest system duplicate
- Avoid blocking synchronous calls if some minions are unreachable
- Fix mainframesysinfo module to use /proc/sysinfo on SLES11 (bsc#1025758)
- Add Hibernate cascade option from ImageProfile to ProfileCustomDataValue
- apply SessionFilter also for error pages (bsc#1028062)
- Fix confirmation button color for system group delete page (bsc#1025236)
- create scap files dir beforehand (bsc#1029755)
- check if inspect image return a result (bsc#1030683)
- add storeLabel to ImageInfoSerializer
- add buildStatus to ImageOverviewSerializer
- make country, state/province and city searchable for system location
  (bsc#1020659)
- Show errors returned from cmd.run
- Change log level to DEBUG for 'Broken pipe' error in remote commands page
  (bsc#1029668)
- fix NPE when building image profiles without activation keys
- fix removing images and profiles with custom values
- Migrate content management forms to use ReactJS Input components
- Fix LocalDateTimeISOAdapter to parse date string with timezone
- Fix NPE when building with no activation key in the profile
- Fix ace-editor source path
- Fix: restore pkgset beacon functionality (bsc#1030434)
- Move the footer at the end of the aside column
- Move the legendbox to the header bar as a popup
- UI menu: direct link on menu element, plus/minus icon toggles submenu instead
- Fix: handle Hibernate transactions correctly (bsc#1030026)
- Feat: execute actions within 10 minutes in the past
- Handle TaskomaticApiExceptions
- Turn TaskomaticApiException to a checked exception
- Schedule minion Actions in Quartz
- make salt aware of rescheduled actions (bsc#1027852)
- add number of installed packages to ImageOverview
- parse result of docker inspect
- Add date time input for scheduling the image build
- Add 'Rebuild' button to image details page
- Implement XMLRPC API for Image Stores, Image Profiles and Images
- Add custom data values to image profile and images
- Don't allow scheduling scap scan if openscap pkg missing from minion
- add link to proxy system details page
- Show entitlements sorted in the system details overview page (bsc#1029260)
- Fix broken help link for taskstatus (bsc#1017422)
- Fix merge channels patches (bsc#1025000)
- show proxy path in bootstrap UI
- catch and display all bootstrap errs
- check if proxy hostname is FQDN in UI
- add proxy_pub_key to ssh bootstrap pillar
- cleanup and method to get proxy pub key by calling runner
- methods for gen ssh key and get pub key from proxy
- java backend for salt ssh-push through proxy

-------------------------------------------------------------------
Wed Mar 08 19:04:20 CET 2017 - mc@suse.de

- version 2.7.30.2-1
- set modified date for credentials
- use a small fixed pool so we don't overwhelm the salt-api with salt-ssh
  executions
- synchronize sendMessage on session, checkstyle fixes
- fix remote cmd ui js err and timed out msg

-------------------------------------------------------------------
Tue Mar 07 15:44:51 CET 2017 - mc@suse.de

- version 2.7.30.1-1
- Load ace-editor js library from a different place (bsc#1021897)
- use a bounded thread pool for salt-ssh async calls
- use consistent spelling in UI (bsc#1028306)
- remote cmd UI changes for salt-ssh minions
- add support for SUSE Manager Proxy 3.1
- openscap action scheduling and handling for salt minions
- rewording distchannelmap text (bsc#1017772)
- add support for salt ssh minions to remote cmd UI
- Visualization: show Proxy and Virtual Host Manager hierarchy
- Add patches and packages pages for images
- parse installed products on images
- add pillar data only for used image stores
- add image info schema and mapping
- Remove 'email' field from image profile form
- Add a notification for when Container Build Host type is applied
- Add build schedule notification on image build page
- Updated links to github in spec files
- do not push changed channels directly out to the minions
- do not schedule product installation, but add product packages to server
  state
- provide a user to the event if possible
- Set the creator of a server
- search and install missing product packages when channel assignment changes
- Display warning when JavaScript is disabled on all pages (bsc#987579)
- Remove warning on ssm page (bsc#1025981)
- Add missing dirs to the menu tree (bsc#1023413)
- Remove legacy audit logging Java code
- AuthFilter: update cookie expiry date at end of HTTP request (bsc#1025775)
- MinionActionCleanup: only call list_jobs once per action id (bsc#1025291)
- Feat: enable Salt by default on bootstrap via UI
- Fix: uniform bootstrap.sh (bsc#1000762)
- Feat: supply SSH passphrase when adding identity
- fix NPE when no SUSE Product was found for an installed product
- keep organization after migrating a system to salt (bsc#1026301)
- action now store its completion time
- Avoid deadlock with spacewalk-repo-sync (bsc#1022530)
- Changed tab text for Formulas tab to Formula Catalog (bsc#1022076)
- Add missing library to taskomatic classpath (bsc#1024066)
- Fix spacecmd cannot be executed by RO user (bsc#1015790)
- send timeout if no minions available in remote cmd ui
- show only allowed minions in remote cmd ui (bsc#1024496)
- Fix broken merge (bsc#987864)
- add possibility to add systems to SSM from ProxyClients page
- Reject tokens not assigned to minions (bsc#1019965)
- Invalidate tokens when deleting system
- make remote commands UI async

-------------------------------------------------------------------
Tue Feb 07 15:24:57 CET 2017 - michele.bologna@suse.com

- version 2.7.24.1-1
- Apply addon system types from activation key during registration
  (bsc#1020180)
- Apply highstate as the last step of a registration in case an activation key
  was provided (bsc#1020232)
- Create tmp directory in spec file (bsc#1019672)
- Add severity to updateinfo (bsc#1012365)
- Store temporary roster in configured location (bsc#1019672)
- hide migration targets without valid subscriptions (bsc#1019893)
- fix SP migration when the SUSE Manager Tools product is installed
  (bcs#1014498)
- Use human-parseable dates for server notes (bsc#969564) (#863)
- Fix timezone handling for rpm installtime (bsc#1017078)
- Validate activation key values (bsc#1015967)
- Pass user-preferred localtime to the highstate UI (bsc#1020027)
- Send ChannelsChangedEventMessage in SSM (bsc#1019451)
- Add "Content Management" feature

-------------------------------------------------------------------
Wed Jan 11 16:03:04 CET 2017 - michele.bologna@suse.com

- version 2.7.14.1-1
- Version 2.7.14.1

-------------------------------------------------------------------
Fri Dec 16 16:35:50 CET 2016 - michele.bologna@suse.com

- version 2.5.59.11-1
- Add support for live patching
- Initial support for executing actions in taskomatic
- Hide kernel patches in CVE Audit results when live patching is used
	(FATE#319519)
- Show kernel live patching info in 'system details overview' (FATE#319519)
- Escape act key names in bootstrap UI (bsc#1015967)
- Add tunneling to salt-ssh support
- Fix server checks to allow minions to perform a distupgrade (bsc#1013945)
- Change default sort to ascending for pending actions list
- Add reboot/restart type icon to relevant patch column in upgradable package
  lists
- Add system.getKernelLivePatch API method
- Update kernel version and other system info during package refresh
  (bsc#1013551)
- Fix ISE when sorting system notes list (bsc#979053)
- Fix checkbox icon align (bsc#966888)
- fix fromdir for 3rd party server (bsc#998696)
- Display warning when JavaScript is disabled on all pages (bsc#987579)
- Rename SSM page titles for consistency (bsc#979623)
- hide action chain schedule for salt systems also in SSM (bsc#1005008)
- send ActionScheduled message for all saved actions (bsc#1005008)
- Fix plus/minus buttons in action chain list (bsc#1011344)
- Fix misleading message on system reboot schedule in SSM (bsc#1011817)
- Utilize HostPortValidator to validate bootstrap host (bsc#1011317)
- Increment 'earliest' date by a millisecond between chain actions (bsc#973226)
- Use human-parseable dates for server notes (bsc#969564) (#863)
- Respect order of validation constraints in XSD files (bsc#959573)
- Remove useless self-link on login page (bsc#963545) (#872)
- Use different symbols for collapsible sidebar items (bsc#967880) (#870)
- Fix SSM reboot action success messages (bsc#968935)
- Allow sorting on avisory name in errata lists (bsc#989703)
- Update 'view/modify file' action buttons text (bsc#1009102)
- Handle salt ssh sdterr message (bsc#1005927)
- scheduleDetail.jsp: clarify button label (bsc#1010664)
- Bugfix: Prevent salt-master ERROR messages if formulas files are missing
  (bsc#1009004)
- Hide RHN disconnection option (bsc#1010049) (#850)
- Reword general config page text (bsc#1009982)
- check and fix also the assigned repository while updating the channels
  (bsc#1007490)
- match url including query param seperator to have a definitive end of the
  path component (bsc#1007490)
- Only show minions with sids available as links (bsc#1007261, bsc#970460)
- Delete previous Salt key on register event (bsc#1006119)
- Repository progress: decode another possible log info (bsc#972492)
- add oes extensions to base products bsc#1008480
- Create "script.run" capability if it is not found (bsc#1008759)
- Avoid misleading expected check-in message (bsc#1009006)

-------------------------------------------------------------------
Mon Nov 07 11:43:42 CET 2016 - michele.bologna@suse.com

- version 2.5.59.10-1
- CVE Audit: tolerate null products (bsc#1004717)
- If proxy is not found via FQDN, look it up via simple name (bsc#1006982)
- Change rhnServerPath hibernate mapping to fix ISE for server behing proxy
  (bsc#1004725)
- fix autoyast upgrade mode (bsc#1006786)
  chain (bsc#1000184)
- Open repo sync log in a new window (bsc#1007459)
- Always use queue=true when calling state.apply (bsc#1004743)
- Add a link to system pending events in patch schedule notification for a
  single system (bsc#971342)
- Sort proxy clients list by name (bsc#998348)
- Make exception class more generic and code fixup (bsc#1003449)
- Raise UnsupportedOnSaltException performing listChannels (bsc#1003449)
- New exception type to indicate unsupported operation (bsc#1003449)
- Refactor to remove action canceling duplicate code (bsc#1004745)
- arch_type of a SUSEProduct can be null (bsc#1001738 bsc#1001784 bsc#1001923
  bsc#1002678)
- Ensure no stray config channels are listed for ranking (bsc#979630)
- PinnedSubscriptionHandler: documentation comment typo (bsc#994848)
- Refactor unschedule minion actions to fix NPE (bsc#1004745)
- Enable SPMigration UI for minions
- Send an email to admin when salt event bus is down
- Separate API endpoint for SSH system registration
- Require salt-netapi-client 0.9.0
- Initial handling of job return events for dist upgrades

-------------------------------------------------------------------
Thu Oct 06 16:08:09 CEST 2016 - mc@suse.de

- version 2.5.59.9-1
- Hide all formula tabs as long as there are no formulas installed
- Support formulas in SUSE Manager
- SPMigration UI: list not synced channels in the tooltip
- SPMigration: add multi-target-selection step in front of the wizard
- Sync product extensions
- Handle JsonException when sls with error (bsc#987835)
- Many fixes for onboarding minions
- Handle hardware refresh like any other action
- clone Severity from an errata (bsc#1000666)
- Do not check for password type on autoyast files (bsc#999304)
- handle minion down and job not found when canceling jobs on minions
 (bsc#993304,bsc#994623)
- clear hibernate session after entity type change to fix
  NonUniqueObjectException (bsc#997243)
- Remove previous client capabilities on traditional->minion
  reactivation (bsc#997243)
- Enables pkgset beacon to work in RHEL systems
- support Open Enterprise Server 11 SP3 (bsc#988303)
- Fix broken merge (bsc#987864)
- use raw package install for non zypper systems
- Redirect user to a meaningful page after requesting details of non-existing Action Chain (bsc#973198)
- Setup Salt Minion before packages are taken
- Support Salt on RedHat like systems
- fix race condition during auto errata update (bsc#969790)
- API requests should not be redirected to login
- introduce Spark router conventions
- Add server endpoint for TaskoTop web UI page
- Change EmptyString warning to debug log level to not spam the logs (bsc#989498)
- BugFix: use user preferences parameters as default page size (bsc#980678)
- Add proxy detection during registration and pillar generation
- Adding default channel for minion (bsc#986019)
- Fix NoClassDefFoundError (bsc#988196)
- call cobbler sync in profile edit only if requested (bsc#991440)
- No explicite cobbler sync needed (bsc#991440)
- call all sync_* functions at minion start event
- add beacon configuration for pkgset (bsc#971372)

-------------------------------------------------------------------
Mon Jul 18 14:28:06 CEST 2016 - jrenner@suse.com

- version 2.5.59.8-1
- Initial version of the bootstrapping UI
- Integrate bootstrapping with System Overview
- support SP Migration for OES 2015 to 2015 SP1
- Fix for minion w/ multiple interfaces (bsc#985707)
- Fix HW Refresh duplicate insert (bsc#971622, bsc#983347)
- no addon entitlements allowed for Foreign and Bootstrap systems (bsc#983826)
- disable checkboxes for foreign and bootstrap systems in system types page
  (bsc#983826)
- Tell linuxrc that self_update is an user option so that it'll pass it to
  autoyast but doesn't process it further and add this to the tests
- Disable YaST self update for new autoinstallation trees for SLE
- remove misleading links from action chain page (bsc#983297)

-------------------------------------------------------------------
Fri Jun 17 18:10:20 CEST 2016 - mc@suse.de

- version 2.5.59.7-1
- support OES 2015 (bsc#934560)
- align reboot behavior of salt and tranditional clients (bsc#975534)
- update to latest salt netapi library
- Report the state of virtual guests from virtual host manager as
  'unknown'(bsc#983344)
- add taskomatic job to clean up minion actions
- replace ZypperEvent with default beacon event
- move uuid cleanup logic into taskomatic
- enable oracle support again (FATE#320213)
- Enable minions to be worked with SSM only on available features
- Use the IP address when doing ssh push via proxy (bsc#940927)
- Don't allow URLs that only differ on the authorization token (bsc#976184, bsc#982347)
- Fix typo in Systems column (bsc#983916)
- Salt hw reg: ignore virtual scsi devices (bsc#962588)

-------------------------------------------------------------------
Tue May 24 16:33:00 CEST 2016 - kwalter@suse.com

- version 2.5.59.6-1
- fix NoSuchFileException at setup time when there are no orgs yet
-  add details to history event
- only require lifecycle entitlements for systems with a SUSE base
  product, adjust test
- mgr-sync: use bulk channel reposync
- enhance list of channel families for SUSE Manager Server
- reactivate traditional server as minion on registration
- TaskomaticApi: schedule bulk reposyncs in bulk
- show machine_id in the system->hardware tab
- change missing machine_id UI warning message
- Make message handling thread pool size configurable
- Support for concurrent handling of checkin events
- add variable to make cobbler sync optional
- Add Virtualization Groups to the input JSON data for the matcher
- Backward synchronization for cobbler kernel options during CobblerSyncTask
- support for multithreaded message handling
- BugFix: redirect migration with no Org to the first step (bsc#969529)
- Trigger errata cache job on changed channel assignments
- Under high load, the service wrapper may incorrectly interpret the inability
  to get a response in time from taskomatic and kill it (bsc#962253).
- make cobbler commands work from taskomatik
- Don't modify request map when rendering alphabar, since it may fail depending
  on the implementation of ServletRequest (bsc#978253)
- require refresh channels before pkg states (bsc#975424)
- Manager-3.0: Reschedule failed actions (bsc#971622)
- Exit if there are exceptions on startup to let tanuki restart taskomatic
- BugFix: keep trace of the parent channel selected during 'Create Channel'
  (bsc#967865)
- remote commands: filter minions by permissions and not just by org
  (bsc#978050)
- ProductSyncManager: when scheduling reposyncs, use bulk mode through
  TaskomaticApi (bsc961002)
- call cobbler sync after cobbler command is finished (bsc#966890)
- use pillar and static states to install/remove packages (bsc#975424)
- Faster event processing.
- Determine the action status more correctly
- fix error msg if /srv/susemanager/salt/custom does not exist (bsc#978182)
- Recreate upgrade paths on every refresh (bsc#978166)
- prevent non org-admin user accept/reject/delete a minion (bsc#979686)
- regenerate salt files (bsc#974302)
- log permissions problems on channel access while SP migration (bsc#970223)
- support SLE-POS 11 SP3 as addon for SLES 11 SP4 (bsc#976194)
- delete salt key when system is deleted (bsc#971606)
- Improve the output of remote command actions
- No package list refresh after channel assignment change
- Force a package list refresh after the onboarding
- More "info" level logging about action executors
- Log out the duration of package profile updates
- Execute package profile update as a state.apply (bsc#973365)
- Adjust autoinst file error detecting heuristics to the newer format
  (bsc#974119)
- Use queue=true for all calls to state.apply (bsc#980556)
- make postgresql a weak systemd dependency
- filter osad from the activation key extra packages (bsc#975135)
- Ensure SCC data files are saved on disk as tomcat/root with 644 permissions
- Bugfix: add management product ids to servers without products
- Double the backslashes when reading the config files from java (bsc#958923)
- fix setting cpu flags on hw refresh (bsc#975354)

-------------------------------------------------------------------
Tue Apr 12 17:18:44 CEST 2016 - mc@suse.de

- version 2.5.59.5-1
- trim cpu values and skip dmi for ppc64 (bsc#974792)
- delete pillar data on remove server (bsc#974853)
- use minion_id in pillar data file name (bsc#974853)

-------------------------------------------------------------------
Wed Apr 06 08:30:19 CEST 2016 - mc@suse.de

- version 2.5.59.4-1
- use custom.group_[id] only when applying custom_org (bsc#973452)
- AuthFilter: don't redirect to HTML pages for JSON endpoints, send 401 instead
- subscription-matcher: add timestamp to input.json
- apply only group_<ID>.sls (bsc#973452)
- fix sls regeneration on custom state delete (bsc#973666)
- rename pillar group_id to group_ids
- Don't set a limit on the Salt API response time (bsc#972766)
- When generating repo metadata for a cloned channel, recursively fetch
  keywords from the original channel (bsc#970901)
- fix API documentation
- Fix getting MD5 for file
- Fix Content-Length in HTTP-header of response
- Cleaning up some remaining Tag/Group XSS issues
- Warning "Unservable packages" is not shown when such packages don't
  exist now
- Bad bean-message ids and navbar-vars can lead to XSS issues
- AlphaBar had an 'interesting' XSS exploit available
- Fix SelectAll in the presence of filtering
- found/fixed another in BunchDetails. QE++
- Change mechanism of selecting compatible systems
- Fix generating blank repositories because hitting salt file list cache
  (bsc#971004)
- fix kernel options splitting (bsc#973413)
- schedule minion hw refresh on api call (bsc#972305)
- fix ping minion before hw refresh (bsc#972305)
- check ftr_hardware_refresh when showing 'Refresh Hardware' button
  (bsc#972305)
- rename and use method to check salt or management entitlement (bsc#972305)
- refactor getting hardware and network information (bsc#972305)
- handle no response for installed products (bsc#971906)
- return Optional for single minion api calls (bsc#971906)
- catch smbios call errors and log warn (bsc#970497)
- Require Tomcat and Postgresql running before Taskomatic start
- list custom states from db instead of disk (bsc#972166)
- fix SLE12 patch style detection in case of cloned patches (bsc#972972)
- execute each hardware mapper in its own transaction (bsc#972163)
- Use test.ping instead of presence to detect reachable minions (bsc#972665,
  bsc#971194)
- BugFix: 'Systems > Advanced Search' title and description consistency
  (bsc#966737)
- BugFix: correct behavior with visibility conditions of sub-tabs in
  Systems/Misc page (bsc#962563)
- Trigger registration if minion is not present (bsc#971725)
- Do not sync minions on tomcat startup (bsc#971725)
- better logging for SP Migration feature (bsc#970223)
- Workaround Spark bug https://github.com/perwendel/spark/issues/490
  (bnc#972158)
- add present check to immediate schedule execution (bsc#971194)
- fix installing patches via salt (bsc#971093)
- Remove all code related to SSE based UI events (bsc#969303)
- Do not handle beacon events anymore (bsc#969303)
- Fix problem on concurrent SCC subscription refresh
- disable local repositories on registration (bnc#971788)

-------------------------------------------------------------------
Mon Mar 21 17:43:40 CET 2016 - mc@suse.de

- version 2.5.59.3-1
- BugFix: add missing url mapping (bsc#961565)
- Do not load susemanager-events.js (bsc#969303)
- fix unique index error on update custom state , refactor and add unit test
- regenerate custom state assignments on rename and delete (bsc#971206)
- query to find state revisions where a custom state is used (bsc#971206)
- check if custom state is being renamed (bsc#971206)
- fix scheduling an action chain (bsc#971495)
- replaced if with optional (bnc#971466)
- do not dump Salt err msg to Yaml (bnc#971466)
- fix icon in groups and systems -> salt page
- Support package removals in the same way as installs/updates
- Allow package actions to be scheduled on minions via the API
- Fix PackageEvr.toString() to write correct format
- Refine the system details navigation tabs
- Add support for package updates on Salt minions (bsc#971364)
- Use LocalDateTime for apply state and use user timezone setting
- update tests for HAE-GEO on SLES 4 SAP (bsc#970425)
- Disable changing Managers for Vendor Channels (bsc#957171)
- BugFix: enlarged field too small in form-control creating org (bsc#959595)
- BugFix: remove hover behavior on button inside href (bsc#967892)
- Use the 64 bit arch names
- Fix case statements to correctly check for NULL (bsc#971128)
- BugFix: header organization name behavior like text instead of link
  (bsc#967882)
- minion onboarding: generate pillar after generating repo files
- refresh pillar before applying states at onboarding time
- regenerate package states on migration (bsc#970322)
- Point Documentation link in the header to SUSE webpage (bsc#967875)
- capitalize link (bsc#970016)
- Bring back the button from SUSE Manager 2.1 (bsc#969578)
- Fix user locale prefs cannot be saved (bsc#969578)
- Create new server state revision on migration (bnc#970322)
- Verify that entitlements are *not* removed
- Do not remove entitlements when a server is migrated (bsc#958707)
- show proxy tab only if the system is a proxy (bsc#969118)
- DownloadController: Test that the right headers are set
- return an object so that Spark does not continue the filter chain
  (bnc#963148)

-------------------------------------------------------------------
Wed Mar 09 12:37:25 CET 2016 - mc@suse.de

- version 2.5.59.2-1
- use the same ehcache as the old ehcache-failsafe

-------------------------------------------------------------------
Wed Mar 09 11:18:37 CET 2016 - mc@suse.de

- version 2.5.59.1-1
- Add Custom State UI for Organizations and Groups
- set hibernate.cache.provider_configuration_file_resource_path to load a
  custom ehcache.xml instead of ehcache-failsafe.xml from the ehcache jar
- create server pillar on add/remove from group and on minion registration
- add unit tests for SLE-Live-Patching12 (bsc#924298)
- check header for csrf token
- Simplify assignment of salt entitlement during registration
- Make read-only entitlements show up aligned in the UI
- Make base entitlements permanent
- hidden taglib provide id field if given (bsc#969868)
- escape message texts and hidden fields (CVE-2016-2104)
- refactor salt minion onboarding ui showing the fingerprint
- Allow to apply the highstate from the UI
- fix kernel and initrd pathes for creating autoinstallation (bsc#966622)

-------------------------------------------------------------------
Tue Mar  8 15:09:31 UTC 2016 - dmacvicar@suse.de

- set hibernate.cache.provider_configuration_file_resource_path
  to load a custom ehcache.xml instead of ehcache-failsafe.xml
  from the ehcache jar

-------------------------------------------------------------------
Wed Mar 02 12:18:58 CET 2016 - mc@suse.de

- version 2.5.57.1-1
- fix multiple xss vulnerabilities (CVE-2016-2104)
- remove monitoring from the help text (bsc#963962)
- Add support for minions in different timezones
- on cancel, only delete actions that haven't been picked up yet
- Do not use the PICKED UP status for actions scheduled on minions
- Create a new "Salt" tab on the top level
- Unit tests for SLE-RT12-SP1 (bsc#952381) and SUSE-OpenStack-Cloud-6
  (bsc#964033)
- fallback to "virtio26" as generic os version
- Sort timezones: GMT first and then east to west
- add Chile to the list of timezones (bsc#959055)
- Reference and apply states from state catalog for single minions
- Subscription Matching Pin feature
- PinnedSubscription XMLRPC API - list, create & delete operations
- Fix crash in minion virtualization detection
- Enable reboot actions and remote commands for minions
- Add support for 'state.apply' actions
- Convert UnmatchedSystem to UnmatchedProduct report
- Improved minion registration process and fixed scheduling of actions
- refactor javascript components as separated and reusable components of React

-------------------------------------------------------------------
Wed Feb 10 08:38:05 CET 2016 - mc@suse.de

- version 2.5.49.1-1
- Update spec file to require renamed salt-netapi-client
- adjust to new netapi call syntax
- Move suse manager custom salt functions into a custom namespace
- remove RES4 from expected products
- test support for SUSE-Enterprise-Storage 2.1 (bsc#963784), SLE12-SP1-SAP
  (bsc#959548) and SLES11-SP3-LTSS-Updates (bsc#965652)
- Filter null quantity subscriptions
- Store the matcher run result to the DB
- add scheduled-by to SSM action-history-list
- fix ISE in case no system is selected
- for Channel.packageByFileName query prefer packages from the actual channel,
  sort the rest accoring to build_time
- Text description missing for remote command by API -> function
  scheduleLabelScriptRun()
- Added/changed API-methods to work with package installation/removing
  using it's nevra
- Added additional information to package metadata, returned by
  serializer

-------------------------------------------------------------------
Tue Jan 26 14:21:31 CET 2016 - mc@suse.de

- version 2.5.43.1-1
- Fix the SCCOrderItem null quantity issue by dropping the 'not null'
  constraint
- Rename package state for version from EQUAL to ANY
- add latest state support to ui and generator
- Generate package sls files on registration
- Do not refresh the SCC data while the taskomatic job does the same
  (bsc#962323)
- Make it compile against servlet API < 3.0
- Render nav menu by either request or page context
- java: rename saltstack to salt
- Add the free flag to SUSEProduct, set it from the SCC data, pass it to the
  matcher JSON
- SubscriptionMatchProcessor: performance fix
- Simplify downloading of the matcher CSVs
- Include only subscriptions with a positive total quantity in the UI data
- Subscription Matcher UI: show Taskomatic status properly
- Subscription Matching: implement UI to show matching results
- Fix timezone sorting after adding Chile (Pacific/Ester)
- SystemHandler: throw exception when permanent/nonSatellite entitlements are
  changed via API
- handle salt schedule correctly and align with SUSE Manager actions
- disable action chaining API for salt minions
- Introduce a "States" tab for minions
- fix typo in SQL statement (bsc#959987, bsc#960855)
- implement checkin timestamp update on salt job return
- use 2048MB as default for taskomatic max java memory
- Send data with mod_xsendfile
- change help url references to new manuals
- improve getting hardware and network data from minions
- Support host key algorithms other than ssh-rsa
- Fix ssh push via proxy using sudo (bsc#961521)
- fix page style when not authenticated (bsc#962573)
- add Chile to the list of timezones (bsc#959055)
- add Salt and Foreign Entitled Systems count to types page
- Disable changing Base System Type in SUSE Manager
- deploy certificate on minion registration
- Added new API methods to add new repository with SSL certificates
  or update existing one
- catch and log any exceptions in the hardware mappers (bsc#960039)
- handle IPv4 or IPv6 info missing from network.interfaces response

-------------------------------------------------------------------
Sat Jan 16 11:20:57 CET 2016 - mc@suse.de

- version 2.5.34.1-1
- Align About page to SUSE Manager
- In case the installer is zypp add all patches into one errata action
  (bsc#960997)
- improve setting Hardware data for minions (cpu, devices, network, etc.)
- create virtual hosts for s390x minions
- Implement scheduling of patches for salt minions
- Report SUMA server system itself with its products to the subscription
  matcher
- Update copyright headers to 2016 for all new files
- Adjust action status on salt jobs that we scheduled
- Unhide the "Events" tab for minion systems
- Use public channel families for SUSE channels (bsc#958708)
- Set the rhn session-cookie-path global
- Explicitly ask Tomcat to compile .jsp files (bsc#954417)
- Additional fixes for bsc#956613 (decoding [] is broken for list-key-name)
- fix kickstart with multiple packages having same NEVRA (bsc#959987,
  bsc#960855)
- get the default organization before we create any
- Revert "List global available CryptoKeys"
- Port client python HW handling to server side java
- change dependency to match Tomcat 8 Servlet API 3.1
- Fix edge-case in kickstart-profile-gen-ordering and
  post_install_network_config
- Add hack to deal with RHEL7's differing redhat-release-protocol
- make sure we can find the child channel
- moving non_expirable_package_urls parameter to java
- moving download_url_lifetime parameter to java
- removing unused force_unentitlement configuration parameter

-------------------------------------------------------------------
Tue Jan 05 15:59:05 CET 2016 - mc@suse.de

- version 2.5.26.2-1
- Fix list-key-name (decoding of [] is broken in commons-beanutils.jar > 1.7)
  (bsc#956613)
- Ignore cookies from SCC (bsc#959585)
- SP migration: use correct CSS path (bsc#956613)
- Add/Refactor equals() and hashCode() for Credentials and CredentialsType
- Fix hibernate exception when refreshing subscriptions
- Delete also subscriptions with null credentials on refresh
- Make available packages search case insensitive
- Add subscriptions and orders data files
- Package release cannot be NULL. Use "0" if none is provided by salt
  (bsc#960035)
- set a generated jid to the tokens
- Minion crashes on reg if getting DMI fails (bsc#959670)
- Add "Manage Package States" to the packages index page
- Enable the "Software Channels" tab for all salt clients
- return empty map if no dmi records
- Fix markup after merge error
- Fill General and DMI hw info on minion reg
- fix internal Server Error for Schedule > Completed Actions (bsc#956002)

-------------------------------------------------------------------
Wed Dec 16 12:35:08 CET 2015 - mc@suse.de

- version 2.5.26.1-1
- ServerFactory: don't return multiple Server objects if they have
  joint tables
- Render nav menu by either request or page context
- Add support for setting package state REMOVED and INSTALLED
- Add Salt SLS generator for the packages
- Fix the link to the online help
- implement managing package sate of a minion
- implement taskomatic task for running subscription matcher
- add caching tables for subscriptions and order items
- Create json string as input for the subscription-matcher
- installedProducts attribute was renamed to installedProductSet (bsc#959043)
- Set the correct status code for error pages
- fix calling error pages without session
- List global available CryptoKeys
- schedule mgr-sync refresh after first user gots created.
- 1274282 - Teach CobblerSyncProfile that profiles might disappear in mid-run
- refactor setting ditro kernel params (bsc#944241)
- compile jspf files differently to avoid problems with Tomcat 8
- adding setup for first organization
- create first org togther with the first user
- during installion insert default SSL crypto key with null org
- restyle page for creating users
- remove RHEL 5 related things - we don't build on el5 anymore
- BugFix: skip similar tasks only if task is 'single threaded'
- 1076490 - prefer the package from the given channel
- removing link to removed page

-------------------------------------------------------------------
Thu Dec 10 17:58:59 CET 2015 - mc@suse.de

- version 2.5.16.2-1
- fix state apply not passing the module names
- Cascade all operations to the package states
- change installed product registration to use new hibernate mapping
  and enable ui
- Simplify channel token key derivation
- do not encrypt tokens, only sign them
- use hibernate to insert a installed product
- refactor listPossibleSuseBaseChannelsForServer() using hibernate queries
- Use hibernat mapping to create the SUSEProductSet
- Get matching SUSEProduct out of the InstalledProduct if available
- create SUSEProducts before starting the test
- Set installed according to grains to get access to suse channels
- Automatically apply channels state after repo file creation
- Hibernate mapping for installed products
- Mapping and classes for PackageState

-------------------------------------------------------------------
Mon Nov 30 11:40:06 CET 2015 - mc@suse.de

- version 2.5.16.1-1
- BugFix: check mirror credentials required fields (bsc#955970)
- use new version of httpclient
- implement UI for managing Virtual Host managers
- add params parameter to scheduleSingleSatBunch()
- BugFix: sort channel list by name (bsc#955204)
- Consider old products only if no patch available (bsc#954983)
- (bsc#953129) remove message proxy.header, update context sourcefile
- (bsc#953129) remove proxy.jsp, action and struts config
- Router: use list instead of index
- BugFix: remove inconsistency and make more general the action description for
  package page title and tab-title in Schedule
- better log than nothing
- introduce conventions about router, templates and urls
- Use non-immediate errata cache rebuilding on channel unsubscription
  (bsc#949158)
- Bug fix: remove 'Locale Preferences' link from header (bsc#955252)
- (bsc#953129) add proxy version info to proxyclients page
- (bsc#953129) change details->proxy to point to proxyclients page as it was in
  Suma2.1
- Add support for timing out on an ssh connection
- Ensure subdirectories are present when writing repo files
- publishToChannel optimization
- Fix extremely slow channel.software.syncErrata API
- BugFix: remove inconsistency and make more general the action description for
  package page title and tab-title in Schedule (bsc#935375)
- Linked pages are not always opening in separate window (bsc#939358)
- login screen of SUMA3 still has reference to Oracle (bsc#954740)
- Add classes for managing .repo files
- Enable channel ui for salt minions
- implement token verification
- use the new algorithm based on package names to determine patch
  applicable/inapplicable (bnc#948964)
- Fix LTSS channels by looking at individual packages (bnc#944729)
- Remove url decoding since values are already decoded at this point bsc#951549
- Store only an integer value for cpu MHz in DB
- Virtual Systems list: show virtual hosts from different Orgs
- Call virtual-host-gatherer with configured HTTP proxy values
- BugFix: skip similar tasks only if task is 'single threaded' (bsc#953271)
- New ui for the login page and relogin
- Add accept/reject all button and show number of pending /rejected minions
- Send event to salt when minion is registered
- optimize queries
- allowing RHEL7 kickstart repositories
- support listing errata by last_modified date

-------------------------------------------------------------------
Thu Oct 22 16:36:21 CEST 2015 - mc@suse.de

- version 2.5.2.3-1
- List VirtualHostGatherer modules via XMLRPC API
- Added and delete Virtual Host Manager (VHM) entities via XMLRPC API
- Taskomatic job for running virtual-host-gatherer
- fix incomplete enabling of config actions via snippet (bsc#949528)
- deactivate all non spacewalk plugin services and repos via snippet
  (bsc#949554)
- add SUSE Enterprise Storage 2 (bsc#949285)
- do not hide human readable entitlement names
- require pxe-default-image in the spacewalk main package
- Rename javascript file to susemanager-events.js
- Open the event stream on every page
- Setup SSE event source on the system overview page
- add snippet to wait for NetworkManager (bsc#937802)

-------------------------------------------------------------------
Wed Oct 14 09:54:14 CEST 2015 - mc@suse.de

- version 2.5.2.2-1
- build without checkstyle
- Support for SLE12 SP1 product family (bsc#949726)
- implement remote command interface with target glob

-------------------------------------------------------------------
Wed Oct 07 14:41:35 CEST 2015 - mc@suse.de

- version 2.5.2.1-1
- drop monitoring
- port all perl web pages to java
- replace upstream subscription counting with new subscription
  matching (FATE#311619)
- integrate SaltStack for configuration management (FATE#312447)
- support password-recovery-tokens
- remove Solaris support
- allow to specify read-only users

-------------------------------------------------------------------
Sun Sep 27 14:44:59 CEST 2015 - mc@suse.de

- version 2.1.165.19-1
- support ssh-push with sudo
- Fix CVE Audit for LTSS channels by looking at individual
  packages (bnc#944729)
- use same regexp for channel name as in CreateChannelCommand (bsc#946248)
- prevent mojor version service pack updates from 11 to 12
- display a warning if the update stack is not up-to-date
- Add NoRouteToHost handling with better output
- fix output of client events (bsc#935377)
- fix pagination buttons (bsc#935387)
- deprecate synchronizeUpgradePaths() XMLRPC
- provide SCC product to updateUpradePaths for SLE12 migration data
- parse predecessor_ids from json
- Organization users page: fix typo (bnc#943283)
- Do not return a OES repository with null credentials (bsc#937030)
- Fix queue size: consider possible remainders from last run
- Log message when finished errata cache for a server or channel
- Log the current queue size before every job run (DEBUG)
- Fix link back to the associated channel(bsc#931519)

-------------------------------------------------------------------
Mon Sep 02 16:00:35 CEST 2015 - mseidl@suse.de

- Prevent creating channels with reserved names (bsc#939349) / (fate#319308)

-------------------------------------------------------------------
Mon Jun 22 16:00:35 CEST 2015 - jrenner@suse.de

- version 2.1.165.18-1
- Avoid deadlock in CompareConfigFilesTask when a
  rhn_channel.update_needed_cache is in progress (bsc#932845)
- add missing country code
- Restore the default checksum and architecture when the parent channel is set
  to None
- Drop all product/channel relations before populating (bsc#932052)
- Replace keyword iterator to fix writing support information (bsc#933675)
- TaskoXmlRpcHandler: dead code removed
- products.json updated from latest SCC version
- Deserialize BLOBs correctly across databases
- Revert "Java Eula database classes moved to Hibernate, fixes BLOB issue"
  (bsc#930686)
- Do not remove tasks from the database during getCandidates() (bsc#932052)
- force taskomatic to use UTF-8 (bsc#932652)

-------------------------------------------------------------------
Fri May 29 10:35:46 CEST 2015 - mc@suse.de

- version 2.1.165.17-1
- wait for current transaction end
- EXISTS is an Oracle keyword, don't use it casually
- Scheduling remote command for large system sets is slow
- move auto-errata updates into separate taskomatic task
- improve system overview list performance
- Implement a "default" kickstart script name for edit link
- do not ignore errata with same package version
- reduce number of system lookups
- Get rid of IE7 compatibility mode enforcement
- Unify profile creation/update with one submit button instead of two
- Fix file input control alignment issue with form-control (bsc#873203)
- Update specfile to compile with Java 7
- add SLE11-Public-Cloud-Module (bsc#914606)
- Change Activation Key Child Channels from select to checkboxes (bsc#859645)
- Fix NPEx when updating distribution and missing cobbler entry (bsc#919722)
- Provide channels and upgrade paths for SLE11 SP4 products (FATE#318261)
- Fix broken icon in rhn/help/ForgotCredentials.do (bsc#915122)
- Allow setting the contact method for systems via API (FATE#314858)
- Make system.getDetails() return the contact method
- Add support for setting contact_method on activation keys (FATE#314858)
- implement tilde compare in java code
- Return PATCHED if at least one patch is installed (bsc#926146)
- SatCluster: strip ipv6 zone id from vip6 attribute

-------------------------------------------------------------------
Mon May 11 10:30:28 CEST 2015 - mc@suse.de

- version 2.1.165.16.1-1
- fix XML RPC API External Entities file disclosure
  CVE-2014-8162 (bsc#922525)

-------------------------------------------------------------------
Wed Apr 08 11:20:10 CEST 2015 - mc@suse.de

- version 2.1.165.16-1
- HttpClientAdapter: fall-back to Basic auth from NTLM when both
  are supported (bsc#926319)

-------------------------------------------------------------------
Tue Mar 31 14:57:06 CEST 2015 - mc@suse.de

- version 2.1.165.15-1
- Copyright texts updated to SUSE LLC
- add SLE12-SAP product (bsc#922744)
- SCCRepository: Only NOT NULL database columns can be mapped to primitive
  types in Hibernate (bsc#922313)
- change evr parsing for repodata primary.xml dependencies
- Create only one errata cache worker per server (bsc#918994)
- findKickstartPackageToInstall: in case multiple packages are available, pick
  the most recent (bsc#924118)
- update properly necessary cobbler fields when changing ks tree
- close auto errata update timing hole
- fixing typo: sync-kickstars -> sync-kickstart
- IE11/WinServer2008/CompatMode fix
- Missing refactored SQL query for system available packages (bsc#913400)
- fixing weird path to action chain page (bsc#921720)
- fix subscription check in case of an unset start date (bsc#918220)
- Avoid high CPU loads with SSH push (bsc#920687)
- Refresh errata cache asynchronously when subscribing server to channel
- ErrataQueue shouldn't fail if server is subscribed to other org's
  channel
- Documentation changes - fix name and refer to RFC.
- avoid deadlock if you call mergePackages after mergeErrata
- Fix malformed repo metadata (bsc#920400)
- update sles_register snippets to fix trusting the CA certificate on SLE12
- hasPreflag(): improve documentation about which rpm flags are evaluated
- fix generating pre-equires (pre="1" in metadata)
- fix typo in Web UI (bsc#918151)
- Revert fixing of versions, those should be regarded as historically correct
  rather than inconsistent (bsc#910509)
- Catch NumberFormatException and send error to the client (bsc#916177)
- Do not generate solv files

-------------------------------------------------------------------
Tue Feb 03 12:10:48 CET 2015 - mc@suse.de

- version 2.1.165.14-1
- Fix style of kickstart wizard
- Fix style of Create Kickstart Profile
- Make mgr-sync fail in case of IO errors while sending
  HEAD requests to OES
- Do not swallow exceptions, rethrow ContentSyncException instead
- make config file upload on FileDetails work
- prevent NPE on activationkeys/Edit.do page
- directories and symlinks cannot be binary
- fix menu structure
- Getting rid of Tabs and trailing spaces
- make sure columns are named according to the dto attributes
- fix failures due to uninitialized log it
- Fix auditlog config yaml syntax (bnc#913221)
- Show Proxy tab if system is a proxy even when assigned to cloned
  channels (bsc#913939)
- consider no_proxy setting
- fixed uncaught error which prevent correct error handling
  (bnc#858971)
- fix NPE by setting max_members to 0 instead of NULL (bsc#912035)
- Use Hibernate-friendly equals() and hashCode() in Org
- CVE-2014-7811: fix more XSS bugs (bsc#902915)
- set bootstrap entitlements to INFINITE in all organizations
- Fix basic authentication for HTTP proxies (bsc#912057)
- SCCRepository: save SCC ID in the database as well
- SCCRepository: save to database with proper sequence
- Accept repos with same SCC ID and different URLs (bsc#911808)
- Avoid mgr-sync-refresh failure because clear_log_id was not called
  (bnc#911166)
- New API call: system.scheduleDistUpgrade()
- New API call: system.scheduleSPMigration() (FATE#314785, FATE#314340)

-------------------------------------------------------------------
Wed Jan 14 14:43:29 CET 2015 - mc@suse.de

- fix XSS in system-group (CVE-2014-7812) (bsc#912886)

-------------------------------------------------------------------
Thu Dec 18 13:39:37 CET 2014 - mc@suse.de

- version 2.1.165.13-1
- fix style of a lot of pages
- Fix extra (eg.Select All) buttons display on rhn:list and
  make it consistent with new rl:list (bnc#909724)
- Fix List tag missing submit parameter for "Select All" and others
  (bnc#909724)
- Sort filelist in configfile.compare event history alphabetically
  (bsc#910243)
- fix setting powermanagement values
- let system set manager csv contain add-on entitlements
- allow filtering RHEL7 errata
- add some missing strings
- allow removing Cobbler System Profile on  the power management page
- add csrf check for the power management page
- No ISE on provisioning page when no base channel
- Make the base channel ssm action asynchronous
- Commit after each system deletion to avoid deadlocks
- Allow paranthesis in input form descriptions
- Allow paranthesis in system group description (bsc#903064)
- Provide new API documentation in PDF format (bsc#896029)
- Update the example scripts section (bsc#896029)
- Fix grammar and typos in API code example descriptions
- Fix xmlrpc.doc for sync.content namespace (bsc#896029)
- Raise proper exception when Taskomatic is not running
- Fixed wording issues on package lock page (bsc#880022)
- made text more clear for package profile sync (bsc#884350)

-------------------------------------------------------------------
Mon Dec 08 13:33:20 CET 2014 - jrenner@suse.de

- version 2.1.165.12-1
- fix adding OES11 channels (bsc#908786)

-------------------------------------------------------------------
Thu Dec 04 16:35:53 CET 2014 - mc@suse.de

- version 2.1.165.11-1
- throw channel name exception if name is already used (bnc#901675)
- Don't commit when XMLRPCExceptions are thrown (bsc#908320)
- Remove "Select All" button from system currency report (bsc#653265)
- Fix documentation search (bsc#875452)
- add API listAutoinstallableChannels() (bsc#887879)
- Avoid ArrayIndexOutOfBoundsException with invalid URLs (bsc#892711)
- Avoid NumberFormatException in case of invalid URL (bsc#892711)
- Lookup kickstart tree only when org is found (bsc#892711)
- Fix NPE on GET /rhn/common/DownloadFile.do (bsc#892711)
- Hide empty select boxes
- Always place tips close to the inputs
- Provisioning options page: full-width textboxes
- Port of the advanced provisioning option page to Bootstrap (bnc#862408)
- New installations should use SCC as default customer center
- bnc#907337: mgr-sync refresh sets wrong permissions on JSON files
- fix link to macro documentation (bsc#895961)
- Forward to "raw mode" page in case this is an uploaded profile (bsc#904841)
- Enlarge big text area to use more available screen space (bnc#867836)
- add User Guide to online help pages
- fix links to monitoring documentation (bsc#906887)
- check memory settings for virtual SUSE systems
- fix install type detection (bsc#875231)
- point "Register Clients" link to "Client Configuration Guide" (bsc#880026)
- change order of installer type - prefer SUSE Linux (bsc#860299)
- fix ISE when clicking system currency (bnc#905530)
- Set cobbler hostname variable when calling system.createSystemRecord
  (bnc#904699)
- fix wrong install=http://nullnull line when calling system.createSystemRecord
  (bnc#904699)
- apidoc generator does not know #array("something")
- impove style of Software Crash pages
- fix js injection on /rhn/systems/Search.do page
- fixing javascript errors
- Config file url should update when you create new revision
- xml escape some pages
- user does not need to be a channel admin to manage a channel
- listActivationKeys should return empty list if no keys visible
- cannot select code from disabled textarea in Firefox, use readonly editor
- Fix entitled_systems.jsp num-per-page ISE
- we should consider if text <> binary has changed for config files
- all API methods should be able to find shared channels
- adapt the page to adding/cloning errata
- Explain snapshot/rollback behavior better (bsc#808947)
- fix patch syncing - prevent hibernate.NonUniqueObjectException and rollback
  (bsc#903880)
- Remove "Add Selected to SSM" from system overview page (bsc#901776)
- fix CVE audit in case of multiversion package installed and patch in multi
  channels (bsc#903723)
- Update channel family membership when channel is updated (bsc#901193)
- SCCWebClient: log SCC data files as received to files
- bnc#901927: Add log warning if uploaded file size > 1MB
- fix channel package compare (bsc#904690)
- fix automatic configuration file deployment via snippet (bsc#898426)
- Avoid NPE when using 'from-dir', regression introduced with SCC caching
- Add support for SLE12 and refactor kernel and initrd default paths finders.
- Fix wizard mirror credentials side help to point to SCC
- make the SCC migration/refresh dialog show steps
- Show alert message about disabling cron jobs
- Schedule sync of all vendor channels in MgrSyncRefresh job
- Add client hostname or IP to log messages (bsc#904732)
- hide email field for mirror credentials when on SCC
- we do not want to use cascade for evr and name attributes of
  PackageActionDetails
- AccessChains belong to their creator, only
- add csv export for /rhn/errata/manage/PublishedErrata.do
- add csv output for /rhn/systems/details/packages/profiles/CompareSystems.do

-------------------------------------------------------------------
Thu Nov 27 11:01:49 UTC 2014 - jrenner@suse.com

- Fixed copying text from kickstart snippets (bsc#880087)

-------------------------------------------------------------------
Wed Nov 12 11:12:53 CET 2014 - mc@suse.de

- version 2.1.165.10-1
- Sync correct repos (bnc#904959)

-------------------------------------------------------------------
Fri Nov 07 13:28:54 CET 2014 - mc@suse.de

- version 2.1.165.9-1
- No refresh if this server is an ISS slave
- Refresh is needed only if we are migrated to use SCC yet
- Integrate the refresh dialog with the setup wizard products page
- Implement new "mgr-sync-refresh" taskomatic job
- Introduce caching of repositories read from SCC
- Fix pxt page link to point to the ported version of that page (bsc#903720)
- Fix Null Pointer Exception: bare-metal systems do not have a base channel
- Only show the SMT warning if we are using from-mirror or from-dir
- add progress and reload page after finish
- do not allow to cancel the kickstart once completed
- minor UI improvements
- Show ppc64le profiles to ppc systems
- fix system.schedulePackageInstall APIdoc
- fix javascript injections
- add id to errata.getDetails APIdoc
- Removed bogus label-limit from SDC Remote Cmd pg
- Don't schedule a remote-cmd if the system can't execute it
- check if user can see activation key
- schedule configuration actions asynchronously
- initial SCC integration

-------------------------------------------------------------------
Mon Oct 27 15:20:08 CET 2014 - mc@suse.de

- fix various XSS issues CVE-2014-3654 (bsc#902182)
  CVE-2014-3654-cobbler.patch
  CVE-2014-3654-sort-attributes.patch

-------------------------------------------------------------------
Thu Oct 16 10:09:54 UTC 2014 - smoioli@suse.com

- correctly apply patches to multiple systems in SSM (bsc#898242)

-------------------------------------------------------------------
Tue Oct 14 15:01:36 CEST 2014 - mc@suse.de

- version 2.1.165.8-1
- make parsing repo filters more robust
- package details page should not list channels we can't see
- fix file descriptor leak in system.crash.getCrashFile
- specify usage of java.config_file_edit_size option
- add more documentation to Power Management page
- power management - make system identifier clearable
- do not clone custom errata when merging
- check, whether referenced kickstart profile and crypto keys are
  available
- display error messages in red
- re-set number of config file diffs correctly
- improving 'All Custom Channels' queries
- move Mirror Credentials from config file into DB
- ping SCC for testing proxy status if SCC is enabled
- Implement the API methods to work with mirror credentials
- fix CVE Audit when some packages of a patch are already installed
  (bnc#899266)
- broken checkbox layout in /rhn/channels/manage/Sync.do?cid=xxx
- Download CSV button does not export all columns ("Base Channel" missing)
  (bnc#896238)
- support SCC API v4
- support token auth with updates.suse.com
- Official repo host is now updates.suse.com (after channels.xml change)
- support list/add channels and products with SCC

-------------------------------------------------------------------
Fri Sep 12 15:21:22 CEST 2014 - mc@suse.de

- version 2.1.165.7-1
- SCC client for managing products and channels
- fix XSS flaws - CVE-2014-3595 (bnc#896012)
- implement SLE12 style of update tag handling while generating updateinfo
- show package link if package is in database
- Custom info empty value added (java/api)
- check if action chain with same name already exists
- remove duplicate Summary and Group entries
- ISE when activation key has no description.
- create /software/packages/Dependencies page in Java
- add queries for weak package dependencies to Java
- auto errata updates have to wait for errataCache to finish
- fix NullPointerException
- ssm config actions should show details for specific system in
  history
- ISE comparing config files in SSM
- history events should show script results for this system only
- config revision not found when following history link
- fix broken links to old perl events page
- fix to support custom kickstart distributions
- call rhn-config-satellite.pl only if anything has changed
- add Korea to the list of timezones
- pre-require tomcat package for spacewalk-java-config
- Fix ISE when tag name is left empty
- Guest Provisioning was broken because of refactoring
- Read and display only a limited number of logfile lines (bnc#883009)

-------------------------------------------------------------------
Wed Sep 10 14:55:30 CEST 2014 - mc@suse.de

- fix XSS flaws - CVE-2014-3595 (bnc#896012)
- fix package upgrade via SSM (bnc#889721)

-------------------------------------------------------------------
Wed Jul  2 15:24:34 CEST 2014 - mantel@suse.de

- fix logrotate for /var/log/rhn/rhn_web_api.log (bnc#884081)

-------------------------------------------------------------------
Tue Jun 17 11:48:24 CEST 2014 - jrenner@suse.de

- version 2.1.165.6-1
- Fixed wrong bug number

-------------------------------------------------------------------
Tue Jun 17 10:47:03 CEST 2014 - jrenner@suse.de

- version 2.1.165.5-1
- New page added for viewing channels a repo is associated to
- Allow pasting of keys into textarea
- Provide a faster systemgroup.listSystemsMinimal API method
- Disable caching of Locale between page loads
- Add spacewalk-report for systems with extra packages
- Improve performance of Systems with Extra Packages query
- System Event History page: fix link to pending events on Oracle databases
- Fix human dates now() staying unmodified (bnc#880081)
- Escape package name to prevent from script injection
- Allow for null evr and archs on event history detail (bnc#880327)
- Disable form autocompletion in some places (bnc#879998)
- System Snapshots pages ported from perl to java
- Add errata type selection to SSM page
- Fix datepicker time at xx:xx PM pre-filled with xx:xx AM (bnc#881522)

-------------------------------------------------------------------
Tue May 27 17:15:17 CEST 2014 - mc@suse.de

- version 2.1.165.4-1
- Fix refreshing of Autoinstallable Tree forms (bnc#874144)
- BaseTreeEditOperation: avoid NPE in unexpected exception handling
- Delete system: button styled
- System/Software/Packages/Non Compliant: button styled
- System/Software/Packages/Profiles: button styled
- System/Software/Packages/Upgrade: button styled
- System/Software/Packages/List: button styled
- System/Software/Packages/Install: button styled
- Missing translation string added (bnc#877547)

-------------------------------------------------------------------
Thu May 22 14:34:43 CEST 2014 - mc@suse.de

- version 2.1.165.3-1
- fix numbering of java libs for taskomatic daemon
- Hibernate Package definition: fix table name
- Fix exception in tomcat logs due to missing server object
- Event history: format script text and output correctly
- More schedule action unification
- You can't "Add this address". Change text to "Fill in"
- Make sure we don't end with java 6 after an upgrade
- No more checking for anaconda package to detect kickstartable channels
- New query to find kickstartable channels
- even if most of it is Javascript, add simple unit test to FormatDateTag HTML
  output
- add request scope to the remote command via SSM action
- apidoc: reflect changes in createChain() return type
- fix configchannel.createOrUpdatePath API issue that stored new revision
  contents as null characters
- ssm child channel subscription page was slow
- SDC was unnecessarily slow if the system had many guests
- deduplicate rhn_server.remove_action() calls
- fix help urls
- make use of humanize dates for package lists
- make use of humanize dates for system lists
- humanize dates for user pages. created in 'calendar' mode and last login in
  'time ago' mode
- show the system overview with human dates

-------------------------------------------------------------------
Fri May 16 13:05:49 CEST 2014 - mc@suse.de

- version 2.1.165.2-1
- fix help urls
- Bare metal system list: CSV export bugfix
- adapt to the changes in spacewalk css to bring the readable warning alters
  into the upstream code, that is also affected by this.
- Bare-metal systems list: add relevant information (bnc#861307)
- Fix parameter comment (kickstartable -> autoinstallable)
- Prevent from concurrent modification (refix bnc#808278)
- Kickstartable channels should contain the anaconda package (bnc#808278)
- Form names are only available as name attributes now, not ids.
- set autopart options correctly
- SSM package upgrades should apply correctly across diverse system sets
- The "Delete Key" link should not appear if there is no key to delete
- API package search should not require a provider
- rewrite pending events page from perl to java
- add default arch heuristic for kickstart package installs
- Reuse --add-product-by-ident for triggering product re-sync
- help: remove dead link to Quick Start guide
- Rename suseEulas table to suseEula.
- Java Eula database classes moved to Hibernate, fixes BLOB issue
- Bugfix: use Oracle BLOBs correctly in Java
- Remove Red Hat-specific Kickstart Tree functionality
- Style and rephrase the SP migration message alerts
- Set milliseconds to 0 before comparing dates (bnc#814292)
- Trigger repo metadata generation after cloning patches (bnc#814292)
- Replace editarea with ACE (http://ace.c9.io/) editor.
- dont show link if there are no details to show
- UI: show EULAs inside of package details page
- taskomatic: add SUSE's EULAs to repository metadata
- Java: added class to handle SUSE's EULAs
- Disable FreeIPA integration
- Don't pass version and release to lookup_evr to get the evr_id to join with
  the evr table to get version and release. Use them in the first place.
- use the request object and not the pagecontext directly to store whether we
  already included javascript
- Last sync date: use human format
- Bugfix: avoid NPE
- Documentation fixes

-------------------------------------------------------------------
Tue May 06 15:43:49 CEST 2014 - mc@suse.de

- version 2.1.165.1-1
- Added kickstart syntax rules box to advanced edit page
- Added warning message about kickstart syntax rules
- Fix bug converting pm times to am when using locales in 24 hour format.
- Do not force the timezone name with daylight=false. (eg. showing EST for EDT)
- Action Chain: for every action, create its own ScriptActionDetails
  (bnc#870207)
- Uneditable field is marked as required.
- filters per repository on WebUI
- xmlrpc spec includes bool values, any library should be able to handle them
- Fix link pointing to setup wizard from the popup
- fix opening of channel list modal
- KickstartSession: avoid infinite loops
- Avoid Cobbler error on KVM provisioning (bnc#870893)
- rewrite system snapshot to java: fixed nav menu hiding
- rewrite system snapshot to java: Packages.do
- rewrite system snapshot to java: Index.do
- rewrite system event page from perl to java
- Action Chaining API: fail if trying to add multiple chains with the same
  label
- Installer Generation "fedora" is breed redhat but do not result in a valid
  cobbler os_version
- correctly set cobbler distro os_version
- Enable DWR exception stack trace logging by default
- Check for failed repo sync jobs in taskomatic
- rewrite system snapshot to java: implement nav menu hiding
- limit actions displayed on schedule/*actions pages
- Submit buttons are incorrectly labelled.
- Removing repo filters ISE.
- rewrite channel compare to java:
- Implement Setup Wizard Product sync page
- remote command webui: don't scrub the script body
- params for sw-repo-sync UI/API.
- taskomatic heap size of 1G is not sufficient for large channels
- Setup Wizard: added documentation link
- Package Locking: added documentation link
- Power Management: added documentation links
- updated doc references to actual location
- fixed helpUrl
- Fixed Javadoc and XML-RPC doc
- Removed timeout limitation for the script schedule
- Added XML-RPC API for scheduling the Action Chain
- Add a warning note about doing a Dry Run (bnc#851091)
- Style the SP migration page
- port SP Migration Setup page to bootstrap and jquery
- Action Chain: bootstrap form groups fixed

-------------------------------------------------------------------
Thu Mar 27 14:59:39 CET 2014 - fcastelli@suse.com

- version 2.1.165-1
- NCCClient: URL location bug fixed
- NCCClient: fix behavior with 302's
- NCCClient: swap Apache HTTPClient with java.net's HttpUrlConnection
- Added missing translation
- Package lock: do not show pending packages as selected
- Package lock: do not allow selection of pending packages
- Package lock: changed java code to handle multiple lock events
- Cache proxy verification status in the session
- Make the Setup Wizard visible at first run
- invalidate subscriptions cache when storing proxy settings
- split the js files again as the onready callbacks conflict with the available
  dwr methods
- change the order so that the responsive tag is defined
- move the renderers to its own package
- style
- remove the custom .js for proxy settings, move everything to the main one
- cleanup unused modal, label capitalization and placeholder strings
- use DTOs and a converter instead of maps
- Setup Wizard Proxy settings: make the DTO comparable and with non-null fields
- Use the product class as name when name is not found
- Moved to NCCClient
- Ping method added to NCCClient to test proxy settings
- Proxy support: fix a bug when nothing is specified
- Proxy support: fix a bug when only the hostname is specified
- Placeholder updated to include port number
- Proxy support for NCC credential checking added
- Remove superfluous links on mirror credentials page
- HTTP Proxy description provided
- Create a separate set of icons for the setup wizard
- Mirror Credentials Front-End: first attempt
- HTTP proxy front-end
- List subscriptions with understandable names and their start/end dates
- Implement the "make primary" functionality
- Download subscriptions only when status unknown or on force refresh
- Cache subscriptions and validation status in the session object
- Fine tuning appearance of the mirror credentials page
- Rework findMirrorCredentials(): check for null and do not log passwords
- Move the setup wizard to the top of Admin tab
- Introduce MAX_REDIRECTS
- Allow bare-metal system name editing (bnc#867832)
- Redirect instead of forwarding to overview page after a reboot (bnc#868662)
- ActionChainHelperTest fix: use correct chain ordering
- use default lvm partitioning for RHEL 7 kickstarts
- package.search API returns only one match per package name
- fix finding of the right API method to call
- Adding Custom Errata offers RH Erratas.
- ChannelManager.findCompatibleChildren: propose cloned children as compatible (bnc#866045)
- ChannelManager.findCompatibleChildren: propose children correctly if old and new are equal (bnc#866045)
- bnc#862043: fail if rhnPackage.path is NULL
- bnc#862043: use rhnPackage.path as rhnErrataFile.filename like Perl does
- fix filtering on the /rhn/channels/Managers.do page
- channel.software.syncErrata clones too many packages
- Bare-metal icon fixes
- delete outdated repo-sync schedules (bnc#865141)
- Fixed merging problem (bnc#859665)
- deal with deleted users
- RecurringDatePicker sets HOUR_OF_DAY, however DatePicker design is kind of
  broken and it internally uses HOUR or HOUR_OF_DAY depending of the isLatin()
  flag. This does not make much sense as in Calendar itself HOUR, HOUR_OF_DAY
  and AM_PM are all interconnected.
- Do not restart taskomatic with every deployment
- Exclude el-api.jar since it causes HTTP Status 500
- Revamp the recurring picker fragment to use the datepicker time component.
  For this the RecurringDatePicker bean now is composed of DatePicker beans to
  reuse functionality. With some Javascript, the repeat-task-picker disables
  the cron frequencies that are not being used.
- allow to disable date selection in addition to time
- syncrepos: format the page
- make the setup of the date picker more declarative using data- attributes in
  order to be able to share this setup with other parts of the code that will
  need a slightly different picker like the recurrent selector. It also saves
  us from outputing one <script> tag in the jsp tag implementation.
- Use hostname or address in log messages instead of system.name
- New config option for using the hostname to connect via ssh push
- CreateUserActionTest fixed after upstream changes
- Fix channel deletion unit tests
- Automatic commit of package [spacewalk-java] release [2.1.164-1].
- filter out channels that are not assigned to a server
- Improve error handling when deleting a channel (bnc#865141)

-------------------------------------------------------------------
Thu Feb 27 15:31:17 CET 2014 - fcastelli@suse.com

- version 2.1.163.1-1
- fix reboot required (bnc#865161)
- Avoid double translation, rhn:icon will localize the text
- Remove unused import
- We rmvd DESIRED_PASS/CONFIRM params from UserEditSetupAction - rmv from
  expected in test
- Testing createFirstUser() now looks to be forbidden
- verifyForward() and redirects-w/params do not like each other
- Tweaking some tag Junits to work

-------------------------------------------------------------------
Fri Feb 21 15:37:40 CET 2014 - fcastelli@suse.com

- version 2.1.161.1-1
- Action Chaining: use the same sort order for all systems in an SSM package
  update
- Action Chaining: list page columns changed as suggested by upstream
- fixing ISE in create repo form
- Styling unstyled submit buttons.
- improved performance of system.listLatestUpgradeablePackages and
  UpgradableList.do
- Action Chaining: bootstrap classes tuned
- Use enhanced for loop
- For clones extend search for update tag to original channels (bnc#864028)
- escaping system name for /rhn/monitoring/config/ProbeSuiteSystemsEdit.do
- Transfer the origin's update tag to any cloned channels (bnc#864028)
- escaping system name for /rhn/systems/ssm/provisioning/RemoteCommand.do
- Simple attempt to find problematic things in jsps
- don't add &amp; twice to the parameters of the url
- Action Chaining: audit log configuration added
- Action Chaining: avoid errors on double save
- Action Chaining: proper logging added
- add schedulePackageUpgrades() method
- SSM package upgrades should not install packages if not an upgrade
- fixed errors in date/time format conversions
- put all javascript into one tag
- simplify datepicker layout and unify look of date/time part
- simplified getJavascriptPickerDayIndex()
- extend renderOpenTag() to be able to render self closing tags
- make the time format also localized
- close the date picker after click
- Use the start of the week day from the locale
- Introduce a date-time picker.
- Make the HtmlTag HTML5 compliant, by knowing that void elements can't be
  closed. The BaseTag remains agnostic.
- Added tool to manipulate localization files (format, del, sed).

-------------------------------------------------------------------
Thu Feb 13 15:32:20 CET 2014 - mc@suse.de

- version 2.1.150.1-1
- remove unused localization string
- Schedule action unification
- Separate datepicker and its label
- make package search faster
- Create and manage action chains for single systems and SSM
  * remote command
  * reboot
  * configuration file deploy
  * patch action
  * package actions
- style pages
- CVE-2013-4415 - Fix XSS flaws in Spacewalk-search
- CVE-2013-4415 - Fix XSS in new-list-tag by escaping _LABEL_SELECTED
- CVE-2013-1871, Fix XSS in edit-address JSPs
- CVE-2013-1869, close header-injection hole
- CVE-2010-2236, Cleanse backticks from monitoring-probes where
  appropriate
- CVE-2013-1869, Only follow internal return_urls
- CVE-2012-6149, Fix XSS in notes.jsp
- Fix cloned channels not available for SP migration (bnc#852582)
- Fix an ISE that could happen after clearing cookies (elaborator not bound)
- Fix GMT+3 timezone missing (bnc#862406)
- New Bare-metal icon added
- javascript not needed anymore

-------------------------------------------------------------------
Fri Feb 07 13:01:47 CET 2014 - mc@suse.de

- version 2.1.146.1-1
- patch to handle systems registered with the --nohardware flag
- fixing layout of various pages
- Generification of Listable
- Improve package search performance
- Add confirmation page to ssm/ListPatches
- Extracted "list systems in ssm related to errata" into separate action
- allow deleting disabled users
- add external group pages
- create external authentication pages
- create api for channel errata syncing, have clone-by-date call it
- Fixed ssm reboot scheduling.
- Update RHEL 7 VM memory requirements to 1024 MB
- Datepicker UI unification
- fix deadlock when cloning using spacewalk-clone-by-date
- fix ISE when cobbler components are missing (not installed)
- port reboot_confirm.pxt from perl to java
- SUSE Studio endpoint stops working via unencrypted HTTP (bnc#859762)
- fix CVE URL in updateinfo references (bnc#859637)
- CVE-2010-2236, Cleanse backticks from monitoring-probes where
  appropriate
- CVE-2012-6149, Fix XSS in notes.jsp
- CVE-2013-1869, Only follow internal return_urls
- CVE-2013-1871, Fix XSS in edit-address JSPs
- increase column length for CVE ids.
  Required for new CVE ID syntax

-------------------------------------------------------------------
Mon Jan 13 09:54:49 CET 2014 - mc@suse.de

- version 2.1.113.1-1
- Bugfix: duplicated packages in SQL quary error caused unpredictable results
- require susemanager-frontend-libs for SUSE only
- add new reboot action handling for ssh-push (FATE#312591)
- Implement task to invalidate reboot actions (FATE#312591)
- Make the packages require the frontend-libs
- return server action message within schedule.listInProgressSystems
  and schedule.listCompletedSystems API calls
- fixed icon name
- do not override existing ant property
- Rewrite groups/systems_affected_by_errata.pxt to java
- Added locking/unlocking status display on request (FATE#312359)
- Added locking action scheduling (FATE#312359)
- Added LockPackageAction for the "Package Lock" feature (FATE#312359)
- store url_bounce and request_method to session and re-use common login parts
- support logins using Kerberos ticket
- Use new rhn:icon internationalization/localization
- Perform localization inside rhn:icon tag
- Expect 'autoinstallation' instead of 'kickstart'
- updated references to new java WorkWithGroup page
- work_with_group.pxt rewritten to java
- change order of system ok/warn/crit in legends
- rewrite system event history page to java
- give icons title in rhn:toolbar tag
- kickstarts to RHEL 7 don't work because of missing rpms
- Fix the java package of DeleteGroupAction class

-------------------------------------------------------------------
Wed Dec 18 13:55:00 CET 2013 - mc@suse.de

- version 2.1.102.1-1
- bootstrap tuning: fixed icons
- Make sure that all form fields are correctly aligned
- implement pwstrength meter
- removing dead code, exception is thrown within lookupAndBindServerGroup
- Fix NPE when uploading kickstart profile with virt type none
- delete ConfigSystemTag as these things are easily handled in jsp
- Local variables need not to be synchronized
- updated links to system group delete page
- converted system group > delete page from pxt to java
- prefer objectweb-asm again to compile correctly if both are installed.
- fixing references to SSM errata page
- Rewrite of errata_list.pxt to Java
- call ssm check on system - software crashes page
- call ssm check on system notes page
- call ssm check on system migrate page
- call ssm check on system hardware page
- Fix display of notifications checkboxes on system properties page
- Id added to the Language div in the section Create New User
- Refactor the List tag to get rid of the complicated state handled by bools,
  keeping only the commands as state.
- channel/manage/delete.jsp: disabled attribute fixed
- List pagination buttons: restore hover text
- adapt the testcase and fix a issue catched by the testcase
- There is no reason for address to be a jumbotron - Use the markup like
  documented at http://getbootstrap.com/css/#type-addresses
- makes the system details page to be shown in two columns, with boxes at both
  sides instead of each of them taking the full width.
- Fix display of notifications checkboxes on system properties page
- remove obsolete unit test as tag was rewritten
- simplify logic in cfg:channel tag
- Re-add the server contact method on various pages
- Fix cve audit header icon after upstream changes
- Remove unnecessary reference to tooltip.js + the file itself
- system group edit properties - linking + cleanup
- alter system group create page to do editing
- allow channel administrator to view Channel > Managers page
- 1040540 - have package search return all matching results
- use rhn:icon tag for creating icons in rhn:toolbar
- 1039193 - Increase default ram to 768 for RHEL 7
- Move cve audit popover content into a translation file
- System Group / Admins - updated links and removed old page
- ported System Group / Admins to java
- Move javascript code from jsp file to document.ready handler
- Reference susemanager-cve-audit.js from the jsp file
- channel/manage/delete.jsp: disabled attribute fixed
- system group details - linking + cleanup
- converting system group details page to java
- button submit set back to normal size. We dont use Large size for buttons
- Bare-metal systems: disabled button style fixed
- Disabled buttons' style fixed
- CVE UI was updated and improved. It now has a popover that shows a link to
  http://cve.mitre.org/ and explains that a user can also paste the entire CVE
  as found on the site
- Fix Edit Autoinstallable Distribution page
- LoginExpiredTest fixed
- Merge the upstream details page with Manager and the bootstrap entitlement
  conditionals, product list, etc.

-------------------------------------------------------------------
Mon Dec 09 17:08:30 CET 2013 - mc@suse.de

- version 2.1.90.1-1
- new style added based on twitter bootstrap
- support power management (FATE#315029)
- support bare-metal registration (FATE#312329)
- switch to 2.1

-------------------------------------------------------------------
Thu Nov 28 16:18:08 CET 2013 - mc@suse.de

- version 1.7.54.29-1
- Fix jsp file to actually show the result list
- Automatically set the focus using formFocus()
- Add a tooltip for the CVE-ID
- Use a string constant to populate select with years
- Extract the separator from the prefix string constant
- Remove the maxlength attribute to allow n digit identifiers
- enhance Package.listOrphans query
- optimized system_config_files_with_diffs eleborator for PostgreSQL
- fix ISE, when renaming channel to channel name already in use
- synchronize repo entries creation
- Fix ISE when deleting a non persistent custom info value
- Separate CVE audit inputs for year and ID (bnc#846356)
- always set lastModifiedBy for custom infos
- Reorder snippet tabs
- Use the kickstart icon for the snippets page
- Add help URL (bnc#848225)
- Fix navigation for the default snippets page
- Replace 'kickstart' with 'autoinstallation' (bnc#848225)
- add support for enhances rpm weak dependency (java) (bnc#846436)

-------------------------------------------------------------------
Wed Nov  6 11:07:37 CET 2013 - mc@suse.de

- Forbid un-authenticated creation of SUSE Manager Administrative
  accounts CVE-2013-4480 (bnc#848639)

-------------------------------------------------------------------
Mon Nov  4 10:09:39 CET 2013 - mc@suse.de

- Deny creating of multiple first admin users.
  CVE-2013-4480 (bnc#848639)

-------------------------------------------------------------------
Fri Sep 27 10:04:28 CEST 2013 - mc@suse.de

- version 1.7.54.28-1
- Use server arch instead of relying on a base channel (bnc#841054)
- Filter out product base channels with invalid arch (bnc#841054)
- CVEAuditManager: do not fail with unsynced channels
- Log exception stack traces in Taskomatic
- CVEAuditManager: Fetch ChannelArch instead of ServerArch
- Do not assume a migrated base channel exists (bnc#841240)
- fix Systems Subscribed column on the Entitlements page
- Add missing keyword 'AS' in dist upgrade queries (bnc#840899)
- Make taskomatic max memory configurable via rhn.conf (bnc#810787)
- Clean up SSH push jobs in case of taskomatic restart (bnc#838188)
- Remember systems we are currently talking to via SSH push (bnc#838188)
- Add necessary transaction handling to fix job status (bnc#838188)
- Show the system name in the log message warning
- RhnSet concurrency fix reformulated at upstream's request
- Fix javascript "Uncaught TypeError" (bnc#836692)
- Avoid a possible issue on concurrent updates to an RhnSet

-------------------------------------------------------------------
Fri Aug 23 11:25:20 CEST 2013 - mc@suse.de

- version 1.7.54.27-1
- CVE Audit testsuite bugfixes to run on Oracle
- Fix link to the documentation
- Bugfix: avoid ClassCastException from Long to Integer in Oracle

-------------------------------------------------------------------
Wed Aug 21 16:03:35 CEST 2013 - mc@suse.de

- version 1.7.54.26-1
- Fix link to the documentation
- fix CVE Audit query to run with oracle DB
- Bugfix: allow Hibernate to distinguish packages with identical name, arch and
  evr (bnc#833643)
- Do not show link to the admin page to non-admins
- CobblerSystemCreateCommand: do not fail if distro breed is null
- Make CSV separator configurable, java (FATE#312907)
- CVE Audit java (FATE#312907)
- explicitly require libxml2 for kickstarts to avoid error
- escaping system name on multiple pages
- API call setChildChannels should produce snapshot
- changing of base channel via API should produce snapshot
- we need unentitle channels before we delete them
- add newline after writing kickstart_start var
- marking label not required
- fixing wrong escaping of utf-8 strings
- Fix HTML not being escaped in package information (bnc#833238)
- Fix a NPE when a system virtual instance does not have a corresponding info
  object (bnc#829966)
- fix metadata if capability version starts with a colon
- Generate pre flag into the metadata (bnc#826734)
- fix reinstall of products by writing correct epoch in products.xml
  (bnc#826734)
- set archive value for installed package size (bnc#825673)
- IBM Java core dumps should all go to /var/crash (bnc#824775)
- Fix entitlement addition NPE (bnc#824581)

-------------------------------------------------------------------
Wed Jun 12 16:45:02 CEST 2013 - mc@suse.de

- version 1.7.54.25-1
- Fix SP migration ClassCastException (bnc#820985)
- Fix lookup for the SSH push default schedule (bnc#823366)
- escaping system name in web pages
- Fix UI text about kickstart (bnc#822385)
- sort parent channel pop-up menu by channel name
- add list elaborator into session for CSV export
- fix invalid SQL statement for finding ssh-push candidates (bnc#821868)
- Subscribe only to selected config channels via SSM (bnc#821786)
- Fix cobbler information file system paths (bnc#820980)
- too big value in system custom info should not cause ISE
- do not offer a symlink, if the user does not have acl for the target
- added showing systems counts on cancel scheduled actions page
- add some missing UI strings
- fix system.listSystemEvents on PG
- display 'Updates' column on group system list pages
- fix 'Configs' column on system groups related pages
- Upstream-specific check on channel name removed (bnc#701082)
- Refactor bugfix (bnc#814292)
- Set milliseconds to 0 before comparing dates (bnc#814292)
- Trigger repo metadata generation after cloning patches (bnc#814292)
- Add missing string *.actions.scheduled (bnc#813756)
- fix paths for kernel and initrd on DVD on s390x (bnc#814263)

-------------------------------------------------------------------
Fri Apr 05 14:27:23 CEST 2013 - mc@suse.de

- version 1.7.54.24-1
- Disable Virtualization -> Provisioning when contact method is invalid
- Fix "Can't do inplace edit" error message during registration (bnc#812046)
- Make duplicate-hostname search case-insensitive
- use the server timezone as the default for the first user
- Provisioning is not supported with contact method 'ssh-push-tunnel'
- Do not create kickstart files for SUSE Distributions (bnc#808278)
- fixed API doc for system.listLatestUpgradablePackages and
  system.listLatestInstallablePackages API calls
- SSH Server Push (java) (FATE#312909)
- generate metadata always if not explicitly rejected (bnc#804445)
- completed kickstarts still show up on 'currently kickstarting' list
- return whole log in case more bytes are requested than the current file size
- RhnJavaJob: Do not ignore the exit code for external programs.
- Do not silence catched exceptions. Debugging can be hard.
- list also channel packages not associated with already cloned errata
- fix WebUI's errata sync
- Only package build times should be converted to GMT (bnc#794651)
- Fix ISE when doing SP migration of SLE 11 SP1 SMT (bnc#802144)

-------------------------------------------------------------------
Fri Feb 08 10:58:19 CET 2013 - mc@suse.de

- version 1.7.54.23-1
- Fix branding of api example scripts (bnc#801758)
- Add countries BQ, CW, SX.
- rebrand help text for mail domain
- fix the 'Replace Existing Subscriptions' SSM config channel option
- prevent NPE when package description might be null
- add virtualization guest info to the ServerSerializer
- added email field to user list csv
- correct olson name for Australia Western timezone
- support for Australia EST/EDT timezones
- Remove restrictions on proxy channel subscriptions (bnc#794848)
- Make images of type 'kvm' show up on the UI (bnc#797057)
- Resolve FQDN of hostname taken from the request (bnc#791905)
- order rpms by build_time to fix kickstart via proxy
- add missing strings for configuration management (bnc#796391)
- Use proxy host for kickstarting virtual guest if available
- Try to determine localhost's FQDN (bnc#791905)
- check for zypp-plugin-spacewalk if testing autoinstall
  capability(bnc#795308)
- copy GPG information from the original channel within
  channel.software.clone API, when the user omits it
- deleting an org should remove cobbler profiles too
- preserve product name when cloning channels using API

-------------------------------------------------------------------
Tue Nov 27 17:22:29 CET 2012 - mc@suse.de

- version 1.7.54.22-1
- Implement new API call system.listAllInstallablePackages
- Fix ArrayIndexOutOfBoundsException in case of a missing base channel

-------------------------------------------------------------------
Thu Nov 22 15:43:51 CET 2012 - jrenner@suse.de

- version 1.7.54.21-1
- Fix query for API call system.listLatestInstallablePackages (bnc#781655)
- new sles_register_script snippet with autoyast script elements (bnc#780269)
- Fix errors with unrequired field 'Prefix' (bnc#783646)
- prevent NPE, when accessing probe suite systems with no system associated
- do not allow creating kickstart profiles that differ from existing ones
  just by case
- enhancing kickstart file sync with cobbler
- prevent Page Request Error when at pagination
- Check hostnames for special characters and whitespace (bnc#787178)
- Basic normalization for SUSE Studio base URL (bnc#786159)
- Workaround for Studio API returning incomplete URLs (bnc#786159)
- enhance errata.setDetails - add issue_date and update_date (bnc#789238)
- Fix quartz trigger initialization repeat count (bnc#788026)
- SP migration web UI (FATE#312431, FATE#312312)
- Remove markup from kickstart.jsp.error.template_generation (bnc#787879)
- fix system.listLatestUpgradablePackages API to list upgradable packages
  from server channels only
- Kickstarting RHEL systems with RES (expanded support) repos fails
  (bnc#786367)
- return type date for yumrepo_last_sync even if the channel was never synced
  (bnc#781643, bnc#781652)

-------------------------------------------------------------------
Mon Oct 01 09:43:24 CEST 2012 - mc@suse.de

- version 1.7.54.20-1
- use elaborator for foreign_packages_get_noncompliant_systems
- fix reboot needed on postgresql by using
  allServerKeywordSinceReboot view

-------------------------------------------------------------------
Fri Sep 28 15:49:09 CEST 2012 - mc@suse.de

- version 1.7.54.19-1
- Do not show asterisk on software channels page
- Fix NPE during proxy activation in case proxyChan is a base channel
- Unsubscribe channels only if we are configured to automatically
  re-subscribe
- Validate proxy format on general config page (bnc#777462)
- make system_overview fast using elaborators
- remove SystemHealthIconDecorator and appropriate query
- remember probe state when paginate
- fixing NumberFormatException
- rewrite query for system.listLatestUpgradablePackages API
- validate session key for system.getSystemCurrencyMultipliers API
- allow complex kickstart variables containing severel '='
- display a reasonable error message on the permission error page
- display error messages only once on admin/config/GeneralConfig.do
  page
- Proxy should be specified as host:port (bnc#777462)
- Set owner/group of config-defaults dir consistently (bnc#776377)
- let errata.listPackages API return also packages associated with
  unpublished errata
- display an information message about no systems being selected for
  SSM
- fix ISE on rhn/channel/ssm/ChildSubscriptions.do page
- make IE use IE7 compatability mode for pages with editarea
- fix icons on SSM provisioning page and system list page
- validate virt guest parameters also for API input
- removed MAC Address from kickstart profile listing
- Don't let virtual kickstarts screw up the host's cobbler id
- Hide the checkbox 'Disconnected SUSE Manager' (bnc#776596)
- Fix missing CVEs in patches listing with Oracle 11 (bnc#776321)
- The Update button should be disabled if the text area is empty
  (bnc#753584)

-------------------------------------------------------------------
Tue Aug 14 11:32:26 CEST 2012 - mc@suse.de

- version 1.7.54.18-1
- fix system list in not nonCompliantMode

-------------------------------------------------------------------
Tue Aug 07 16:43:24 CEST 2012 - mc@suse.de

- version 1.7.54.17-1
- enable sorting of errata list according to synopsis on the
  rhn/channels/manage/errata/ListRemove.do page
- fix errata sort on the rhn/channels/manage/errata/ListRemove.do page
  (bnc#774194)
- detect oracle TIMESTAMPTZ objects and convert them correctly to timestamp

-------------------------------------------------------------------
Thu Aug 02 18:20:01 CEST 2012 - mc@suse.de

- version 1.7.54.16-1
- removed EOL certificate check (bnc#759552)
- Construct GMT millisecond value if DB does not store timezone (bnc#773767)
- do not commit already committed transaction
- log a message when repo sync task is triggered
- fix recommended cobbler command
- dissociate deleted crypto key from its kickstart profiles
- do not start repo sync of a channel with no associated repositories
- allow user and group name starting also with [0-9]_
- do not cache snapshot tags within the lookup method
- Remove XCCDF Legend from places where it is not necessary.
- prevent NPE
- sort groups by default
- add ruby API sample script
- limit action name to fit into the appropriate DB column
- close session when its connection signalled a connection error
- quick file list query now also returns files saved to system's
  'local' config 'channel'

-------------------------------------------------------------------
Tue Jul 17 13:01:17 CEST 2012 - ug@suse.de

- version 1.7.54.15-1
- Fix when Oracle crashes with ORA-00911 error, which is a complete misleading
  to a simple semicolon in the query.

-------------------------------------------------------------------
Mon Jul 16 15:30:34 CEST 2012 - ug@suse.de

- version 1.7.54.14-1
- Finished non-compliant systems overview feature.
- COALESCE instead of NVL keyword for pgsql compatibility
- work around for if hibernate loads a clonedchannel as its own
  original
- Allow user to set MAC Address when provisioning a virtual guest
- Oracle does not supports 'AS' keyword in SQL.
- Return list of non-compliant systems (where packages are foreign)
- Added queries for finding non-compliant systems. At this moment queries are
  unused orphans.
- add API doc for channel.software.listErrata update_date attribute
- remove "date" from the channel.software.listErrata API doc
- adding conflicts for quartz >= 2.0
- ignore also 127.0.0.2 IP addresses (bnc#768771)
- Merge branch 'Manager' of github.com:SUSE/spacewalk into Manager
- Wrong information on proxy configuration (bnc#697517)
- Do not automatically subscribe to virt channels (bnc#768856)
- requre quartz version lower than 2.0
- Each dataset must have a different name.
- Add CSV downloader for several pages
- Correcting two ISE on postgresql: NVRE not found

-------------------------------------------------------------------
Wed Jul 11 17:06:59 CEST 2012 - ug@suse.de

- kernel options in the web UI are not added to the xen distri
  (bnc#764679)

-------------------------------------------------------------------
Mon Jun 25 10:25:08 CEST 2012 - mc@suse.de

- version 1.7.54.13-1
- handle spoiled browsers separatelly
- enable filtering by synopsis for all the errata tabs

-------------------------------------------------------------------
Thu Jun 21 11:22:15 CEST 2012 - jrenner@suse.de

- version 1.7.54.12-1
- update API documentation
- do not create multiple default ks sessions
- system.config.listFiles could take > 8 minutes if there were lots of
  revisions on lots of config files
- don't sync virt bridge nic w/ cobbler
- correctly report kernel not being found at distro creation
- fix fileprovides during repodata generation
- Improve SCAP search: Return list of xccdf:TestResults-s
- Improve SCAP search: searching by scan's result and scan date
- Add a link for easy scan reschedule.

-------------------------------------------------------------------
Thu May 31 10:45:20 CEST 2012 - mc@suse.de

- version 1.7.54.11-1
- omit accessible parameter
- modified java stack to use new user_role_check_debug()
- Fail gracefully on empty list of systems
- OpenSCAP integration -- A simple search page.
- add an extra entitlement check before the key creation
- Enhancements pt_BR localization at webUI
- Return to Images.do instead of VirtualGuestList.do
- store also config revision changed_by_id
- API *must* check for compatible channels in system.setBaseChannel()
- check cloned channels if no keywords are found for this channel
- fix ISE on copy file to central config channel
- Fix incorrect text fields.
- rewrite revision creation by config file update
- Don't show empty table, if there is not ident assigned.
- Extend input cell for 20 characters.
- prevent system.config.createOrUpdatePath causing deadlock
- add generator for susedata.xml.gz metadata

-------------------------------------------------------------------
Mon May 14 10:45:56 CEST 2012 - mc@suse.de

- version 1.7.54.10-1
- remove Override annotations for non overriden methods
- remove rests of OrgQuota usage
- remove OrgQuota hibernate mapping
- remove OrgQuota java class
- fix delete distribution link
- rewrite channel.listSoftwareChannels API
- rewrite KickstartFactory.lookupAccessibleTreesByOrg
- if koan is requesting anything from /cobbller_api replace hostname
  of server with hostname of first proxy in chain
- support for cobbler v2.2
- Use <c:out> for action names to prevent XSS (bnc#761165)
- Escape image name to allow quotes and prevent XSS (bnc#761165)
- fix NetworkDtoSerializer API doc
- prevent storing empty string for errata refersTo
- prevent storing empty string for errata errataFrom
- prevent storing empty string for errata notes
- Split OpenSCAP and AuditReviewing up
- Fix submit form with broken bonding info
- redirect to errata/manage/PublishedErrata.do page after deleting a
  published erratum
- debranding for virtualization (bnc#761153)

-------------------------------------------------------------------
Wed May 09 13:43:16 CEST 2012 - mc@suse.de

- version 1.7.54.9-1
- Completely remove the image type from deployment action details
- Fix NPE when one of (version|release|arch) is null (bnc#761161)
- synonym rhnUser does not exist anymore - use web_contact instead
- Refactor jsp files and make bridge device optional
- Normalize image types by creating new table suseImageType
- Normalize credentials types by creating new table suseCredentialsType
- remember pre-filled form attributes in case of form validation error
- marking Script Name as required filed on the KickstartScriptEdit
  page
- make newly introduced rhn tag functions available
- When kickstarting a system there is an option that allows you to
  create or re-create a network bond.
- fix listSharedChannels to only show this org's channels
- fix my_channel_tree query
- fix channel.listRedHatChannels shows custom channels

-------------------------------------------------------------------
Thu May 03 17:40:33 CEST 2012 - mc@suse.de

- version 1.7.54.8-1
- make spacewalk-java exclusive arch x86_64
- checkstyle fixes

-------------------------------------------------------------------
Wed May 02 14:24:18 CEST 2012 - mc@suse.de

- version 1.7.54.7-1
- Remove a code which duplicates ensureAvailableToUser() method.
- API: list results for XCCDF scan.
- fixed the Brazilian time zone
- Do not divide by zero. It prints a question mark.
- API: Show OpenSCAP XCCDF Details.
- proper use of xml entities in documentation

-------------------------------------------------------------------
Fri Apr 27 16:23:41 CEST 2012 - mc@suse.de

- version 1.7.54.6-1
- API: List Xccdf Scans for given machine.
- use arch label in distchannel.setDefaultMap API as stated in the API doc
- add missing acl to SSM
- add missing links about Solaris Patches to SSM

-------------------------------------------------------------------
Thu Apr 26 11:39:19 CEST 2012 - mc@suse.de

- version 1.7.54.5-1
- fixed error in redhat_register snippet
- Ensure that given system has OpenSCAP capability.
- Ensure that given systems is available to user.
- Repack and throw MissingEntitlementException when occurs.
- API: SCAP scan schedule for multiple systems
- Put the reboot notification at the end. Make it not mutually exclusive with
  other notifications.
- fix login page layout (bnc#739530)
- Hide the 'Schedule' tab for systems without management ent.
- force repo regeneration, when removing package
- OpenSCAP integration -- schedule new scan in SSM
- do not list ks session related activation keys
- prevent sending XML invalid chars in system.getScriptResults API
- do not check CSRF token for login pages
- fix errata clone name generation
- fix message about kickstart package - we have spacewalk-koan
- When displaying errata available for adding to channel, make sure a
  clone is not already in the channel.

-------------------------------------------------------------------
Thu Apr 19 15:17:34 CEST 2012 - jrenner@suse.de

- version 1.7.54.4-1
- Roll back ojdbc5 -> ojdbc14 for compatibility with upstream
- Removed double-dash from WebUI copyright notice.
- fix PackageEvr handling
- increase taskomatic memory
- Show systems that need reboot because of an errata.
- Remove the 'Require' on java-devel since it shouldn't be required
- fix the ErrataHandler.clone method
- make system snapshot when changing server entitlements using API
- do not scrub search_string
- making errata.clone api not requires cloned channels

-------------------------------------------------------------------
Tue Apr 17 16:18:10 CEST 2012 - jrenner@suse.de

- Fix broken link to organization page (bnc#757041)

-------------------------------------------------------------------
Fri Apr 13 15:40:37 CEST 2012 - mc@suse.de

- version 1.7.54.3-1
- replace \r\n with \n for CustomDataValues
- Activation Key does not have to have a base channel to add Child
  Channels
- OpenSCAP: view latest results of whole infrastructure
- Reduce languages available in editarea to only common / useful ones.
- improved performance of repomd generation
- do not show the Schedule Deploy Action and Schedule System
  Comparison links in the left pane -- the right pane has them with correct
  ACLs.
- Make automatically-scheduled tasks visible on Failed and Archived
  tabs

-------------------------------------------------------------------
Fri Mar 30 15:03:14 CEST 2012 - mc@suse.de

- version 1.7.54.2-1
- New web page -- details of the xccdf:rule-result
- Fixing ISE on selecting None yum checksum type for channel
- Auto-import the RHEL RPM GPG key for systems we have kickstarted
- Fix checkstyle errors
- Fix testcases
- rename Filter.isRecurring to Filter.isRecurringBool
- fix text for Brazil timezone
- If our channel is a clone of a clone we need to find the channel
  that contains the patch we are cloning
- fixin cobbler version issue
- fix parameter type
- Make Virtualization tab of system profile independent of
  Virtualization (Platform) entitlements
- The org_id colum is numeric, do not cast parameter to string.
- reload config revision from DB before returning it
- Config file diffs result in Out Of Memory for large files
- fix for configchannel.deployAllSystems
- Taught SSM to look at flex as well as regular entitlements when
  trying to add child channels
- Show legend on details page; suggesting what to search for
- Polish api documentation for system.scap APIs.
- OpenSCAP integration
- fix ISE on rhn/admin/multiorg/OrgSoftwareSubscriptions.do page
- update createOrUpradePath api documentation
- Removing rule to help system overview listing happen faster,
  improving performance of api queries
- Fixing sorting by date without replying on the inapplicable
  listdisplay-new.jspf
- fix binary file uploads
- Making a default selection of no Proxy when kickstarting a server
- Added new XMLRPC API method to allow people to change the kickstart
  preserve ks.cfg option
- Fixed incorrect sorting of archived action timestamp
- throw appropriate error if deleting nonexistant kickstart key
- remove DB values from monitoring scout configuration
- save kickstart data after modifying ks profile child channels

-------------------------------------------------------------------
Mon Mar 26 16:56:47 CEST 2012 - jrenner@suse.de

- Show legal note in the footer of all login pages

-------------------------------------------------------------------
Thu Mar 22 16:22:05 CET 2012 - mc@suse.de

- rotate logfiles as user www (bnc#681984) CVE-2011-1550

-------------------------------------------------------------------
Wed Mar 21 18:04:19 CET 2012 - mc@suse.de

- version 1.7.54.1-1
- Bumping package version

-------------------------------------------------------------------
Thu Mar 15 16:25:25 CET 2012 - jrenner@suse.de

- Add support for studio image deployments

-------------------------------------------------------------------
Wed Mar  7 16:05:19 UTC 2012 - dmacvicar@suse.de

- All Patches -> All Types (bnc#732538)
- Remove the page errata/Overview.do as it is a duplicate
  of errata/RelevantErrata.do
  Together with the change of wording described above it makes
  the Patches menu more intuitive and clear.
  See
  https://www.redhat.com/archives/spacewalk-devel/2012-March/thread.html#00002

-------------------------------------------------------------------
Tue Mar  6 17:21:44 CET 2012 - jrenner@suse.de

- Fix naming of cloned patches to not remove the first 3 chars

-------------------------------------------------------------------
Wed Feb  1 11:22:37 CET 2012 - ug@suse.de

- backported better installation server detection code
  from master

-------------------------------------------------------------------
Thu Jan  5 11:57:28 CET 2012 - jrenner@suse.de

- Remove option 'interface language' when creating users

-------------------------------------------------------------------
Mon Jan  2 14:09:15 CET 2012 - jrenner@suse.de

- Add missing URL to auditlog configuration (bnc#737649)

-------------------------------------------------------------------
Thu Dec 22 14:59:55 CET 2011 - mantel@suse.de

- rename Novell to SUSE (#708333)

-------------------------------------------------------------------
Mon Dec 19 15:37:27 CET 2011 - mc@suse.de

- generate products.xml for channel metadata (bnc#644678)

-------------------------------------------------------------------
Thu Dec 15 12:11:27 UTC 2011 - mc@suse.de

- generate solv files for channels

-------------------------------------------------------------------
Wed Dec  7 11:07:07 CET 2011 - ug@suse.de

- fixed autoinstall branding for snippets

-------------------------------------------------------------------
Thu Dec  1 13:41:19 CET 2011 - ug@suse.de

- fix display of XML snippets in the web ui
  (bnc#731304)

-------------------------------------------------------------------
Wed Nov 16 10:00:08 CET 2011 - jrenner@suse.de

- Fix ISE when deleting software channel (bnc#728894)

-------------------------------------------------------------------
Tue Nov 15 13:55:46 CET 2011 - jrenner@suse.de

- Remove markup from error message (bnc#730408)

-------------------------------------------------------------------
Mon Nov 14 14:12:15 CET 2011 - ug@suse.de

- use --force in the kickstart register snippet

-------------------------------------------------------------------
Fri Nov 11 16:00:56 CET 2011 - jrenner@suse.de

- Fix rename Kickstart -> Autoinstallation (bnc#727517)

-------------------------------------------------------------------
Fri Nov 11 10:43:13 CET 2011 - jrenner@suse.de

- Remove markup in error message from all translation files

-------------------------------------------------------------------
Tue Nov  8 14:59:00 CET 2011 - ug@suse.de

- rename kickstart/autoyast files on harddisk too when the
  profile gets a new label (bnc#706122)

-------------------------------------------------------------------
Tue Nov  8 14:17:11 CET 2011 - jrenner@suse.de

- Implement audit logging for webui and frontend API (fate#312607)

-------------------------------------------------------------------
Tue Nov  8 08:52:23 CET 2011 - mantel@suse.de

- rename "kickstart" to "Autoinstallation" (bnc#727517)

-------------------------------------------------------------------
Tue Oct 25 17:45:27 CEST 2011 - mc@suse.de

- fix currency report if all patches are installed (bnc#726543)

-------------------------------------------------------------------
Mon Oct 17 13:13:21 CEST 2011 - jrenner@suse.de

- CVE-2011-1594: Unintended Proxy/Open Redirects (bnc#644082)
- CVE-2011-2919: XSS on SystemGroupList.do page (bnc#719133)
- CVE-2011-2920: XSS flaw(s) in filter handling (bnc#719136)
- CVE-2011-2927: XSS flaw in channels search (bnc#719127)

-------------------------------------------------------------------
Thu Oct 13 15:44:27 CEST 2011 - jrenner@suse.de

- Apply revised patch to fix pam setting not saved (bnc#705179)

-------------------------------------------------------------------
Wed Oct 12 15:04:55 CEST 2011 - ug@suse.de

- the breed in cobbler was not changed when a distro was edited

-------------------------------------------------------------------
Wed Oct 12 13:23:30 CEST 2011 - jrenner@suse.de

- Fixed pam setting on user page not saving (bnc#705179)

-------------------------------------------------------------------
Tue Oct 11 13:19:06 CEST 2011 - jrenner@suse.de

- Add fix for schedule command AFTER package install (bnc#712647)

-------------------------------------------------------------------
Fri Oct  7 12:15:24 CEST 2011 - mc@suse.de

- show installed products in system overview (bnc#711021)

-------------------------------------------------------------------
Wed Oct  5 16:33:20 CEST 2011 - jrenner@suse.de

- Fix selection of errata for system currency report (bnc#721522)

-------------------------------------------------------------------
Wed Oct  5 14:23:36 CEST 2011 - mc@suse.de

- prevent listing duplicate servers in the Patch Alert e-mails

-------------------------------------------------------------------
Fri Sep 30 10:54:21 CEST 2011 - mc@suse.de

- enable sorting of the system currency page
- enable csv export of System Currency Report

-------------------------------------------------------------------
Thu Sep 29 17:36:12 CEST 2011 - mc@suse.de

- count system currency depending on severity stored in the DB

-------------------------------------------------------------------
Fri Sep 16 13:21:39 CEST 2011 - ug@suse.de

- added sles snippets
- always create a tracking regkey (bnc#659093)

-------------------------------------------------------------------
Tue Sep 13 10:18:52 CEST 2011 - jrenner@suse.de

- Fix ISE by backporting from upstream (bnc#712647, brc#691849)

-------------------------------------------------------------------
Tue Sep  6 16:53:31 CEST 2011 - jrenner@suse.de

- Create cobbler records for unregistered systems (fate#312329)
- Fix broken API doc for channel.software (bnc#712793)

-------------------------------------------------------------------
Fri Aug 12 13:13:05 CEST 2011 - jrenner@suse.de

- Remove trailing whitespace in new classes (bnc#705758)

-------------------------------------------------------------------
Fri Jul 29 15:27:03 CEST 2011 - jrenner@suse.de

- Fix software rollback to profiles (bnc#701772)

-------------------------------------------------------------------
Wed Jul 27 12:21:16 CEST 2011 - jrenner@suse.de

- Fix taskomatic classpath to make it start again (bnc#705758)

-------------------------------------------------------------------
Mon Jul 25 12:53:26 CEST 2011 - jrenner@suse.de

- Use string array for creating the cmd + empty env (bnc#705758)
- Return failure if user or passwd is null (bnc#705758)

-------------------------------------------------------------------
Fri Jul 22 15:04:24 CEST 2011 - jrenner@suse.de

- Wrap around unix2_chkpwd instead of using jpam (bnc#705758)

-------------------------------------------------------------------
Mon Jul 18 13:39:30 CEST 2011 - ug@suse.de

- kernel-options field in kickstart upload page changed to
  1024 chars (bnc#698166)

-------------------------------------------------------------------
Fri Jul  8 15:21:49 CEST 2011 - jrenner@suse.de

- Fix bnc#704049 by backporting 2 patches

-------------------------------------------------------------------
Fri Jul  8 09:09:23 CEST 2011 - jrenner@suse.de

- Refactor RedHat.do to Vendor.do (bnc#671239)
- Refactor and deprecate API method (bnc#671239)
- Include security token in system search filter

-------------------------------------------------------------------
Tue Jul  5 11:44:36 CEST 2011 - ug@suse.de

- added a function to get a package but Name+Headerrange
  (bnc#703475)

-------------------------------------------------------------------
Tue Jun 28 16:35:44 CEST 2011 - mc@suse.de

- allow setting null value as paramter (bnc#702641)

-------------------------------------------------------------------
Tue Jun 28 11:43:44 CEST 2011 - ug@suse.de

- fix XMLRPC call to raise a virtual machine
  (bnc#687323 and fate#312369)

-------------------------------------------------------------------
Tue Jun 21 16:29:55 CEST 2011 - jrenner@suse.de

- Fix missing tokens when updating child channels (bnc#701157)
- Check session validity first, security token next (bnc#644074)
- Merge with upstream spacewalk (bnc#644074)

-------------------------------------------------------------------
Tue Jun 21 14:10:54 CEST 2011 - ug@suse.de

- fix XML RPC call to install a virtual machine
  (fate#312369 and bnc#687323)

-------------------------------------------------------------------
Tue Jun 21 13:57:03 CEST 2011 - ug@suse.de

- replaced 'anaconda' by 'autoinstallation'

-------------------------------------------------------------------
Tue Jun 21 13:27:43 CEST 2011 - ug@suse.de

- track RPM installation during virtual machine setup by
  using session install=.... parameter
  part of the fix for bnc#659093 and Fate#312372

-------------------------------------------------------------------
Thu Jun 16 15:52:06 CEST 2011 - jrenner@suse.de

- Fix missing token in SSM (bnc#644074)

-------------------------------------------------------------------
Tue Jun 14 17:31:53 CEST 2011 - ug@suse.de

- XML RPC API for creating virtual SUSE machines fixed
  (fate#312369 and bnc#687323)

-------------------------------------------------------------------
Tue Jun 14 11:03:00 CEST 2011 - ug@suse.de

- settings the correct architecture in cobbler, needed by virt.
  SUSE installations (fate#312397 and bnc#682665)

-------------------------------------------------------------------
Thu Jun  9 09:59:03 CEST 2011 - jrenner@suse.de

- Additional fixes for the CSRF security bugfix (bnc#644074)

-------------------------------------------------------------------
Thu May 26 16:42:41 CEST 2011 - jrenner@suse.de

- Add token into POST url for multipart forms (bnc#644074)

-------------------------------------------------------------------
Thu May 26 11:59:54 CEST 2011 - jrenner@suse.de

- Integrate password strength meter in webapp (bnc#685551/fate#312398)

-------------------------------------------------------------------
Tue May 24 17:48:59 CEST 2011 - jrenner@suse.de

- Prevent from phishing attacks via 'url_bounce' (bnc#644082)
- CVE-2011-1594

-------------------------------------------------------------------
Mon May 23 16:24:56 CEST 2011 - jrenner@suse.de

- Protect web UI against Cross-Site Request Forgery (bnc#644074)
- CVE-2009-4139

-------------------------------------------------------------------
Tue May  3 11:13:36 CEST 2011 - jrenner@suse.de

- Rebranding of example search terms (bnc#682601)

-------------------------------------------------------------------
Fri Apr 15 16:15:01 CEST 2011 - jrenner@suse.de

- Use isNotEmpty() instead of isEmpty()

-------------------------------------------------------------------
Tue Apr 12 11:49:33 CEST 2011 - mantel@suse.de

- fix subject line of taskomatic notification mail

-------------------------------------------------------------------
Fri Apr  1 12:33:28 CEST 2011 - jrenner@suse.de

- Check if provisioning is enabled for this key (bnc#684414)

-------------------------------------------------------------------
Thu Mar 31 16:22:01 CEST 2011 - jrenner@suse.de

- Do not show success message when pws don't match (bnc#675585)

-------------------------------------------------------------------
Thu Mar 31 15:46:13 CEST 2011 - mantel@suse.de

- more debranding

-------------------------------------------------------------------
Mon Mar 28 11:44:21 CEST 2011 - jrenner@suse.de

- Add missing null check (bnc#682993)

-------------------------------------------------------------------
Fri Mar 25 16:55:04 CET 2011 - jrenner@suse.de

- Link to the local version of the release notes (bnc#676683)

-------------------------------------------------------------------
Thu Mar 24 10:52:52 CET 2011 - mc@suse.de

- debrand taskomatic

-------------------------------------------------------------------
Tue Mar 22 11:52:42 CET 2011 - jrenner@suse.de

- Refer to the right constant (bnc#677039)
- Fix method signature (bnc#681514)

-------------------------------------------------------------------
Mon Mar 21 16:15:42 CET 2011 - ug@suse.de

- fixed a missing "!" in adding "install=..." parameter code

-------------------------------------------------------------------
Mon Mar 21 13:54:35 CET 2011 - jrenner@suse.de

- Require susemanager-proxy-quick_en-pdf

-------------------------------------------------------------------
Fri Mar 18 10:49:19 CET 2011 - jrenner@suse.de

- Add the proxy quick start document to the UI

-------------------------------------------------------------------
Thu Mar 17 15:27:55 CET 2011 - jrenner@suse.de

- Do not show a subnavigation below 'Proxy'

-------------------------------------------------------------------
Thu Mar 17 11:14:16 CET 2011 - jrenner@suse.de

- Remove helper class that is not needed anymore (bnc#676704)

-------------------------------------------------------------------
Wed Mar 16 17:17:21 CET 2011 - jrenner@suse.de

- Re-enable the local doc search (bnc#676704)

-------------------------------------------------------------------
Mon Mar 14 17:20:02 CET 2011 - jrenner@suse.de

- Replace rhn-proxy with SMP for ACLs and queries (bnc#679420)

-------------------------------------------------------------------
Fri Mar 11 12:23:22 CET 2011 - ug@suse.de

- cleanup patch for install= parameter and fix for (bnc#677039)

-------------------------------------------------------------------
Thu Mar 10 14:56:00 CET 2011 - jrenner@suse.de

- Adapted the UI to URL paths from new docu packages (bnc#674315)

-------------------------------------------------------------------
Thu Mar 10 11:23:08 CET 2011 - jrenner@suse.de

- Change link path to install-guide (bnc#674315)

-------------------------------------------------------------------
Tue Mar  8 16:00:08 CET 2011 - jrenner@suse.de

- Change url path from install_guide to install-guide (bnc#674315)

-------------------------------------------------------------------
Tue Mar  8 14:24:19 CET 2011 - jrenner@suse.de

- Fix guessing login credentials (bnc#644072), patch from upstream

-------------------------------------------------------------------
Fri Mar  4 13:37:00 CET 2011 - jrenner@suse.de

- Leave out the proxy version check in navigation xml (bnc#676718)

-------------------------------------------------------------------
Thu Mar  3 17:33:47 CET 2011 - jrenner@suse.de

- fix navigation on the help page (while working on bnc#676699)

-------------------------------------------------------------------
Mon Feb 28 11:27:15 CET 2011 - jrenner@suse.de

- shorten the action name if > 128 chars (bnc#675021)

-------------------------------------------------------------------
Thu Feb 24 15:28:08 CET 2011 - jrenner@suse.de

- integrate fix for session fixation from upstream (bnc#644080)

-------------------------------------------------------------------
Tue Feb 22 17:24:28 CET 2011 - jrenner@suse.de

- removing invalid attributes 'autocomplete'

-------------------------------------------------------------------
Mon Feb 21 11:21:50 CET 2011 - ug@suse.de

- fixed owner for cobbler snippets (bnc#673297)

-------------------------------------------------------------------
Fri Feb 18 16:46:10 CET 2011 - mc@suse.de

- remove use of java-devel at runtime (bnc#673323)

-------------------------------------------------------------------
Fri Feb 18 13:25:25 CET 2011 - jrenner@suse.de

- fix branding on api pages (bnc#671160)

-------------------------------------------------------------------
Thu Feb 17 11:47:34 CET 2011 - jrenner@suse.de

- do not show delete link on creation of notes (bnc#672090)
- refix help url for orgtrusts (bnc#660528)

-------------------------------------------------------------------
Wed Feb 16 17:41:02 CET 2011 - jrenner@suse.de

- add missing help page for oganizational trusts (bnc#660528)

-------------------------------------------------------------------
Wed Feb 16 15:28:54 CET 2011 - jrenner@suse.de

- fix server error if org default profile not present (bnc#672054)

-------------------------------------------------------------------
Wed Feb 16 15:07:10 CET 2011 - mc@suse.de

- fix link to help page (bnc#672094)

-------------------------------------------------------------------
Wed Feb 16 09:56:58 CET 2011 - jrenner@suse.de

- remove more links to channel mgmt guide (bnc#672095 and others)

-------------------------------------------------------------------
Tue Feb 15 09:27:33 CET 2011 - jrenner@suse.de

- catch exception when filtering for invalid IP (bnc#668642)

-------------------------------------------------------------------
Mon Feb 14 16:42:31 CET 2011 - mantel@suse.de

- remove reference to FasTrack (bnc#671235)

-------------------------------------------------------------------
Mon Feb 14 15:43:25 CET 2011 - jrenner@suse.de

- revert to manage/clone errata, identifiers only

-------------------------------------------------------------------
Mon Feb 14 13:28:11 CET 2011 - mantel@suse.de

- remove references to FlexGuests (bnc#668622)

-------------------------------------------------------------------
Mon Feb 14 13:20:40 CET 2011 - jrenner@suse.de

- replace the term kickstart in virtualization dialog (bnc#671560)

-------------------------------------------------------------------
Fri Feb 11 15:56:18 CET 2011 - jrenner@suse.de

- fix base software channel always listed twice (bnc#671022)
- fix branding on apidocs and faqs (bnc#671160 and bnc#671158)

-------------------------------------------------------------------
Fri Feb 11 13:37:20 CET 2011 - jrenner@suse.de

- add quick start to help index and navigation

-------------------------------------------------------------------
Thu Feb 10 10:05:12 CET 2011 - jrenner@suse.de

- add check for subs to channels of the same family (bnc#670551)
- fix link to release notes in page footer (bnc#670515)
- remove references to non-existent channel mgmt guide (bnc#660768)
- fix strings in translation (bnc#670934)

-------------------------------------------------------------------
Wed Feb  9 12:10:22 CET 2011 - jrenner@suse.de

- do not show certificate configuration tab (bnc#670003)

-------------------------------------------------------------------
Tue Feb  8 18:53:19 CET 2011 - mc@suse.de

- Use LocalePreferences page but comment out language settings
  (bnc#670042)

-------------------------------------------------------------------
Tue Feb  8 15:59:05 CET 2011 - mc@suse.de

- change mountpoint and prepended_dir (bnc#669558)

-------------------------------------------------------------------
Tue Feb  8 12:37:23 CET 2011 - jrenner@suse.de

- fix session fixation (bnc#644080)
- replace the term RHN with SUSE Manager (bnc#670223)

-------------------------------------------------------------------
Mon Feb  7 17:47:52 CET 2011 - jrenner@suse.de

- removed 'translations available' from help page (bnc#669530)

-------------------------------------------------------------------
Mon Feb  7 15:49:32 CET 2011 - mc@suse.de

- add rc link (bnc#669894)

-------------------------------------------------------------------
Mon Feb  7 13:50:09 CET 2011 - mc@suse.de

- remove channel version filter in add novell patches
  (bnc#669799)

-------------------------------------------------------------------
Thu Feb  3 17:05:35 CET 2011 - jrenner@suse.de

- remove the chat link from navigation (bnc#667275)
- do not show links to RH in result page of doc search (bnc#667271)

-------------------------------------------------------------------
Wed Feb  2 17:42:28 CET 2011 - jrenner@suse.de

- internal server error clicking software channels (bnc#668918)
- Kickstart/AutoYaST in the web interface (bnc#668666)

-------------------------------------------------------------------
Mon Jan 31 11:15:48 CET 2011 - jrenner@suse.de

- add missing attribute 'probeSuite' to request (bnc#667945)

-------------------------------------------------------------------
Sun Jan 30 15:28:18 CET 2011 - mc@suse.de

- backport upstrem fixes

-------------------------------------------------------------------
Fri Jan 28 12:40:35 CET 2011 - jrenner@suse.de

- bnc#667893: wrong email text sent during user creation
- bnc#667897: wrong email text sent during user creation - part 2
- bnc#667905: remove redhat.com in monitoring configuration

-------------------------------------------------------------------
Thu Jan 27 16:36:43 CET 2011 - jrenner@suse.de

- resolve strings marked with [GALAXY] (bnc#666163)
- take the link to the copyright notice from StringResources

-------------------------------------------------------------------
Thu Jan 27 16:28:52 CET 2011 - mc@suse.de

- fix subscribe to SUSE base channel via SSM (bnc#665833)

-------------------------------------------------------------------
Thu Jan 27 13:23:35 CET 2011 - mc@suse.de

- show SUSE Channels in "alter channel page" (bnc#663374)

-------------------------------------------------------------------
Wed Jan 26 11:36:56 CET 2011 - jrenner@suse.de

- rename errata to patches in auto-generated emails

-------------------------------------------------------------------
Wed Jan 26 11:24:10 CET 2011 - jkupec@suse.cz

- Excluded non-english string files from rhn.jar for now
  (bnc #666151)

-------------------------------------------------------------------
Tue Jan 25 13:13:05 CET 2011 - jrenner@suse.de

- fix bnc#665835: wrong text on system entitlements

-------------------------------------------------------------------
Mon Jan 24 12:01:15 CET 2011 - jrenner@suse.de

- consider suseChannels when determining if repodata is required
- replace the term "Errata" with "Patches" throughout translation

-------------------------------------------------------------------
Sat Jan 22 12:38:09 CET 2011 - mc@suse.de

- fix macros

-------------------------------------------------------------------
Tue Jan 18 15:59:38 CET 2011 - jrenner@suse.de

- Fix bnc#651351: Password with less than 5 characters accepted

-------------------------------------------------------------------
Mon Jan 17 16:29:55 CET 2011 - mc@suse.de

- rename sm-register to mgr-register

-------------------------------------------------------------------
Fri Jan 14 17:21:35 CET 2011 - mc@suse.de

- Fix wrong Reference in Web Interface (bnc#662075)
- scheduleSingleSatRepoSync() added for SUSE channels
- Fixed double execution of one-time jobs.

-------------------------------------------------------------------
Tue Jan 11 17:20:19 CET 2011 - mc@suse.de

- fix Requires
- add copyright page
- some style fixes

-------------------------------------------------------------------
Wed Sep 15 09:29:38 CEST 2010 - mantel@suse.de

- Initial release of spacewalk-java

-------------------------------------------------------------------<|MERGE_RESOLUTION|>--- conflicted
+++ resolved
@@ -1,8 +1,5 @@
-<<<<<<< HEAD
 - Fix registration of VM created with cobbler profile on Salt minion
-=======
 - enahance schedule states XMLRPC API
->>>>>>> c894efce
 - Cleanup sessions via SQL query instead of SQL function (bsc#1180224)
 - Do not call page decorator in HEAD requests (bsc#1181228)
 - Allow to configure request timeout (bsc#1178767)
