<<<<<<< HEAD
- new API endpoint for addErrataUpdate, that take 
  multiple servers as argument
=======
- Cleanup salt known_hosts when generating proxy containers config
- Modify proxy containers configuration files set output
- Change proxy containers config to tarball with yaml files
- Fixed date format on scheduler related messages (bsc#1195455)
- Improved dropdown layout handling
- Fix download CSV
- Hide authentication data in PAYG UI (bsc#1199679)
>>>>>>> c5a5034b
- Clean grub2 reinstall entry in autoyast snippet (bsc#1199950)
- Show reboot alert message on all system detail pages (bsc#1199779)
- Show patch as installed in CVE Audit even if successor patch affects
  additional packages (bsc#1199646)
- Fix refresh action confirmation message when no system is selected
- Fix Intenal Server Error when URI contains invalid sysid (bsc#1186011)
- Fix notification message on system properties update to ensure
  style consistency (bsc#1172179)
- Fix containerized proxy configuration machine name
- Improve CLM channel cloning performance (bsc#1199523)
- Keep the websocket connections alive with ping/pong frames (bsc#1199874)

-------------------------------------------------------------------
Tue Jun 21 18:31:05 CEST 2022 - jgonzalez@suse.com

- version 4.3.34-1
  * fix missing remote command history events for big output (bsc#1199656)
  * fix api log message references the wrong user (bsc#1179962)
  * Consistently use conf value for SPA engine timeout
  * fix download of packages with caret sign in the version due
    to missing url decode
  * Add specific requirement for Cobbler 3.2.1 to not conflict with Leap 15.4

-------------------------------------------------------------------
Thu Jun 02 11:41:36 CEST 2022 - jgonzalez@suse.com

- version 4.3.33-1
  * Fix autoinstallation profiles editor area and hints (bsc#1199887)

-------------------------------------------------------------------
Wed Jun 01 13:23:36 CEST 2022 - jgonzalez@suse.com

- version 4.3.32-1
  * Do not generate pillars for non-PXE images (bsc#1200101)

-------------------------------------------------------------------
Tue May 31 16:58:37 CEST 2022 - jgonzalez@suse.com

- version 4.3.31-1
  * Migration of server pillars was not loading file pillars (bsc#1199979)

-------------------------------------------------------------------
Mon May 30 14:58:51 CEST 2022 - jgonzalez@suse.com

- version 4.3.30-1
  * Fix loading filebased pillars for minions (bsc#1199979)

-------------------------------------------------------------------
Thu May 26 12:30:12 CEST 2022 - jgonzalez@suse.com

- version 4.3.29-1
  * Prefer the Salt Bundle with Cobbler snippets configuration
    (minion_script and redhat_register_using_salt) (bsc#1198646)

-------------------------------------------------------------------
Thu May 26 09:27:43 CEST 2022 - jgonzalez@suse.com

- version 4.3.28-1
  * During re-activation, recalculate grains if 
    contact method has been changed (bsc#1199677)
  * autoinstallation: missing whitespace after install URL (bsc#1199888)

-------------------------------------------------------------------
Mon May 23 17:20:08 CEST 2022 - jgonzalez@suse.com

- version 4.3.27-1
  * Fix send login(s) and send password actions to avoid user
    enumeration (bsc#1199629) (CVE-2022-31248)
  * Added rate-limiting to frontend logging (bsc#1199512) (CVE-2022-21952)

-------------------------------------------------------------------
Mon May 23 10:57:23 CEST 2022 - jgonzalez@suse.com

- version 4.3.26-1
  * set prouduct_tree_tag to SUMA4.3 (bsc#1199758)

-------------------------------------------------------------------
Fri May 20 00:09:29 CEST 2022 - jgonzalez@suse.com

- version 4.3.25-1
  * Fixed query to populate the XccdScanResult reporting table
  * skip forwarding data to scc if no credentials are available
  * add python3 example for HTTP API
  * Improved handling of error messages during bootstrapping
  * Fix the confirm message on the refresh action by adding a link
    to pending actions on it (bsc#1172705)
  * Change system details lock tab name to lock/unlock (bsc#1193032)
  * Added a notification to inform the administrators about the product end-of-life
  * Set profile tag has no-mandatory in XCCDF result (bsc#1194262)
  * provisioning thought proxy should use proxy for self_update (bsc#1199036)
  * Allow removing duplicated packages names in the same Salt action (bsc#1198686)
  * Styling fixes for new branding
  * fix NoSuchElementException when pkg install date is missing
  * Fix error message in Kubernetes VHM creation dialog
  * Add createAppStreamFilters() XMLRPC function
  * Correct concurrency error on payg taskomatic task
    for updating certificates (#17783)
  * Display usertime instead of server time for clm issue date filter (bsc#1198429)
  * fix bootstrapping of ssh minions via proxy
  * check if file exists before sending it to xsendfile (bsc#1198191)
  * update server needed cache after adding Ubuntu Errata (bsc#1196977)
  * Fix ACL rules for config diff download for SLS files (bsc#1198914)
  * fix invalid link to action schedule

-------------------------------------------------------------------
Tue May 10 13:13:13 CEST 2022 - jgonzalez@suse.com

- version 4.3.24-1
  * Update translations

-------------------------------------------------------------------
Mon May 09 11:02:43 CEST 2022 - jgonzalez@suse.com

- version 4.3.23-1
  * Remove the SSH proxy port from the path passed to preflight script

-------------------------------------------------------------------
Wed May 04 15:20:24 CEST 2022 - jgonzalez@suse.com

- version 4.3.22-1
  * faster display installable packages list (bsc#1187333)
  * fix package selection for ubuntu errata install (bsc#1199049)
  * Add script examples for HTTP API
  * Refactor API docs for HTTP API
  * Branding updates
  * Collect logs form docker.build
  * add schedulePackageUpdate() XMLRPC function (bsc#1197507)
  * Redesign the auto errata task to schedule combined actions (bsc#1197429)
  * Allow to add failed and completed servers to SSM
  * drop specialized SSL truststore for db connections in favor
    of the java default
  * add menu item for report database schema documentation
  * Improve TaskQueue for mgr-update-reporting-hub task
  * Handle missing tables gracefully during hub synchronisation
  * improve performance of synchronizing peripheral report databases
  * Allow alternative location for byte-buddy jar.
  * Allow migration where target products have no successor
  * require new salt-netapi-client version
  * Fix PXEEvent string comparision
  * Make TERMINALS group optional for saltbooted machines
  * Fix outdated documentation and release notes links

-------------------------------------------------------------------
Wed Apr 27 12:40:30 CEST 2022 - jgonzalez@suse.com

- version 4.3.21-1
  * require uyuni netty build to fix failing tomcat start

-------------------------------------------------------------------
Mon Apr 25 15:04:59 CEST 2022 - jgonzalez@suse.com

- version 4.3.20-1
  * Prefer parsing numbers as ints in HTTP API for compatibility

-------------------------------------------------------------------
Tue Apr 19 12:01:05 CEST 2022 - jgonzalez@suse.com

- version 4.3.19-1
  * Fix handling of empty image version
  * Add url pillar info to built boot-images
  * Fix reboot time on salt-ssh client(bsc#1197591)
  * detect free products in Alpha and Beta stage and prevent checks
    on openSUSE products (bsc#1197488)
  * Implement JSON over HTTP API
  * Preserve parameter names in bytecode
  * Disable CSRF tokens for API routes
  * Migrated from log4j1.x.x to log4j2.x.x
  * Add UI for peripheral server with report database password
    regeneration
  * Added the server location information to reporting database
  * detect MgrServer on bootstrap and store report database settings
  * Correctly notify the failed status for the report db update task.
  * Show image build log in UI
  * Build bundle less images and create pxe profile for pxe images
    Introduce saltboot-group handing and pxe management of them
    Part of saltboot containerization workflow
  * Improve XMLRPC API for image management
  * Allow image upload via HTTP
  * Remove doc search functionality
  * adapt for new c3p0 and mchange-commons package
  * Set default image download protocol to http
  * Container proxy configuration handler
  * Hibernate: set a non-singleton ehcache
  * change directory owner and permissions only when needed
  * Provide link to Sync page when unsynced patches message show up
    (bsc#1196094)
  * Optimize adding new products function (bsc#1193707)
  * Allow monitoring entitlement for debian 11 and 10
  * warning log when hardware refresh result is not serializable
  * Hide private methods in XMLRPC handlers
  * update last checkin only if job is successful (bsc#1197007)
  * Fixed broken help link for system overview
  * send notifications for new or changed ubuntu errata (bsc#1196977)
  * Allow using a custom SSH port for proxies
  * Hide useless fields for containerized proxies in UI
  * Keep virtualization notifications websocket alive
  * Fix NPE when accessing cancelled action via system history (bsc#1195762)
  * CVE Audit: Show patch as available in the currently installed product even if successor
    patch affects additional packages (bsc#1196455)
  * Added the server location information to reporting database

-------------------------------------------------------------------
Mon Apr 04 11:02:21 CEST 2022 - jgonzalez@suse.com

- version 4.3.18-1
  * Prevent error on setting web.ssh_salt_pre_flight_script to blank

-------------------------------------------------------------------
Wed Mar 23 10:32:00 CET 2022 - jgonzalez@suse.com

- version 4.3.17-1
  * Fix type casting for Prometheus SD

-------------------------------------------------------------------
Mon Mar 21 13:51:28 CET 2022 - jgonzalez@suse.com

- version 4.3.16-1
  * Fix exception when image store is deleted before image

-------------------------------------------------------------------
Wed Mar 16 12:11:47 CET 2022 - jgonzalez@suse.com

- version 4.3.15-1
  * Reapply the patch for  handle npe when syncing ubuntu errata (bsc#1196619)

-------------------------------------------------------------------
Fri Mar 11 16:48:29 CET 2022 - jgonzalez@suse.com

- version 4.3.14-1
  * Add XML-RPC API to generate proxy containers configuration

-------------------------------------------------------------------
Fri Mar 11 14:51:09 CET 2022 - jgonzalez@suse.com

- version 4.3.13-1
  * Improved task to update the reporting database
  * Improve image management
  * Store delta image info in the database
  * fix class cast exception during action chains (bsc#1195772)
  * Finding empty profiles by mac address must be case insensitive (bsc#1196407)
  * prepare to use new postgresql-jdbc driver with stringprep and saslprep
    support (bsc#1196693)
  * allow SCC to display the last check-in time for registered systems
  * generate the system ssh key when bootstrapping a salt-ssh client
    (bsc#1194909)
  * Fix disappearing metadata key files after channel change (bsc#1192822)
  * New endpoint 'createFirst' added to 'org' xmlrpc api to allow initial organization and user creation
  * Corrected source URLs in spec file.
  * RHEL certificate compatibility.
  * Reuse existing certificate file detection.
  * Require rng-tools for EL8 to generate more entropy faster.
  * Add store info to Equals and hash methods to fix CVE audit process (bsc#1195282)
  * Fix lock/unlock scheduling on page Software -> Packages -> Lock (bsc#1195271)
  * Provide link for CVEs

-------------------------------------------------------------------
Fri Feb 25 15:31:09 CET 2022 - jgonzalez@suse.com

- version 4.3.12-1
  * handle npe when syncing ubuntu errata (bsc#1196619)

-------------------------------------------------------------------
Thu Feb 17 11:47:41 CET 2022 - jgonzalez@suse.com

- version 4.3.11-1
  * Revert: Improvements on list packages query processing
    by using query elaborator (bsc#1187333)

-------------------------------------------------------------------
Tue Feb 15 10:03:14 CET 2022 - jgonzalez@suse.com

- version 4.3.10-1
  * Write data into reporting database using a taskomatic job
  * Handle multiple Kiwi bundles (bsc#1194905)
  * Added new XML-RPC mathod: configchannel.syncSaltFilesOnDisk
  * Fix virtualization list rendering for foreign systems (bsc#1195712)
  * Change order of 'Relevant' and 'All' in patches menu
  * When adding a product, check if the new vendor channels conflicts
    with any of the existing custom channel (bsc#1193448)
  * Use uyuni roster salt module instead of flat roster files
  * Improvements on list packages query processing by using query
    elaborator (bsc#1187333)
  * add ubuntu errata data and install handling
  * fix possible race condition in job handling (bsc#1192510)
  * Remove verbose token log (bsc#1195666)
  * FIX errors when an image profile / store is deleted
    during build / inspect action (bsc#1191597, bsc#1192150)
  * SLES PAYG client support on cloud
  * fix ClassCastException during action processing (bsc#1195043)
  * Install product by default after a channel is subscribed
  * Improve token validation logs
  * Pass only selected servers to taskomatic for cancelation (bsc#1194044)

-------------------------------------------------------------------
Tue Feb 08 13:15:56 CET 2022 - jgonzalez@suse.com

- version 4.3.9-1
  * Fix stack overflow when building a CLM project from modular sources (bsc#1194990)

-------------------------------------------------------------------
Mon Jan 24 11:17:28 CET 2022 - jgonzalez@suse.com

- version 4.3.8-1
  * Update translation strings

-------------------------------------------------------------------
Tue Jan 18 13:52:58 CET 2022 - jgonzalez@suse.com

- version 4.3.7-1
  * Remove cluster management feature
  * Avoid using RPM tags when filtering modular packages in CLM (bsc#1192487)
  * Store formula pillar data in database
  * Add new endpoints to packages API: schedulePackageLockChange, listPackagesLockStatus
  * Generate flat repositories metadata for Debian based systems
  * Fix stripping module metadata when cloning channels in CLM (bsc#1193008)
  * Added rights field to generated updateinfo.xml to handle copyright
  * fix XML syntax in cobbler snippets (bsc#1193694)
  * Migrate the displaying of the date/time to rhn:formatDate
  * Suggest Product Migration when patch for CVE is in a successor Product (bsc#1191360)
  * Add route for virtual systems ReactJS page
  * fix actionchain stuck in pending/picked up (bsc#1189561)
  * provide static configuration key name for SSHMinionActionExecutor
    parallel threads
  * Add link to the original vendor advisory in the patch details page
  * fix issue with empty action chains getting deleted too early (bsc#1191377)
  * Move pickedup actions to history as soon as they are pickedup (bsc#1191444)
  * Add additional matchers to package (nevra) filter
  * Add greater equals matcher to package (nevra) filter
  * Add support for custom SSH port for SSH minions
  * UI and API call for changing proxy
  * Use an 'allow' filter for the kernel packages with live patching
    filter templates (bsc#1191460)
  * require postgresql14 on SLE15 SP4

-------------------------------------------------------------------
Fri Dec 03 12:21:41 CET 2021 - jgonzalez@suse.com

- version 4.3.6-1
  * fix parsing error by making SCAP Profile description attribute optional
    (bsc#1192321)
  * fix openscap scan with tailoring-file option (bsc#1192321)
  * Pass the "allow_vendor_change" flag using the right name when installing patches
  * Fix legacy timepicker passing wrong time to the backend if server and
    user time differ (bsc#1192699)
  * Fix legacy timepicker passing wrong time to the backend if selected
    date is in summer time (bsc#1192776)

-------------------------------------------------------------------
Tue Nov 16 12:58:01 CET 2021 - jgonzalez@suse.com

- version 4.3.5-1
  * Fix calling wrong XMLRPC bootstrap method (bsc#1192736)

-------------------------------------------------------------------
Tue Nov 16 10:06:56 CET 2021 - jgonzalez@suse.com

- version 4.3.4-1
  * update last boot time of SSH Minions after bootstrapping (bsc#1191899)
  * Fix package update action with shared channels (bsc#1191313)
  * Implement using re-activation keys when bootstrapping with the Web UI
    or XMLRPC API
  * Show salt ssh error message in failed action details
  * switch to best repo auth item for contentsources (bsc#1191442)
  * Add compressed flag to image pillars when kiwi image is
    compressed (bsc#1191702)

-------------------------------------------------------------------
Fri Nov 05 13:49:19 CET 2021 - jgonzalez@suse.com

- version 4.3.3-1
  * Remove NullPointerException in rhn_web_ui.log when building an
    image (bsc#1185951)
  * Bugfix: Prevent "no session" hibernate error on deleting server
  * Set product name and version in the User-Agent header when
    connecting to SCC
  * On salt-ssh minions, enforce package list refresh after state apply
  * Improve the API to query system events and history
  * Fix internal server error on DuplicateSystemsCompare (bsc#1191643)
  * Fix Service Package migration with pillar in database
  * Run Prometheus JMX exporter as Java agent (bsc#1184617)
  * Allow usage of jinja template in Salt config channels
  * Store Salt minion pillars in database
  * Fix datetime format parsing with moment (bsc#1191348)
  * trigger reboot needed message also when installhint is available
    on package level
  * add Content Lifecycle Management filter for package provides and
    use it in live patching filter template
  * Update proxy path on minion connection
  * mgr-sync refresh logs when a vendor channel is expired and shows
    how to remove it (bsc#1191222)
  * Hide link to CLM live patching template in system details for
    products that don't support live patching (bsc#1190866)
  * fix logging of the spark framework and map requests to media.1
    directory in the download controller (bsc#1189933)
  * Add 'Last build date' column to CLM project list (jsc#PM-2644)
    (jsc#SUMA-61)
  * Improve exception handling and logging for mgr-libmod calls
  * Execute the diskcheck script at login to validate the available space
  * Add checksums to repository metadata filenames (bsc#1188315)
  * Fix ISE in product migration if base product is missing (bsc#1190151)
  * Add 'Flush cache' option to Ansible playbook execution
    (bsc#1190405)
  * Update kernel live patch version on minion startup (bsc#1190276)
  * use TLSv1.3 if it is a supported Protocol
  * Adapt auto errata update to skip during CLM build (bsc#1189609)
  * Adapt auto errata update to respect maintenance windows
  * fix ISE in SSM when scheduling patches on multiple
    systems (bsc#1190396, bsc#1190275)
  * Add new endpoints to saltkeys API: acceptedList, pendingList,
    rejectedList, deniedList, accept and reject
  * add CentOS 7/8 aarch64
  * add Oracle Linux 7/8 aarch64
  * add Rocky Linux 8 aarch64
  * add AlmaLinux 8 aarch64
  * add Amazon Linux 2 aarch64

-------------------------------------------------------------------
Fri Sep 17 12:18:34 CEST 2021 - jgonzalez@suse.com

- version 4.3.2-1
  * Allow getting all completed actions via XMLRPC without display limit (bsc#1181223)
  * Add XMLRPC API to force refreshing pillar data (bsc#1190123)
  * Add missing string on XCCDF scan results (bsc#1190164)
  * Support syncing patches with advisory status 'pending' (bsc#1190455)
  * Updated Enterprise Linux servlet requirement.
  * Ignore duplicates in 'pkg.installed' result when applying patches (bsc#1187572)
  * Improved timezone support
  * implement package locking for salt minions
  * Show AppStreams tab just for modular channels
  * Fix Json null comparison in virtual network info parsing (bsc#1189167)
  * 'AppStreams with defaults' filter template in CLM
  * Add a link to OS image store dir in image list page
  * Do not log XMLRPC fault exceptions as errors (bsc#1188853)
  * AppStreams tab for modular channels
  * Allow getting all archived actions via XMLRPC without display limit (bsc#1181223)
  * Link to CLM filter creation from system details page
  * Delete ActionChains when the last action is a Reboot and it completes (bsc#1188163)
  * XMLRPC: Add call for listing application monitoring endpoints
  * Bring back Beta product tag
  * fix NPE when no redhat info could be fetched

-------------------------------------------------------------------
Mon Aug 09 11:00:52 CEST 2021 - jgonzalez@suse.com

- version 4.3.1-1
- Mark SSH minion actions when they're picked up (bsc#1188505)
- Properly handle virtual networks without defined bridge (bsc#1189167)
- Fix cleanup always being executed on delete system (bsc#1189011)
- Warning in Overview page for SLE Micro system (bsc#1188551)
- Fix system information forwarding to SCC (bsc#1188900)
- Add UEFI support for VM creation / editing
- Add virt-tuner templates to VM creation
- Ensure XMLRPC returns 'issue_date' in ISO format when listing erratas (bsc#1188260)
- Fix NullPointerException in HardwareMapper.getUpdatedGuestMemory
- Fix entitlements not being updated during system transfer (bsc#1188032)
- Simplify the VM creation action in DB
- Refresh virtual host pillar to clear the virtpoller beacon (bsc#1188393)
- Fix updating primary net interface on hardware refresh (bsc#1188400)
- Fix issues when removing archived actions using XMLRPC api (bsc#1181223)
- Readable error when "mgr-sync add channel" is called with a non-existing label (bsc#1173143)
- Fix NPE error when scheduling ErrataAction from relevant errata page (bsc#1188289)
- Add Beijing timezone to selectable timezones (bsc#1188193)
- Java enablement for Rocky Linux 8
- Get CPU data for AArch64
- Add option to run Ansible playbooks in 'test' mode
- Add support for Kiwi options
- New filter template: Live patching based on a system
- Adapt generated pillar data to run the new Salt scap state
- Handle virtual machines running on pacemaker cluster
- SP migration: wait some seconds before scheduling "package refresh" action after migration is completed (bsc#1187963)
- cleanup and regenerate system state files when machine id has changed (bsc#1187660)
- manually disable repositories on redhat like systems
- Do not update Kickstart session when download after session is complete or failed (bsc#1187621)
- define a pillar for the https port when connection as ssh-push with tunnel (bsc#1187441)
- Fix the unit test coverage reports
- Fix random NullPointerException when rendering page tabs (bsc#1182769)
- Add missing task status strings (bsc#1186744)

-------------------------------------------------------------------
Fri Jun 18 12:41:30 CEST 2021 - jgonzalez@suse.com

- version 4.2.23-1
- Show the full state return message for VM actions
- show reposync errors in user notification details
- do not check accessibility of free product repositories (bsc#1182817)

-------------------------------------------------------------------
Thu Jun 17 10:38:51 UTC 2021 - Julio González Gil <jgonzalez@suse.com>

- Use the correct product tag

-------------------------------------------------------------------
Thu Jun 10 13:46:09 CEST 2021 - jgonzalez@suse.com

- version 4.2.22-1
- Fix product migration when scheduled from the event page (bsc#1187066)

-------------------------------------------------------------------
Wed Jun 09 10:19:43 CEST 2021 - jgonzalez@suse.com

- version 4.2.21-1
- adapt parsed strings from AlmaLinux and AmazonLinux match
  SCC/sumatoolbox product definition (bsc#1186750)
- Run database table analyze in most used tables of CLM for better performance (bsc#1186704)

-------------------------------------------------------------------
Tue Jun 01 11:47:32 CEST 2021 - jgonzalez@suse.com

- version 4.2.20-1
- fix permission problem with /srv/susemanager/salt/custom files (bsc#1186325)
- fixing ISE when searching in docs for logged-in users (bsc#1186319)
- Fix package building on openSUSE Leap 15.3

-------------------------------------------------------------------
Mon May 24 12:37:31 CEST 2021 - jgonzalez@suse.com

- version 4.2.19-1
- Show NICs without IPs in Hardware info
- Allow interfaces with just valid mac address in cobbler record (bsc#1185416)
- Allow virtualization host entitlement on Xen Dom0 (bsc#1185522)
- Fix start/end timestamps for xccdf scan details (bsc#1186016)
- Fix report links for SCAP Scans (bsc#1186017)
- Fix the documentation for the parseReleaseFile method
- Add group by clause to reduce the number of rows for groupAdvisoryTypes CTE to improve performance(bsc#1185015)
- Drop stale libs for old not supported browsers
- fix file ownership and permissions in /srv/susemanager/pillar_data/ (bsc#1179954)
- Strip the modular metadata for newly created channels in CLM if modular filters present (bsc#1184118)
- fix disapearing Autoinstallation Menu for minions (bsc#1184813)
- catch not found repository and create a standard error page (bsc#1183992)
- Remove duplicate entries on AppStream filter channel browser
- Do not require advisory_status to be set in ErrataHandler.create (bsc#1185965)
- Fix the problem with wrong icons for virtual systems (bsc#1185507)

-------------------------------------------------------------------
Mon May 10 17:43:42 CEST 2021 - jgonzalez@suse.com

- version 4.2.18-1
- Java side of AlmaLinux and Amazon Linux 2 enablement

-------------------------------------------------------------------
Wed May 05 16:35:15 CEST 2021 - jgonzalez@suse.com

- version 4.2.17-1
- Speed up pages to compare or add packages to channels (bsc#1178767)
- Implement CLM filter templates
- Parse ansible inventory and show registered systems
- fix problem reading product_tree.json from wrong location in offline setups (bsc#1184283)
- Eliminate duplicate entries when displaying results from mgr-libmod
- Fix boot image url, change default to ftp (bsc#1185509)
- XMLRPC: Endpoint for aligning channel metadata based on another channel (bsc#1182810)
- forward registration data to SUSE Customer Center
- Rename system migration to system transfer
- Rename SP to product migration
- Change onboarding behavior to easier recycle systems (bsc#1183437)
- The 'cookie' property for pkgset beacon was removed as no longer required
- virtual console monitors VM state changes
- Ansible integration: configure paths, inspect inventories, discover and schedule playbooks
- support Amazon Linux mirror list URLs and set signed Metadata flag correct
- Bugfix: Remove the unneeded check that was stopping updating a virtual instance type (bsc#1180673)
- Exclude minions from the list of locally-managed/sandbox systems when copying config files (bsc#1184940)
- Remove activation key display from system details page
- change deprecated path /var/run into /run for systemd (bsc#1185059)
- add virtual network edit action
- Lower case fqdn comparation when calculating minion connection path (bsc#1184849)

-------------------------------------------------------------------
Mon Apr 19 14:51:51 CEST 2021 - jgonzalez@suse.com

- version 4.2.16-1
- Update translation strings

-------------------------------------------------------------------
Mon Apr 19 11:37:19 CEST 2021 - jgonzalez@suse.com

- version 4.2.15-1
- Bugfix: Retracted Patches: Filter minion correctly when executing package install (bsc#1184929)

-------------------------------------------------------------------
Fri Apr 16 15:59:32 CEST 2021 - jgonzalez@suse.com

- version 4.2.14-1
- fix check for for mirrorlist URLs when refreshing products (bsc#1184861)

-------------------------------------------------------------------
Fri Apr 16 15:55:47 CEST 2021 - jgonzalez@suse.com

- version 4.2.13-1
- Add calendar widget to display maintenance windows

-------------------------------------------------------------------
Fri Apr 16 13:23:01 CEST 2021 - jgonzalez@suse.com

- version 4.2.12-1
- for a SUSE system get metadata and package from same source (bsc#1184475)
- List config state summary for systems in highstate page
- Implement retracted patches
- Add support for notify beacon for Debian/Ubuntu systems
- Check if the directory exists prior to modular data cleanup (bsc#1184311)
- define dependencies for salt-netapi-client and DB schema version
- assign right base product for res8 (bsc#1184005)
- Fix docs link in my organization configuration (bsc#1184286)
- Provide Custom Info as Pillar data
- remove deprecated xmlrpc functions
- Add support for Alibaba Cloud Linux 2
- Only update the kickstart path in cobbler if necessary (bsc#1175216)
- enhance config channel API with list assigned groups
- enhance server group API with config channel and formula
  access methods
- Fix: populate docker-registries on inspection (bsc#1178179)
- Raise length limit for kernel options (bsc#1182916)
- optionally allow vendor change when patching
- Speed up the system groups page (bsc#1182132)
- Log shell command output on failure when checking known_hosts file permissions
- adapt logging for testing accessability of URLs (bsc#1182817)
- add warning about missing salt feature for virtual networks
- add virtual network create action

-------------------------------------------------------------------
Fri Mar 05 15:42:30 CET 2021 - jgonzalez@suse.com

- version 4.2.11-1
- Allow setting a primary FQDN per system, either via WebUI or XMLRPC-API
- Speed up pages to compare or add packages to channels (bsc#1178767)
- Remove validator.js from jade templates
- Homogenizes style in filter buttons, facilitating testability
- improve fromdir with better mapping of URL to local files

-------------------------------------------------------------------
Thu Feb 25 12:06:49 CET 2021 - jgonzalez@suse.com

- version 4.2.10-1
- Rebuild and improve rendering of error pages 404 and 500 pages (bsc#1181228)
- Fix user creation with pam auth and no password (bsc#1179579)
- Rename rhnVirtualInstanceInfo memory_size_k column
- Fix registration of VM created with cobbler profile on Salt minion
- enahance schedule states XMLRPC API
- Cleanup sessions via SQL query instead of SQL function (bsc#1180224)
- Do not call page decorator in HEAD requests (bsc#1181228)
- Allow to configure request timeout (bsc#1178767)
- FIX: Slow response of 'Software > Install' in Ubuntu minions (bsc#1181165)

-------------------------------------------------------------------
Tue Feb 16 10:07:07 CET 2021 - jgonzalez@suse.com

- version 4.2.9-1
- fix action chains for saltssh minions (bsc#1182200)

-------------------------------------------------------------------
Fri Feb 12 14:29:28 CET 2021 - jgonzalez@suse.com

- version 4.2.8-1
- Ensure new files are synced just after writing them (bsc#1175660)
- Add 'mgr_origin_server' to Salt pillar data (bsc#1180439)
- enable openscap auditing for salt systems in SSM (bsc#1157711)
- Removed "Software Crashes" feature
- detect debian products (bsc#1181416)
- show packages from channels assigned to the targeted system (bsc#1181423)

-------------------------------------------------------------------
Thu Jan 28 11:42:47 CET 2021 - jgonzalez@suse.com

- version 4.2.7-1
- Open raw output in new tab for ScriptRunAction (bsc#1180547)

-------------------------------------------------------------------
Wed Jan 27 13:04:11 CET 2021 - jgonzalez@suse.com

- version 4.2.6-1
- fix query using old EVR_T constructor (bsc#1181422)
- Update to postgresql13 (jsc#SLE-17030)
- Improve modular dependency resolution algorithm (bsc#1177267)
- Display absolute timestamps for configuration files
- Fix modular data handling for cloned channels (bsc#1177508)
- Fix: login gets an ISE when SSO is enabled (bsc#1181048)
- Content Lifecycle Management input validation errors are now displayed at the field-level instead of a popup
- Add an API endpoint to allow/disallow scheduling irrelevant patches (bsc#1180757)
- Fix CVE audit results for affected and patched entries (bsc#1180893)
- Replace custom version comparison method with the standard one which also takes debian packages into account
- Default to preferred items per page in content lifecycle lists (bsc#1180558)
- Removed Java module com.sun.bind if it is not available; Load jaxb bundles if available.
- internal code cleanup (dropping unused table rhnErrataTmp)
- Drop the ssl_available option (SSL is always present)
- fix reboot action race condition (bsc#1177031)
- Improves misleading UI message displayed on systems with modules activated (bsc#1179525)
- Fix availability check for debian repositories (bsc#1180127)
- Added 'contents' argument to the 'configchannel.create' XMLRPC API method (bsc#1179566)
- Ignore duplicate NEVRAs in package profile update (bsc#1176018)
- Prevent deletion of CLM environments if they're used in an autoinstallation
  profile (bsc#1179552)
- Fix Debian package version comparison
- register saltkey XMLRPC handler and fix behavior of delete salt key (bsc#1179872)
- Added 'revision' argument to the 'configchannel.updateInitSls' XMLRPC API method (bsc#1179566)
- Add validation for custom repository labels
- Fix configuration file download links to actually download files instead of redirecting to the home page (bsc#1179324)
- Add lang attribute to html tags
- SPEC file libxml2-devel addition, Source0 update.
- Replace the virtpoller beacon by a guests refresh action
- Added RHEL build support.
- Simplified SPEC file.
- fix expanded support detection based on CentOS installations (bsc#1179589)
- Generalize the reactivation key message (bsc#1178483)

-------------------------------------------------------------------
Thu Dec 03 13:45:57 CET 2020 - jgonzalez@suse.com

- version 4.2.5-1
- add the VirtualPC as virtualization type (bsc#1178990)
- Fix the activation key handling from kickstart profile (bsc#1178647)
- Ignore docker network ifaces in the system duplicates list
- Fix incorrect password autocompletions (bsc#1148357)
- add translation strings for newly added countries and timezones (jsc#PM-2081)
- Update exception message in findSyncedMandatoryChannels

-------------------------------------------------------------------
Wed Nov 25 12:22:07 CET 2020 - jgonzalez@suse.com

- version 4.2.4-1
- Report resolved module dependencies on CLM project details page
- Allow creating custom ULN repositories with uln:// urls
- Change message "Minion is down" to be more accurate
- Revert: Sync state modules when starting action chain execution (bsc#1177336)
- Remove expiration date from ics files (bsc#1177892)
- Localize documentation links
- fix check for available products on ISS Slaves (bsc#1177184)
- XMLRPC: Report architecture label in the list of installed packages (bsc#1176898)
- get media.1/products for cloned channels (bsc#1178303)
- calculate size to truncate a history message based on the htmlified version (bsc#1178503)
- Sync state modules when starting action chain execution (bsc#1177336)
- Fix repo url of AppStream in generated RHEL/Centos 8 kickstart file (bsc#1175739)
- Enable validation of Content Lifecycle Management entities in the XMLRPC API (bsc#1177706)
- Fix the order of the arguments in the XMLRPC API doc for contentmanagement.buildProject (bsc#1177704)
- Remove the deprecated "satellite" API namespace
- Make image pillar visible only in buildhost organization
- Maintain list of synced images in pillar
- Remove hostname from /var/lib/salt/.ssh/known_hosts when deleting system (bsc#1176159)
- log token verify errors and check for expired tokens
- show only kernel options in advanced autoinstallation page when working with
  a salt minion (bsc#1177767)
- add new allowVendorChange flag for dist upgrades
- Take pool and volume from Salt virt.vm_info for files and blocks disks (bsc#1175987)
- Create VM on a Salt host using a cobbler profile
- Show cluster upgrade plan in the upgrade UI
- Fix action chain resuming when patches updating salt-minion don't cause service to be
  restarted (bsc#1144447)
- Execute Salt SSH actions in parallel (bsc#1173199)
- Enable to switch to multiple webUI theme
- Hotfix the modular RPMs release comparison
- enable redfish power management by default
- renaming autoinstall distro didn't change the name of the Cobbler distro (bsc#1175876)
- Fix: reinspecting a container image (bsc#1177092)
- add power management xmlrpc api
- allow nightly ISS sync to also cover custom channels
- Include build id in boot image local path
- fix max password length check at user creation (bsc#1176765)
- Fix the links for downloading the binaries in the package details UI (bsc#1176603)
- Notify about missing libvirt or hypervisor on virtual host
- Redesign maintenance schedule systems table to use paginated data from server
- Fix SP migration after dry run for cloned channels (bsc#1176307)
- filter not available optional channels out
- Fix: handle version comparison corner cases in Ubuntu packages

-------------------------------------------------------------------
Fri Nov 06 15:22:07 CET 2020 - jgonzalez@suse.com

- version 4.2.3-1
- Use correct eauth module and credentials for Salt SSH calls (bsc#1178319)

-------------------------------------------------------------------
Mon Sep 21 12:04:31 CEST 2020 - jgonzalez@suse.com

- version 4.2.2-1
- Updating translations from weblate
- Log exception trace on fatal Taskomatic startup error

-------------------------------------------------------------------
Fri Sep 18 12:34:25 CEST 2020 - jgonzalez@suse.com

- version 4.2.1-1
- Force disable SPA for non-navigation links (bsc#1175512)
- pass the log level parameter to matcher
- Detect client organization from connected proxy (bsc#1175545)
- Add language picker to user preferences and user creation
- Fix EntityExistsException on migration from traditional to salt minion via proxy (bsc#1175556)
- use media.1/products from media when not specified different (bsc#1175558)
- Fix: use quiet API method when using spacewalk-common-channels (bsc#1175529)
- add java.allow_adding_patches_via_api to allow adding errata to vendor channels
- fix alignment on icon on entitlement page
- support installer update channels during autoinstallation
- filter machines not in maintenance mode for remote commands
- Upgrade jQuery and adapt the code - CVE-2020-11022 (bsc#1172831)
- Data null means the sync never ran yet (bsc#1174357)
- Reset the server path on minion registration (bsc#1174254)
- fix error when rolling back a system to a snapshot (bsc#1173997)
- Implement maintenance windows backend
- Add check for maintainence window during executing recurring actions
- Implement maintenance windows in struts
- XMLRPC: Assign/retract maintenance schedule to/from systems
- avoid deadlock when syncing channels and registering minions at the same time (bsc#1173566)
- Fix softwarechannel update for vendor channels (bsc#1172709)
- Add modular repository warning message to system overview page (bsc#1173959)
- Change system list header text to something better (bsc#1173982)
- set CPU and memory info for virtual instances (bsc#1170244)
- Add virtual network Start, Stop and Delete actions
- Add virtual network list page
- update default product tree tag and set Beta tag again
- Fix strings (mentions of Satellite, replace SUSE Manager with PRODUCT_NAME, etc)
- Update package version to 4.2.0

-------------------------------------------------------------------
Wed Sep 16 16:49:35 CEST 2020 - jgonzalez@suse.com

- version 4.1.17-1
- Use the Salt API in authenticated and encrypted form (bsc#1175884, CVE-2020-8028)

-------------------------------------------------------------------
Thu Jul 23 13:26:41 CEST 2020 - jgonzalez@suse.com

- version 4.1.16-1
- Fix httpcomponents and gson jar symlinks (bsc#1174229)
- enhance RedHat product detection for CentOS and OracleLinux (bsc#1173584)
- provide comps.xml and modules.yaml when using onlinerepo for kickstart
- Refresh virtualization pages only on events
- fix up2date detection on RH8 when salt-minion is used for registration
- improve performance of the System Groups page with many clients (bsc#1172839)
- Include number of non-patch package updates to non-critical update counts
  in system group pages (bsc#1170468)
- bump XMLRPC API version number to distinguish from Spacewalk 2.10
- Cluster UI: return to overview page after scheduling actions
- fix NPE on auto installation when no kernel options are given (bsc#1173932)
- fix issue with disabling self_update for autoyast autoupgrade (bsc#1170654)
- Adapt expectations for jobs return events after switching Salt
  states to use 'mgrcompat.module_run' state.

-------------------------------------------------------------------
Wed Jul 01 16:12:13 CEST 2020 - jgonzalez@suse.com

- version 4.1.15-1
- Make httpcomponents and gson jar symlinks dependent on product
- Fix symlinks for gson, httcomponents on Leap 15.2

-------------------------------------------------------------------
Mon Jun 29 10:08:38 CEST 2020 - jgonzalez@suse.com

- version 4.1.14-1
- Branding adjustments, get rid of spacewalk as a default
- serve media.1/products when available (bsc#1173204)
- use repo metadata of the synced base channel when kernel
  option "useonlinerepo" is provided (bsc#1173204)
- Fix recurring actions being displayed in Task Schedules list
- Fix: handle corner case of deb pkg compare version (bsc#1173201)

-------------------------------------------------------------------
Wed Jun 24 10:22:51 CEST 2020 - jgonzalez@suse.com

- version 4.1.13-1
- prevent deadlock on suseusernotification (bsc#1173073)

-------------------------------------------------------------------
Tue Jun 23 17:21:48 CEST 2020 - jgonzalez@suse.com

- version 4.1.12-1
- Don't output virtualization pillar for systems without virtualization entitlement
- Update help link URLs in the UI
- Use volumes for VMs disks and allow attaching cdrom images
- Compute the websockify URL on browser side (bsc#1149644)
- disable Beta product tree tag
- Enable OS image building for all SUSE distributions (bsc#1149101, bsc#1172076)
- Toggle virtpoller when toggling virtualization host entitlement (bsc#1172962)
- Deleting registered VM doesn't remove them VM from the Guests list (bsc#1170096)
- improve salt-ssh error parsing on bootstrapping (bsc#1172120)

-------------------------------------------------------------------
Wed Jun 10 12:16:32 CEST 2020 - jgonzalez@suse.com

- version 4.1.11-1
- Drop the unpublished patch concept. All patches are published since their creation
- Implement support for cluster management (CaaSP)
- Split branding style themes for Uyuni and SUSE Manager
- increase XMLRPC API version
- Correctly set action to failed in case of Salt errors on execution (bsc#1169604)
- improve speed of Content Lifecycle Management channel list loading (bsc#1153234)
- Avoid traceback with AssertionError: Failed to update row (bsc#1172558)
- Pass minion ip to the kiwi_collect_image runner as fallback instead
  of fqdn if not present (bsc#1170737)
- Fix software channel list coloring
- apply highstate when add-on system types should be applied to the
  system on bootstrapping (bsc#1172190)
- configure HTTP timeouts via rhn.conf
- fixed bug where in scheduling a vhm refresh would result in a permission error for org admins
- Validate CLM projects on build/promote with XMLRPC
- Fix nullpointer exception during proxy registration (bsc#1171287)
- improve Content Lifecycle Management build and promotion performance (bsc#1159226)
- fix info text about package installation on channel change (bsc#1171684)
- Clarify the behavior of the checkbox system list, when it adds systems to ssm
- Implement module picker controls for CLM AppStream filters

-------------------------------------------------------------------
Tue May 26 11:22:02 CEST 2020 - jgonzalez@suse.com

- version 4.1.10-1
- handle centos urls that contain repo target in query string (bsc#1171996)

-------------------------------------------------------------------
Wed May 20 10:55:24 CEST 2020 - jgonzalez@suse.com

- version 4.1.9-1
- Fix saving image profile custom info values with XMLRPC (bsc#1171526)
- New API endpoint for retrieving combined formula data for a list of systems
- New API endpoint for retrieving network information for a list of system
- New API endpoint for retrieving system groups information for systems with a given entitlement
- Improve performance for States view in SystemGroups detail view (bsc#1158752)
- prevent race condition on metadata generation (bsc#1170197)
- Make automatic system locking for cluster node (CaaSP) user configurable
- Assign Activation Key channels only (bsc#1166516)
- Pass image profile custom info values as Docker buildargs during image build
- Fix activation keys request error in image import page (bsc#1170046)
- Fix custom info values input in image profile edit form (bsc#1169773)
- Add check for non-existing formulas when assigning formulas to a system/group
- Add check for non-existing formulas in xmlrpc calls
- Use salt for registration for selected install types (bsc#1164836)
- Added a new API end point to manage package state (bsc#1169520)
- avoid multiple base channels when onboarding minions (bsc#1167871)
- Remember settings after Service Pack Migration dry-run

-------------------------------------------------------------------
Thu Apr 23 10:25:13 CEST 2020 - jgonzalez@suse.com

- version 4.0.32-1
- hide message about changed Update Tag change (bsc#1169109)
- Web UI: Implement bootstrapping minions using an SSH private key
- add virtual volume delete action
- refresh pillar after channel change

-------------------------------------------------------------------
Wed Apr 15 17:12:31 CEST 2020 - jgonzalez@suse.com

- version 4.1.8-1
- Add content lifecycle project validation interface

-------------------------------------------------------------------
Mon Apr 13 09:33:50 CEST 2020 - jgonzalez@suse.com

- version 4.1.7-1
- Fix the original-clone channel relationship for CLM channels (bsc#1163121)
- fix serializer and documentation for system.listSystems (bsc#1168083)
- skip and show migration targets which do not have a successor
  for all installed extension products (bsc#1168227)
- fix resource leak in taskomatic (bsc#1168696)
- XMLRPC: Implement bootstrapping minions using an SSH private key
- Fix: unable to be redirected to the IdP when SSO is enabled (bsc#1167667)
- improve performance of cleanup-data-bunch
- Show separate info for syncing product channels and children
- add XMLRPC API method: proxy.listProxyClients (bsc#1166408)
- Enable monitoring for RHEL 8 Salt clients
- Add recurring actions xmlrpc interface
- Add StateApplyFailed and CreateBootstrapRepoFailed notifications
- Add virtual storage pools actions
- Remove no longer necessary check for retail TERMINALS group membership
- change DB check before login
- fix error when adding systems to ssm with 'add to ssm' button (bsc#1160246)

-------------------------------------------------------------------
Thu Mar 19 12:16:18 CET 2020 - jgonzalez@suse.com

- version 4.1.6-1
- Filter out AppStream packages by 'modularitylabel' rpm tag

-------------------------------------------------------------------
Wed Mar 11 10:54:21 CET 2020 - jgonzalez@suse.com

- version 4.1.5-1
- Fix for pillar not being refreshed when CaaSP pattern is detected upon software profile update (bsc#1166061)
- Adapt/clarify terms for minion system locking
- Add dependency on system-lock formula
- Prevent build/promote on content projects which have build/promote in progress
- Clean stale Content Lifecycle targets on Tomcat startup (bsc#1164121)
- Show warning on products page when no SUSE Manager Server Subscription is available
- Implement recurring highstate scheduling
- Notify VMs creation actions
- Validate the suseproductchannel table and update missing date when running mgr-sync refresh (bsc#1163538)
- Add 'inst.repo' kernel option to RHEL 8 kickstart tree (bsc#1163884)
- Show proxy icon in system list
- Disable modularity failsafe mechanism for RHEL 8 channels (bsc#1164875)
- Handle the non-existent requested grains gracefully
- Get the machineid grain from the minion startup event
- Feat: enable Salt system lock when CaaSP node is onboarded
- use term 'patch' instead of 'errata' (bsc#1164649)
- enable provisioning API with salt and bootstrap entitled systems
- remove oracle DB support
- improve performance when adding systems to system groups (bsc#1158754)
- remove NccRegister Task

-------------------------------------------------------------------
Mon Feb 17 12:50:13 CET 2020 - jgonzalez@suse.com

- version 4.1.4-1
- Fix a problem with removing the monitoring entitlement from a system
- Introduce CLM AppStream filters for RHEL 8 support
- kickstart --nobase option was removed in version F22. Do not use it
  for RHEL8
- Migrate pillar and formula data on minion id change (bsc#1161755)
- Remove auditlog-keeper
- Exclude base products from PAYG (Pay-As-You-Go) instances when doing subscription matching
- call saltutil.sync_all before calling highstate (bsc#1152673)
- change doc links pointing to new documentation server

-------------------------------------------------------------------
Thu Jan 30 14:48:34 CET 2020 - jgonzalez@suse.com

- version 4.1.3-1
- overload the system.scheduleChangeChannels API method to accept multiple system IDs
- support non discoverable fqdns via custom grain (bsc#1155281)

-------------------------------------------------------------------
Wed Jan 22 12:12:18 CET 2020 - jgonzalez@suse.com

- version 4.1.2-1
- merge java translations from branding back to this package
- fix mgr-sync add channel when fromdir is configured (bsc#1160184)
- handle not found re-activation key (bsc#1159012)
- write a list of formulas sorted by execution order (bsc#1083326)
- change product_tree tag to reflect new product 4.1 and Beta phase
- Use 'changes' field if 'pchanges' field doesn't exist (bsc#1159202)
- rename rhncfg-actions to mgr-cfg-actions in UI advice (bsc#1137248)
- Show additional headers and dependencies for deb packages
- Show adequate message on saving formulas that change only pillar data
- Fix container image import (bsc#1154246)
- Add missing permission checks on formula api (bsc#1123274)
- use channel name from product tree instead of constructing it (bsc#1157317)
- Add the system.getMinionIdMap XMLRPC method
- generate metadata with empty vendor (bsc#1158480)
- Read the subscriptions from the output instead of input (bsc#1140332)
- remove undefined variable from redhat_register snippet
- Add a method in API to check if the provided session key is a valid one.
- Associate VMs and systems with the same machine ID at bootstrap (bsc#1144176)
- Prevent Package List Refresh actions to stay pending forever (bsc#1157034)
- Fix minion id when applying engine-events state (bsc#1158181)
- Prevent ISE and warn disable deletion of a Content Lifecycle channel in use (bsc#1158012)
- Remove unnecessary WARN log entries from Kubernetes integration

-------------------------------------------------------------------
Wed Nov 27 17:01:33 CET 2019 - jgonzalez@suse.com

- version 4.1.1-1
- Change form order and change project creation message (bsc#1145744)
- show version depending on the product
- Fix loading proper activation key details on SPA enabled (bsc#1157141)
- Add 'license' entry to the kiwi image inspection test data
- Enable aarch64 builds
- Hide Virtualization > Provisioning tab for Salt systems (bsc#1167329)
- Add self monitoring to Admin Monitoring UI (bsc#1143638)
- Use apache proxy of websockify (bsc#1155455)
- Split a query to the database for more reliability in case certain pages are visited and many systems are registered
- Fix WebUI invalidation time by using the package build time instead
  of the WebUI version (bsc#1154868)
- Add information message in Tasks bunch detail page if task gets interrupted before start
- Create a single action when adding erratas to an action chain via the API (bsc#1148457)
- Add check for url input when creating/editing repositories
- Fqdns are coming from salt network module instead of fqdns grain (bsc#1134860)
- Consider timeout value in salt remote script (bsc#1153181)
- rename SUSE Products to just Products in UI
- Fix: regression with Ubuntu version compare (bsc#1150113)
- Add formula metadata to form data response
- ignore kickstarttrees for child channels and prevent
  appstream repos sync to cobbler
- Check if metadata refresh is needed before adding new channels (bsc#1153613)
- Fix: match `image_id` with newer k8s (bsc#1149741)
- Handle refreshing hardware of VM with changed UUID (bsc#1135380)
- Bump version to 4.1.0 (bsc#1154940)
- fix problems with Package Hub repos having multiple rpms with same NEVRA
  but different checksums (bsc#1146683)
- Add check/message for project not found (bsc#1145755)
- Fix sorting issues on content filter list page (bsc#1145591)
- Fix combinatorial explosion when generating migrations (bsc#1151888)
- Change the default value of taskomatic maxmemory to 4GB
- Silence cache strategy Hibernate warning
- Return result in compatible type to what defined in database procedure (bsc#1150729)
- Allow channels names to start with numbers
- Fix: handle special deb package names (bsc#1150113)
- Remove extra spaces in dependencies fields in Debian repo Packages file (bsc#1145551)
- Improve performance for 'Manage Software Channels' view (bsc#1151399)
- Allow monitoring for managed systems running Ubuntu 18.04 and RedHat 6/7
- use value from systemd unit file if not set in /etc/rhn/rhn.conf
- implement "keyword" filter for Content Lifecycle Management
- Add support for Azure, Amazon EC2, and Google Compute Engine as Virtual Host Manager.
- Import additional fields for Deb packages
- enable Kiwi NG on SLE15
- allow ssl connections from Tomcat to Postgres (bsc#1149210)
- use default in case taskomatic.java.maxmemory is unset
- fix parsing of /etc/rhn/rhn.conf for taskomatic.java.maxmemory (bsc#1151097)
- replace requires susemanager with uyuni-base server for group(susemanager)
- Add page to show virtual storage pools and volumes of a system
- Migrate login to Spark
- Use 'SCC organization credentials' instead of 'SCC credentials' in error message (bsc#1149425)
- implement "regular expression" Filter for Content Lifecycle Management
  matching package names, patch name, patch synopsis and package names in patches
- implement provisioning for salt clients
- New Single Page Application engine for the UI. It can be enabled with the config 'web.spa.enable' set to true
- Check that a channel doesn't have clones before deleting it (bsc#1138454)
- Fix: initialize the hibernate transaction when merging errata via XMLRPC API (bsc#1145584)
- Fix documentation of contentmanagement handler (bsc#1145753)
- Add new API endpoint to list available Filter Criteria
- improve API documentation of Filter Criteria
- implement "patch contains package" Filter for Content Lifecycle Management
- implement Filter Patch "by type" Content Lifecycle Management
- Improve websocket authentication to prevent errors in logs (bsc#1138454)
- Implement filtering errata by synopsis in Content Lifecycle Management
- Normalize date formats for actions, notifications and clm (bsc#1142774)
- Implement ALLOW filters in Content Lifecycle Management
- move /usr/share/rhn/config-defaults to uyuni-base-common
- implement "by date" Filter for Content Lifecycle Management
- Require uyuni-base-common for /etc/rhn
- Support partly patched CVEs in CVE audit (bsc#1137229)
- UI render without error if salt-formulas system folders are unreachable (bsc#1142309)
- Add susemanager as prerequired for spacewalk-java
- Cloning Errata from a specific channel should not take packages
  from other channels (bsc#1142764)
- Hide channels managed by Content Lifecycle projects from available sources (bsc#1137965)
- add caret sorting for rpm versioning
- improve performance for retrieving the user permissions on channels (bsc#1140644)

-------------------------------------------------------------------
Wed Jul 31 17:34:30 CEST 2019 - jgonzalez@suse.com

- version 4.0.20-1
- fix permissions of cobbler owned directories
- Prerequire salt package to avoid not existing user issues
- Remove duplicate information message when changing system properties (bsc#1111371)
- Align selection column in software channel managers (bsc#1122559)
- API Documentation: mention the shebang in the system.scheduleScriptRun doc strings (bsc#1138655)
- Enable product detection for plain rhel systems (bsc#1136301)
- For orphan contentsources, look also in susesccrepositoryauth to make sure they are not being referenced(bsc#1138275)
- Fallback to logged-in-user org and then vendor errata when looking up erratum on cloning (bsc#1137308)
- Add new validation to avoid creating content lifecycle projects starting with a number (bsc#1139493)
- Improve performance of 'Systems requiring reboot' page (fate#327780)
- Allow virtualization tab for foreign systems (bsc#1116869)
- Keep querystring on ListTag parent_url for actions that have the cid param (bsc#1134677)
- Allow forcing off or resetting VMs
- Fix profiles package scheduling when epoch is null (bsc#1137144)
- Explicitly mention in API docs that to preserve LF/CR, user needs to encode the data(bsc#1135442)
- Switch menu links and adjust title icons
- Add XML-RPC API calls to manage server monitoring
- Allow adding monitoring entitlement to openSUSE Leap 15.x
- Add support for Salt Formulas to be used with standalone Salt
- Fix channel sync status logic in products page (bsc#1131721)
- Report Monitoring products to subscription-matcher
- Update help URLs in the UI
- Fix SSM package upgrade list item selection (bsc#1133421)
- Support system groups with the prometheus-exporters-formula and monitoring entitlements
- Let softwarechannel_errata_sync fallback on vendor errata (bsc#1132914)
- Don't convert localhost repositories URL in mirror case (bsc#1135957)
- Add state EDITED to filters in the Content Lifecycle Environments
- Add built time date to the Content Lifecycle Environments
- Update ServerArch on each ImageDeployedEvent (bsc#1134621)
- Remove the 'Returning' clause from the query as oracle doesn't support it (bsc#1135166)
- Display warning if product catalog refresh is already in progress (bsc#1132234)
- Fix apidoc return order on mergePackages
- Explicitly mention country code in the advanced search (bsc#1131892)

-------------------------------------------------------------------
Wed May 22 14:29:42 CEST 2019 - jgonzalez@suse.com

- version 4.0.19-1
- Fix handling of the last Salt event queue (bsc#1135896)

-------------------------------------------------------------------
Wed May 15 17:05:45 CEST 2019 - jgonzalez@suse.com

- version 4.0.18-1
- use new names in code for client tool packages which were renamed (bsc#1134876)

-------------------------------------------------------------------
Wed May 15 17:00:13 CEST 2019 - jgonzalez@suse.com

- version 4.0.17-1
- List added JARs into specfile
- Add stax and stax2 to the ant JARs

-------------------------------------------------------------------
Wed May 15 15:11:15 CEST 2019 - jgonzalez@suse.com

- version 4.0.16-1
- SPEC cleanup
- Process salt events of a single minion on the same thread
- Add Single Sign On (SSO) via SAMLv2 protocol
- Hide disabled activation keys in form drop-downs (bsc#1101706)
- Implement Errata filtering based on advisory name in Content Lifecycle Management
- UI to enable / disable server monitoring
- Add monitoring entitlement
- Log remote commands executed via Salt -> Remote Commands UI to
  file /var/log/rhn/rhn_salt_remote_commands.log
- Saving cobbler autoinstall templates with a leading slash.
- Implement NEVR(A) filtering in Content Lifecycle Management
- Adjust product tree tag according to the base OS
- Add a link to the highstate page after formula was saved
- Fix deleting server when minion_formulas.json is empty (bsc#1122230)
- Handle the different retcodes that are being returned when salt module is not available (bsc#1131704)
- Improve salt events processing performance (bsc#1125097)
- Prevent Actions that were actually completed to be displayed as "in progress" forever(bsc#1131780)
- Disable Salt presence ping for synchronous calls
- Add unit tests for base channel assignments when registering RES minions
- Enable batching mode for salt synchronous calls
- Do not implicitly set parent channel when cloning (bsc#1130492)
- Do not report Provisioning installed product to subscription matcher (bsc#1128838)
- Show minion id in System Details GUI and API
- Fix base channel selection for Ubuntu systems (bsc#1132579)
- Fix retrieval of build time for .deb repositories (bsc#1131721)
- Fix product package conflicts with SLES for SAP systems (bsc#1130551)
- Take into account only synced products when scheduling SP migration from the API (bsc#1131929)

-------------------------------------------------------------------
Fri Apr 26 09:57:29 CEST 2019 - jgonzalez@suse.com

- version 4.0.15-1
- Enable Salt presence ping for synchronous calls (bsc#1133264)

-------------------------------------------------------------------
Thu Apr 25 17:59:56 CEST 2019 - jgonzalez@suse.com

- version 4.0.14-1
- Fix offline use of SUSE Manager (bsc#1133420)

-------------------------------------------------------------------
Mon Apr 22 12:11:55 CEST 2019 - jgonzalez@suse.com

- version 4.0.13-1
- Add Content Lifecycle Management icon
- Remove the obsolete help dispatcher servlet which was used to translate the documentation URLs
- Implement packages filtering on Content Project build
- Implement Content Filters operations and expose them in XMLRPC
- Disable ActionChainCleanup if database is Postgres
- Track and expose build status of Content Environment
- Enable SLES11 OS Image Build Host
- Add support for Salt batch execution mode
- fix NPE on remote commands when no targets match (bsc1123375)
- change release notes URL
- provide Proxy release notes as well
- Add a Taskomatic job to perform minion check-in regularly, drop use of Salt's Mine (bsc#1122837)
- Change the return type of the Cobbler method last_modified_time to Double
- Populate Content Environment on inserting it in a Project
- Add makefile and pylint configuration
- allow access to susemanager tools channels without res subscription (bsc#1127542)

-------------------------------------------------------------------
Fri Mar 29 10:31:49 CET 2019 - jgonzalez@suse.com

- version 4.0.12-1
- Adapt Cobbler power management functionality to use new power_system API call (bsc#1128919)
- fix doc generation for content management API
- Add support for SLES 15 live patches in CVE audit
- Implement Content Project promote function
- Implement Content Project build function
- Add Content Project Sources CRUD operations and expose them via XMLRPC
- Add Content Project and Content Environment CRUD operations and expose them via XMLRPC
- Add Content Project CRUD operations and expose them via XMLRPC
- Fix parsing of deb package version string on download (bsc#1130040)
- Generate solv file when repository metadata is created
- Fix errata_details to return details correctly (bsc#1128228)
- prevent an error when onboarding a RES 6 minion (bsc#1124794)

-------------------------------------------------------------------
Mon Mar 25 16:43:10 CET 2019 - jgonzalez@suse.com

- version 4.0.11-1
- don't modify kickstart child channel list
- change cobblers template directory
- Remove tanukiwrapper from taskomatic
- Add error message on sync refresh when there are no scc credentials
- rename cobbler keyword ksmeta to autoinstall_meta which changed with cobbler 3
- minion-action-cleanup Taskomatic task: do not clean actions younger than one hour
- Add support for custom username when bootstrapping with Salt-SSH
- Archive orphan actions when a system is deleted and make them visible in the UI (bsc#1118213)
- Cobbler version have been updated to >= 3.0
- Removed cobbler's 'update' method call which is now invalid(bsc#1128917)
- support ubuntu products and debian architectures in mgr-sync
- adapt check for available repositories to debian style repositories
- Add virtual machine display page
- Change default image download protocol from tftp to ftp
- Fix apidoc issues
- Read and update running kernel release value at each startup of minion (bsc#1122381)
- Schedule full package refresh only once per action chain if needed(bsc#1126518)
- Check and schedule package refresh in response to events independently of what originates them (bsc#1126099)

-------------------------------------------------------------------
Wed Mar 06 11:15:31 CET 2019 - jgonzalez@suse.com

- version 4.0.10-1
- Remove obsolete /rhn/help directory

-------------------------------------------------------------------
Tue Mar 05 18:20:00 CET 2019 - jgonzalez@suse.com

- version 4.0.9-1
- Update navigation links for the documentation pages

-------------------------------------------------------------------
Sat Mar 02 00:10:43 CET 2019 - jgonzalez@suse.com

- version 4.0.8-1
- Generate InRelease file for Debian/Ubuntu repos when metadata signing is enabled
- Add support for Ubuntu minions (FATE#324534, FATE#326848, FATE#326811)
- Fix/enhance Debian/Ubuntu repository generation
- Implement HTTP token authentication for Ubuntu clients

-------------------------------------------------------------------
Wed Feb 27 13:01:45 CET 2019 - jgonzalez@suse.com

- version 4.0.7-1
- Expose necessary Java modules on JDK 9+
- Add configuration option to limit the number of changelog entries added
  to the repository metadata (FATE#325676)
- Fix a problem when cloning public child channels with a private base channel (bsc#1124639)
- set max length for xccdf rule identifier to 255 to prevent internal server error (bsc#1125492)
- add configurable option to auto deploy new tokens (bsc#1123019)
- support products with multiple base channels
- fix ordering of base channels to prevent synchronization errors
  (bsc#1123902)
- prevent crash of mgr-sync refresh when channel label could not be found (bsc#1125451)
- Keep assigned channels on traditional to minion migration (bsc#1122836)
- Add UI to create virtual machine for salt minions
- Fix "Add Selected to SSM" on System Groups -> systems page (bsc#1121856)

-------------------------------------------------------------------
Fri Feb 08 17:38:56 CET 2019 - jgonzalez@suse.com

- version 4.0.6-1
- Fix exception when removing failed salt events from database

-------------------------------------------------------------------
Thu Jan 31 09:41:46 CET 2019 - jgonzalez@suse.com

- version 4.0.5-1
- Improve memory usage when generating repo matadata for channels having
  a large number of packages (bsc#1115776)
- Merge unlimited virtualization lifecycle products with the single variant (bsc#1114059)
- show beta products if a beta subscription is available (bsc#1123189)
- fix synchronizing Expanded Support Channel with missing architecture
  (bsc#1122565)
- Explicitly require JDK11
- Update spec file to no longer install tomcat context file in cache directory (bsc#1111308)
- Fix for duplicate key violation when cloning erratas that have no packages associated (bsc#1111686)
- Improve performance for granting and revoking permissions to user for groups (bsc#1111810)

-------------------------------------------------------------------
Wed Jan 16 12:23:15 CET 2019 - jgonzalez@suse.com

- version 4.0.4-1
- Remove the reference of channel from revision before deleting it (bsc#1107850)
- Add sp migration dry runs to the daily status report (bsc#1083094)
- Fix permissions check on formula list api call (bsc#1106626)
- Prevent failing KickstartCommand when customPosition is null (bsc#1112121)
- Improve return value and errors thrown for system.createEmptyProfile XMLRPC endpoint
- Reset channel assignments when base channel changes on registration (bsc#1118917)
- Removed 'Manage Channels' shortcut for vendor channels (bsc#1115978)
- Allow bootstrapping minions with a pending minion key being present (bsc#1119727)
- Fix cloning channels when managing the same errata for both vendor and private orgs (bsc#1111686)
- Hide 'unknown virtual host manager' when virtual host manager of all hosts is known (bsc#1119320)
- Add REST API to retrieve VM definition
- Nav and section scroll independently
- Listen to salt libvirt events to update VMs state
- avoid a NullPointerException error in Taskomatic (bsc#1119271)
- XMLRPC API: Include init.sls in channel file list (bsc#1111191)
- Disable notification types with 'java.notifications_type_disabled' in rhn.conf (bsc#1111910)
- Fix the config channels assignment via SSM (bsc#1117759)
- Introduce Loggerhead-module.js to store logs from the frontend
- change SCC sync backend to adapt quicker to SCC changes and improve
  speed of syncing metadata and checking for channel dependencies (bsc#1089121)
- read OEM Orderitems from DB instead of create always new items (bsc#1098826)
- fix mgr-sync refresh when subscription was removed (bsc#1105720)
- install product packages during bootstrapping minions (bsc#1104680)
- remove Oracle support

-------------------------------------------------------------------
Mon Dec 17 14:37:54 CET 2018 - jgonzalez@suse.com

- version 4.0.3-1
- Change Requires to allow installing with both Tomcat 8 (SLE-12SP3) and 9 (SLE12-SP4)
- Automatically schedule an Action to refresh minion repos after deletion of an assigned channel (bsc#1115029)
- Performance improvements in channel management functionalities (bsc#1114877)
- Hide already applied errata and channel entries from the output list in
  audit.listSystemsByPatchStatus (bsc#1111963)
- Handle with an error message if state file fails to render (bsc#1110757)
- use a Salt engine to process return results (bsc#1099988)
- Add check for yast autoinstall profiles when setting kickstartTree (bsc#1114115)
- Fix handling of CVEs including multiple patches in CVE audit (bsc#1111963)
- When changing basechannel the compatible old childchannels are now selected by default. (bsc#1110772)
- fix scheduling jobs to prevent forever pending events (bsc#1114991)
- Performance improvements for group listings and detail page (bsc#1111810)
- fix wrong counts of systems currency reports when a system belongs to more than one group (bsc#1114362)
- Add check if ssh-file permissions are correct (bsc#1114181)
- When removing cobbler system record, lookup by mac address as well if lookup by id fails(bsc#1110361)
- increase maximum number of threads and open files for taskomatic (bsc#1111966)
- Changed Strings for MenuTree Items to remove redundancy (bsc#1019847)
- Automatic cleanup of notification messages after a configurable lifetime
- Fix 'image deployed' event data parsing (bsc#1110316)
- Handle 'image deployed' salt event by executing post-deployment procedures
- Allow listing empty system profiles via XMLRPC
- Different methods have been refactored in tomcat/taskomatic for better performance(bsc#1106430)
- Do not try cleanup when deleting empty system profiles (bsc#1111247)
- ActivationKey base and child channel in a reactjs component
- Sync changes from Spacewalk
- 1640999 - Fix status icons
- 1640999 - Show correct name of the channel provididing rhncfg* packages
- 1624837 - Suppress warning if AppStream addon is enabled
- 1624837 - Enable appstream by default
- 1624837 - Add appstream ks corresponding to given baseos ks

-------------------------------------------------------------------
Fri Oct 26 10:29:32 CEST 2018 - jgonzalez@suse.com

- version 4.0.2-1
- Reschedule taskomatic jobs if task threads limit reached (bsc#1096511)
- Require openJDK in all cases, as IBM JDK will not be available at SLE15
- Add missing jar dependency 'xalan-j2-serializer'
- Modify acls: hide 'System details -> Groups and Formulas' tab for non-minions with bootstrap entitlement
- fix typo in messages (bsc#1111249)
- Cleanup formula data and assignment when migrating formulas or when removing system
- Remove restrictions on SUSE Manager Channel subscriptions (bsc#1105724)
- Pair a new starting minion with empty profile based on its HW address (MAC)
- Allow creating empty minion profiles via XMLRPC, allow assigning and editing formula for them
- Added shortcut for editing Software Channel
- Rewrite virtual guests list page in reactjs
- Fix NullPointerException when refreshing deleted software channel (bsc#1094992)
- Subscribe saltbooted minion to software channels, respect activation key in final registration steps
- Fix script is deleted too early (bsc#1105807)
- Remove special characters from HW type string
- Optimize execution of actions in minions (bsc#1099857)
- Make Kiwi OS Image building enabled by default
- Increase Java API version
- check valid postgresql database version
- Change Saltboot grain trigger from "initrd" to "saltboot_initrd"
- add last_boot to listSystems() API call
- Changed localization strings for file summaries (bsc#1090676)
- Added menu item entries for creating/deleting file preservation lists (bsc#1034030)
- Fix displayed number of systems requiring reboot in Tasks pane (bsc#1106875)
- Added link from virtualization tab to Scheduled > Pending Actions (bsc#1037389)
- Better error handling when a websocket connection is aborted (bsc#1080474)
- Remove the reference of channel from revision before deleting it(bsc#1107850)
- Enable auto patch updates for salt clients
- Fix ACLs for system details settings
- Method to Unsubscribe channel from system(bsc#1104120)
- Fix 'Compare Config Files' task hanging (bsc#1103218)
- Fix: delete old custom OS images pillar before generation (bsc#1105107)
- Fix an error in the system software channels UI due to SUSE product channels missing a
  corresponding synced channel (bsc#1105886)
- XMLRPC API for state channels
- add logic for RedHat modules
- fix deletion of Taskomatic schedules via the GUI (bsc#1095569)
- Generate OS image pillars via Java
- Logic constraint: results must be ordered and grouped by systemId first (bsc#1101033)
- Fix retrieving salt-ssh pub key for proxy setup when key already exists
  (bsc#1105062)
- Store activation key in the Kiwi built image
- Do not wrap output if stderr is not present (bsc#1105074)
- Store image size in image pillar as integer value
- Reschedule Taskomatic jobs when the taskomatic.<job_type>.parallel_threads
  limit is reached (bsc#1105574)
- Implement the 2-phase registration of saltbooted minions (SUMA for Retail)
- Avoid an NPE on expired tokens (bsc#1104503)
- Generate systemid certificate on suse/systemid/generate event (FATE#323069)
- Fix system group overview patch status (bsc#1102478)

-------------------------------------------------------------------
Fri Aug 10 15:21:41 CEST 2018 - jgonzalez@suse.com

- version 4.0.1-1
- Allow salt systems to be registered as proxies (FATE#323069)
- Fix behavior when canceling actions (bsc#1098993)
- add DNS name to cobbler network interface (FATE#326501, bsc#1104020)
- speedup listing systems of a group (bsc#1102009)
- Add python3 xmlrpc api example to docs.
- Bump version to 4.0.0 (bsc#1104034)
- Fix copyright for the package specfile (bsc#1103696)
- Add Salt actions for virtual guests
- Disallow '.' in config channel names (bsc#1100731)
- Feat: add OS Image building with Kiwi FATE#322959 FATE#323057 FATE#323056
- Apply State Result - use different color for applied changes
- Fix checking for salt pkg upgrade when generating action chain sls
- Add queue=true to state.apply calls generated in action chain sls files
- Fix missing acl to toggle notifications in user prefs in salt clients (bsc#1100131)
- Fix race condition when applying patches to systems (bsc#1097250)
- Fix: errata id should be unique (bsc#1089662)
- improve cve-server-channels Taskomatic task's performance (bsc#1094524)
- fix union and intersection button in grouplist (bsc#1100570)
- Feature: show ordered and formated output of state apply results
- fix defining a schedule for repo-sync (bsc#1100793)
- Drop removed network interfaces on hardware profile update (bsc#1099781)
- Feature: implement test-mode for highstate UI
- Feature: implement optional signing repository metadata
- Valid optional channel must be added before reposync starts (bsc#1099583)
- XML-RPC API call system.scheduleChangeChannels() fails when no children are given (bsc#1098815)
- Fix tabs and links in the SSM "Misc" section (bsc#1098388)
- Handle binary files appropriately (bsc#1096264)
- Increase the default number of Quartz worker threads (bsc#1096511)
- Ignore inactive containers in Kubernetes clusters
- explicitly require IBM java for SLES < SLE15 (bsc#1099454)
- Do not break backward compatibility on package installation/removal (bsc#1096514)
- Fix minion software profile to allow multiple installed versions for the
  same package name (bsc#1089526)
- fix cleaning up tasks when starting up taskomatic (bsc#1095210)
- Fix truncated result message of server actions (bsc#1039043)
- Add missing result fields for errata query (bsc#1097615)
- Show chain of proxies correctly (bsc#1084128)
- improve gatherer-matcher Taskomatic task's performance (bsc#1094524)
- Check if directory /srv/susemanager/salt/actionchains exists before deleting minion
  action chain files
- fix hardware refresh with multiple IPs on a network interface (bsc#1041134)
- Fix NPE in image pages when showing containers with non-SUSE distros
  (bsc#1097676)
- Do not log when received 'docker://' prefix from Kubernetes clusters
- Add new 'upgrade_satellite_refresh_custom_sls_files' task to refresh
  custom SLS files generated for minions (bsc#1094543)
- improve branding for Uyuni
- Mark all proceeding actions in action-chain failed after an action failed(bsc#1096510)
- Fix: limit naming of action chain (bsc#1086335)
- Do not create new product if product_id exists, update it instead (bsc#1096714)
- specify old udev name as alternative when parsing hw results
- fix detection of a xen virtualization host (bsc#1096056)
- Disallow colons in image labels (bsc#1092940)
- Fix registration of RHEL clients when multiple release packages are installed
  (bsc#1076931)
- Disable support for Oracle on openSUSE (bsc#1095804)
- Fix removing action chain sls files after execution (bsc#1096016)

-------------------------------------------------------------------
Tue Jun 05 10:09:30 CEST 2018 - jgonzalez@suse.com

- version 2.8.78.7-1
- make mass-canceling of Actions faster (bsc#1095211)
- Fix logic in jsp so enabling config systems page shows right icon for error (bsc#1082988)
- Fix: show only directly connected systems for Proxy (bsc#1094986)
- generate pillar after changeing gpg_check flag (bsc#1079605)
- enable all TLS version for HTTPS connections (bsc#1094530)
- allow multi selection/deletion of notification messages
- change text on pending actions on the system page (bsc#1086176)
- Schedule only one action when changing channel assignment for a group of servers on SSM
- honor user timezone setting for system overview dates (bsc#1085516)
- Initial branding change for Uyuni (bsc#1094497)
- Fix NPE in software profile sync when building update query (bsc#1094240)
- added 404 handling inside the Spark framework (bsc#1029726)

-------------------------------------------------------------------
Wed May 23 09:01:39 CEST 2018 - jgonzalez@suse.com

- version 2.8.78.6-1
- Add Action Chain support for Salt clients using the ssh-push connection method.
- add API functions to specify system cleanup type when deleting a
  system (bsc#1094190)
- change default cleanup type for XMLRPC API to NO_CLEANUP
  (bsc#1094190)

-------------------------------------------------------------------
Wed May 16 17:41:11 CEST 2018 - jgonzalez@suse.com

- version 2.8.78.5-1
- Uniform the notification message when scheduling HW refresh (bsc#1082796)
- Improved API for formulas to be saved through API for system/group.
- add SLES12 SP2 LTSS family (bsc#1092194)
- fix token cleanup task crashing (bsc#1090585)
- HW refresh fails on SLE15 Salt client (bsc#1090221)
- reorder styles import
- prevent NPE when no image build history details are available (bsc#1092161)
- only show the most relevant (least effort) solutions (bsc#1087071)
- Show channel label when listing config channels (bsc#1083278)
- fix equals to display channels with same name but different label
  (bsc#1083278)
- Avoid init.sls files with no revision on Config State Channels (bsc#1091855)

-------------------------------------------------------------------
Mon May 07 15:23:43 CEST 2018 - jgonzalez@suse.com

- version 2.8.78.4-1
- Update codebase for salt-netapi-client 0.14.0
- Render configuration files with UTF-8 (bsc#1088667)
- Update google-gson to version 2.8.2 (bsc#1091091)
- fix updating Subscription cache (bsc#1075466)

-------------------------------------------------------------------
Wed Apr 25 12:03:28 CEST 2018 - jgonzalez@suse.com

- version 2.8.78.3-1
- fix taskomatic deadlock in failure case (bsc#1085471)
- fix NPE in websocket session configurator (bsc#1080474)

-------------------------------------------------------------------
Mon Apr 23 09:12:55 CEST 2018 - jgonzalez@suse.com

- version 2.8.78.2-1
- Sync with upstream (bsc#1083294)
- 1567157 - remove 'www' part from cve.mitre.org domain name
- 1564065 - Fix relevant_to_server_group query performance
- 1544350 - Add possibility to manage errata severity via API/WebUI
- add support for autoinstallation of SLE15 (bsc#1090205)
- update sles_register cobbler snippets to work with SLE15 (bsc#1090205)
- Wait until minion is back to set RebootAction as COMPLETED (bsc#1089401)
- Handle Salt upgrade inside an Action Chain via patch installation.
- Change the endpoint for the mandatory channels retrieval to work with IDs instead of labels
- Remove SUSE Studio based image deployments
- add support for Prometheus monitoring
- Add option to schedule the software channels change in
  software -> channels -> channel -> target systems (bsc#1088246)
- Removed unused/broken option for sys details page (bsc#1082268)
- Log debug message if required cloned children do not exist when finding Service Pack migration alternatives
- fix constraint violation errors when onboarding (bsc#1089468)
- Update Spark to version 2.7.2 (bsc#1089101)
- Properly invalidate channel access tokens when changing to the same channels (bsc#1085660)
- Fix in SSM channls UI, if all systems in SSM do not have a base channel the corresponding
  child channels are not displayed on the subsequent page
- Apply Salt states in queue mode when executing Action Chains.
- Fix config channel assignment when registering with an activation key (bsc#1084134)
- Prevent stripping curly braces when creating config states (bsc#1085500)
- Fix index out of bound exception when os-release query returns multiple
  package names for RHEL/CentOS (bsc#1076931)
- More specific message for empty custom system info

-------------------------------------------------------------------
Wed Apr 04 12:12:28 CEST 2018 - jgonzalez@suse.com

- version 2.8.75.3-1
- Bugfix: assign correct channel on bootstrap (bsc#1087842)
- Prevent JSON parsing error when 'mgractionchains' module is not deployed.

-------------------------------------------------------------------
Thu Mar 29 01:24:22 CEST 2018 - jgonzalez@suse.com

- version 2.8.75.2-1
- SLE15 support: recommended/required flag for products and channels
- add more missing help links (bsc#1085852)

-------------------------------------------------------------------
Mon Mar 26 08:54:04 CEST 2018 - jgonzalez@suse.com

- version 2.8.75.1-1
- Sync with upstream (bsc#1083294)
- 1542556 - Prevent deletion of last SW admin if disabled
- 1544350 - Add possibility to manage errata severity via API/WebUI
- Add Action Chain support for Salt clients.
- Uniform channel assignment for Salt (bsc#1077265)
- fix race condition during enabling channel tokens (bsc#1085436)
- Ensure transaction execution order when updating FQDNs for minions (bsc#1078427)
- Harmonize display of custom system information (bsc#979073)
- add ref help links (bsc#1079535)
- fix presence ping (bsc#1080353)
- Fix "Most critical systems" list on "Home Overview" view (bsc#1081757)

-------------------------------------------------------------------
Mon Mar 05 08:50:01 CET 2018 - jgonzalez@suse.com

- version 2.8.72.1-1
- 1187053 - package search do not search through ppc64le packages by default
- support SLE15 product family
- rewrite products page into reactjs
- Users who can view system should be able to delete it (bsc#1079652)
- Set hostname before hardware refresh as well (bsc#1077760)
- Separate Salt calls based on config revisions and server grouping(bsc#1074854)
- remove clean section from spec (bsc#1083294)
- Added function to update software channel.
- Fix NPE when retrieving OES repo (bsc#1082328)
- Subscribe to config channels when registering Salt systems with activation keys (bsc#1080807)
- add rhn.conf salt_check_download_tokens parameter to disable token checking (bsc#1082119)

-------------------------------------------------------------------
Wed Feb 28 09:37:21 CET 2018 - jgonzalez@suse.com

- version 2.8.69.1-1
- Refresh pillar data when executing the subscribe channels action for ssh-push minions (bsc#1080349)
- Disable taskomatic crash dumps when using openJDK.
- Move locale preferences to user preferences menu.
- Fix home page link for "Register systems" (bsc#1065708)
- Remove previous activation keys on every (re-)activation (bsc#1031081)
- Handle stderr from "virtual-host-gatherer" to avoid hanging (bsc#1067010)
- Unify methods to send email on a single API
- Fix broken 'Add' links in system's config channel overview page (bsc#1079865)
- Remove SUSE Manager repositories when deleting salt minions (bsc#1079847)
- Fix issues in text for config management.
- fix title of reference guide help entry (bsc#1079769)
- 1541955 - Clone of an erratum doesn't have original erratum's severity
- 1481329 - Lost an <rhn-tab-directory> tab in previous commit for this BZ
- 1020318 - Fix refactored to take more, multiple, errors into account
- 1020318 - Check description for max-len when updating

-------------------------------------------------------------------
Mon Feb 05 12:48:29 CET 2018 - jgonzalez@suse.com

- version 2.8.59.3-1
- Allow scheduling the change of software channels as an action.
  The previous channels remain accessible to the registered system
  until the action is executed.

-------------------------------------------------------------------
Fri Feb 02 12:36:31 CET 2018 - jgonzalez@suse.com

- version 2.8.59.2-1
- refresh pillar data on formular change (bsc#1028285)
- Hide macro delimiters for config files in state channels
- Show full Salt paths in config file details page
- Remove previous activation keys when migrating to salt (bsc#1031081)
- Imporve webui for comparing files (bsc#1076201)
- For minion, no option to modfiy config file but just view
- Uniform date formatting in System Details view (bsc#1045289)
- Remove previous activation keys when migrating to salt (bsc#1031081)
- Import content of custom states from filesystem to database on startup, backup old state files
- Change the directory of the (normal) configuration channels from mgr_cfg_org_N to manager_org_N
- Handle gpg_check correctly (bsc#1076578)
- Replace custom states with configuration channels
- Hide ownership/permission fields from create/upload config file forms for state channels (bsc#1072153)
- Hide files from state channels from deploy/compare file lists (bsc#1072160)
- Disable and hide deploy files tab for state config channels (bsc#1072157)
- Allow ordering config channels in state revision
- Disallow creating 'normal' config channels when a 'state' channel with the
  same name and org already exists and vice versa.
- UI has been updated to manage state channels
- support multiple FQDNs per system (bsc#1063419)
- Uniform the notification message when rebooting a system (bsc#1036302)
- avoid use of the potentially-slow rhnServerNeededPackageCache view

-------------------------------------------------------------------
Wed Jan 17 12:05:06 CET 2018 - jgonzalez@suse.com

- version 2.8.56.1-1
- Speed up scheduling of package updates through the SSM (bsc#1076034)
- Fix encoding/decoding of url_bounce with more parameters (bsc#1075408)
- Removing unused mockobjects and strutstest jars
- Adjust commons-pool dependency for SLES15
- Remove jakarta-common-dbcp dependency, not required by quartz anymore
- Remove enforcement of IBM JDK
- Update to Quartz 2.3.0 (bsc#1049431)
- After dry-run, sync channels back with the server (bsc#1071468)
- fix message about package profile sync (bsc#1073739)
- On registration, assign server to the organization of the creator when activation key is empty (bsc#1016377)
- Fix logging issues when saving autoyast profiles (bsc#1073474)
- Add VM state as info gathered from VMware (bsc#1063759)
- improve performance of token checking, when RPMs or metadata are downloaded from minions (bsc#1061273)
- Allow selecting unnamed context in kubeconfig (bsc#1073482)
- Fix action names and date formatting in system event history (bsc#1073713)
- Fix incorrect 'os-release' report after SP migration (bsc#1071553)
- fix failed package installation when in RES 32 and 64 bit packages are
  installed together (bsc#1071314)
- Add user preferences in order to change items-per-page (bsc#1055296)
- Order salt formulas alphabetically. (bsc#1022077)
- Improved error message (bsc#1064258)
- Display messages about wrong input more end-user friendly. (bsc#1015956)
- Add api calls for content staging
- fix content refresh when product keys change (bsc#1069943)
- Allow 'Package List Refresh' when package arch has changed (bsc#1065259)
- New API call for scheduling highstate application
- Adding initial version of web ui notifications
- Show the time on the event history page in the users preferred timezone

-------------------------------------------------------------------
Tue Nov 28 12:48:16 CET 2017 - jgonzalez@suse.com

- version 2.7.46.8-1
- Implemented assignment of configuration channels to Salt systems via Salt states
- Added file structure under Salt root for configuration management
- Enabled configuration management UI for Salt systems
- Remove SUSE Manager specific configuration from Salt ssh minion when deleting system from SUSE Manager (bsc#1048326)
- Support Open Enterprise Server 2018 (bsc#1060182)
- Enable autofocus for login field
- Do not remove virtual instances for registered systems (bsc#1063759)
- Process right configfile on 'scheduleFileComparisons' API calls (bsc#1066663)
- Fix reported UUIDs for guests instances within a virtual host (bsc#1063759)
- Generate Order Items for OEM subscriptions (bsc#1045141)
- fix alignment of systemtype counts text (bsc#1057084)
- Enable 'Power Management' features on Salt minions.
- Fix editing of vhm config params (bsc#1063185)
- Skip the server if no channel can be guessed (bsc#1040420)
- Added a method to check if OS on machine supports containerization or not(bsc#1052728)
- 'Cancel Autoinstallation' link has been changed to look like button to make it more visible (bsc#1035955)
- Make systems in system group list selectable by the group admins (bsc#1021432)
- Hide non-relevant typed systems in SystemCurrency (bsc#1019097)
- Start registration for accepted minions only on the minion start event,
  not automatically on any event (bsc#1054044)
- Exclude salt systems from the list of target systems for traditional
  configuration stack installation
- Keep the the GPG Check value if validation fails (bsc#1061548)
- Extract Proxy version from installed product (bsc#1055467)
- Provide another create method(with additional parameter Gpgcheck) to create software channel through XML RPC(bsc#1060691).
- Improve duplicate hostname and transaction handling in minion registration
- Added 'Machine Id' information as part of details in System namespace for XMLRPC API(bsc#1054902)
- Modified the displayed message after updation of activation key (bsc#1060389)
- Display GUI message after successfully deleting custom key (bsc#1048295)
- fix links on schedule pages (bsc#1059201)
- Harmonize presentation of patch information (bsc#1032065)
- Display a feedback message when user deletes configuration channel(bsc#1048355)
- Fix duplicate machine id in event history on minion restart (bsc#1059388)
- Show link in message when rescheduling actions (bsc#1032122)
- Prevent ISE when distribution does not exist (bsc#1059524)
- do not store registration-keys during autoinstallation (bsc#1057599)
- enable package profile comparisons on minions
- Disallow entering multiple identical mirror credentials (bsc#971785)
- ensure correct ordering of patches (bsc#1059801)
- fix cloning Kickstart Profiles with Custom Options (bsc#1061576)
- checkin the foreign host if a s390 minion finished a job (bsc#971916)
- increase max length of hardware address to 32 byte (bsc#989991)
- Set the creator user for minions correctly in case it is known (bsc#1058862)
- Fix minor UI issues on overview page (bsc#1063590)
- Hide invisible first level menu items (bsc#1063822)
- Fail gracefully when GPG files are requested (bsc#1065676)
- fix unscheduling actions for traditional systems (bsc#1065216)
- add logging messages for SP migration (bsc#1066819, bsc#1066404)
- Improve messaging for "Compare Packages" (bsc#1065844)
- when searching for not installed products exclude release packages
  which are provided by others (bsc#1067509)
- rhnServerNetwork refactoring (bsc#1063419)
- Add Adelaide timezone to selectable timezones (bsc#1063891)

-------------------------------------------------------------------
Thu Sep 14 11:32:37 CEST 2017 - mc@suse.de

- version 2.7.46.7-1
- Adapt Salt runner and wheel calls to the new
  error handling introduced in salt-netapi-client-0.12.0
- change log level and event history for duplicate machine id  (bsc#1041489)
- Trim spaces around the target expression in the Salt remote
  command page (bsc#1056678)
- check entitlement usage based on grains when onboarding a
  minion (bsc#1043880)
- fixes ise error with invalid custom key id (bsc#1048294)
- Image runtime UI
- Redesign VHM pages on ReactJS
- Add VHM type Kubernetes
- Kubernetes runner and image matching implementation
- XMLRPC method for importing images
- Extra return data fields for content management XMLRPC methods
- Add back "Add Selected to SSM" buttons to Group pages (bsc#1047702)
- fix a ConstraintViolationException when refreshing hardware with
  changed network interfaces or IP addresses
- Add message about channel changes on salt managed systems to
  UI and API docs (bsc#1048845)
- show Child Channels tab in SSM again if a salt minion is in the set
- improve performance of package installation and patch application
- Visualization UI look&feel improvements

-------------------------------------------------------------------
Wed Aug 30 16:00:28 CEST 2017 - mc@suse.de

- version 2.7.46.6-1
- Import image UI
- Update images list and overview pages for external images
- Add syntax highlighting for state catalog
- Delete and create new ServerNetAddress if it already exists on
  HW refresh (bsc#1054225)
- organization name allows XSS
- check if base product exists to prevent NPE
- Fix enter key submit on ListTag filter input (bsc#1048762)
- Create VirtpollerData object with JSON content instead null
  (bsc#1049170)
- Fix unsetting of image build host when a related action is deleted
- Prevent malformed XML if 'arch' is set to NULL (bsc#1045575)
- Resolve comps.xml file for repositories (bsc#1048528)
- Fix: address review issues
- Install update stack erratas as a package list (bsc#1049139)
- Feat: allow deletion for server subset (bsc#1051452)

-------------------------------------------------------------------
Tue Aug 08 11:46:36 CEST 2017 - fkobzik@suse.de

- version 2.7.46.5-1
- Fix: don't add default channel if AK is not valid (bsc#1047656)
- Add 'Enable GPG check' function for channels
- No legend icon for Activity Ocurring. (bsc#1051719)
- Implement API call for bootstrapping systems
- Fix product ids reported for SUSE Manager Server to the subscription matcher
- Fix adding products when assigning channels (bsc#1049664)
- Set default memory size for SLES 12 installations to 1024MB (bsc#1047707)
- BugFix: enable remote-command for Salt clients in SSM (bsc#1050385)
- Add missing help icons/links (bsc#1049425)
- Fixed invalid help links (bsc#1049425)
- Fix: wrong openscap xid (bsc#1030898)
- Organization name allows XSS CVE-2017-7538 (bsc#1048968)
- Fixes overlapping text narrow window (bsc#1009118)
- Adapt to the salt-netapi-client update (v0.12.0)
- Fixes alignment on the orgdetails (bsc#1017513)
- Fix text for activation key buttons (bsc#1042975)
- Add a dynamic counter of the remaining textarea length
- Bugfix: set, check and cut textarea maxlength (bsc#1043430)
- MinionActionExecutor: raise skip timeout (bsc#1046865)
- Update channels.xml with OpenStack Cloud Continuous Delivery 6 (bsc#1039458)
- Do not create VirtualInstance duplicates for the same 'uuid'
- Add taskomatic task to cleanup duplicated uuids for same system id
- Handle possible wrong UUIDs on SLE11 minions (bsc#1046218)
- Removed duplicate overview menu item (bsc#1045981)
- Enable act-key name empty on creation (bsc#1032350)
- Fix NPE when there's not udev results (bsc#1042552)
- Alphabar: change title to 'Select first character' (bsc1042199)
- Duplicate Systems: correct language not to mention 'profiles' (bsc1035728)
- Fix list filters to work with URL special characters (bsc#1042846)
- Use getActive() instead of isActive() for JavaBeans compliance (bsc#1043143)
- Fix: hide non-org event details (bsc#1039579)

-------------------------------------------------------------------
Mon Jun 19 16:36:09 CEST 2017 - mc@suse.de

- version 2.7.46.4-1
- adapt to taglibs 1.2.5 (bsc#1044804)

-------------------------------------------------------------------
Mon Jun 12 09:07:20 CEST 2017 - mc@suse.de

- version 2.7.46.3-1
- set flush mode to commit for updatePackage
- Validate content management urls (bsc#1033808)
- remove repositories which are not assigned to a channel and not
  accessible anymore (bsc#1043131)
- spacecmd report_outofdatesystems: avoid one XMLRPC call per system
  (bsc1015882)
- Fallback to first network interface if no primary ips provided
  (bsc#1038677)
- Fix reactjs unique keys generation and remove duplicated menu element
- Correctly set action status to failed when an unexpected exception
  occurs (bsc#1013606)
- Fix action-buttons style for proper action and position
- rollback transaction in error case
- use hibernate for lookup first before falling back to mode query
- SSM Actions: Showing UI error notification if Taskomatic is down
  (bsc#1032952)
- display alternative archs only from the same org
- Bugfix: Traditional SSH Push to Minion migration (bsc#1040394)
- fix parsing oscap xml result for minions, not every Rule has an
  XCCDF ID Tag (bsc#1041812)
- Do not show action-buttons if list is empty
- Bugfix: submit action buttons have to stay inside the form (bsc#1042197)
- properly encode scap file download url params
- Fix navigation menu for state catalog
- Prevents ISE if base channels data is not up-to-date on SSM. (bsc#1040420)
- new patch install should schedule a package profile update (bsc#1039571)
- prevent multiple registrations (bsc#1040352)
- remove not working hibernate cache config variable
- put ehcache config to classpath of taskomatic
- silence ehcache warning complaining about using default values in
  taskomatic
- move ehcache.xml to classpath
- silence ehcache warnings complaining about using default values
- schedule a package list update after a Service Pack Migration
  (bsc#1017703)
- remove test.ping hack in distribution upgrade
- Fix displaying of States tab in System Group details page

-------------------------------------------------------------------
Mon May 29 17:06:01 CEST 2017 - mc@suse.de

- version 2.7.46.2-1
- Alphabar becomes a dropdown list
- Move the alphabar into the panel-heading table
- Do not use AddToSSM button if systems are selectable via checkbox
- Use a better icon for IIS
- Allow toggle left menu visibility for any screen-width
- Add select boxes and 'Delete' button to image, store, profile list pages
- show bootstrap minion link only if user has org_admin role
- show permission denied instead of internal server err (bsc#1036335)
- channel admin should be able to set org user restrictions for null-org channels
- user permission checked
- Teach ListPackagesAction and list.jsp about packageChannels
- CachedStatement: reuse the Connection object for batch updates
- batch ssm package upgrades if not action chain (bsc#1039030)
- Allow processing of zypper beacon events in parallel
- Allow processing of minion start events in parallel
- Allow multiple registrations in parallel
- use fallback now time as is without user preferences (bsc#1034465)
- Fix HTML in External Authentication page
- reorganize menu
- Bring back 'Add to SSM' link to System overview page for Salt systems
- Add Highstate page to SSM and system groups
- Add support for multiple servers in the highstate preview page
- Fix race condition for preview websocket messages in remote commands page
- Enable pkgset beacon for all Suse OS distributions (bsc#1032286)
- add info about base products to json input for subscription-matcher
- add product class info to the json input for the subscription-matcher (bsc#1031716)
- Add inspect status and reinspect button to image overview page
- change mgrsshtunnel user home to /var/lib/spacewalk
- Make schedule notification links consistent for actions for a single system (bsc#1039286)
- Teach Postgres to correctly-unique-ify rhnConfigInfo rows
- lookup functions should return every minion only one time
- change contact method for bootstrap script and ssh-push (bsc#1020852)
- Fix 'Join selected groups' button in Activation Key dialog (bsc#1037912)
- Ensure proper authentication for content management (bsc#1036320)
- Hide the "Crashes" column (bsc#1033811)
- Fix: hide lock for Salt servers (bsc#1032380)
- Fix action buttons to top for Pending actions delete confirm page, in SSM patch confirm page,
  Packages list pages and Actions list pages
- parse old and new return structure of spmigration return event

-------------------------------------------------------------------
Wed May 03 16:58:35 CEST 2017 - michele.bologna@suse.com

- version 2.7.46.1-1
- parse result of SP migration Dry Run correctly (bsc#1034837)
- Apply 'action button fixed on scroll' behavior to pages (bsc#1012978)
- prevent possible null pointer exception when installed products could not be
  found (bsc#1034837)
- Allow dot character '.' for activation key (bsc#1035633)
- fix ISE when no status selection was made (bsc#1033213)
- Download empty CSV report when CVE identifier could not be found
  (bsc#1033212)
- Add 'add to ssm' checkboxes to CVE audit list (bsc#1032016)
- Fix missing IPs in Overview tab (bsc#1031453)
- fix scheduling VM deployment in future (bsc#1034289)
- handle empty set to not produce invalid sql (bsc#1033497)
- fix SSM group pagination (bsc#1012784)
- Fix ReactJS DateTime input for phantomjs (bsc#1030075)
- make sure minion keys can only be seen/managed by appropriate
  user(bsc#1025908)
- Set action status to 'failed' on uncaught exceptions (bsc#1013606)
- create PooledExecutor with pre-filled queue (bsc#1030716)
  aborted by the client (bsc#1031826)

-------------------------------------------------------------------
Mon Apr 03 14:57:25 CEST 2017 - mc@suse.de

- version 2.7.44.1-1
- add error handing and fix rebuild button
- Feat: divide & distribute salt actions randomly
- add a configuration parameter to set the time staging begins
- init. support for split-schedule in pre-download window
- add staging window duration
- patch application pre-download
- pre-download packages scheduled for install
- api call to actionchain (bsc#1011964)
- new cve audit ui for server/images
- Fix adding of new InstalledProduct entries on image inspect
- delete also image channels before generating them new
- CVE Audit for images - xmlrpc interface
- implement CVEAudit for images
- simplify rhn-search jar list
- set number of bytes instead of length of java string for 'Content-
  Length' HTTP-header

-------------------------------------------------------------------
Fri Mar 31 12:35:55 CEST 2017 - mc@suse.de

- version 2.7.40.1-1
- Fix arch for default channels lookup (bsc#1025275)
- Add new menu item and routing for Visualization > System Grouping
- Backend: expose installed product name to the ui
- Bugfix: use unique id for possible Host and Guest system duplicate
- Avoid blocking synchronous calls if some minions are unreachable
- Fix mainframesysinfo module to use /proc/sysinfo on SLES11 (bsc#1025758)
- Add Hibernate cascade option from ImageProfile to ProfileCustomDataValue
- apply SessionFilter also for error pages (bsc#1028062)
- Fix confirmation button color for system group delete page (bsc#1025236)
- create scap files dir beforehand (bsc#1029755)
- check if inspect image return a result (bsc#1030683)
- add storeLabel to ImageInfoSerializer
- add buildStatus to ImageOverviewSerializer
- make country, state/province and city searchable for system location
  (bsc#1020659)
- Show errors returned from cmd.run
- Change log level to DEBUG for 'Broken pipe' error in remote commands page
  (bsc#1029668)
- fix NPE when building image profiles without activation keys
- fix removing images and profiles with custom values
- Migrate content management forms to use ReactJS Input components
- Fix LocalDateTimeISOAdapter to parse date string with timezone
- Fix NPE when building with no activation key in the profile
- Fix ace-editor source path
- Fix: restore pkgset beacon functionality (bsc#1030434)
- Move the footer at the end of the aside column
- Move the legendbox to the header bar as a popup
- UI menu: direct link on menu element, plus/minus icon toggles submenu instead
- Fix: handle Hibernate transactions correctly (bsc#1030026)
- Feat: execute actions within 10 minutes in the past
- Handle TaskomaticApiExceptions
- Turn TaskomaticApiException to a checked exception
- Schedule minion Actions in Quartz
- make salt aware of rescheduled actions (bsc#1027852)
- add number of installed packages to ImageOverview
- parse result of docker inspect
- Add date time input for scheduling the image build
- Add 'Rebuild' button to image details page
- Implement XMLRPC API for Image Stores, Image Profiles and Images
- Add custom data values to image profile and images
- Don't allow scheduling scap scan if openscap pkg missing from minion
- add link to proxy system details page
- Show entitlements sorted in the system details overview page (bsc#1029260)
- Fix broken help link for taskstatus (bsc#1017422)
- Fix merge channels patches (bsc#1025000)
- show proxy path in bootstrap UI
- catch and display all bootstrap errs
- check if proxy hostname is FQDN in UI
- add proxy_pub_key to ssh bootstrap pillar
- cleanup and method to get proxy pub key by calling runner
- methods for gen ssh key and get pub key from proxy
- java backend for salt ssh-push through proxy

-------------------------------------------------------------------
Wed Mar 08 19:04:20 CET 2017 - mc@suse.de

- version 2.7.30.2-1
- set modified date for credentials
- use a small fixed pool so we don't overwhelm the salt-api with salt-ssh
  executions
- synchronize sendMessage on session, checkstyle fixes
- fix remote cmd ui js err and timed out msg

-------------------------------------------------------------------
Tue Mar 07 15:44:51 CET 2017 - mc@suse.de

- version 2.7.30.1-1
- Load ace-editor js library from a different place (bsc#1021897)
- use a bounded thread pool for salt-ssh async calls
- use consistent spelling in UI (bsc#1028306)
- remote cmd UI changes for salt-ssh minions
- add support for SUSE Manager Proxy 3.1
- openscap action scheduling and handling for salt minions
- rewording distchannelmap text (bsc#1017772)
- add support for salt ssh minions to remote cmd UI
- Visualization: show Proxy and Virtual Host Manager hierarchy
- Add patches and packages pages for images
- parse installed products on images
- add pillar data only for used image stores
- add image info schema and mapping
- Remove 'email' field from image profile form
- Add a notification for when Container Build Host type is applied
- Add build schedule notification on image build page
- Updated links to github in spec files
- do not push changed channels directly out to the minions
- do not schedule product installation, but add product packages to server
  state
- provide a user to the event if possible
- Set the creator of a server
- search and install missing product packages when channel assignment changes
- Display warning when JavaScript is disabled on all pages (bsc#987579)
- Remove warning on ssm page (bsc#1025981)
- Add missing dirs to the menu tree (bsc#1023413)
- Remove legacy audit logging Java code
- AuthFilter: update cookie expiry date at end of HTTP request (bsc#1025775)
- MinionActionCleanup: only call list_jobs once per action id (bsc#1025291)
- Feat: enable Salt by default on bootstrap via UI
- Fix: uniform bootstrap.sh (bsc#1000762)
- Feat: supply SSH passphrase when adding identity
- fix NPE when no SUSE Product was found for an installed product
- keep organization after migrating a system to salt (bsc#1026301)
- action now store its completion time
- Avoid deadlock with spacewalk-repo-sync (bsc#1022530)
- Changed tab text for Formulas tab to Formula Catalog (bsc#1022076)
- Add missing library to taskomatic classpath (bsc#1024066)
- Fix spacecmd cannot be executed by RO user (bsc#1015790)
- send timeout if no minions available in remote cmd ui
- show only allowed minions in remote cmd ui (bsc#1024496)
- Fix broken merge (bsc#987864)
- add possibility to add systems to SSM from ProxyClients page
- Reject tokens not assigned to minions (bsc#1019965)
- Invalidate tokens when deleting system
- make remote commands UI async

-------------------------------------------------------------------
Tue Feb 07 15:24:57 CET 2017 - michele.bologna@suse.com

- version 2.7.24.1-1
- Apply addon system types from activation key during registration
  (bsc#1020180)
- Apply highstate as the last step of a registration in case an activation key
  was provided (bsc#1020232)
- Create tmp directory in spec file (bsc#1019672)
- Add severity to updateinfo (bsc#1012365)
- Store temporary roster in configured location (bsc#1019672)
- hide migration targets without valid subscriptions (bsc#1019893)
- fix SP migration when the SUSE Manager Tools product is installed
  (bcs#1014498)
- Use human-parseable dates for server notes (bsc#969564) (#863)
- Fix timezone handling for rpm installtime (bsc#1017078)
- Validate activation key values (bsc#1015967)
- Pass user-preferred localtime to the highstate UI (bsc#1020027)
- Send ChannelsChangedEventMessage in SSM (bsc#1019451)
- Add "Content Management" feature

-------------------------------------------------------------------
Wed Jan 11 16:03:04 CET 2017 - michele.bologna@suse.com

- version 2.7.14.1-1
- Version 2.7.14.1

-------------------------------------------------------------------
Fri Dec 16 16:35:50 CET 2016 - michele.bologna@suse.com

- version 2.5.59.11-1
- Add support for live patching
- Initial support for executing actions in taskomatic
- Hide kernel patches in CVE Audit results when live patching is used
	(FATE#319519)
- Show kernel live patching info in 'system details overview' (FATE#319519)
- Escape act key names in bootstrap UI (bsc#1015967)
- Add tunneling to salt-ssh support
- Fix server checks to allow minions to perform a distupgrade (bsc#1013945)
- Change default sort to ascending for pending actions list
- Add reboot/restart type icon to relevant patch column in upgradable package
  lists
- Add system.getKernelLivePatch API method
- Update kernel version and other system info during package refresh
  (bsc#1013551)
- Fix ISE when sorting system notes list (bsc#979053)
- Fix checkbox icon align (bsc#966888)
- fix fromdir for 3rd party server (bsc#998696)
- Display warning when JavaScript is disabled on all pages (bsc#987579)
- Rename SSM page titles for consistency (bsc#979623)
- hide action chain schedule for salt systems also in SSM (bsc#1005008)
- send ActionScheduled message for all saved actions (bsc#1005008)
- Fix plus/minus buttons in action chain list (bsc#1011344)
- Fix misleading message on system reboot schedule in SSM (bsc#1011817)
- Utilize HostPortValidator to validate bootstrap host (bsc#1011317)
- Increment 'earliest' date by a millisecond between chain actions (bsc#973226)
- Use human-parseable dates for server notes (bsc#969564) (#863)
- Respect order of validation constraints in XSD files (bsc#959573)
- Remove useless self-link on login page (bsc#963545) (#872)
- Use different symbols for collapsible sidebar items (bsc#967880) (#870)
- Fix SSM reboot action success messages (bsc#968935)
- Allow sorting on avisory name in errata lists (bsc#989703)
- Update 'view/modify file' action buttons text (bsc#1009102)
- Handle salt ssh sdterr message (bsc#1005927)
- scheduleDetail.jsp: clarify button label (bsc#1010664)
- Bugfix: Prevent salt-master ERROR messages if formulas files are missing
  (bsc#1009004)
- Hide RHN disconnection option (bsc#1010049) (#850)
- Reword general config page text (bsc#1009982)
- check and fix also the assigned repository while updating the channels
  (bsc#1007490)
- match url including query param seperator to have a definitive end of the
  path component (bsc#1007490)
- Only show minions with sids available as links (bsc#1007261, bsc#970460)
- Delete previous Salt key on register event (bsc#1006119)
- Repository progress: decode another possible log info (bsc#972492)
- add oes extensions to base products bsc#1008480
- Create "script.run" capability if it is not found (bsc#1008759)
- Avoid misleading expected check-in message (bsc#1009006)

-------------------------------------------------------------------
Mon Nov 07 11:43:42 CET 2016 - michele.bologna@suse.com

- version 2.5.59.10-1
- CVE Audit: tolerate null products (bsc#1004717)
- If proxy is not found via FQDN, look it up via simple name (bsc#1006982)
- Change rhnServerPath hibernate mapping to fix ISE for server behing proxy
  (bsc#1004725)
- fix autoyast upgrade mode (bsc#1006786)
  chain (bsc#1000184)
- Open repo sync log in a new window (bsc#1007459)
- Always use queue=true when calling state.apply (bsc#1004743)
- Add a link to system pending events in patch schedule notification for a
  single system (bsc#971342)
- Sort proxy clients list by name (bsc#998348)
- Make exception class more generic and code fixup (bsc#1003449)
- Raise UnsupportedOnSaltException performing listChannels (bsc#1003449)
- New exception type to indicate unsupported operation (bsc#1003449)
- Refactor to remove action canceling duplicate code (bsc#1004745)
- arch_type of a SUSEProduct can be null (bsc#1001738 bsc#1001784 bsc#1001923
  bsc#1002678)
- Ensure no stray config channels are listed for ranking (bsc#979630)
- PinnedSubscriptionHandler: documentation comment typo (bsc#994848)
- Refactor unschedule minion actions to fix NPE (bsc#1004745)
- Enable SPMigration UI for minions
- Send an email to admin when salt event bus is down
- Separate API endpoint for SSH system registration
- Require salt-netapi-client 0.9.0
- Initial handling of job return events for dist upgrades

-------------------------------------------------------------------
Thu Oct 06 16:08:09 CEST 2016 - mc@suse.de

- version 2.5.59.9-1
- Hide all formula tabs as long as there are no formulas installed
- Support formulas in SUSE Manager
- SPMigration UI: list not synced channels in the tooltip
- SPMigration: add multi-target-selection step in front of the wizard
- Sync product extensions
- Handle JsonException when sls with error (bsc#987835)
- Many fixes for onboarding minions
- Handle hardware refresh like any other action
- clone Severity from an errata (bsc#1000666)
- Do not check for password type on autoyast files (bsc#999304)
- handle minion down and job not found when canceling jobs on minions
 (bsc#993304,bsc#994623)
- clear hibernate session after entity type change to fix
  NonUniqueObjectException (bsc#997243)
- Remove previous client capabilities on traditional->minion
  reactivation (bsc#997243)
- Enables pkgset beacon to work in RHEL systems
- support Open Enterprise Server 11 SP3 (bsc#988303)
- Fix broken merge (bsc#987864)
- use raw package install for non zypper systems
- Redirect user to a meaningful page after requesting details of non-existing Action Chain (bsc#973198)
- Setup Salt Minion before packages are taken
- Support Salt on RedHat like systems
- fix race condition during auto errata update (bsc#969790)
- API requests should not be redirected to login
- introduce Spark router conventions
- Add server endpoint for TaskoTop web UI page
- Change EmptyString warning to debug log level to not spam the logs (bsc#989498)
- BugFix: use user preferences parameters as default page size (bsc#980678)
- Add proxy detection during registration and pillar generation
- Adding default channel for minion (bsc#986019)
- Fix NoClassDefFoundError (bsc#988196)
- call cobbler sync in profile edit only if requested (bsc#991440)
- No explicite cobbler sync needed (bsc#991440)
- call all sync_* functions at minion start event
- add beacon configuration for pkgset (bsc#971372)

-------------------------------------------------------------------
Mon Jul 18 14:28:06 CEST 2016 - jrenner@suse.com

- version 2.5.59.8-1
- Initial version of the bootstrapping UI
- Integrate bootstrapping with System Overview
- support SP Migration for OES 2015 to 2015 SP1
- Fix for minion w/ multiple interfaces (bsc#985707)
- Fix HW Refresh duplicate insert (bsc#971622, bsc#983347)
- no addon entitlements allowed for Foreign and Bootstrap systems (bsc#983826)
- disable checkboxes for foreign and bootstrap systems in system types page
  (bsc#983826)
- Tell linuxrc that self_update is an user option so that it'll pass it to
  autoyast but doesn't process it further and add this to the tests
- Disable YaST self update for new autoinstallation trees for SLE
- remove misleading links from action chain page (bsc#983297)

-------------------------------------------------------------------
Fri Jun 17 18:10:20 CEST 2016 - mc@suse.de

- version 2.5.59.7-1
- support OES 2015 (bsc#934560)
- align reboot behavior of salt and tranditional clients (bsc#975534)
- update to latest salt netapi library
- Report the state of virtual guests from virtual host manager as
  'unknown'(bsc#983344)
- add taskomatic job to clean up minion actions
- replace ZypperEvent with default beacon event
- move uuid cleanup logic into taskomatic
- enable oracle support again (FATE#320213)
- Enable minions to be worked with SSM only on available features
- Use the IP address when doing ssh push via proxy (bsc#940927)
- Don't allow URLs that only differ on the authorization token (bsc#976184, bsc#982347)
- Fix typo in Systems column (bsc#983916)
- Salt hw reg: ignore virtual scsi devices (bsc#962588)

-------------------------------------------------------------------
Tue May 24 16:33:00 CEST 2016 - kwalter@suse.com

- version 2.5.59.6-1
- fix NoSuchFileException at setup time when there are no orgs yet
-  add details to history event
- only require lifecycle entitlements for systems with a SUSE base
  product, adjust test
- mgr-sync: use bulk channel reposync
- enhance list of channel families for SUSE Manager Server
- reactivate traditional server as minion on registration
- TaskomaticApi: schedule bulk reposyncs in bulk
- show machine_id in the system->hardware tab
- change missing machine_id UI warning message
- Make message handling thread pool size configurable
- Support for concurrent handling of checkin events
- add variable to make cobbler sync optional
- Add Virtualization Groups to the input JSON data for the matcher
- Backward synchronization for cobbler kernel options during CobblerSyncTask
- support for multithreaded message handling
- BugFix: redirect migration with no Org to the first step (bsc#969529)
- Trigger errata cache job on changed channel assignments
- Under high load, the service wrapper may incorrectly interpret the inability
  to get a response in time from taskomatic and kill it (bsc#962253).
- make cobbler commands work from taskomatik
- Don't modify request map when rendering alphabar, since it may fail depending
  on the implementation of ServletRequest (bsc#978253)
- require refresh channels before pkg states (bsc#975424)
- Manager-3.0: Reschedule failed actions (bsc#971622)
- Exit if there are exceptions on startup to let tanuki restart taskomatic
- BugFix: keep trace of the parent channel selected during 'Create Channel'
  (bsc#967865)
- remote commands: filter minions by permissions and not just by org
  (bsc#978050)
- ProductSyncManager: when scheduling reposyncs, use bulk mode through
  TaskomaticApi (bsc961002)
- call cobbler sync after cobbler command is finished (bsc#966890)
- use pillar and static states to install/remove packages (bsc#975424)
- Faster event processing.
- Determine the action status more correctly
- fix error msg if /srv/susemanager/salt/custom does not exist (bsc#978182)
- Recreate upgrade paths on every refresh (bsc#978166)
- prevent non org-admin user accept/reject/delete a minion (bsc#979686)
- regenerate salt files (bsc#974302)
- log permissions problems on channel access while SP migration (bsc#970223)
- support SLE-POS 11 SP3 as addon for SLES 11 SP4 (bsc#976194)
- delete salt key when system is deleted (bsc#971606)
- Improve the output of remote command actions
- No package list refresh after channel assignment change
- Force a package list refresh after the onboarding
- More "info" level logging about action executors
- Log out the duration of package profile updates
- Execute package profile update as a state.apply (bsc#973365)
- Adjust autoinst file error detecting heuristics to the newer format
  (bsc#974119)
- Use queue=true for all calls to state.apply (bsc#980556)
- make postgresql a weak systemd dependency
- filter osad from the activation key extra packages (bsc#975135)
- Ensure SCC data files are saved on disk as tomcat/root with 644 permissions
- Bugfix: add management product ids to servers without products
- Double the backslashes when reading the config files from java (bsc#958923)
- fix setting cpu flags on hw refresh (bsc#975354)

-------------------------------------------------------------------
Tue Apr 12 17:18:44 CEST 2016 - mc@suse.de

- version 2.5.59.5-1
- trim cpu values and skip dmi for ppc64 (bsc#974792)
- delete pillar data on remove server (bsc#974853)
- use minion_id in pillar data file name (bsc#974853)

-------------------------------------------------------------------
Wed Apr 06 08:30:19 CEST 2016 - mc@suse.de

- version 2.5.59.4-1
- use custom.group_[id] only when applying custom_org (bsc#973452)
- AuthFilter: don't redirect to HTML pages for JSON endpoints, send 401 instead
- subscription-matcher: add timestamp to input.json
- apply only group_<ID>.sls (bsc#973452)
- fix sls regeneration on custom state delete (bsc#973666)
- rename pillar group_id to group_ids
- Don't set a limit on the Salt API response time (bsc#972766)
- When generating repo metadata for a cloned channel, recursively fetch
  keywords from the original channel (bsc#970901)
- fix API documentation
- Fix getting MD5 for file
- Fix Content-Length in HTTP-header of response
- Cleaning up some remaining Tag/Group XSS issues
- Warning "Unservable packages" is not shown when such packages don't
  exist now
- Bad bean-message ids and navbar-vars can lead to XSS issues
- AlphaBar had an 'interesting' XSS exploit available
- Fix SelectAll in the presence of filtering
- found/fixed another in BunchDetails. QE++
- Change mechanism of selecting compatible systems
- Fix generating blank repositories because hitting salt file list cache
  (bsc#971004)
- fix kernel options splitting (bsc#973413)
- schedule minion hw refresh on api call (bsc#972305)
- fix ping minion before hw refresh (bsc#972305)
- check ftr_hardware_refresh when showing 'Refresh Hardware' button
  (bsc#972305)
- rename and use method to check salt or management entitlement (bsc#972305)
- refactor getting hardware and network information (bsc#972305)
- handle no response for installed products (bsc#971906)
- return Optional for single minion api calls (bsc#971906)
- catch smbios call errors and log warn (bsc#970497)
- Require Tomcat and Postgresql running before Taskomatic start
- list custom states from db instead of disk (bsc#972166)
- fix SLE12 patch style detection in case of cloned patches (bsc#972972)
- execute each hardware mapper in its own transaction (bsc#972163)
- Use test.ping instead of presence to detect reachable minions (bsc#972665,
  bsc#971194)
- BugFix: 'Systems > Advanced Search' title and description consistency
  (bsc#966737)
- BugFix: correct behavior with visibility conditions of sub-tabs in
  Systems/Misc page (bsc#962563)
- Trigger registration if minion is not present (bsc#971725)
- Do not sync minions on tomcat startup (bsc#971725)
- better logging for SP Migration feature (bsc#970223)
- Workaround Spark bug https://github.com/perwendel/spark/issues/490
  (bnc#972158)
- add present check to immediate schedule execution (bsc#971194)
- fix installing patches via salt (bsc#971093)
- Remove all code related to SSE based UI events (bsc#969303)
- Do not handle beacon events anymore (bsc#969303)
- Fix problem on concurrent SCC subscription refresh
- disable local repositories on registration (bnc#971788)

-------------------------------------------------------------------
Mon Mar 21 17:43:40 CET 2016 - mc@suse.de

- version 2.5.59.3-1
- BugFix: add missing url mapping (bsc#961565)
- Do not load susemanager-events.js (bsc#969303)
- fix unique index error on update custom state , refactor and add unit test
- regenerate custom state assignments on rename and delete (bsc#971206)
- query to find state revisions where a custom state is used (bsc#971206)
- check if custom state is being renamed (bsc#971206)
- fix scheduling an action chain (bsc#971495)
- replaced if with optional (bnc#971466)
- do not dump Salt err msg to Yaml (bnc#971466)
- fix icon in groups and systems -> salt page
- Support package removals in the same way as installs/updates
- Allow package actions to be scheduled on minions via the API
- Fix PackageEvr.toString() to write correct format
- Refine the system details navigation tabs
- Add support for package updates on Salt minions (bsc#971364)
- Use LocalDateTime for apply state and use user timezone setting
- update tests for HAE-GEO on SLES 4 SAP (bsc#970425)
- Disable changing Managers for Vendor Channels (bsc#957171)
- BugFix: enlarged field too small in form-control creating org (bsc#959595)
- BugFix: remove hover behavior on button inside href (bsc#967892)
- Use the 64 bit arch names
- Fix case statements to correctly check for NULL (bsc#971128)
- BugFix: header organization name behavior like text instead of link
  (bsc#967882)
- minion onboarding: generate pillar after generating repo files
- refresh pillar before applying states at onboarding time
- regenerate package states on migration (bsc#970322)
- Point Documentation link in the header to SUSE webpage (bsc#967875)
- capitalize link (bsc#970016)
- Bring back the button from SUSE Manager 2.1 (bsc#969578)
- Fix user locale prefs cannot be saved (bsc#969578)
- Create new server state revision on migration (bnc#970322)
- Verify that entitlements are *not* removed
- Do not remove entitlements when a server is migrated (bsc#958707)
- show proxy tab only if the system is a proxy (bsc#969118)
- DownloadController: Test that the right headers are set
- return an object so that Spark does not continue the filter chain
  (bnc#963148)

-------------------------------------------------------------------
Wed Mar 09 12:37:25 CET 2016 - mc@suse.de

- version 2.5.59.2-1
- use the same ehcache as the old ehcache-failsafe

-------------------------------------------------------------------
Wed Mar 09 11:18:37 CET 2016 - mc@suse.de

- version 2.5.59.1-1
- Add Custom State UI for Organizations and Groups
- set hibernate.cache.provider_configuration_file_resource_path to load a
  custom ehcache.xml instead of ehcache-failsafe.xml from the ehcache jar
- create server pillar on add/remove from group and on minion registration
- add unit tests for SLE-Live-Patching12 (bsc#924298)
- check header for csrf token
- Simplify assignment of salt entitlement during registration
- Make read-only entitlements show up aligned in the UI
- Make base entitlements permanent
- hidden taglib provide id field if given (bsc#969868)
- escape message texts and hidden fields (CVE-2016-2104)
- refactor salt minion onboarding ui showing the fingerprint
- Allow to apply the highstate from the UI
- fix kernel and initrd pathes for creating autoinstallation (bsc#966622)

-------------------------------------------------------------------
Tue Mar  8 15:09:31 UTC 2016 - dmacvicar@suse.de

- set hibernate.cache.provider_configuration_file_resource_path
  to load a custom ehcache.xml instead of ehcache-failsafe.xml
  from the ehcache jar

-------------------------------------------------------------------
Wed Mar 02 12:18:58 CET 2016 - mc@suse.de

- version 2.5.57.1-1
- fix multiple xss vulnerabilities (CVE-2016-2104)
- remove monitoring from the help text (bsc#963962)
- Add support for minions in different timezones
- on cancel, only delete actions that haven't been picked up yet
- Do not use the PICKED UP status for actions scheduled on minions
- Create a new "Salt" tab on the top level
- Unit tests for SLE-RT12-SP1 (bsc#952381) and SUSE-OpenStack-Cloud-6
  (bsc#964033)
- fallback to "virtio26" as generic os version
- Sort timezones: GMT first and then east to west
- add Chile to the list of timezones (bsc#959055)
- Reference and apply states from state catalog for single minions
- Subscription Matching Pin feature
- PinnedSubscription XMLRPC API - list, create & delete operations
- Fix crash in minion virtualization detection
- Enable reboot actions and remote commands for minions
- Add support for 'state.apply' actions
- Convert UnmatchedSystem to UnmatchedProduct report
- Improved minion registration process and fixed scheduling of actions
- refactor javascript components as separated and reusable components of React

-------------------------------------------------------------------
Wed Feb 10 08:38:05 CET 2016 - mc@suse.de

- version 2.5.49.1-1
- Update spec file to require renamed salt-netapi-client
- adjust to new netapi call syntax
- Move suse manager custom salt functions into a custom namespace
- remove RES4 from expected products
- test support for SUSE-Enterprise-Storage 2.1 (bsc#963784), SLE12-SP1-SAP
  (bsc#959548) and SLES11-SP3-LTSS-Updates (bsc#965652)
- Filter null quantity subscriptions
- Store the matcher run result to the DB
- add scheduled-by to SSM action-history-list
- fix ISE in case no system is selected
- for Channel.packageByFileName query prefer packages from the actual channel,
  sort the rest accoring to build_time
- Text description missing for remote command by API -> function
  scheduleLabelScriptRun()
- Added/changed API-methods to work with package installation/removing
  using it's nevra
- Added additional information to package metadata, returned by
  serializer

-------------------------------------------------------------------
Tue Jan 26 14:21:31 CET 2016 - mc@suse.de

- version 2.5.43.1-1
- Fix the SCCOrderItem null quantity issue by dropping the 'not null'
  constraint
- Rename package state for version from EQUAL to ANY
- add latest state support to ui and generator
- Generate package sls files on registration
- Do not refresh the SCC data while the taskomatic job does the same
  (bsc#962323)
- Make it compile against servlet API < 3.0
- Render nav menu by either request or page context
- java: rename saltstack to salt
- Add the free flag to SUSEProduct, set it from the SCC data, pass it to the
  matcher JSON
- SubscriptionMatchProcessor: performance fix
- Simplify downloading of the matcher CSVs
- Include only subscriptions with a positive total quantity in the UI data
- Subscription Matcher UI: show Taskomatic status properly
- Subscription Matching: implement UI to show matching results
- Fix timezone sorting after adding Chile (Pacific/Ester)
- SystemHandler: throw exception when permanent/nonSatellite entitlements are
  changed via API
- handle salt schedule correctly and align with SUSE Manager actions
- disable action chaining API for salt minions
- Introduce a "States" tab for minions
- fix typo in SQL statement (bsc#959987, bsc#960855)
- implement checkin timestamp update on salt job return
- use 2048MB as default for taskomatic max java memory
- Send data with mod_xsendfile
- change help url references to new manuals
- improve getting hardware and network data from minions
- Support host key algorithms other than ssh-rsa
- Fix ssh push via proxy using sudo (bsc#961521)
- fix page style when not authenticated (bsc#962573)
- add Chile to the list of timezones (bsc#959055)
- add Salt and Foreign Entitled Systems count to types page
- Disable changing Base System Type in SUSE Manager
- deploy certificate on minion registration
- Added new API methods to add new repository with SSL certificates
  or update existing one
- catch and log any exceptions in the hardware mappers (bsc#960039)
- handle IPv4 or IPv6 info missing from network.interfaces response

-------------------------------------------------------------------
Sat Jan 16 11:20:57 CET 2016 - mc@suse.de

- version 2.5.34.1-1
- Align About page to SUSE Manager
- In case the installer is zypp add all patches into one errata action
  (bsc#960997)
- improve setting Hardware data for minions (cpu, devices, network, etc.)
- create virtual hosts for s390x minions
- Implement scheduling of patches for salt minions
- Report SUMA server system itself with its products to the subscription
  matcher
- Update copyright headers to 2016 for all new files
- Adjust action status on salt jobs that we scheduled
- Unhide the "Events" tab for minion systems
- Use public channel families for SUSE channels (bsc#958708)
- Set the rhn session-cookie-path global
- Explicitly ask Tomcat to compile .jsp files (bsc#954417)
- Additional fixes for bsc#956613 (decoding [] is broken for list-key-name)
- fix kickstart with multiple packages having same NEVRA (bsc#959987,
  bsc#960855)
- get the default organization before we create any
- Revert "List global available CryptoKeys"
- Port client python HW handling to server side java
- change dependency to match Tomcat 8 Servlet API 3.1
- Fix edge-case in kickstart-profile-gen-ordering and
  post_install_network_config
- Add hack to deal with RHEL7's differing redhat-release-protocol
- make sure we can find the child channel
- moving non_expirable_package_urls parameter to java
- moving download_url_lifetime parameter to java
- removing unused force_unentitlement configuration parameter

-------------------------------------------------------------------
Tue Jan 05 15:59:05 CET 2016 - mc@suse.de

- version 2.5.26.2-1
- Fix list-key-name (decoding of [] is broken in commons-beanutils.jar > 1.7)
  (bsc#956613)
- Ignore cookies from SCC (bsc#959585)
- SP migration: use correct CSS path (bsc#956613)
- Add/Refactor equals() and hashCode() for Credentials and CredentialsType
- Fix hibernate exception when refreshing subscriptions
- Delete also subscriptions with null credentials on refresh
- Make available packages search case insensitive
- Add subscriptions and orders data files
- Package release cannot be NULL. Use "0" if none is provided by salt
  (bsc#960035)
- set a generated jid to the tokens
- Minion crashes on reg if getting DMI fails (bsc#959670)
- Add "Manage Package States" to the packages index page
- Enable the "Software Channels" tab for all salt clients
- return empty map if no dmi records
- Fix markup after merge error
- Fill General and DMI hw info on minion reg
- fix internal Server Error for Schedule > Completed Actions (bsc#956002)

-------------------------------------------------------------------
Wed Dec 16 12:35:08 CET 2015 - mc@suse.de

- version 2.5.26.1-1
- ServerFactory: don't return multiple Server objects if they have
  joint tables
- Render nav menu by either request or page context
- Add support for setting package state REMOVED and INSTALLED
- Add Salt SLS generator for the packages
- Fix the link to the online help
- implement managing package sate of a minion
- implement taskomatic task for running subscription matcher
- add caching tables for subscriptions and order items
- Create json string as input for the subscription-matcher
- installedProducts attribute was renamed to installedProductSet (bsc#959043)
- Set the correct status code for error pages
- fix calling error pages without session
- List global available CryptoKeys
- schedule mgr-sync refresh after first user gots created.
- 1274282 - Teach CobblerSyncProfile that profiles might disappear in mid-run
- refactor setting ditro kernel params (bsc#944241)
- compile jspf files differently to avoid problems with Tomcat 8
- adding setup for first organization
- create first org togther with the first user
- during installion insert default SSL crypto key with null org
- restyle page for creating users
- remove RHEL 5 related things - we don't build on el5 anymore
- BugFix: skip similar tasks only if task is 'single threaded'
- 1076490 - prefer the package from the given channel
- removing link to removed page

-------------------------------------------------------------------
Thu Dec 10 17:58:59 CET 2015 - mc@suse.de

- version 2.5.16.2-1
- fix state apply not passing the module names
- Cascade all operations to the package states
- change installed product registration to use new hibernate mapping
  and enable ui
- Simplify channel token key derivation
- do not encrypt tokens, only sign them
- use hibernate to insert a installed product
- refactor listPossibleSuseBaseChannelsForServer() using hibernate queries
- Use hibernat mapping to create the SUSEProductSet
- Get matching SUSEProduct out of the InstalledProduct if available
- create SUSEProducts before starting the test
- Set installed according to grains to get access to suse channels
- Automatically apply channels state after repo file creation
- Hibernate mapping for installed products
- Mapping and classes for PackageState

-------------------------------------------------------------------
Mon Nov 30 11:40:06 CET 2015 - mc@suse.de

- version 2.5.16.1-1
- BugFix: check mirror credentials required fields (bsc#955970)
- use new version of httpclient
- implement UI for managing Virtual Host managers
- add params parameter to scheduleSingleSatBunch()
- BugFix: sort channel list by name (bsc#955204)
- Consider old products only if no patch available (bsc#954983)
- (bsc#953129) remove message proxy.header, update context sourcefile
- (bsc#953129) remove proxy.jsp, action and struts config
- Router: use list instead of index
- BugFix: remove inconsistency and make more general the action description for
  package page title and tab-title in Schedule
- better log than nothing
- introduce conventions about router, templates and urls
- Use non-immediate errata cache rebuilding on channel unsubscription
  (bsc#949158)
- Bug fix: remove 'Locale Preferences' link from header (bsc#955252)
- (bsc#953129) add proxy version info to proxyclients page
- (bsc#953129) change details->proxy to point to proxyclients page as it was in
  Suma2.1
- Add support for timing out on an ssh connection
- Ensure subdirectories are present when writing repo files
- publishToChannel optimization
- Fix extremely slow channel.software.syncErrata API
- BugFix: remove inconsistency and make more general the action description for
  package page title and tab-title in Schedule (bsc#935375)
- Linked pages are not always opening in separate window (bsc#939358)
- login screen of SUMA3 still has reference to Oracle (bsc#954740)
- Add classes for managing .repo files
- Enable channel ui for salt minions
- implement token verification
- use the new algorithm based on package names to determine patch
  applicable/inapplicable (bnc#948964)
- Fix LTSS channels by looking at individual packages (bnc#944729)
- Remove url decoding since values are already decoded at this point bsc#951549
- Store only an integer value for cpu MHz in DB
- Virtual Systems list: show virtual hosts from different Orgs
- Call virtual-host-gatherer with configured HTTP proxy values
- BugFix: skip similar tasks only if task is 'single threaded' (bsc#953271)
- New ui for the login page and relogin
- Add accept/reject all button and show number of pending /rejected minions
- Send event to salt when minion is registered
- optimize queries
- allowing RHEL7 kickstart repositories
- support listing errata by last_modified date

-------------------------------------------------------------------
Thu Oct 22 16:36:21 CEST 2015 - mc@suse.de

- version 2.5.2.3-1
- List VirtualHostGatherer modules via XMLRPC API
- Added and delete Virtual Host Manager (VHM) entities via XMLRPC API
- Taskomatic job for running virtual-host-gatherer
- fix incomplete enabling of config actions via snippet (bsc#949528)
- deactivate all non spacewalk plugin services and repos via snippet
  (bsc#949554)
- add SUSE Enterprise Storage 2 (bsc#949285)
- do not hide human readable entitlement names
- require pxe-default-image in the spacewalk main package
- Rename javascript file to susemanager-events.js
- Open the event stream on every page
- Setup SSE event source on the system overview page
- add snippet to wait for NetworkManager (bsc#937802)

-------------------------------------------------------------------
Wed Oct 14 09:54:14 CEST 2015 - mc@suse.de

- version 2.5.2.2-1
- build without checkstyle
- Support for SLE12 SP1 product family (bsc#949726)
- implement remote command interface with target glob

-------------------------------------------------------------------
Wed Oct 07 14:41:35 CEST 2015 - mc@suse.de

- version 2.5.2.1-1
- drop monitoring
- port all perl web pages to java
- replace upstream subscription counting with new subscription
  matching (FATE#311619)
- integrate SaltStack for configuration management (FATE#312447)
- support password-recovery-tokens
- remove Solaris support
- allow to specify read-only users

-------------------------------------------------------------------
Sun Sep 27 14:44:59 CEST 2015 - mc@suse.de

- version 2.1.165.19-1
- support ssh-push with sudo
- Fix CVE Audit for LTSS channels by looking at individual
  packages (bnc#944729)
- use same regexp for channel name as in CreateChannelCommand (bsc#946248)
- prevent mojor version service pack updates from 11 to 12
- display a warning if the update stack is not up-to-date
- Add NoRouteToHost handling with better output
- fix output of client events (bsc#935377)
- fix pagination buttons (bsc#935387)
- deprecate synchronizeUpgradePaths() XMLRPC
- provide SCC product to updateUpradePaths for SLE12 migration data
- parse predecessor_ids from json
- Organization users page: fix typo (bnc#943283)
- Do not return a OES repository with null credentials (bsc#937030)
- Fix queue size: consider possible remainders from last run
- Log message when finished errata cache for a server or channel
- Log the current queue size before every job run (DEBUG)
- Fix link back to the associated channel(bsc#931519)

-------------------------------------------------------------------
Mon Sep 02 16:00:35 CEST 2015 - mseidl@suse.de

- Prevent creating channels with reserved names (bsc#939349) / (fate#319308)

-------------------------------------------------------------------
Mon Jun 22 16:00:35 CEST 2015 - jrenner@suse.de

- version 2.1.165.18-1
- Avoid deadlock in CompareConfigFilesTask when a
  rhn_channel.update_needed_cache is in progress (bsc#932845)
- add missing country code
- Restore the default checksum and architecture when the parent channel is set
  to None
- Drop all product/channel relations before populating (bsc#932052)
- Replace keyword iterator to fix writing support information (bsc#933675)
- TaskoXmlRpcHandler: dead code removed
- products.json updated from latest SCC version
- Deserialize BLOBs correctly across databases
- Revert "Java Eula database classes moved to Hibernate, fixes BLOB issue"
  (bsc#930686)
- Do not remove tasks from the database during getCandidates() (bsc#932052)
- force taskomatic to use UTF-8 (bsc#932652)

-------------------------------------------------------------------
Fri May 29 10:35:46 CEST 2015 - mc@suse.de

- version 2.1.165.17-1
- wait for current transaction end
- EXISTS is an Oracle keyword, don't use it casually
- Scheduling remote command for large system sets is slow
- move auto-errata updates into separate taskomatic task
- improve system overview list performance
- Implement a "default" kickstart script name for edit link
- do not ignore errata with same package version
- reduce number of system lookups
- Get rid of IE7 compatibility mode enforcement
- Unify profile creation/update with one submit button instead of two
- Fix file input control alignment issue with form-control (bsc#873203)
- Update specfile to compile with Java 7
- add SLE11-Public-Cloud-Module (bsc#914606)
- Change Activation Key Child Channels from select to checkboxes (bsc#859645)
- Fix NPEx when updating distribution and missing cobbler entry (bsc#919722)
- Provide channels and upgrade paths for SLE11 SP4 products (FATE#318261)
- Fix broken icon in rhn/help/ForgotCredentials.do (bsc#915122)
- Allow setting the contact method for systems via API (FATE#314858)
- Make system.getDetails() return the contact method
- Add support for setting contact_method on activation keys (FATE#314858)
- implement tilde compare in java code
- Return PATCHED if at least one patch is installed (bsc#926146)
- SatCluster: strip ipv6 zone id from vip6 attribute

-------------------------------------------------------------------
Mon May 11 10:30:28 CEST 2015 - mc@suse.de

- version 2.1.165.16.1-1
- fix XML RPC API External Entities file disclosure
  CVE-2014-8162 (bsc#922525)

-------------------------------------------------------------------
Wed Apr 08 11:20:10 CEST 2015 - mc@suse.de

- version 2.1.165.16-1
- HttpClientAdapter: fall-back to Basic auth from NTLM when both
  are supported (bsc#926319)

-------------------------------------------------------------------
Tue Mar 31 14:57:06 CEST 2015 - mc@suse.de

- version 2.1.165.15-1
- Copyright texts updated to SUSE LLC
- add SLE12-SAP product (bsc#922744)
- SCCRepository: Only NOT NULL database columns can be mapped to primitive
  types in Hibernate (bsc#922313)
- change evr parsing for repodata primary.xml dependencies
- Create only one errata cache worker per server (bsc#918994)
- findKickstartPackageToInstall: in case multiple packages are available, pick
  the most recent (bsc#924118)
- update properly necessary cobbler fields when changing ks tree
- close auto errata update timing hole
- fixing typo: sync-kickstars -> sync-kickstart
- IE11/WinServer2008/CompatMode fix
- Missing refactored SQL query for system available packages (bsc#913400)
- fixing weird path to action chain page (bsc#921720)
- fix subscription check in case of an unset start date (bsc#918220)
- Avoid high CPU loads with SSH push (bsc#920687)
- Refresh errata cache asynchronously when subscribing server to channel
- ErrataQueue shouldn't fail if server is subscribed to other org's
  channel
- Documentation changes - fix name and refer to RFC.
- avoid deadlock if you call mergePackages after mergeErrata
- Fix malformed repo metadata (bsc#920400)
- update sles_register snippets to fix trusting the CA certificate on SLE12
- hasPreflag(): improve documentation about which rpm flags are evaluated
- fix generating pre-equires (pre="1" in metadata)
- fix typo in Web UI (bsc#918151)
- Revert fixing of versions, those should be regarded as historically correct
  rather than inconsistent (bsc#910509)
- Catch NumberFormatException and send error to the client (bsc#916177)
- Do not generate solv files

-------------------------------------------------------------------
Tue Feb 03 12:10:48 CET 2015 - mc@suse.de

- version 2.1.165.14-1
- Fix style of kickstart wizard
- Fix style of Create Kickstart Profile
- Make mgr-sync fail in case of IO errors while sending
  HEAD requests to OES
- Do not swallow exceptions, rethrow ContentSyncException instead
- make config file upload on FileDetails work
- prevent NPE on activationkeys/Edit.do page
- directories and symlinks cannot be binary
- fix menu structure
- Getting rid of Tabs and trailing spaces
- make sure columns are named according to the dto attributes
- fix failures due to uninitialized log it
- Fix auditlog config yaml syntax (bnc#913221)
- Show Proxy tab if system is a proxy even when assigned to cloned
  channels (bsc#913939)
- consider no_proxy setting
- fixed uncaught error which prevent correct error handling
  (bnc#858971)
- fix NPE by setting max_members to 0 instead of NULL (bsc#912035)
- Use Hibernate-friendly equals() and hashCode() in Org
- CVE-2014-7811: fix more XSS bugs (bsc#902915)
- set bootstrap entitlements to INFINITE in all organizations
- Fix basic authentication for HTTP proxies (bsc#912057)
- SCCRepository: save SCC ID in the database as well
- SCCRepository: save to database with proper sequence
- Accept repos with same SCC ID and different URLs (bsc#911808)
- Avoid mgr-sync-refresh failure because clear_log_id was not called
  (bnc#911166)
- New API call: system.scheduleDistUpgrade()
- New API call: system.scheduleSPMigration() (FATE#314785, FATE#314340)

-------------------------------------------------------------------
Wed Jan 14 14:43:29 CET 2015 - mc@suse.de

- fix XSS in system-group (CVE-2014-7812) (bsc#912886)

-------------------------------------------------------------------
Thu Dec 18 13:39:37 CET 2014 - mc@suse.de

- version 2.1.165.13-1
- fix style of a lot of pages
- Fix extra (eg.Select All) buttons display on rhn:list and
  make it consistent with new rl:list (bnc#909724)
- Fix List tag missing submit parameter for "Select All" and others
  (bnc#909724)
- Sort filelist in configfile.compare event history alphabetically
  (bsc#910243)
- fix setting powermanagement values
- let system set manager csv contain add-on entitlements
- allow filtering RHEL7 errata
- add some missing strings
- allow removing Cobbler System Profile on  the power management page
- add csrf check for the power management page
- No ISE on provisioning page when no base channel
- Make the base channel ssm action asynchronous
- Commit after each system deletion to avoid deadlocks
- Allow paranthesis in input form descriptions
- Allow paranthesis in system group description (bsc#903064)
- Provide new API documentation in PDF format (bsc#896029)
- Update the example scripts section (bsc#896029)
- Fix grammar and typos in API code example descriptions
- Fix xmlrpc.doc for sync.content namespace (bsc#896029)
- Raise proper exception when Taskomatic is not running
- Fixed wording issues on package lock page (bsc#880022)
- made text more clear for package profile sync (bsc#884350)

-------------------------------------------------------------------
Mon Dec 08 13:33:20 CET 2014 - jrenner@suse.de

- version 2.1.165.12-1
- fix adding OES11 channels (bsc#908786)

-------------------------------------------------------------------
Thu Dec 04 16:35:53 CET 2014 - mc@suse.de

- version 2.1.165.11-1
- throw channel name exception if name is already used (bnc#901675)
- Don't commit when XMLRPCExceptions are thrown (bsc#908320)
- Remove "Select All" button from system currency report (bsc#653265)
- Fix documentation search (bsc#875452)
- add API listAutoinstallableChannels() (bsc#887879)
- Avoid ArrayIndexOutOfBoundsException with invalid URLs (bsc#892711)
- Avoid NumberFormatException in case of invalid URL (bsc#892711)
- Lookup kickstart tree only when org is found (bsc#892711)
- Fix NPE on GET /rhn/common/DownloadFile.do (bsc#892711)
- Hide empty select boxes
- Always place tips close to the inputs
- Provisioning options page: full-width textboxes
- Port of the advanced provisioning option page to Bootstrap (bnc#862408)
- New installations should use SCC as default customer center
- bnc#907337: mgr-sync refresh sets wrong permissions on JSON files
- fix link to macro documentation (bsc#895961)
- Forward to "raw mode" page in case this is an uploaded profile (bsc#904841)
- Enlarge big text area to use more available screen space (bnc#867836)
- add User Guide to online help pages
- fix links to monitoring documentation (bsc#906887)
- check memory settings for virtual SUSE systems
- fix install type detection (bsc#875231)
- point "Register Clients" link to "Client Configuration Guide" (bsc#880026)
- change order of installer type - prefer SUSE Linux (bsc#860299)
- fix ISE when clicking system currency (bnc#905530)
- Set cobbler hostname variable when calling system.createSystemRecord
  (bnc#904699)
- fix wrong install=http://nullnull line when calling system.createSystemRecord
  (bnc#904699)
- apidoc generator does not know #array("something")
- impove style of Software Crash pages
- fix js injection on /rhn/systems/Search.do page
- fixing javascript errors
- Config file url should update when you create new revision
- xml escape some pages
- user does not need to be a channel admin to manage a channel
- listActivationKeys should return empty list if no keys visible
- cannot select code from disabled textarea in Firefox, use readonly editor
- Fix entitled_systems.jsp num-per-page ISE
- we should consider if text <> binary has changed for config files
- all API methods should be able to find shared channels
- adapt the page to adding/cloning errata
- Explain snapshot/rollback behavior better (bsc#808947)
- fix patch syncing - prevent hibernate.NonUniqueObjectException and rollback
  (bsc#903880)
- Remove "Add Selected to SSM" from system overview page (bsc#901776)
- fix CVE audit in case of multiversion package installed and patch in multi
  channels (bsc#903723)
- Update channel family membership when channel is updated (bsc#901193)
- SCCWebClient: log SCC data files as received to files
- bnc#901927: Add log warning if uploaded file size > 1MB
- fix channel package compare (bsc#904690)
- fix automatic configuration file deployment via snippet (bsc#898426)
- Avoid NPE when using 'from-dir', regression introduced with SCC caching
- Add support for SLE12 and refactor kernel and initrd default paths finders.
- Fix wizard mirror credentials side help to point to SCC
- make the SCC migration/refresh dialog show steps
- Show alert message about disabling cron jobs
- Schedule sync of all vendor channels in MgrSyncRefresh job
- Add client hostname or IP to log messages (bsc#904732)
- hide email field for mirror credentials when on SCC
- we do not want to use cascade for evr and name attributes of
  PackageActionDetails
- AccessChains belong to their creator, only
- add csv export for /rhn/errata/manage/PublishedErrata.do
- add csv output for /rhn/systems/details/packages/profiles/CompareSystems.do

-------------------------------------------------------------------
Thu Nov 27 11:01:49 UTC 2014 - jrenner@suse.com

- Fixed copying text from kickstart snippets (bsc#880087)

-------------------------------------------------------------------
Wed Nov 12 11:12:53 CET 2014 - mc@suse.de

- version 2.1.165.10-1
- Sync correct repos (bnc#904959)

-------------------------------------------------------------------
Fri Nov 07 13:28:54 CET 2014 - mc@suse.de

- version 2.1.165.9-1
- No refresh if this server is an ISS slave
- Refresh is needed only if we are migrated to use SCC yet
- Integrate the refresh dialog with the setup wizard products page
- Implement new "mgr-sync-refresh" taskomatic job
- Introduce caching of repositories read from SCC
- Fix pxt page link to point to the ported version of that page (bsc#903720)
- Fix Null Pointer Exception: bare-metal systems do not have a base channel
- Only show the SMT warning if we are using from-mirror or from-dir
- add progress and reload page after finish
- do not allow to cancel the kickstart once completed
- minor UI improvements
- Show ppc64le profiles to ppc systems
- fix system.schedulePackageInstall APIdoc
- fix javascript injections
- add id to errata.getDetails APIdoc
- Removed bogus label-limit from SDC Remote Cmd pg
- Don't schedule a remote-cmd if the system can't execute it
- check if user can see activation key
- schedule configuration actions asynchronously
- initial SCC integration

-------------------------------------------------------------------
Mon Oct 27 15:20:08 CET 2014 - mc@suse.de

- fix various XSS issues CVE-2014-3654 (bsc#902182)
  CVE-2014-3654-cobbler.patch
  CVE-2014-3654-sort-attributes.patch

-------------------------------------------------------------------
Thu Oct 16 10:09:54 UTC 2014 - smoioli@suse.com

- correctly apply patches to multiple systems in SSM (bsc#898242)

-------------------------------------------------------------------
Tue Oct 14 15:01:36 CEST 2014 - mc@suse.de

- version 2.1.165.8-1
- make parsing repo filters more robust
- package details page should not list channels we can't see
- fix file descriptor leak in system.crash.getCrashFile
- specify usage of java.config_file_edit_size option
- add more documentation to Power Management page
- power management - make system identifier clearable
- do not clone custom errata when merging
- check, whether referenced kickstart profile and crypto keys are
  available
- display error messages in red
- re-set number of config file diffs correctly
- improving 'All Custom Channels' queries
- move Mirror Credentials from config file into DB
- ping SCC for testing proxy status if SCC is enabled
- Implement the API methods to work with mirror credentials
- fix CVE Audit when some packages of a patch are already installed
  (bnc#899266)
- broken checkbox layout in /rhn/channels/manage/Sync.do?cid=xxx
- Download CSV button does not export all columns ("Base Channel" missing)
  (bnc#896238)
- support SCC API v4
- support token auth with updates.suse.com
- Official repo host is now updates.suse.com (after channels.xml change)
- support list/add channels and products with SCC

-------------------------------------------------------------------
Fri Sep 12 15:21:22 CEST 2014 - mc@suse.de

- version 2.1.165.7-1
- SCC client for managing products and channels
- fix XSS flaws - CVE-2014-3595 (bnc#896012)
- implement SLE12 style of update tag handling while generating updateinfo
- show package link if package is in database
- Custom info empty value added (java/api)
- check if action chain with same name already exists
- remove duplicate Summary and Group entries
- ISE when activation key has no description.
- create /software/packages/Dependencies page in Java
- add queries for weak package dependencies to Java
- auto errata updates have to wait for errataCache to finish
- fix NullPointerException
- ssm config actions should show details for specific system in
  history
- ISE comparing config files in SSM
- history events should show script results for this system only
- config revision not found when following history link
- fix broken links to old perl events page
- fix to support custom kickstart distributions
- call rhn-config-satellite.pl only if anything has changed
- add Korea to the list of timezones
- pre-require tomcat package for spacewalk-java-config
- Fix ISE when tag name is left empty
- Guest Provisioning was broken because of refactoring
- Read and display only a limited number of logfile lines (bnc#883009)

-------------------------------------------------------------------
Wed Sep 10 14:55:30 CEST 2014 - mc@suse.de

- fix XSS flaws - CVE-2014-3595 (bnc#896012)
- fix package upgrade via SSM (bnc#889721)

-------------------------------------------------------------------
Wed Jul  2 15:24:34 CEST 2014 - mantel@suse.de

- fix logrotate for /var/log/rhn/rhn_web_api.log (bnc#884081)

-------------------------------------------------------------------
Tue Jun 17 11:48:24 CEST 2014 - jrenner@suse.de

- version 2.1.165.6-1
- Fixed wrong bug number

-------------------------------------------------------------------
Tue Jun 17 10:47:03 CEST 2014 - jrenner@suse.de

- version 2.1.165.5-1
- New page added for viewing channels a repo is associated to
- Allow pasting of keys into textarea
- Provide a faster systemgroup.listSystemsMinimal API method
- Disable caching of Locale between page loads
- Add spacewalk-report for systems with extra packages
- Improve performance of Systems with Extra Packages query
- System Event History page: fix link to pending events on Oracle databases
- Fix human dates now() staying unmodified (bnc#880081)
- Escape package name to prevent from script injection
- Allow for null evr and archs on event history detail (bnc#880327)
- Disable form autocompletion in some places (bnc#879998)
- System Snapshots pages ported from perl to java
- Add errata type selection to SSM page
- Fix datepicker time at xx:xx PM pre-filled with xx:xx AM (bnc#881522)

-------------------------------------------------------------------
Tue May 27 17:15:17 CEST 2014 - mc@suse.de

- version 2.1.165.4-1
- Fix refreshing of Autoinstallable Tree forms (bnc#874144)
- BaseTreeEditOperation: avoid NPE in unexpected exception handling
- Delete system: button styled
- System/Software/Packages/Non Compliant: button styled
- System/Software/Packages/Profiles: button styled
- System/Software/Packages/Upgrade: button styled
- System/Software/Packages/List: button styled
- System/Software/Packages/Install: button styled
- Missing translation string added (bnc#877547)

-------------------------------------------------------------------
Thu May 22 14:34:43 CEST 2014 - mc@suse.de

- version 2.1.165.3-1
- fix numbering of java libs for taskomatic daemon
- Hibernate Package definition: fix table name
- Fix exception in tomcat logs due to missing server object
- Event history: format script text and output correctly
- More schedule action unification
- You can't "Add this address". Change text to "Fill in"
- Make sure we don't end with java 6 after an upgrade
- No more checking for anaconda package to detect kickstartable channels
- New query to find kickstartable channels
- even if most of it is Javascript, add simple unit test to FormatDateTag HTML
  output
- add request scope to the remote command via SSM action
- apidoc: reflect changes in createChain() return type
- fix configchannel.createOrUpdatePath API issue that stored new revision
  contents as null characters
- ssm child channel subscription page was slow
- SDC was unnecessarily slow if the system had many guests
- deduplicate rhn_server.remove_action() calls
- fix help urls
- make use of humanize dates for package lists
- make use of humanize dates for system lists
- humanize dates for user pages. created in 'calendar' mode and last login in
  'time ago' mode
- show the system overview with human dates

-------------------------------------------------------------------
Fri May 16 13:05:49 CEST 2014 - mc@suse.de

- version 2.1.165.2-1
- fix help urls
- Bare metal system list: CSV export bugfix
- adapt to the changes in spacewalk css to bring the readable warning alters
  into the upstream code, that is also affected by this.
- Bare-metal systems list: add relevant information (bnc#861307)
- Fix parameter comment (kickstartable -> autoinstallable)
- Prevent from concurrent modification (refix bnc#808278)
- Kickstartable channels should contain the anaconda package (bnc#808278)
- Form names are only available as name attributes now, not ids.
- set autopart options correctly
- SSM package upgrades should apply correctly across diverse system sets
- The "Delete Key" link should not appear if there is no key to delete
- API package search should not require a provider
- rewrite pending events page from perl to java
- add default arch heuristic for kickstart package installs
- Reuse --add-product-by-ident for triggering product re-sync
- help: remove dead link to Quick Start guide
- Rename suseEulas table to suseEula.
- Java Eula database classes moved to Hibernate, fixes BLOB issue
- Bugfix: use Oracle BLOBs correctly in Java
- Remove Red Hat-specific Kickstart Tree functionality
- Style and rephrase the SP migration message alerts
- Set milliseconds to 0 before comparing dates (bnc#814292)
- Trigger repo metadata generation after cloning patches (bnc#814292)
- Replace editarea with ACE (http://ace.c9.io/) editor.
- dont show link if there are no details to show
- UI: show EULAs inside of package details page
- taskomatic: add SUSE's EULAs to repository metadata
- Java: added class to handle SUSE's EULAs
- Disable FreeIPA integration
- Don't pass version and release to lookup_evr to get the evr_id to join with
  the evr table to get version and release. Use them in the first place.
- use the request object and not the pagecontext directly to store whether we
  already included javascript
- Last sync date: use human format
- Bugfix: avoid NPE
- Documentation fixes

-------------------------------------------------------------------
Tue May 06 15:43:49 CEST 2014 - mc@suse.de

- version 2.1.165.1-1
- Added kickstart syntax rules box to advanced edit page
- Added warning message about kickstart syntax rules
- Fix bug converting pm times to am when using locales in 24 hour format.
- Do not force the timezone name with daylight=false. (eg. showing EST for EDT)
- Action Chain: for every action, create its own ScriptActionDetails
  (bnc#870207)
- Uneditable field is marked as required.
- filters per repository on WebUI
- xmlrpc spec includes bool values, any library should be able to handle them
- Fix link pointing to setup wizard from the popup
- fix opening of channel list modal
- KickstartSession: avoid infinite loops
- Avoid Cobbler error on KVM provisioning (bnc#870893)
- rewrite system snapshot to java: fixed nav menu hiding
- rewrite system snapshot to java: Packages.do
- rewrite system snapshot to java: Index.do
- rewrite system event page from perl to java
- Action Chaining API: fail if trying to add multiple chains with the same
  label
- Installer Generation "fedora" is breed redhat but do not result in a valid
  cobbler os_version
- correctly set cobbler distro os_version
- Enable DWR exception stack trace logging by default
- Check for failed repo sync jobs in taskomatic
- rewrite system snapshot to java: implement nav menu hiding
- limit actions displayed on schedule/*actions pages
- Submit buttons are incorrectly labelled.
- Removing repo filters ISE.
- rewrite channel compare to java:
- Implement Setup Wizard Product sync page
- remote command webui: don't scrub the script body
- params for sw-repo-sync UI/API.
- taskomatic heap size of 1G is not sufficient for large channels
- Setup Wizard: added documentation link
- Package Locking: added documentation link
- Power Management: added documentation links
- updated doc references to actual location
- fixed helpUrl
- Fixed Javadoc and XML-RPC doc
- Removed timeout limitation for the script schedule
- Added XML-RPC API for scheduling the Action Chain
- Add a warning note about doing a Dry Run (bnc#851091)
- Style the SP migration page
- port SP Migration Setup page to bootstrap and jquery
- Action Chain: bootstrap form groups fixed

-------------------------------------------------------------------
Thu Mar 27 14:59:39 CET 2014 - fcastelli@suse.com

- version 2.1.165-1
- NCCClient: URL location bug fixed
- NCCClient: fix behavior with 302's
- NCCClient: swap Apache HTTPClient with java.net's HttpUrlConnection
- Added missing translation
- Package lock: do not show pending packages as selected
- Package lock: do not allow selection of pending packages
- Package lock: changed java code to handle multiple lock events
- Cache proxy verification status in the session
- Make the Setup Wizard visible at first run
- invalidate subscriptions cache when storing proxy settings
- split the js files again as the onready callbacks conflict with the available
  dwr methods
- change the order so that the responsive tag is defined
- move the renderers to its own package
- style
- remove the custom .js for proxy settings, move everything to the main one
- cleanup unused modal, label capitalization and placeholder strings
- use DTOs and a converter instead of maps
- Setup Wizard Proxy settings: make the DTO comparable and with non-null fields
- Use the product class as name when name is not found
- Moved to NCCClient
- Ping method added to NCCClient to test proxy settings
- Proxy support: fix a bug when nothing is specified
- Proxy support: fix a bug when only the hostname is specified
- Placeholder updated to include port number
- Proxy support for NCC credential checking added
- Remove superfluous links on mirror credentials page
- HTTP Proxy description provided
- Create a separate set of icons for the setup wizard
- Mirror Credentials Front-End: first attempt
- HTTP proxy front-end
- List subscriptions with understandable names and their start/end dates
- Implement the "make primary" functionality
- Download subscriptions only when status unknown or on force refresh
- Cache subscriptions and validation status in the session object
- Fine tuning appearance of the mirror credentials page
- Rework findMirrorCredentials(): check for null and do not log passwords
- Move the setup wizard to the top of Admin tab
- Introduce MAX_REDIRECTS
- Allow bare-metal system name editing (bnc#867832)
- Redirect instead of forwarding to overview page after a reboot (bnc#868662)
- ActionChainHelperTest fix: use correct chain ordering
- use default lvm partitioning for RHEL 7 kickstarts
- package.search API returns only one match per package name
- fix finding of the right API method to call
- Adding Custom Errata offers RH Erratas.
- ChannelManager.findCompatibleChildren: propose cloned children as compatible (bnc#866045)
- ChannelManager.findCompatibleChildren: propose children correctly if old and new are equal (bnc#866045)
- bnc#862043: fail if rhnPackage.path is NULL
- bnc#862043: use rhnPackage.path as rhnErrataFile.filename like Perl does
- fix filtering on the /rhn/channels/Managers.do page
- channel.software.syncErrata clones too many packages
- Bare-metal icon fixes
- delete outdated repo-sync schedules (bnc#865141)
- Fixed merging problem (bnc#859665)
- deal with deleted users
- RecurringDatePicker sets HOUR_OF_DAY, however DatePicker design is kind of
  broken and it internally uses HOUR or HOUR_OF_DAY depending of the isLatin()
  flag. This does not make much sense as in Calendar itself HOUR, HOUR_OF_DAY
  and AM_PM are all interconnected.
- Do not restart taskomatic with every deployment
- Exclude el-api.jar since it causes HTTP Status 500
- Revamp the recurring picker fragment to use the datepicker time component.
  For this the RecurringDatePicker bean now is composed of DatePicker beans to
  reuse functionality. With some Javascript, the repeat-task-picker disables
  the cron frequencies that are not being used.
- allow to disable date selection in addition to time
- syncrepos: format the page
- make the setup of the date picker more declarative using data- attributes in
  order to be able to share this setup with other parts of the code that will
  need a slightly different picker like the recurrent selector. It also saves
  us from outputing one <script> tag in the jsp tag implementation.
- Use hostname or address in log messages instead of system.name
- New config option for using the hostname to connect via ssh push
- CreateUserActionTest fixed after upstream changes
- Fix channel deletion unit tests
- Automatic commit of package [spacewalk-java] release [2.1.164-1].
- filter out channels that are not assigned to a server
- Improve error handling when deleting a channel (bnc#865141)

-------------------------------------------------------------------
Thu Feb 27 15:31:17 CET 2014 - fcastelli@suse.com

- version 2.1.163.1-1
- fix reboot required (bnc#865161)
- Avoid double translation, rhn:icon will localize the text
- Remove unused import
- We rmvd DESIRED_PASS/CONFIRM params from UserEditSetupAction - rmv from
  expected in test
- Testing createFirstUser() now looks to be forbidden
- verifyForward() and redirects-w/params do not like each other
- Tweaking some tag Junits to work

-------------------------------------------------------------------
Fri Feb 21 15:37:40 CET 2014 - fcastelli@suse.com

- version 2.1.161.1-1
- Action Chaining: use the same sort order for all systems in an SSM package
  update
- Action Chaining: list page columns changed as suggested by upstream
- fixing ISE in create repo form
- Styling unstyled submit buttons.
- improved performance of system.listLatestUpgradeablePackages and
  UpgradableList.do
- Action Chaining: bootstrap classes tuned
- Use enhanced for loop
- For clones extend search for update tag to original channels (bnc#864028)
- escaping system name for /rhn/monitoring/config/ProbeSuiteSystemsEdit.do
- Transfer the origin's update tag to any cloned channels (bnc#864028)
- escaping system name for /rhn/systems/ssm/provisioning/RemoteCommand.do
- Simple attempt to find problematic things in jsps
- don't add &amp; twice to the parameters of the url
- Action Chaining: audit log configuration added
- Action Chaining: avoid errors on double save
- Action Chaining: proper logging added
- add schedulePackageUpgrades() method
- SSM package upgrades should not install packages if not an upgrade
- fixed errors in date/time format conversions
- put all javascript into one tag
- simplify datepicker layout and unify look of date/time part
- simplified getJavascriptPickerDayIndex()
- extend renderOpenTag() to be able to render self closing tags
- make the time format also localized
- close the date picker after click
- Use the start of the week day from the locale
- Introduce a date-time picker.
- Make the HtmlTag HTML5 compliant, by knowing that void elements can't be
  closed. The BaseTag remains agnostic.
- Added tool to manipulate localization files (format, del, sed).

-------------------------------------------------------------------
Thu Feb 13 15:32:20 CET 2014 - mc@suse.de

- version 2.1.150.1-1
- remove unused localization string
- Schedule action unification
- Separate datepicker and its label
- make package search faster
- Create and manage action chains for single systems and SSM
  * remote command
  * reboot
  * configuration file deploy
  * patch action
  * package actions
- style pages
- CVE-2013-4415 - Fix XSS flaws in Spacewalk-search
- CVE-2013-4415 - Fix XSS in new-list-tag by escaping _LABEL_SELECTED
- CVE-2013-1871, Fix XSS in edit-address JSPs
- CVE-2013-1869, close header-injection hole
- CVE-2010-2236, Cleanse backticks from monitoring-probes where
  appropriate
- CVE-2013-1869, Only follow internal return_urls
- CVE-2012-6149, Fix XSS in notes.jsp
- Fix cloned channels not available for SP migration (bnc#852582)
- Fix an ISE that could happen after clearing cookies (elaborator not bound)
- Fix GMT+3 timezone missing (bnc#862406)
- New Bare-metal icon added
- javascript not needed anymore

-------------------------------------------------------------------
Fri Feb 07 13:01:47 CET 2014 - mc@suse.de

- version 2.1.146.1-1
- patch to handle systems registered with the --nohardware flag
- fixing layout of various pages
- Generification of Listable
- Improve package search performance
- Add confirmation page to ssm/ListPatches
- Extracted "list systems in ssm related to errata" into separate action
- allow deleting disabled users
- add external group pages
- create external authentication pages
- create api for channel errata syncing, have clone-by-date call it
- Fixed ssm reboot scheduling.
- Update RHEL 7 VM memory requirements to 1024 MB
- Datepicker UI unification
- fix deadlock when cloning using spacewalk-clone-by-date
- fix ISE when cobbler components are missing (not installed)
- port reboot_confirm.pxt from perl to java
- SUSE Studio endpoint stops working via unencrypted HTTP (bnc#859762)
- fix CVE URL in updateinfo references (bnc#859637)
- CVE-2010-2236, Cleanse backticks from monitoring-probes where
  appropriate
- CVE-2012-6149, Fix XSS in notes.jsp
- CVE-2013-1869, Only follow internal return_urls
- CVE-2013-1871, Fix XSS in edit-address JSPs
- increase column length for CVE ids.
  Required for new CVE ID syntax

-------------------------------------------------------------------
Mon Jan 13 09:54:49 CET 2014 - mc@suse.de

- version 2.1.113.1-1
- Bugfix: duplicated packages in SQL quary error caused unpredictable results
- require susemanager-frontend-libs for SUSE only
- add new reboot action handling for ssh-push (FATE#312591)
- Implement task to invalidate reboot actions (FATE#312591)
- Make the packages require the frontend-libs
- return server action message within schedule.listInProgressSystems
  and schedule.listCompletedSystems API calls
- fixed icon name
- do not override existing ant property
- Rewrite groups/systems_affected_by_errata.pxt to java
- Added locking/unlocking status display on request (FATE#312359)
- Added locking action scheduling (FATE#312359)
- Added LockPackageAction for the "Package Lock" feature (FATE#312359)
- store url_bounce and request_method to session and re-use common login parts
- support logins using Kerberos ticket
- Use new rhn:icon internationalization/localization
- Perform localization inside rhn:icon tag
- Expect 'autoinstallation' instead of 'kickstart'
- updated references to new java WorkWithGroup page
- work_with_group.pxt rewritten to java
- change order of system ok/warn/crit in legends
- rewrite system event history page to java
- give icons title in rhn:toolbar tag
- kickstarts to RHEL 7 don't work because of missing rpms
- Fix the java package of DeleteGroupAction class

-------------------------------------------------------------------
Wed Dec 18 13:55:00 CET 2013 - mc@suse.de

- version 2.1.102.1-1
- bootstrap tuning: fixed icons
- Make sure that all form fields are correctly aligned
- implement pwstrength meter
- removing dead code, exception is thrown within lookupAndBindServerGroup
- Fix NPE when uploading kickstart profile with virt type none
- delete ConfigSystemTag as these things are easily handled in jsp
- Local variables need not to be synchronized
- updated links to system group delete page
- converted system group > delete page from pxt to java
- prefer objectweb-asm again to compile correctly if both are installed.
- fixing references to SSM errata page
- Rewrite of errata_list.pxt to Java
- call ssm check on system - software crashes page
- call ssm check on system notes page
- call ssm check on system migrate page
- call ssm check on system hardware page
- Fix display of notifications checkboxes on system properties page
- Id added to the Language div in the section Create New User
- Refactor the List tag to get rid of the complicated state handled by bools,
  keeping only the commands as state.
- channel/manage/delete.jsp: disabled attribute fixed
- List pagination buttons: restore hover text
- adapt the testcase and fix a issue catched by the testcase
- There is no reason for address to be a jumbotron - Use the markup like
  documented at http://getbootstrap.com/css/#type-addresses
- makes the system details page to be shown in two columns, with boxes at both
  sides instead of each of them taking the full width.
- Fix display of notifications checkboxes on system properties page
- remove obsolete unit test as tag was rewritten
- simplify logic in cfg:channel tag
- Re-add the server contact method on various pages
- Fix cve audit header icon after upstream changes
- Remove unnecessary reference to tooltip.js + the file itself
- system group edit properties - linking + cleanup
- alter system group create page to do editing
- allow channel administrator to view Channel > Managers page
- 1040540 - have package search return all matching results
- use rhn:icon tag for creating icons in rhn:toolbar
- 1039193 - Increase default ram to 768 for RHEL 7
- Move cve audit popover content into a translation file
- System Group / Admins - updated links and removed old page
- ported System Group / Admins to java
- Move javascript code from jsp file to document.ready handler
- Reference susemanager-cve-audit.js from the jsp file
- channel/manage/delete.jsp: disabled attribute fixed
- system group details - linking + cleanup
- converting system group details page to java
- button submit set back to normal size. We dont use Large size for buttons
- Bare-metal systems: disabled button style fixed
- Disabled buttons' style fixed
- CVE UI was updated and improved. It now has a popover that shows a link to
  http://cve.mitre.org/ and explains that a user can also paste the entire CVE
  as found on the site
- Fix Edit Autoinstallable Distribution page
- LoginExpiredTest fixed
- Merge the upstream details page with Manager and the bootstrap entitlement
  conditionals, product list, etc.

-------------------------------------------------------------------
Mon Dec 09 17:08:30 CET 2013 - mc@suse.de

- version 2.1.90.1-1
- new style added based on twitter bootstrap
- support power management (FATE#315029)
- support bare-metal registration (FATE#312329)
- switch to 2.1

-------------------------------------------------------------------
Thu Nov 28 16:18:08 CET 2013 - mc@suse.de

- version 1.7.54.29-1
- Fix jsp file to actually show the result list
- Automatically set the focus using formFocus()
- Add a tooltip for the CVE-ID
- Use a string constant to populate select with years
- Extract the separator from the prefix string constant
- Remove the maxlength attribute to allow n digit identifiers
- enhance Package.listOrphans query
- optimized system_config_files_with_diffs eleborator for PostgreSQL
- fix ISE, when renaming channel to channel name already in use
- synchronize repo entries creation
- Fix ISE when deleting a non persistent custom info value
- Separate CVE audit inputs for year and ID (bnc#846356)
- always set lastModifiedBy for custom infos
- Reorder snippet tabs
- Use the kickstart icon for the snippets page
- Add help URL (bnc#848225)
- Fix navigation for the default snippets page
- Replace 'kickstart' with 'autoinstallation' (bnc#848225)
- add support for enhances rpm weak dependency (java) (bnc#846436)

-------------------------------------------------------------------
Wed Nov  6 11:07:37 CET 2013 - mc@suse.de

- Forbid un-authenticated creation of SUSE Manager Administrative
  accounts CVE-2013-4480 (bnc#848639)

-------------------------------------------------------------------
Mon Nov  4 10:09:39 CET 2013 - mc@suse.de

- Deny creating of multiple first admin users.
  CVE-2013-4480 (bnc#848639)

-------------------------------------------------------------------
Fri Sep 27 10:04:28 CEST 2013 - mc@suse.de

- version 1.7.54.28-1
- Use server arch instead of relying on a base channel (bnc#841054)
- Filter out product base channels with invalid arch (bnc#841054)
- CVEAuditManager: do not fail with unsynced channels
- Log exception stack traces in Taskomatic
- CVEAuditManager: Fetch ChannelArch instead of ServerArch
- Do not assume a migrated base channel exists (bnc#841240)
- fix Systems Subscribed column on the Entitlements page
- Add missing keyword 'AS' in dist upgrade queries (bnc#840899)
- Make taskomatic max memory configurable via rhn.conf (bnc#810787)
- Clean up SSH push jobs in case of taskomatic restart (bnc#838188)
- Remember systems we are currently talking to via SSH push (bnc#838188)
- Add necessary transaction handling to fix job status (bnc#838188)
- Show the system name in the log message warning
- RhnSet concurrency fix reformulated at upstream's request
- Fix javascript "Uncaught TypeError" (bnc#836692)
- Avoid a possible issue on concurrent updates to an RhnSet

-------------------------------------------------------------------
Fri Aug 23 11:25:20 CEST 2013 - mc@suse.de

- version 1.7.54.27-1
- CVE Audit testsuite bugfixes to run on Oracle
- Fix link to the documentation
- Bugfix: avoid ClassCastException from Long to Integer in Oracle

-------------------------------------------------------------------
Wed Aug 21 16:03:35 CEST 2013 - mc@suse.de

- version 1.7.54.26-1
- Fix link to the documentation
- fix CVE Audit query to run with oracle DB
- Bugfix: allow Hibernate to distinguish packages with identical name, arch and
  evr (bnc#833643)
- Do not show link to the admin page to non-admins
- CobblerSystemCreateCommand: do not fail if distro breed is null
- Make CSV separator configurable, java (FATE#312907)
- CVE Audit java (FATE#312907)
- explicitly require libxml2 for kickstarts to avoid error
- escaping system name on multiple pages
- API call setChildChannels should produce snapshot
- changing of base channel via API should produce snapshot
- we need unentitle channels before we delete them
- add newline after writing kickstart_start var
- marking label not required
- fixing wrong escaping of utf-8 strings
- Fix HTML not being escaped in package information (bnc#833238)
- Fix a NPE when a system virtual instance does not have a corresponding info
  object (bnc#829966)
- fix metadata if capability version starts with a colon
- Generate pre flag into the metadata (bnc#826734)
- fix reinstall of products by writing correct epoch in products.xml
  (bnc#826734)
- set archive value for installed package size (bnc#825673)
- IBM Java core dumps should all go to /var/crash (bnc#824775)
- Fix entitlement addition NPE (bnc#824581)

-------------------------------------------------------------------
Wed Jun 12 16:45:02 CEST 2013 - mc@suse.de

- version 1.7.54.25-1
- Fix SP migration ClassCastException (bnc#820985)
- Fix lookup for the SSH push default schedule (bnc#823366)
- escaping system name in web pages
- Fix UI text about kickstart (bnc#822385)
- sort parent channel pop-up menu by channel name
- add list elaborator into session for CSV export
- fix invalid SQL statement for finding ssh-push candidates (bnc#821868)
- Subscribe only to selected config channels via SSM (bnc#821786)
- Fix cobbler information file system paths (bnc#820980)
- too big value in system custom info should not cause ISE
- do not offer a symlink, if the user does not have acl for the target
- added showing systems counts on cancel scheduled actions page
- add some missing UI strings
- fix system.listSystemEvents on PG
- display 'Updates' column on group system list pages
- fix 'Configs' column on system groups related pages
- Upstream-specific check on channel name removed (bnc#701082)
- Refactor bugfix (bnc#814292)
- Set milliseconds to 0 before comparing dates (bnc#814292)
- Trigger repo metadata generation after cloning patches (bnc#814292)
- Add missing string *.actions.scheduled (bnc#813756)
- fix paths for kernel and initrd on DVD on s390x (bnc#814263)

-------------------------------------------------------------------
Fri Apr 05 14:27:23 CEST 2013 - mc@suse.de

- version 1.7.54.24-1
- Disable Virtualization -> Provisioning when contact method is invalid
- Fix "Can't do inplace edit" error message during registration (bnc#812046)
- Make duplicate-hostname search case-insensitive
- use the server timezone as the default for the first user
- Provisioning is not supported with contact method 'ssh-push-tunnel'
- Do not create kickstart files for SUSE Distributions (bnc#808278)
- fixed API doc for system.listLatestUpgradablePackages and
  system.listLatestInstallablePackages API calls
- SSH Server Push (java) (FATE#312909)
- generate metadata always if not explicitly rejected (bnc#804445)
- completed kickstarts still show up on 'currently kickstarting' list
- return whole log in case more bytes are requested than the current file size
- RhnJavaJob: Do not ignore the exit code for external programs.
- Do not silence catched exceptions. Debugging can be hard.
- list also channel packages not associated with already cloned errata
- fix WebUI's errata sync
- Only package build times should be converted to GMT (bnc#794651)
- Fix ISE when doing SP migration of SLE 11 SP1 SMT (bnc#802144)

-------------------------------------------------------------------
Fri Feb 08 10:58:19 CET 2013 - mc@suse.de

- version 1.7.54.23-1
- Fix branding of api example scripts (bnc#801758)
- Add countries BQ, CW, SX.
- rebrand help text for mail domain
- fix the 'Replace Existing Subscriptions' SSM config channel option
- prevent NPE when package description might be null
- add virtualization guest info to the ServerSerializer
- added email field to user list csv
- correct olson name for Australia Western timezone
- support for Australia EST/EDT timezones
- Remove restrictions on proxy channel subscriptions (bnc#794848)
- Make images of type 'kvm' show up on the UI (bnc#797057)
- Resolve FQDN of hostname taken from the request (bnc#791905)
- order rpms by build_time to fix kickstart via proxy
- add missing strings for configuration management (bnc#796391)
- Use proxy host for kickstarting virtual guest if available
- Try to determine localhost's FQDN (bnc#791905)
- check for zypp-plugin-spacewalk if testing autoinstall
  capability(bnc#795308)
- copy GPG information from the original channel within
  channel.software.clone API, when the user omits it
- deleting an org should remove cobbler profiles too
- preserve product name when cloning channels using API

-------------------------------------------------------------------
Tue Nov 27 17:22:29 CET 2012 - mc@suse.de

- version 1.7.54.22-1
- Implement new API call system.listAllInstallablePackages
- Fix ArrayIndexOutOfBoundsException in case of a missing base channel

-------------------------------------------------------------------
Thu Nov 22 15:43:51 CET 2012 - jrenner@suse.de

- version 1.7.54.21-1
- Fix query for API call system.listLatestInstallablePackages (bnc#781655)
- new sles_register_script snippet with autoyast script elements (bnc#780269)
- Fix errors with unrequired field 'Prefix' (bnc#783646)
- prevent NPE, when accessing probe suite systems with no system associated
- do not allow creating kickstart profiles that differ from existing ones
  just by case
- enhancing kickstart file sync with cobbler
- prevent Page Request Error when at pagination
- Check hostnames for special characters and whitespace (bnc#787178)
- Basic normalization for SUSE Studio base URL (bnc#786159)
- Workaround for Studio API returning incomplete URLs (bnc#786159)
- enhance errata.setDetails - add issue_date and update_date (bnc#789238)
- Fix quartz trigger initialization repeat count (bnc#788026)
- SP migration web UI (FATE#312431, FATE#312312)
- Remove markup from kickstart.jsp.error.template_generation (bnc#787879)
- fix system.listLatestUpgradablePackages API to list upgradable packages
  from server channels only
- Kickstarting RHEL systems with RES (expanded support) repos fails
  (bnc#786367)
- return type date for yumrepo_last_sync even if the channel was never synced
  (bnc#781643, bnc#781652)

-------------------------------------------------------------------
Mon Oct 01 09:43:24 CEST 2012 - mc@suse.de

- version 1.7.54.20-1
- use elaborator for foreign_packages_get_noncompliant_systems
- fix reboot needed on postgresql by using
  allServerKeywordSinceReboot view

-------------------------------------------------------------------
Fri Sep 28 15:49:09 CEST 2012 - mc@suse.de

- version 1.7.54.19-1
- Do not show asterisk on software channels page
- Fix NPE during proxy activation in case proxyChan is a base channel
- Unsubscribe channels only if we are configured to automatically
  re-subscribe
- Validate proxy format on general config page (bnc#777462)
- make system_overview fast using elaborators
- remove SystemHealthIconDecorator and appropriate query
- remember probe state when paginate
- fixing NumberFormatException
- rewrite query for system.listLatestUpgradablePackages API
- validate session key for system.getSystemCurrencyMultipliers API
- allow complex kickstart variables containing severel '='
- display a reasonable error message on the permission error page
- display error messages only once on admin/config/GeneralConfig.do
  page
- Proxy should be specified as host:port (bnc#777462)
- Set owner/group of config-defaults dir consistently (bnc#776377)
- let errata.listPackages API return also packages associated with
  unpublished errata
- display an information message about no systems being selected for
  SSM
- fix ISE on rhn/channel/ssm/ChildSubscriptions.do page
- make IE use IE7 compatability mode for pages with editarea
- fix icons on SSM provisioning page and system list page
- validate virt guest parameters also for API input
- removed MAC Address from kickstart profile listing
- Don't let virtual kickstarts screw up the host's cobbler id
- Hide the checkbox 'Disconnected SUSE Manager' (bnc#776596)
- Fix missing CVEs in patches listing with Oracle 11 (bnc#776321)
- The Update button should be disabled if the text area is empty
  (bnc#753584)

-------------------------------------------------------------------
Tue Aug 14 11:32:26 CEST 2012 - mc@suse.de

- version 1.7.54.18-1
- fix system list in not nonCompliantMode

-------------------------------------------------------------------
Tue Aug 07 16:43:24 CEST 2012 - mc@suse.de

- version 1.7.54.17-1
- enable sorting of errata list according to synopsis on the
  rhn/channels/manage/errata/ListRemove.do page
- fix errata sort on the rhn/channels/manage/errata/ListRemove.do page
  (bnc#774194)
- detect oracle TIMESTAMPTZ objects and convert them correctly to timestamp

-------------------------------------------------------------------
Thu Aug 02 18:20:01 CEST 2012 - mc@suse.de

- version 1.7.54.16-1
- removed EOL certificate check (bnc#759552)
- Construct GMT millisecond value if DB does not store timezone (bnc#773767)
- do not commit already committed transaction
- log a message when repo sync task is triggered
- fix recommended cobbler command
- dissociate deleted crypto key from its kickstart profiles
- do not start repo sync of a channel with no associated repositories
- allow user and group name starting also with [0-9]_
- do not cache snapshot tags within the lookup method
- Remove XCCDF Legend from places where it is not necessary.
- prevent NPE
- sort groups by default
- add ruby API sample script
- limit action name to fit into the appropriate DB column
- close session when its connection signalled a connection error
- quick file list query now also returns files saved to system's
  'local' config 'channel'

-------------------------------------------------------------------
Tue Jul 17 13:01:17 CEST 2012 - ug@suse.de

- version 1.7.54.15-1
- Fix when Oracle crashes with ORA-00911 error, which is a complete misleading
  to a simple semicolon in the query.

-------------------------------------------------------------------
Mon Jul 16 15:30:34 CEST 2012 - ug@suse.de

- version 1.7.54.14-1
- Finished non-compliant systems overview feature.
- COALESCE instead of NVL keyword for pgsql compatibility
- work around for if hibernate loads a clonedchannel as its own
  original
- Allow user to set MAC Address when provisioning a virtual guest
- Oracle does not supports 'AS' keyword in SQL.
- Return list of non-compliant systems (where packages are foreign)
- Added queries for finding non-compliant systems. At this moment queries are
  unused orphans.
- add API doc for channel.software.listErrata update_date attribute
- remove "date" from the channel.software.listErrata API doc
- adding conflicts for quartz >= 2.0
- ignore also 127.0.0.2 IP addresses (bnc#768771)
- Merge branch 'Manager' of github.com:SUSE/spacewalk into Manager
- Wrong information on proxy configuration (bnc#697517)
- Do not automatically subscribe to virt channels (bnc#768856)
- requre quartz version lower than 2.0
- Each dataset must have a different name.
- Add CSV downloader for several pages
- Correcting two ISE on postgresql: NVRE not found

-------------------------------------------------------------------
Wed Jul 11 17:06:59 CEST 2012 - ug@suse.de

- kernel options in the web UI are not added to the xen distri
  (bnc#764679)

-------------------------------------------------------------------
Mon Jun 25 10:25:08 CEST 2012 - mc@suse.de

- version 1.7.54.13-1
- handle spoiled browsers separatelly
- enable filtering by synopsis for all the errata tabs

-------------------------------------------------------------------
Thu Jun 21 11:22:15 CEST 2012 - jrenner@suse.de

- version 1.7.54.12-1
- update API documentation
- do not create multiple default ks sessions
- system.config.listFiles could take > 8 minutes if there were lots of
  revisions on lots of config files
- don't sync virt bridge nic w/ cobbler
- correctly report kernel not being found at distro creation
- fix fileprovides during repodata generation
- Improve SCAP search: Return list of xccdf:TestResults-s
- Improve SCAP search: searching by scan's result and scan date
- Add a link for easy scan reschedule.

-------------------------------------------------------------------
Thu May 31 10:45:20 CEST 2012 - mc@suse.de

- version 1.7.54.11-1
- omit accessible parameter
- modified java stack to use new user_role_check_debug()
- Fail gracefully on empty list of systems
- OpenSCAP integration -- A simple search page.
- add an extra entitlement check before the key creation
- Enhancements pt_BR localization at webUI
- Return to Images.do instead of VirtualGuestList.do
- store also config revision changed_by_id
- API *must* check for compatible channels in system.setBaseChannel()
- check cloned channels if no keywords are found for this channel
- fix ISE on copy file to central config channel
- Fix incorrect text fields.
- rewrite revision creation by config file update
- Don't show empty table, if there is not ident assigned.
- Extend input cell for 20 characters.
- prevent system.config.createOrUpdatePath causing deadlock
- add generator for susedata.xml.gz metadata

-------------------------------------------------------------------
Mon May 14 10:45:56 CEST 2012 - mc@suse.de

- version 1.7.54.10-1
- remove Override annotations for non overriden methods
- remove rests of OrgQuota usage
- remove OrgQuota hibernate mapping
- remove OrgQuota java class
- fix delete distribution link
- rewrite channel.listSoftwareChannels API
- rewrite KickstartFactory.lookupAccessibleTreesByOrg
- if koan is requesting anything from /cobbller_api replace hostname
  of server with hostname of first proxy in chain
- support for cobbler v2.2
- Use <c:out> for action names to prevent XSS (bnc#761165)
- Escape image name to allow quotes and prevent XSS (bnc#761165)
- fix NetworkDtoSerializer API doc
- prevent storing empty string for errata refersTo
- prevent storing empty string for errata errataFrom
- prevent storing empty string for errata notes
- Split OpenSCAP and AuditReviewing up
- Fix submit form with broken bonding info
- redirect to errata/manage/PublishedErrata.do page after deleting a
  published erratum
- debranding for virtualization (bnc#761153)

-------------------------------------------------------------------
Wed May 09 13:43:16 CEST 2012 - mc@suse.de

- version 1.7.54.9-1
- Completely remove the image type from deployment action details
- Fix NPE when one of (version|release|arch) is null (bnc#761161)
- synonym rhnUser does not exist anymore - use web_contact instead
- Refactor jsp files and make bridge device optional
- Normalize image types by creating new table suseImageType
- Normalize credentials types by creating new table suseCredentialsType
- remember pre-filled form attributes in case of form validation error
- marking Script Name as required filed on the KickstartScriptEdit
  page
- make newly introduced rhn tag functions available
- When kickstarting a system there is an option that allows you to
  create or re-create a network bond.
- fix listSharedChannels to only show this org's channels
- fix my_channel_tree query
- fix channel.listRedHatChannels shows custom channels

-------------------------------------------------------------------
Thu May 03 17:40:33 CEST 2012 - mc@suse.de

- version 1.7.54.8-1
- make spacewalk-java exclusive arch x86_64
- checkstyle fixes

-------------------------------------------------------------------
Wed May 02 14:24:18 CEST 2012 - mc@suse.de

- version 1.7.54.7-1
- Remove a code which duplicates ensureAvailableToUser() method.
- API: list results for XCCDF scan.
- fixed the Brazilian time zone
- Do not divide by zero. It prints a question mark.
- API: Show OpenSCAP XCCDF Details.
- proper use of xml entities in documentation

-------------------------------------------------------------------
Fri Apr 27 16:23:41 CEST 2012 - mc@suse.de

- version 1.7.54.6-1
- API: List Xccdf Scans for given machine.
- use arch label in distchannel.setDefaultMap API as stated in the API doc
- add missing acl to SSM
- add missing links about Solaris Patches to SSM

-------------------------------------------------------------------
Thu Apr 26 11:39:19 CEST 2012 - mc@suse.de

- version 1.7.54.5-1
- fixed error in redhat_register snippet
- Ensure that given system has OpenSCAP capability.
- Ensure that given systems is available to user.
- Repack and throw MissingEntitlementException when occurs.
- API: SCAP scan schedule for multiple systems
- Put the reboot notification at the end. Make it not mutually exclusive with
  other notifications.
- fix login page layout (bnc#739530)
- Hide the 'Schedule' tab for systems without management ent.
- force repo regeneration, when removing package
- OpenSCAP integration -- schedule new scan in SSM
- do not list ks session related activation keys
- prevent sending XML invalid chars in system.getScriptResults API
- do not check CSRF token for login pages
- fix errata clone name generation
- fix message about kickstart package - we have spacewalk-koan
- When displaying errata available for adding to channel, make sure a
  clone is not already in the channel.

-------------------------------------------------------------------
Thu Apr 19 15:17:34 CEST 2012 - jrenner@suse.de

- version 1.7.54.4-1
- Roll back ojdbc5 -> ojdbc14 for compatibility with upstream
- Removed double-dash from WebUI copyright notice.
- fix PackageEvr handling
- increase taskomatic memory
- Show systems that need reboot because of an errata.
- Remove the 'Require' on java-devel since it shouldn't be required
- fix the ErrataHandler.clone method
- make system snapshot when changing server entitlements using API
- do not scrub search_string
- making errata.clone api not requires cloned channels

-------------------------------------------------------------------
Tue Apr 17 16:18:10 CEST 2012 - jrenner@suse.de

- Fix broken link to organization page (bnc#757041)

-------------------------------------------------------------------
Fri Apr 13 15:40:37 CEST 2012 - mc@suse.de

- version 1.7.54.3-1
- replace \r\n with \n for CustomDataValues
- Activation Key does not have to have a base channel to add Child
  Channels
- OpenSCAP: view latest results of whole infrastructure
- Reduce languages available in editarea to only common / useful ones.
- improved performance of repomd generation
- do not show the Schedule Deploy Action and Schedule System
  Comparison links in the left pane -- the right pane has them with correct
  ACLs.
- Make automatically-scheduled tasks visible on Failed and Archived
  tabs

-------------------------------------------------------------------
Fri Mar 30 15:03:14 CEST 2012 - mc@suse.de

- version 1.7.54.2-1
- New web page -- details of the xccdf:rule-result
- Fixing ISE on selecting None yum checksum type for channel
- Auto-import the RHEL RPM GPG key for systems we have kickstarted
- Fix checkstyle errors
- Fix testcases
- rename Filter.isRecurring to Filter.isRecurringBool
- fix text for Brazil timezone
- If our channel is a clone of a clone we need to find the channel
  that contains the patch we are cloning
- fixin cobbler version issue
- fix parameter type
- Make Virtualization tab of system profile independent of
  Virtualization (Platform) entitlements
- The org_id colum is numeric, do not cast parameter to string.
- reload config revision from DB before returning it
- Config file diffs result in Out Of Memory for large files
- fix for configchannel.deployAllSystems
- Taught SSM to look at flex as well as regular entitlements when
  trying to add child channels
- Show legend on details page; suggesting what to search for
- Polish api documentation for system.scap APIs.
- OpenSCAP integration
- fix ISE on rhn/admin/multiorg/OrgSoftwareSubscriptions.do page
- update createOrUpradePath api documentation
- Removing rule to help system overview listing happen faster,
  improving performance of api queries
- Fixing sorting by date without replying on the inapplicable
  listdisplay-new.jspf
- fix binary file uploads
- Making a default selection of no Proxy when kickstarting a server
- Added new XMLRPC API method to allow people to change the kickstart
  preserve ks.cfg option
- Fixed incorrect sorting of archived action timestamp
- throw appropriate error if deleting nonexistant kickstart key
- remove DB values from monitoring scout configuration
- save kickstart data after modifying ks profile child channels

-------------------------------------------------------------------
Mon Mar 26 16:56:47 CEST 2012 - jrenner@suse.de

- Show legal note in the footer of all login pages

-------------------------------------------------------------------
Thu Mar 22 16:22:05 CET 2012 - mc@suse.de

- rotate logfiles as user www (bnc#681984) CVE-2011-1550

-------------------------------------------------------------------
Wed Mar 21 18:04:19 CET 2012 - mc@suse.de

- version 1.7.54.1-1
- Bumping package version

-------------------------------------------------------------------
Thu Mar 15 16:25:25 CET 2012 - jrenner@suse.de

- Add support for studio image deployments

-------------------------------------------------------------------
Wed Mar  7 16:05:19 UTC 2012 - dmacvicar@suse.de

- All Patches -> All Types (bnc#732538)
- Remove the page errata/Overview.do as it is a duplicate
  of errata/RelevantErrata.do
  Together with the change of wording described above it makes
  the Patches menu more intuitive and clear.
  See
  https://www.redhat.com/archives/spacewalk-devel/2012-March/thread.html#00002

-------------------------------------------------------------------
Tue Mar  6 17:21:44 CET 2012 - jrenner@suse.de

- Fix naming of cloned patches to not remove the first 3 chars

-------------------------------------------------------------------
Wed Feb  1 11:22:37 CET 2012 - ug@suse.de

- backported better installation server detection code
  from master

-------------------------------------------------------------------
Thu Jan  5 11:57:28 CET 2012 - jrenner@suse.de

- Remove option 'interface language' when creating users

-------------------------------------------------------------------
Mon Jan  2 14:09:15 CET 2012 - jrenner@suse.de

- Add missing URL to auditlog configuration (bnc#737649)

-------------------------------------------------------------------
Thu Dec 22 14:59:55 CET 2011 - mantel@suse.de

- rename Novell to SUSE (#708333)

-------------------------------------------------------------------
Mon Dec 19 15:37:27 CET 2011 - mc@suse.de

- generate products.xml for channel metadata (bnc#644678)

-------------------------------------------------------------------
Thu Dec 15 12:11:27 UTC 2011 - mc@suse.de

- generate solv files for channels

-------------------------------------------------------------------
Wed Dec  7 11:07:07 CET 2011 - ug@suse.de

- fixed autoinstall branding for snippets

-------------------------------------------------------------------
Thu Dec  1 13:41:19 CET 2011 - ug@suse.de

- fix display of XML snippets in the web ui
  (bnc#731304)

-------------------------------------------------------------------
Wed Nov 16 10:00:08 CET 2011 - jrenner@suse.de

- Fix ISE when deleting software channel (bnc#728894)

-------------------------------------------------------------------
Tue Nov 15 13:55:46 CET 2011 - jrenner@suse.de

- Remove markup from error message (bnc#730408)

-------------------------------------------------------------------
Mon Nov 14 14:12:15 CET 2011 - ug@suse.de

- use --force in the kickstart register snippet

-------------------------------------------------------------------
Fri Nov 11 16:00:56 CET 2011 - jrenner@suse.de

- Fix rename Kickstart -> Autoinstallation (bnc#727517)

-------------------------------------------------------------------
Fri Nov 11 10:43:13 CET 2011 - jrenner@suse.de

- Remove markup in error message from all translation files

-------------------------------------------------------------------
Tue Nov  8 14:59:00 CET 2011 - ug@suse.de

- rename kickstart/autoyast files on harddisk too when the
  profile gets a new label (bnc#706122)

-------------------------------------------------------------------
Tue Nov  8 14:17:11 CET 2011 - jrenner@suse.de

- Implement audit logging for webui and frontend API (fate#312607)

-------------------------------------------------------------------
Tue Nov  8 08:52:23 CET 2011 - mantel@suse.de

- rename "kickstart" to "Autoinstallation" (bnc#727517)

-------------------------------------------------------------------
Tue Oct 25 17:45:27 CEST 2011 - mc@suse.de

- fix currency report if all patches are installed (bnc#726543)

-------------------------------------------------------------------
Mon Oct 17 13:13:21 CEST 2011 - jrenner@suse.de

- CVE-2011-1594: Unintended Proxy/Open Redirects (bnc#644082)
- CVE-2011-2919: XSS on SystemGroupList.do page (bnc#719133)
- CVE-2011-2920: XSS flaw(s) in filter handling (bnc#719136)
- CVE-2011-2927: XSS flaw in channels search (bnc#719127)

-------------------------------------------------------------------
Thu Oct 13 15:44:27 CEST 2011 - jrenner@suse.de

- Apply revised patch to fix pam setting not saved (bnc#705179)

-------------------------------------------------------------------
Wed Oct 12 15:04:55 CEST 2011 - ug@suse.de

- the breed in cobbler was not changed when a distro was edited

-------------------------------------------------------------------
Wed Oct 12 13:23:30 CEST 2011 - jrenner@suse.de

- Fixed pam setting on user page not saving (bnc#705179)

-------------------------------------------------------------------
Tue Oct 11 13:19:06 CEST 2011 - jrenner@suse.de

- Add fix for schedule command AFTER package install (bnc#712647)

-------------------------------------------------------------------
Fri Oct  7 12:15:24 CEST 2011 - mc@suse.de

- show installed products in system overview (bnc#711021)

-------------------------------------------------------------------
Wed Oct  5 16:33:20 CEST 2011 - jrenner@suse.de

- Fix selection of errata for system currency report (bnc#721522)

-------------------------------------------------------------------
Wed Oct  5 14:23:36 CEST 2011 - mc@suse.de

- prevent listing duplicate servers in the Patch Alert e-mails

-------------------------------------------------------------------
Fri Sep 30 10:54:21 CEST 2011 - mc@suse.de

- enable sorting of the system currency page
- enable csv export of System Currency Report

-------------------------------------------------------------------
Thu Sep 29 17:36:12 CEST 2011 - mc@suse.de

- count system currency depending on severity stored in the DB

-------------------------------------------------------------------
Fri Sep 16 13:21:39 CEST 2011 - ug@suse.de

- added sles snippets
- always create a tracking regkey (bnc#659093)

-------------------------------------------------------------------
Tue Sep 13 10:18:52 CEST 2011 - jrenner@suse.de

- Fix ISE by backporting from upstream (bnc#712647, brc#691849)

-------------------------------------------------------------------
Tue Sep  6 16:53:31 CEST 2011 - jrenner@suse.de

- Create cobbler records for unregistered systems (fate#312329)
- Fix broken API doc for channel.software (bnc#712793)

-------------------------------------------------------------------
Fri Aug 12 13:13:05 CEST 2011 - jrenner@suse.de

- Remove trailing whitespace in new classes (bnc#705758)

-------------------------------------------------------------------
Fri Jul 29 15:27:03 CEST 2011 - jrenner@suse.de

- Fix software rollback to profiles (bnc#701772)

-------------------------------------------------------------------
Wed Jul 27 12:21:16 CEST 2011 - jrenner@suse.de

- Fix taskomatic classpath to make it start again (bnc#705758)

-------------------------------------------------------------------
Mon Jul 25 12:53:26 CEST 2011 - jrenner@suse.de

- Use string array for creating the cmd + empty env (bnc#705758)
- Return failure if user or passwd is null (bnc#705758)

-------------------------------------------------------------------
Fri Jul 22 15:04:24 CEST 2011 - jrenner@suse.de

- Wrap around unix2_chkpwd instead of using jpam (bnc#705758)

-------------------------------------------------------------------
Mon Jul 18 13:39:30 CEST 2011 - ug@suse.de

- kernel-options field in kickstart upload page changed to
  1024 chars (bnc#698166)

-------------------------------------------------------------------
Fri Jul  8 15:21:49 CEST 2011 - jrenner@suse.de

- Fix bnc#704049 by backporting 2 patches

-------------------------------------------------------------------
Fri Jul  8 09:09:23 CEST 2011 - jrenner@suse.de

- Refactor RedHat.do to Vendor.do (bnc#671239)
- Refactor and deprecate API method (bnc#671239)
- Include security token in system search filter

-------------------------------------------------------------------
Tue Jul  5 11:44:36 CEST 2011 - ug@suse.de

- added a function to get a package but Name+Headerrange
  (bnc#703475)

-------------------------------------------------------------------
Tue Jun 28 16:35:44 CEST 2011 - mc@suse.de

- allow setting null value as paramter (bnc#702641)

-------------------------------------------------------------------
Tue Jun 28 11:43:44 CEST 2011 - ug@suse.de

- fix XMLRPC call to raise a virtual machine
  (bnc#687323 and fate#312369)

-------------------------------------------------------------------
Tue Jun 21 16:29:55 CEST 2011 - jrenner@suse.de

- Fix missing tokens when updating child channels (bnc#701157)
- Check session validity first, security token next (bnc#644074)
- Merge with upstream spacewalk (bnc#644074)

-------------------------------------------------------------------
Tue Jun 21 14:10:54 CEST 2011 - ug@suse.de

- fix XML RPC call to install a virtual machine
  (fate#312369 and bnc#687323)

-------------------------------------------------------------------
Tue Jun 21 13:57:03 CEST 2011 - ug@suse.de

- replaced 'anaconda' by 'autoinstallation'

-------------------------------------------------------------------
Tue Jun 21 13:27:43 CEST 2011 - ug@suse.de

- track RPM installation during virtual machine setup by
  using session install=.... parameter
  part of the fix for bnc#659093 and Fate#312372

-------------------------------------------------------------------
Thu Jun 16 15:52:06 CEST 2011 - jrenner@suse.de

- Fix missing token in SSM (bnc#644074)

-------------------------------------------------------------------
Tue Jun 14 17:31:53 CEST 2011 - ug@suse.de

- XML RPC API for creating virtual SUSE machines fixed
  (fate#312369 and bnc#687323)

-------------------------------------------------------------------
Tue Jun 14 11:03:00 CEST 2011 - ug@suse.de

- settings the correct architecture in cobbler, needed by virt.
  SUSE installations (fate#312397 and bnc#682665)

-------------------------------------------------------------------
Thu Jun  9 09:59:03 CEST 2011 - jrenner@suse.de

- Additional fixes for the CSRF security bugfix (bnc#644074)

-------------------------------------------------------------------
Thu May 26 16:42:41 CEST 2011 - jrenner@suse.de

- Add token into POST url for multipart forms (bnc#644074)

-------------------------------------------------------------------
Thu May 26 11:59:54 CEST 2011 - jrenner@suse.de

- Integrate password strength meter in webapp (bnc#685551/fate#312398)

-------------------------------------------------------------------
Tue May 24 17:48:59 CEST 2011 - jrenner@suse.de

- Prevent from phishing attacks via 'url_bounce' (bnc#644082)
- CVE-2011-1594

-------------------------------------------------------------------
Mon May 23 16:24:56 CEST 2011 - jrenner@suse.de

- Protect web UI against Cross-Site Request Forgery (bnc#644074)
- CVE-2009-4139

-------------------------------------------------------------------
Tue May  3 11:13:36 CEST 2011 - jrenner@suse.de

- Rebranding of example search terms (bnc#682601)

-------------------------------------------------------------------
Fri Apr 15 16:15:01 CEST 2011 - jrenner@suse.de

- Use isNotEmpty() instead of isEmpty()

-------------------------------------------------------------------
Tue Apr 12 11:49:33 CEST 2011 - mantel@suse.de

- fix subject line of taskomatic notification mail

-------------------------------------------------------------------
Fri Apr  1 12:33:28 CEST 2011 - jrenner@suse.de

- Check if provisioning is enabled for this key (bnc#684414)

-------------------------------------------------------------------
Thu Mar 31 16:22:01 CEST 2011 - jrenner@suse.de

- Do not show success message when pws don't match (bnc#675585)

-------------------------------------------------------------------
Thu Mar 31 15:46:13 CEST 2011 - mantel@suse.de

- more debranding

-------------------------------------------------------------------
Mon Mar 28 11:44:21 CEST 2011 - jrenner@suse.de

- Add missing null check (bnc#682993)

-------------------------------------------------------------------
Fri Mar 25 16:55:04 CET 2011 - jrenner@suse.de

- Link to the local version of the release notes (bnc#676683)

-------------------------------------------------------------------
Thu Mar 24 10:52:52 CET 2011 - mc@suse.de

- debrand taskomatic

-------------------------------------------------------------------
Tue Mar 22 11:52:42 CET 2011 - jrenner@suse.de

- Refer to the right constant (bnc#677039)
- Fix method signature (bnc#681514)

-------------------------------------------------------------------
Mon Mar 21 16:15:42 CET 2011 - ug@suse.de

- fixed a missing "!" in adding "install=..." parameter code

-------------------------------------------------------------------
Mon Mar 21 13:54:35 CET 2011 - jrenner@suse.de

- Require susemanager-proxy-quick_en-pdf

-------------------------------------------------------------------
Fri Mar 18 10:49:19 CET 2011 - jrenner@suse.de

- Add the proxy quick start document to the UI

-------------------------------------------------------------------
Thu Mar 17 15:27:55 CET 2011 - jrenner@suse.de

- Do not show a subnavigation below 'Proxy'

-------------------------------------------------------------------
Thu Mar 17 11:14:16 CET 2011 - jrenner@suse.de

- Remove helper class that is not needed anymore (bnc#676704)

-------------------------------------------------------------------
Wed Mar 16 17:17:21 CET 2011 - jrenner@suse.de

- Re-enable the local doc search (bnc#676704)

-------------------------------------------------------------------
Mon Mar 14 17:20:02 CET 2011 - jrenner@suse.de

- Replace rhn-proxy with SMP for ACLs and queries (bnc#679420)

-------------------------------------------------------------------
Fri Mar 11 12:23:22 CET 2011 - ug@suse.de

- cleanup patch for install= parameter and fix for (bnc#677039)

-------------------------------------------------------------------
Thu Mar 10 14:56:00 CET 2011 - jrenner@suse.de

- Adapted the UI to URL paths from new docu packages (bnc#674315)

-------------------------------------------------------------------
Thu Mar 10 11:23:08 CET 2011 - jrenner@suse.de

- Change link path to install-guide (bnc#674315)

-------------------------------------------------------------------
Tue Mar  8 16:00:08 CET 2011 - jrenner@suse.de

- Change url path from install_guide to install-guide (bnc#674315)

-------------------------------------------------------------------
Tue Mar  8 14:24:19 CET 2011 - jrenner@suse.de

- Fix guessing login credentials (bnc#644072), patch from upstream

-------------------------------------------------------------------
Fri Mar  4 13:37:00 CET 2011 - jrenner@suse.de

- Leave out the proxy version check in navigation xml (bnc#676718)

-------------------------------------------------------------------
Thu Mar  3 17:33:47 CET 2011 - jrenner@suse.de

- fix navigation on the help page (while working on bnc#676699)

-------------------------------------------------------------------
Mon Feb 28 11:27:15 CET 2011 - jrenner@suse.de

- shorten the action name if > 128 chars (bnc#675021)

-------------------------------------------------------------------
Thu Feb 24 15:28:08 CET 2011 - jrenner@suse.de

- integrate fix for session fixation from upstream (bnc#644080)

-------------------------------------------------------------------
Tue Feb 22 17:24:28 CET 2011 - jrenner@suse.de

- removing invalid attributes 'autocomplete'

-------------------------------------------------------------------
Mon Feb 21 11:21:50 CET 2011 - ug@suse.de

- fixed owner for cobbler snippets (bnc#673297)

-------------------------------------------------------------------
Fri Feb 18 16:46:10 CET 2011 - mc@suse.de

- remove use of java-devel at runtime (bnc#673323)

-------------------------------------------------------------------
Fri Feb 18 13:25:25 CET 2011 - jrenner@suse.de

- fix branding on api pages (bnc#671160)

-------------------------------------------------------------------
Thu Feb 17 11:47:34 CET 2011 - jrenner@suse.de

- do not show delete link on creation of notes (bnc#672090)
- refix help url for orgtrusts (bnc#660528)

-------------------------------------------------------------------
Wed Feb 16 17:41:02 CET 2011 - jrenner@suse.de

- add missing help page for oganizational trusts (bnc#660528)

-------------------------------------------------------------------
Wed Feb 16 15:28:54 CET 2011 - jrenner@suse.de

- fix server error if org default profile not present (bnc#672054)

-------------------------------------------------------------------
Wed Feb 16 15:07:10 CET 2011 - mc@suse.de

- fix link to help page (bnc#672094)

-------------------------------------------------------------------
Wed Feb 16 09:56:58 CET 2011 - jrenner@suse.de

- remove more links to channel mgmt guide (bnc#672095 and others)

-------------------------------------------------------------------
Tue Feb 15 09:27:33 CET 2011 - jrenner@suse.de

- catch exception when filtering for invalid IP (bnc#668642)

-------------------------------------------------------------------
Mon Feb 14 16:42:31 CET 2011 - mantel@suse.de

- remove reference to FasTrack (bnc#671235)

-------------------------------------------------------------------
Mon Feb 14 15:43:25 CET 2011 - jrenner@suse.de

- revert to manage/clone errata, identifiers only

-------------------------------------------------------------------
Mon Feb 14 13:28:11 CET 2011 - mantel@suse.de

- remove references to FlexGuests (bnc#668622)

-------------------------------------------------------------------
Mon Feb 14 13:20:40 CET 2011 - jrenner@suse.de

- replace the term kickstart in virtualization dialog (bnc#671560)

-------------------------------------------------------------------
Fri Feb 11 15:56:18 CET 2011 - jrenner@suse.de

- fix base software channel always listed twice (bnc#671022)
- fix branding on apidocs and faqs (bnc#671160 and bnc#671158)

-------------------------------------------------------------------
Fri Feb 11 13:37:20 CET 2011 - jrenner@suse.de

- add quick start to help index and navigation

-------------------------------------------------------------------
Thu Feb 10 10:05:12 CET 2011 - jrenner@suse.de

- add check for subs to channels of the same family (bnc#670551)
- fix link to release notes in page footer (bnc#670515)
- remove references to non-existent channel mgmt guide (bnc#660768)
- fix strings in translation (bnc#670934)

-------------------------------------------------------------------
Wed Feb  9 12:10:22 CET 2011 - jrenner@suse.de

- do not show certificate configuration tab (bnc#670003)

-------------------------------------------------------------------
Tue Feb  8 18:53:19 CET 2011 - mc@suse.de

- Use LocalePreferences page but comment out language settings
  (bnc#670042)

-------------------------------------------------------------------
Tue Feb  8 15:59:05 CET 2011 - mc@suse.de

- change mountpoint and prepended_dir (bnc#669558)

-------------------------------------------------------------------
Tue Feb  8 12:37:23 CET 2011 - jrenner@suse.de

- fix session fixation (bnc#644080)
- replace the term RHN with SUSE Manager (bnc#670223)

-------------------------------------------------------------------
Mon Feb  7 17:47:52 CET 2011 - jrenner@suse.de

- removed 'translations available' from help page (bnc#669530)

-------------------------------------------------------------------
Mon Feb  7 15:49:32 CET 2011 - mc@suse.de

- add rc link (bnc#669894)

-------------------------------------------------------------------
Mon Feb  7 13:50:09 CET 2011 - mc@suse.de

- remove channel version filter in add novell patches
  (bnc#669799)

-------------------------------------------------------------------
Thu Feb  3 17:05:35 CET 2011 - jrenner@suse.de

- remove the chat link from navigation (bnc#667275)
- do not show links to RH in result page of doc search (bnc#667271)

-------------------------------------------------------------------
Wed Feb  2 17:42:28 CET 2011 - jrenner@suse.de

- internal server error clicking software channels (bnc#668918)
- Kickstart/AutoYaST in the web interface (bnc#668666)

-------------------------------------------------------------------
Mon Jan 31 11:15:48 CET 2011 - jrenner@suse.de

- add missing attribute 'probeSuite' to request (bnc#667945)

-------------------------------------------------------------------
Sun Jan 30 15:28:18 CET 2011 - mc@suse.de

- backport upstrem fixes

-------------------------------------------------------------------
Fri Jan 28 12:40:35 CET 2011 - jrenner@suse.de

- bnc#667893: wrong email text sent during user creation
- bnc#667897: wrong email text sent during user creation - part 2
- bnc#667905: remove redhat.com in monitoring configuration

-------------------------------------------------------------------
Thu Jan 27 16:36:43 CET 2011 - jrenner@suse.de

- resolve strings marked with [GALAXY] (bnc#666163)
- take the link to the copyright notice from StringResources

-------------------------------------------------------------------
Thu Jan 27 16:28:52 CET 2011 - mc@suse.de

- fix subscribe to SUSE base channel via SSM (bnc#665833)

-------------------------------------------------------------------
Thu Jan 27 13:23:35 CET 2011 - mc@suse.de

- show SUSE Channels in "alter channel page" (bnc#663374)

-------------------------------------------------------------------
Wed Jan 26 11:36:56 CET 2011 - jrenner@suse.de

- rename errata to patches in auto-generated emails

-------------------------------------------------------------------
Wed Jan 26 11:24:10 CET 2011 - jkupec@suse.cz

- Excluded non-english string files from rhn.jar for now
  (bnc #666151)

-------------------------------------------------------------------
Tue Jan 25 13:13:05 CET 2011 - jrenner@suse.de

- fix bnc#665835: wrong text on system entitlements

-------------------------------------------------------------------
Mon Jan 24 12:01:15 CET 2011 - jrenner@suse.de

- consider suseChannels when determining if repodata is required
- replace the term "Errata" with "Patches" throughout translation

-------------------------------------------------------------------
Sat Jan 22 12:38:09 CET 2011 - mc@suse.de

- fix macros

-------------------------------------------------------------------
Tue Jan 18 15:59:38 CET 2011 - jrenner@suse.de

- Fix bnc#651351: Password with less than 5 characters accepted

-------------------------------------------------------------------
Mon Jan 17 16:29:55 CET 2011 - mc@suse.de

- rename sm-register to mgr-register

-------------------------------------------------------------------
Fri Jan 14 17:21:35 CET 2011 - mc@suse.de

- Fix wrong Reference in Web Interface (bnc#662075)
- scheduleSingleSatRepoSync() added for SUSE channels
- Fixed double execution of one-time jobs.

-------------------------------------------------------------------
Tue Jan 11 17:20:19 CET 2011 - mc@suse.de

- fix Requires
- add copyright page
- some style fixes

-------------------------------------------------------------------
Wed Sep 15 09:29:38 CEST 2010 - mantel@suse.de

- Initial release of spacewalk-java

-------------------------------------------------------------------<|MERGE_RESOLUTION|>--- conflicted
+++ resolved
@@ -1,7 +1,5 @@
-<<<<<<< HEAD
 - new API endpoint for addErrataUpdate, that take 
   multiple servers as argument
-=======
 - Cleanup salt known_hosts when generating proxy containers config
 - Modify proxy containers configuration files set output
 - Change proxy containers config to tarball with yaml files
@@ -9,7 +7,6 @@
 - Improved dropdown layout handling
 - Fix download CSV
 - Hide authentication data in PAYG UI (bsc#1199679)
->>>>>>> c5a5034b
 - Clean grub2 reinstall entry in autoyast snippet (bsc#1199950)
 - Show reboot alert message on all system detail pages (bsc#1199779)
 - Show patch as installed in CVE Audit even if successor patch affects
