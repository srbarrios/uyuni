--- conflicted
+++ resolved
@@ -1,11 +1,8 @@
-<<<<<<< HEAD
 - Corrected source URLs in spec file.
-=======
 - RHEL certificate compatibility.
 - Reuse existing certificate file detection.
 - Require rng-tools for EL8 to generate more entropy faster.
 - Add store info to Equals and hash methods to fix CVE audit process (bsc#1195282)
->>>>>>> 7f75c301
 - Fix lock/unlock scheduling on page Software -> Packages -> Lock (bsc#1195271)
 - Provide link for CVEs
 
