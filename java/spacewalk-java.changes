<<<<<<< HEAD
- Fix directory path traversal vulnerability CVE-2022-31255 (bsc#1204543)
- Fix reflected cross site scripting vulnerability CVE-2022-43754 (bsc#1204741)
- Fix arbitrary file disclosure vulnerability CVE-2022-43753 (bsc#1204716)
=======
- Fix number of handlers for deleted files managed by taskomatic growing continuously (bsc#1204050)
>>>>>>> 5c603e1a

-------------------------------------------------------------------
Wed Sep 28 11:15:58 CEST 2022 - jgonzalez@suse.com

- version 4.4.1-1
  * Fix get_item_resolved_value call
  * Fix hardware update where there is no DNS FQDN changes (bsc#1203611)
  * Fix prerequisite action serialization (bsc#1202899)(bsc#1203484)
  * Fix UI crash when filtering on systems list (bsc#1203169)
  * Filter out successors that have no repositories on SP migration (bsc#1202367)
  * Reduced the usage of deprecated Hibernate API
  * Fixed formula deselection in systemgroup (bsc#1202271)
  * Fix out of memory error when building a CLM project (bsc#1202217)
  * Use mgrnet.dns_fqdns module to improve FQDN detection (bsc#1199726)
  * Support Pay-as-you-go new CA location for SLES15SP4
    and higher (bsc#1202729)
  * Fixed pagination for completed/failed systems in action details
  * Add support in rhn.conf for smtp port, auth, ssl/tls config
  * Fix sync for external repositories (bsc#1201753)
  * Detect the clients running on Amazon EC2 (bsc#1195624)
  * Adjust cobbler requirement to version 3.3.3
  * Support inherited values for kernel options from Cobbler API
  * Fix virtFileSize type after cobbler upgrade
  * Redefine available power_management.types for cobbler >= 3.3.1
  * fix state.apply result parsing in test mode (bsc#1201913)
  * require tomcat native interface to prevent misleading warning
    in tomcat startup log (bsc#1202455)
  * Calculate dependencies between cloned channels of vendor channels (bsc#1201626)
  * Reduce the length of image channel URL (bsc#1201220)
  * Fixed system search
  * update java dependencies
  * Enable Rocky Linux 9 for monitoring
  * Added a new configuration property to allow custom channels to
    be synced together with vendor channels.
  * add onlyRelevant argument to addErrataUpdate API
  * fix taskomatic task remain in progress

-------------------------------------------------------------------
Wed Jul 27 14:18:34 CEST 2022 - jgonzalez@suse.com

- version 4.3.35-1
  * Modify parameter type when communicating with the search server (bsc#1187028)
  * Fix hibernate error on deleting an image with delta
  * Changed logout method to POST on HTTP API (bsc#1199663)
  * Turned API information endpoints public (bsc#1199817)
  * Fix typo and ordering of JSON over HTTP API example scripts
  * Improved log handling in HTTP API (bsc#1199662)
  * set Channel GPG Key info from SCC data
  * set GPG Key Url as channel pillar data (bsc#1199984)
  * new API endpoint for addErrataUpdate, that take
    multiple servers as argument
  * Move ImageSync pillars to database (bsc#1199157)
  * Fix conflict when system is assigned to multiple instances of
    the same formula (bsc#1194394)
  * Fix initial profile and build host on Image Build page (bsc#1199659)
  * Convert formula integer values when upgrading (bsc#1200347)
  * Cleanup salt known_hosts when generating proxy containers config
  * Modify proxy containers configuration files set output
  * Change proxy containers config to tarball with yaml files
  * Fixed date format on scheduler related messages (bsc#1195455)
  * Improved dropdown layout handling
  * Fix download CSV
  * Hide authentication data in PAYG UI (bsc#1199679)
  * Clean grub2 reinstall entry in autoyast snippet (bsc#1199950)
  * Show reboot alert message on all system detail pages (bsc#1199779)
  * Show patch as installed in CVE Audit even if successor patch affects
    additional packages (bsc#1199646)
  * Fix refresh action confirmation message when no system is selected
  * Fix Intenal Server Error when URI contains invalid sysid (bsc#1186011)
  * Fix notification message on system properties update to ensure
    style consistency (bsc#1172179)
  * Fix containerized proxy configuration machine name
  * Improve CLM channel cloning performance (bsc#1199523)
  * Keep the websocket connections alive with ping/pong frames (bsc#1199874)
  * add detection of Ubuntu 22.04

-------------------------------------------------------------------
Tue Jun 21 18:31:05 CEST 2022 - jgonzalez@suse.com

- version 4.3.34-1
  * fix missing remote command history events for big output (bsc#1199656)
  * fix api log message references the wrong user (bsc#1179962)
  * Consistently use conf value for SPA engine timeout
  * fix download of packages with caret sign in the version due
    to missing url decode
  * Add specific requirement for Cobbler 3.2.1 to not conflict with Leap 15.4

-------------------------------------------------------------------
Thu Jun 02 11:41:36 CEST 2022 - jgonzalez@suse.com

- version 4.3.33-1
  * Fix autoinstallation profiles editor area and hints (bsc#1199887)

-------------------------------------------------------------------
Wed Jun 01 13:23:36 CEST 2022 - jgonzalez@suse.com

- version 4.3.32-1
  * Do not generate pillars for non-PXE images (bsc#1200101)

-------------------------------------------------------------------
Tue May 31 16:58:37 CEST 2022 - jgonzalez@suse.com

- version 4.3.31-1
  * Migration of server pillars was not loading file pillars (bsc#1199979)

-------------------------------------------------------------------
Mon May 30 14:58:51 CEST 2022 - jgonzalez@suse.com

- version 4.3.30-1
  * Fix loading filebased pillars for minions (bsc#1199979)

-------------------------------------------------------------------
Thu May 26 12:30:12 CEST 2022 - jgonzalez@suse.com

- version 4.3.29-1
  * Prefer the Salt Bundle with Cobbler snippets configuration
    (minion_script and redhat_register_using_salt) (bsc#1198646)

-------------------------------------------------------------------
Thu May 26 09:27:43 CEST 2022 - jgonzalez@suse.com

- version 4.3.28-1
  * During re-activation, recalculate grains if
    contact method has been changed (bsc#1199677)
  * autoinstallation: missing whitespace after install URL (bsc#1199888)

-------------------------------------------------------------------
Mon May 23 17:20:08 CEST 2022 - jgonzalez@suse.com

- version 4.3.27-1
  * Fix send login(s) and send password actions to avoid user
    enumeration (bsc#1199629) (CVE-2022-31248)
  * Added rate-limiting to frontend logging (bsc#1199512) (CVE-2022-21952)

-------------------------------------------------------------------
Mon May 23 10:57:23 CEST 2022 - jgonzalez@suse.com

- version 4.3.26-1
  * set prouduct_tree_tag to SUMA4.3 (bsc#1199758)

-------------------------------------------------------------------
Fri May 20 00:09:29 CEST 2022 - jgonzalez@suse.com

- version 4.3.25-1
  * Fixed query to populate the XccdScanResult reporting table
  * skip forwarding data to scc if no credentials are available
  * add python3 example for HTTP API
  * Improved handling of error messages during bootstrapping
  * Fix the confirm message on the refresh action by adding a link
    to pending actions on it (bsc#1172705)
  * Change system details lock tab name to lock/unlock (bsc#1193032)
  * Added a notification to inform the administrators about the product end-of-life
  * Set profile tag has no-mandatory in XCCDF result (bsc#1194262)
  * provisioning thought proxy should use proxy for self_update (bsc#1199036)
  * Allow removing duplicated packages names in the same Salt action (bsc#1198686)
  * Styling fixes for new branding
  * fix NoSuchElementException when pkg install date is missing
  * Fix error message in Kubernetes VHM creation dialog
  * Add createAppStreamFilters() XMLRPC function
  * Correct concurrency error on payg taskomatic task
    for updating certificates (#17783)
  * Display usertime instead of server time for clm issue date filter (bsc#1198429)
  * fix bootstrapping of ssh minions via proxy
  * check if file exists before sending it to xsendfile (bsc#1198191)
  * update server needed cache after adding Ubuntu Errata (bsc#1196977)
  * Fix ACL rules for config diff download for SLS files (bsc#1198914)
  * fix invalid link to action schedule

-------------------------------------------------------------------
Tue May 10 13:13:13 CEST 2022 - jgonzalez@suse.com

- version 4.3.24-1
  * Update translations

-------------------------------------------------------------------
Mon May 09 11:02:43 CEST 2022 - jgonzalez@suse.com

- version 4.3.23-1
  * Remove the SSH proxy port from the path passed to preflight script

-------------------------------------------------------------------
Wed May 04 15:20:24 CEST 2022 - jgonzalez@suse.com

- version 4.3.22-1
  * faster display installable packages list (bsc#1187333)
  * fix package selection for ubuntu errata install (bsc#1199049)
  * Add script examples for HTTP API
  * Refactor API docs for HTTP API
  * Branding updates
  * Collect logs form docker.build
  * add schedulePackageUpdate() XMLRPC function (bsc#1197507)
  * Redesign the auto errata task to schedule combined actions (bsc#1197429)
  * Allow to add failed and completed servers to SSM
  * drop specialized SSL truststore for db connections in favor
    of the java default
  * add menu item for report database schema documentation
  * Improve TaskQueue for mgr-update-reporting-hub task
  * Handle missing tables gracefully during hub synchronisation
  * improve performance of synchronizing peripheral report databases
  * Allow alternative location for byte-buddy jar.
  * Allow migration where target products have no successor
  * require new salt-netapi-client version
  * Fix PXEEvent string comparision
  * Make TERMINALS group optional for saltbooted machines
  * Fix outdated documentation and release notes links

-------------------------------------------------------------------
Wed Apr 27 12:40:30 CEST 2022 - jgonzalez@suse.com

- version 4.3.21-1
  * require uyuni netty build to fix failing tomcat start

-------------------------------------------------------------------
Mon Apr 25 15:04:59 CEST 2022 - jgonzalez@suse.com

- version 4.3.20-1
  * Prefer parsing numbers as ints in HTTP API for compatibility

-------------------------------------------------------------------
Tue Apr 19 12:01:05 CEST 2022 - jgonzalez@suse.com

- version 4.3.19-1
  * Fix handling of empty image version
  * Add url pillar info to built boot-images
  * Fix reboot time on salt-ssh client(bsc#1197591)
  * detect free products in Alpha and Beta stage and prevent checks
    on openSUSE products (bsc#1197488)
  * Implement JSON over HTTP API
  * Preserve parameter names in bytecode
  * Disable CSRF tokens for API routes
  * Migrated from log4j1.x.x to log4j2.x.x
  * Add UI for peripheral server with report database password
    regeneration
  * Added the server location information to reporting database
  * detect MgrServer on bootstrap and store report database settings
  * Correctly notify the failed status for the report db update task.
  * Show image build log in UI
  * Build bundle less images and create pxe profile for pxe images
    Introduce saltboot-group handing and pxe management of them
    Part of saltboot containerization workflow
  * Improve XMLRPC API for image management
  * Allow image upload via HTTP
  * Remove doc search functionality
  * adapt for new c3p0 and mchange-commons package
  * Set default image download protocol to http
  * Container proxy configuration handler
  * Hibernate: set a non-singleton ehcache
  * change directory owner and permissions only when needed
  * Provide link to Sync page when unsynced patches message show up
    (bsc#1196094)
  * Optimize adding new products function (bsc#1193707)
  * Allow monitoring entitlement for debian 11 and 10
  * warning log when hardware refresh result is not serializable
  * Hide private methods in XMLRPC handlers
  * update last checkin only if job is successful (bsc#1197007)
  * Fixed broken help link for system overview
  * send notifications for new or changed ubuntu errata (bsc#1196977)
  * Allow using a custom SSH port for proxies
  * Hide useless fields for containerized proxies in UI
  * Keep virtualization notifications websocket alive
  * Fix NPE when accessing cancelled action via system history (bsc#1195762)
  * CVE Audit: Show patch as available in the currently installed product even if successor
    patch affects additional packages (bsc#1196455)
  * Added the server location information to reporting database

-------------------------------------------------------------------
Mon Apr 04 11:02:21 CEST 2022 - jgonzalez@suse.com

- version 4.3.18-1
  * Prevent error on setting web.ssh_salt_pre_flight_script to blank

-------------------------------------------------------------------
Wed Mar 23 10:32:00 CET 2022 - jgonzalez@suse.com

- version 4.3.17-1
  * Fix type casting for Prometheus SD

-------------------------------------------------------------------
Mon Mar 21 13:51:28 CET 2022 - jgonzalez@suse.com

- version 4.3.16-1
  * Fix exception when image store is deleted before image

-------------------------------------------------------------------
Wed Mar 16 12:11:47 CET 2022 - jgonzalez@suse.com

- version 4.3.15-1
  * Reapply the patch for  handle npe when syncing ubuntu errata (bsc#1196619)

-------------------------------------------------------------------
Fri Mar 11 16:48:29 CET 2022 - jgonzalez@suse.com

- version 4.3.14-1
  * Add XML-RPC API to generate proxy containers configuration

-------------------------------------------------------------------
Fri Mar 11 14:51:09 CET 2022 - jgonzalez@suse.com

- version 4.3.13-1
  * Improved task to update the reporting database
  * Improve image management
  * Store delta image info in the database
  * fix class cast exception during action chains (bsc#1195772)
  * Finding empty profiles by mac address must be case insensitive (bsc#1196407)
  * prepare to use new postgresql-jdbc driver with stringprep and saslprep
    support (bsc#1196693)
  * allow SCC to display the last check-in time for registered systems
  * generate the system ssh key when bootstrapping a salt-ssh client
    (bsc#1194909)
  * Fix disappearing metadata key files after channel change (bsc#1192822)
  * New endpoint 'createFirst' added to 'org' xmlrpc api to allow initial organization and user creation
  * Corrected source URLs in spec file.
  * RHEL certificate compatibility.
  * Reuse existing certificate file detection.
  * Require rng-tools for EL8 to generate more entropy faster.
  * Add store info to Equals and hash methods to fix CVE audit process (bsc#1195282)
  * Fix lock/unlock scheduling on page Software -> Packages -> Lock (bsc#1195271)
  * Provide link for CVEs

-------------------------------------------------------------------
Fri Feb 25 15:31:09 CET 2022 - jgonzalez@suse.com

- version 4.3.12-1
  * handle npe when syncing ubuntu errata (bsc#1196619)

-------------------------------------------------------------------
Thu Feb 17 11:47:41 CET 2022 - jgonzalez@suse.com

- version 4.3.11-1
  * Revert: Improvements on list packages query processing
    by using query elaborator (bsc#1187333)

-------------------------------------------------------------------
Tue Feb 15 10:03:14 CET 2022 - jgonzalez@suse.com

- version 4.3.10-1
  * Write data into reporting database using a taskomatic job
  * Handle multiple Kiwi bundles (bsc#1194905)
  * Added new XML-RPC mathod: configchannel.syncSaltFilesOnDisk
  * Fix virtualization list rendering for foreign systems (bsc#1195712)
  * Change order of 'Relevant' and 'All' in patches menu
  * When adding a product, check if the new vendor channels conflicts
    with any of the existing custom channel (bsc#1193448)
  * Use uyuni roster salt module instead of flat roster files
  * Improvements on list packages query processing by using query
    elaborator (bsc#1187333)
  * add ubuntu errata data and install handling
  * fix possible race condition in job handling (bsc#1192510)
  * Remove verbose token log (bsc#1195666)
  * FIX errors when an image profile / store is deleted
    during build / inspect action (bsc#1191597, bsc#1192150)
  * SLES PAYG client support on cloud
  * fix ClassCastException during action processing (bsc#1195043)
  * Install product by default after a channel is subscribed
  * Improve token validation logs
  * Pass only selected servers to taskomatic for cancelation (bsc#1194044)

-------------------------------------------------------------------
Tue Feb 08 13:15:56 CET 2022 - jgonzalez@suse.com

- version 4.3.9-1
  * Fix stack overflow when building a CLM project from modular sources (bsc#1194990)

-------------------------------------------------------------------
Mon Jan 24 11:17:28 CET 2022 - jgonzalez@suse.com

- version 4.3.8-1
  * Update translation strings

-------------------------------------------------------------------
Tue Jan 18 13:52:58 CET 2022 - jgonzalez@suse.com

- version 4.3.7-1
  * Remove cluster management feature
  * Avoid using RPM tags when filtering modular packages in CLM (bsc#1192487)
  * Store formula pillar data in database
  * Add new endpoints to packages API: schedulePackageLockChange, listPackagesLockStatus
  * Generate flat repositories metadata for Debian based systems
  * Fix stripping module metadata when cloning channels in CLM (bsc#1193008)
  * Added rights field to generated updateinfo.xml to handle copyright
  * fix XML syntax in cobbler snippets (bsc#1193694)
  * Migrate the displaying of the date/time to rhn:formatDate
  * Suggest Product Migration when patch for CVE is in a successor Product (bsc#1191360)
  * Add route for virtual systems ReactJS page
  * fix actionchain stuck in pending/picked up (bsc#1189561)
  * provide static configuration key name for SSHMinionActionExecutor
    parallel threads
  * Add link to the original vendor advisory in the patch details page
  * fix issue with empty action chains getting deleted too early (bsc#1191377)
  * Move pickedup actions to history as soon as they are pickedup (bsc#1191444)
  * Add additional matchers to package (nevra) filter
  * Add greater equals matcher to package (nevra) filter
  * Add support for custom SSH port for SSH minions
  * UI and API call for changing proxy
  * Use an 'allow' filter for the kernel packages with live patching
    filter templates (bsc#1191460)
  * require postgresql14 on SLE15 SP4

-------------------------------------------------------------------
Fri Dec 03 12:21:41 CET 2021 - jgonzalez@suse.com

- version 4.3.6-1
  * fix parsing error by making SCAP Profile description attribute optional
    (bsc#1192321)
  * fix openscap scan with tailoring-file option (bsc#1192321)
  * Pass the "allow_vendor_change" flag using the right name when installing patches
  * Fix legacy timepicker passing wrong time to the backend if server and
    user time differ (bsc#1192699)
  * Fix legacy timepicker passing wrong time to the backend if selected
    date is in summer time (bsc#1192776)

-------------------------------------------------------------------
Tue Nov 16 12:58:01 CET 2021 - jgonzalez@suse.com

- version 4.3.5-1
  * Fix calling wrong XMLRPC bootstrap method (bsc#1192736)

-------------------------------------------------------------------
Tue Nov 16 10:06:56 CET 2021 - jgonzalez@suse.com

- version 4.3.4-1
  * update last boot time of SSH Minions after bootstrapping (bsc#1191899)
  * Fix package update action with shared channels (bsc#1191313)
  * Implement using re-activation keys when bootstrapping with the Web UI
    or XMLRPC API
  * Show salt ssh error message in failed action details
  * switch to best repo auth item for contentsources (bsc#1191442)
  * Add compressed flag to image pillars when kiwi image is
    compressed (bsc#1191702)

-------------------------------------------------------------------
Fri Nov 05 13:49:19 CET 2021 - jgonzalez@suse.com

- version 4.3.3-1
  * Remove NullPointerException in rhn_web_ui.log when building an
    image (bsc#1185951)
  * Bugfix: Prevent "no session" hibernate error on deleting server
  * Set product name and version in the User-Agent header when
    connecting to SCC
  * On salt-ssh minions, enforce package list refresh after state apply
  * Improve the API to query system events and history
  * Fix internal server error on DuplicateSystemsCompare (bsc#1191643)
  * Fix Service Package migration with pillar in database
  * Run Prometheus JMX exporter as Java agent (bsc#1184617)
  * Allow usage of jinja template in Salt config channels
  * Store Salt minion pillars in database
  * Fix datetime format parsing with moment (bsc#1191348)
  * trigger reboot needed message also when installhint is available
    on package level
  * add Content Lifecycle Management filter for package provides and
    use it in live patching filter template
  * Update proxy path on minion connection
  * mgr-sync refresh logs when a vendor channel is expired and shows
    how to remove it (bsc#1191222)
  * Hide link to CLM live patching template in system details for
    products that don't support live patching (bsc#1190866)
  * fix logging of the spark framework and map requests to media.1
    directory in the download controller (bsc#1189933)
  * Add 'Last build date' column to CLM project list (jsc#PM-2644)
    (jsc#SUMA-61)
  * Improve exception handling and logging for mgr-libmod calls
  * Execute the diskcheck script at login to validate the available space
  * Add checksums to repository metadata filenames (bsc#1188315)
  * Fix ISE in product migration if base product is missing (bsc#1190151)
  * Add 'Flush cache' option to Ansible playbook execution
    (bsc#1190405)
  * Update kernel live patch version on minion startup (bsc#1190276)
  * use TLSv1.3 if it is a supported Protocol
  * Adapt auto errata update to skip during CLM build (bsc#1189609)
  * Adapt auto errata update to respect maintenance windows
  * fix ISE in SSM when scheduling patches on multiple
    systems (bsc#1190396, bsc#1190275)
  * Add new endpoints to saltkeys API: acceptedList, pendingList,
    rejectedList, deniedList, accept and reject
  * add CentOS 7/8 aarch64
  * add Oracle Linux 7/8 aarch64
  * add Rocky Linux 8 aarch64
  * add AlmaLinux 8 aarch64
  * add Amazon Linux 2 aarch64

-------------------------------------------------------------------
Fri Sep 17 12:18:34 CEST 2021 - jgonzalez@suse.com

- version 4.3.2-1
  * Allow getting all completed actions via XMLRPC without display limit (bsc#1181223)
  * Add XMLRPC API to force refreshing pillar data (bsc#1190123)
  * Add missing string on XCCDF scan results (bsc#1190164)
  * Support syncing patches with advisory status 'pending' (bsc#1190455)
  * Updated Enterprise Linux servlet requirement.
  * Ignore duplicates in 'pkg.installed' result when applying patches (bsc#1187572)
  * Improved timezone support
  * implement package locking for salt minions
  * Show AppStreams tab just for modular channels
  * Fix Json null comparison in virtual network info parsing (bsc#1189167)
  * 'AppStreams with defaults' filter template in CLM
  * Add a link to OS image store dir in image list page
  * Do not log XMLRPC fault exceptions as errors (bsc#1188853)
  * AppStreams tab for modular channels
  * Allow getting all archived actions via XMLRPC without display limit (bsc#1181223)
  * Link to CLM filter creation from system details page
  * Delete ActionChains when the last action is a Reboot and it completes (bsc#1188163)
  * XMLRPC: Add call for listing application monitoring endpoints
  * Bring back Beta product tag
  * fix NPE when no redhat info could be fetched

-------------------------------------------------------------------
Mon Aug 09 11:00:52 CEST 2021 - jgonzalez@suse.com

- version 4.3.1-1
- Mark SSH minion actions when they're picked up (bsc#1188505)
- Properly handle virtual networks without defined bridge (bsc#1189167)
- Fix cleanup always being executed on delete system (bsc#1189011)
- Warning in Overview page for SLE Micro system (bsc#1188551)
- Fix system information forwarding to SCC (bsc#1188900)
- Add UEFI support for VM creation / editing
- Add virt-tuner templates to VM creation
- Ensure XMLRPC returns 'issue_date' in ISO format when listing erratas (bsc#1188260)
- Fix NullPointerException in HardwareMapper.getUpdatedGuestMemory
- Fix entitlements not being updated during system transfer (bsc#1188032)
- Simplify the VM creation action in DB
- Refresh virtual host pillar to clear the virtpoller beacon (bsc#1188393)
- Fix updating primary net interface on hardware refresh (bsc#1188400)
- Fix issues when removing archived actions using XMLRPC api (bsc#1181223)
- Readable error when "mgr-sync add channel" is called with a non-existing label (bsc#1173143)
- Fix NPE error when scheduling ErrataAction from relevant errata page (bsc#1188289)
- Add Beijing timezone to selectable timezones (bsc#1188193)
- Java enablement for Rocky Linux 8
- Get CPU data for AArch64
- Add option to run Ansible playbooks in 'test' mode
- Add support for Kiwi options
- New filter template: Live patching based on a system
- Adapt generated pillar data to run the new Salt scap state
- Handle virtual machines running on pacemaker cluster
- SP migration: wait some seconds before scheduling "package refresh" action after migration is completed (bsc#1187963)
- cleanup and regenerate system state files when machine id has changed (bsc#1187660)
- manually disable repositories on redhat like systems
- Do not update Kickstart session when download after session is complete or failed (bsc#1187621)
- define a pillar for the https port when connection as ssh-push with tunnel (bsc#1187441)
- Fix the unit test coverage reports
- Fix random NullPointerException when rendering page tabs (bsc#1182769)
- Add missing task status strings (bsc#1186744)

-------------------------------------------------------------------
Fri Jun 18 12:41:30 CEST 2021 - jgonzalez@suse.com

- version 4.2.23-1
- Show the full state return message for VM actions
- show reposync errors in user notification details
- do not check accessibility of free product repositories (bsc#1182817)

-------------------------------------------------------------------
Thu Jun 17 10:38:51 UTC 2021 - Julio González Gil <jgonzalez@suse.com>

- Use the correct product tag

-------------------------------------------------------------------
Thu Jun 10 13:46:09 CEST 2021 - jgonzalez@suse.com

- version 4.2.22-1
- Fix product migration when scheduled from the event page (bsc#1187066)

-------------------------------------------------------------------
Wed Jun 09 10:19:43 CEST 2021 - jgonzalez@suse.com

- version 4.2.21-1
- adapt parsed strings from AlmaLinux and AmazonLinux match
  SCC/sumatoolbox product definition (bsc#1186750)
- Run database table analyze in most used tables of CLM for better performance (bsc#1186704)

-------------------------------------------------------------------
Tue Jun 01 11:47:32 CEST 2021 - jgonzalez@suse.com

- version 4.2.20-1
- fix permission problem with /srv/susemanager/salt/custom files (bsc#1186325)
- fixing ISE when searching in docs for logged-in users (bsc#1186319)
- Fix package building on openSUSE Leap 15.3

-------------------------------------------------------------------
Mon May 24 12:37:31 CEST 2021 - jgonzalez@suse.com

- version 4.2.19-1
- Show NICs without IPs in Hardware info
- Allow interfaces with just valid mac address in cobbler record (bsc#1185416)
- Allow virtualization host entitlement on Xen Dom0 (bsc#1185522)
- Fix start/end timestamps for xccdf scan details (bsc#1186016)
- Fix report links for SCAP Scans (bsc#1186017)
- Fix the documentation for the parseReleaseFile method
- Add group by clause to reduce the number of rows for groupAdvisoryTypes CTE to improve performance(bsc#1185015)
- Drop stale libs for old not supported browsers
- fix file ownership and permissions in /srv/susemanager/pillar_data/ (bsc#1179954)
- Strip the modular metadata for newly created channels in CLM if modular filters present (bsc#1184118)
- fix disapearing Autoinstallation Menu for minions (bsc#1184813)
- catch not found repository and create a standard error page (bsc#1183992)
- Remove duplicate entries on AppStream filter channel browser
- Do not require advisory_status to be set in ErrataHandler.create (bsc#1185965)
- Fix the problem with wrong icons for virtual systems (bsc#1185507)

-------------------------------------------------------------------
Mon May 10 17:43:42 CEST 2021 - jgonzalez@suse.com

- version 4.2.18-1
- Java side of AlmaLinux and Amazon Linux 2 enablement

-------------------------------------------------------------------
Wed May 05 16:35:15 CEST 2021 - jgonzalez@suse.com

- version 4.2.17-1
- Speed up pages to compare or add packages to channels (bsc#1178767)
- Implement CLM filter templates
- Parse ansible inventory and show registered systems
- fix problem reading product_tree.json from wrong location in offline setups (bsc#1184283)
- Eliminate duplicate entries when displaying results from mgr-libmod
- Fix boot image url, change default to ftp (bsc#1185509)
- XMLRPC: Endpoint for aligning channel metadata based on another channel (bsc#1182810)
- forward registration data to SUSE Customer Center
- Rename system migration to system transfer
- Rename SP to product migration
- Change onboarding behavior to easier recycle systems (bsc#1183437)
- The 'cookie' property for pkgset beacon was removed as no longer required
- virtual console monitors VM state changes
- Ansible integration: configure paths, inspect inventories, discover and schedule playbooks
- support Amazon Linux mirror list URLs and set signed Metadata flag correct
- Bugfix: Remove the unneeded check that was stopping updating a virtual instance type (bsc#1180673)
- Exclude minions from the list of locally-managed/sandbox systems when copying config files (bsc#1184940)
- Remove activation key display from system details page
- change deprecated path /var/run into /run for systemd (bsc#1185059)
- add virtual network edit action
- Lower case fqdn comparation when calculating minion connection path (bsc#1184849)

-------------------------------------------------------------------
Mon Apr 19 14:51:51 CEST 2021 - jgonzalez@suse.com

- version 4.2.16-1
- Update translation strings

-------------------------------------------------------------------
Mon Apr 19 11:37:19 CEST 2021 - jgonzalez@suse.com

- version 4.2.15-1
- Bugfix: Retracted Patches: Filter minion correctly when executing package install (bsc#1184929)

-------------------------------------------------------------------
Fri Apr 16 15:59:32 CEST 2021 - jgonzalez@suse.com

- version 4.2.14-1
- fix check for for mirrorlist URLs when refreshing products (bsc#1184861)

-------------------------------------------------------------------
Fri Apr 16 15:55:47 CEST 2021 - jgonzalez@suse.com

- version 4.2.13-1
- Add calendar widget to display maintenance windows

-------------------------------------------------------------------
Fri Apr 16 13:23:01 CEST 2021 - jgonzalez@suse.com

- version 4.2.12-1
- for a SUSE system get metadata and package from same source (bsc#1184475)
- List config state summary for systems in highstate page
- Implement retracted patches
- Add support for notify beacon for Debian/Ubuntu systems
- Check if the directory exists prior to modular data cleanup (bsc#1184311)
- define dependencies for salt-netapi-client and DB schema version
- assign right base product for res8 (bsc#1184005)
- Fix docs link in my organization configuration (bsc#1184286)
- Provide Custom Info as Pillar data
- remove deprecated xmlrpc functions
- Add support for Alibaba Cloud Linux 2
- Only update the kickstart path in cobbler if necessary (bsc#1175216)
- enhance config channel API with list assigned groups
- enhance server group API with config channel and formula
  access methods
- Fix: populate docker-registries on inspection (bsc#1178179)
- Raise length limit for kernel options (bsc#1182916)
- optionally allow vendor change when patching
- Speed up the system groups page (bsc#1182132)
- Log shell command output on failure when checking known_hosts file permissions
- adapt logging for testing accessability of URLs (bsc#1182817)
- add warning about missing salt feature for virtual networks
- add virtual network create action

-------------------------------------------------------------------
Fri Mar 05 15:42:30 CET 2021 - jgonzalez@suse.com

- version 4.2.11-1
- Allow setting a primary FQDN per system, either via WebUI or XMLRPC-API
- Speed up pages to compare or add packages to channels (bsc#1178767)
- Remove validator.js from jade templates
- Homogenizes style in filter buttons, facilitating testability
- improve fromdir with better mapping of URL to local files

-------------------------------------------------------------------
Thu Feb 25 12:06:49 CET 2021 - jgonzalez@suse.com

- version 4.2.10-1
- Rebuild and improve rendering of error pages 404 and 500 pages (bsc#1181228)
- Fix user creation with pam auth and no password (bsc#1179579)
- Rename rhnVirtualInstanceInfo memory_size_k column
- Fix registration of VM created with cobbler profile on Salt minion
- enahance schedule states XMLRPC API
- Cleanup sessions via SQL query instead of SQL function (bsc#1180224)
- Do not call page decorator in HEAD requests (bsc#1181228)
- Allow to configure request timeout (bsc#1178767)
- FIX: Slow response of 'Software > Install' in Ubuntu minions (bsc#1181165)

-------------------------------------------------------------------
Tue Feb 16 10:07:07 CET 2021 - jgonzalez@suse.com

- version 4.2.9-1
- fix action chains for saltssh minions (bsc#1182200)

-------------------------------------------------------------------
Fri Feb 12 14:29:28 CET 2021 - jgonzalez@suse.com

- version 4.2.8-1
- Ensure new files are synced just after writing them (bsc#1175660)
- Add 'mgr_origin_server' to Salt pillar data (bsc#1180439)
- enable openscap auditing for salt systems in SSM (bsc#1157711)
- Removed "Software Crashes" feature
- detect debian products (bsc#1181416)
- show packages from channels assigned to the targeted system (bsc#1181423)

-------------------------------------------------------------------
Thu Jan 28 11:42:47 CET 2021 - jgonzalez@suse.com

- version 4.2.7-1
- Open raw output in new tab for ScriptRunAction (bsc#1180547)

-------------------------------------------------------------------
Wed Jan 27 13:04:11 CET 2021 - jgonzalez@suse.com

- version 4.2.6-1
- fix query using old EVR_T constructor (bsc#1181422)
- Update to postgresql13 (jsc#SLE-17030)
- Improve modular dependency resolution algorithm (bsc#1177267)
- Display absolute timestamps for configuration files
- Fix modular data handling for cloned channels (bsc#1177508)
- Fix: login gets an ISE when SSO is enabled (bsc#1181048)
- Content Lifecycle Management input validation errors are now displayed at the field-level instead of a popup
- Add an API endpoint to allow/disallow scheduling irrelevant patches (bsc#1180757)
- Fix CVE audit results for affected and patched entries (bsc#1180893)
- Replace custom version comparison method with the standard one which also takes debian packages into account
- Default to preferred items per page in content lifecycle lists (bsc#1180558)
- Removed Java module com.sun.bind if it is not available; Load jaxb bundles if available.
- internal code cleanup (dropping unused table rhnErrataTmp)
- Drop the ssl_available option (SSL is always present)
- fix reboot action race condition (bsc#1177031)
- Improves misleading UI message displayed on systems with modules activated (bsc#1179525)
- Fix availability check for debian repositories (bsc#1180127)
- Added 'contents' argument to the 'configchannel.create' XMLRPC API method (bsc#1179566)
- Ignore duplicate NEVRAs in package profile update (bsc#1176018)
- Prevent deletion of CLM environments if they're used in an autoinstallation
  profile (bsc#1179552)
- Fix Debian package version comparison
- register saltkey XMLRPC handler and fix behavior of delete salt key (bsc#1179872)
- Added 'revision' argument to the 'configchannel.updateInitSls' XMLRPC API method (bsc#1179566)
- Add validation for custom repository labels
- Fix configuration file download links to actually download files instead of redirecting to the home page (bsc#1179324)
- Add lang attribute to html tags
- SPEC file libxml2-devel addition, Source0 update.
- Replace the virtpoller beacon by a guests refresh action
- Added RHEL build support.
- Simplified SPEC file.
- fix expanded support detection based on CentOS installations (bsc#1179589)
- Generalize the reactivation key message (bsc#1178483)

-------------------------------------------------------------------
Thu Dec 03 13:45:57 CET 2020 - jgonzalez@suse.com

- version 4.2.5-1
- add the VirtualPC as virtualization type (bsc#1178990)
- Fix the activation key handling from kickstart profile (bsc#1178647)
- Ignore docker network ifaces in the system duplicates list
- Fix incorrect password autocompletions (bsc#1148357)
- add translation strings for newly added countries and timezones (jsc#PM-2081)
- Update exception message in findSyncedMandatoryChannels

-------------------------------------------------------------------
Wed Nov 25 12:22:07 CET 2020 - jgonzalez@suse.com

- version 4.2.4-1
- Report resolved module dependencies on CLM project details page
- Allow creating custom ULN repositories with uln:// urls
- Change message "Minion is down" to be more accurate
- Revert: Sync state modules when starting action chain execution (bsc#1177336)
- Remove expiration date from ics files (bsc#1177892)
- Localize documentation links
- fix check for available products on ISS Slaves (bsc#1177184)
- XMLRPC: Report architecture label in the list of installed packages (bsc#1176898)
- get media.1/products for cloned channels (bsc#1178303)
- calculate size to truncate a history message based on the htmlified version (bsc#1178503)
- Sync state modules when starting action chain execution (bsc#1177336)
- Fix repo url of AppStream in generated RHEL/Centos 8 kickstart file (bsc#1175739)
- Enable validation of Content Lifecycle Management entities in the XMLRPC API (bsc#1177706)
- Fix the order of the arguments in the XMLRPC API doc for contentmanagement.buildProject (bsc#1177704)
- Remove the deprecated "satellite" API namespace
- Make image pillar visible only in buildhost organization
- Maintain list of synced images in pillar
- Remove hostname from /var/lib/salt/.ssh/known_hosts when deleting system (bsc#1176159)
- log token verify errors and check for expired tokens
- show only kernel options in advanced autoinstallation page when working with
  a salt minion (bsc#1177767)
- add new allowVendorChange flag for dist upgrades
- Take pool and volume from Salt virt.vm_info for files and blocks disks (bsc#1175987)
- Create VM on a Salt host using a cobbler profile
- Show cluster upgrade plan in the upgrade UI
- Fix action chain resuming when patches updating salt-minion don't cause service to be
  restarted (bsc#1144447)
- Execute Salt SSH actions in parallel (bsc#1173199)
- Enable to switch to multiple webUI theme
- Hotfix the modular RPMs release comparison
- enable redfish power management by default
- renaming autoinstall distro didn't change the name of the Cobbler distro (bsc#1175876)
- Fix: reinspecting a container image (bsc#1177092)
- add power management xmlrpc api
- allow nightly ISS sync to also cover custom channels
- Include build id in boot image local path
- fix max password length check at user creation (bsc#1176765)
- Fix the links for downloading the binaries in the package details UI (bsc#1176603)
- Notify about missing libvirt or hypervisor on virtual host
- Redesign maintenance schedule systems table to use paginated data from server
- Fix SP migration after dry run for cloned channels (bsc#1176307)
- filter not available optional channels out
- Fix: handle version comparison corner cases in Ubuntu packages

-------------------------------------------------------------------
Fri Nov 06 15:22:07 CET 2020 - jgonzalez@suse.com

- version 4.2.3-1
- Use correct eauth module and credentials for Salt SSH calls (bsc#1178319)

-------------------------------------------------------------------
Mon Sep 21 12:04:31 CEST 2020 - jgonzalez@suse.com

- version 4.2.2-1
- Updating translations from weblate
- Log exception trace on fatal Taskomatic startup error

-------------------------------------------------------------------
Fri Sep 18 12:34:25 CEST 2020 - jgonzalez@suse.com

- version 4.2.1-1
- Force disable SPA for non-navigation links (bsc#1175512)
- pass the log level parameter to matcher
- Detect client organization from connected proxy (bsc#1175545)
- Add language picker to user preferences and user creation
- Fix EntityExistsException on migration from traditional to salt minion via proxy (bsc#1175556)
- use media.1/products from media when not specified different (bsc#1175558)
- Fix: use quiet API method when using spacewalk-common-channels (bsc#1175529)
- add java.allow_adding_patches_via_api to allow adding errata to vendor channels
- fix alignment on icon on entitlement page
- support installer update channels during autoinstallation
- filter machines not in maintenance mode for remote commands
- Upgrade jQuery and adapt the code - CVE-2020-11022 (bsc#1172831)
- Data null means the sync never ran yet (bsc#1174357)
- Reset the server path on minion registration (bsc#1174254)
- fix error when rolling back a system to a snapshot (bsc#1173997)
- Implement maintenance windows backend
- Add check for maintainence window during executing recurring actions
- Implement maintenance windows in struts
- XMLRPC: Assign/retract maintenance schedule to/from systems
- avoid deadlock when syncing channels and registering minions at the same time (bsc#1173566)
- Fix softwarechannel update for vendor channels (bsc#1172709)
- Add modular repository warning message to system overview page (bsc#1173959)
- Change system list header text to something better (bsc#1173982)
- set CPU and memory info for virtual instances (bsc#1170244)
- Add virtual network Start, Stop and Delete actions
- Add virtual network list page
- update default product tree tag and set Beta tag again
- Fix strings (mentions of Satellite, replace SUSE Manager with PRODUCT_NAME, etc)
- Update package version to 4.2.0

-------------------------------------------------------------------
Wed Sep 16 16:49:35 CEST 2020 - jgonzalez@suse.com

- version 4.1.17-1
- Use the Salt API in authenticated and encrypted form (bsc#1175884, CVE-2020-8028)

-------------------------------------------------------------------
Thu Jul 23 13:26:41 CEST 2020 - jgonzalez@suse.com

- version 4.1.16-1
- Fix httpcomponents and gson jar symlinks (bsc#1174229)
- enhance RedHat product detection for CentOS and OracleLinux (bsc#1173584)
- provide comps.xml and modules.yaml when using onlinerepo for kickstart
- Refresh virtualization pages only on events
- fix up2date detection on RH8 when salt-minion is used for registration
- improve performance of the System Groups page with many clients (bsc#1172839)
- Include number of non-patch package updates to non-critical update counts
  in system group pages (bsc#1170468)
- bump XMLRPC API version number to distinguish from Spacewalk 2.10
- Cluster UI: return to overview page after scheduling actions
- fix NPE on auto installation when no kernel options are given (bsc#1173932)
- fix issue with disabling self_update for autoyast autoupgrade (bsc#1170654)
- Adapt expectations for jobs return events after switching Salt
  states to use 'mgrcompat.module_run' state.

-------------------------------------------------------------------
Wed Jul 01 16:12:13 CEST 2020 - jgonzalez@suse.com

- version 4.1.15-1
- Make httpcomponents and gson jar symlinks dependent on product
- Fix symlinks for gson, httcomponents on Leap 15.2

-------------------------------------------------------------------
Mon Jun 29 10:08:38 CEST 2020 - jgonzalez@suse.com

- version 4.1.14-1
- Branding adjustments, get rid of spacewalk as a default
- serve media.1/products when available (bsc#1173204)
- use repo metadata of the synced base channel when kernel
  option "useonlinerepo" is provided (bsc#1173204)
- Fix recurring actions being displayed in Task Schedules list
- Fix: handle corner case of deb pkg compare version (bsc#1173201)

-------------------------------------------------------------------
Wed Jun 24 10:22:51 CEST 2020 - jgonzalez@suse.com

- version 4.1.13-1
- prevent deadlock on suseusernotification (bsc#1173073)

-------------------------------------------------------------------
Tue Jun 23 17:21:48 CEST 2020 - jgonzalez@suse.com

- version 4.1.12-1
- Don't output virtualization pillar for systems without virtualization entitlement
- Update help link URLs in the UI
- Use volumes for VMs disks and allow attaching cdrom images
- Compute the websockify URL on browser side (bsc#1149644)
- disable Beta product tree tag
- Enable OS image building for all SUSE distributions (bsc#1149101, bsc#1172076)
- Toggle virtpoller when toggling virtualization host entitlement (bsc#1172962)
- Deleting registered VM doesn't remove them VM from the Guests list (bsc#1170096)
- improve salt-ssh error parsing on bootstrapping (bsc#1172120)

-------------------------------------------------------------------
Wed Jun 10 12:16:32 CEST 2020 - jgonzalez@suse.com

- version 4.1.11-1
- Drop the unpublished patch concept. All patches are published since their creation
- Implement support for cluster management (CaaSP)
- Split branding style themes for Uyuni and SUSE Manager
- increase XMLRPC API version
- Correctly set action to failed in case of Salt errors on execution (bsc#1169604)
- improve speed of Content Lifecycle Management channel list loading (bsc#1153234)
- Avoid traceback with AssertionError: Failed to update row (bsc#1172558)
- Pass minion ip to the kiwi_collect_image runner as fallback instead
  of fqdn if not present (bsc#1170737)
- Fix software channel list coloring
- apply highstate when add-on system types should be applied to the
  system on bootstrapping (bsc#1172190)
- configure HTTP timeouts via rhn.conf
- fixed bug where in scheduling a vhm refresh would result in a permission error for org admins
- Validate CLM projects on build/promote with XMLRPC
- Fix nullpointer exception during proxy registration (bsc#1171287)
- improve Content Lifecycle Management build and promotion performance (bsc#1159226)
- fix info text about package installation on channel change (bsc#1171684)
- Clarify the behavior of the checkbox system list, when it adds systems to ssm
- Implement module picker controls for CLM AppStream filters

-------------------------------------------------------------------
Tue May 26 11:22:02 CEST 2020 - jgonzalez@suse.com

- version 4.1.10-1
- handle centos urls that contain repo target in query string (bsc#1171996)

-------------------------------------------------------------------
Wed May 20 10:55:24 CEST 2020 - jgonzalez@suse.com

- version 4.1.9-1
- Fix saving image profile custom info values with XMLRPC (bsc#1171526)
- New API endpoint for retrieving combined formula data for a list of systems
- New API endpoint for retrieving network information for a list of system
- New API endpoint for retrieving system groups information for systems with a given entitlement
- Improve performance for States view in SystemGroups detail view (bsc#1158752)
- prevent race condition on metadata generation (bsc#1170197)
- Make automatic system locking for cluster node (CaaSP) user configurable
- Assign Activation Key channels only (bsc#1166516)
- Pass image profile custom info values as Docker buildargs during image build
- Fix activation keys request error in image import page (bsc#1170046)
- Fix custom info values input in image profile edit form (bsc#1169773)
- Add check for non-existing formulas when assigning formulas to a system/group
- Add check for non-existing formulas in xmlrpc calls
- Use salt for registration for selected install types (bsc#1164836)
- Added a new API end point to manage package state (bsc#1169520)
- avoid multiple base channels when onboarding minions (bsc#1167871)
- Remember settings after Service Pack Migration dry-run

-------------------------------------------------------------------
Thu Apr 23 10:25:13 CEST 2020 - jgonzalez@suse.com

- version 4.0.32-1
- hide message about changed Update Tag change (bsc#1169109)
- Web UI: Implement bootstrapping minions using an SSH private key
- add virtual volume delete action
- refresh pillar after channel change

-------------------------------------------------------------------
Wed Apr 15 17:12:31 CEST 2020 - jgonzalez@suse.com

- version 4.1.8-1
- Add content lifecycle project validation interface

-------------------------------------------------------------------
Mon Apr 13 09:33:50 CEST 2020 - jgonzalez@suse.com

- version 4.1.7-1
- Fix the original-clone channel relationship for CLM channels (bsc#1163121)
- fix serializer and documentation for system.listSystems (bsc#1168083)
- skip and show migration targets which do not have a successor
  for all installed extension products (bsc#1168227)
- fix resource leak in taskomatic (bsc#1168696)
- XMLRPC: Implement bootstrapping minions using an SSH private key
- Fix: unable to be redirected to the IdP when SSO is enabled (bsc#1167667)
- improve performance of cleanup-data-bunch
- Show separate info for syncing product channels and children
- add XMLRPC API method: proxy.listProxyClients (bsc#1166408)
- Enable monitoring for RHEL 8 Salt clients
- Add recurring actions xmlrpc interface
- Add StateApplyFailed and CreateBootstrapRepoFailed notifications
- Add virtual storage pools actions
- Remove no longer necessary check for retail TERMINALS group membership
- change DB check before login
- fix error when adding systems to ssm with 'add to ssm' button (bsc#1160246)

-------------------------------------------------------------------
Thu Mar 19 12:16:18 CET 2020 - jgonzalez@suse.com

- version 4.1.6-1
- Filter out AppStream packages by 'modularitylabel' rpm tag

-------------------------------------------------------------------
Wed Mar 11 10:54:21 CET 2020 - jgonzalez@suse.com

- version 4.1.5-1
- Fix for pillar not being refreshed when CaaSP pattern is detected upon software profile update (bsc#1166061)
- Adapt/clarify terms for minion system locking
- Add dependency on system-lock formula
- Prevent build/promote on content projects which have build/promote in progress
- Clean stale Content Lifecycle targets on Tomcat startup (bsc#1164121)
- Show warning on products page when no SUSE Manager Server Subscription is available
- Implement recurring highstate scheduling
- Notify VMs creation actions
- Validate the suseproductchannel table and update missing date when running mgr-sync refresh (bsc#1163538)
- Add 'inst.repo' kernel option to RHEL 8 kickstart tree (bsc#1163884)
- Show proxy icon in system list
- Disable modularity failsafe mechanism for RHEL 8 channels (bsc#1164875)
- Handle the non-existent requested grains gracefully
- Get the machineid grain from the minion startup event
- Feat: enable Salt system lock when CaaSP node is onboarded
- use term 'patch' instead of 'errata' (bsc#1164649)
- enable provisioning API with salt and bootstrap entitled systems
- remove oracle DB support
- improve performance when adding systems to system groups (bsc#1158754)
- remove NccRegister Task

-------------------------------------------------------------------
Mon Feb 17 12:50:13 CET 2020 - jgonzalez@suse.com

- version 4.1.4-1
- Fix a problem with removing the monitoring entitlement from a system
- Introduce CLM AppStream filters for RHEL 8 support
- kickstart --nobase option was removed in version F22. Do not use it
  for RHEL8
- Migrate pillar and formula data on minion id change (bsc#1161755)
- Remove auditlog-keeper
- Exclude base products from PAYG (Pay-As-You-Go) instances when doing subscription matching
- call saltutil.sync_all before calling highstate (bsc#1152673)
- change doc links pointing to new documentation server

-------------------------------------------------------------------
Thu Jan 30 14:48:34 CET 2020 - jgonzalez@suse.com

- version 4.1.3-1
- overload the system.scheduleChangeChannels API method to accept multiple system IDs
- support non discoverable fqdns via custom grain (bsc#1155281)

-------------------------------------------------------------------
Wed Jan 22 12:12:18 CET 2020 - jgonzalez@suse.com

- version 4.1.2-1
- merge java translations from branding back to this package
- fix mgr-sync add channel when fromdir is configured (bsc#1160184)
- handle not found re-activation key (bsc#1159012)
- write a list of formulas sorted by execution order (bsc#1083326)
- change product_tree tag to reflect new product 4.1 and Beta phase
- Use 'changes' field if 'pchanges' field doesn't exist (bsc#1159202)
- rename rhncfg-actions to mgr-cfg-actions in UI advice (bsc#1137248)
- Show additional headers and dependencies for deb packages
- Show adequate message on saving formulas that change only pillar data
- Fix container image import (bsc#1154246)
- Add missing permission checks on formula api (bsc#1123274)
- use channel name from product tree instead of constructing it (bsc#1157317)
- Add the system.getMinionIdMap XMLRPC method
- generate metadata with empty vendor (bsc#1158480)
- Read the subscriptions from the output instead of input (bsc#1140332)
- remove undefined variable from redhat_register snippet
- Add a method in API to check if the provided session key is a valid one.
- Associate VMs and systems with the same machine ID at bootstrap (bsc#1144176)
- Prevent Package List Refresh actions to stay pending forever (bsc#1157034)
- Fix minion id when applying engine-events state (bsc#1158181)
- Prevent ISE and warn disable deletion of a Content Lifecycle channel in use (bsc#1158012)
- Remove unnecessary WARN log entries from Kubernetes integration

-------------------------------------------------------------------
Wed Nov 27 17:01:33 CET 2019 - jgonzalez@suse.com

- version 4.1.1-1
- Change form order and change project creation message (bsc#1145744)
- show version depending on the product
- Fix loading proper activation key details on SPA enabled (bsc#1157141)
- Add 'license' entry to the kiwi image inspection test data
- Enable aarch64 builds
- Hide Virtualization > Provisioning tab for Salt systems (bsc#1167329)
- Add self monitoring to Admin Monitoring UI (bsc#1143638)
- Use apache proxy of websockify (bsc#1155455)
- Split a query to the database for more reliability in case certain pages are visited and many systems are registered
- Fix WebUI invalidation time by using the package build time instead
  of the WebUI version (bsc#1154868)
- Add information message in Tasks bunch detail page if task gets interrupted before start
- Create a single action when adding erratas to an action chain via the API (bsc#1148457)
- Add check for url input when creating/editing repositories
- Fqdns are coming from salt network module instead of fqdns grain (bsc#1134860)
- Consider timeout value in salt remote script (bsc#1153181)
- rename SUSE Products to just Products in UI
- Fix: regression with Ubuntu version compare (bsc#1150113)
- Add formula metadata to form data response
- ignore kickstarttrees for child channels and prevent
  appstream repos sync to cobbler
- Check if metadata refresh is needed before adding new channels (bsc#1153613)
- Fix: match `image_id` with newer k8s (bsc#1149741)
- Handle refreshing hardware of VM with changed UUID (bsc#1135380)
- Bump version to 4.1.0 (bsc#1154940)
- fix problems with Package Hub repos having multiple rpms with same NEVRA
  but different checksums (bsc#1146683)
- Add check/message for project not found (bsc#1145755)
- Fix sorting issues on content filter list page (bsc#1145591)
- Fix combinatorial explosion when generating migrations (bsc#1151888)
- Change the default value of taskomatic maxmemory to 4GB
- Silence cache strategy Hibernate warning
- Return result in compatible type to what defined in database procedure (bsc#1150729)
- Allow channels names to start with numbers
- Fix: handle special deb package names (bsc#1150113)
- Remove extra spaces in dependencies fields in Debian repo Packages file (bsc#1145551)
- Improve performance for 'Manage Software Channels' view (bsc#1151399)
- Allow monitoring for managed systems running Ubuntu 18.04 and RedHat 6/7
- use value from systemd unit file if not set in /etc/rhn/rhn.conf
- implement "keyword" filter for Content Lifecycle Management
- Add support for Azure, Amazon EC2, and Google Compute Engine as Virtual Host Manager.
- Import additional fields for Deb packages
- enable Kiwi NG on SLE15
- allow ssl connections from Tomcat to Postgres (bsc#1149210)
- use default in case taskomatic.java.maxmemory is unset
- fix parsing of /etc/rhn/rhn.conf for taskomatic.java.maxmemory (bsc#1151097)
- replace requires susemanager with uyuni-base server for group(susemanager)
- Add page to show virtual storage pools and volumes of a system
- Migrate login to Spark
- Use 'SCC organization credentials' instead of 'SCC credentials' in error message (bsc#1149425)
- implement "regular expression" Filter for Content Lifecycle Management
  matching package names, patch name, patch synopsis and package names in patches
- implement provisioning for salt clients
- New Single Page Application engine for the UI. It can be enabled with the config 'web.spa.enable' set to true
- Check that a channel doesn't have clones before deleting it (bsc#1138454)
- Fix: initialize the hibernate transaction when merging errata via XMLRPC API (bsc#1145584)
- Fix documentation of contentmanagement handler (bsc#1145753)
- Add new API endpoint to list available Filter Criteria
- improve API documentation of Filter Criteria
- implement "patch contains package" Filter for Content Lifecycle Management
- implement Filter Patch "by type" Content Lifecycle Management
- Improve websocket authentication to prevent errors in logs (bsc#1138454)
- Implement filtering errata by synopsis in Content Lifecycle Management
- Normalize date formats for actions, notifications and clm (bsc#1142774)
- Implement ALLOW filters in Content Lifecycle Management
- move /usr/share/rhn/config-defaults to uyuni-base-common
- implement "by date" Filter for Content Lifecycle Management
- Require uyuni-base-common for /etc/rhn
- Support partly patched CVEs in CVE audit (bsc#1137229)
- UI render without error if salt-formulas system folders are unreachable (bsc#1142309)
- Add susemanager as prerequired for spacewalk-java
- Cloning Errata from a specific channel should not take packages
  from other channels (bsc#1142764)
- Hide channels managed by Content Lifecycle projects from available sources (bsc#1137965)
- add caret sorting for rpm versioning
- improve performance for retrieving the user permissions on channels (bsc#1140644)

-------------------------------------------------------------------
Wed Jul 31 17:34:30 CEST 2019 - jgonzalez@suse.com

- version 4.0.20-1
- fix permissions of cobbler owned directories
- Prerequire salt package to avoid not existing user issues
- Remove duplicate information message when changing system properties (bsc#1111371)
- Align selection column in software channel managers (bsc#1122559)
- API Documentation: mention the shebang in the system.scheduleScriptRun doc strings (bsc#1138655)
- Enable product detection for plain rhel systems (bsc#1136301)
- For orphan contentsources, look also in susesccrepositoryauth to make sure they are not being referenced(bsc#1138275)
- Fallback to logged-in-user org and then vendor errata when looking up erratum on cloning (bsc#1137308)
- Add new validation to avoid creating content lifecycle projects starting with a number (bsc#1139493)
- Improve performance of 'Systems requiring reboot' page (fate#327780)
- Allow virtualization tab for foreign systems (bsc#1116869)
- Keep querystring on ListTag parent_url for actions that have the cid param (bsc#1134677)
- Allow forcing off or resetting VMs
- Fix profiles package scheduling when epoch is null (bsc#1137144)
- Explicitly mention in API docs that to preserve LF/CR, user needs to encode the data(bsc#1135442)
- Switch menu links and adjust title icons
- Add XML-RPC API calls to manage server monitoring
- Allow adding monitoring entitlement to openSUSE Leap 15.x
- Add support for Salt Formulas to be used with standalone Salt
- Fix channel sync status logic in products page (bsc#1131721)
- Report Monitoring products to subscription-matcher
- Update help URLs in the UI
- Fix SSM package upgrade list item selection (bsc#1133421)
- Support system groups with the prometheus-exporters-formula and monitoring entitlements
- Let softwarechannel_errata_sync fallback on vendor errata (bsc#1132914)
- Don't convert localhost repositories URL in mirror case (bsc#1135957)
- Add state EDITED to filters in the Content Lifecycle Environments
- Add built time date to the Content Lifecycle Environments
- Update ServerArch on each ImageDeployedEvent (bsc#1134621)
- Remove the 'Returning' clause from the query as oracle doesn't support it (bsc#1135166)
- Display warning if product catalog refresh is already in progress (bsc#1132234)
- Fix apidoc return order on mergePackages
- Explicitly mention country code in the advanced search (bsc#1131892)

-------------------------------------------------------------------
Wed May 22 14:29:42 CEST 2019 - jgonzalez@suse.com

- version 4.0.19-1
- Fix handling of the last Salt event queue (bsc#1135896)

-------------------------------------------------------------------
Wed May 15 17:05:45 CEST 2019 - jgonzalez@suse.com

- version 4.0.18-1
- use new names in code for client tool packages which were renamed (bsc#1134876)

-------------------------------------------------------------------
Wed May 15 17:00:13 CEST 2019 - jgonzalez@suse.com

- version 4.0.17-1
- List added JARs into specfile
- Add stax and stax2 to the ant JARs

-------------------------------------------------------------------
Wed May 15 15:11:15 CEST 2019 - jgonzalez@suse.com

- version 4.0.16-1
- SPEC cleanup
- Process salt events of a single minion on the same thread
- Add Single Sign On (SSO) via SAMLv2 protocol
- Hide disabled activation keys in form drop-downs (bsc#1101706)
- Implement Errata filtering based on advisory name in Content Lifecycle Management
- UI to enable / disable server monitoring
- Add monitoring entitlement
- Log remote commands executed via Salt -> Remote Commands UI to
  file /var/log/rhn/rhn_salt_remote_commands.log
- Saving cobbler autoinstall templates with a leading slash.
- Implement NEVR(A) filtering in Content Lifecycle Management
- Adjust product tree tag according to the base OS
- Add a link to the highstate page after formula was saved
- Fix deleting server when minion_formulas.json is empty (bsc#1122230)
- Handle the different retcodes that are being returned when salt module is not available (bsc#1131704)
- Improve salt events processing performance (bsc#1125097)
- Prevent Actions that were actually completed to be displayed as "in progress" forever(bsc#1131780)
- Disable Salt presence ping for synchronous calls
- Add unit tests for base channel assignments when registering RES minions
- Enable batching mode for salt synchronous calls
- Do not implicitly set parent channel when cloning (bsc#1130492)
- Do not report Provisioning installed product to subscription matcher (bsc#1128838)
- Show minion id in System Details GUI and API
- Fix base channel selection for Ubuntu systems (bsc#1132579)
- Fix retrieval of build time for .deb repositories (bsc#1131721)
- Fix product package conflicts with SLES for SAP systems (bsc#1130551)
- Take into account only synced products when scheduling SP migration from the API (bsc#1131929)

-------------------------------------------------------------------
Fri Apr 26 09:57:29 CEST 2019 - jgonzalez@suse.com

- version 4.0.15-1
- Enable Salt presence ping for synchronous calls (bsc#1133264)

-------------------------------------------------------------------
Thu Apr 25 17:59:56 CEST 2019 - jgonzalez@suse.com

- version 4.0.14-1
- Fix offline use of SUSE Manager (bsc#1133420)

-------------------------------------------------------------------
Mon Apr 22 12:11:55 CEST 2019 - jgonzalez@suse.com

- version 4.0.13-1
- Add Content Lifecycle Management icon
- Remove the obsolete help dispatcher servlet which was used to translate the documentation URLs
- Implement packages filtering on Content Project build
- Implement Content Filters operations and expose them in XMLRPC
- Disable ActionChainCleanup if database is Postgres
- Track and expose build status of Content Environment
- Enable SLES11 OS Image Build Host
- Add support for Salt batch execution mode
- fix NPE on remote commands when no targets match (bsc1123375)
- change release notes URL
- provide Proxy release notes as well
- Add a Taskomatic job to perform minion check-in regularly, drop use of Salt's Mine (bsc#1122837)
- Change the return type of the Cobbler method last_modified_time to Double
- Populate Content Environment on inserting it in a Project
- Add makefile and pylint configuration
- allow access to susemanager tools channels without res subscription (bsc#1127542)

-------------------------------------------------------------------
Fri Mar 29 10:31:49 CET 2019 - jgonzalez@suse.com

- version 4.0.12-1
- Adapt Cobbler power management functionality to use new power_system API call (bsc#1128919)
- fix doc generation for content management API
- Add support for SLES 15 live patches in CVE audit
- Implement Content Project promote function
- Implement Content Project build function
- Add Content Project Sources CRUD operations and expose them via XMLRPC
- Add Content Project and Content Environment CRUD operations and expose them via XMLRPC
- Add Content Project CRUD operations and expose them via XMLRPC
- Fix parsing of deb package version string on download (bsc#1130040)
- Generate solv file when repository metadata is created
- Fix errata_details to return details correctly (bsc#1128228)
- prevent an error when onboarding a RES 6 minion (bsc#1124794)

-------------------------------------------------------------------
Mon Mar 25 16:43:10 CET 2019 - jgonzalez@suse.com

- version 4.0.11-1
- don't modify kickstart child channel list
- change cobblers template directory
- Remove tanukiwrapper from taskomatic
- Add error message on sync refresh when there are no scc credentials
- rename cobbler keyword ksmeta to autoinstall_meta which changed with cobbler 3
- minion-action-cleanup Taskomatic task: do not clean actions younger than one hour
- Add support for custom username when bootstrapping with Salt-SSH
- Archive orphan actions when a system is deleted and make them visible in the UI (bsc#1118213)
- Cobbler version have been updated to >= 3.0
- Removed cobbler's 'update' method call which is now invalid(bsc#1128917)
- support ubuntu products and debian architectures in mgr-sync
- adapt check for available repositories to debian style repositories
- Add virtual machine display page
- Change default image download protocol from tftp to ftp
- Fix apidoc issues
- Read and update running kernel release value at each startup of minion (bsc#1122381)
- Schedule full package refresh only once per action chain if needed(bsc#1126518)
- Check and schedule package refresh in response to events independently of what originates them (bsc#1126099)

-------------------------------------------------------------------
Wed Mar 06 11:15:31 CET 2019 - jgonzalez@suse.com

- version 4.0.10-1
- Remove obsolete /rhn/help directory

-------------------------------------------------------------------
Tue Mar 05 18:20:00 CET 2019 - jgonzalez@suse.com

- version 4.0.9-1
- Update navigation links for the documentation pages

-------------------------------------------------------------------
Sat Mar 02 00:10:43 CET 2019 - jgonzalez@suse.com

- version 4.0.8-1
- Generate InRelease file for Debian/Ubuntu repos when metadata signing is enabled
- Add support for Ubuntu minions (FATE#324534, FATE#326848, FATE#326811)
- Fix/enhance Debian/Ubuntu repository generation
- Implement HTTP token authentication for Ubuntu clients

-------------------------------------------------------------------
Wed Feb 27 13:01:45 CET 2019 - jgonzalez@suse.com

- version 4.0.7-1
- Expose necessary Java modules on JDK 9+
- Add configuration option to limit the number of changelog entries added
  to the repository metadata (FATE#325676)
- Fix a problem when cloning public child channels with a private base channel (bsc#1124639)
- set max length for xccdf rule identifier to 255 to prevent internal server error (bsc#1125492)
- add configurable option to auto deploy new tokens (bsc#1123019)
- support products with multiple base channels
- fix ordering of base channels to prevent synchronization errors
  (bsc#1123902)
- prevent crash of mgr-sync refresh when channel label could not be found (bsc#1125451)
- Keep assigned channels on traditional to minion migration (bsc#1122836)
- Add UI to create virtual machine for salt minions
- Fix "Add Selected to SSM" on System Groups -> systems page (bsc#1121856)

-------------------------------------------------------------------
Fri Feb 08 17:38:56 CET 2019 - jgonzalez@suse.com

- version 4.0.6-1
- Fix exception when removing failed salt events from database

-------------------------------------------------------------------
Thu Jan 31 09:41:46 CET 2019 - jgonzalez@suse.com

- version 4.0.5-1
- Improve memory usage when generating repo matadata for channels having
  a large number of packages (bsc#1115776)
- Merge unlimited virtualization lifecycle products with the single variant (bsc#1114059)
- show beta products if a beta subscription is available (bsc#1123189)
- fix synchronizing Expanded Support Channel with missing architecture
  (bsc#1122565)
- Explicitly require JDK11
- Update spec file to no longer install tomcat context file in cache directory (bsc#1111308)
- Fix for duplicate key violation when cloning erratas that have no packages associated (bsc#1111686)
- Improve performance for granting and revoking permissions to user for groups (bsc#1111810)

-------------------------------------------------------------------
Wed Jan 16 12:23:15 CET 2019 - jgonzalez@suse.com

- version 4.0.4-1
- Remove the reference of channel from revision before deleting it (bsc#1107850)
- Add sp migration dry runs to the daily status report (bsc#1083094)
- Fix permissions check on formula list api call (bsc#1106626)
- Prevent failing KickstartCommand when customPosition is null (bsc#1112121)
- Improve return value and errors thrown for system.createEmptyProfile XMLRPC endpoint
- Reset channel assignments when base channel changes on registration (bsc#1118917)
- Removed 'Manage Channels' shortcut for vendor channels (bsc#1115978)
- Allow bootstrapping minions with a pending minion key being present (bsc#1119727)
- Fix cloning channels when managing the same errata for both vendor and private orgs (bsc#1111686)
- Hide 'unknown virtual host manager' when virtual host manager of all hosts is known (bsc#1119320)
- Add REST API to retrieve VM definition
- Nav and section scroll independently
- Listen to salt libvirt events to update VMs state
- avoid a NullPointerException error in Taskomatic (bsc#1119271)
- XMLRPC API: Include init.sls in channel file list (bsc#1111191)
- Disable notification types with 'java.notifications_type_disabled' in rhn.conf (bsc#1111910)
- Fix the config channels assignment via SSM (bsc#1117759)
- Introduce Loggerhead-module.js to store logs from the frontend
- change SCC sync backend to adapt quicker to SCC changes and improve
  speed of syncing metadata and checking for channel dependencies (bsc#1089121)
- read OEM Orderitems from DB instead of create always new items (bsc#1098826)
- fix mgr-sync refresh when subscription was removed (bsc#1105720)
- install product packages during bootstrapping minions (bsc#1104680)
- remove Oracle support

-------------------------------------------------------------------
Mon Dec 17 14:37:54 CET 2018 - jgonzalez@suse.com

- version 4.0.3-1
- Change Requires to allow installing with both Tomcat 8 (SLE-12SP3) and 9 (SLE12-SP4)
- Automatically schedule an Action to refresh minion repos after deletion of an assigned channel (bsc#1115029)
- Performance improvements in channel management functionalities (bsc#1114877)
- Hide already applied errata and channel entries from the output list in
  audit.listSystemsByPatchStatus (bsc#1111963)
- Handle with an error message if state file fails to render (bsc#1110757)
- use a Salt engine to process return results (bsc#1099988)
- Add check for yast autoinstall profiles when setting kickstartTree (bsc#1114115)
- Fix handling of CVEs including multiple patches in CVE audit (bsc#1111963)
- When changing basechannel the compatible old childchannels are now selected by default. (bsc#1110772)
- fix scheduling jobs to prevent forever pending events (bsc#1114991)
- Performance improvements for group listings and detail page (bsc#1111810)
- fix wrong counts of systems currency reports when a system belongs to more than one group (bsc#1114362)
- Add check if ssh-file permissions are correct (bsc#1114181)
- When removing cobbler system record, lookup by mac address as well if lookup by id fails(bsc#1110361)
- increase maximum number of threads and open files for taskomatic (bsc#1111966)
- Changed Strings for MenuTree Items to remove redundancy (bsc#1019847)
- Automatic cleanup of notification messages after a configurable lifetime
- Fix 'image deployed' event data parsing (bsc#1110316)
- Handle 'image deployed' salt event by executing post-deployment procedures
- Allow listing empty system profiles via XMLRPC
- Different methods have been refactored in tomcat/taskomatic for better performance(bsc#1106430)
- Do not try cleanup when deleting empty system profiles (bsc#1111247)
- ActivationKey base and child channel in a reactjs component
- Sync changes from Spacewalk
- 1640999 - Fix status icons
- 1640999 - Show correct name of the channel provididing rhncfg* packages
- 1624837 - Suppress warning if AppStream addon is enabled
- 1624837 - Enable appstream by default
- 1624837 - Add appstream ks corresponding to given baseos ks

-------------------------------------------------------------------
Fri Oct 26 10:29:32 CEST 2018 - jgonzalez@suse.com

- version 4.0.2-1
- Reschedule taskomatic jobs if task threads limit reached (bsc#1096511)
- Require openJDK in all cases, as IBM JDK will not be available at SLE15
- Add missing jar dependency 'xalan-j2-serializer'
- Modify acls: hide 'System details -> Groups and Formulas' tab for non-minions with bootstrap entitlement
- fix typo in messages (bsc#1111249)
- Cleanup formula data and assignment when migrating formulas or when removing system
- Remove restrictions on SUSE Manager Channel subscriptions (bsc#1105724)
- Pair a new starting minion with empty profile based on its HW address (MAC)
- Allow creating empty minion profiles via XMLRPC, allow assigning and editing formula for them
- Added shortcut for editing Software Channel
- Rewrite virtual guests list page in reactjs
- Fix NullPointerException when refreshing deleted software channel (bsc#1094992)
- Subscribe saltbooted minion to software channels, respect activation key in final registration steps
- Fix script is deleted too early (bsc#1105807)
- Remove special characters from HW type string
- Optimize execution of actions in minions (bsc#1099857)
- Make Kiwi OS Image building enabled by default
- Increase Java API version
- check valid postgresql database version
- Change Saltboot grain trigger from "initrd" to "saltboot_initrd"
- add last_boot to listSystems() API call
- Changed localization strings for file summaries (bsc#1090676)
- Added menu item entries for creating/deleting file preservation lists (bsc#1034030)
- Fix displayed number of systems requiring reboot in Tasks pane (bsc#1106875)
- Added link from virtualization tab to Scheduled > Pending Actions (bsc#1037389)
- Better error handling when a websocket connection is aborted (bsc#1080474)
- Remove the reference of channel from revision before deleting it(bsc#1107850)
- Enable auto patch updates for salt clients
- Fix ACLs for system details settings
- Method to Unsubscribe channel from system(bsc#1104120)
- Fix 'Compare Config Files' task hanging (bsc#1103218)
- Fix: delete old custom OS images pillar before generation (bsc#1105107)
- Fix an error in the system software channels UI due to SUSE product channels missing a
  corresponding synced channel (bsc#1105886)
- XMLRPC API for state channels
- add logic for RedHat modules
- fix deletion of Taskomatic schedules via the GUI (bsc#1095569)
- Generate OS image pillars via Java
- Logic constraint: results must be ordered and grouped by systemId first (bsc#1101033)
- Fix retrieving salt-ssh pub key for proxy setup when key already exists
  (bsc#1105062)
- Store activation key in the Kiwi built image
- Do not wrap output if stderr is not present (bsc#1105074)
- Store image size in image pillar as integer value
- Reschedule Taskomatic jobs when the taskomatic.<job_type>.parallel_threads
  limit is reached (bsc#1105574)
- Implement the 2-phase registration of saltbooted minions (SUMA for Retail)
- Avoid an NPE on expired tokens (bsc#1104503)
- Generate systemid certificate on suse/systemid/generate event (FATE#323069)
- Fix system group overview patch status (bsc#1102478)

-------------------------------------------------------------------
Fri Aug 10 15:21:41 CEST 2018 - jgonzalez@suse.com

- version 4.0.1-1
- Allow salt systems to be registered as proxies (FATE#323069)
- Fix behavior when canceling actions (bsc#1098993)
- add DNS name to cobbler network interface (FATE#326501, bsc#1104020)
- speedup listing systems of a group (bsc#1102009)
- Add python3 xmlrpc api example to docs.
- Bump version to 4.0.0 (bsc#1104034)
- Fix copyright for the package specfile (bsc#1103696)
- Add Salt actions for virtual guests
- Disallow '.' in config channel names (bsc#1100731)
- Feat: add OS Image building with Kiwi FATE#322959 FATE#323057 FATE#323056
- Apply State Result - use different color for applied changes
- Fix checking for salt pkg upgrade when generating action chain sls
- Add queue=true to state.apply calls generated in action chain sls files
- Fix missing acl to toggle notifications in user prefs in salt clients (bsc#1100131)
- Fix race condition when applying patches to systems (bsc#1097250)
- Fix: errata id should be unique (bsc#1089662)
- improve cve-server-channels Taskomatic task's performance (bsc#1094524)
- fix union and intersection button in grouplist (bsc#1100570)
- Feature: show ordered and formated output of state apply results
- fix defining a schedule for repo-sync (bsc#1100793)
- Drop removed network interfaces on hardware profile update (bsc#1099781)
- Feature: implement test-mode for highstate UI
- Feature: implement optional signing repository metadata
- Valid optional channel must be added before reposync starts (bsc#1099583)
- XML-RPC API call system.scheduleChangeChannels() fails when no children are given (bsc#1098815)
- Fix tabs and links in the SSM "Misc" section (bsc#1098388)
- Handle binary files appropriately (bsc#1096264)
- Increase the default number of Quartz worker threads (bsc#1096511)
- Ignore inactive containers in Kubernetes clusters
- explicitly require IBM java for SLES < SLE15 (bsc#1099454)
- Do not break backward compatibility on package installation/removal (bsc#1096514)
- Fix minion software profile to allow multiple installed versions for the
  same package name (bsc#1089526)
- fix cleaning up tasks when starting up taskomatic (bsc#1095210)
- Fix truncated result message of server actions (bsc#1039043)
- Add missing result fields for errata query (bsc#1097615)
- Show chain of proxies correctly (bsc#1084128)
- improve gatherer-matcher Taskomatic task's performance (bsc#1094524)
- Check if directory /srv/susemanager/salt/actionchains exists before deleting minion
  action chain files
- fix hardware refresh with multiple IPs on a network interface (bsc#1041134)
- Fix NPE in image pages when showing containers with non-SUSE distros
  (bsc#1097676)
- Do not log when received 'docker://' prefix from Kubernetes clusters
- Add new 'upgrade_satellite_refresh_custom_sls_files' task to refresh
  custom SLS files generated for minions (bsc#1094543)
- improve branding for Uyuni
- Mark all proceeding actions in action-chain failed after an action failed(bsc#1096510)
- Fix: limit naming of action chain (bsc#1086335)
- Do not create new product if product_id exists, update it instead (bsc#1096714)
- specify old udev name as alternative when parsing hw results
- fix detection of a xen virtualization host (bsc#1096056)
- Disallow colons in image labels (bsc#1092940)
- Fix registration of RHEL clients when multiple release packages are installed
  (bsc#1076931)
- Disable support for Oracle on openSUSE (bsc#1095804)
- Fix removing action chain sls files after execution (bsc#1096016)

-------------------------------------------------------------------
Tue Jun 05 10:09:30 CEST 2018 - jgonzalez@suse.com

- version 2.8.78.7-1
- make mass-canceling of Actions faster (bsc#1095211)
- Fix logic in jsp so enabling config systems page shows right icon for error (bsc#1082988)
- Fix: show only directly connected systems for Proxy (bsc#1094986)
- generate pillar after changeing gpg_check flag (bsc#1079605)
- enable all TLS version for HTTPS connections (bsc#1094530)
- allow multi selection/deletion of notification messages
- change text on pending actions on the system page (bsc#1086176)
- Schedule only one action when changing channel assignment for a group of servers on SSM
- honor user timezone setting for system overview dates (bsc#1085516)
- Initial branding change for Uyuni (bsc#1094497)
- Fix NPE in software profile sync when building update query (bsc#1094240)
- added 404 handling inside the Spark framework (bsc#1029726)

-------------------------------------------------------------------
Wed May 23 09:01:39 CEST 2018 - jgonzalez@suse.com

- version 2.8.78.6-1
- Add Action Chain support for Salt clients using the ssh-push connection method.
- add API functions to specify system cleanup type when deleting a
  system (bsc#1094190)
- change default cleanup type for XMLRPC API to NO_CLEANUP
  (bsc#1094190)

-------------------------------------------------------------------
Wed May 16 17:41:11 CEST 2018 - jgonzalez@suse.com

- version 2.8.78.5-1
- Uniform the notification message when scheduling HW refresh (bsc#1082796)
- Improved API for formulas to be saved through API for system/group.
- add SLES12 SP2 LTSS family (bsc#1092194)
- fix token cleanup task crashing (bsc#1090585)
- HW refresh fails on SLE15 Salt client (bsc#1090221)
- reorder styles import
- prevent NPE when no image build history details are available (bsc#1092161)
- only show the most relevant (least effort) solutions (bsc#1087071)
- Show channel label when listing config channels (bsc#1083278)
- fix equals to display channels with same name but different label
  (bsc#1083278)
- Avoid init.sls files with no revision on Config State Channels (bsc#1091855)

-------------------------------------------------------------------
Mon May 07 15:23:43 CEST 2018 - jgonzalez@suse.com

- version 2.8.78.4-1
- Update codebase for salt-netapi-client 0.14.0
- Render configuration files with UTF-8 (bsc#1088667)
- Update google-gson to version 2.8.2 (bsc#1091091)
- fix updating Subscription cache (bsc#1075466)

-------------------------------------------------------------------
Wed Apr 25 12:03:28 CEST 2018 - jgonzalez@suse.com

- version 2.8.78.3-1
- fix taskomatic deadlock in failure case (bsc#1085471)
- fix NPE in websocket session configurator (bsc#1080474)

-------------------------------------------------------------------
Mon Apr 23 09:12:55 CEST 2018 - jgonzalez@suse.com

- version 2.8.78.2-1
- Sync with upstream (bsc#1083294)
- 1567157 - remove 'www' part from cve.mitre.org domain name
- 1564065 - Fix relevant_to_server_group query performance
- 1544350 - Add possibility to manage errata severity via API/WebUI
- add support for autoinstallation of SLE15 (bsc#1090205)
- update sles_register cobbler snippets to work with SLE15 (bsc#1090205)
- Wait until minion is back to set RebootAction as COMPLETED (bsc#1089401)
- Handle Salt upgrade inside an Action Chain via patch installation.
- Change the endpoint for the mandatory channels retrieval to work with IDs instead of labels
- Remove SUSE Studio based image deployments
- add support for Prometheus monitoring
- Add option to schedule the software channels change in
  software -> channels -> channel -> target systems (bsc#1088246)
- Removed unused/broken option for sys details page (bsc#1082268)
- Log debug message if required cloned children do not exist when finding Service Pack migration alternatives
- fix constraint violation errors when onboarding (bsc#1089468)
- Update Spark to version 2.7.2 (bsc#1089101)
- Properly invalidate channel access tokens when changing to the same channels (bsc#1085660)
- Fix in SSM channls UI, if all systems in SSM do not have a base channel the corresponding
  child channels are not displayed on the subsequent page
- Apply Salt states in queue mode when executing Action Chains.
- Fix config channel assignment when registering with an activation key (bsc#1084134)
- Prevent stripping curly braces when creating config states (bsc#1085500)
- Fix index out of bound exception when os-release query returns multiple
  package names for RHEL/CentOS (bsc#1076931)
- More specific message for empty custom system info

-------------------------------------------------------------------
Wed Apr 04 12:12:28 CEST 2018 - jgonzalez@suse.com

- version 2.8.75.3-1
- Bugfix: assign correct channel on bootstrap (bsc#1087842)
- Prevent JSON parsing error when 'mgractionchains' module is not deployed.

-------------------------------------------------------------------
Thu Mar 29 01:24:22 CEST 2018 - jgonzalez@suse.com

- version 2.8.75.2-1
- SLE15 support: recommended/required flag for products and channels
- add more missing help links (bsc#1085852)

-------------------------------------------------------------------
Mon Mar 26 08:54:04 CEST 2018 - jgonzalez@suse.com

- version 2.8.75.1-1
- Sync with upstream (bsc#1083294)
- 1542556 - Prevent deletion of last SW admin if disabled
- 1544350 - Add possibility to manage errata severity via API/WebUI
- Add Action Chain support for Salt clients.
- Uniform channel assignment for Salt (bsc#1077265)
- fix race condition during enabling channel tokens (bsc#1085436)
- Ensure transaction execution order when updating FQDNs for minions (bsc#1078427)
- Harmonize display of custom system information (bsc#979073)
- add ref help links (bsc#1079535)
- fix presence ping (bsc#1080353)
- Fix "Most critical systems" list on "Home Overview" view (bsc#1081757)

-------------------------------------------------------------------
Mon Mar 05 08:50:01 CET 2018 - jgonzalez@suse.com

- version 2.8.72.1-1
- 1187053 - package search do not search through ppc64le packages by default
- support SLE15 product family
- rewrite products page into reactjs
- Users who can view system should be able to delete it (bsc#1079652)
- Set hostname before hardware refresh as well (bsc#1077760)
- Separate Salt calls based on config revisions and server grouping(bsc#1074854)
- remove clean section from spec (bsc#1083294)
- Added function to update software channel.
- Fix NPE when retrieving OES repo (bsc#1082328)
- Subscribe to config channels when registering Salt systems with activation keys (bsc#1080807)
- add rhn.conf salt_check_download_tokens parameter to disable token checking (bsc#1082119)

-------------------------------------------------------------------
Wed Feb 28 09:37:21 CET 2018 - jgonzalez@suse.com

- version 2.8.69.1-1
- Refresh pillar data when executing the subscribe channels action for ssh-push minions (bsc#1080349)
- Disable taskomatic crash dumps when using openJDK.
- Move locale preferences to user preferences menu.
- Fix home page link for "Register systems" (bsc#1065708)
- Remove previous activation keys on every (re-)activation (bsc#1031081)
- Handle stderr from "virtual-host-gatherer" to avoid hanging (bsc#1067010)
- Unify methods to send email on a single API
- Fix broken 'Add' links in system's config channel overview page (bsc#1079865)
- Remove SUSE Manager repositories when deleting salt minions (bsc#1079847)
- Fix issues in text for config management.
- fix title of reference guide help entry (bsc#1079769)
- 1541955 - Clone of an erratum doesn't have original erratum's severity
- 1481329 - Lost an <rhn-tab-directory> tab in previous commit for this BZ
- 1020318 - Fix refactored to take more, multiple, errors into account
- 1020318 - Check description for max-len when updating

-------------------------------------------------------------------
Mon Feb 05 12:48:29 CET 2018 - jgonzalez@suse.com

- version 2.8.59.3-1
- Allow scheduling the change of software channels as an action.
  The previous channels remain accessible to the registered system
  until the action is executed.

-------------------------------------------------------------------
Fri Feb 02 12:36:31 CET 2018 - jgonzalez@suse.com

- version 2.8.59.2-1
- refresh pillar data on formular change (bsc#1028285)
- Hide macro delimiters for config files in state channels
- Show full Salt paths in config file details page
- Remove previous activation keys when migrating to salt (bsc#1031081)
- Imporve webui for comparing files (bsc#1076201)
- For minion, no option to modfiy config file but just view
- Uniform date formatting in System Details view (bsc#1045289)
- Remove previous activation keys when migrating to salt (bsc#1031081)
- Import content of custom states from filesystem to database on startup, backup old state files
- Change the directory of the (normal) configuration channels from mgr_cfg_org_N to manager_org_N
- Handle gpg_check correctly (bsc#1076578)
- Replace custom states with configuration channels
- Hide ownership/permission fields from create/upload config file forms for state channels (bsc#1072153)
- Hide files from state channels from deploy/compare file lists (bsc#1072160)
- Disable and hide deploy files tab for state config channels (bsc#1072157)
- Allow ordering config channels in state revision
- Disallow creating 'normal' config channels when a 'state' channel with the
  same name and org already exists and vice versa.
- UI has been updated to manage state channels
- support multiple FQDNs per system (bsc#1063419)
- Uniform the notification message when rebooting a system (bsc#1036302)
- avoid use of the potentially-slow rhnServerNeededPackageCache view

-------------------------------------------------------------------
Wed Jan 17 12:05:06 CET 2018 - jgonzalez@suse.com

- version 2.8.56.1-1
- Speed up scheduling of package updates through the SSM (bsc#1076034)
- Fix encoding/decoding of url_bounce with more parameters (bsc#1075408)
- Removing unused mockobjects and strutstest jars
- Adjust commons-pool dependency for SLES15
- Remove jakarta-common-dbcp dependency, not required by quartz anymore
- Remove enforcement of IBM JDK
- Update to Quartz 2.3.0 (bsc#1049431)
- After dry-run, sync channels back with the server (bsc#1071468)
- fix message about package profile sync (bsc#1073739)
- On registration, assign server to the organization of the creator when activation key is empty (bsc#1016377)
- Fix logging issues when saving autoyast profiles (bsc#1073474)
- Add VM state as info gathered from VMware (bsc#1063759)
- improve performance of token checking, when RPMs or metadata are downloaded from minions (bsc#1061273)
- Allow selecting unnamed context in kubeconfig (bsc#1073482)
- Fix action names and date formatting in system event history (bsc#1073713)
- Fix incorrect 'os-release' report after SP migration (bsc#1071553)
- fix failed package installation when in RES 32 and 64 bit packages are
  installed together (bsc#1071314)
- Add user preferences in order to change items-per-page (bsc#1055296)
- Order salt formulas alphabetically. (bsc#1022077)
- Improved error message (bsc#1064258)
- Display messages about wrong input more end-user friendly. (bsc#1015956)
- Add api calls for content staging
- fix content refresh when product keys change (bsc#1069943)
- Allow 'Package List Refresh' when package arch has changed (bsc#1065259)
- New API call for scheduling highstate application
- Adding initial version of web ui notifications
- Show the time on the event history page in the users preferred timezone

-------------------------------------------------------------------
Tue Nov 28 12:48:16 CET 2017 - jgonzalez@suse.com

- version 2.7.46.8-1
- Implemented assignment of configuration channels to Salt systems via Salt states
- Added file structure under Salt root for configuration management
- Enabled configuration management UI for Salt systems
- Remove SUSE Manager specific configuration from Salt ssh minion when deleting system from SUSE Manager (bsc#1048326)
- Support Open Enterprise Server 2018 (bsc#1060182)
- Enable autofocus for login field
- Do not remove virtual instances for registered systems (bsc#1063759)
- Process right configfile on 'scheduleFileComparisons' API calls (bsc#1066663)
- Fix reported UUIDs for guests instances within a virtual host (bsc#1063759)
- Generate Order Items for OEM subscriptions (bsc#1045141)
- fix alignment of systemtype counts text (bsc#1057084)
- Enable 'Power Management' features on Salt minions.
- Fix editing of vhm config params (bsc#1063185)
- Skip the server if no channel can be guessed (bsc#1040420)
- Added a method to check if OS on machine supports containerization or not(bsc#1052728)
- 'Cancel Autoinstallation' link has been changed to look like button to make it more visible (bsc#1035955)
- Make systems in system group list selectable by the group admins (bsc#1021432)
- Hide non-relevant typed systems in SystemCurrency (bsc#1019097)
- Start registration for accepted minions only on the minion start event,
  not automatically on any event (bsc#1054044)
- Exclude salt systems from the list of target systems for traditional
  configuration stack installation
- Keep the the GPG Check value if validation fails (bsc#1061548)
- Extract Proxy version from installed product (bsc#1055467)
- Provide another create method(with additional parameter Gpgcheck) to create software channel through XML RPC(bsc#1060691).
- Improve duplicate hostname and transaction handling in minion registration
- Added 'Machine Id' information as part of details in System namespace for XMLRPC API(bsc#1054902)
- Modified the displayed message after updation of activation key (bsc#1060389)
- Display GUI message after successfully deleting custom key (bsc#1048295)
- fix links on schedule pages (bsc#1059201)
- Harmonize presentation of patch information (bsc#1032065)
- Display a feedback message when user deletes configuration channel(bsc#1048355)
- Fix duplicate machine id in event history on minion restart (bsc#1059388)
- Show link in message when rescheduling actions (bsc#1032122)
- Prevent ISE when distribution does not exist (bsc#1059524)
- do not store registration-keys during autoinstallation (bsc#1057599)
- enable package profile comparisons on minions
- Disallow entering multiple identical mirror credentials (bsc#971785)
- ensure correct ordering of patches (bsc#1059801)
- fix cloning Kickstart Profiles with Custom Options (bsc#1061576)
- checkin the foreign host if a s390 minion finished a job (bsc#971916)
- increase max length of hardware address to 32 byte (bsc#989991)
- Set the creator user for minions correctly in case it is known (bsc#1058862)
- Fix minor UI issues on overview page (bsc#1063590)
- Hide invisible first level menu items (bsc#1063822)
- Fail gracefully when GPG files are requested (bsc#1065676)
- fix unscheduling actions for traditional systems (bsc#1065216)
- add logging messages for SP migration (bsc#1066819, bsc#1066404)
- Improve messaging for "Compare Packages" (bsc#1065844)
- when searching for not installed products exclude release packages
  which are provided by others (bsc#1067509)
- rhnServerNetwork refactoring (bsc#1063419)
- Add Adelaide timezone to selectable timezones (bsc#1063891)

-------------------------------------------------------------------
Thu Sep 14 11:32:37 CEST 2017 - mc@suse.de

- version 2.7.46.7-1
- Adapt Salt runner and wheel calls to the new
  error handling introduced in salt-netapi-client-0.12.0
- change log level and event history for duplicate machine id  (bsc#1041489)
- Trim spaces around the target expression in the Salt remote
  command page (bsc#1056678)
- check entitlement usage based on grains when onboarding a
  minion (bsc#1043880)
- fixes ise error with invalid custom key id (bsc#1048294)
- Image runtime UI
- Redesign VHM pages on ReactJS
- Add VHM type Kubernetes
- Kubernetes runner and image matching implementation
- XMLRPC method for importing images
- Extra return data fields for content management XMLRPC methods
- Add back "Add Selected to SSM" buttons to Group pages (bsc#1047702)
- fix a ConstraintViolationException when refreshing hardware with
  changed network interfaces or IP addresses
- Add message about channel changes on salt managed systems to
  UI and API docs (bsc#1048845)
- show Child Channels tab in SSM again if a salt minion is in the set
- improve performance of package installation and patch application
- Visualization UI look&feel improvements

-------------------------------------------------------------------
Wed Aug 30 16:00:28 CEST 2017 - mc@suse.de

- version 2.7.46.6-1
- Import image UI
- Update images list and overview pages for external images
- Add syntax highlighting for state catalog
- Delete and create new ServerNetAddress if it already exists on
  HW refresh (bsc#1054225)
- organization name allows XSS
- check if base product exists to prevent NPE
- Fix enter key submit on ListTag filter input (bsc#1048762)
- Create VirtpollerData object with JSON content instead null
  (bsc#1049170)
- Fix unsetting of image build host when a related action is deleted
- Prevent malformed XML if 'arch' is set to NULL (bsc#1045575)
- Resolve comps.xml file for repositories (bsc#1048528)
- Fix: address review issues
- Install update stack erratas as a package list (bsc#1049139)
- Feat: allow deletion for server subset (bsc#1051452)

-------------------------------------------------------------------
Tue Aug 08 11:46:36 CEST 2017 - fkobzik@suse.de

- version 2.7.46.5-1
- Fix: don't add default channel if AK is not valid (bsc#1047656)
- Add 'Enable GPG check' function for channels
- No legend icon for Activity Ocurring. (bsc#1051719)
- Implement API call for bootstrapping systems
- Fix product ids reported for SUSE Manager Server to the subscription matcher
- Fix adding products when assigning channels (bsc#1049664)
- Set default memory size for SLES 12 installations to 1024MB (bsc#1047707)
- BugFix: enable remote-command for Salt clients in SSM (bsc#1050385)
- Add missing help icons/links (bsc#1049425)
- Fixed invalid help links (bsc#1049425)
- Fix: wrong openscap xid (bsc#1030898)
- Organization name allows XSS CVE-2017-7538 (bsc#1048968)
- Fixes overlapping text narrow window (bsc#1009118)
- Adapt to the salt-netapi-client update (v0.12.0)
- Fixes alignment on the orgdetails (bsc#1017513)
- Fix text for activation key buttons (bsc#1042975)
- Add a dynamic counter of the remaining textarea length
- Bugfix: set, check and cut textarea maxlength (bsc#1043430)
- MinionActionExecutor: raise skip timeout (bsc#1046865)
- Update channels.xml with OpenStack Cloud Continuous Delivery 6 (bsc#1039458)
- Do not create VirtualInstance duplicates for the same 'uuid'
- Add taskomatic task to cleanup duplicated uuids for same system id
- Handle possible wrong UUIDs on SLE11 minions (bsc#1046218)
- Removed duplicate overview menu item (bsc#1045981)
- Enable act-key name empty on creation (bsc#1032350)
- Fix NPE when there's not udev results (bsc#1042552)
- Alphabar: change title to 'Select first character' (bsc1042199)
- Duplicate Systems: correct language not to mention 'profiles' (bsc1035728)
- Fix list filters to work with URL special characters (bsc#1042846)
- Use getActive() instead of isActive() for JavaBeans compliance (bsc#1043143)
- Fix: hide non-org event details (bsc#1039579)

-------------------------------------------------------------------
Mon Jun 19 16:36:09 CEST 2017 - mc@suse.de

- version 2.7.46.4-1
- adapt to taglibs 1.2.5 (bsc#1044804)

-------------------------------------------------------------------
Mon Jun 12 09:07:20 CEST 2017 - mc@suse.de

- version 2.7.46.3-1
- set flush mode to commit for updatePackage
- Validate content management urls (bsc#1033808)
- remove repositories which are not assigned to a channel and not
  accessible anymore (bsc#1043131)
- spacecmd report_outofdatesystems: avoid one XMLRPC call per system
  (bsc1015882)
- Fallback to first network interface if no primary ips provided
  (bsc#1038677)
- Fix reactjs unique keys generation and remove duplicated menu element
- Correctly set action status to failed when an unexpected exception
  occurs (bsc#1013606)
- Fix action-buttons style for proper action and position
- rollback transaction in error case
- use hibernate for lookup first before falling back to mode query
- SSM Actions: Showing UI error notification if Taskomatic is down
  (bsc#1032952)
- display alternative archs only from the same org
- Bugfix: Traditional SSH Push to Minion migration (bsc#1040394)
- fix parsing oscap xml result for minions, not every Rule has an
  XCCDF ID Tag (bsc#1041812)
- Do not show action-buttons if list is empty
- Bugfix: submit action buttons have to stay inside the form (bsc#1042197)
- properly encode scap file download url params
- Fix navigation menu for state catalog
- Prevents ISE if base channels data is not up-to-date on SSM. (bsc#1040420)
- new patch install should schedule a package profile update (bsc#1039571)
- prevent multiple registrations (bsc#1040352)
- remove not working hibernate cache config variable
- put ehcache config to classpath of taskomatic
- silence ehcache warning complaining about using default values in
  taskomatic
- move ehcache.xml to classpath
- silence ehcache warnings complaining about using default values
- schedule a package list update after a Service Pack Migration
  (bsc#1017703)
- remove test.ping hack in distribution upgrade
- Fix displaying of States tab in System Group details page

-------------------------------------------------------------------
Mon May 29 17:06:01 CEST 2017 - mc@suse.de

- version 2.7.46.2-1
- Alphabar becomes a dropdown list
- Move the alphabar into the panel-heading table
- Do not use AddToSSM button if systems are selectable via checkbox
- Use a better icon for IIS
- Allow toggle left menu visibility for any screen-width
- Add select boxes and 'Delete' button to image, store, profile list pages
- show bootstrap minion link only if user has org_admin role
- show permission denied instead of internal server err (bsc#1036335)
- channel admin should be able to set org user restrictions for null-org channels
- user permission checked
- Teach ListPackagesAction and list.jsp about packageChannels
- CachedStatement: reuse the Connection object for batch updates
- batch ssm package upgrades if not action chain (bsc#1039030)
- Allow processing of zypper beacon events in parallel
- Allow processing of minion start events in parallel
- Allow multiple registrations in parallel
- use fallback now time as is without user preferences (bsc#1034465)
- Fix HTML in External Authentication page
- reorganize menu
- Bring back 'Add to SSM' link to System overview page for Salt systems
- Add Highstate page to SSM and system groups
- Add support for multiple servers in the highstate preview page
- Fix race condition for preview websocket messages in remote commands page
- Enable pkgset beacon for all Suse OS distributions (bsc#1032286)
- add info about base products to json input for subscription-matcher
- add product class info to the json input for the subscription-matcher (bsc#1031716)
- Add inspect status and reinspect button to image overview page
- change mgrsshtunnel user home to /var/lib/spacewalk
- Make schedule notification links consistent for actions for a single system (bsc#1039286)
- Teach Postgres to correctly-unique-ify rhnConfigInfo rows
- lookup functions should return every minion only one time
- change contact method for bootstrap script and ssh-push (bsc#1020852)
- Fix 'Join selected groups' button in Activation Key dialog (bsc#1037912)
- Ensure proper authentication for content management (bsc#1036320)
- Hide the "Crashes" column (bsc#1033811)
- Fix: hide lock for Salt servers (bsc#1032380)
- Fix action buttons to top for Pending actions delete confirm page, in SSM patch confirm page,
  Packages list pages and Actions list pages
- parse old and new return structure of spmigration return event

-------------------------------------------------------------------
Wed May 03 16:58:35 CEST 2017 - michele.bologna@suse.com

- version 2.7.46.1-1
- parse result of SP migration Dry Run correctly (bsc#1034837)
- Apply 'action button fixed on scroll' behavior to pages (bsc#1012978)
- prevent possible null pointer exception when installed products could not be
  found (bsc#1034837)
- Allow dot character '.' for activation key (bsc#1035633)
- fix ISE when no status selection was made (bsc#1033213)
- Download empty CSV report when CVE identifier could not be found
  (bsc#1033212)
- Add 'add to ssm' checkboxes to CVE audit list (bsc#1032016)
- Fix missing IPs in Overview tab (bsc#1031453)
- fix scheduling VM deployment in future (bsc#1034289)
- handle empty set to not produce invalid sql (bsc#1033497)
- fix SSM group pagination (bsc#1012784)
- Fix ReactJS DateTime input for phantomjs (bsc#1030075)
- make sure minion keys can only be seen/managed by appropriate
  user(bsc#1025908)
- Set action status to 'failed' on uncaught exceptions (bsc#1013606)
- create PooledExecutor with pre-filled queue (bsc#1030716)
  aborted by the client (bsc#1031826)

-------------------------------------------------------------------
Mon Apr 03 14:57:25 CEST 2017 - mc@suse.de

- version 2.7.44.1-1
- add error handing and fix rebuild button
- Feat: divide & distribute salt actions randomly
- add a configuration parameter to set the time staging begins
- init. support for split-schedule in pre-download window
- add staging window duration
- patch application pre-download
- pre-download packages scheduled for install
- api call to actionchain (bsc#1011964)
- new cve audit ui for server/images
- Fix adding of new InstalledProduct entries on image inspect
- delete also image channels before generating them new
- CVE Audit for images - xmlrpc interface
- implement CVEAudit for images
- simplify rhn-search jar list
- set number of bytes instead of length of java string for 'Content-
  Length' HTTP-header

-------------------------------------------------------------------
Fri Mar 31 12:35:55 CEST 2017 - mc@suse.de

- version 2.7.40.1-1
- Fix arch for default channels lookup (bsc#1025275)
- Add new menu item and routing for Visualization > System Grouping
- Backend: expose installed product name to the ui
- Bugfix: use unique id for possible Host and Guest system duplicate
- Avoid blocking synchronous calls if some minions are unreachable
- Fix mainframesysinfo module to use /proc/sysinfo on SLES11 (bsc#1025758)
- Add Hibernate cascade option from ImageProfile to ProfileCustomDataValue
- apply SessionFilter also for error pages (bsc#1028062)
- Fix confirmation button color for system group delete page (bsc#1025236)
- create scap files dir beforehand (bsc#1029755)
- check if inspect image return a result (bsc#1030683)
- add storeLabel to ImageInfoSerializer
- add buildStatus to ImageOverviewSerializer
- make country, state/province and city searchable for system location
  (bsc#1020659)
- Show errors returned from cmd.run
- Change log level to DEBUG for 'Broken pipe' error in remote commands page
  (bsc#1029668)
- fix NPE when building image profiles without activation keys
- fix removing images and profiles with custom values
- Migrate content management forms to use ReactJS Input components
- Fix LocalDateTimeISOAdapter to parse date string with timezone
- Fix NPE when building with no activation key in the profile
- Fix ace-editor source path
- Fix: restore pkgset beacon functionality (bsc#1030434)
- Move the footer at the end of the aside column
- Move the legendbox to the header bar as a popup
- UI menu: direct link on menu element, plus/minus icon toggles submenu instead
- Fix: handle Hibernate transactions correctly (bsc#1030026)
- Feat: execute actions within 10 minutes in the past
- Handle TaskomaticApiExceptions
- Turn TaskomaticApiException to a checked exception
- Schedule minion Actions in Quartz
- make salt aware of rescheduled actions (bsc#1027852)
- add number of installed packages to ImageOverview
- parse result of docker inspect
- Add date time input for scheduling the image build
- Add 'Rebuild' button to image details page
- Implement XMLRPC API for Image Stores, Image Profiles and Images
- Add custom data values to image profile and images
- Don't allow scheduling scap scan if openscap pkg missing from minion
- add link to proxy system details page
- Show entitlements sorted in the system details overview page (bsc#1029260)
- Fix broken help link for taskstatus (bsc#1017422)
- Fix merge channels patches (bsc#1025000)
- show proxy path in bootstrap UI
- catch and display all bootstrap errs
- check if proxy hostname is FQDN in UI
- add proxy_pub_key to ssh bootstrap pillar
- cleanup and method to get proxy pub key by calling runner
- methods for gen ssh key and get pub key from proxy
- java backend for salt ssh-push through proxy

-------------------------------------------------------------------
Wed Mar 08 19:04:20 CET 2017 - mc@suse.de

- version 2.7.30.2-1
- set modified date for credentials
- use a small fixed pool so we don't overwhelm the salt-api with salt-ssh
  executions
- synchronize sendMessage on session, checkstyle fixes
- fix remote cmd ui js err and timed out msg

-------------------------------------------------------------------
Tue Mar 07 15:44:51 CET 2017 - mc@suse.de

- version 2.7.30.1-1
- Load ace-editor js library from a different place (bsc#1021897)
- use a bounded thread pool for salt-ssh async calls
- use consistent spelling in UI (bsc#1028306)
- remote cmd UI changes for salt-ssh minions
- add support for SUSE Manager Proxy 3.1
- openscap action scheduling and handling for salt minions
- rewording distchannelmap text (bsc#1017772)
- add support for salt ssh minions to remote cmd UI
- Visualization: show Proxy and Virtual Host Manager hierarchy
- Add patches and packages pages for images
- parse installed products on images
- add pillar data only for used image stores
- add image info schema and mapping
- Remove 'email' field from image profile form
- Add a notification for when Container Build Host type is applied
- Add build schedule notification on image build page
- Updated links to github in spec files
- do not push changed channels directly out to the minions
- do not schedule product installation, but add product packages to server
  state
- provide a user to the event if possible
- Set the creator of a server
- search and install missing product packages when channel assignment changes
- Display warning when JavaScript is disabled on all pages (bsc#987579)
- Remove warning on ssm page (bsc#1025981)
- Add missing dirs to the menu tree (bsc#1023413)
- Remove legacy audit logging Java code
- AuthFilter: update cookie expiry date at end of HTTP request (bsc#1025775)
- MinionActionCleanup: only call list_jobs once per action id (bsc#1025291)
- Feat: enable Salt by default on bootstrap via UI
- Fix: uniform bootstrap.sh (bsc#1000762)
- Feat: supply SSH passphrase when adding identity
- fix NPE when no SUSE Product was found for an installed product
- keep organization after migrating a system to salt (bsc#1026301)
- action now store its completion time
- Avoid deadlock with spacewalk-repo-sync (bsc#1022530)
- Changed tab text for Formulas tab to Formula Catalog (bsc#1022076)
- Add missing library to taskomatic classpath (bsc#1024066)
- Fix spacecmd cannot be executed by RO user (bsc#1015790)
- send timeout if no minions available in remote cmd ui
- show only allowed minions in remote cmd ui (bsc#1024496)
- Fix broken merge (bsc#987864)
- add possibility to add systems to SSM from ProxyClients page
- Reject tokens not assigned to minions (bsc#1019965)
- Invalidate tokens when deleting system
- make remote commands UI async

-------------------------------------------------------------------
Tue Feb 07 15:24:57 CET 2017 - michele.bologna@suse.com

- version 2.7.24.1-1
- Apply addon system types from activation key during registration
  (bsc#1020180)
- Apply highstate as the last step of a registration in case an activation key
  was provided (bsc#1020232)
- Create tmp directory in spec file (bsc#1019672)
- Add severity to updateinfo (bsc#1012365)
- Store temporary roster in configured location (bsc#1019672)
- hide migration targets without valid subscriptions (bsc#1019893)
- fix SP migration when the SUSE Manager Tools product is installed
  (bcs#1014498)
- Use human-parseable dates for server notes (bsc#969564) (#863)
- Fix timezone handling for rpm installtime (bsc#1017078)
- Validate activation key values (bsc#1015967)
- Pass user-preferred localtime to the highstate UI (bsc#1020027)
- Send ChannelsChangedEventMessage in SSM (bsc#1019451)
- Add "Content Management" feature

-------------------------------------------------------------------
Wed Jan 11 16:03:04 CET 2017 - michele.bologna@suse.com

- version 2.7.14.1-1
- Version 2.7.14.1

-------------------------------------------------------------------
Fri Dec 16 16:35:50 CET 2016 - michele.bologna@suse.com

- version 2.5.59.11-1
- Add support for live patching
- Initial support for executing actions in taskomatic
- Hide kernel patches in CVE Audit results when live patching is used
	(FATE#319519)
- Show kernel live patching info in 'system details overview' (FATE#319519)
- Escape act key names in bootstrap UI (bsc#1015967)
- Add tunneling to salt-ssh support
- Fix server checks to allow minions to perform a distupgrade (bsc#1013945)
- Change default sort to ascending for pending actions list
- Add reboot/restart type icon to relevant patch column in upgradable package
  lists
- Add system.getKernelLivePatch API method
- Update kernel version and other system info during package refresh
  (bsc#1013551)
- Fix ISE when sorting system notes list (bsc#979053)
- Fix checkbox icon align (bsc#966888)
- fix fromdir for 3rd party server (bsc#998696)
- Display warning when JavaScript is disabled on all pages (bsc#987579)
- Rename SSM page titles for consistency (bsc#979623)
- hide action chain schedule for salt systems also in SSM (bsc#1005008)
- send ActionScheduled message for all saved actions (bsc#1005008)
- Fix plus/minus buttons in action chain list (bsc#1011344)
- Fix misleading message on system reboot schedule in SSM (bsc#1011817)
- Utilize HostPortValidator to validate bootstrap host (bsc#1011317)
- Increment 'earliest' date by a millisecond between chain actions (bsc#973226)
- Use human-parseable dates for server notes (bsc#969564) (#863)
- Respect order of validation constraints in XSD files (bsc#959573)
- Remove useless self-link on login page (bsc#963545) (#872)
- Use different symbols for collapsible sidebar items (bsc#967880) (#870)
- Fix SSM reboot action success messages (bsc#968935)
- Allow sorting on avisory name in errata lists (bsc#989703)
- Update 'view/modify file' action buttons text (bsc#1009102)
- Handle salt ssh sdterr message (bsc#1005927)
- scheduleDetail.jsp: clarify button label (bsc#1010664)
- Bugfix: Prevent salt-master ERROR messages if formulas files are missing
  (bsc#1009004)
- Hide RHN disconnection option (bsc#1010049) (#850)
- Reword general config page text (bsc#1009982)
- check and fix also the assigned repository while updating the channels
  (bsc#1007490)
- match url including query param seperator to have a definitive end of the
  path component (bsc#1007490)
- Only show minions with sids available as links (bsc#1007261, bsc#970460)
- Delete previous Salt key on register event (bsc#1006119)
- Repository progress: decode another possible log info (bsc#972492)
- add oes extensions to base products bsc#1008480
- Create "script.run" capability if it is not found (bsc#1008759)
- Avoid misleading expected check-in message (bsc#1009006)

-------------------------------------------------------------------
Mon Nov 07 11:43:42 CET 2016 - michele.bologna@suse.com

- version 2.5.59.10-1
- CVE Audit: tolerate null products (bsc#1004717)
- If proxy is not found via FQDN, look it up via simple name (bsc#1006982)
- Change rhnServerPath hibernate mapping to fix ISE for server behing proxy
  (bsc#1004725)
- fix autoyast upgrade mode (bsc#1006786)
  chain (bsc#1000184)
- Open repo sync log in a new window (bsc#1007459)
- Always use queue=true when calling state.apply (bsc#1004743)
- Add a link to system pending events in patch schedule notification for a
  single system (bsc#971342)
- Sort proxy clients list by name (bsc#998348)
- Make exception class more generic and code fixup (bsc#1003449)
- Raise UnsupportedOnSaltException performing listChannels (bsc#1003449)
- New exception type to indicate unsupported operation (bsc#1003449)
- Refactor to remove action canceling duplicate code (bsc#1004745)
- arch_type of a SUSEProduct can be null (bsc#1001738 bsc#1001784 bsc#1001923
  bsc#1002678)
- Ensure no stray config channels are listed for ranking (bsc#979630)
- PinnedSubscriptionHandler: documentation comment typo (bsc#994848)
- Refactor unschedule minion actions to fix NPE (bsc#1004745)
- Enable SPMigration UI for minions
- Send an email to admin when salt event bus is down
- Separate API endpoint for SSH system registration
- Require salt-netapi-client 0.9.0
- Initial handling of job return events for dist upgrades

-------------------------------------------------------------------
Thu Oct 06 16:08:09 CEST 2016 - mc@suse.de

- version 2.5.59.9-1
- Hide all formula tabs as long as there are no formulas installed
- Support formulas in SUSE Manager
- SPMigration UI: list not synced channels in the tooltip
- SPMigration: add multi-target-selection step in front of the wizard
- Sync product extensions
- Handle JsonException when sls with error (bsc#987835)
- Many fixes for onboarding minions
- Handle hardware refresh like any other action
- clone Severity from an errata (bsc#1000666)
- Do not check for password type on autoyast files (bsc#999304)
- handle minion down and job not found when canceling jobs on minions
 (bsc#993304,bsc#994623)
- clear hibernate session after entity type change to fix
  NonUniqueObjectException (bsc#997243)
- Remove previous client capabilities on traditional->minion
  reactivation (bsc#997243)
- Enables pkgset beacon to work in RHEL systems
- support Open Enterprise Server 11 SP3 (bsc#988303)
- Fix broken merge (bsc#987864)
- use raw package install for non zypper systems
- Redirect user to a meaningful page after requesting details of non-existing Action Chain (bsc#973198)
- Setup Salt Minion before packages are taken
- Support Salt on RedHat like systems
- fix race condition during auto errata update (bsc#969790)
- API requests should not be redirected to login
- introduce Spark router conventions
- Add server endpoint for TaskoTop web UI page
- Change EmptyString warning to debug log level to not spam the logs (bsc#989498)
- BugFix: use user preferences parameters as default page size (bsc#980678)
- Add proxy detection during registration and pillar generation
- Adding default channel for minion (bsc#986019)
- Fix NoClassDefFoundError (bsc#988196)
- call cobbler sync in profile edit only if requested (bsc#991440)
- No explicite cobbler sync needed (bsc#991440)
- call all sync_* functions at minion start event
- add beacon configuration for pkgset (bsc#971372)

-------------------------------------------------------------------
Mon Jul 18 14:28:06 CEST 2016 - jrenner@suse.com

- version 2.5.59.8-1
- Initial version of the bootstrapping UI
- Integrate bootstrapping with System Overview
- support SP Migration for OES 2015 to 2015 SP1
- Fix for minion w/ multiple interfaces (bsc#985707)
- Fix HW Refresh duplicate insert (bsc#971622, bsc#983347)
- no addon entitlements allowed for Foreign and Bootstrap systems (bsc#983826)
- disable checkboxes for foreign and bootstrap systems in system types page
  (bsc#983826)
- Tell linuxrc that self_update is an user option so that it'll pass it to
  autoyast but doesn't process it further and add this to the tests
- Disable YaST self update for new autoinstallation trees for SLE
- remove misleading links from action chain page (bsc#983297)

-------------------------------------------------------------------
Fri Jun 17 18:10:20 CEST 2016 - mc@suse.de

- version 2.5.59.7-1
- support OES 2015 (bsc#934560)
- align reboot behavior of salt and tranditional clients (bsc#975534)
- update to latest salt netapi library
- Report the state of virtual guests from virtual host manager as
  'unknown'(bsc#983344)
- add taskomatic job to clean up minion actions
- replace ZypperEvent with default beacon event
- move uuid cleanup logic into taskomatic
- enable oracle support again (FATE#320213)
- Enable minions to be worked with SSM only on available features
- Use the IP address when doing ssh push via proxy (bsc#940927)
- Don't allow URLs that only differ on the authorization token (bsc#976184, bsc#982347)
- Fix typo in Systems column (bsc#983916)
- Salt hw reg: ignore virtual scsi devices (bsc#962588)

-------------------------------------------------------------------
Tue May 24 16:33:00 CEST 2016 - kwalter@suse.com

- version 2.5.59.6-1
- fix NoSuchFileException at setup time when there are no orgs yet
-  add details to history event
- only require lifecycle entitlements for systems with a SUSE base
  product, adjust test
- mgr-sync: use bulk channel reposync
- enhance list of channel families for SUSE Manager Server
- reactivate traditional server as minion on registration
- TaskomaticApi: schedule bulk reposyncs in bulk
- show machine_id in the system->hardware tab
- change missing machine_id UI warning message
- Make message handling thread pool size configurable
- Support for concurrent handling of checkin events
- add variable to make cobbler sync optional
- Add Virtualization Groups to the input JSON data for the matcher
- Backward synchronization for cobbler kernel options during CobblerSyncTask
- support for multithreaded message handling
- BugFix: redirect migration with no Org to the first step (bsc#969529)
- Trigger errata cache job on changed channel assignments
- Under high load, the service wrapper may incorrectly interpret the inability
  to get a response in time from taskomatic and kill it (bsc#962253).
- make cobbler commands work from taskomatik
- Don't modify request map when rendering alphabar, since it may fail depending
  on the implementation of ServletRequest (bsc#978253)
- require refresh channels before pkg states (bsc#975424)
- Manager-3.0: Reschedule failed actions (bsc#971622)
- Exit if there are exceptions on startup to let tanuki restart taskomatic
- BugFix: keep trace of the parent channel selected during 'Create Channel'
  (bsc#967865)
- remote commands: filter minions by permissions and not just by org
  (bsc#978050)
- ProductSyncManager: when scheduling reposyncs, use bulk mode through
  TaskomaticApi (bsc961002)
- call cobbler sync after cobbler command is finished (bsc#966890)
- use pillar and static states to install/remove packages (bsc#975424)
- Faster event processing.
- Determine the action status more correctly
- fix error msg if /srv/susemanager/salt/custom does not exist (bsc#978182)
- Recreate upgrade paths on every refresh (bsc#978166)
- prevent non org-admin user accept/reject/delete a minion (bsc#979686)
- regenerate salt files (bsc#974302)
- log permissions problems on channel access while SP migration (bsc#970223)
- support SLE-POS 11 SP3 as addon for SLES 11 SP4 (bsc#976194)
- delete salt key when system is deleted (bsc#971606)
- Improve the output of remote command actions
- No package list refresh after channel assignment change
- Force a package list refresh after the onboarding
- More "info" level logging about action executors
- Log out the duration of package profile updates
- Execute package profile update as a state.apply (bsc#973365)
- Adjust autoinst file error detecting heuristics to the newer format
  (bsc#974119)
- Use queue=true for all calls to state.apply (bsc#980556)
- make postgresql a weak systemd dependency
- filter osad from the activation key extra packages (bsc#975135)
- Ensure SCC data files are saved on disk as tomcat/root with 644 permissions
- Bugfix: add management product ids to servers without products
- Double the backslashes when reading the config files from java (bsc#958923)
- fix setting cpu flags on hw refresh (bsc#975354)

-------------------------------------------------------------------
Tue Apr 12 17:18:44 CEST 2016 - mc@suse.de

- version 2.5.59.5-1
- trim cpu values and skip dmi for ppc64 (bsc#974792)
- delete pillar data on remove server (bsc#974853)
- use minion_id in pillar data file name (bsc#974853)

-------------------------------------------------------------------
Wed Apr 06 08:30:19 CEST 2016 - mc@suse.de

- version 2.5.59.4-1
- use custom.group_[id] only when applying custom_org (bsc#973452)
- AuthFilter: don't redirect to HTML pages for JSON endpoints, send 401 instead
- subscription-matcher: add timestamp to input.json
- apply only group_<ID>.sls (bsc#973452)
- fix sls regeneration on custom state delete (bsc#973666)
- rename pillar group_id to group_ids
- Don't set a limit on the Salt API response time (bsc#972766)
- When generating repo metadata for a cloned channel, recursively fetch
  keywords from the original channel (bsc#970901)
- fix API documentation
- Fix getting MD5 for file
- Fix Content-Length in HTTP-header of response
- Cleaning up some remaining Tag/Group XSS issues
- Warning "Unservable packages" is not shown when such packages don't
  exist now
- Bad bean-message ids and navbar-vars can lead to XSS issues
- AlphaBar had an 'interesting' XSS exploit available
- Fix SelectAll in the presence of filtering
- found/fixed another in BunchDetails. QE++
- Change mechanism of selecting compatible systems
- Fix generating blank repositories because hitting salt file list cache
  (bsc#971004)
- fix kernel options splitting (bsc#973413)
- schedule minion hw refresh on api call (bsc#972305)
- fix ping minion before hw refresh (bsc#972305)
- check ftr_hardware_refresh when showing 'Refresh Hardware' button
  (bsc#972305)
- rename and use method to check salt or management entitlement (bsc#972305)
- refactor getting hardware and network information (bsc#972305)
- handle no response for installed products (bsc#971906)
- return Optional for single minion api calls (bsc#971906)
- catch smbios call errors and log warn (bsc#970497)
- Require Tomcat and Postgresql running before Taskomatic start
- list custom states from db instead of disk (bsc#972166)
- fix SLE12 patch style detection in case of cloned patches (bsc#972972)
- execute each hardware mapper in its own transaction (bsc#972163)
- Use test.ping instead of presence to detect reachable minions (bsc#972665,
  bsc#971194)
- BugFix: 'Systems > Advanced Search' title and description consistency
  (bsc#966737)
- BugFix: correct behavior with visibility conditions of sub-tabs in
  Systems/Misc page (bsc#962563)
- Trigger registration if minion is not present (bsc#971725)
- Do not sync minions on tomcat startup (bsc#971725)
- better logging for SP Migration feature (bsc#970223)
- Workaround Spark bug https://github.com/perwendel/spark/issues/490
  (bnc#972158)
- add present check to immediate schedule execution (bsc#971194)
- fix installing patches via salt (bsc#971093)
- Remove all code related to SSE based UI events (bsc#969303)
- Do not handle beacon events anymore (bsc#969303)
- Fix problem on concurrent SCC subscription refresh
- disable local repositories on registration (bnc#971788)

-------------------------------------------------------------------
Mon Mar 21 17:43:40 CET 2016 - mc@suse.de

- version 2.5.59.3-1
- BugFix: add missing url mapping (bsc#961565)
- Do not load susemanager-events.js (bsc#969303)
- fix unique index error on update custom state , refactor and add unit test
- regenerate custom state assignments on rename and delete (bsc#971206)
- query to find state revisions where a custom state is used (bsc#971206)
- check if custom state is being renamed (bsc#971206)
- fix scheduling an action chain (bsc#971495)
- replaced if with optional (bnc#971466)
- do not dump Salt err msg to Yaml (bnc#971466)
- fix icon in groups and systems -> salt page
- Support package removals in the same way as installs/updates
- Allow package actions to be scheduled on minions via the API
- Fix PackageEvr.toString() to write correct format
- Refine the system details navigation tabs
- Add support for package updates on Salt minions (bsc#971364)
- Use LocalDateTime for apply state and use user timezone setting
- update tests for HAE-GEO on SLES 4 SAP (bsc#970425)
- Disable changing Managers for Vendor Channels (bsc#957171)
- BugFix: enlarged field too small in form-control creating org (bsc#959595)
- BugFix: remove hover behavior on button inside href (bsc#967892)
- Use the 64 bit arch names
- Fix case statements to correctly check for NULL (bsc#971128)
- BugFix: header organization name behavior like text instead of link
  (bsc#967882)
- minion onboarding: generate pillar after generating repo files
- refresh pillar before applying states at onboarding time
- regenerate package states on migration (bsc#970322)
- Point Documentation link in the header to SUSE webpage (bsc#967875)
- capitalize link (bsc#970016)
- Bring back the button from SUSE Manager 2.1 (bsc#969578)
- Fix user locale prefs cannot be saved (bsc#969578)
- Create new server state revision on migration (bnc#970322)
- Verify that entitlements are *not* removed
- Do not remove entitlements when a server is migrated (bsc#958707)
- show proxy tab only if the system is a proxy (bsc#969118)
- DownloadController: Test that the right headers are set
- return an object so that Spark does not continue the filter chain
  (bnc#963148)

-------------------------------------------------------------------
Wed Mar 09 12:37:25 CET 2016 - mc@suse.de

- version 2.5.59.2-1
- use the same ehcache as the old ehcache-failsafe

-------------------------------------------------------------------
Wed Mar 09 11:18:37 CET 2016 - mc@suse.de

- version 2.5.59.1-1
- Add Custom State UI for Organizations and Groups
- set hibernate.cache.provider_configuration_file_resource_path to load a
  custom ehcache.xml instead of ehcache-failsafe.xml from the ehcache jar
- create server pillar on add/remove from group and on minion registration
- add unit tests for SLE-Live-Patching12 (bsc#924298)
- check header for csrf token
- Simplify assignment of salt entitlement during registration
- Make read-only entitlements show up aligned in the UI
- Make base entitlements permanent
- hidden taglib provide id field if given (bsc#969868)
- escape message texts and hidden fields (CVE-2016-2104)
- refactor salt minion onboarding ui showing the fingerprint
- Allow to apply the highstate from the UI
- fix kernel and initrd pathes for creating autoinstallation (bsc#966622)

-------------------------------------------------------------------
Tue Mar  8 15:09:31 UTC 2016 - dmacvicar@suse.de

- set hibernate.cache.provider_configuration_file_resource_path
  to load a custom ehcache.xml instead of ehcache-failsafe.xml
  from the ehcache jar

-------------------------------------------------------------------
Wed Mar 02 12:18:58 CET 2016 - mc@suse.de

- version 2.5.57.1-1
- fix multiple xss vulnerabilities (CVE-2016-2104)
- remove monitoring from the help text (bsc#963962)
- Add support for minions in different timezones
- on cancel, only delete actions that haven't been picked up yet
- Do not use the PICKED UP status for actions scheduled on minions
- Create a new "Salt" tab on the top level
- Unit tests for SLE-RT12-SP1 (bsc#952381) and SUSE-OpenStack-Cloud-6
  (bsc#964033)
- fallback to "virtio26" as generic os version
- Sort timezones: GMT first and then east to west
- add Chile to the list of timezones (bsc#959055)
- Reference and apply states from state catalog for single minions
- Subscription Matching Pin feature
- PinnedSubscription XMLRPC API - list, create & delete operations
- Fix crash in minion virtualization detection
- Enable reboot actions and remote commands for minions
- Add support for 'state.apply' actions
- Convert UnmatchedSystem to UnmatchedProduct report
- Improved minion registration process and fixed scheduling of actions
- refactor javascript components as separated and reusable components of React

-------------------------------------------------------------------
Wed Feb 10 08:38:05 CET 2016 - mc@suse.de

- version 2.5.49.1-1
- Update spec file to require renamed salt-netapi-client
- adjust to new netapi call syntax
- Move suse manager custom salt functions into a custom namespace
- remove RES4 from expected products
- test support for SUSE-Enterprise-Storage 2.1 (bsc#963784), SLE12-SP1-SAP
  (bsc#959548) and SLES11-SP3-LTSS-Updates (bsc#965652)
- Filter null quantity subscriptions
- Store the matcher run result to the DB
- add scheduled-by to SSM action-history-list
- fix ISE in case no system is selected
- for Channel.packageByFileName query prefer packages from the actual channel,
  sort the rest accoring to build_time
- Text description missing for remote command by API -> function
  scheduleLabelScriptRun()
- Added/changed API-methods to work with package installation/removing
  using it's nevra
- Added additional information to package metadata, returned by
  serializer

-------------------------------------------------------------------
Tue Jan 26 14:21:31 CET 2016 - mc@suse.de

- version 2.5.43.1-1
- Fix the SCCOrderItem null quantity issue by dropping the 'not null'
  constraint
- Rename package state for version from EQUAL to ANY
- add latest state support to ui and generator
- Generate package sls files on registration
- Do not refresh the SCC data while the taskomatic job does the same
  (bsc#962323)
- Make it compile against servlet API < 3.0
- Render nav menu by either request or page context
- java: rename saltstack to salt
- Add the free flag to SUSEProduct, set it from the SCC data, pass it to the
  matcher JSON
- SubscriptionMatchProcessor: performance fix
- Simplify downloading of the matcher CSVs
- Include only subscriptions with a positive total quantity in the UI data
- Subscription Matcher UI: show Taskomatic status properly
- Subscription Matching: implement UI to show matching results
- Fix timezone sorting after adding Chile (Pacific/Ester)
- SystemHandler: throw exception when permanent/nonSatellite entitlements are
  changed via API
- handle salt schedule correctly and align with SUSE Manager actions
- disable action chaining API for salt minions
- Introduce a "States" tab for minions
- fix typo in SQL statement (bsc#959987, bsc#960855)
- implement checkin timestamp update on salt job return
- use 2048MB as default for taskomatic max java memory
- Send data with mod_xsendfile
- change help url references to new manuals
- improve getting hardware and network data from minions
- Support host key algorithms other than ssh-rsa
- Fix ssh push via proxy using sudo (bsc#961521)
- fix page style when not authenticated (bsc#962573)
- add Chile to the list of timezones (bsc#959055)
- add Salt and Foreign Entitled Systems count to types page
- Disable changing Base System Type in SUSE Manager
- deploy certificate on minion registration
- Added new API methods to add new repository with SSL certificates
  or update existing one
- catch and log any exceptions in the hardware mappers (bsc#960039)
- handle IPv4 or IPv6 info missing from network.interfaces response

-------------------------------------------------------------------
Sat Jan 16 11:20:57 CET 2016 - mc@suse.de

- version 2.5.34.1-1
- Align About page to SUSE Manager
- In case the installer is zypp add all patches into one errata action
  (bsc#960997)
- improve setting Hardware data for minions (cpu, devices, network, etc.)
- create virtual hosts for s390x minions
- Implement scheduling of patches for salt minions
- Report SUMA server system itself with its products to the subscription
  matcher
- Update copyright headers to 2016 for all new files
- Adjust action status on salt jobs that we scheduled
- Unhide the "Events" tab for minion systems
- Use public channel families for SUSE channels (bsc#958708)
- Set the rhn session-cookie-path global
- Explicitly ask Tomcat to compile .jsp files (bsc#954417)
- Additional fixes for bsc#956613 (decoding [] is broken for list-key-name)
- fix kickstart with multiple packages having same NEVRA (bsc#959987,
  bsc#960855)
- get the default organization before we create any
- Revert "List global available CryptoKeys"
- Port client python HW handling to server side java
- change dependency to match Tomcat 8 Servlet API 3.1
- Fix edge-case in kickstart-profile-gen-ordering and
  post_install_network_config
- Add hack to deal with RHEL7's differing redhat-release-protocol
- make sure we can find the child channel
- moving non_expirable_package_urls parameter to java
- moving download_url_lifetime parameter to java
- removing unused force_unentitlement configuration parameter

-------------------------------------------------------------------
Tue Jan 05 15:59:05 CET 2016 - mc@suse.de

- version 2.5.26.2-1
- Fix list-key-name (decoding of [] is broken in commons-beanutils.jar > 1.7)
  (bsc#956613)
- Ignore cookies from SCC (bsc#959585)
- SP migration: use correct CSS path (bsc#956613)
- Add/Refactor equals() and hashCode() for Credentials and CredentialsType
- Fix hibernate exception when refreshing subscriptions
- Delete also subscriptions with null credentials on refresh
- Make available packages search case insensitive
- Add subscriptions and orders data files
- Package release cannot be NULL. Use "0" if none is provided by salt
  (bsc#960035)
- set a generated jid to the tokens
- Minion crashes on reg if getting DMI fails (bsc#959670)
- Add "Manage Package States" to the packages index page
- Enable the "Software Channels" tab for all salt clients
- return empty map if no dmi records
- Fix markup after merge error
- Fill General and DMI hw info on minion reg
- fix internal Server Error for Schedule > Completed Actions (bsc#956002)

-------------------------------------------------------------------
Wed Dec 16 12:35:08 CET 2015 - mc@suse.de

- version 2.5.26.1-1
- ServerFactory: don't return multiple Server objects if they have
  joint tables
- Render nav menu by either request or page context
- Add support for setting package state REMOVED and INSTALLED
- Add Salt SLS generator for the packages
- Fix the link to the online help
- implement managing package sate of a minion
- implement taskomatic task for running subscription matcher
- add caching tables for subscriptions and order items
- Create json string as input for the subscription-matcher
- installedProducts attribute was renamed to installedProductSet (bsc#959043)
- Set the correct status code for error pages
- fix calling error pages without session
- List global available CryptoKeys
- schedule mgr-sync refresh after first user gots created.
- 1274282 - Teach CobblerSyncProfile that profiles might disappear in mid-run
- refactor setting ditro kernel params (bsc#944241)
- compile jspf files differently to avoid problems with Tomcat 8
- adding setup for first organization
- create first org togther with the first user
- during installion insert default SSL crypto key with null org
- restyle page for creating users
- remove RHEL 5 related things - we don't build on el5 anymore
- BugFix: skip similar tasks only if task is 'single threaded'
- 1076490 - prefer the package from the given channel
- removing link to removed page

-------------------------------------------------------------------
Thu Dec 10 17:58:59 CET 2015 - mc@suse.de

- version 2.5.16.2-1
- fix state apply not passing the module names
- Cascade all operations to the package states
- change installed product registration to use new hibernate mapping
  and enable ui
- Simplify channel token key derivation
- do not encrypt tokens, only sign them
- use hibernate to insert a installed product
- refactor listPossibleSuseBaseChannelsForServer() using hibernate queries
- Use hibernat mapping to create the SUSEProductSet
- Get matching SUSEProduct out of the InstalledProduct if available
- create SUSEProducts before starting the test
- Set installed according to grains to get access to suse channels
- Automatically apply channels state after repo file creation
- Hibernate mapping for installed products
- Mapping and classes for PackageState

-------------------------------------------------------------------
Mon Nov 30 11:40:06 CET 2015 - mc@suse.de

- version 2.5.16.1-1
- BugFix: check mirror credentials required fields (bsc#955970)
- use new version of httpclient
- implement UI for managing Virtual Host managers
- add params parameter to scheduleSingleSatBunch()
- BugFix: sort channel list by name (bsc#955204)
- Consider old products only if no patch available (bsc#954983)
- (bsc#953129) remove message proxy.header, update context sourcefile
- (bsc#953129) remove proxy.jsp, action and struts config
- Router: use list instead of index
- BugFix: remove inconsistency and make more general the action description for
  package page title and tab-title in Schedule
- better log than nothing
- introduce conventions about router, templates and urls
- Use non-immediate errata cache rebuilding on channel unsubscription
  (bsc#949158)
- Bug fix: remove 'Locale Preferences' link from header (bsc#955252)
- (bsc#953129) add proxy version info to proxyclients page
- (bsc#953129) change details->proxy to point to proxyclients page as it was in
  Suma2.1
- Add support for timing out on an ssh connection
- Ensure subdirectories are present when writing repo files
- publishToChannel optimization
- Fix extremely slow channel.software.syncErrata API
- BugFix: remove inconsistency and make more general the action description for
  package page title and tab-title in Schedule (bsc#935375)
- Linked pages are not always opening in separate window (bsc#939358)
- login screen of SUMA3 still has reference to Oracle (bsc#954740)
- Add classes for managing .repo files
- Enable channel ui for salt minions
- implement token verification
- use the new algorithm based on package names to determine patch
  applicable/inapplicable (bnc#948964)
- Fix LTSS channels by looking at individual packages (bnc#944729)
- Remove url decoding since values are already decoded at this point bsc#951549
- Store only an integer value for cpu MHz in DB
- Virtual Systems list: show virtual hosts from different Orgs
- Call virtual-host-gatherer with configured HTTP proxy values
- BugFix: skip similar tasks only if task is 'single threaded' (bsc#953271)
- New ui for the login page and relogin
- Add accept/reject all button and show number of pending /rejected minions
- Send event to salt when minion is registered
- optimize queries
- allowing RHEL7 kickstart repositories
- support listing errata by last_modified date

-------------------------------------------------------------------
Thu Oct 22 16:36:21 CEST 2015 - mc@suse.de

- version 2.5.2.3-1
- List VirtualHostGatherer modules via XMLRPC API
- Added and delete Virtual Host Manager (VHM) entities via XMLRPC API
- Taskomatic job for running virtual-host-gatherer
- fix incomplete enabling of config actions via snippet (bsc#949528)
- deactivate all non spacewalk plugin services and repos via snippet
  (bsc#949554)
- add SUSE Enterprise Storage 2 (bsc#949285)
- do not hide human readable entitlement names
- require pxe-default-image in the spacewalk main package
- Rename javascript file to susemanager-events.js
- Open the event stream on every page
- Setup SSE event source on the system overview page
- add snippet to wait for NetworkManager (bsc#937802)

-------------------------------------------------------------------
Wed Oct 14 09:54:14 CEST 2015 - mc@suse.de

- version 2.5.2.2-1
- build without checkstyle
- Support for SLE12 SP1 product family (bsc#949726)
- implement remote command interface with target glob

-------------------------------------------------------------------
Wed Oct 07 14:41:35 CEST 2015 - mc@suse.de

- version 2.5.2.1-1
- drop monitoring
- port all perl web pages to java
- replace upstream subscription counting with new subscription
  matching (FATE#311619)
- integrate SaltStack for configuration management (FATE#312447)
- support password-recovery-tokens
- remove Solaris support
- allow to specify read-only users

-------------------------------------------------------------------
Sun Sep 27 14:44:59 CEST 2015 - mc@suse.de

- version 2.1.165.19-1
- support ssh-push with sudo
- Fix CVE Audit for LTSS channels by looking at individual
  packages (bnc#944729)
- use same regexp for channel name as in CreateChannelCommand (bsc#946248)
- prevent mojor version service pack updates from 11 to 12
- display a warning if the update stack is not up-to-date
- Add NoRouteToHost handling with better output
- fix output of client events (bsc#935377)
- fix pagination buttons (bsc#935387)
- deprecate synchronizeUpgradePaths() XMLRPC
- provide SCC product to updateUpradePaths for SLE12 migration data
- parse predecessor_ids from json
- Organization users page: fix typo (bnc#943283)
- Do not return a OES repository with null credentials (bsc#937030)
- Fix queue size: consider possible remainders from last run
- Log message when finished errata cache for a server or channel
- Log the current queue size before every job run (DEBUG)
- Fix link back to the associated channel(bsc#931519)

-------------------------------------------------------------------
Mon Sep 02 16:00:35 CEST 2015 - mseidl@suse.de

- Prevent creating channels with reserved names (bsc#939349) / (fate#319308)

-------------------------------------------------------------------
Mon Jun 22 16:00:35 CEST 2015 - jrenner@suse.de

- version 2.1.165.18-1
- Avoid deadlock in CompareConfigFilesTask when a
  rhn_channel.update_needed_cache is in progress (bsc#932845)
- add missing country code
- Restore the default checksum and architecture when the parent channel is set
  to None
- Drop all product/channel relations before populating (bsc#932052)
- Replace keyword iterator to fix writing support information (bsc#933675)
- TaskoXmlRpcHandler: dead code removed
- products.json updated from latest SCC version
- Deserialize BLOBs correctly across databases
- Revert "Java Eula database classes moved to Hibernate, fixes BLOB issue"
  (bsc#930686)
- Do not remove tasks from the database during getCandidates() (bsc#932052)
- force taskomatic to use UTF-8 (bsc#932652)

-------------------------------------------------------------------
Fri May 29 10:35:46 CEST 2015 - mc@suse.de

- version 2.1.165.17-1
- wait for current transaction end
- EXISTS is an Oracle keyword, don't use it casually
- Scheduling remote command for large system sets is slow
- move auto-errata updates into separate taskomatic task
- improve system overview list performance
- Implement a "default" kickstart script name for edit link
- do not ignore errata with same package version
- reduce number of system lookups
- Get rid of IE7 compatibility mode enforcement
- Unify profile creation/update with one submit button instead of two
- Fix file input control alignment issue with form-control (bsc#873203)
- Update specfile to compile with Java 7
- add SLE11-Public-Cloud-Module (bsc#914606)
- Change Activation Key Child Channels from select to checkboxes (bsc#859645)
- Fix NPEx when updating distribution and missing cobbler entry (bsc#919722)
- Provide channels and upgrade paths for SLE11 SP4 products (FATE#318261)
- Fix broken icon in rhn/help/ForgotCredentials.do (bsc#915122)
- Allow setting the contact method for systems via API (FATE#314858)
- Make system.getDetails() return the contact method
- Add support for setting contact_method on activation keys (FATE#314858)
- implement tilde compare in java code
- Return PATCHED if at least one patch is installed (bsc#926146)
- SatCluster: strip ipv6 zone id from vip6 attribute

-------------------------------------------------------------------
Mon May 11 10:30:28 CEST 2015 - mc@suse.de

- version 2.1.165.16.1-1
- fix XML RPC API External Entities file disclosure
  CVE-2014-8162 (bsc#922525)

-------------------------------------------------------------------
Wed Apr 08 11:20:10 CEST 2015 - mc@suse.de

- version 2.1.165.16-1
- HttpClientAdapter: fall-back to Basic auth from NTLM when both
  are supported (bsc#926319)

-------------------------------------------------------------------
Tue Mar 31 14:57:06 CEST 2015 - mc@suse.de

- version 2.1.165.15-1
- Copyright texts updated to SUSE LLC
- add SLE12-SAP product (bsc#922744)
- SCCRepository: Only NOT NULL database columns can be mapped to primitive
  types in Hibernate (bsc#922313)
- change evr parsing for repodata primary.xml dependencies
- Create only one errata cache worker per server (bsc#918994)
- findKickstartPackageToInstall: in case multiple packages are available, pick
  the most recent (bsc#924118)
- update properly necessary cobbler fields when changing ks tree
- close auto errata update timing hole
- fixing typo: sync-kickstars -> sync-kickstart
- IE11/WinServer2008/CompatMode fix
- Missing refactored SQL query for system available packages (bsc#913400)
- fixing weird path to action chain page (bsc#921720)
- fix subscription check in case of an unset start date (bsc#918220)
- Avoid high CPU loads with SSH push (bsc#920687)
- Refresh errata cache asynchronously when subscribing server to channel
- ErrataQueue shouldn't fail if server is subscribed to other org's
  channel
- Documentation changes - fix name and refer to RFC.
- avoid deadlock if you call mergePackages after mergeErrata
- Fix malformed repo metadata (bsc#920400)
- update sles_register snippets to fix trusting the CA certificate on SLE12
- hasPreflag(): improve documentation about which rpm flags are evaluated
- fix generating pre-equires (pre="1" in metadata)
- fix typo in Web UI (bsc#918151)
- Revert fixing of versions, those should be regarded as historically correct
  rather than inconsistent (bsc#910509)
- Catch NumberFormatException and send error to the client (bsc#916177)
- Do not generate solv files

-------------------------------------------------------------------
Tue Feb 03 12:10:48 CET 2015 - mc@suse.de

- version 2.1.165.14-1
- Fix style of kickstart wizard
- Fix style of Create Kickstart Profile
- Make mgr-sync fail in case of IO errors while sending
  HEAD requests to OES
- Do not swallow exceptions, rethrow ContentSyncException instead
- make config file upload on FileDetails work
- prevent NPE on activationkeys/Edit.do page
- directories and symlinks cannot be binary
- fix menu structure
- Getting rid of Tabs and trailing spaces
- make sure columns are named according to the dto attributes
- fix failures due to uninitialized log it
- Fix auditlog config yaml syntax (bnc#913221)
- Show Proxy tab if system is a proxy even when assigned to cloned
  channels (bsc#913939)
- consider no_proxy setting
- fixed uncaught error which prevent correct error handling
  (bnc#858971)
- fix NPE by setting max_members to 0 instead of NULL (bsc#912035)
- Use Hibernate-friendly equals() and hashCode() in Org
- CVE-2014-7811: fix more XSS bugs (bsc#902915)
- set bootstrap entitlements to INFINITE in all organizations
- Fix basic authentication for HTTP proxies (bsc#912057)
- SCCRepository: save SCC ID in the database as well
- SCCRepository: save to database with proper sequence
- Accept repos with same SCC ID and different URLs (bsc#911808)
- Avoid mgr-sync-refresh failure because clear_log_id was not called
  (bnc#911166)
- New API call: system.scheduleDistUpgrade()
- New API call: system.scheduleSPMigration() (FATE#314785, FATE#314340)

-------------------------------------------------------------------
Wed Jan 14 14:43:29 CET 2015 - mc@suse.de

- fix XSS in system-group (CVE-2014-7812) (bsc#912886)

-------------------------------------------------------------------
Thu Dec 18 13:39:37 CET 2014 - mc@suse.de

- version 2.1.165.13-1
- fix style of a lot of pages
- Fix extra (eg.Select All) buttons display on rhn:list and
  make it consistent with new rl:list (bnc#909724)
- Fix List tag missing submit parameter for "Select All" and others
  (bnc#909724)
- Sort filelist in configfile.compare event history alphabetically
  (bsc#910243)
- fix setting powermanagement values
- let system set manager csv contain add-on entitlements
- allow filtering RHEL7 errata
- add some missing strings
- allow removing Cobbler System Profile on  the power management page
- add csrf check for the power management page
- No ISE on provisioning page when no base channel
- Make the base channel ssm action asynchronous
- Commit after each system deletion to avoid deadlocks
- Allow paranthesis in input form descriptions
- Allow paranthesis in system group description (bsc#903064)
- Provide new API documentation in PDF format (bsc#896029)
- Update the example scripts section (bsc#896029)
- Fix grammar and typos in API code example descriptions
- Fix xmlrpc.doc for sync.content namespace (bsc#896029)
- Raise proper exception when Taskomatic is not running
- Fixed wording issues on package lock page (bsc#880022)
- made text more clear for package profile sync (bsc#884350)

-------------------------------------------------------------------
Mon Dec 08 13:33:20 CET 2014 - jrenner@suse.de

- version 2.1.165.12-1
- fix adding OES11 channels (bsc#908786)

-------------------------------------------------------------------
Thu Dec 04 16:35:53 CET 2014 - mc@suse.de

- version 2.1.165.11-1
- throw channel name exception if name is already used (bnc#901675)
- Don't commit when XMLRPCExceptions are thrown (bsc#908320)
- Remove "Select All" button from system currency report (bsc#653265)
- Fix documentation search (bsc#875452)
- add API listAutoinstallableChannels() (bsc#887879)
- Avoid ArrayIndexOutOfBoundsException with invalid URLs (bsc#892711)
- Avoid NumberFormatException in case of invalid URL (bsc#892711)
- Lookup kickstart tree only when org is found (bsc#892711)
- Fix NPE on GET /rhn/common/DownloadFile.do (bsc#892711)
- Hide empty select boxes
- Always place tips close to the inputs
- Provisioning options page: full-width textboxes
- Port of the advanced provisioning option page to Bootstrap (bnc#862408)
- New installations should use SCC as default customer center
- bnc#907337: mgr-sync refresh sets wrong permissions on JSON files
- fix link to macro documentation (bsc#895961)
- Forward to "raw mode" page in case this is an uploaded profile (bsc#904841)
- Enlarge big text area to use more available screen space (bnc#867836)
- add User Guide to online help pages
- fix links to monitoring documentation (bsc#906887)
- check memory settings for virtual SUSE systems
- fix install type detection (bsc#875231)
- point "Register Clients" link to "Client Configuration Guide" (bsc#880026)
- change order of installer type - prefer SUSE Linux (bsc#860299)
- fix ISE when clicking system currency (bnc#905530)
- Set cobbler hostname variable when calling system.createSystemRecord
  (bnc#904699)
- fix wrong install=http://nullnull line when calling system.createSystemRecord
  (bnc#904699)
- apidoc generator does not know #array("something")
- impove style of Software Crash pages
- fix js injection on /rhn/systems/Search.do page
- fixing javascript errors
- Config file url should update when you create new revision
- xml escape some pages
- user does not need to be a channel admin to manage a channel
- listActivationKeys should return empty list if no keys visible
- cannot select code from disabled textarea in Firefox, use readonly editor
- Fix entitled_systems.jsp num-per-page ISE
- we should consider if text <> binary has changed for config files
- all API methods should be able to find shared channels
- adapt the page to adding/cloning errata
- Explain snapshot/rollback behavior better (bsc#808947)
- fix patch syncing - prevent hibernate.NonUniqueObjectException and rollback
  (bsc#903880)
- Remove "Add Selected to SSM" from system overview page (bsc#901776)
- fix CVE audit in case of multiversion package installed and patch in multi
  channels (bsc#903723)
- Update channel family membership when channel is updated (bsc#901193)
- SCCWebClient: log SCC data files as received to files
- bnc#901927: Add log warning if uploaded file size > 1MB
- fix channel package compare (bsc#904690)
- fix automatic configuration file deployment via snippet (bsc#898426)
- Avoid NPE when using 'from-dir', regression introduced with SCC caching
- Add support for SLE12 and refactor kernel and initrd default paths finders.
- Fix wizard mirror credentials side help to point to SCC
- make the SCC migration/refresh dialog show steps
- Show alert message about disabling cron jobs
- Schedule sync of all vendor channels in MgrSyncRefresh job
- Add client hostname or IP to log messages (bsc#904732)
- hide email field for mirror credentials when on SCC
- we do not want to use cascade for evr and name attributes of
  PackageActionDetails
- AccessChains belong to their creator, only
- add csv export for /rhn/errata/manage/PublishedErrata.do
- add csv output for /rhn/systems/details/packages/profiles/CompareSystems.do

-------------------------------------------------------------------
Thu Nov 27 11:01:49 UTC 2014 - jrenner@suse.com

- Fixed copying text from kickstart snippets (bsc#880087)

-------------------------------------------------------------------
Wed Nov 12 11:12:53 CET 2014 - mc@suse.de

- version 2.1.165.10-1
- Sync correct repos (bnc#904959)

-------------------------------------------------------------------
Fri Nov 07 13:28:54 CET 2014 - mc@suse.de

- version 2.1.165.9-1
- No refresh if this server is an ISS slave
- Refresh is needed only if we are migrated to use SCC yet
- Integrate the refresh dialog with the setup wizard products page
- Implement new "mgr-sync-refresh" taskomatic job
- Introduce caching of repositories read from SCC
- Fix pxt page link to point to the ported version of that page (bsc#903720)
- Fix Null Pointer Exception: bare-metal systems do not have a base channel
- Only show the SMT warning if we are using from-mirror or from-dir
- add progress and reload page after finish
- do not allow to cancel the kickstart once completed
- minor UI improvements
- Show ppc64le profiles to ppc systems
- fix system.schedulePackageInstall APIdoc
- fix javascript injections
- add id to errata.getDetails APIdoc
- Removed bogus label-limit from SDC Remote Cmd pg
- Don't schedule a remote-cmd if the system can't execute it
- check if user can see activation key
- schedule configuration actions asynchronously
- initial SCC integration

-------------------------------------------------------------------
Mon Oct 27 15:20:08 CET 2014 - mc@suse.de

- fix various XSS issues CVE-2014-3654 (bsc#902182)
  CVE-2014-3654-cobbler.patch
  CVE-2014-3654-sort-attributes.patch

-------------------------------------------------------------------
Thu Oct 16 10:09:54 UTC 2014 - smoioli@suse.com

- correctly apply patches to multiple systems in SSM (bsc#898242)

-------------------------------------------------------------------
Tue Oct 14 15:01:36 CEST 2014 - mc@suse.de

- version 2.1.165.8-1
- make parsing repo filters more robust
- package details page should not list channels we can't see
- fix file descriptor leak in system.crash.getCrashFile
- specify usage of java.config_file_edit_size option
- add more documentation to Power Management page
- power management - make system identifier clearable
- do not clone custom errata when merging
- check, whether referenced kickstart profile and crypto keys are
  available
- display error messages in red
- re-set number of config file diffs correctly
- improving 'All Custom Channels' queries
- move Mirror Credentials from config file into DB
- ping SCC for testing proxy status if SCC is enabled
- Implement the API methods to work with mirror credentials
- fix CVE Audit when some packages of a patch are already installed
  (bnc#899266)
- broken checkbox layout in /rhn/channels/manage/Sync.do?cid=xxx
- Download CSV button does not export all columns ("Base Channel" missing)
  (bnc#896238)
- support SCC API v4
- support token auth with updates.suse.com
- Official repo host is now updates.suse.com (after channels.xml change)
- support list/add channels and products with SCC

-------------------------------------------------------------------
Fri Sep 12 15:21:22 CEST 2014 - mc@suse.de

- version 2.1.165.7-1
- SCC client for managing products and channels
- fix XSS flaws - CVE-2014-3595 (bnc#896012)
- implement SLE12 style of update tag handling while generating updateinfo
- show package link if package is in database
- Custom info empty value added (java/api)
- check if action chain with same name already exists
- remove duplicate Summary and Group entries
- ISE when activation key has no description.
- create /software/packages/Dependencies page in Java
- add queries for weak package dependencies to Java
- auto errata updates have to wait for errataCache to finish
- fix NullPointerException
- ssm config actions should show details for specific system in
  history
- ISE comparing config files in SSM
- history events should show script results for this system only
- config revision not found when following history link
- fix broken links to old perl events page
- fix to support custom kickstart distributions
- call rhn-config-satellite.pl only if anything has changed
- add Korea to the list of timezones
- pre-require tomcat package for spacewalk-java-config
- Fix ISE when tag name is left empty
- Guest Provisioning was broken because of refactoring
- Read and display only a limited number of logfile lines (bnc#883009)

-------------------------------------------------------------------
Wed Sep 10 14:55:30 CEST 2014 - mc@suse.de

- fix XSS flaws - CVE-2014-3595 (bnc#896012)
- fix package upgrade via SSM (bnc#889721)

-------------------------------------------------------------------
Wed Jul  2 15:24:34 CEST 2014 - mantel@suse.de

- fix logrotate for /var/log/rhn/rhn_web_api.log (bnc#884081)

-------------------------------------------------------------------
Tue Jun 17 11:48:24 CEST 2014 - jrenner@suse.de

- version 2.1.165.6-1
- Fixed wrong bug number

-------------------------------------------------------------------
Tue Jun 17 10:47:03 CEST 2014 - jrenner@suse.de

- version 2.1.165.5-1
- New page added for viewing channels a repo is associated to
- Allow pasting of keys into textarea
- Provide a faster systemgroup.listSystemsMinimal API method
- Disable caching of Locale between page loads
- Add spacewalk-report for systems with extra packages
- Improve performance of Systems with Extra Packages query
- System Event History page: fix link to pending events on Oracle databases
- Fix human dates now() staying unmodified (bnc#880081)
- Escape package name to prevent from script injection
- Allow for null evr and archs on event history detail (bnc#880327)
- Disable form autocompletion in some places (bnc#879998)
- System Snapshots pages ported from perl to java
- Add errata type selection to SSM page
- Fix datepicker time at xx:xx PM pre-filled with xx:xx AM (bnc#881522)

-------------------------------------------------------------------
Tue May 27 17:15:17 CEST 2014 - mc@suse.de

- version 2.1.165.4-1
- Fix refreshing of Autoinstallable Tree forms (bnc#874144)
- BaseTreeEditOperation: avoid NPE in unexpected exception handling
- Delete system: button styled
- System/Software/Packages/Non Compliant: button styled
- System/Software/Packages/Profiles: button styled
- System/Software/Packages/Upgrade: button styled
- System/Software/Packages/List: button styled
- System/Software/Packages/Install: button styled
- Missing translation string added (bnc#877547)

-------------------------------------------------------------------
Thu May 22 14:34:43 CEST 2014 - mc@suse.de

- version 2.1.165.3-1
- fix numbering of java libs for taskomatic daemon
- Hibernate Package definition: fix table name
- Fix exception in tomcat logs due to missing server object
- Event history: format script text and output correctly
- More schedule action unification
- You can't "Add this address". Change text to "Fill in"
- Make sure we don't end with java 6 after an upgrade
- No more checking for anaconda package to detect kickstartable channels
- New query to find kickstartable channels
- even if most of it is Javascript, add simple unit test to FormatDateTag HTML
  output
- add request scope to the remote command via SSM action
- apidoc: reflect changes in createChain() return type
- fix configchannel.createOrUpdatePath API issue that stored new revision
  contents as null characters
- ssm child channel subscription page was slow
- SDC was unnecessarily slow if the system had many guests
- deduplicate rhn_server.remove_action() calls
- fix help urls
- make use of humanize dates for package lists
- make use of humanize dates for system lists
- humanize dates for user pages. created in 'calendar' mode and last login in
  'time ago' mode
- show the system overview with human dates

-------------------------------------------------------------------
Fri May 16 13:05:49 CEST 2014 - mc@suse.de

- version 2.1.165.2-1
- fix help urls
- Bare metal system list: CSV export bugfix
- adapt to the changes in spacewalk css to bring the readable warning alters
  into the upstream code, that is also affected by this.
- Bare-metal systems list: add relevant information (bnc#861307)
- Fix parameter comment (kickstartable -> autoinstallable)
- Prevent from concurrent modification (refix bnc#808278)
- Kickstartable channels should contain the anaconda package (bnc#808278)
- Form names are only available as name attributes now, not ids.
- set autopart options correctly
- SSM package upgrades should apply correctly across diverse system sets
- The "Delete Key" link should not appear if there is no key to delete
- API package search should not require a provider
- rewrite pending events page from perl to java
- add default arch heuristic for kickstart package installs
- Reuse --add-product-by-ident for triggering product re-sync
- help: remove dead link to Quick Start guide
- Rename suseEulas table to suseEula.
- Java Eula database classes moved to Hibernate, fixes BLOB issue
- Bugfix: use Oracle BLOBs correctly in Java
- Remove Red Hat-specific Kickstart Tree functionality
- Style and rephrase the SP migration message alerts
- Set milliseconds to 0 before comparing dates (bnc#814292)
- Trigger repo metadata generation after cloning patches (bnc#814292)
- Replace editarea with ACE (http://ace.c9.io/) editor.
- dont show link if there are no details to show
- UI: show EULAs inside of package details page
- taskomatic: add SUSE's EULAs to repository metadata
- Java: added class to handle SUSE's EULAs
- Disable FreeIPA integration
- Don't pass version and release to lookup_evr to get the evr_id to join with
  the evr table to get version and release. Use them in the first place.
- use the request object and not the pagecontext directly to store whether we
  already included javascript
- Last sync date: use human format
- Bugfix: avoid NPE
- Documentation fixes

-------------------------------------------------------------------
Tue May 06 15:43:49 CEST 2014 - mc@suse.de

- version 2.1.165.1-1
- Added kickstart syntax rules box to advanced edit page
- Added warning message about kickstart syntax rules
- Fix bug converting pm times to am when using locales in 24 hour format.
- Do not force the timezone name with daylight=false. (eg. showing EST for EDT)
- Action Chain: for every action, create its own ScriptActionDetails
  (bnc#870207)
- Uneditable field is marked as required.
- filters per repository on WebUI
- xmlrpc spec includes bool values, any library should be able to handle them
- Fix link pointing to setup wizard from the popup
- fix opening of channel list modal
- KickstartSession: avoid infinite loops
- Avoid Cobbler error on KVM provisioning (bnc#870893)
- rewrite system snapshot to java: fixed nav menu hiding
- rewrite system snapshot to java: Packages.do
- rewrite system snapshot to java: Index.do
- rewrite system event page from perl to java
- Action Chaining API: fail if trying to add multiple chains with the same
  label
- Installer Generation "fedora" is breed redhat but do not result in a valid
  cobbler os_version
- correctly set cobbler distro os_version
- Enable DWR exception stack trace logging by default
- Check for failed repo sync jobs in taskomatic
- rewrite system snapshot to java: implement nav menu hiding
- limit actions displayed on schedule/*actions pages
- Submit buttons are incorrectly labelled.
- Removing repo filters ISE.
- rewrite channel compare to java:
- Implement Setup Wizard Product sync page
- remote command webui: don't scrub the script body
- params for sw-repo-sync UI/API.
- taskomatic heap size of 1G is not sufficient for large channels
- Setup Wizard: added documentation link
- Package Locking: added documentation link
- Power Management: added documentation links
- updated doc references to actual location
- fixed helpUrl
- Fixed Javadoc and XML-RPC doc
- Removed timeout limitation for the script schedule
- Added XML-RPC API for scheduling the Action Chain
- Add a warning note about doing a Dry Run (bnc#851091)
- Style the SP migration page
- port SP Migration Setup page to bootstrap and jquery
- Action Chain: bootstrap form groups fixed

-------------------------------------------------------------------
Thu Mar 27 14:59:39 CET 2014 - fcastelli@suse.com

- version 2.1.165-1
- NCCClient: URL location bug fixed
- NCCClient: fix behavior with 302's
- NCCClient: swap Apache HTTPClient with java.net's HttpUrlConnection
- Added missing translation
- Package lock: do not show pending packages as selected
- Package lock: do not allow selection of pending packages
- Package lock: changed java code to handle multiple lock events
- Cache proxy verification status in the session
- Make the Setup Wizard visible at first run
- invalidate subscriptions cache when storing proxy settings
- split the js files again as the onready callbacks conflict with the available
  dwr methods
- change the order so that the responsive tag is defined
- move the renderers to its own package
- style
- remove the custom .js for proxy settings, move everything to the main one
- cleanup unused modal, label capitalization and placeholder strings
- use DTOs and a converter instead of maps
- Setup Wizard Proxy settings: make the DTO comparable and with non-null fields
- Use the product class as name when name is not found
- Moved to NCCClient
- Ping method added to NCCClient to test proxy settings
- Proxy support: fix a bug when nothing is specified
- Proxy support: fix a bug when only the hostname is specified
- Placeholder updated to include port number
- Proxy support for NCC credential checking added
- Remove superfluous links on mirror credentials page
- HTTP Proxy description provided
- Create a separate set of icons for the setup wizard
- Mirror Credentials Front-End: first attempt
- HTTP proxy front-end
- List subscriptions with understandable names and their start/end dates
- Implement the "make primary" functionality
- Download subscriptions only when status unknown or on force refresh
- Cache subscriptions and validation status in the session object
- Fine tuning appearance of the mirror credentials page
- Rework findMirrorCredentials(): check for null and do not log passwords
- Move the setup wizard to the top of Admin tab
- Introduce MAX_REDIRECTS
- Allow bare-metal system name editing (bnc#867832)
- Redirect instead of forwarding to overview page after a reboot (bnc#868662)
- ActionChainHelperTest fix: use correct chain ordering
- use default lvm partitioning for RHEL 7 kickstarts
- package.search API returns only one match per package name
- fix finding of the right API method to call
- Adding Custom Errata offers RH Erratas.
- ChannelManager.findCompatibleChildren: propose cloned children as compatible (bnc#866045)
- ChannelManager.findCompatibleChildren: propose children correctly if old and new are equal (bnc#866045)
- bnc#862043: fail if rhnPackage.path is NULL
- bnc#862043: use rhnPackage.path as rhnErrataFile.filename like Perl does
- fix filtering on the /rhn/channels/Managers.do page
- channel.software.syncErrata clones too many packages
- Bare-metal icon fixes
- delete outdated repo-sync schedules (bnc#865141)
- Fixed merging problem (bnc#859665)
- deal with deleted users
- RecurringDatePicker sets HOUR_OF_DAY, however DatePicker design is kind of
  broken and it internally uses HOUR or HOUR_OF_DAY depending of the isLatin()
  flag. This does not make much sense as in Calendar itself HOUR, HOUR_OF_DAY
  and AM_PM are all interconnected.
- Do not restart taskomatic with every deployment
- Exclude el-api.jar since it causes HTTP Status 500
- Revamp the recurring picker fragment to use the datepicker time component.
  For this the RecurringDatePicker bean now is composed of DatePicker beans to
  reuse functionality. With some Javascript, the repeat-task-picker disables
  the cron frequencies that are not being used.
- allow to disable date selection in addition to time
- syncrepos: format the page
- make the setup of the date picker more declarative using data- attributes in
  order to be able to share this setup with other parts of the code that will
  need a slightly different picker like the recurrent selector. It also saves
  us from outputing one <script> tag in the jsp tag implementation.
- Use hostname or address in log messages instead of system.name
- New config option for using the hostname to connect via ssh push
- CreateUserActionTest fixed after upstream changes
- Fix channel deletion unit tests
- Automatic commit of package [spacewalk-java] release [2.1.164-1].
- filter out channels that are not assigned to a server
- Improve error handling when deleting a channel (bnc#865141)

-------------------------------------------------------------------
Thu Feb 27 15:31:17 CET 2014 - fcastelli@suse.com

- version 2.1.163.1-1
- fix reboot required (bnc#865161)
- Avoid double translation, rhn:icon will localize the text
- Remove unused import
- We rmvd DESIRED_PASS/CONFIRM params from UserEditSetupAction - rmv from
  expected in test
- Testing createFirstUser() now looks to be forbidden
- verifyForward() and redirects-w/params do not like each other
- Tweaking some tag Junits to work

-------------------------------------------------------------------
Fri Feb 21 15:37:40 CET 2014 - fcastelli@suse.com

- version 2.1.161.1-1
- Action Chaining: use the same sort order for all systems in an SSM package
  update
- Action Chaining: list page columns changed as suggested by upstream
- fixing ISE in create repo form
- Styling unstyled submit buttons.
- improved performance of system.listLatestUpgradeablePackages and
  UpgradableList.do
- Action Chaining: bootstrap classes tuned
- Use enhanced for loop
- For clones extend search for update tag to original channels (bnc#864028)
- escaping system name for /rhn/monitoring/config/ProbeSuiteSystemsEdit.do
- Transfer the origin's update tag to any cloned channels (bnc#864028)
- escaping system name for /rhn/systems/ssm/provisioning/RemoteCommand.do
- Simple attempt to find problematic things in jsps
- don't add &amp; twice to the parameters of the url
- Action Chaining: audit log configuration added
- Action Chaining: avoid errors on double save
- Action Chaining: proper logging added
- add schedulePackageUpgrades() method
- SSM package upgrades should not install packages if not an upgrade
- fixed errors in date/time format conversions
- put all javascript into one tag
- simplify datepicker layout and unify look of date/time part
- simplified getJavascriptPickerDayIndex()
- extend renderOpenTag() to be able to render self closing tags
- make the time format also localized
- close the date picker after click
- Use the start of the week day from the locale
- Introduce a date-time picker.
- Make the HtmlTag HTML5 compliant, by knowing that void elements can't be
  closed. The BaseTag remains agnostic.
- Added tool to manipulate localization files (format, del, sed).

-------------------------------------------------------------------
Thu Feb 13 15:32:20 CET 2014 - mc@suse.de

- version 2.1.150.1-1
- remove unused localization string
- Schedule action unification
- Separate datepicker and its label
- make package search faster
- Create and manage action chains for single systems and SSM
  * remote command
  * reboot
  * configuration file deploy
  * patch action
  * package actions
- style pages
- CVE-2013-4415 - Fix XSS flaws in Spacewalk-search
- CVE-2013-4415 - Fix XSS in new-list-tag by escaping _LABEL_SELECTED
- CVE-2013-1871, Fix XSS in edit-address JSPs
- CVE-2013-1869, close header-injection hole
- CVE-2010-2236, Cleanse backticks from monitoring-probes where
  appropriate
- CVE-2013-1869, Only follow internal return_urls
- CVE-2012-6149, Fix XSS in notes.jsp
- Fix cloned channels not available for SP migration (bnc#852582)
- Fix an ISE that could happen after clearing cookies (elaborator not bound)
- Fix GMT+3 timezone missing (bnc#862406)
- New Bare-metal icon added
- javascript not needed anymore

-------------------------------------------------------------------
Fri Feb 07 13:01:47 CET 2014 - mc@suse.de

- version 2.1.146.1-1
- patch to handle systems registered with the --nohardware flag
- fixing layout of various pages
- Generification of Listable
- Improve package search performance
- Add confirmation page to ssm/ListPatches
- Extracted "list systems in ssm related to errata" into separate action
- allow deleting disabled users
- add external group pages
- create external authentication pages
- create api for channel errata syncing, have clone-by-date call it
- Fixed ssm reboot scheduling.
- Update RHEL 7 VM memory requirements to 1024 MB
- Datepicker UI unification
- fix deadlock when cloning using spacewalk-clone-by-date
- fix ISE when cobbler components are missing (not installed)
- port reboot_confirm.pxt from perl to java
- SUSE Studio endpoint stops working via unencrypted HTTP (bnc#859762)
- fix CVE URL in updateinfo references (bnc#859637)
- CVE-2010-2236, Cleanse backticks from monitoring-probes where
  appropriate
- CVE-2012-6149, Fix XSS in notes.jsp
- CVE-2013-1869, Only follow internal return_urls
- CVE-2013-1871, Fix XSS in edit-address JSPs
- increase column length for CVE ids.
  Required for new CVE ID syntax

-------------------------------------------------------------------
Mon Jan 13 09:54:49 CET 2014 - mc@suse.de

- version 2.1.113.1-1
- Bugfix: duplicated packages in SQL quary error caused unpredictable results
- require susemanager-frontend-libs for SUSE only
- add new reboot action handling for ssh-push (FATE#312591)
- Implement task to invalidate reboot actions (FATE#312591)
- Make the packages require the frontend-libs
- return server action message within schedule.listInProgressSystems
  and schedule.listCompletedSystems API calls
- fixed icon name
- do not override existing ant property
- Rewrite groups/systems_affected_by_errata.pxt to java
- Added locking/unlocking status display on request (FATE#312359)
- Added locking action scheduling (FATE#312359)
- Added LockPackageAction for the "Package Lock" feature (FATE#312359)
- store url_bounce and request_method to session and re-use common login parts
- support logins using Kerberos ticket
- Use new rhn:icon internationalization/localization
- Perform localization inside rhn:icon tag
- Expect 'autoinstallation' instead of 'kickstart'
- updated references to new java WorkWithGroup page
- work_with_group.pxt rewritten to java
- change order of system ok/warn/crit in legends
- rewrite system event history page to java
- give icons title in rhn:toolbar tag
- kickstarts to RHEL 7 don't work because of missing rpms
- Fix the java package of DeleteGroupAction class

-------------------------------------------------------------------
Wed Dec 18 13:55:00 CET 2013 - mc@suse.de

- version 2.1.102.1-1
- bootstrap tuning: fixed icons
- Make sure that all form fields are correctly aligned
- implement pwstrength meter
- removing dead code, exception is thrown within lookupAndBindServerGroup
- Fix NPE when uploading kickstart profile with virt type none
- delete ConfigSystemTag as these things are easily handled in jsp
- Local variables need not to be synchronized
- updated links to system group delete page
- converted system group > delete page from pxt to java
- prefer objectweb-asm again to compile correctly if both are installed.
- fixing references to SSM errata page
- Rewrite of errata_list.pxt to Java
- call ssm check on system - software crashes page
- call ssm check on system notes page
- call ssm check on system migrate page
- call ssm check on system hardware page
- Fix display of notifications checkboxes on system properties page
- Id added to the Language div in the section Create New User
- Refactor the List tag to get rid of the complicated state handled by bools,
  keeping only the commands as state.
- channel/manage/delete.jsp: disabled attribute fixed
- List pagination buttons: restore hover text
- adapt the testcase and fix a issue catched by the testcase
- There is no reason for address to be a jumbotron - Use the markup like
  documented at http://getbootstrap.com/css/#type-addresses
- makes the system details page to be shown in two columns, with boxes at both
  sides instead of each of them taking the full width.
- Fix display of notifications checkboxes on system properties page
- remove obsolete unit test as tag was rewritten
- simplify logic in cfg:channel tag
- Re-add the server contact method on various pages
- Fix cve audit header icon after upstream changes
- Remove unnecessary reference to tooltip.js + the file itself
- system group edit properties - linking + cleanup
- alter system group create page to do editing
- allow channel administrator to view Channel > Managers page
- 1040540 - have package search return all matching results
- use rhn:icon tag for creating icons in rhn:toolbar
- 1039193 - Increase default ram to 768 for RHEL 7
- Move cve audit popover content into a translation file
- System Group / Admins - updated links and removed old page
- ported System Group / Admins to java
- Move javascript code from jsp file to document.ready handler
- Reference susemanager-cve-audit.js from the jsp file
- channel/manage/delete.jsp: disabled attribute fixed
- system group details - linking + cleanup
- converting system group details page to java
- button submit set back to normal size. We dont use Large size for buttons
- Bare-metal systems: disabled button style fixed
- Disabled buttons' style fixed
- CVE UI was updated and improved. It now has a popover that shows a link to
  http://cve.mitre.org/ and explains that a user can also paste the entire CVE
  as found on the site
- Fix Edit Autoinstallable Distribution page
- LoginExpiredTest fixed
- Merge the upstream details page with Manager and the bootstrap entitlement
  conditionals, product list, etc.

-------------------------------------------------------------------
Mon Dec 09 17:08:30 CET 2013 - mc@suse.de

- version 2.1.90.1-1
- new style added based on twitter bootstrap
- support power management (FATE#315029)
- support bare-metal registration (FATE#312329)
- switch to 2.1

-------------------------------------------------------------------
Thu Nov 28 16:18:08 CET 2013 - mc@suse.de

- version 1.7.54.29-1
- Fix jsp file to actually show the result list
- Automatically set the focus using formFocus()
- Add a tooltip for the CVE-ID
- Use a string constant to populate select with years
- Extract the separator from the prefix string constant
- Remove the maxlength attribute to allow n digit identifiers
- enhance Package.listOrphans query
- optimized system_config_files_with_diffs eleborator for PostgreSQL
- fix ISE, when renaming channel to channel name already in use
- synchronize repo entries creation
- Fix ISE when deleting a non persistent custom info value
- Separate CVE audit inputs for year and ID (bnc#846356)
- always set lastModifiedBy for custom infos
- Reorder snippet tabs
- Use the kickstart icon for the snippets page
- Add help URL (bnc#848225)
- Fix navigation for the default snippets page
- Replace 'kickstart' with 'autoinstallation' (bnc#848225)
- add support for enhances rpm weak dependency (java) (bnc#846436)

-------------------------------------------------------------------
Wed Nov  6 11:07:37 CET 2013 - mc@suse.de

- Forbid un-authenticated creation of SUSE Manager Administrative
  accounts CVE-2013-4480 (bnc#848639)

-------------------------------------------------------------------
Mon Nov  4 10:09:39 CET 2013 - mc@suse.de

- Deny creating of multiple first admin users.
  CVE-2013-4480 (bnc#848639)

-------------------------------------------------------------------
Fri Sep 27 10:04:28 CEST 2013 - mc@suse.de

- version 1.7.54.28-1
- Use server arch instead of relying on a base channel (bnc#841054)
- Filter out product base channels with invalid arch (bnc#841054)
- CVEAuditManager: do not fail with unsynced channels
- Log exception stack traces in Taskomatic
- CVEAuditManager: Fetch ChannelArch instead of ServerArch
- Do not assume a migrated base channel exists (bnc#841240)
- fix Systems Subscribed column on the Entitlements page
- Add missing keyword 'AS' in dist upgrade queries (bnc#840899)
- Make taskomatic max memory configurable via rhn.conf (bnc#810787)
- Clean up SSH push jobs in case of taskomatic restart (bnc#838188)
- Remember systems we are currently talking to via SSH push (bnc#838188)
- Add necessary transaction handling to fix job status (bnc#838188)
- Show the system name in the log message warning
- RhnSet concurrency fix reformulated at upstream's request
- Fix javascript "Uncaught TypeError" (bnc#836692)
- Avoid a possible issue on concurrent updates to an RhnSet

-------------------------------------------------------------------
Fri Aug 23 11:25:20 CEST 2013 - mc@suse.de

- version 1.7.54.27-1
- CVE Audit testsuite bugfixes to run on Oracle
- Fix link to the documentation
- Bugfix: avoid ClassCastException from Long to Integer in Oracle

-------------------------------------------------------------------
Wed Aug 21 16:03:35 CEST 2013 - mc@suse.de

- version 1.7.54.26-1
- Fix link to the documentation
- fix CVE Audit query to run with oracle DB
- Bugfix: allow Hibernate to distinguish packages with identical name, arch and
  evr (bnc#833643)
- Do not show link to the admin page to non-admins
- CobblerSystemCreateCommand: do not fail if distro breed is null
- Make CSV separator configurable, java (FATE#312907)
- CVE Audit java (FATE#312907)
- explicitly require libxml2 for kickstarts to avoid error
- escaping system name on multiple pages
- API call setChildChannels should produce snapshot
- changing of base channel via API should produce snapshot
- we need unentitle channels before we delete them
- add newline after writing kickstart_start var
- marking label not required
- fixing wrong escaping of utf-8 strings
- Fix HTML not being escaped in package information (bnc#833238)
- Fix a NPE when a system virtual instance does not have a corresponding info
  object (bnc#829966)
- fix metadata if capability version starts with a colon
- Generate pre flag into the metadata (bnc#826734)
- fix reinstall of products by writing correct epoch in products.xml
  (bnc#826734)
- set archive value for installed package size (bnc#825673)
- IBM Java core dumps should all go to /var/crash (bnc#824775)
- Fix entitlement addition NPE (bnc#824581)

-------------------------------------------------------------------
Wed Jun 12 16:45:02 CEST 2013 - mc@suse.de

- version 1.7.54.25-1
- Fix SP migration ClassCastException (bnc#820985)
- Fix lookup for the SSH push default schedule (bnc#823366)
- escaping system name in web pages
- Fix UI text about kickstart (bnc#822385)
- sort parent channel pop-up menu by channel name
- add list elaborator into session for CSV export
- fix invalid SQL statement for finding ssh-push candidates (bnc#821868)
- Subscribe only to selected config channels via SSM (bnc#821786)
- Fix cobbler information file system paths (bnc#820980)
- too big value in system custom info should not cause ISE
- do not offer a symlink, if the user does not have acl for the target
- added showing systems counts on cancel scheduled actions page
- add some missing UI strings
- fix system.listSystemEvents on PG
- display 'Updates' column on group system list pages
- fix 'Configs' column on system groups related pages
- Upstream-specific check on channel name removed (bnc#701082)
- Refactor bugfix (bnc#814292)
- Set milliseconds to 0 before comparing dates (bnc#814292)
- Trigger repo metadata generation after cloning patches (bnc#814292)
- Add missing string *.actions.scheduled (bnc#813756)
- fix paths for kernel and initrd on DVD on s390x (bnc#814263)

-------------------------------------------------------------------
Fri Apr 05 14:27:23 CEST 2013 - mc@suse.de

- version 1.7.54.24-1
- Disable Virtualization -> Provisioning when contact method is invalid
- Fix "Can't do inplace edit" error message during registration (bnc#812046)
- Make duplicate-hostname search case-insensitive
- use the server timezone as the default for the first user
- Provisioning is not supported with contact method 'ssh-push-tunnel'
- Do not create kickstart files for SUSE Distributions (bnc#808278)
- fixed API doc for system.listLatestUpgradablePackages and
  system.listLatestInstallablePackages API calls
- SSH Server Push (java) (FATE#312909)
- generate metadata always if not explicitly rejected (bnc#804445)
- completed kickstarts still show up on 'currently kickstarting' list
- return whole log in case more bytes are requested than the current file size
- RhnJavaJob: Do not ignore the exit code for external programs.
- Do not silence catched exceptions. Debugging can be hard.
- list also channel packages not associated with already cloned errata
- fix WebUI's errata sync
- Only package build times should be converted to GMT (bnc#794651)
- Fix ISE when doing SP migration of SLE 11 SP1 SMT (bnc#802144)

-------------------------------------------------------------------
Fri Feb 08 10:58:19 CET 2013 - mc@suse.de

- version 1.7.54.23-1
- Fix branding of api example scripts (bnc#801758)
- Add countries BQ, CW, SX.
- rebrand help text for mail domain
- fix the 'Replace Existing Subscriptions' SSM config channel option
- prevent NPE when package description might be null
- add virtualization guest info to the ServerSerializer
- added email field to user list csv
- correct olson name for Australia Western timezone
- support for Australia EST/EDT timezones
- Remove restrictions on proxy channel subscriptions (bnc#794848)
- Make images of type 'kvm' show up on the UI (bnc#797057)
- Resolve FQDN of hostname taken from the request (bnc#791905)
- order rpms by build_time to fix kickstart via proxy
- add missing strings for configuration management (bnc#796391)
- Use proxy host for kickstarting virtual guest if available
- Try to determine localhost's FQDN (bnc#791905)
- check for zypp-plugin-spacewalk if testing autoinstall
  capability(bnc#795308)
- copy GPG information from the original channel within
  channel.software.clone API, when the user omits it
- deleting an org should remove cobbler profiles too
- preserve product name when cloning channels using API

-------------------------------------------------------------------
Tue Nov 27 17:22:29 CET 2012 - mc@suse.de

- version 1.7.54.22-1
- Implement new API call system.listAllInstallablePackages
- Fix ArrayIndexOutOfBoundsException in case of a missing base channel

-------------------------------------------------------------------
Thu Nov 22 15:43:51 CET 2012 - jrenner@suse.de

- version 1.7.54.21-1
- Fix query for API call system.listLatestInstallablePackages (bnc#781655)
- new sles_register_script snippet with autoyast script elements (bnc#780269)
- Fix errors with unrequired field 'Prefix' (bnc#783646)
- prevent NPE, when accessing probe suite systems with no system associated
- do not allow creating kickstart profiles that differ from existing ones
  just by case
- enhancing kickstart file sync with cobbler
- prevent Page Request Error when at pagination
- Check hostnames for special characters and whitespace (bnc#787178)
- Basic normalization for SUSE Studio base URL (bnc#786159)
- Workaround for Studio API returning incomplete URLs (bnc#786159)
- enhance errata.setDetails - add issue_date and update_date (bnc#789238)
- Fix quartz trigger initialization repeat count (bnc#788026)
- SP migration web UI (FATE#312431, FATE#312312)
- Remove markup from kickstart.jsp.error.template_generation (bnc#787879)
- fix system.listLatestUpgradablePackages API to list upgradable packages
  from server channels only
- Kickstarting RHEL systems with RES (expanded support) repos fails
  (bnc#786367)
- return type date for yumrepo_last_sync even if the channel was never synced
  (bnc#781643, bnc#781652)

-------------------------------------------------------------------
Mon Oct 01 09:43:24 CEST 2012 - mc@suse.de

- version 1.7.54.20-1
- use elaborator for foreign_packages_get_noncompliant_systems
- fix reboot needed on postgresql by using
  allServerKeywordSinceReboot view

-------------------------------------------------------------------
Fri Sep 28 15:49:09 CEST 2012 - mc@suse.de

- version 1.7.54.19-1
- Do not show asterisk on software channels page
- Fix NPE during proxy activation in case proxyChan is a base channel
- Unsubscribe channels only if we are configured to automatically
  re-subscribe
- Validate proxy format on general config page (bnc#777462)
- make system_overview fast using elaborators
- remove SystemHealthIconDecorator and appropriate query
- remember probe state when paginate
- fixing NumberFormatException
- rewrite query for system.listLatestUpgradablePackages API
- validate session key for system.getSystemCurrencyMultipliers API
- allow complex kickstart variables containing severel '='
- display a reasonable error message on the permission error page
- display error messages only once on admin/config/GeneralConfig.do
  page
- Proxy should be specified as host:port (bnc#777462)
- Set owner/group of config-defaults dir consistently (bnc#776377)
- let errata.listPackages API return also packages associated with
  unpublished errata
- display an information message about no systems being selected for
  SSM
- fix ISE on rhn/channel/ssm/ChildSubscriptions.do page
- make IE use IE7 compatability mode for pages with editarea
- fix icons on SSM provisioning page and system list page
- validate virt guest parameters also for API input
- removed MAC Address from kickstart profile listing
- Don't let virtual kickstarts screw up the host's cobbler id
- Hide the checkbox 'Disconnected SUSE Manager' (bnc#776596)
- Fix missing CVEs in patches listing with Oracle 11 (bnc#776321)
- The Update button should be disabled if the text area is empty
  (bnc#753584)

-------------------------------------------------------------------
Tue Aug 14 11:32:26 CEST 2012 - mc@suse.de

- version 1.7.54.18-1
- fix system list in not nonCompliantMode

-------------------------------------------------------------------
Tue Aug 07 16:43:24 CEST 2012 - mc@suse.de

- version 1.7.54.17-1
- enable sorting of errata list according to synopsis on the
  rhn/channels/manage/errata/ListRemove.do page
- fix errata sort on the rhn/channels/manage/errata/ListRemove.do page
  (bnc#774194)
- detect oracle TIMESTAMPTZ objects and convert them correctly to timestamp

-------------------------------------------------------------------
Thu Aug 02 18:20:01 CEST 2012 - mc@suse.de

- version 1.7.54.16-1
- removed EOL certificate check (bnc#759552)
- Construct GMT millisecond value if DB does not store timezone (bnc#773767)
- do not commit already committed transaction
- log a message when repo sync task is triggered
- fix recommended cobbler command
- dissociate deleted crypto key from its kickstart profiles
- do not start repo sync of a channel with no associated repositories
- allow user and group name starting also with [0-9]_
- do not cache snapshot tags within the lookup method
- Remove XCCDF Legend from places where it is not necessary.
- prevent NPE
- sort groups by default
- add ruby API sample script
- limit action name to fit into the appropriate DB column
- close session when its connection signalled a connection error
- quick file list query now also returns files saved to system's
  'local' config 'channel'

-------------------------------------------------------------------
Tue Jul 17 13:01:17 CEST 2012 - ug@suse.de

- version 1.7.54.15-1
- Fix when Oracle crashes with ORA-00911 error, which is a complete misleading
  to a simple semicolon in the query.

-------------------------------------------------------------------
Mon Jul 16 15:30:34 CEST 2012 - ug@suse.de

- version 1.7.54.14-1
- Finished non-compliant systems overview feature.
- COALESCE instead of NVL keyword for pgsql compatibility
- work around for if hibernate loads a clonedchannel as its own
  original
- Allow user to set MAC Address when provisioning a virtual guest
- Oracle does not supports 'AS' keyword in SQL.
- Return list of non-compliant systems (where packages are foreign)
- Added queries for finding non-compliant systems. At this moment queries are
  unused orphans.
- add API doc for channel.software.listErrata update_date attribute
- remove "date" from the channel.software.listErrata API doc
- adding conflicts for quartz >= 2.0
- ignore also 127.0.0.2 IP addresses (bnc#768771)
- Merge branch 'Manager' of github.com:SUSE/spacewalk into Manager
- Wrong information on proxy configuration (bnc#697517)
- Do not automatically subscribe to virt channels (bnc#768856)
- requre quartz version lower than 2.0
- Each dataset must have a different name.
- Add CSV downloader for several pages
- Correcting two ISE on postgresql: NVRE not found

-------------------------------------------------------------------
Wed Jul 11 17:06:59 CEST 2012 - ug@suse.de

- kernel options in the web UI are not added to the xen distri
  (bnc#764679)

-------------------------------------------------------------------
Mon Jun 25 10:25:08 CEST 2012 - mc@suse.de

- version 1.7.54.13-1
- handle spoiled browsers separatelly
- enable filtering by synopsis for all the errata tabs

-------------------------------------------------------------------
Thu Jun 21 11:22:15 CEST 2012 - jrenner@suse.de

- version 1.7.54.12-1
- update API documentation
- do not create multiple default ks sessions
- system.config.listFiles could take > 8 minutes if there were lots of
  revisions on lots of config files
- don't sync virt bridge nic w/ cobbler
- correctly report kernel not being found at distro creation
- fix fileprovides during repodata generation
- Improve SCAP search: Return list of xccdf:TestResults-s
- Improve SCAP search: searching by scan's result and scan date
- Add a link for easy scan reschedule.

-------------------------------------------------------------------
Thu May 31 10:45:20 CEST 2012 - mc@suse.de

- version 1.7.54.11-1
- omit accessible parameter
- modified java stack to use new user_role_check_debug()
- Fail gracefully on empty list of systems
- OpenSCAP integration -- A simple search page.
- add an extra entitlement check before the key creation
- Enhancements pt_BR localization at webUI
- Return to Images.do instead of VirtualGuestList.do
- store also config revision changed_by_id
- API *must* check for compatible channels in system.setBaseChannel()
- check cloned channels if no keywords are found for this channel
- fix ISE on copy file to central config channel
- Fix incorrect text fields.
- rewrite revision creation by config file update
- Don't show empty table, if there is not ident assigned.
- Extend input cell for 20 characters.
- prevent system.config.createOrUpdatePath causing deadlock
- add generator for susedata.xml.gz metadata

-------------------------------------------------------------------
Mon May 14 10:45:56 CEST 2012 - mc@suse.de

- version 1.7.54.10-1
- remove Override annotations for non overriden methods
- remove rests of OrgQuota usage
- remove OrgQuota hibernate mapping
- remove OrgQuota java class
- fix delete distribution link
- rewrite channel.listSoftwareChannels API
- rewrite KickstartFactory.lookupAccessibleTreesByOrg
- if koan is requesting anything from /cobbller_api replace hostname
  of server with hostname of first proxy in chain
- support for cobbler v2.2
- Use <c:out> for action names to prevent XSS (bnc#761165)
- Escape image name to allow quotes and prevent XSS (bnc#761165)
- fix NetworkDtoSerializer API doc
- prevent storing empty string for errata refersTo
- prevent storing empty string for errata errataFrom
- prevent storing empty string for errata notes
- Split OpenSCAP and AuditReviewing up
- Fix submit form with broken bonding info
- redirect to errata/manage/PublishedErrata.do page after deleting a
  published erratum
- debranding for virtualization (bnc#761153)

-------------------------------------------------------------------
Wed May 09 13:43:16 CEST 2012 - mc@suse.de

- version 1.7.54.9-1
- Completely remove the image type from deployment action details
- Fix NPE when one of (version|release|arch) is null (bnc#761161)
- synonym rhnUser does not exist anymore - use web_contact instead
- Refactor jsp files and make bridge device optional
- Normalize image types by creating new table suseImageType
- Normalize credentials types by creating new table suseCredentialsType
- remember pre-filled form attributes in case of form validation error
- marking Script Name as required filed on the KickstartScriptEdit
  page
- make newly introduced rhn tag functions available
- When kickstarting a system there is an option that allows you to
  create or re-create a network bond.
- fix listSharedChannels to only show this org's channels
- fix my_channel_tree query
- fix channel.listRedHatChannels shows custom channels

-------------------------------------------------------------------
Thu May 03 17:40:33 CEST 2012 - mc@suse.de

- version 1.7.54.8-1
- make spacewalk-java exclusive arch x86_64
- checkstyle fixes

-------------------------------------------------------------------
Wed May 02 14:24:18 CEST 2012 - mc@suse.de

- version 1.7.54.7-1
- Remove a code which duplicates ensureAvailableToUser() method.
- API: list results for XCCDF scan.
- fixed the Brazilian time zone
- Do not divide by zero. It prints a question mark.
- API: Show OpenSCAP XCCDF Details.
- proper use of xml entities in documentation

-------------------------------------------------------------------
Fri Apr 27 16:23:41 CEST 2012 - mc@suse.de

- version 1.7.54.6-1
- API: List Xccdf Scans for given machine.
- use arch label in distchannel.setDefaultMap API as stated in the API doc
- add missing acl to SSM
- add missing links about Solaris Patches to SSM

-------------------------------------------------------------------
Thu Apr 26 11:39:19 CEST 2012 - mc@suse.de

- version 1.7.54.5-1
- fixed error in redhat_register snippet
- Ensure that given system has OpenSCAP capability.
- Ensure that given systems is available to user.
- Repack and throw MissingEntitlementException when occurs.
- API: SCAP scan schedule for multiple systems
- Put the reboot notification at the end. Make it not mutually exclusive with
  other notifications.
- fix login page layout (bnc#739530)
- Hide the 'Schedule' tab for systems without management ent.
- force repo regeneration, when removing package
- OpenSCAP integration -- schedule new scan in SSM
- do not list ks session related activation keys
- prevent sending XML invalid chars in system.getScriptResults API
- do not check CSRF token for login pages
- fix errata clone name generation
- fix message about kickstart package - we have spacewalk-koan
- When displaying errata available for adding to channel, make sure a
  clone is not already in the channel.

-------------------------------------------------------------------
Thu Apr 19 15:17:34 CEST 2012 - jrenner@suse.de

- version 1.7.54.4-1
- Roll back ojdbc5 -> ojdbc14 for compatibility with upstream
- Removed double-dash from WebUI copyright notice.
- fix PackageEvr handling
- increase taskomatic memory
- Show systems that need reboot because of an errata.
- Remove the 'Require' on java-devel since it shouldn't be required
- fix the ErrataHandler.clone method
- make system snapshot when changing server entitlements using API
- do not scrub search_string
- making errata.clone api not requires cloned channels

-------------------------------------------------------------------
Tue Apr 17 16:18:10 CEST 2012 - jrenner@suse.de

- Fix broken link to organization page (bnc#757041)

-------------------------------------------------------------------
Fri Apr 13 15:40:37 CEST 2012 - mc@suse.de

- version 1.7.54.3-1
- replace \r\n with \n for CustomDataValues
- Activation Key does not have to have a base channel to add Child
  Channels
- OpenSCAP: view latest results of whole infrastructure
- Reduce languages available in editarea to only common / useful ones.
- improved performance of repomd generation
- do not show the Schedule Deploy Action and Schedule System
  Comparison links in the left pane -- the right pane has them with correct
  ACLs.
- Make automatically-scheduled tasks visible on Failed and Archived
  tabs

-------------------------------------------------------------------
Fri Mar 30 15:03:14 CEST 2012 - mc@suse.de

- version 1.7.54.2-1
- New web page -- details of the xccdf:rule-result
- Fixing ISE on selecting None yum checksum type for channel
- Auto-import the RHEL RPM GPG key for systems we have kickstarted
- Fix checkstyle errors
- Fix testcases
- rename Filter.isRecurring to Filter.isRecurringBool
- fix text for Brazil timezone
- If our channel is a clone of a clone we need to find the channel
  that contains the patch we are cloning
- fixin cobbler version issue
- fix parameter type
- Make Virtualization tab of system profile independent of
  Virtualization (Platform) entitlements
- The org_id colum is numeric, do not cast parameter to string.
- reload config revision from DB before returning it
- Config file diffs result in Out Of Memory for large files
- fix for configchannel.deployAllSystems
- Taught SSM to look at flex as well as regular entitlements when
  trying to add child channels
- Show legend on details page; suggesting what to search for
- Polish api documentation for system.scap APIs.
- OpenSCAP integration
- fix ISE on rhn/admin/multiorg/OrgSoftwareSubscriptions.do page
- update createOrUpradePath api documentation
- Removing rule to help system overview listing happen faster,
  improving performance of api queries
- Fixing sorting by date without replying on the inapplicable
  listdisplay-new.jspf
- fix binary file uploads
- Making a default selection of no Proxy when kickstarting a server
- Added new XMLRPC API method to allow people to change the kickstart
  preserve ks.cfg option
- Fixed incorrect sorting of archived action timestamp
- throw appropriate error if deleting nonexistant kickstart key
- remove DB values from monitoring scout configuration
- save kickstart data after modifying ks profile child channels

-------------------------------------------------------------------
Mon Mar 26 16:56:47 CEST 2012 - jrenner@suse.de

- Show legal note in the footer of all login pages

-------------------------------------------------------------------
Thu Mar 22 16:22:05 CET 2012 - mc@suse.de

- rotate logfiles as user www (bnc#681984) CVE-2011-1550

-------------------------------------------------------------------
Wed Mar 21 18:04:19 CET 2012 - mc@suse.de

- version 1.7.54.1-1
- Bumping package version

-------------------------------------------------------------------
Thu Mar 15 16:25:25 CET 2012 - jrenner@suse.de

- Add support for studio image deployments

-------------------------------------------------------------------
Wed Mar  7 16:05:19 UTC 2012 - dmacvicar@suse.de

- All Patches -> All Types (bnc#732538)
- Remove the page errata/Overview.do as it is a duplicate
  of errata/RelevantErrata.do
  Together with the change of wording described above it makes
  the Patches menu more intuitive and clear.
  See
  https://www.redhat.com/archives/spacewalk-devel/2012-March/thread.html#00002

-------------------------------------------------------------------
Tue Mar  6 17:21:44 CET 2012 - jrenner@suse.de

- Fix naming of cloned patches to not remove the first 3 chars

-------------------------------------------------------------------
Wed Feb  1 11:22:37 CET 2012 - ug@suse.de

- backported better installation server detection code
  from master

-------------------------------------------------------------------
Thu Jan  5 11:57:28 CET 2012 - jrenner@suse.de

- Remove option 'interface language' when creating users

-------------------------------------------------------------------
Mon Jan  2 14:09:15 CET 2012 - jrenner@suse.de

- Add missing URL to auditlog configuration (bnc#737649)

-------------------------------------------------------------------
Thu Dec 22 14:59:55 CET 2011 - mantel@suse.de

- rename Novell to SUSE (#708333)

-------------------------------------------------------------------
Mon Dec 19 15:37:27 CET 2011 - mc@suse.de

- generate products.xml for channel metadata (bnc#644678)

-------------------------------------------------------------------
Thu Dec 15 12:11:27 UTC 2011 - mc@suse.de

- generate solv files for channels

-------------------------------------------------------------------
Wed Dec  7 11:07:07 CET 2011 - ug@suse.de

- fixed autoinstall branding for snippets

-------------------------------------------------------------------
Thu Dec  1 13:41:19 CET 2011 - ug@suse.de

- fix display of XML snippets in the web ui
  (bnc#731304)

-------------------------------------------------------------------
Wed Nov 16 10:00:08 CET 2011 - jrenner@suse.de

- Fix ISE when deleting software channel (bnc#728894)

-------------------------------------------------------------------
Tue Nov 15 13:55:46 CET 2011 - jrenner@suse.de

- Remove markup from error message (bnc#730408)

-------------------------------------------------------------------
Mon Nov 14 14:12:15 CET 2011 - ug@suse.de

- use --force in the kickstart register snippet

-------------------------------------------------------------------
Fri Nov 11 16:00:56 CET 2011 - jrenner@suse.de

- Fix rename Kickstart -> Autoinstallation (bnc#727517)

-------------------------------------------------------------------
Fri Nov 11 10:43:13 CET 2011 - jrenner@suse.de

- Remove markup in error message from all translation files

-------------------------------------------------------------------
Tue Nov  8 14:59:00 CET 2011 - ug@suse.de

- rename kickstart/autoyast files on harddisk too when the
  profile gets a new label (bnc#706122)

-------------------------------------------------------------------
Tue Nov  8 14:17:11 CET 2011 - jrenner@suse.de

- Implement audit logging for webui and frontend API (fate#312607)

-------------------------------------------------------------------
Tue Nov  8 08:52:23 CET 2011 - mantel@suse.de

- rename "kickstart" to "Autoinstallation" (bnc#727517)

-------------------------------------------------------------------
Tue Oct 25 17:45:27 CEST 2011 - mc@suse.de

- fix currency report if all patches are installed (bnc#726543)

-------------------------------------------------------------------
Mon Oct 17 13:13:21 CEST 2011 - jrenner@suse.de

- CVE-2011-1594: Unintended Proxy/Open Redirects (bnc#644082)
- CVE-2011-2919: XSS on SystemGroupList.do page (bnc#719133)
- CVE-2011-2920: XSS flaw(s) in filter handling (bnc#719136)
- CVE-2011-2927: XSS flaw in channels search (bnc#719127)

-------------------------------------------------------------------
Thu Oct 13 15:44:27 CEST 2011 - jrenner@suse.de

- Apply revised patch to fix pam setting not saved (bnc#705179)

-------------------------------------------------------------------
Wed Oct 12 15:04:55 CEST 2011 - ug@suse.de

- the breed in cobbler was not changed when a distro was edited

-------------------------------------------------------------------
Wed Oct 12 13:23:30 CEST 2011 - jrenner@suse.de

- Fixed pam setting on user page not saving (bnc#705179)

-------------------------------------------------------------------
Tue Oct 11 13:19:06 CEST 2011 - jrenner@suse.de

- Add fix for schedule command AFTER package install (bnc#712647)

-------------------------------------------------------------------
Fri Oct  7 12:15:24 CEST 2011 - mc@suse.de

- show installed products in system overview (bnc#711021)

-------------------------------------------------------------------
Wed Oct  5 16:33:20 CEST 2011 - jrenner@suse.de

- Fix selection of errata for system currency report (bnc#721522)

-------------------------------------------------------------------
Wed Oct  5 14:23:36 CEST 2011 - mc@suse.de

- prevent listing duplicate servers in the Patch Alert e-mails

-------------------------------------------------------------------
Fri Sep 30 10:54:21 CEST 2011 - mc@suse.de

- enable sorting of the system currency page
- enable csv export of System Currency Report

-------------------------------------------------------------------
Thu Sep 29 17:36:12 CEST 2011 - mc@suse.de

- count system currency depending on severity stored in the DB

-------------------------------------------------------------------
Fri Sep 16 13:21:39 CEST 2011 - ug@suse.de

- added sles snippets
- always create a tracking regkey (bnc#659093)

-------------------------------------------------------------------
Tue Sep 13 10:18:52 CEST 2011 - jrenner@suse.de

- Fix ISE by backporting from upstream (bnc#712647, brc#691849)

-------------------------------------------------------------------
Tue Sep  6 16:53:31 CEST 2011 - jrenner@suse.de

- Create cobbler records for unregistered systems (fate#312329)
- Fix broken API doc for channel.software (bnc#712793)

-------------------------------------------------------------------
Fri Aug 12 13:13:05 CEST 2011 - jrenner@suse.de

- Remove trailing whitespace in new classes (bnc#705758)

-------------------------------------------------------------------
Fri Jul 29 15:27:03 CEST 2011 - jrenner@suse.de

- Fix software rollback to profiles (bnc#701772)

-------------------------------------------------------------------
Wed Jul 27 12:21:16 CEST 2011 - jrenner@suse.de

- Fix taskomatic classpath to make it start again (bnc#705758)

-------------------------------------------------------------------
Mon Jul 25 12:53:26 CEST 2011 - jrenner@suse.de

- Use string array for creating the cmd + empty env (bnc#705758)
- Return failure if user or passwd is null (bnc#705758)

-------------------------------------------------------------------
Fri Jul 22 15:04:24 CEST 2011 - jrenner@suse.de

- Wrap around unix2_chkpwd instead of using jpam (bnc#705758)

-------------------------------------------------------------------
Mon Jul 18 13:39:30 CEST 2011 - ug@suse.de

- kernel-options field in kickstart upload page changed to
  1024 chars (bnc#698166)

-------------------------------------------------------------------
Fri Jul  8 15:21:49 CEST 2011 - jrenner@suse.de

- Fix bnc#704049 by backporting 2 patches

-------------------------------------------------------------------
Fri Jul  8 09:09:23 CEST 2011 - jrenner@suse.de

- Refactor RedHat.do to Vendor.do (bnc#671239)
- Refactor and deprecate API method (bnc#671239)
- Include security token in system search filter

-------------------------------------------------------------------
Tue Jul  5 11:44:36 CEST 2011 - ug@suse.de

- added a function to get a package but Name+Headerrange
  (bnc#703475)

-------------------------------------------------------------------
Tue Jun 28 16:35:44 CEST 2011 - mc@suse.de

- allow setting null value as paramter (bnc#702641)

-------------------------------------------------------------------
Tue Jun 28 11:43:44 CEST 2011 - ug@suse.de

- fix XMLRPC call to raise a virtual machine
  (bnc#687323 and fate#312369)

-------------------------------------------------------------------
Tue Jun 21 16:29:55 CEST 2011 - jrenner@suse.de

- Fix missing tokens when updating child channels (bnc#701157)
- Check session validity first, security token next (bnc#644074)
- Merge with upstream spacewalk (bnc#644074)

-------------------------------------------------------------------
Tue Jun 21 14:10:54 CEST 2011 - ug@suse.de

- fix XML RPC call to install a virtual machine
  (fate#312369 and bnc#687323)

-------------------------------------------------------------------
Tue Jun 21 13:57:03 CEST 2011 - ug@suse.de

- replaced 'anaconda' by 'autoinstallation'

-------------------------------------------------------------------
Tue Jun 21 13:27:43 CEST 2011 - ug@suse.de

- track RPM installation during virtual machine setup by
  using session install=.... parameter
  part of the fix for bnc#659093 and Fate#312372

-------------------------------------------------------------------
Thu Jun 16 15:52:06 CEST 2011 - jrenner@suse.de

- Fix missing token in SSM (bnc#644074)

-------------------------------------------------------------------
Tue Jun 14 17:31:53 CEST 2011 - ug@suse.de

- XML RPC API for creating virtual SUSE machines fixed
  (fate#312369 and bnc#687323)

-------------------------------------------------------------------
Tue Jun 14 11:03:00 CEST 2011 - ug@suse.de

- settings the correct architecture in cobbler, needed by virt.
  SUSE installations (fate#312397 and bnc#682665)

-------------------------------------------------------------------
Thu Jun  9 09:59:03 CEST 2011 - jrenner@suse.de

- Additional fixes for the CSRF security bugfix (bnc#644074)

-------------------------------------------------------------------
Thu May 26 16:42:41 CEST 2011 - jrenner@suse.de

- Add token into POST url for multipart forms (bnc#644074)

-------------------------------------------------------------------
Thu May 26 11:59:54 CEST 2011 - jrenner@suse.de

- Integrate password strength meter in webapp (bnc#685551/fate#312398)

-------------------------------------------------------------------
Tue May 24 17:48:59 CEST 2011 - jrenner@suse.de

- Prevent from phishing attacks via 'url_bounce' (bnc#644082)
- CVE-2011-1594

-------------------------------------------------------------------
Mon May 23 16:24:56 CEST 2011 - jrenner@suse.de

- Protect web UI against Cross-Site Request Forgery (bnc#644074)
- CVE-2009-4139

-------------------------------------------------------------------
Tue May  3 11:13:36 CEST 2011 - jrenner@suse.de

- Rebranding of example search terms (bnc#682601)

-------------------------------------------------------------------
Fri Apr 15 16:15:01 CEST 2011 - jrenner@suse.de

- Use isNotEmpty() instead of isEmpty()

-------------------------------------------------------------------
Tue Apr 12 11:49:33 CEST 2011 - mantel@suse.de

- fix subject line of taskomatic notification mail

-------------------------------------------------------------------
Fri Apr  1 12:33:28 CEST 2011 - jrenner@suse.de

- Check if provisioning is enabled for this key (bnc#684414)

-------------------------------------------------------------------
Thu Mar 31 16:22:01 CEST 2011 - jrenner@suse.de

- Do not show success message when pws don't match (bnc#675585)

-------------------------------------------------------------------
Thu Mar 31 15:46:13 CEST 2011 - mantel@suse.de

- more debranding

-------------------------------------------------------------------
Mon Mar 28 11:44:21 CEST 2011 - jrenner@suse.de

- Add missing null check (bnc#682993)

-------------------------------------------------------------------
Fri Mar 25 16:55:04 CET 2011 - jrenner@suse.de

- Link to the local version of the release notes (bnc#676683)

-------------------------------------------------------------------
Thu Mar 24 10:52:52 CET 2011 - mc@suse.de

- debrand taskomatic

-------------------------------------------------------------------
Tue Mar 22 11:52:42 CET 2011 - jrenner@suse.de

- Refer to the right constant (bnc#677039)
- Fix method signature (bnc#681514)

-------------------------------------------------------------------
Mon Mar 21 16:15:42 CET 2011 - ug@suse.de

- fixed a missing "!" in adding "install=..." parameter code

-------------------------------------------------------------------
Mon Mar 21 13:54:35 CET 2011 - jrenner@suse.de

- Require susemanager-proxy-quick_en-pdf

-------------------------------------------------------------------
Fri Mar 18 10:49:19 CET 2011 - jrenner@suse.de

- Add the proxy quick start document to the UI

-------------------------------------------------------------------
Thu Mar 17 15:27:55 CET 2011 - jrenner@suse.de

- Do not show a subnavigation below 'Proxy'

-------------------------------------------------------------------
Thu Mar 17 11:14:16 CET 2011 - jrenner@suse.de

- Remove helper class that is not needed anymore (bnc#676704)

-------------------------------------------------------------------
Wed Mar 16 17:17:21 CET 2011 - jrenner@suse.de

- Re-enable the local doc search (bnc#676704)

-------------------------------------------------------------------
Mon Mar 14 17:20:02 CET 2011 - jrenner@suse.de

- Replace rhn-proxy with SMP for ACLs and queries (bnc#679420)

-------------------------------------------------------------------
Fri Mar 11 12:23:22 CET 2011 - ug@suse.de

- cleanup patch for install= parameter and fix for (bnc#677039)

-------------------------------------------------------------------
Thu Mar 10 14:56:00 CET 2011 - jrenner@suse.de

- Adapted the UI to URL paths from new docu packages (bnc#674315)

-------------------------------------------------------------------
Thu Mar 10 11:23:08 CET 2011 - jrenner@suse.de

- Change link path to install-guide (bnc#674315)

-------------------------------------------------------------------
Tue Mar  8 16:00:08 CET 2011 - jrenner@suse.de

- Change url path from install_guide to install-guide (bnc#674315)

-------------------------------------------------------------------
Tue Mar  8 14:24:19 CET 2011 - jrenner@suse.de

- Fix guessing login credentials (bnc#644072), patch from upstream

-------------------------------------------------------------------
Fri Mar  4 13:37:00 CET 2011 - jrenner@suse.de

- Leave out the proxy version check in navigation xml (bnc#676718)

-------------------------------------------------------------------
Thu Mar  3 17:33:47 CET 2011 - jrenner@suse.de

- fix navigation on the help page (while working on bnc#676699)

-------------------------------------------------------------------
Mon Feb 28 11:27:15 CET 2011 - jrenner@suse.de

- shorten the action name if > 128 chars (bnc#675021)

-------------------------------------------------------------------
Thu Feb 24 15:28:08 CET 2011 - jrenner@suse.de

- integrate fix for session fixation from upstream (bnc#644080)

-------------------------------------------------------------------
Tue Feb 22 17:24:28 CET 2011 - jrenner@suse.de

- removing invalid attributes 'autocomplete'

-------------------------------------------------------------------
Mon Feb 21 11:21:50 CET 2011 - ug@suse.de

- fixed owner for cobbler snippets (bnc#673297)

-------------------------------------------------------------------
Fri Feb 18 16:46:10 CET 2011 - mc@suse.de

- remove use of java-devel at runtime (bnc#673323)

-------------------------------------------------------------------
Fri Feb 18 13:25:25 CET 2011 - jrenner@suse.de

- fix branding on api pages (bnc#671160)

-------------------------------------------------------------------
Thu Feb 17 11:47:34 CET 2011 - jrenner@suse.de

- do not show delete link on creation of notes (bnc#672090)
- refix help url for orgtrusts (bnc#660528)

-------------------------------------------------------------------
Wed Feb 16 17:41:02 CET 2011 - jrenner@suse.de

- add missing help page for oganizational trusts (bnc#660528)

-------------------------------------------------------------------
Wed Feb 16 15:28:54 CET 2011 - jrenner@suse.de

- fix server error if org default profile not present (bnc#672054)

-------------------------------------------------------------------
Wed Feb 16 15:07:10 CET 2011 - mc@suse.de

- fix link to help page (bnc#672094)

-------------------------------------------------------------------
Wed Feb 16 09:56:58 CET 2011 - jrenner@suse.de

- remove more links to channel mgmt guide (bnc#672095 and others)

-------------------------------------------------------------------
Tue Feb 15 09:27:33 CET 2011 - jrenner@suse.de

- catch exception when filtering for invalid IP (bnc#668642)

-------------------------------------------------------------------
Mon Feb 14 16:42:31 CET 2011 - mantel@suse.de

- remove reference to FasTrack (bnc#671235)

-------------------------------------------------------------------
Mon Feb 14 15:43:25 CET 2011 - jrenner@suse.de

- revert to manage/clone errata, identifiers only

-------------------------------------------------------------------
Mon Feb 14 13:28:11 CET 2011 - mantel@suse.de

- remove references to FlexGuests (bnc#668622)

-------------------------------------------------------------------
Mon Feb 14 13:20:40 CET 2011 - jrenner@suse.de

- replace the term kickstart in virtualization dialog (bnc#671560)

-------------------------------------------------------------------
Fri Feb 11 15:56:18 CET 2011 - jrenner@suse.de

- fix base software channel always listed twice (bnc#671022)
- fix branding on apidocs and faqs (bnc#671160 and bnc#671158)

-------------------------------------------------------------------
Fri Feb 11 13:37:20 CET 2011 - jrenner@suse.de

- add quick start to help index and navigation

-------------------------------------------------------------------
Thu Feb 10 10:05:12 CET 2011 - jrenner@suse.de

- add check for subs to channels of the same family (bnc#670551)
- fix link to release notes in page footer (bnc#670515)
- remove references to non-existent channel mgmt guide (bnc#660768)
- fix strings in translation (bnc#670934)

-------------------------------------------------------------------
Wed Feb  9 12:10:22 CET 2011 - jrenner@suse.de

- do not show certificate configuration tab (bnc#670003)

-------------------------------------------------------------------
Tue Feb  8 18:53:19 CET 2011 - mc@suse.de

- Use LocalePreferences page but comment out language settings
  (bnc#670042)

-------------------------------------------------------------------
Tue Feb  8 15:59:05 CET 2011 - mc@suse.de

- change mountpoint and prepended_dir (bnc#669558)

-------------------------------------------------------------------
Tue Feb  8 12:37:23 CET 2011 - jrenner@suse.de

- fix session fixation (bnc#644080)
- replace the term RHN with SUSE Manager (bnc#670223)

-------------------------------------------------------------------
Mon Feb  7 17:47:52 CET 2011 - jrenner@suse.de

- removed 'translations available' from help page (bnc#669530)

-------------------------------------------------------------------
Mon Feb  7 15:49:32 CET 2011 - mc@suse.de

- add rc link (bnc#669894)

-------------------------------------------------------------------
Mon Feb  7 13:50:09 CET 2011 - mc@suse.de

- remove channel version filter in add novell patches
  (bnc#669799)

-------------------------------------------------------------------
Thu Feb  3 17:05:35 CET 2011 - jrenner@suse.de

- remove the chat link from navigation (bnc#667275)
- do not show links to RH in result page of doc search (bnc#667271)

-------------------------------------------------------------------
Wed Feb  2 17:42:28 CET 2011 - jrenner@suse.de

- internal server error clicking software channels (bnc#668918)
- Kickstart/AutoYaST in the web interface (bnc#668666)

-------------------------------------------------------------------
Mon Jan 31 11:15:48 CET 2011 - jrenner@suse.de

- add missing attribute 'probeSuite' to request (bnc#667945)

-------------------------------------------------------------------
Sun Jan 30 15:28:18 CET 2011 - mc@suse.de

- backport upstrem fixes

-------------------------------------------------------------------
Fri Jan 28 12:40:35 CET 2011 - jrenner@suse.de

- bnc#667893: wrong email text sent during user creation
- bnc#667897: wrong email text sent during user creation - part 2
- bnc#667905: remove redhat.com in monitoring configuration

-------------------------------------------------------------------
Thu Jan 27 16:36:43 CET 2011 - jrenner@suse.de

- resolve strings marked with [GALAXY] (bnc#666163)
- take the link to the copyright notice from StringResources

-------------------------------------------------------------------
Thu Jan 27 16:28:52 CET 2011 - mc@suse.de

- fix subscribe to SUSE base channel via SSM (bnc#665833)

-------------------------------------------------------------------
Thu Jan 27 13:23:35 CET 2011 - mc@suse.de

- show SUSE Channels in "alter channel page" (bnc#663374)

-------------------------------------------------------------------
Wed Jan 26 11:36:56 CET 2011 - jrenner@suse.de

- rename errata to patches in auto-generated emails

-------------------------------------------------------------------
Wed Jan 26 11:24:10 CET 2011 - jkupec@suse.cz

- Excluded non-english string files from rhn.jar for now
  (bnc #666151)

-------------------------------------------------------------------
Tue Jan 25 13:13:05 CET 2011 - jrenner@suse.de

- fix bnc#665835: wrong text on system entitlements

-------------------------------------------------------------------
Mon Jan 24 12:01:15 CET 2011 - jrenner@suse.de

- consider suseChannels when determining if repodata is required
- replace the term "Errata" with "Patches" throughout translation

-------------------------------------------------------------------
Sat Jan 22 12:38:09 CET 2011 - mc@suse.de

- fix macros

-------------------------------------------------------------------
Tue Jan 18 15:59:38 CET 2011 - jrenner@suse.de

- Fix bnc#651351: Password with less than 5 characters accepted

-------------------------------------------------------------------
Mon Jan 17 16:29:55 CET 2011 - mc@suse.de

- rename sm-register to mgr-register

-------------------------------------------------------------------
Fri Jan 14 17:21:35 CET 2011 - mc@suse.de

- Fix wrong Reference in Web Interface (bnc#662075)
- scheduleSingleSatRepoSync() added for SUSE channels
- Fixed double execution of one-time jobs.

-------------------------------------------------------------------
Tue Jan 11 17:20:19 CET 2011 - mc@suse.de

- fix Requires
- add copyright page
- some style fixes

-------------------------------------------------------------------
Wed Sep 15 09:29:38 CEST 2010 - mantel@suse.de

- Initial release of spacewalk-java

-------------------------------------------------------------------<|MERGE_RESOLUTION|>--- conflicted
+++ resolved
@@ -1,10 +1,7 @@
-<<<<<<< HEAD
 - Fix directory path traversal vulnerability CVE-2022-31255 (bsc#1204543)
 - Fix reflected cross site scripting vulnerability CVE-2022-43754 (bsc#1204741)
 - Fix arbitrary file disclosure vulnerability CVE-2022-43753 (bsc#1204716)
-=======
 - Fix number of handlers for deleted files managed by taskomatic growing continuously (bsc#1204050)
->>>>>>> 5c603e1a
 
 -------------------------------------------------------------------
 Wed Sep 28 11:15:58 CEST 2022 - jgonzalez@suse.com
