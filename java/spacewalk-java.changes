--- conflicted
+++ resolved
@@ -1,8 +1,5 @@
-<<<<<<< HEAD
 - Update to postgresql13 (jsc#SLE-17030)
-=======
 - Improve modular dependency resolution algorithm (bsc#1177267)
->>>>>>> 8d10ba39
 - Display absolute timestamps for configuration files
 - Fix modular data handling for cloned channels (bsc#1177508)
 - Fix: login gets an ISE when SSO is enabled (bsc#1181048)
