<<<<<<< HEAD
- Add additional matchers to package (nevra) filter
- Add greater equals matcher to package (nevra) filter
=======
- Add support for custom SSH port for SSH minions
>>>>>>> ef02a17f
- UI and API call for changing proxy
- Use an 'allow' filter for the kernel packages with live patching
  filter templates (bsc#1191460)
- require postgresql14 on SLE15 SP4

-------------------------------------------------------------------
Fri Dec 03 12:21:41 CET 2021 - jgonzalez@suse.com

- version 4.3.6-1
  * fix parsing error by making SCAP Profile description attribute optional
    (bsc#1192321)
  * fix openscap scan with tailoring-file option (bsc#1192321)
  * Pass the "allow_vendor_change" flag using the right name when installing patches
  * Fix legacy timepicker passing wrong time to the backend if server and
    user time differ (bsc#1192699)
  * Fix legacy timepicker passing wrong time to the backend if selected
    date is in summer time (bsc#1192776)

-------------------------------------------------------------------
Tue Nov 16 12:58:01 CET 2021 - jgonzalez@suse.com

- version 4.3.5-1
  * Fix calling wrong XMLRPC bootstrap method (bsc#1192736)

-------------------------------------------------------------------
Tue Nov 16 10:06:56 CET 2021 - jgonzalez@suse.com

- version 4.3.4-1
  * update last boot time of SSH Minions after bootstrapping (bsc#1191899)
  * Fix package update action with shared channels (bsc#1191313)
  * Implement using re-activation keys when bootstrapping with the Web UI
    or XMLRPC API
  * Show salt ssh error message in failed action details
  * switch to best repo auth item for contentsources (bsc#1191442)
  * Add compressed flag to image pillars when kiwi image is
    compressed (bsc#1191702)

-------------------------------------------------------------------
Fri Nov 05 13:49:19 CET 2021 - jgonzalez@suse.com

- version 4.3.3-1
  * Remove NullPointerException in rhn_web_ui.log when building an
    image (bsc#1185951)
  * Bugfix: Prevent "no session" hibernate error on deleting server
  * Set product name and version in the User-Agent header when
    connecting to SCC
  * On salt-ssh minions, enforce package list refresh after state apply
  * Improve the API to query system events and history
  * Fix internal server error on DuplicateSystemsCompare (bsc#1191643)
  * Fix Service Package migration with pillar in database
  * Run Prometheus JMX exporter as Java agent (bsc#1184617)
  * Allow usage of jinja template in Salt config channels
  * Store Salt minion pillars in database
  * Fix datetime format parsing with moment (bsc#1191348)
  * trigger reboot needed message also when installhint is available
    on package level
  * add Content Lifecycle Management filter for package provides and
    use it in live patching filter template
  * Update proxy path on minion connection
  * mgr-sync refresh logs when a vendor channel is expired and shows
    how to remove it (bsc#1191222)
  * Hide link to CLM live patching template in system details for
    products that don't support live patching (bsc#1190866)
  * fix logging of the spark framework and map requests to media.1
    directory in the download controller (bsc#1189933)
  * Add 'Last build date' column to CLM project list (jsc#PM-2644)
    (jsc#SUMA-61)
  * Improve exception handling and logging for mgr-libmod calls
  * Execute the diskcheck script at login to validate the available space
  * Add checksums to repository metadata filenames (bsc#1188315)
  * Fix ISE in product migration if base product is missing (bsc#1190151)
  * Add 'Flush cache' option to Ansible playbook execution
    (bsc#1190405)
  * Update kernel live patch version on minion startup (bsc#1190276)
  * use TLSv1.3 if it is a supported Protocol
  * Adapt auto errata update to skip during CLM build (bsc#1189609)
  * Adapt auto errata update to respect maintenance windows
  * fix ISE in SSM when scheduling patches on multiple
    systems (bsc#1190396, bsc#1190275)
  * Add new endpoints to saltkeys API: acceptedList, pendingList,
    rejectedList, deniedList, accept and reject
  * add CentOS 7/8 aarch64
  * add Oracle Linux 7/8 aarch64
  * add Rocky Linux 8 aarch64
  * add AlmaLinux 8 aarch64
  * add Amazon Linux 2 aarch64

-------------------------------------------------------------------
Fri Sep 17 12:18:34 CEST 2021 - jgonzalez@suse.com

- version 4.3.2-1
  * Allow getting all completed actions via XMLRPC without display limit (bsc#1181223)
  * Add XMLRPC API to force refreshing pillar data (bsc#1190123)
  * Add missing string on XCCDF scan results (bsc#1190164)
  * Support syncing patches with advisory status 'pending' (bsc#1190455)
  * Updated Enterprise Linux servlet requirement.
  * Ignore duplicates in 'pkg.installed' result when applying patches (bsc#1187572)
  * Improved timezone support
  * implement package locking for salt minions
  * Show AppStreams tab just for modular channels
  * Fix Json null comparison in virtual network info parsing (bsc#1189167)
  * 'AppStreams with defaults' filter template in CLM
  * Add a link to OS image store dir in image list page
  * Do not log XMLRPC fault exceptions as errors (bsc#1188853)
  * AppStreams tab for modular channels
  * Allow getting all archived actions via XMLRPC without display limit (bsc#1181223)
  * Link to CLM filter creation from system details page
  * Delete ActionChains when the last action is a Reboot and it completes (bsc#1188163)
  * XMLRPC: Add call for listing application monitoring endpoints
  * Bring back Beta product tag
  * fix NPE when no redhat info could be fetched

-------------------------------------------------------------------
Mon Aug 09 11:00:52 CEST 2021 - jgonzalez@suse.com

- version 4.3.1-1
- Mark SSH minion actions when they're picked up (bsc#1188505)
- Properly handle virtual networks without defined bridge (bsc#1189167)
- Fix cleanup always being executed on delete system (bsc#1189011)
- Warning in Overview page for SLE Micro system (bsc#1188551)
- Fix system information forwarding to SCC (bsc#1188900)
- Add UEFI support for VM creation / editing
- Add virt-tuner templates to VM creation
- Ensure XMLRPC returns 'issue_date' in ISO format when listing erratas (bsc#1188260)
- Fix NullPointerException in HardwareMapper.getUpdatedGuestMemory
- Fix entitlements not being updated during system transfer (bsc#1188032)
- Simplify the VM creation action in DB
- Refresh virtual host pillar to clear the virtpoller beacon (bsc#1188393)
- Fix updating primary net interface on hardware refresh (bsc#1188400)
- Fix issues when removing archived actions using XMLRPC api (bsc#1181223)
- Readable error when "mgr-sync add channel" is called with a non-existing label (bsc#1173143)
- Fix NPE error when scheduling ErrataAction from relevant errata page (bsc#1188289)
- Add Beijing timezone to selectable timezones (bsc#1188193)
- Java enablement for Rocky Linux 8
- Get CPU data for AArch64
- Add option to run Ansible playbooks in 'test' mode
- Add support for Kiwi options
- New filter template: Live patching based on a system
- Adapt generated pillar data to run the new Salt scap state
- Handle virtual machines running on pacemaker cluster
- SP migration: wait some seconds before scheduling "package refresh" action after migration is completed (bsc#1187963)
- cleanup and regenerate system state files when machine id has changed (bsc#1187660)
- manually disable repositories on redhat like systems
- Do not update Kickstart session when download after session is complete or failed (bsc#1187621)
- define a pillar for the https port when connection as ssh-push with tunnel (bsc#1187441)
- Fix the unit test coverage reports
- Fix random NullPointerException when rendering page tabs (bsc#1182769)
- Add missing task status strings (bsc#1186744)

-------------------------------------------------------------------
Fri Jun 18 12:41:30 CEST 2021 - jgonzalez@suse.com

- version 4.2.23-1
- Show the full state return message for VM actions
- show reposync errors in user notification details
- do not check accessibility of free product repositories (bsc#1182817)

-------------------------------------------------------------------
Thu Jun 17 10:38:51 UTC 2021 - Julio González Gil <jgonzalez@suse.com>

- Use the correct product tag

-------------------------------------------------------------------
Thu Jun 10 13:46:09 CEST 2021 - jgonzalez@suse.com

- version 4.2.22-1
- Fix product migration when scheduled from the event page (bsc#1187066)

-------------------------------------------------------------------
Wed Jun 09 10:19:43 CEST 2021 - jgonzalez@suse.com

- version 4.2.21-1
- adapt parsed strings from AlmaLinux and AmazonLinux match
  SCC/sumatoolbox product definition (bsc#1186750)
- Run database table analyze in most used tables of CLM for better performance (bsc#1186704)

-------------------------------------------------------------------
Tue Jun 01 11:47:32 CEST 2021 - jgonzalez@suse.com

- version 4.2.20-1
- fix permission problem with /srv/susemanager/salt/custom files (bsc#1186325)
- fixing ISE when searching in docs for logged-in users (bsc#1186319)
- Fix package building on openSUSE Leap 15.3

-------------------------------------------------------------------
Mon May 24 12:37:31 CEST 2021 - jgonzalez@suse.com

- version 4.2.19-1
- Show NICs without IPs in Hardware info
- Allow interfaces with just valid mac address in cobbler record (bsc#1185416)
- Allow virtualization host entitlement on Xen Dom0 (bsc#1185522)
- Fix start/end timestamps for xccdf scan details (bsc#1186016)
- Fix report links for SCAP Scans (bsc#1186017)
- Fix the documentation for the parseReleaseFile method
- Add group by clause to reduce the number of rows for groupAdvisoryTypes CTE to improve performance(bsc#1185015)
- Drop stale libs for old not supported browsers
- fix file ownership and permissions in /srv/susemanager/pillar_data/ (bsc#1179954)
- Strip the modular metadata for newly created channels in CLM if modular filters present (bsc#1184118)
- fix disapearing Autoinstallation Menu for minions (bsc#1184813)
- catch not found repository and create a standard error page (bsc#1183992)
- Remove duplicate entries on AppStream filter channel browser
- Do not require advisory_status to be set in ErrataHandler.create (bsc#1185965)
- Fix the problem with wrong icons for virtual systems (bsc#1185507)

-------------------------------------------------------------------
Mon May 10 17:43:42 CEST 2021 - jgonzalez@suse.com

- version 4.2.18-1
- Java side of AlmaLinux and Amazon Linux 2 enablement

-------------------------------------------------------------------
Wed May 05 16:35:15 CEST 2021 - jgonzalez@suse.com

- version 4.2.17-1
- Speed up pages to compare or add packages to channels (bsc#1178767)
- Implement CLM filter templates
- Parse ansible inventory and show registered systems
- fix problem reading product_tree.json from wrong location in offline setups (bsc#1184283)
- Eliminate duplicate entries when displaying results from mgr-libmod
- Fix boot image url, change default to ftp (bsc#1185509)
- XMLRPC: Endpoint for aligning channel metadata based on another channel (bsc#1182810)
- forward registration data to SUSE Customer Center
- Rename system migration to system transfer
- Rename SP to product migration
- Change onboarding behavior to easier recycle systems (bsc#1183437)
- The 'cookie' property for pkgset beacon was removed as no longer required
- virtual console monitors VM state changes
- Ansible integration: configure paths, inspect inventories, discover and schedule playbooks
- support Amazon Linux mirror list URLs and set signed Metadata flag correct
- Bugfix: Remove the unneeded check that was stopping updating a virtual instance type (bsc#1180673)
- Exclude minions from the list of locally-managed/sandbox systems when copying config files (bsc#1184940)
- Remove activation key display from system details page
- change deprecated path /var/run into /run for systemd (bsc#1185059)
- add virtual network edit action
- Lower case fqdn comparation when calculating minion connection path (bsc#1184849)

-------------------------------------------------------------------
Mon Apr 19 14:51:51 CEST 2021 - jgonzalez@suse.com

- version 4.2.16-1
- Update translation strings

-------------------------------------------------------------------
Mon Apr 19 11:37:19 CEST 2021 - jgonzalez@suse.com

- version 4.2.15-1
- Bugfix: Retracted Patches: Filter minion correctly when executing package install (bsc#1184929)

-------------------------------------------------------------------
Fri Apr 16 15:59:32 CEST 2021 - jgonzalez@suse.com

- version 4.2.14-1
- fix check for for mirrorlist URLs when refreshing products (bsc#1184861)

-------------------------------------------------------------------
Fri Apr 16 15:55:47 CEST 2021 - jgonzalez@suse.com

- version 4.2.13-1
- Add calendar widget to display maintenance windows

-------------------------------------------------------------------
Fri Apr 16 13:23:01 CEST 2021 - jgonzalez@suse.com

- version 4.2.12-1
- for a SUSE system get metadata and package from same source (bsc#1184475)
- List config state summary for systems in highstate page
- Implement retracted patches
- Add support for notify beacon for Debian/Ubuntu systems
- Check if the directory exists prior to modular data cleanup (bsc#1184311)
- define dependencies for salt-netapi-client and DB schema version
- assign right base product for res8 (bsc#1184005)
- Fix docs link in my organization configuration (bsc#1184286)
- Provide Custom Info as Pillar data
- remove deprecated xmlrpc functions
- Add support for Alibaba Cloud Linux 2
- Only update the kickstart path in cobbler if necessary (bsc#1175216)
- enhance config channel API with list assigned groups
- enhance server group API with config channel and formula
  access methods
- Fix: populate docker-registries on inspection (bsc#1178179)
- Raise length limit for kernel options (bsc#1182916)
- optionally allow vendor change when patching
- Speed up the system groups page (bsc#1182132)
- Log shell command output on failure when checking known_hosts file permissions
- adapt logging for testing accessability of URLs (bsc#1182817)
- add warning about missing salt feature for virtual networks
- add virtual network create action

-------------------------------------------------------------------
Fri Mar 05 15:42:30 CET 2021 - jgonzalez@suse.com

- version 4.2.11-1
- Allow setting a primary FQDN per system, either via WebUI or XMLRPC-API
- Speed up pages to compare or add packages to channels (bsc#1178767)
- Remove validator.js from jade templates
- Homogenizes style in filter buttons, facilitating testability
- improve fromdir with better mapping of URL to local files

-------------------------------------------------------------------
Thu Feb 25 12:06:49 CET 2021 - jgonzalez@suse.com

- version 4.2.10-1
- Rebuild and improve rendering of error pages 404 and 500 pages (bsc#1181228)
- Fix user creation with pam auth and no password (bsc#1179579)
- Rename rhnVirtualInstanceInfo memory_size_k column
- Fix registration of VM created with cobbler profile on Salt minion
- enahance schedule states XMLRPC API
- Cleanup sessions via SQL query instead of SQL function (bsc#1180224)
- Do not call page decorator in HEAD requests (bsc#1181228)
- Allow to configure request timeout (bsc#1178767)
- FIX: Slow response of 'Software > Install' in Ubuntu minions (bsc#1181165)

-------------------------------------------------------------------
Tue Feb 16 10:07:07 CET 2021 - jgonzalez@suse.com

- version 4.2.9-1
- fix action chains for saltssh minions (bsc#1182200)

-------------------------------------------------------------------
Fri Feb 12 14:29:28 CET 2021 - jgonzalez@suse.com

- version 4.2.8-1
- Ensure new files are synced just after writing them (bsc#1175660)
- Add 'mgr_origin_server' to Salt pillar data (bsc#1180439)
- enable openscap auditing for salt systems in SSM (bsc#1157711)
- Removed "Software Crashes" feature
- detect debian products (bsc#1181416)
- show packages from channels assigned to the targeted system (bsc#1181423)

-------------------------------------------------------------------
Thu Jan 28 11:42:47 CET 2021 - jgonzalez@suse.com

- version 4.2.7-1
- Open raw output in new tab for ScriptRunAction (bsc#1180547)

-------------------------------------------------------------------
Wed Jan 27 13:04:11 CET 2021 - jgonzalez@suse.com

- version 4.2.6-1
- fix query using old EVR_T constructor (bsc#1181422)
- Update to postgresql13 (jsc#SLE-17030)
- Improve modular dependency resolution algorithm (bsc#1177267)
- Display absolute timestamps for configuration files
- Fix modular data handling for cloned channels (bsc#1177508)
- Fix: login gets an ISE when SSO is enabled (bsc#1181048)
- Content Lifecycle Management input validation errors are now displayed at the field-level instead of a popup
- Add an API endpoint to allow/disallow scheduling irrelevant patches (bsc#1180757)
- Fix CVE audit results for affected and patched entries (bsc#1180893)
- Replace custom version comparison method with the standard one which also takes debian packages into account
- Default to preferred items per page in content lifecycle lists (bsc#1180558)
- Removed Java module com.sun.bind if it is not available; Load jaxb bundles if available.
- internal code cleanup (dropping unused table rhnErrataTmp)
- Drop the ssl_available option (SSL is always present)
- fix reboot action race condition (bsc#1177031)
- Improves misleading UI message displayed on systems with modules activated (bsc#1179525)
- Fix availability check for debian repositories (bsc#1180127)
- Added 'contents' argument to the 'configchannel.create' XMLRPC API method (bsc#1179566)
- Ignore duplicate NEVRAs in package profile update (bsc#1176018)
- Prevent deletion of CLM environments if they're used in an autoinstallation
  profile (bsc#1179552)
- Fix Debian package version comparison
- register saltkey XMLRPC handler and fix behavior of delete salt key (bsc#1179872)
- Added 'revision' argument to the 'configchannel.updateInitSls' XMLRPC API method (bsc#1179566)
- Add validation for custom repository labels
- Fix configuration file download links to actually download files instead of redirecting to the home page (bsc#1179324)
- Add lang attribute to html tags
- SPEC file libxml2-devel addition, Source0 update.
- Replace the virtpoller beacon by a guests refresh action
- Added RHEL build support.
- Simplified SPEC file.
- fix expanded support detection based on CentOS installations (bsc#1179589)
- Generalize the reactivation key message (bsc#1178483)

-------------------------------------------------------------------
Thu Dec 03 13:45:57 CET 2020 - jgonzalez@suse.com

- version 4.2.5-1
- add the VirtualPC as virtualization type (bsc#1178990)
- Fix the activation key handling from kickstart profile (bsc#1178647)
- Ignore docker network ifaces in the system duplicates list
- Fix incorrect password autocompletions (bsc#1148357)
- add translation strings for newly added countries and timezones (jsc#PM-2081)
- Update exception message in findSyncedMandatoryChannels

-------------------------------------------------------------------
Wed Nov 25 12:22:07 CET 2020 - jgonzalez@suse.com

- version 4.2.4-1
- Report resolved module dependencies on CLM project details page
- Allow creating custom ULN repositories with uln:// urls
- Change message "Minion is down" to be more accurate
- Revert: Sync state modules when starting action chain execution (bsc#1177336)
- Remove expiration date from ics files (bsc#1177892)
- Localize documentation links
- fix check for available products on ISS Slaves (bsc#1177184)
- XMLRPC: Report architecture label in the list of installed packages (bsc#1176898)
- get media.1/products for cloned channels (bsc#1178303)
- calculate size to truncate a history message based on the htmlified version (bsc#1178503)
- Sync state modules when starting action chain execution (bsc#1177336)
- Fix repo url of AppStream in generated RHEL/Centos 8 kickstart file (bsc#1175739)
- Enable validation of Content Lifecycle Management entities in the XMLRPC API (bsc#1177706)
- Fix the order of the arguments in the XMLRPC API doc for contentmanagement.buildProject (bsc#1177704)
- Remove the deprecated "satellite" API namespace
- Make image pillar visible only in buildhost organization
- Maintain list of synced images in pillar
- Remove hostname from /var/lib/salt/.ssh/known_hosts when deleting system (bsc#1176159)
- log token verify errors and check for expired tokens
- show only kernel options in advanced autoinstallation page when working with
  a salt minion (bsc#1177767)
- add new allowVendorChange flag for dist upgrades
- Take pool and volume from Salt virt.vm_info for files and blocks disks (bsc#1175987)
- Create VM on a Salt host using a cobbler profile
- Show cluster upgrade plan in the upgrade UI
- Fix action chain resuming when patches updating salt-minion don't cause service to be
  restarted (bsc#1144447)
- Execute Salt SSH actions in parallel (bsc#1173199)
- Enable to switch to multiple webUI theme
- Hotfix the modular RPMs release comparison
- enable redfish power management by default
- renaming autoinstall distro didn't change the name of the Cobbler distro (bsc#1175876)
- Fix: reinspecting a container image (bsc#1177092)
- add power management xmlrpc api
- allow nightly ISS sync to also cover custom channels
- Include build id in boot image local path
- fix max password length check at user creation (bsc#1176765)
- Fix the links for downloading the binaries in the package details UI (bsc#1176603)
- Notify about missing libvirt or hypervisor on virtual host
- Redesign maintenance schedule systems table to use paginated data from server
- Fix SP migration after dry run for cloned channels (bsc#1176307)
- filter not available optional channels out
- Fix: handle version comparison corner cases in Ubuntu packages

-------------------------------------------------------------------
Fri Nov 06 15:22:07 CET 2020 - jgonzalez@suse.com

- version 4.2.3-1
- Use correct eauth module and credentials for Salt SSH calls (bsc#1178319)

-------------------------------------------------------------------
Mon Sep 21 12:04:31 CEST 2020 - jgonzalez@suse.com

- version 4.2.2-1
- Updating translations from weblate
- Log exception trace on fatal Taskomatic startup error

-------------------------------------------------------------------
Fri Sep 18 12:34:25 CEST 2020 - jgonzalez@suse.com

- version 4.2.1-1
- Force disable SPA for non-navigation links (bsc#1175512)
- pass the log level parameter to matcher
- Detect client organization from connected proxy (bsc#1175545)
- Add language picker to user preferences and user creation
- Fix EntityExistsException on migration from traditional to salt minion via proxy (bsc#1175556)
- use media.1/products from media when not specified different (bsc#1175558)
- Fix: use quiet API method when using spacewalk-common-channels (bsc#1175529)
- add java.allow_adding_patches_via_api to allow adding errata to vendor channels
- fix alignment on icon on entitlement page
- support installer update channels during autoinstallation
- filter machines not in maintenance mode for remote commands
- Upgrade jQuery and adapt the code - CVE-2020-11022 (bsc#1172831)
- Data null means the sync never ran yet (bsc#1174357)
- Reset the server path on minion registration (bsc#1174254)
- fix error when rolling back a system to a snapshot (bsc#1173997)
- Implement maintenance windows backend
- Add check for maintainence window during executing recurring actions
- Implement maintenance windows in struts
- XMLRPC: Assign/retract maintenance schedule to/from systems
- avoid deadlock when syncing channels and registering minions at the same time (bsc#1173566)
- Fix softwarechannel update for vendor channels (bsc#1172709)
- Add modular repository warning message to system overview page (bsc#1173959)
- Change system list header text to something better (bsc#1173982)
- set CPU and memory info for virtual instances (bsc#1170244)
- Add virtual network Start, Stop and Delete actions
- Add virtual network list page
- update default product tree tag and set Beta tag again
- Fix strings (mentions of Satellite, replace SUSE Manager with PRODUCT_NAME, etc)
- Update package version to 4.2.0

-------------------------------------------------------------------
Wed Sep 16 16:49:35 CEST 2020 - jgonzalez@suse.com

- version 4.1.17-1
- Use the Salt API in authenticated and encrypted form (bsc#1175884, CVE-2020-8028)

-------------------------------------------------------------------
Thu Jul 23 13:26:41 CEST 2020 - jgonzalez@suse.com

- version 4.1.16-1
- Fix httpcomponents and gson jar symlinks (bsc#1174229)
- enhance RedHat product detection for CentOS and OracleLinux (bsc#1173584)
- provide comps.xml and modules.yaml when using onlinerepo for kickstart
- Refresh virtualization pages only on events
- fix up2date detection on RH8 when salt-minion is used for registration
- improve performance of the System Groups page with many clients (bsc#1172839)
- Include number of non-patch package updates to non-critical update counts
  in system group pages (bsc#1170468)
- bump XMLRPC API version number to distinguish from Spacewalk 2.10
- Cluster UI: return to overview page after scheduling actions
- fix NPE on auto installation when no kernel options are given (bsc#1173932)
- fix issue with disabling self_update for autoyast autoupgrade (bsc#1170654)
- Adapt expectations for jobs return events after switching Salt
  states to use 'mgrcompat.module_run' state.

-------------------------------------------------------------------
Wed Jul 01 16:12:13 CEST 2020 - jgonzalez@suse.com

- version 4.1.15-1
- Make httpcomponents and gson jar symlinks dependent on product
- Fix symlinks for gson, httcomponents on Leap 15.2

-------------------------------------------------------------------
Mon Jun 29 10:08:38 CEST 2020 - jgonzalez@suse.com

- version 4.1.14-1
- Branding adjustments, get rid of spacewalk as a default
- serve media.1/products when available (bsc#1173204)
- use repo metadata of the synced base channel when kernel
  option "useonlinerepo" is provided (bsc#1173204)
- Fix recurring actions being displayed in Task Schedules list
- Fix: handle corner case of deb pkg compare version (bsc#1173201)

-------------------------------------------------------------------
Wed Jun 24 10:22:51 CEST 2020 - jgonzalez@suse.com

- version 4.1.13-1
- prevent deadlock on suseusernotification (bsc#1173073)

-------------------------------------------------------------------
Tue Jun 23 17:21:48 CEST 2020 - jgonzalez@suse.com

- version 4.1.12-1
- Don't output virtualization pillar for systems without virtualization entitlement
- Update help link URLs in the UI
- Use volumes for VMs disks and allow attaching cdrom images
- Compute the websockify URL on browser side (bsc#1149644)
- disable Beta product tree tag
- Enable OS image building for all SUSE distributions (bsc#1149101, bsc#1172076)
- Toggle virtpoller when toggling virtualization host entitlement (bsc#1172962)
- Deleting registered VM doesn't remove them VM from the Guests list (bsc#1170096)
- improve salt-ssh error parsing on bootstrapping (bsc#1172120)

-------------------------------------------------------------------
Wed Jun 10 12:16:32 CEST 2020 - jgonzalez@suse.com

- version 4.1.11-1
- Drop the unpublished patch concept. All patches are published since their creation
- Implement support for cluster management (CaaSP)
- Split branding style themes for Uyuni and SUSE Manager
- increase XMLRPC API version
- Correctly set action to failed in case of Salt errors on execution (bsc#1169604)
- improve speed of Content Lifecycle Management channel list loading (bsc#1153234)
- Avoid traceback with AssertionError: Failed to update row (bsc#1172558)
- Pass minion ip to the kiwi_collect_image runner as fallback instead
  of fqdn if not present (bsc#1170737)
- Fix software channel list coloring
- apply highstate when add-on system types should be applied to the
  system on bootstrapping (bsc#1172190)
- configure HTTP timeouts via rhn.conf
- fixed bug where in scheduling a vhm refresh would result in a permission error for org admins
- Validate CLM projects on build/promote with XMLRPC
- Fix nullpointer exception during proxy registration (bsc#1171287)
- improve Content Lifecycle Management build and promotion performance (bsc#1159226)
- fix info text about package installation on channel change (bsc#1171684)
- Clarify the behavior of the checkbox system list, when it adds systems to ssm
- Implement module picker controls for CLM AppStream filters

-------------------------------------------------------------------
Tue May 26 11:22:02 CEST 2020 - jgonzalez@suse.com

- version 4.1.10-1
- handle centos urls that contain repo target in query string (bsc#1171996)

-------------------------------------------------------------------
Wed May 20 10:55:24 CEST 2020 - jgonzalez@suse.com

- version 4.1.9-1
- Fix saving image profile custom info values with XMLRPC (bsc#1171526)
- New API endpoint for retrieving combined formula data for a list of systems
- New API endpoint for retrieving network information for a list of system
- New API endpoint for retrieving system groups information for systems with a given entitlement
- Improve performance for States view in SystemGroups detail view (bsc#1158752)
- prevent race condition on metadata generation (bsc#1170197)
- Make automatic system locking for cluster node (CaaSP) user configurable
- Assign Activation Key channels only (bsc#1166516)
- Pass image profile custom info values as Docker buildargs during image build
- Fix activation keys request error in image import page (bsc#1170046)
- Fix custom info values input in image profile edit form (bsc#1169773)
- Add check for non-existing formulas when assigning formulas to a system/group
- Add check for non-existing formulas in xmlrpc calls
- Use salt for registration for selected install types (bsc#1164836)
- Added a new API end point to manage package state (bsc#1169520)
- avoid multiple base channels when onboarding minions (bsc#1167871)
- Remember settings after Service Pack Migration dry-run

-------------------------------------------------------------------
Thu Apr 23 10:25:13 CEST 2020 - jgonzalez@suse.com

- version 4.0.32-1
- hide message about changed Update Tag change (bsc#1169109)
- Web UI: Implement bootstrapping minions using an SSH private key
- add virtual volume delete action
- refresh pillar after channel change

-------------------------------------------------------------------
Wed Apr 15 17:12:31 CEST 2020 - jgonzalez@suse.com

- version 4.1.8-1
- Add content lifecycle project validation interface

-------------------------------------------------------------------
Mon Apr 13 09:33:50 CEST 2020 - jgonzalez@suse.com

- version 4.1.7-1
- Fix the original-clone channel relationship for CLM channels (bsc#1163121)
- fix serializer and documentation for system.listSystems (bsc#1168083)
- skip and show migration targets which do not have a successor
  for all installed extension products (bsc#1168227)
- fix resource leak in taskomatic (bsc#1168696)
- XMLRPC: Implement bootstrapping minions using an SSH private key
- Fix: unable to be redirected to the IdP when SSO is enabled (bsc#1167667)
- improve performance of cleanup-data-bunch
- Show separate info for syncing product channels and children
- add XMLRPC API method: proxy.listProxyClients (bsc#1166408)
- Enable monitoring for RHEL 8 Salt clients
- Add recurring actions xmlrpc interface
- Add StateApplyFailed and CreateBootstrapRepoFailed notifications
- Add virtual storage pools actions
- Remove no longer necessary check for retail TERMINALS group membership
- change DB check before login
- fix error when adding systems to ssm with 'add to ssm' button (bsc#1160246)

-------------------------------------------------------------------
Thu Mar 19 12:16:18 CET 2020 - jgonzalez@suse.com

- version 4.1.6-1
- Filter out AppStream packages by 'modularitylabel' rpm tag

-------------------------------------------------------------------
Wed Mar 11 10:54:21 CET 2020 - jgonzalez@suse.com

- version 4.1.5-1
- Fix for pillar not being refreshed when CaaSP pattern is detected upon software profile update (bsc#1166061)
- Adapt/clarify terms for minion system locking
- Add dependency on system-lock formula
- Prevent build/promote on content projects which have build/promote in progress
- Clean stale Content Lifecycle targets on Tomcat startup (bsc#1164121)
- Show warning on products page when no SUSE Manager Server Subscription is available
- Implement recurring highstate scheduling
- Notify VMs creation actions
- Validate the suseproductchannel table and update missing date when running mgr-sync refresh (bsc#1163538)
- Add 'inst.repo' kernel option to RHEL 8 kickstart tree (bsc#1163884)
- Show proxy icon in system list
- Disable modularity failsafe mechanism for RHEL 8 channels (bsc#1164875)
- Handle the non-existent requested grains gracefully
- Get the machineid grain from the minion startup event
- Feat: enable Salt system lock when CaaSP node is onboarded
- use term 'patch' instead of 'errata' (bsc#1164649)
- enable provisioning API with salt and bootstrap entitled systems
- remove oracle DB support
- improve performance when adding systems to system groups (bsc#1158754)
- remove NccRegister Task

-------------------------------------------------------------------
Mon Feb 17 12:50:13 CET 2020 - jgonzalez@suse.com

- version 4.1.4-1
- Fix a problem with removing the monitoring entitlement from a system
- Introduce CLM AppStream filters for RHEL 8 support
- kickstart --nobase option was removed in version F22. Do not use it
  for RHEL8
- Migrate pillar and formula data on minion id change (bsc#1161755)
- Remove auditlog-keeper
- Exclude base products from PAYG (Pay-As-You-Go) instances when doing subscription matching
- call saltutil.sync_all before calling highstate (bsc#1152673)
- change doc links pointing to new documentation server

-------------------------------------------------------------------
Thu Jan 30 14:48:34 CET 2020 - jgonzalez@suse.com

- version 4.1.3-1
- overload the system.scheduleChangeChannels API method to accept multiple system IDs
- support non discoverable fqdns via custom grain (bsc#1155281)

-------------------------------------------------------------------
Wed Jan 22 12:12:18 CET 2020 - jgonzalez@suse.com

- version 4.1.2-1
- merge java translations from branding back to this package
- fix mgr-sync add channel when fromdir is configured (bsc#1160184)
- handle not found re-activation key (bsc#1159012)
- write a list of formulas sorted by execution order (bsc#1083326)
- change product_tree tag to reflect new product 4.1 and Beta phase
- Use 'changes' field if 'pchanges' field doesn't exist (bsc#1159202)
- rename rhncfg-actions to mgr-cfg-actions in UI advice (bsc#1137248)
- Show additional headers and dependencies for deb packages
- Show adequate message on saving formulas that change only pillar data
- Fix container image import (bsc#1154246)
- Add missing permission checks on formula api (bsc#1123274)
- use channel name from product tree instead of constructing it (bsc#1157317)
- Add the system.getMinionIdMap XMLRPC method
- generate metadata with empty vendor (bsc#1158480)
- Read the subscriptions from the output instead of input (bsc#1140332)
- remove undefined variable from redhat_register snippet
- Add a method in API to check if the provided session key is a valid one.
- Associate VMs and systems with the same machine ID at bootstrap (bsc#1144176)
- Prevent Package List Refresh actions to stay pending forever (bsc#1157034)
- Fix minion id when applying engine-events state (bsc#1158181)
- Prevent ISE and warn disable deletion of a Content Lifecycle channel in use (bsc#1158012)
- Remove unnecessary WARN log entries from Kubernetes integration

-------------------------------------------------------------------
Wed Nov 27 17:01:33 CET 2019 - jgonzalez@suse.com

- version 4.1.1-1
- Change form order and change project creation message (bsc#1145744)
- show version depending on the product
- Fix loading proper activation key details on SPA enabled (bsc#1157141)
- Add 'license' entry to the kiwi image inspection test data
- Enable aarch64 builds
- Hide Virtualization > Provisioning tab for Salt systems (bsc#1167329)
- Add self monitoring to Admin Monitoring UI (bsc#1143638)
- Use apache proxy of websockify (bsc#1155455)
- Split a query to the database for more reliability in case certain pages are visited and many systems are registered
- Fix WebUI invalidation time by using the package build time instead
  of the WebUI version (bsc#1154868)
- Add information message in Tasks bunch detail page if task gets interrupted before start
- Create a single action when adding erratas to an action chain via the API (bsc#1148457)
- Add check for url input when creating/editing repositories
- Fqdns are coming from salt network module instead of fqdns grain (bsc#1134860)
- Consider timeout value in salt remote script (bsc#1153181)
- rename SUSE Products to just Products in UI
- Fix: regression with Ubuntu version compare (bsc#1150113)
- Add formula metadata to form data response
- ignore kickstarttrees for child channels and prevent
  appstream repos sync to cobbler
- Check if metadata refresh is needed before adding new channels (bsc#1153613)
- Fix: match `image_id` with newer k8s (bsc#1149741)
- Handle refreshing hardware of VM with changed UUID (bsc#1135380)
- Bump version to 4.1.0 (bsc#1154940)
- fix problems with Package Hub repos having multiple rpms with same NEVRA
  but different checksums (bsc#1146683)
- Add check/message for project not found (bsc#1145755)
- Fix sorting issues on content filter list page (bsc#1145591)
- Fix combinatorial explosion when generating migrations (bsc#1151888)
- Change the default value of taskomatic maxmemory to 4GB
- Silence cache strategy Hibernate warning
- Return result in compatible type to what defined in database procedure (bsc#1150729)
- Allow channels names to start with numbers
- Fix: handle special deb package names (bsc#1150113)
- Remove extra spaces in dependencies fields in Debian repo Packages file (bsc#1145551)
- Improve performance for 'Manage Software Channels' view (bsc#1151399)
- Allow monitoring for managed systems running Ubuntu 18.04 and RedHat 6/7
- use value from systemd unit file if not set in /etc/rhn/rhn.conf
- implement "keyword" filter for Content Lifecycle Management
- Add support for Azure, Amazon EC2, and Google Compute Engine as Virtual Host Manager.
- Import additional fields for Deb packages
- enable Kiwi NG on SLE15
- allow ssl connections from Tomcat to Postgres (bsc#1149210)
- use default in case taskomatic.java.maxmemory is unset
- fix parsing of /etc/rhn/rhn.conf for taskomatic.java.maxmemory (bsc#1151097)
- replace requires susemanager with uyuni-base server for group(susemanager)
- Add page to show virtual storage pools and volumes of a system
- Migrate login to Spark
- Use 'SCC organization credentials' instead of 'SCC credentials' in error message (bsc#1149425)
- implement "regular expression" Filter for Content Lifecycle Management
  matching package names, patch name, patch synopsis and package names in patches
- implement provisioning for salt clients
- New Single Page Application engine for the UI. It can be enabled with the config 'web.spa.enable' set to true
- Check that a channel doesn't have clones before deleting it (bsc#1138454)
- Fix: initialize the hibernate transaction when merging errata via XMLRPC API (bsc#1145584)
- Fix documentation of contentmanagement handler (bsc#1145753)
- Add new API endpoint to list available Filter Criteria
- improve API documentation of Filter Criteria
- implement "patch contains package" Filter for Content Lifecycle Management
- implement Filter Patch "by type" Content Lifecycle Management
- Improve websocket authentication to prevent errors in logs (bsc#1138454)
- Implement filtering errata by synopsis in Content Lifecycle Management
- Normalize date formats for actions, notifications and clm (bsc#1142774)
- Implement ALLOW filters in Content Lifecycle Management
- move /usr/share/rhn/config-defaults to uyuni-base-common
- implement "by date" Filter for Content Lifecycle Management
- Require uyuni-base-common for /etc/rhn
- Support partly patched CVEs in CVE audit (bsc#1137229)
- UI render without error if salt-formulas system folders are unreachable (bsc#1142309)
- Add susemanager as prerequired for spacewalk-java
- Cloning Errata from a specific channel should not take packages
  from other channels (bsc#1142764)
- Hide channels managed by Content Lifecycle projects from available sources (bsc#1137965)
- add caret sorting for rpm versioning
- improve performance for retrieving the user permissions on channels (bsc#1140644)

-------------------------------------------------------------------
Wed Jul 31 17:34:30 CEST 2019 - jgonzalez@suse.com

- version 4.0.20-1
- fix permissions of cobbler owned directories
- Prerequire salt package to avoid not existing user issues
- Remove duplicate information message when changing system properties (bsc#1111371)
- Align selection column in software channel managers (bsc#1122559)
- API Documentation: mention the shebang in the system.scheduleScriptRun doc strings (bsc#1138655)
- Enable product detection for plain rhel systems (bsc#1136301)
- For orphan contentsources, look also in susesccrepositoryauth to make sure they are not being referenced(bsc#1138275)
- Fallback to logged-in-user org and then vendor errata when looking up erratum on cloning (bsc#1137308)
- Add new validation to avoid creating content lifecycle projects starting with a number (bsc#1139493)
- Improve performance of 'Systems requiring reboot' page (fate#327780)
- Allow virtualization tab for foreign systems (bsc#1116869)
- Keep querystring on ListTag parent_url for actions that have the cid param (bsc#1134677)
- Allow forcing off or resetting VMs
- Fix profiles package scheduling when epoch is null (bsc#1137144)
- Explicitly mention in API docs that to preserve LF/CR, user needs to encode the data(bsc#1135442)
- Switch menu links and adjust title icons
- Add XML-RPC API calls to manage server monitoring
- Allow adding monitoring entitlement to openSUSE Leap 15.x
- Add support for Salt Formulas to be used with standalone Salt
- Fix channel sync status logic in products page (bsc#1131721)
- Report Monitoring products to subscription-matcher
- Update help URLs in the UI
- Fix SSM package upgrade list item selection (bsc#1133421)
- Support system groups with the prometheus-exporters-formula and monitoring entitlements
- Let softwarechannel_errata_sync fallback on vendor errata (bsc#1132914)
- Don't convert localhost repositories URL in mirror case (bsc#1135957)
- Add state EDITED to filters in the Content Lifecycle Environments
- Add built time date to the Content Lifecycle Environments
- Update ServerArch on each ImageDeployedEvent (bsc#1134621)
- Remove the 'Returning' clause from the query as oracle doesn't support it (bsc#1135166)
- Display warning if product catalog refresh is already in progress (bsc#1132234)
- Fix apidoc return order on mergePackages
- Explicitly mention country code in the advanced search (bsc#1131892)

-------------------------------------------------------------------
Wed May 22 14:29:42 CEST 2019 - jgonzalez@suse.com

- version 4.0.19-1
- Fix handling of the last Salt event queue (bsc#1135896)

-------------------------------------------------------------------
Wed May 15 17:05:45 CEST 2019 - jgonzalez@suse.com

- version 4.0.18-1
- use new names in code for client tool packages which were renamed (bsc#1134876)

-------------------------------------------------------------------
Wed May 15 17:00:13 CEST 2019 - jgonzalez@suse.com

- version 4.0.17-1
- List added JARs into specfile
- Add stax and stax2 to the ant JARs

-------------------------------------------------------------------
Wed May 15 15:11:15 CEST 2019 - jgonzalez@suse.com

- version 4.0.16-1
- SPEC cleanup
- Process salt events of a single minion on the same thread
- Add Single Sign On (SSO) via SAMLv2 protocol
- Hide disabled activation keys in form drop-downs (bsc#1101706)
- Implement Errata filtering based on advisory name in Content Lifecycle Management
- UI to enable / disable server monitoring
- Add monitoring entitlement
- Log remote commands executed via Salt -> Remote Commands UI to
  file /var/log/rhn/rhn_salt_remote_commands.log
- Saving cobbler autoinstall templates with a leading slash.
- Implement NEVR(A) filtering in Content Lifecycle Management
- Adjust product tree tag according to the base OS
- Add a link to the highstate page after formula was saved
- Fix deleting server when minion_formulas.json is empty (bsc#1122230)
- Handle the different retcodes that are being returned when salt module is not available (bsc#1131704)
- Improve salt events processing performance (bsc#1125097)
- Prevent Actions that were actually completed to be displayed as "in progress" forever(bsc#1131780)
- Disable Salt presence ping for synchronous calls
- Add unit tests for base channel assignments when registering RES minions
- Enable batching mode for salt synchronous calls
- Do not implicitly set parent channel when cloning (bsc#1130492)
- Do not report Provisioning installed product to subscription matcher (bsc#1128838)
- Show minion id in System Details GUI and API
- Fix base channel selection for Ubuntu systems (bsc#1132579)
- Fix retrieval of build time for .deb repositories (bsc#1131721)
- Fix product package conflicts with SLES for SAP systems (bsc#1130551)
- Take into account only synced products when scheduling SP migration from the API (bsc#1131929)

-------------------------------------------------------------------
Fri Apr 26 09:57:29 CEST 2019 - jgonzalez@suse.com

- version 4.0.15-1
- Enable Salt presence ping for synchronous calls (bsc#1133264)

-------------------------------------------------------------------
Thu Apr 25 17:59:56 CEST 2019 - jgonzalez@suse.com

- version 4.0.14-1
- Fix offline use of SUSE Manager (bsc#1133420)

-------------------------------------------------------------------
Mon Apr 22 12:11:55 CEST 2019 - jgonzalez@suse.com

- version 4.0.13-1
- Add Content Lifecycle Management icon
- Remove the obsolete help dispatcher servlet which was used to translate the documentation URLs
- Implement packages filtering on Content Project build
- Implement Content Filters operations and expose them in XMLRPC
- Disable ActionChainCleanup if database is Postgres
- Track and expose build status of Content Environment
- Enable SLES11 OS Image Build Host
- Add support for Salt batch execution mode
- fix NPE on remote commands when no targets match (bsc1123375)
- change release notes URL
- provide Proxy release notes as well
- Add a Taskomatic job to perform minion check-in regularly, drop use of Salt's Mine (bsc#1122837)
- Change the return type of the Cobbler method last_modified_time to Double
- Populate Content Environment on inserting it in a Project
- Add makefile and pylint configuration
- allow access to susemanager tools channels without res subscription (bsc#1127542)

-------------------------------------------------------------------
Fri Mar 29 10:31:49 CET 2019 - jgonzalez@suse.com

- version 4.0.12-1
- Adapt Cobbler power management functionality to use new power_system API call (bsc#1128919)
- fix doc generation for content management API
- Add support for SLES 15 live patches in CVE audit
- Implement Content Project promote function
- Implement Content Project build function
- Add Content Project Sources CRUD operations and expose them via XMLRPC
- Add Content Project and Content Environment CRUD operations and expose them via XMLRPC
- Add Content Project CRUD operations and expose them via XMLRPC
- Fix parsing of deb package version string on download (bsc#1130040)
- Generate solv file when repository metadata is created
- Fix errata_details to return details correctly (bsc#1128228)
- prevent an error when onboarding a RES 6 minion (bsc#1124794)

-------------------------------------------------------------------
Mon Mar 25 16:43:10 CET 2019 - jgonzalez@suse.com

- version 4.0.11-1
- don't modify kickstart child channel list
- change cobblers template directory
- Remove tanukiwrapper from taskomatic
- Add error message on sync refresh when there are no scc credentials
- rename cobbler keyword ksmeta to autoinstall_meta which changed with cobbler 3
- minion-action-cleanup Taskomatic task: do not clean actions younger than one hour
- Add support for custom username when bootstrapping with Salt-SSH
- Archive orphan actions when a system is deleted and make them visible in the UI (bsc#1118213)
- Cobbler version have been updated to >= 3.0
- Removed cobbler's 'update' method call which is now invalid(bsc#1128917)
- support ubuntu products and debian architectures in mgr-sync
- adapt check for available repositories to debian style repositories
- Add virtual machine display page
- Change default image download protocol from tftp to ftp
- Fix apidoc issues
- Read and update running kernel release value at each startup of minion (bsc#1122381)
- Schedule full package refresh only once per action chain if needed(bsc#1126518)
- Check and schedule package refresh in response to events independently of what originates them (bsc#1126099)

-------------------------------------------------------------------
Wed Mar 06 11:15:31 CET 2019 - jgonzalez@suse.com

- version 4.0.10-1
- Remove obsolete /rhn/help directory

-------------------------------------------------------------------
Tue Mar 05 18:20:00 CET 2019 - jgonzalez@suse.com

- version 4.0.9-1
- Update navigation links for the documentation pages

-------------------------------------------------------------------
Sat Mar 02 00:10:43 CET 2019 - jgonzalez@suse.com

- version 4.0.8-1
- Generate InRelease file for Debian/Ubuntu repos when metadata signing is enabled
- Add support for Ubuntu minions (FATE#324534, FATE#326848, FATE#326811)
- Fix/enhance Debian/Ubuntu repository generation
- Implement HTTP token authentication for Ubuntu clients

-------------------------------------------------------------------
Wed Feb 27 13:01:45 CET 2019 - jgonzalez@suse.com

- version 4.0.7-1
- Expose necessary Java modules on JDK 9+
- Add configuration option to limit the number of changelog entries added
  to the repository metadata (FATE#325676)
- Fix a problem when cloning public child channels with a private base channel (bsc#1124639)
- set max length for xccdf rule identifier to 255 to prevent internal server error (bsc#1125492)
- add configurable option to auto deploy new tokens (bsc#1123019)
- support products with multiple base channels
- fix ordering of base channels to prevent synchronization errors
  (bsc#1123902)
- prevent crash of mgr-sync refresh when channel label could not be found (bsc#1125451)
- Keep assigned channels on traditional to minion migration (bsc#1122836)
- Add UI to create virtual machine for salt minions
- Fix "Add Selected to SSM" on System Groups -> systems page (bsc#1121856)

-------------------------------------------------------------------
Fri Feb 08 17:38:56 CET 2019 - jgonzalez@suse.com

- version 4.0.6-1
- Fix exception when removing failed salt events from database

-------------------------------------------------------------------
Thu Jan 31 09:41:46 CET 2019 - jgonzalez@suse.com

- version 4.0.5-1
- Improve memory usage when generating repo matadata for channels having
  a large number of packages (bsc#1115776)
- Merge unlimited virtualization lifecycle products with the single variant (bsc#1114059)
- show beta products if a beta subscription is available (bsc#1123189)
- fix synchronizing Expanded Support Channel with missing architecture
  (bsc#1122565)
- Explicitly require JDK11
- Update spec file to no longer install tomcat context file in cache directory (bsc#1111308)
- Fix for duplicate key violation when cloning erratas that have no packages associated (bsc#1111686)
- Improve performance for granting and revoking permissions to user for groups (bsc#1111810)

-------------------------------------------------------------------
Wed Jan 16 12:23:15 CET 2019 - jgonzalez@suse.com

- version 4.0.4-1
- Remove the reference of channel from revision before deleting it (bsc#1107850)
- Add sp migration dry runs to the daily status report (bsc#1083094)
- Fix permissions check on formula list api call (bsc#1106626)
- Prevent failing KickstartCommand when customPosition is null (bsc#1112121)
- Improve return value and errors thrown for system.createEmptyProfile XMLRPC endpoint
- Reset channel assignments when base channel changes on registration (bsc#1118917)
- Removed 'Manage Channels' shortcut for vendor channels (bsc#1115978)
- Allow bootstrapping minions with a pending minion key being present (bsc#1119727)
- Fix cloning channels when managing the same errata for both vendor and private orgs (bsc#1111686)
- Hide 'unknown virtual host manager' when virtual host manager of all hosts is known (bsc#1119320)
- Add REST API to retrieve VM definition
- Nav and section scroll independently
- Listen to salt libvirt events to update VMs state
- avoid a NullPointerException error in Taskomatic (bsc#1119271)
- XMLRPC API: Include init.sls in channel file list (bsc#1111191)
- Disable notification types with 'java.notifications_type_disabled' in rhn.conf (bsc#1111910)
- Fix the config channels assignment via SSM (bsc#1117759)
- Introduce Loggerhead-module.js to store logs from the frontend
- change SCC sync backend to adapt quicker to SCC changes and improve
  speed of syncing metadata and checking for channel dependencies (bsc#1089121)
- read OEM Orderitems from DB instead of create always new items (bsc#1098826)
- fix mgr-sync refresh when subscription was removed (bsc#1105720)
- install product packages during bootstrapping minions (bsc#1104680)
- remove Oracle support

-------------------------------------------------------------------
Mon Dec 17 14:37:54 CET 2018 - jgonzalez@suse.com

- version 4.0.3-1
- Change Requires to allow installing with both Tomcat 8 (SLE-12SP3) and 9 (SLE12-SP4)
- Automatically schedule an Action to refresh minion repos after deletion of an assigned channel (bsc#1115029)
- Performance improvements in channel management functionalities (bsc#1114877)
- Hide already applied errata and channel entries from the output list in
  audit.listSystemsByPatchStatus (bsc#1111963)
- Handle with an error message if state file fails to render (bsc#1110757)
- use a Salt engine to process return results (bsc#1099988)
- Add check for yast autoinstall profiles when setting kickstartTree (bsc#1114115)
- Fix handling of CVEs including multiple patches in CVE audit (bsc#1111963)
- When changing basechannel the compatible old childchannels are now selected by default. (bsc#1110772)
- fix scheduling jobs to prevent forever pending events (bsc#1114991)
- Performance improvements for group listings and detail page (bsc#1111810)
- fix wrong counts of systems currency reports when a system belongs to more than one group (bsc#1114362)
- Add check if ssh-file permissions are correct (bsc#1114181)
- When removing cobbler system record, lookup by mac address as well if lookup by id fails(bsc#1110361)
- increase maximum number of threads and open files for taskomatic (bsc#1111966)
- Changed Strings for MenuTree Items to remove redundancy (bsc#1019847)
- Automatic cleanup of notification messages after a configurable lifetime
- Fix 'image deployed' event data parsing (bsc#1110316)
- Handle 'image deployed' salt event by executing post-deployment procedures
- Allow listing empty system profiles via XMLRPC
- Different methods have been refactored in tomcat/taskomatic for better performance(bsc#1106430)
- Do not try cleanup when deleting empty system profiles (bsc#1111247)
- ActivationKey base and child channel in a reactjs component
- Sync changes from Spacewalk
- 1640999 - Fix status icons
- 1640999 - Show correct name of the channel provididing rhncfg* packages
- 1624837 - Suppress warning if AppStream addon is enabled
- 1624837 - Enable appstream by default
- 1624837 - Add appstream ks corresponding to given baseos ks

-------------------------------------------------------------------
Fri Oct 26 10:29:32 CEST 2018 - jgonzalez@suse.com

- version 4.0.2-1
- Reschedule taskomatic jobs if task threads limit reached (bsc#1096511)
- Require openJDK in all cases, as IBM JDK will not be available at SLE15
- Add missing jar dependency 'xalan-j2-serializer'
- Modify acls: hide 'System details -> Groups and Formulas' tab for non-minions with bootstrap entitlement
- fix typo in messages (bsc#1111249)
- Cleanup formula data and assignment when migrating formulas or when removing system
- Remove restrictions on SUSE Manager Channel subscriptions (bsc#1105724)
- Pair a new starting minion with empty profile based on its HW address (MAC)
- Allow creating empty minion profiles via XMLRPC, allow assigning and editing formula for them
- Added shortcut for editing Software Channel
- Rewrite virtual guests list page in reactjs
- Fix NullPointerException when refreshing deleted software channel (bsc#1094992)
- Subscribe saltbooted minion to software channels, respect activation key in final registration steps
- Fix script is deleted too early (bsc#1105807)
- Remove special characters from HW type string
- Optimize execution of actions in minions (bsc#1099857)
- Make Kiwi OS Image building enabled by default
- Increase Java API version
- check valid postgresql database version
- Change Saltboot grain trigger from "initrd" to "saltboot_initrd"
- add last_boot to listSystems() API call
- Changed localization strings for file summaries (bsc#1090676)
- Added menu item entries for creating/deleting file preservation lists (bsc#1034030)
- Fix displayed number of systems requiring reboot in Tasks pane (bsc#1106875)
- Added link from virtualization tab to Scheduled > Pending Actions (bsc#1037389)
- Better error handling when a websocket connection is aborted (bsc#1080474)
- Remove the reference of channel from revision before deleting it(bsc#1107850)
- Enable auto patch updates for salt clients
- Fix ACLs for system details settings
- Method to Unsubscribe channel from system(bsc#1104120)
- Fix 'Compare Config Files' task hanging (bsc#1103218)
- Fix: delete old custom OS images pillar before generation (bsc#1105107)
- Fix an error in the system software channels UI due to SUSE product channels missing a
  corresponding synced channel (bsc#1105886)
- XMLRPC API for state channels
- add logic for RedHat modules
- fix deletion of Taskomatic schedules via the GUI (bsc#1095569)
- Generate OS image pillars via Java
- Logic constraint: results must be ordered and grouped by systemId first (bsc#1101033)
- Fix retrieving salt-ssh pub key for proxy setup when key already exists
  (bsc#1105062)
- Store activation key in the Kiwi built image
- Do not wrap output if stderr is not present (bsc#1105074)
- Store image size in image pillar as integer value
- Reschedule Taskomatic jobs when the taskomatic.<job_type>.parallel_threads
  limit is reached (bsc#1105574)
- Implement the 2-phase registration of saltbooted minions (SUMA for Retail)
- Avoid an NPE on expired tokens (bsc#1104503)
- Generate systemid certificate on suse/systemid/generate event (FATE#323069)
- Fix system group overview patch status (bsc#1102478)

-------------------------------------------------------------------
Fri Aug 10 15:21:41 CEST 2018 - jgonzalez@suse.com

- version 4.0.1-1
- Allow salt systems to be registered as proxies (FATE#323069)
- Fix behavior when canceling actions (bsc#1098993)
- add DNS name to cobbler network interface (FATE#326501, bsc#1104020)
- speedup listing systems of a group (bsc#1102009)
- Add python3 xmlrpc api example to docs.
- Bump version to 4.0.0 (bsc#1104034)
- Fix copyright for the package specfile (bsc#1103696)
- Add Salt actions for virtual guests
- Disallow '.' in config channel names (bsc#1100731)
- Feat: add OS Image building with Kiwi FATE#322959 FATE#323057 FATE#323056
- Apply State Result - use different color for applied changes
- Fix checking for salt pkg upgrade when generating action chain sls
- Add queue=true to state.apply calls generated in action chain sls files
- Fix missing acl to toggle notifications in user prefs in salt clients (bsc#1100131)
- Fix race condition when applying patches to systems (bsc#1097250)
- Fix: errata id should be unique (bsc#1089662)
- improve cve-server-channels Taskomatic task's performance (bsc#1094524)
- fix union and intersection button in grouplist (bsc#1100570)
- Feature: show ordered and formated output of state apply results
- fix defining a schedule for repo-sync (bsc#1100793)
- Drop removed network interfaces on hardware profile update (bsc#1099781)
- Feature: implement test-mode for highstate UI
- Feature: implement optional signing repository metadata
- Valid optional channel must be added before reposync starts (bsc#1099583)
- XML-RPC API call system.scheduleChangeChannels() fails when no children are given (bsc#1098815)
- Fix tabs and links in the SSM "Misc" section (bsc#1098388)
- Handle binary files appropriately (bsc#1096264)
- Increase the default number of Quartz worker threads (bsc#1096511)
- Ignore inactive containers in Kubernetes clusters
- explicitly require IBM java for SLES < SLE15 (bsc#1099454)
- Do not break backward compatibility on package installation/removal (bsc#1096514)
- Fix minion software profile to allow multiple installed versions for the
  same package name (bsc#1089526)
- fix cleaning up tasks when starting up taskomatic (bsc#1095210)
- Fix truncated result message of server actions (bsc#1039043)
- Add missing result fields for errata query (bsc#1097615)
- Show chain of proxies correctly (bsc#1084128)
- improve gatherer-matcher Taskomatic task's performance (bsc#1094524)
- Check if directory /srv/susemanager/salt/actionchains exists before deleting minion
  action chain files
- fix hardware refresh with multiple IPs on a network interface (bsc#1041134)
- Fix NPE in image pages when showing containers with non-SUSE distros
  (bsc#1097676)
- Do not log when received 'docker://' prefix from Kubernetes clusters
- Add new 'upgrade_satellite_refresh_custom_sls_files' task to refresh
  custom SLS files generated for minions (bsc#1094543)
- improve branding for Uyuni
- Mark all proceeding actions in action-chain failed after an action failed(bsc#1096510)
- Fix: limit naming of action chain (bsc#1086335)
- Do not create new product if product_id exists, update it instead (bsc#1096714)
- specify old udev name as alternative when parsing hw results
- fix detection of a xen virtualization host (bsc#1096056)
- Disallow colons in image labels (bsc#1092940)
- Fix registration of RHEL clients when multiple release packages are installed
  (bsc#1076931)
- Disable support for Oracle on openSUSE (bsc#1095804)
- Fix removing action chain sls files after execution (bsc#1096016)

-------------------------------------------------------------------
Tue Jun 05 10:09:30 CEST 2018 - jgonzalez@suse.com

- version 2.8.78.7-1
- make mass-canceling of Actions faster (bsc#1095211)
- Fix logic in jsp so enabling config systems page shows right icon for error (bsc#1082988)
- Fix: show only directly connected systems for Proxy (bsc#1094986)
- generate pillar after changeing gpg_check flag (bsc#1079605)
- enable all TLS version for HTTPS connections (bsc#1094530)
- allow multi selection/deletion of notification messages
- change text on pending actions on the system page (bsc#1086176)
- Schedule only one action when changing channel assignment for a group of servers on SSM
- honor user timezone setting for system overview dates (bsc#1085516)
- Initial branding change for Uyuni (bsc#1094497)
- Fix NPE in software profile sync when building update query (bsc#1094240)
- added 404 handling inside the Spark framework (bsc#1029726)

-------------------------------------------------------------------
Wed May 23 09:01:39 CEST 2018 - jgonzalez@suse.com

- version 2.8.78.6-1
- Add Action Chain support for Salt clients using the ssh-push connection method.
- add API functions to specify system cleanup type when deleting a
  system (bsc#1094190)
- change default cleanup type for XMLRPC API to NO_CLEANUP
  (bsc#1094190)

-------------------------------------------------------------------
Wed May 16 17:41:11 CEST 2018 - jgonzalez@suse.com

- version 2.8.78.5-1
- Uniform the notification message when scheduling HW refresh (bsc#1082796)
- Improved API for formulas to be saved through API for system/group.
- add SLES12 SP2 LTSS family (bsc#1092194)
- fix token cleanup task crashing (bsc#1090585)
- HW refresh fails on SLE15 Salt client (bsc#1090221)
- reorder styles import
- prevent NPE when no image build history details are available (bsc#1092161)
- only show the most relevant (least effort) solutions (bsc#1087071)
- Show channel label when listing config channels (bsc#1083278)
- fix equals to display channels with same name but different label
  (bsc#1083278)
- Avoid init.sls files with no revision on Config State Channels (bsc#1091855)

-------------------------------------------------------------------
Mon May 07 15:23:43 CEST 2018 - jgonzalez@suse.com

- version 2.8.78.4-1
- Update codebase for salt-netapi-client 0.14.0
- Render configuration files with UTF-8 (bsc#1088667)
- Update google-gson to version 2.8.2 (bsc#1091091)
- fix updating Subscription cache (bsc#1075466)

-------------------------------------------------------------------
Wed Apr 25 12:03:28 CEST 2018 - jgonzalez@suse.com

- version 2.8.78.3-1
- fix taskomatic deadlock in failure case (bsc#1085471)
- fix NPE in websocket session configurator (bsc#1080474)

-------------------------------------------------------------------
Mon Apr 23 09:12:55 CEST 2018 - jgonzalez@suse.com

- version 2.8.78.2-1
- Sync with upstream (bsc#1083294)
- 1567157 - remove 'www' part from cve.mitre.org domain name
- 1564065 - Fix relevant_to_server_group query performance
- 1544350 - Add possibility to manage errata severity via API/WebUI
- add support for autoinstallation of SLE15 (bsc#1090205)
- update sles_register cobbler snippets to work with SLE15 (bsc#1090205)
- Wait until minion is back to set RebootAction as COMPLETED (bsc#1089401)
- Handle Salt upgrade inside an Action Chain via patch installation.
- Change the endpoint for the mandatory channels retrieval to work with IDs instead of labels
- Remove SUSE Studio based image deployments
- add support for Prometheus monitoring
- Add option to schedule the software channels change in
  software -> channels -> channel -> target systems (bsc#1088246)
- Removed unused/broken option for sys details page (bsc#1082268)
- Log debug message if required cloned children do not exist when finding Service Pack migration alternatives
- fix constraint violation errors when onboarding (bsc#1089468)
- Update Spark to version 2.7.2 (bsc#1089101)
- Properly invalidate channel access tokens when changing to the same channels (bsc#1085660)
- Fix in SSM channls UI, if all systems in SSM do not have a base channel the corresponding
  child channels are not displayed on the subsequent page
- Apply Salt states in queue mode when executing Action Chains.
- Fix config channel assignment when registering with an activation key (bsc#1084134)
- Prevent stripping curly braces when creating config states (bsc#1085500)
- Fix index out of bound exception when os-release query returns multiple
  package names for RHEL/CentOS (bsc#1076931)
- More specific message for empty custom system info

-------------------------------------------------------------------
Wed Apr 04 12:12:28 CEST 2018 - jgonzalez@suse.com

- version 2.8.75.3-1
- Bugfix: assign correct channel on bootstrap (bsc#1087842)
- Prevent JSON parsing error when 'mgractionchains' module is not deployed.

-------------------------------------------------------------------
Thu Mar 29 01:24:22 CEST 2018 - jgonzalez@suse.com

- version 2.8.75.2-1
- SLE15 support: recommended/required flag for products and channels
- add more missing help links (bsc#1085852)

-------------------------------------------------------------------
Mon Mar 26 08:54:04 CEST 2018 - jgonzalez@suse.com

- version 2.8.75.1-1
- Sync with upstream (bsc#1083294)
- 1542556 - Prevent deletion of last SW admin if disabled
- 1544350 - Add possibility to manage errata severity via API/WebUI
- Add Action Chain support for Salt clients.
- Uniform channel assignment for Salt (bsc#1077265)
- fix race condition during enabling channel tokens (bsc#1085436)
- Ensure transaction execution order when updating FQDNs for minions (bsc#1078427)
- Harmonize display of custom system information (bsc#979073)
- add ref help links (bsc#1079535)
- fix presence ping (bsc#1080353)
- Fix "Most critical systems" list on "Home Overview" view (bsc#1081757)

-------------------------------------------------------------------
Mon Mar 05 08:50:01 CET 2018 - jgonzalez@suse.com

- version 2.8.72.1-1
- 1187053 - package search do not search through ppc64le packages by default
- support SLE15 product family
- rewrite products page into reactjs
- Users who can view system should be able to delete it (bsc#1079652)
- Set hostname before hardware refresh as well (bsc#1077760)
- Separate Salt calls based on config revisions and server grouping(bsc#1074854)
- remove clean section from spec (bsc#1083294)
- Added function to update software channel.
- Fix NPE when retrieving OES repo (bsc#1082328)
- Subscribe to config channels when registering Salt systems with activation keys (bsc#1080807)
- add rhn.conf salt_check_download_tokens parameter to disable token checking (bsc#1082119)

-------------------------------------------------------------------
Wed Feb 28 09:37:21 CET 2018 - jgonzalez@suse.com

- version 2.8.69.1-1
- Refresh pillar data when executing the subscribe channels action for ssh-push minions (bsc#1080349)
- Disable taskomatic crash dumps when using openJDK.
- Move locale preferences to user preferences menu.
- Fix home page link for "Register systems" (bsc#1065708)
- Remove previous activation keys on every (re-)activation (bsc#1031081)
- Handle stderr from "virtual-host-gatherer" to avoid hanging (bsc#1067010)
- Unify methods to send email on a single API
- Fix broken 'Add' links in system's config channel overview page (bsc#1079865)
- Remove SUSE Manager repositories when deleting salt minions (bsc#1079847)
- Fix issues in text for config management.
- fix title of reference guide help entry (bsc#1079769)
- 1541955 - Clone of an erratum doesn't have original erratum's severity
- 1481329 - Lost an <rhn-tab-directory> tab in previous commit for this BZ
- 1020318 - Fix refactored to take more, multiple, errors into account
- 1020318 - Check description for max-len when updating

-------------------------------------------------------------------
Mon Feb 05 12:48:29 CET 2018 - jgonzalez@suse.com

- version 2.8.59.3-1
- Allow scheduling the change of software channels as an action.
  The previous channels remain accessible to the registered system
  until the action is executed.

-------------------------------------------------------------------
Fri Feb 02 12:36:31 CET 2018 - jgonzalez@suse.com

- version 2.8.59.2-1
- refresh pillar data on formular change (bsc#1028285)
- Hide macro delimiters for config files in state channels
- Show full Salt paths in config file details page
- Remove previous activation keys when migrating to salt (bsc#1031081)
- Imporve webui for comparing files (bsc#1076201)
- For minion, no option to modfiy config file but just view
- Uniform date formatting in System Details view (bsc#1045289)
- Remove previous activation keys when migrating to salt (bsc#1031081)
- Import content of custom states from filesystem to database on startup, backup old state files
- Change the directory of the (normal) configuration channels from mgr_cfg_org_N to manager_org_N
- Handle gpg_check correctly (bsc#1076578)
- Replace custom states with configuration channels
- Hide ownership/permission fields from create/upload config file forms for state channels (bsc#1072153)
- Hide files from state channels from deploy/compare file lists (bsc#1072160)
- Disable and hide deploy files tab for state config channels (bsc#1072157)
- Allow ordering config channels in state revision
- Disallow creating 'normal' config channels when a 'state' channel with the
  same name and org already exists and vice versa.
- UI has been updated to manage state channels
- support multiple FQDNs per system (bsc#1063419)
- Uniform the notification message when rebooting a system (bsc#1036302)
- avoid use of the potentially-slow rhnServerNeededPackageCache view

-------------------------------------------------------------------
Wed Jan 17 12:05:06 CET 2018 - jgonzalez@suse.com

- version 2.8.56.1-1
- Speed up scheduling of package updates through the SSM (bsc#1076034)
- Fix encoding/decoding of url_bounce with more parameters (bsc#1075408)
- Removing unused mockobjects and strutstest jars
- Adjust commons-pool dependency for SLES15
- Remove jakarta-common-dbcp dependency, not required by quartz anymore
- Remove enforcement of IBM JDK
- Update to Quartz 2.3.0 (bsc#1049431)
- After dry-run, sync channels back with the server (bsc#1071468)
- fix message about package profile sync (bsc#1073739)
- On registration, assign server to the organization of the creator when activation key is empty (bsc#1016377)
- Fix logging issues when saving autoyast profiles (bsc#1073474)
- Add VM state as info gathered from VMware (bsc#1063759)
- improve performance of token checking, when RPMs or metadata are downloaded from minions (bsc#1061273)
- Allow selecting unnamed context in kubeconfig (bsc#1073482)
- Fix action names and date formatting in system event history (bsc#1073713)
- Fix incorrect 'os-release' report after SP migration (bsc#1071553)
- fix failed package installation when in RES 32 and 64 bit packages are
  installed together (bsc#1071314)
- Add user preferences in order to change items-per-page (bsc#1055296)
- Order salt formulas alphabetically. (bsc#1022077)
- Improved error message (bsc#1064258)
- Display messages about wrong input more end-user friendly. (bsc#1015956)
- Add api calls for content staging
- fix content refresh when product keys change (bsc#1069943)
- Allow 'Package List Refresh' when package arch has changed (bsc#1065259)
- New API call for scheduling highstate application
- Adding initial version of web ui notifications
- Show the time on the event history page in the users preferred timezone

-------------------------------------------------------------------
Tue Nov 28 12:48:16 CET 2017 - jgonzalez@suse.com

- version 2.7.46.8-1
- Implemented assignment of configuration channels to Salt systems via Salt states
- Added file structure under Salt root for configuration management
- Enabled configuration management UI for Salt systems
- Remove SUSE Manager specific configuration from Salt ssh minion when deleting system from SUSE Manager (bsc#1048326)
- Support Open Enterprise Server 2018 (bsc#1060182)
- Enable autofocus for login field
- Do not remove virtual instances for registered systems (bsc#1063759)
- Process right configfile on 'scheduleFileComparisons' API calls (bsc#1066663)
- Fix reported UUIDs for guests instances within a virtual host (bsc#1063759)
- Generate Order Items for OEM subscriptions (bsc#1045141)
- fix alignment of systemtype counts text (bsc#1057084)
- Enable 'Power Management' features on Salt minions.
- Fix editing of vhm config params (bsc#1063185)
- Skip the server if no channel can be guessed (bsc#1040420)
- Added a method to check if OS on machine supports containerization or not(bsc#1052728)
- 'Cancel Autoinstallation' link has been changed to look like button to make it more visible (bsc#1035955)
- Make systems in system group list selectable by the group admins (bsc#1021432)
- Hide non-relevant typed systems in SystemCurrency (bsc#1019097)
- Start registration for accepted minions only on the minion start event,
  not automatically on any event (bsc#1054044)
- Exclude salt systems from the list of target systems for traditional
  configuration stack installation
- Keep the the GPG Check value if validation fails (bsc#1061548)
- Extract Proxy version from installed product (bsc#1055467)
- Provide another create method(with additional parameter Gpgcheck) to create software channel through XML RPC(bsc#1060691).
- Improve duplicate hostname and transaction handling in minion registration
- Added 'Machine Id' information as part of details in System namespace for XMLRPC API(bsc#1054902)
- Modified the displayed message after updation of activation key (bsc#1060389)
- Display GUI message after successfully deleting custom key (bsc#1048295)
- fix links on schedule pages (bsc#1059201)
- Harmonize presentation of patch information (bsc#1032065)
- Display a feedback message when user deletes configuration channel(bsc#1048355)
- Fix duplicate machine id in event history on minion restart (bsc#1059388)
- Show link in message when rescheduling actions (bsc#1032122)
- Prevent ISE when distribution does not exist (bsc#1059524)
- do not store registration-keys during autoinstallation (bsc#1057599)
- enable package profile comparisons on minions
- Disallow entering multiple identical mirror credentials (bsc#971785)
- ensure correct ordering of patches (bsc#1059801)
- fix cloning Kickstart Profiles with Custom Options (bsc#1061576)
- checkin the foreign host if a s390 minion finished a job (bsc#971916)
- increase max length of hardware address to 32 byte (bsc#989991)
- Set the creator user for minions correctly in case it is known (bsc#1058862)
- Fix minor UI issues on overview page (bsc#1063590)
- Hide invisible first level menu items (bsc#1063822)
- Fail gracefully when GPG files are requested (bsc#1065676)
- fix unscheduling actions for traditional systems (bsc#1065216)
- add logging messages for SP migration (bsc#1066819, bsc#1066404)
- Improve messaging for "Compare Packages" (bsc#1065844)
- when searching for not installed products exclude release packages
  which are provided by others (bsc#1067509)
- rhnServerNetwork refactoring (bsc#1063419)
- Add Adelaide timezone to selectable timezones (bsc#1063891)

-------------------------------------------------------------------
Thu Sep 14 11:32:37 CEST 2017 - mc@suse.de

- version 2.7.46.7-1
- Adapt Salt runner and wheel calls to the new
  error handling introduced in salt-netapi-client-0.12.0
- change log level and event history for duplicate machine id  (bsc#1041489)
- Trim spaces around the target expression in the Salt remote
  command page (bsc#1056678)
- check entitlement usage based on grains when onboarding a
  minion (bsc#1043880)
- fixes ise error with invalid custom key id (bsc#1048294)
- Image runtime UI
- Redesign VHM pages on ReactJS
- Add VHM type Kubernetes
- Kubernetes runner and image matching implementation
- XMLRPC method for importing images
- Extra return data fields for content management XMLRPC methods
- Add back "Add Selected to SSM" buttons to Group pages (bsc#1047702)
- fix a ConstraintViolationException when refreshing hardware with
  changed network interfaces or IP addresses
- Add message about channel changes on salt managed systems to
  UI and API docs (bsc#1048845)
- show Child Channels tab in SSM again if a salt minion is in the set
- improve performance of package installation and patch application
- Visualization UI look&feel improvements

-------------------------------------------------------------------
Wed Aug 30 16:00:28 CEST 2017 - mc@suse.de

- version 2.7.46.6-1
- Import image UI
- Update images list and overview pages for external images
- Add syntax highlighting for state catalog
- Delete and create new ServerNetAddress if it already exists on
  HW refresh (bsc#1054225)
- organization name allows XSS
- check if base product exists to prevent NPE
- Fix enter key submit on ListTag filter input (bsc#1048762)
- Create VirtpollerData object with JSON content instead null
  (bsc#1049170)
- Fix unsetting of image build host when a related action is deleted
- Prevent malformed XML if 'arch' is set to NULL (bsc#1045575)
- Resolve comps.xml file for repositories (bsc#1048528)
- Fix: address review issues
- Install update stack erratas as a package list (bsc#1049139)
- Feat: allow deletion for server subset (bsc#1051452)

-------------------------------------------------------------------
Tue Aug 08 11:46:36 CEST 2017 - fkobzik@suse.de

- version 2.7.46.5-1
- Fix: don't add default channel if AK is not valid (bsc#1047656)
- Add 'Enable GPG check' function for channels
- No legend icon for Activity Ocurring. (bsc#1051719)
- Implement API call for bootstrapping systems
- Fix product ids reported for SUSE Manager Server to the subscription matcher
- Fix adding products when assigning channels (bsc#1049664)
- Set default memory size for SLES 12 installations to 1024MB (bsc#1047707)
- BugFix: enable remote-command for Salt clients in SSM (bsc#1050385)
- Add missing help icons/links (bsc#1049425)
- Fixed invalid help links (bsc#1049425)
- Fix: wrong openscap xid (bsc#1030898)
- Organization name allows XSS CVE-2017-7538 (bsc#1048968)
- Fixes overlapping text narrow window (bsc#1009118)
- Adapt to the salt-netapi-client update (v0.12.0)
- Fixes alignment on the orgdetails (bsc#1017513)
- Fix text for activation key buttons (bsc#1042975)
- Add a dynamic counter of the remaining textarea length
- Bugfix: set, check and cut textarea maxlength (bsc#1043430)
- MinionActionExecutor: raise skip timeout (bsc#1046865)
- Update channels.xml with OpenStack Cloud Continuous Delivery 6 (bsc#1039458)
- Do not create VirtualInstance duplicates for the same 'uuid'
- Add taskomatic task to cleanup duplicated uuids for same system id
- Handle possible wrong UUIDs on SLE11 minions (bsc#1046218)
- Removed duplicate overview menu item (bsc#1045981)
- Enable act-key name empty on creation (bsc#1032350)
- Fix NPE when there's not udev results (bsc#1042552)
- Alphabar: change title to 'Select first character' (bsc1042199)
- Duplicate Systems: correct language not to mention 'profiles' (bsc1035728)
- Fix list filters to work with URL special characters (bsc#1042846)
- Use getActive() instead of isActive() for JavaBeans compliance (bsc#1043143)
- Fix: hide non-org event details (bsc#1039579)

-------------------------------------------------------------------
Mon Jun 19 16:36:09 CEST 2017 - mc@suse.de

- version 2.7.46.4-1
- adapt to taglibs 1.2.5 (bsc#1044804)

-------------------------------------------------------------------
Mon Jun 12 09:07:20 CEST 2017 - mc@suse.de

- version 2.7.46.3-1
- set flush mode to commit for updatePackage
- Validate content management urls (bsc#1033808)
- remove repositories which are not assigned to a channel and not
  accessible anymore (bsc#1043131)
- spacecmd report_outofdatesystems: avoid one XMLRPC call per system
  (bsc1015882)
- Fallback to first network interface if no primary ips provided
  (bsc#1038677)
- Fix reactjs unique keys generation and remove duplicated menu element
- Correctly set action status to failed when an unexpected exception
  occurs (bsc#1013606)
- Fix action-buttons style for proper action and position
- rollback transaction in error case
- use hibernate for lookup first before falling back to mode query
- SSM Actions: Showing UI error notification if Taskomatic is down
  (bsc#1032952)
- display alternative archs only from the same org
- Bugfix: Traditional SSH Push to Minion migration (bsc#1040394)
- fix parsing oscap xml result for minions, not every Rule has an
  XCCDF ID Tag (bsc#1041812)
- Do not show action-buttons if list is empty
- Bugfix: submit action buttons have to stay inside the form (bsc#1042197)
- properly encode scap file download url params
- Fix navigation menu for state catalog
- Prevents ISE if base channels data is not up-to-date on SSM. (bsc#1040420)
- new patch install should schedule a package profile update (bsc#1039571)
- prevent multiple registrations (bsc#1040352)
- remove not working hibernate cache config variable
- put ehcache config to classpath of taskomatic
- silence ehcache warning complaining about using default values in
  taskomatic
- move ehcache.xml to classpath
- silence ehcache warnings complaining about using default values
- schedule a package list update after a Service Pack Migration
  (bsc#1017703)
- remove test.ping hack in distribution upgrade
- Fix displaying of States tab in System Group details page

-------------------------------------------------------------------
Mon May 29 17:06:01 CEST 2017 - mc@suse.de

- version 2.7.46.2-1
- Alphabar becomes a dropdown list
- Move the alphabar into the panel-heading table
- Do not use AddToSSM button if systems are selectable via checkbox
- Use a better icon for IIS
- Allow toggle left menu visibility for any screen-width
- Add select boxes and 'Delete' button to image, store, profile list pages
- show bootstrap minion link only if user has org_admin role
- show permission denied instead of internal server err (bsc#1036335)
- channel admin should be able to set org user restrictions for null-org channels
- user permission checked
- Teach ListPackagesAction and list.jsp about packageChannels
- CachedStatement: reuse the Connection object for batch updates
- batch ssm package upgrades if not action chain (bsc#1039030)
- Allow processing of zypper beacon events in parallel
- Allow processing of minion start events in parallel
- Allow multiple registrations in parallel
- use fallback now time as is without user preferences (bsc#1034465)
- Fix HTML in External Authentication page
- reorganize menu
- Bring back 'Add to SSM' link to System overview page for Salt systems
- Add Highstate page to SSM and system groups
- Add support for multiple servers in the highstate preview page
- Fix race condition for preview websocket messages in remote commands page
- Enable pkgset beacon for all Suse OS distributions (bsc#1032286)
- add info about base products to json input for subscription-matcher
- add product class info to the json input for the subscription-matcher (bsc#1031716)
- Add inspect status and reinspect button to image overview page
- change mgrsshtunnel user home to /var/lib/spacewalk
- Make schedule notification links consistent for actions for a single system (bsc#1039286)
- Teach Postgres to correctly-unique-ify rhnConfigInfo rows
- lookup functions should return every minion only one time
- change contact method for bootstrap script and ssh-push (bsc#1020852)
- Fix 'Join selected groups' button in Activation Key dialog (bsc#1037912)
- Ensure proper authentication for content management (bsc#1036320)
- Hide the "Crashes" column (bsc#1033811)
- Fix: hide lock for Salt servers (bsc#1032380)
- Fix action buttons to top for Pending actions delete confirm page, in SSM patch confirm page,
  Packages list pages and Actions list pages
- parse old and new return structure of spmigration return event

-------------------------------------------------------------------
Wed May 03 16:58:35 CEST 2017 - michele.bologna@suse.com

- version 2.7.46.1-1
- parse result of SP migration Dry Run correctly (bsc#1034837)
- Apply 'action button fixed on scroll' behavior to pages (bsc#1012978)
- prevent possible null pointer exception when installed products could not be
  found (bsc#1034837)
- Allow dot character '.' for activation key (bsc#1035633)
- fix ISE when no status selection was made (bsc#1033213)
- Download empty CSV report when CVE identifier could not be found
  (bsc#1033212)
- Add 'add to ssm' checkboxes to CVE audit list (bsc#1032016)
- Fix missing IPs in Overview tab (bsc#1031453)
- fix scheduling VM deployment in future (bsc#1034289)
- handle empty set to not produce invalid sql (bsc#1033497)
- fix SSM group pagination (bsc#1012784)
- Fix ReactJS DateTime input for phantomjs (bsc#1030075)
- make sure minion keys can only be seen/managed by appropriate
  user(bsc#1025908)
- Set action status to 'failed' on uncaught exceptions (bsc#1013606)
- create PooledExecutor with pre-filled queue (bsc#1030716)
  aborted by the client (bsc#1031826)

-------------------------------------------------------------------
Mon Apr 03 14:57:25 CEST 2017 - mc@suse.de

- version 2.7.44.1-1
- add error handing and fix rebuild button
- Feat: divide & distribute salt actions randomly
- add a configuration parameter to set the time staging begins
- init. support for split-schedule in pre-download window
- add staging window duration
- patch application pre-download
- pre-download packages scheduled for install
- api call to actionchain (bsc#1011964)
- new cve audit ui for server/images
- Fix adding of new InstalledProduct entries on image inspect
- delete also image channels before generating them new
- CVE Audit for images - xmlrpc interface
- implement CVEAudit for images
- simplify rhn-search jar list
- set number of bytes instead of length of java string for 'Content-
  Length' HTTP-header

-------------------------------------------------------------------
Fri Mar 31 12:35:55 CEST 2017 - mc@suse.de

- version 2.7.40.1-1
- Fix arch for default channels lookup (bsc#1025275)
- Add new menu item and routing for Visualization > System Grouping
- Backend: expose installed product name to the ui
- Bugfix: use unique id for possible Host and Guest system duplicate
- Avoid blocking synchronous calls if some minions are unreachable
- Fix mainframesysinfo module to use /proc/sysinfo on SLES11 (bsc#1025758)
- Add Hibernate cascade option from ImageProfile to ProfileCustomDataValue
- apply SessionFilter also for error pages (bsc#1028062)
- Fix confirmation button color for system group delete page (bsc#1025236)
- create scap files dir beforehand (bsc#1029755)
- check if inspect image return a result (bsc#1030683)
- add storeLabel to ImageInfoSerializer
- add buildStatus to ImageOverviewSerializer
- make country, state/province and city searchable for system location
  (bsc#1020659)
- Show errors returned from cmd.run
- Change log level to DEBUG for 'Broken pipe' error in remote commands page
  (bsc#1029668)
- fix NPE when building image profiles without activation keys
- fix removing images and profiles with custom values
- Migrate content management forms to use ReactJS Input components
- Fix LocalDateTimeISOAdapter to parse date string with timezone
- Fix NPE when building with no activation key in the profile
- Fix ace-editor source path
- Fix: restore pkgset beacon functionality (bsc#1030434)
- Move the footer at the end of the aside column
- Move the legendbox to the header bar as a popup
- UI menu: direct link on menu element, plus/minus icon toggles submenu instead
- Fix: handle Hibernate transactions correctly (bsc#1030026)
- Feat: execute actions within 10 minutes in the past
- Handle TaskomaticApiExceptions
- Turn TaskomaticApiException to a checked exception
- Schedule minion Actions in Quartz
- make salt aware of rescheduled actions (bsc#1027852)
- add number of installed packages to ImageOverview
- parse result of docker inspect
- Add date time input for scheduling the image build
- Add 'Rebuild' button to image details page
- Implement XMLRPC API for Image Stores, Image Profiles and Images
- Add custom data values to image profile and images
- Don't allow scheduling scap scan if openscap pkg missing from minion
- add link to proxy system details page
- Show entitlements sorted in the system details overview page (bsc#1029260)
- Fix broken help link for taskstatus (bsc#1017422)
- Fix merge channels patches (bsc#1025000)
- show proxy path in bootstrap UI
- catch and display all bootstrap errs
- check if proxy hostname is FQDN in UI
- add proxy_pub_key to ssh bootstrap pillar
- cleanup and method to get proxy pub key by calling runner
- methods for gen ssh key and get pub key from proxy
- java backend for salt ssh-push through proxy

-------------------------------------------------------------------
Wed Mar 08 19:04:20 CET 2017 - mc@suse.de

- version 2.7.30.2-1
- set modified date for credentials
- use a small fixed pool so we don't overwhelm the salt-api with salt-ssh
  executions
- synchronize sendMessage on session, checkstyle fixes
- fix remote cmd ui js err and timed out msg

-------------------------------------------------------------------
Tue Mar 07 15:44:51 CET 2017 - mc@suse.de

- version 2.7.30.1-1
- Load ace-editor js library from a different place (bsc#1021897)
- use a bounded thread pool for salt-ssh async calls
- use consistent spelling in UI (bsc#1028306)
- remote cmd UI changes for salt-ssh minions
- add support for SUSE Manager Proxy 3.1
- openscap action scheduling and handling for salt minions
- rewording distchannelmap text (bsc#1017772)
- add support for salt ssh minions to remote cmd UI
- Visualization: show Proxy and Virtual Host Manager hierarchy
- Add patches and packages pages for images
- parse installed products on images
- add pillar data only for used image stores
- add image info schema and mapping
- Remove 'email' field from image profile form
- Add a notification for when Container Build Host type is applied
- Add build schedule notification on image build page
- Updated links to github in spec files
- do not push changed channels directly out to the minions
- do not schedule product installation, but add product packages to server
  state
- provide a user to the event if possible
- Set the creator of a server
- search and install missing product packages when channel assignment changes
- Display warning when JavaScript is disabled on all pages (bsc#987579)
- Remove warning on ssm page (bsc#1025981)
- Add missing dirs to the menu tree (bsc#1023413)
- Remove legacy audit logging Java code
- AuthFilter: update cookie expiry date at end of HTTP request (bsc#1025775)
- MinionActionCleanup: only call list_jobs once per action id (bsc#1025291)
- Feat: enable Salt by default on bootstrap via UI
- Fix: uniform bootstrap.sh (bsc#1000762)
- Feat: supply SSH passphrase when adding identity
- fix NPE when no SUSE Product was found for an installed product
- keep organization after migrating a system to salt (bsc#1026301)
- action now store its completion time
- Avoid deadlock with spacewalk-repo-sync (bsc#1022530)
- Changed tab text for Formulas tab to Formula Catalog (bsc#1022076)
- Add missing library to taskomatic classpath (bsc#1024066)
- Fix spacecmd cannot be executed by RO user (bsc#1015790)
- send timeout if no minions available in remote cmd ui
- show only allowed minions in remote cmd ui (bsc#1024496)
- Fix broken merge (bsc#987864)
- add possibility to add systems to SSM from ProxyClients page
- Reject tokens not assigned to minions (bsc#1019965)
- Invalidate tokens when deleting system
- make remote commands UI async

-------------------------------------------------------------------
Tue Feb 07 15:24:57 CET 2017 - michele.bologna@suse.com

- version 2.7.24.1-1
- Apply addon system types from activation key during registration
  (bsc#1020180)
- Apply highstate as the last step of a registration in case an activation key
  was provided (bsc#1020232)
- Create tmp directory in spec file (bsc#1019672)
- Add severity to updateinfo (bsc#1012365)
- Store temporary roster in configured location (bsc#1019672)
- hide migration targets without valid subscriptions (bsc#1019893)
- fix SP migration when the SUSE Manager Tools product is installed
  (bcs#1014498)
- Use human-parseable dates for server notes (bsc#969564) (#863)
- Fix timezone handling for rpm installtime (bsc#1017078)
- Validate activation key values (bsc#1015967)
- Pass user-preferred localtime to the highstate UI (bsc#1020027)
- Send ChannelsChangedEventMessage in SSM (bsc#1019451)
- Add "Content Management" feature

-------------------------------------------------------------------
Wed Jan 11 16:03:04 CET 2017 - michele.bologna@suse.com

- version 2.7.14.1-1
- Version 2.7.14.1

-------------------------------------------------------------------
Fri Dec 16 16:35:50 CET 2016 - michele.bologna@suse.com

- version 2.5.59.11-1
- Add support for live patching
- Initial support for executing actions in taskomatic
- Hide kernel patches in CVE Audit results when live patching is used
	(FATE#319519)
- Show kernel live patching info in 'system details overview' (FATE#319519)
- Escape act key names in bootstrap UI (bsc#1015967)
- Add tunneling to salt-ssh support
- Fix server checks to allow minions to perform a distupgrade (bsc#1013945)
- Change default sort to ascending for pending actions list
- Add reboot/restart type icon to relevant patch column in upgradable package
  lists
- Add system.getKernelLivePatch API method
- Update kernel version and other system info during package refresh
  (bsc#1013551)
- Fix ISE when sorting system notes list (bsc#979053)
- Fix checkbox icon align (bsc#966888)
- fix fromdir for 3rd party server (bsc#998696)
- Display warning when JavaScript is disabled on all pages (bsc#987579)
- Rename SSM page titles for consistency (bsc#979623)
- hide action chain schedule for salt systems also in SSM (bsc#1005008)
- send ActionScheduled message for all saved actions (bsc#1005008)
- Fix plus/minus buttons in action chain list (bsc#1011344)
- Fix misleading message on system reboot schedule in SSM (bsc#1011817)
- Utilize HostPortValidator to validate bootstrap host (bsc#1011317)
- Increment 'earliest' date by a millisecond between chain actions (bsc#973226)
- Use human-parseable dates for server notes (bsc#969564) (#863)
- Respect order of validation constraints in XSD files (bsc#959573)
- Remove useless self-link on login page (bsc#963545) (#872)
- Use different symbols for collapsible sidebar items (bsc#967880) (#870)
- Fix SSM reboot action success messages (bsc#968935)
- Allow sorting on avisory name in errata lists (bsc#989703)
- Update 'view/modify file' action buttons text (bsc#1009102)
- Handle salt ssh sdterr message (bsc#1005927)
- scheduleDetail.jsp: clarify button label (bsc#1010664)
- Bugfix: Prevent salt-master ERROR messages if formulas files are missing
  (bsc#1009004)
- Hide RHN disconnection option (bsc#1010049) (#850)
- Reword general config page text (bsc#1009982)
- check and fix also the assigned repository while updating the channels
  (bsc#1007490)
- match url including query param seperator to have a definitive end of the
  path component (bsc#1007490)
- Only show minions with sids available as links (bsc#1007261, bsc#970460)
- Delete previous Salt key on register event (bsc#1006119)
- Repository progress: decode another possible log info (bsc#972492)
- add oes extensions to base products bsc#1008480
- Create "script.run" capability if it is not found (bsc#1008759)
- Avoid misleading expected check-in message (bsc#1009006)

-------------------------------------------------------------------
Mon Nov 07 11:43:42 CET 2016 - michele.bologna@suse.com

- version 2.5.59.10-1
- CVE Audit: tolerate null products (bsc#1004717)
- If proxy is not found via FQDN, look it up via simple name (bsc#1006982)
- Change rhnServerPath hibernate mapping to fix ISE for server behing proxy
  (bsc#1004725)
- fix autoyast upgrade mode (bsc#1006786)
  chain (bsc#1000184)
- Open repo sync log in a new window (bsc#1007459)
- Always use queue=true when calling state.apply (bsc#1004743)
- Add a link to system pending events in patch schedule notification for a
  single system (bsc#971342)
- Sort proxy clients list by name (bsc#998348)
- Make exception class more generic and code fixup (bsc#1003449)
- Raise UnsupportedOnSaltException performing listChannels (bsc#1003449)
- New exception type to indicate unsupported operation (bsc#1003449)
- Refactor to remove action canceling duplicate code (bsc#1004745)
- arch_type of a SUSEProduct can be null (bsc#1001738 bsc#1001784 bsc#1001923
  bsc#1002678)
- Ensure no stray config channels are listed for ranking (bsc#979630)
- PinnedSubscriptionHandler: documentation comment typo (bsc#994848)
- Refactor unschedule minion actions to fix NPE (bsc#1004745)
- Enable SPMigration UI for minions
- Send an email to admin when salt event bus is down
- Separate API endpoint for SSH system registration
- Require salt-netapi-client 0.9.0
- Initial handling of job return events for dist upgrades

-------------------------------------------------------------------
Thu Oct 06 16:08:09 CEST 2016 - mc@suse.de

- version 2.5.59.9-1
- Hide all formula tabs as long as there are no formulas installed
- Support formulas in SUSE Manager
- SPMigration UI: list not synced channels in the tooltip
- SPMigration: add multi-target-selection step in front of the wizard
- Sync product extensions
- Handle JsonException when sls with error (bsc#987835)
- Many fixes for onboarding minions
- Handle hardware refresh like any other action
- clone Severity from an errata (bsc#1000666)
- Do not check for password type on autoyast files (bsc#999304)
- handle minion down and job not found when canceling jobs on minions
 (bsc#993304,bsc#994623)
- clear hibernate session after entity type change to fix
  NonUniqueObjectException (bsc#997243)
- Remove previous client capabilities on traditional->minion
  reactivation (bsc#997243)
- Enables pkgset beacon to work in RHEL systems
- support Open Enterprise Server 11 SP3 (bsc#988303)
- Fix broken merge (bsc#987864)
- use raw package install for non zypper systems
- Redirect user to a meaningful page after requesting details of non-existing Action Chain (bsc#973198)
- Setup Salt Minion before packages are taken
- Support Salt on RedHat like systems
- fix race condition during auto errata update (bsc#969790)
- API requests should not be redirected to login
- introduce Spark router conventions
- Add server endpoint for TaskoTop web UI page
- Change EmptyString warning to debug log level to not spam the logs (bsc#989498)
- BugFix: use user preferences parameters as default page size (bsc#980678)
- Add proxy detection during registration and pillar generation
- Adding default channel for minion (bsc#986019)
- Fix NoClassDefFoundError (bsc#988196)
- call cobbler sync in profile edit only if requested (bsc#991440)
- No explicite cobbler sync needed (bsc#991440)
- call all sync_* functions at minion start event
- add beacon configuration for pkgset (bsc#971372)

-------------------------------------------------------------------
Mon Jul 18 14:28:06 CEST 2016 - jrenner@suse.com

- version 2.5.59.8-1
- Initial version of the bootstrapping UI
- Integrate bootstrapping with System Overview
- support SP Migration for OES 2015 to 2015 SP1
- Fix for minion w/ multiple interfaces (bsc#985707)
- Fix HW Refresh duplicate insert (bsc#971622, bsc#983347)
- no addon entitlements allowed for Foreign and Bootstrap systems (bsc#983826)
- disable checkboxes for foreign and bootstrap systems in system types page
  (bsc#983826)
- Tell linuxrc that self_update is an user option so that it'll pass it to
  autoyast but doesn't process it further and add this to the tests
- Disable YaST self update for new autoinstallation trees for SLE
- remove misleading links from action chain page (bsc#983297)

-------------------------------------------------------------------
Fri Jun 17 18:10:20 CEST 2016 - mc@suse.de

- version 2.5.59.7-1
- support OES 2015 (bsc#934560)
- align reboot behavior of salt and tranditional clients (bsc#975534)
- update to latest salt netapi library
- Report the state of virtual guests from virtual host manager as
  'unknown'(bsc#983344)
- add taskomatic job to clean up minion actions
- replace ZypperEvent with default beacon event
- move uuid cleanup logic into taskomatic
- enable oracle support again (FATE#320213)
- Enable minions to be worked with SSM only on available features
- Use the IP address when doing ssh push via proxy (bsc#940927)
- Don't allow URLs that only differ on the authorization token (bsc#976184, bsc#982347)
- Fix typo in Systems column (bsc#983916)
- Salt hw reg: ignore virtual scsi devices (bsc#962588)

-------------------------------------------------------------------
Tue May 24 16:33:00 CEST 2016 - kwalter@suse.com

- version 2.5.59.6-1
- fix NoSuchFileException at setup time when there are no orgs yet
-  add details to history event
- only require lifecycle entitlements for systems with a SUSE base
  product, adjust test
- mgr-sync: use bulk channel reposync
- enhance list of channel families for SUSE Manager Server
- reactivate traditional server as minion on registration
- TaskomaticApi: schedule bulk reposyncs in bulk
- show machine_id in the system->hardware tab
- change missing machine_id UI warning message
- Make message handling thread pool size configurable
- Support for concurrent handling of checkin events
- add variable to make cobbler sync optional
- Add Virtualization Groups to the input JSON data for the matcher
- Backward synchronization for cobbler kernel options during CobblerSyncTask
- support for multithreaded message handling
- BugFix: redirect migration with no Org to the first step (bsc#969529)
- Trigger errata cache job on changed channel assignments
- Under high load, the service wrapper may incorrectly interpret the inability
  to get a response in time from taskomatic and kill it (bsc#962253).
- make cobbler commands work from taskomatik
- Don't modify request map when rendering alphabar, since it may fail depending
  on the implementation of ServletRequest (bsc#978253)
- require refresh channels before pkg states (bsc#975424)
- Manager-3.0: Reschedule failed actions (bsc#971622)
- Exit if there are exceptions on startup to let tanuki restart taskomatic
- BugFix: keep trace of the parent channel selected during 'Create Channel'
  (bsc#967865)
- remote commands: filter minions by permissions and not just by org
  (bsc#978050)
- ProductSyncManager: when scheduling reposyncs, use bulk mode through
  TaskomaticApi (bsc961002)
- call cobbler sync after cobbler command is finished (bsc#966890)
- use pillar and static states to install/remove packages (bsc#975424)
- Faster event processing.
- Determine the action status more correctly
- fix error msg if /srv/susemanager/salt/custom does not exist (bsc#978182)
- Recreate upgrade paths on every refresh (bsc#978166)
- prevent non org-admin user accept/reject/delete a minion (bsc#979686)
- regenerate salt files (bsc#974302)
- log permissions problems on channel access while SP migration (bsc#970223)
- support SLE-POS 11 SP3 as addon for SLES 11 SP4 (bsc#976194)
- delete salt key when system is deleted (bsc#971606)
- Improve the output of remote command actions
- No package list refresh after channel assignment change
- Force a package list refresh after the onboarding
- More "info" level logging about action executors
- Log out the duration of package profile updates
- Execute package profile update as a state.apply (bsc#973365)
- Adjust autoinst file error detecting heuristics to the newer format
  (bsc#974119)
- Use queue=true for all calls to state.apply (bsc#980556)
- make postgresql a weak systemd dependency
- filter osad from the activation key extra packages (bsc#975135)
- Ensure SCC data files are saved on disk as tomcat/root with 644 permissions
- Bugfix: add management product ids to servers without products
- Double the backslashes when reading the config files from java (bsc#958923)
- fix setting cpu flags on hw refresh (bsc#975354)

-------------------------------------------------------------------
Tue Apr 12 17:18:44 CEST 2016 - mc@suse.de

- version 2.5.59.5-1
- trim cpu values and skip dmi for ppc64 (bsc#974792)
- delete pillar data on remove server (bsc#974853)
- use minion_id in pillar data file name (bsc#974853)

-------------------------------------------------------------------
Wed Apr 06 08:30:19 CEST 2016 - mc@suse.de

- version 2.5.59.4-1
- use custom.group_[id] only when applying custom_org (bsc#973452)
- AuthFilter: don't redirect to HTML pages for JSON endpoints, send 401 instead
- subscription-matcher: add timestamp to input.json
- apply only group_<ID>.sls (bsc#973452)
- fix sls regeneration on custom state delete (bsc#973666)
- rename pillar group_id to group_ids
- Don't set a limit on the Salt API response time (bsc#972766)
- When generating repo metadata for a cloned channel, recursively fetch
  keywords from the original channel (bsc#970901)
- fix API documentation
- Fix getting MD5 for file
- Fix Content-Length in HTTP-header of response
- Cleaning up some remaining Tag/Group XSS issues
- Warning "Unservable packages" is not shown when such packages don't
  exist now
- Bad bean-message ids and navbar-vars can lead to XSS issues
- AlphaBar had an 'interesting' XSS exploit available
- Fix SelectAll in the presence of filtering
- found/fixed another in BunchDetails. QE++
- Change mechanism of selecting compatible systems
- Fix generating blank repositories because hitting salt file list cache
  (bsc#971004)
- fix kernel options splitting (bsc#973413)
- schedule minion hw refresh on api call (bsc#972305)
- fix ping minion before hw refresh (bsc#972305)
- check ftr_hardware_refresh when showing 'Refresh Hardware' button
  (bsc#972305)
- rename and use method to check salt or management entitlement (bsc#972305)
- refactor getting hardware and network information (bsc#972305)
- handle no response for installed products (bsc#971906)
- return Optional for single minion api calls (bsc#971906)
- catch smbios call errors and log warn (bsc#970497)
- Require Tomcat and Postgresql running before Taskomatic start
- list custom states from db instead of disk (bsc#972166)
- fix SLE12 patch style detection in case of cloned patches (bsc#972972)
- execute each hardware mapper in its own transaction (bsc#972163)
- Use test.ping instead of presence to detect reachable minions (bsc#972665,
  bsc#971194)
- BugFix: 'Systems > Advanced Search' title and description consistency
  (bsc#966737)
- BugFix: correct behavior with visibility conditions of sub-tabs in
  Systems/Misc page (bsc#962563)
- Trigger registration if minion is not present (bsc#971725)
- Do not sync minions on tomcat startup (bsc#971725)
- better logging for SP Migration feature (bsc#970223)
- Workaround Spark bug https://github.com/perwendel/spark/issues/490
  (bnc#972158)
- add present check to immediate schedule execution (bsc#971194)
- fix installing patches via salt (bsc#971093)
- Remove all code related to SSE based UI events (bsc#969303)
- Do not handle beacon events anymore (bsc#969303)
- Fix problem on concurrent SCC subscription refresh
- disable local repositories on registration (bnc#971788)

-------------------------------------------------------------------
Mon Mar 21 17:43:40 CET 2016 - mc@suse.de

- version 2.5.59.3-1
- BugFix: add missing url mapping (bsc#961565)
- Do not load susemanager-events.js (bsc#969303)
- fix unique index error on update custom state , refactor and add unit test
- regenerate custom state assignments on rename and delete (bsc#971206)
- query to find state revisions where a custom state is used (bsc#971206)
- check if custom state is being renamed (bsc#971206)
- fix scheduling an action chain (bsc#971495)
- replaced if with optional (bnc#971466)
- do not dump Salt err msg to Yaml (bnc#971466)
- fix icon in groups and systems -> salt page
- Support package removals in the same way as installs/updates
- Allow package actions to be scheduled on minions via the API
- Fix PackageEvr.toString() to write correct format
- Refine the system details navigation tabs
- Add support for package updates on Salt minions (bsc#971364)
- Use LocalDateTime for apply state and use user timezone setting
- update tests for HAE-GEO on SLES 4 SAP (bsc#970425)
- Disable changing Managers for Vendor Channels (bsc#957171)
- BugFix: enlarged field too small in form-control creating org (bsc#959595)
- BugFix: remove hover behavior on button inside href (bsc#967892)
- Use the 64 bit arch names
- Fix case statements to correctly check for NULL (bsc#971128)
- BugFix: header organization name behavior like text instead of link
  (bsc#967882)
- minion onboarding: generate pillar after generating repo files
- refresh pillar before applying states at onboarding time
- regenerate package states on migration (bsc#970322)
- Point Documentation link in the header to SUSE webpage (bsc#967875)
- capitalize link (bsc#970016)
- Bring back the button from SUSE Manager 2.1 (bsc#969578)
- Fix user locale prefs cannot be saved (bsc#969578)
- Create new server state revision on migration (bnc#970322)
- Verify that entitlements are *not* removed
- Do not remove entitlements when a server is migrated (bsc#958707)
- show proxy tab only if the system is a proxy (bsc#969118)
- DownloadController: Test that the right headers are set
- return an object so that Spark does not continue the filter chain
  (bnc#963148)

-------------------------------------------------------------------
Wed Mar 09 12:37:25 CET 2016 - mc@suse.de

- version 2.5.59.2-1
- use the same ehcache as the old ehcache-failsafe

-------------------------------------------------------------------
Wed Mar 09 11:18:37 CET 2016 - mc@suse.de

- version 2.5.59.1-1
- Add Custom State UI for Organizations and Groups
- set hibernate.cache.provider_configuration_file_resource_path to load a
  custom ehcache.xml instead of ehcache-failsafe.xml from the ehcache jar
- create server pillar on add/remove from group and on minion registration
- add unit tests for SLE-Live-Patching12 (bsc#924298)
- check header for csrf token
- Simplify assignment of salt entitlement during registration
- Make read-only entitlements show up aligned in the UI
- Make base entitlements permanent
- hidden taglib provide id field if given (bsc#969868)
- escape message texts and hidden fields (CVE-2016-2104)
- refactor salt minion onboarding ui showing the fingerprint
- Allow to apply the highstate from the UI
- fix kernel and initrd pathes for creating autoinstallation (bsc#966622)

-------------------------------------------------------------------
Tue Mar  8 15:09:31 UTC 2016 - dmacvicar@suse.de

- set hibernate.cache.provider_configuration_file_resource_path
  to load a custom ehcache.xml instead of ehcache-failsafe.xml
  from the ehcache jar

-------------------------------------------------------------------
Wed Mar 02 12:18:58 CET 2016 - mc@suse.de

- version 2.5.57.1-1
- fix multiple xss vulnerabilities (CVE-2016-2104)
- remove monitoring from the help text (bsc#963962)
- Add support for minions in different timezones
- on cancel, only delete actions that haven't been picked up yet
- Do not use the PICKED UP status for actions scheduled on minions
- Create a new "Salt" tab on the top level
- Unit tests for SLE-RT12-SP1 (bsc#952381) and SUSE-OpenStack-Cloud-6
  (bsc#964033)
- fallback to "virtio26" as generic os version
- Sort timezones: GMT first and then east to west
- add Chile to the list of timezones (bsc#959055)
- Reference and apply states from state catalog for single minions
- Subscription Matching Pin feature
- PinnedSubscription XMLRPC API - list, create & delete operations
- Fix crash in minion virtualization detection
- Enable reboot actions and remote commands for minions
- Add support for 'state.apply' actions
- Convert UnmatchedSystem to UnmatchedProduct report
- Improved minion registration process and fixed scheduling of actions
- refactor javascript components as separated and reusable components of React

-------------------------------------------------------------------
Wed Feb 10 08:38:05 CET 2016 - mc@suse.de

- version 2.5.49.1-1
- Update spec file to require renamed salt-netapi-client
- adjust to new netapi call syntax
- Move suse manager custom salt functions into a custom namespace
- remove RES4 from expected products
- test support for SUSE-Enterprise-Storage 2.1 (bsc#963784), SLE12-SP1-SAP
  (bsc#959548) and SLES11-SP3-LTSS-Updates (bsc#965652)
- Filter null quantity subscriptions
- Store the matcher run result to the DB
- add scheduled-by to SSM action-history-list
- fix ISE in case no system is selected
- for Channel.packageByFileName query prefer packages from the actual channel,
  sort the rest accoring to build_time
- Text description missing for remote command by API -> function
  scheduleLabelScriptRun()
- Added/changed API-methods to work with package installation/removing
  using it's nevra
- Added additional information to package metadata, returned by
  serializer

-------------------------------------------------------------------
Tue Jan 26 14:21:31 CET 2016 - mc@suse.de

- version 2.5.43.1-1
- Fix the SCCOrderItem null quantity issue by dropping the 'not null'
  constraint
- Rename package state for version from EQUAL to ANY
- add latest state support to ui and generator
- Generate package sls files on registration
- Do not refresh the SCC data while the taskomatic job does the same
  (bsc#962323)
- Make it compile against servlet API < 3.0
- Render nav menu by either request or page context
- java: rename saltstack to salt
- Add the free flag to SUSEProduct, set it from the SCC data, pass it to the
  matcher JSON
- SubscriptionMatchProcessor: performance fix
- Simplify downloading of the matcher CSVs
- Include only subscriptions with a positive total quantity in the UI data
- Subscription Matcher UI: show Taskomatic status properly
- Subscription Matching: implement UI to show matching results
- Fix timezone sorting after adding Chile (Pacific/Ester)
- SystemHandler: throw exception when permanent/nonSatellite entitlements are
  changed via API
- handle salt schedule correctly and align with SUSE Manager actions
- disable action chaining API for salt minions
- Introduce a "States" tab for minions
- fix typo in SQL statement (bsc#959987, bsc#960855)
- implement checkin timestamp update on salt job return
- use 2048MB as default for taskomatic max java memory
- Send data with mod_xsendfile
- change help url references to new manuals
- improve getting hardware and network data from minions
- Support host key algorithms other than ssh-rsa
- Fix ssh push via proxy using sudo (bsc#961521)
- fix page style when not authenticated (bsc#962573)
- add Chile to the list of timezones (bsc#959055)
- add Salt and Foreign Entitled Systems count to types page
- Disable changing Base System Type in SUSE Manager
- deploy certificate on minion registration
- Added new API methods to add new repository with SSL certificates
  or update existing one
- catch and log any exceptions in the hardware mappers (bsc#960039)
- handle IPv4 or IPv6 info missing from network.interfaces response

-------------------------------------------------------------------
Sat Jan 16 11:20:57 CET 2016 - mc@suse.de

- version 2.5.34.1-1
- Align About page to SUSE Manager
- In case the installer is zypp add all patches into one errata action
  (bsc#960997)
- improve setting Hardware data for minions (cpu, devices, network, etc.)
- create virtual hosts for s390x minions
- Implement scheduling of patches for salt minions
- Report SUMA server system itself with its products to the subscription
  matcher
- Update copyright headers to 2016 for all new files
- Adjust action status on salt jobs that we scheduled
- Unhide the "Events" tab for minion systems
- Use public channel families for SUSE channels (bsc#958708)
- Set the rhn session-cookie-path global
- Explicitly ask Tomcat to compile .jsp files (bsc#954417)
- Additional fixes for bsc#956613 (decoding [] is broken for list-key-name)
- fix kickstart with multiple packages having same NEVRA (bsc#959987,
  bsc#960855)
- get the default organization before we create any
- Revert "List global available CryptoKeys"
- Port client python HW handling to server side java
- change dependency to match Tomcat 8 Servlet API 3.1
- Fix edge-case in kickstart-profile-gen-ordering and
  post_install_network_config
- Add hack to deal with RHEL7's differing redhat-release-protocol
- make sure we can find the child channel
- moving non_expirable_package_urls parameter to java
- moving download_url_lifetime parameter to java
- removing unused force_unentitlement configuration parameter

-------------------------------------------------------------------
Tue Jan 05 15:59:05 CET 2016 - mc@suse.de

- version 2.5.26.2-1
- Fix list-key-name (decoding of [] is broken in commons-beanutils.jar > 1.7)
  (bsc#956613)
- Ignore cookies from SCC (bsc#959585)
- SP migration: use correct CSS path (bsc#956613)
- Add/Refactor equals() and hashCode() for Credentials and CredentialsType
- Fix hibernate exception when refreshing subscriptions
- Delete also subscriptions with null credentials on refresh
- Make available packages search case insensitive
- Add subscriptions and orders data files
- Package release cannot be NULL. Use "0" if none is provided by salt
  (bsc#960035)
- set a generated jid to the tokens
- Minion crashes on reg if getting DMI fails (bsc#959670)
- Add "Manage Package States" to the packages index page
- Enable the "Software Channels" tab for all salt clients
- return empty map if no dmi records
- Fix markup after merge error
- Fill General and DMI hw info on minion reg
- fix internal Server Error for Schedule > Completed Actions (bsc#956002)

-------------------------------------------------------------------
Wed Dec 16 12:35:08 CET 2015 - mc@suse.de

- version 2.5.26.1-1
- ServerFactory: don't return multiple Server objects if they have
  joint tables
- Render nav menu by either request or page context
- Add support for setting package state REMOVED and INSTALLED
- Add Salt SLS generator for the packages
- Fix the link to the online help
- implement managing package sate of a minion
- implement taskomatic task for running subscription matcher
- add caching tables for subscriptions and order items
- Create json string as input for the subscription-matcher
- installedProducts attribute was renamed to installedProductSet (bsc#959043)
- Set the correct status code for error pages
- fix calling error pages without session
- List global available CryptoKeys
- schedule mgr-sync refresh after first user gots created.
- 1274282 - Teach CobblerSyncProfile that profiles might disappear in mid-run
- refactor setting ditro kernel params (bsc#944241)
- compile jspf files differently to avoid problems with Tomcat 8
- adding setup for first organization
- create first org togther with the first user
- during installion insert default SSL crypto key with null org
- restyle page for creating users
- remove RHEL 5 related things - we don't build on el5 anymore
- BugFix: skip similar tasks only if task is 'single threaded'
- 1076490 - prefer the package from the given channel
- removing link to removed page

-------------------------------------------------------------------
Thu Dec 10 17:58:59 CET 2015 - mc@suse.de

- version 2.5.16.2-1
- fix state apply not passing the module names
- Cascade all operations to the package states
- change installed product registration to use new hibernate mapping
  and enable ui
- Simplify channel token key derivation
- do not encrypt tokens, only sign them
- use hibernate to insert a installed product
- refactor listPossibleSuseBaseChannelsForServer() using hibernate queries
- Use hibernat mapping to create the SUSEProductSet
- Get matching SUSEProduct out of the InstalledProduct if available
- create SUSEProducts before starting the test
- Set installed according to grains to get access to suse channels
- Automatically apply channels state after repo file creation
- Hibernate mapping for installed products
- Mapping and classes for PackageState

-------------------------------------------------------------------
Mon Nov 30 11:40:06 CET 2015 - mc@suse.de

- version 2.5.16.1-1
- BugFix: check mirror credentials required fields (bsc#955970)
- use new version of httpclient
- implement UI for managing Virtual Host managers
- add params parameter to scheduleSingleSatBunch()
- BugFix: sort channel list by name (bsc#955204)
- Consider old products only if no patch available (bsc#954983)
- (bsc#953129) remove message proxy.header, update context sourcefile
- (bsc#953129) remove proxy.jsp, action and struts config
- Router: use list instead of index
- BugFix: remove inconsistency and make more general the action description for
  package page title and tab-title in Schedule
- better log than nothing
- introduce conventions about router, templates and urls
- Use non-immediate errata cache rebuilding on channel unsubscription
  (bsc#949158)
- Bug fix: remove 'Locale Preferences' link from header (bsc#955252)
- (bsc#953129) add proxy version info to proxyclients page
- (bsc#953129) change details->proxy to point to proxyclients page as it was in
  Suma2.1
- Add support for timing out on an ssh connection
- Ensure subdirectories are present when writing repo files
- publishToChannel optimization
- Fix extremely slow channel.software.syncErrata API
- BugFix: remove inconsistency and make more general the action description for
  package page title and tab-title in Schedule (bsc#935375)
- Linked pages are not always opening in separate window (bsc#939358)
- login screen of SUMA3 still has reference to Oracle (bsc#954740)
- Add classes for managing .repo files
- Enable channel ui for salt minions
- implement token verification
- use the new algorithm based on package names to determine patch
  applicable/inapplicable (bnc#948964)
- Fix LTSS channels by looking at individual packages (bnc#944729)
- Remove url decoding since values are already decoded at this point bsc#951549
- Store only an integer value for cpu MHz in DB
- Virtual Systems list: show virtual hosts from different Orgs
- Call virtual-host-gatherer with configured HTTP proxy values
- BugFix: skip similar tasks only if task is 'single threaded' (bsc#953271)
- New ui for the login page and relogin
- Add accept/reject all button and show number of pending /rejected minions
- Send event to salt when minion is registered
- optimize queries
- allowing RHEL7 kickstart repositories
- support listing errata by last_modified date

-------------------------------------------------------------------
Thu Oct 22 16:36:21 CEST 2015 - mc@suse.de

- version 2.5.2.3-1
- List VirtualHostGatherer modules via XMLRPC API
- Added and delete Virtual Host Manager (VHM) entities via XMLRPC API
- Taskomatic job for running virtual-host-gatherer
- fix incomplete enabling of config actions via snippet (bsc#949528)
- deactivate all non spacewalk plugin services and repos via snippet
  (bsc#949554)
- add SUSE Enterprise Storage 2 (bsc#949285)
- do not hide human readable entitlement names
- require pxe-default-image in the spacewalk main package
- Rename javascript file to susemanager-events.js
- Open the event stream on every page
- Setup SSE event source on the system overview page
- add snippet to wait for NetworkManager (bsc#937802)

-------------------------------------------------------------------
Wed Oct 14 09:54:14 CEST 2015 - mc@suse.de

- version 2.5.2.2-1
- build without checkstyle
- Support for SLE12 SP1 product family (bsc#949726)
- implement remote command interface with target glob

-------------------------------------------------------------------
Wed Oct 07 14:41:35 CEST 2015 - mc@suse.de

- version 2.5.2.1-1
- drop monitoring
- port all perl web pages to java
- replace upstream subscription counting with new subscription
  matching (FATE#311619)
- integrate SaltStack for configuration management (FATE#312447)
- support password-recovery-tokens
- remove Solaris support
- allow to specify read-only users

-------------------------------------------------------------------
Sun Sep 27 14:44:59 CEST 2015 - mc@suse.de

- version 2.1.165.19-1
- support ssh-push with sudo
- Fix CVE Audit for LTSS channels by looking at individual
  packages (bnc#944729)
- use same regexp for channel name as in CreateChannelCommand (bsc#946248)
- prevent mojor version service pack updates from 11 to 12
- display a warning if the update stack is not up-to-date
- Add NoRouteToHost handling with better output
- fix output of client events (bsc#935377)
- fix pagination buttons (bsc#935387)
- deprecate synchronizeUpgradePaths() XMLRPC
- provide SCC product to updateUpradePaths for SLE12 migration data
- parse predecessor_ids from json
- Organization users page: fix typo (bnc#943283)
- Do not return a OES repository with null credentials (bsc#937030)
- Fix queue size: consider possible remainders from last run
- Log message when finished errata cache for a server or channel
- Log the current queue size before every job run (DEBUG)
- Fix link back to the associated channel(bsc#931519)

-------------------------------------------------------------------
Mon Sep 02 16:00:35 CEST 2015 - mseidl@suse.de

- Prevent creating channels with reserved names (bsc#939349) / (fate#319308)

-------------------------------------------------------------------
Mon Jun 22 16:00:35 CEST 2015 - jrenner@suse.de

- version 2.1.165.18-1
- Avoid deadlock in CompareConfigFilesTask when a
  rhn_channel.update_needed_cache is in progress (bsc#932845)
- add missing country code
- Restore the default checksum and architecture when the parent channel is set
  to None
- Drop all product/channel relations before populating (bsc#932052)
- Replace keyword iterator to fix writing support information (bsc#933675)
- TaskoXmlRpcHandler: dead code removed
- products.json updated from latest SCC version
- Deserialize BLOBs correctly across databases
- Revert "Java Eula database classes moved to Hibernate, fixes BLOB issue"
  (bsc#930686)
- Do not remove tasks from the database during getCandidates() (bsc#932052)
- force taskomatic to use UTF-8 (bsc#932652)

-------------------------------------------------------------------
Fri May 29 10:35:46 CEST 2015 - mc@suse.de

- version 2.1.165.17-1
- wait for current transaction end
- EXISTS is an Oracle keyword, don't use it casually
- Scheduling remote command for large system sets is slow
- move auto-errata updates into separate taskomatic task
- improve system overview list performance
- Implement a "default" kickstart script name for edit link
- do not ignore errata with same package version
- reduce number of system lookups
- Get rid of IE7 compatibility mode enforcement
- Unify profile creation/update with one submit button instead of two
- Fix file input control alignment issue with form-control (bsc#873203)
- Update specfile to compile with Java 7
- add SLE11-Public-Cloud-Module (bsc#914606)
- Change Activation Key Child Channels from select to checkboxes (bsc#859645)
- Fix NPEx when updating distribution and missing cobbler entry (bsc#919722)
- Provide channels and upgrade paths for SLE11 SP4 products (FATE#318261)
- Fix broken icon in rhn/help/ForgotCredentials.do (bsc#915122)
- Allow setting the contact method for systems via API (FATE#314858)
- Make system.getDetails() return the contact method
- Add support for setting contact_method on activation keys (FATE#314858)
- implement tilde compare in java code
- Return PATCHED if at least one patch is installed (bsc#926146)
- SatCluster: strip ipv6 zone id from vip6 attribute

-------------------------------------------------------------------
Mon May 11 10:30:28 CEST 2015 - mc@suse.de

- version 2.1.165.16.1-1
- fix XML RPC API External Entities file disclosure
  CVE-2014-8162 (bsc#922525)

-------------------------------------------------------------------
Wed Apr 08 11:20:10 CEST 2015 - mc@suse.de

- version 2.1.165.16-1
- HttpClientAdapter: fall-back to Basic auth from NTLM when both
  are supported (bsc#926319)

-------------------------------------------------------------------
Tue Mar 31 14:57:06 CEST 2015 - mc@suse.de

- version 2.1.165.15-1
- Copyright texts updated to SUSE LLC
- add SLE12-SAP product (bsc#922744)
- SCCRepository: Only NOT NULL database columns can be mapped to primitive
  types in Hibernate (bsc#922313)
- change evr parsing for repodata primary.xml dependencies
- Create only one errata cache worker per server (bsc#918994)
- findKickstartPackageToInstall: in case multiple packages are available, pick
  the most recent (bsc#924118)
- update properly necessary cobbler fields when changing ks tree
- close auto errata update timing hole
- fixing typo: sync-kickstars -> sync-kickstart
- IE11/WinServer2008/CompatMode fix
- Missing refactored SQL query for system available packages (bsc#913400)
- fixing weird path to action chain page (bsc#921720)
- fix subscription check in case of an unset start date (bsc#918220)
- Avoid high CPU loads with SSH push (bsc#920687)
- Refresh errata cache asynchronously when subscribing server to channel
- ErrataQueue shouldn't fail if server is subscribed to other org's
  channel
- Documentation changes - fix name and refer to RFC.
- avoid deadlock if you call mergePackages after mergeErrata
- Fix malformed repo metadata (bsc#920400)
- update sles_register snippets to fix trusting the CA certificate on SLE12
- hasPreflag(): improve documentation about which rpm flags are evaluated
- fix generating pre-equires (pre="1" in metadata)
- fix typo in Web UI (bsc#918151)
- Revert fixing of versions, those should be regarded as historically correct
  rather than inconsistent (bsc#910509)
- Catch NumberFormatException and send error to the client (bsc#916177)
- Do not generate solv files

-------------------------------------------------------------------
Tue Feb 03 12:10:48 CET 2015 - mc@suse.de

- version 2.1.165.14-1
- Fix style of kickstart wizard
- Fix style of Create Kickstart Profile
- Make mgr-sync fail in case of IO errors while sending
  HEAD requests to OES
- Do not swallow exceptions, rethrow ContentSyncException instead
- make config file upload on FileDetails work
- prevent NPE on activationkeys/Edit.do page
- directories and symlinks cannot be binary
- fix menu structure
- Getting rid of Tabs and trailing spaces
- make sure columns are named according to the dto attributes
- fix failures due to uninitialized log it
- Fix auditlog config yaml syntax (bnc#913221)
- Show Proxy tab if system is a proxy even when assigned to cloned
  channels (bsc#913939)
- consider no_proxy setting
- fixed uncaught error which prevent correct error handling
  (bnc#858971)
- fix NPE by setting max_members to 0 instead of NULL (bsc#912035)
- Use Hibernate-friendly equals() and hashCode() in Org
- CVE-2014-7811: fix more XSS bugs (bsc#902915)
- set bootstrap entitlements to INFINITE in all organizations
- Fix basic authentication for HTTP proxies (bsc#912057)
- SCCRepository: save SCC ID in the database as well
- SCCRepository: save to database with proper sequence
- Accept repos with same SCC ID and different URLs (bsc#911808)
- Avoid mgr-sync-refresh failure because clear_log_id was not called
  (bnc#911166)
- New API call: system.scheduleDistUpgrade()
- New API call: system.scheduleSPMigration() (FATE#314785, FATE#314340)

-------------------------------------------------------------------
Wed Jan 14 14:43:29 CET 2015 - mc@suse.de

- fix XSS in system-group (CVE-2014-7812) (bsc#912886)

-------------------------------------------------------------------
Thu Dec 18 13:39:37 CET 2014 - mc@suse.de

- version 2.1.165.13-1
- fix style of a lot of pages
- Fix extra (eg.Select All) buttons display on rhn:list and
  make it consistent with new rl:list (bnc#909724)
- Fix List tag missing submit parameter for "Select All" and others
  (bnc#909724)
- Sort filelist in configfile.compare event history alphabetically
  (bsc#910243)
- fix setting powermanagement values
- let system set manager csv contain add-on entitlements
- allow filtering RHEL7 errata
- add some missing strings
- allow removing Cobbler System Profile on  the power management page
- add csrf check for the power management page
- No ISE on provisioning page when no base channel
- Make the base channel ssm action asynchronous
- Commit after each system deletion to avoid deadlocks
- Allow paranthesis in input form descriptions
- Allow paranthesis in system group description (bsc#903064)
- Provide new API documentation in PDF format (bsc#896029)
- Update the example scripts section (bsc#896029)
- Fix grammar and typos in API code example descriptions
- Fix xmlrpc.doc for sync.content namespace (bsc#896029)
- Raise proper exception when Taskomatic is not running
- Fixed wording issues on package lock page (bsc#880022)
- made text more clear for package profile sync (bsc#884350)

-------------------------------------------------------------------
Mon Dec 08 13:33:20 CET 2014 - jrenner@suse.de

- version 2.1.165.12-1
- fix adding OES11 channels (bsc#908786)

-------------------------------------------------------------------
Thu Dec 04 16:35:53 CET 2014 - mc@suse.de

- version 2.1.165.11-1
- throw channel name exception if name is already used (bnc#901675)
- Don't commit when XMLRPCExceptions are thrown (bsc#908320)
- Remove "Select All" button from system currency report (bsc#653265)
- Fix documentation search (bsc#875452)
- add API listAutoinstallableChannels() (bsc#887879)
- Avoid ArrayIndexOutOfBoundsException with invalid URLs (bsc#892711)
- Avoid NumberFormatException in case of invalid URL (bsc#892711)
- Lookup kickstart tree only when org is found (bsc#892711)
- Fix NPE on GET /rhn/common/DownloadFile.do (bsc#892711)
- Hide empty select boxes
- Always place tips close to the inputs
- Provisioning options page: full-width textboxes
- Port of the advanced provisioning option page to Bootstrap (bnc#862408)
- New installations should use SCC as default customer center
- bnc#907337: mgr-sync refresh sets wrong permissions on JSON files
- fix link to macro documentation (bsc#895961)
- Forward to "raw mode" page in case this is an uploaded profile (bsc#904841)
- Enlarge big text area to use more available screen space (bnc#867836)
- add User Guide to online help pages
- fix links to monitoring documentation (bsc#906887)
- check memory settings for virtual SUSE systems
- fix install type detection (bsc#875231)
- point "Register Clients" link to "Client Configuration Guide" (bsc#880026)
- change order of installer type - prefer SUSE Linux (bsc#860299)
- fix ISE when clicking system currency (bnc#905530)
- Set cobbler hostname variable when calling system.createSystemRecord
  (bnc#904699)
- fix wrong install=http://nullnull line when calling system.createSystemRecord
  (bnc#904699)
- apidoc generator does not know #array("something")
- impove style of Software Crash pages
- fix js injection on /rhn/systems/Search.do page
- fixing javascript errors
- Config file url should update when you create new revision
- xml escape some pages
- user does not need to be a channel admin to manage a channel
- listActivationKeys should return empty list if no keys visible
- cannot select code from disabled textarea in Firefox, use readonly editor
- Fix entitled_systems.jsp num-per-page ISE
- we should consider if text <> binary has changed for config files
- all API methods should be able to find shared channels
- adapt the page to adding/cloning errata
- Explain snapshot/rollback behavior better (bsc#808947)
- fix patch syncing - prevent hibernate.NonUniqueObjectException and rollback
  (bsc#903880)
- Remove "Add Selected to SSM" from system overview page (bsc#901776)
- fix CVE audit in case of multiversion package installed and patch in multi
  channels (bsc#903723)
- Update channel family membership when channel is updated (bsc#901193)
- SCCWebClient: log SCC data files as received to files
- bnc#901927: Add log warning if uploaded file size > 1MB
- fix channel package compare (bsc#904690)
- fix automatic configuration file deployment via snippet (bsc#898426)
- Avoid NPE when using 'from-dir', regression introduced with SCC caching
- Add support for SLE12 and refactor kernel and initrd default paths finders.
- Fix wizard mirror credentials side help to point to SCC
- make the SCC migration/refresh dialog show steps
- Show alert message about disabling cron jobs
- Schedule sync of all vendor channels in MgrSyncRefresh job
- Add client hostname or IP to log messages (bsc#904732)
- hide email field for mirror credentials when on SCC
- we do not want to use cascade for evr and name attributes of
  PackageActionDetails
- AccessChains belong to their creator, only
- add csv export for /rhn/errata/manage/PublishedErrata.do
- add csv output for /rhn/systems/details/packages/profiles/CompareSystems.do

-------------------------------------------------------------------
Thu Nov 27 11:01:49 UTC 2014 - jrenner@suse.com

- Fixed copying text from kickstart snippets (bsc#880087)

-------------------------------------------------------------------
Wed Nov 12 11:12:53 CET 2014 - mc@suse.de

- version 2.1.165.10-1
- Sync correct repos (bnc#904959)

-------------------------------------------------------------------
Fri Nov 07 13:28:54 CET 2014 - mc@suse.de

- version 2.1.165.9-1
- No refresh if this server is an ISS slave
- Refresh is needed only if we are migrated to use SCC yet
- Integrate the refresh dialog with the setup wizard products page
- Implement new "mgr-sync-refresh" taskomatic job
- Introduce caching of repositories read from SCC
- Fix pxt page link to point to the ported version of that page (bsc#903720)
- Fix Null Pointer Exception: bare-metal systems do not have a base channel
- Only show the SMT warning if we are using from-mirror or from-dir
- add progress and reload page after finish
- do not allow to cancel the kickstart once completed
- minor UI improvements
- Show ppc64le profiles to ppc systems
- fix system.schedulePackageInstall APIdoc
- fix javascript injections
- add id to errata.getDetails APIdoc
- Removed bogus label-limit from SDC Remote Cmd pg
- Don't schedule a remote-cmd if the system can't execute it
- check if user can see activation key
- schedule configuration actions asynchronously
- initial SCC integration

-------------------------------------------------------------------
Mon Oct 27 15:20:08 CET 2014 - mc@suse.de

- fix various XSS issues CVE-2014-3654 (bsc#902182)
  CVE-2014-3654-cobbler.patch
  CVE-2014-3654-sort-attributes.patch

-------------------------------------------------------------------
Thu Oct 16 10:09:54 UTC 2014 - smoioli@suse.com

- correctly apply patches to multiple systems in SSM (bsc#898242)

-------------------------------------------------------------------
Tue Oct 14 15:01:36 CEST 2014 - mc@suse.de

- version 2.1.165.8-1
- make parsing repo filters more robust
- package details page should not list channels we can't see
- fix file descriptor leak in system.crash.getCrashFile
- specify usage of java.config_file_edit_size option
- add more documentation to Power Management page
- power management - make system identifier clearable
- do not clone custom errata when merging
- check, whether referenced kickstart profile and crypto keys are
  available
- display error messages in red
- re-set number of config file diffs correctly
- improving 'All Custom Channels' queries
- move Mirror Credentials from config file into DB
- ping SCC for testing proxy status if SCC is enabled
- Implement the API methods to work with mirror credentials
- fix CVE Audit when some packages of a patch are already installed
  (bnc#899266)
- broken checkbox layout in /rhn/channels/manage/Sync.do?cid=xxx
- Download CSV button does not export all columns ("Base Channel" missing)
  (bnc#896238)
- support SCC API v4
- support token auth with updates.suse.com
- Official repo host is now updates.suse.com (after channels.xml change)
- support list/add channels and products with SCC

-------------------------------------------------------------------
Fri Sep 12 15:21:22 CEST 2014 - mc@suse.de

- version 2.1.165.7-1
- SCC client for managing products and channels
- fix XSS flaws - CVE-2014-3595 (bnc#896012)
- implement SLE12 style of update tag handling while generating updateinfo
- show package link if package is in database
- Custom info empty value added (java/api)
- check if action chain with same name already exists
- remove duplicate Summary and Group entries
- ISE when activation key has no description.
- create /software/packages/Dependencies page in Java
- add queries for weak package dependencies to Java
- auto errata updates have to wait for errataCache to finish
- fix NullPointerException
- ssm config actions should show details for specific system in
  history
- ISE comparing config files in SSM
- history events should show script results for this system only
- config revision not found when following history link
- fix broken links to old perl events page
- fix to support custom kickstart distributions
- call rhn-config-satellite.pl only if anything has changed
- add Korea to the list of timezones
- pre-require tomcat package for spacewalk-java-config
- Fix ISE when tag name is left empty
- Guest Provisioning was broken because of refactoring
- Read and display only a limited number of logfile lines (bnc#883009)

-------------------------------------------------------------------
Wed Sep 10 14:55:30 CEST 2014 - mc@suse.de

- fix XSS flaws - CVE-2014-3595 (bnc#896012)
- fix package upgrade via SSM (bnc#889721)

-------------------------------------------------------------------
Wed Jul  2 15:24:34 CEST 2014 - mantel@suse.de

- fix logrotate for /var/log/rhn/rhn_web_api.log (bnc#884081)

-------------------------------------------------------------------
Tue Jun 17 11:48:24 CEST 2014 - jrenner@suse.de

- version 2.1.165.6-1
- Fixed wrong bug number

-------------------------------------------------------------------
Tue Jun 17 10:47:03 CEST 2014 - jrenner@suse.de

- version 2.1.165.5-1
- New page added for viewing channels a repo is associated to
- Allow pasting of keys into textarea
- Provide a faster systemgroup.listSystemsMinimal API method
- Disable caching of Locale between page loads
- Add spacewalk-report for systems with extra packages
- Improve performance of Systems with Extra Packages query
- System Event History page: fix link to pending events on Oracle databases
- Fix human dates now() staying unmodified (bnc#880081)
- Escape package name to prevent from script injection
- Allow for null evr and archs on event history detail (bnc#880327)
- Disable form autocompletion in some places (bnc#879998)
- System Snapshots pages ported from perl to java
- Add errata type selection to SSM page
- Fix datepicker time at xx:xx PM pre-filled with xx:xx AM (bnc#881522)

-------------------------------------------------------------------
Tue May 27 17:15:17 CEST 2014 - mc@suse.de

- version 2.1.165.4-1
- Fix refreshing of Autoinstallable Tree forms (bnc#874144)
- BaseTreeEditOperation: avoid NPE in unexpected exception handling
- Delete system: button styled
- System/Software/Packages/Non Compliant: button styled
- System/Software/Packages/Profiles: button styled
- System/Software/Packages/Upgrade: button styled
- System/Software/Packages/List: button styled
- System/Software/Packages/Install: button styled
- Missing translation string added (bnc#877547)

-------------------------------------------------------------------
Thu May 22 14:34:43 CEST 2014 - mc@suse.de

- version 2.1.165.3-1
- fix numbering of java libs for taskomatic daemon
- Hibernate Package definition: fix table name
- Fix exception in tomcat logs due to missing server object
- Event history: format script text and output correctly
- More schedule action unification
- You can't "Add this address". Change text to "Fill in"
- Make sure we don't end with java 6 after an upgrade
- No more checking for anaconda package to detect kickstartable channels
- New query to find kickstartable channels
- even if most of it is Javascript, add simple unit test to FormatDateTag HTML
  output
- add request scope to the remote command via SSM action
- apidoc: reflect changes in createChain() return type
- fix configchannel.createOrUpdatePath API issue that stored new revision
  contents as null characters
- ssm child channel subscription page was slow
- SDC was unnecessarily slow if the system had many guests
- deduplicate rhn_server.remove_action() calls
- fix help urls
- make use of humanize dates for package lists
- make use of humanize dates for system lists
- humanize dates for user pages. created in 'calendar' mode and last login in
  'time ago' mode
- show the system overview with human dates

-------------------------------------------------------------------
Fri May 16 13:05:49 CEST 2014 - mc@suse.de

- version 2.1.165.2-1
- fix help urls
- Bare metal system list: CSV export bugfix
- adapt to the changes in spacewalk css to bring the readable warning alters
  into the upstream code, that is also affected by this.
- Bare-metal systems list: add relevant information (bnc#861307)
- Fix parameter comment (kickstartable -> autoinstallable)
- Prevent from concurrent modification (refix bnc#808278)
- Kickstartable channels should contain the anaconda package (bnc#808278)
- Form names are only available as name attributes now, not ids.
- set autopart options correctly
- SSM package upgrades should apply correctly across diverse system sets
- The "Delete Key" link should not appear if there is no key to delete
- API package search should not require a provider
- rewrite pending events page from perl to java
- add default arch heuristic for kickstart package installs
- Reuse --add-product-by-ident for triggering product re-sync
- help: remove dead link to Quick Start guide
- Rename suseEulas table to suseEula.
- Java Eula database classes moved to Hibernate, fixes BLOB issue
- Bugfix: use Oracle BLOBs correctly in Java
- Remove Red Hat-specific Kickstart Tree functionality
- Style and rephrase the SP migration message alerts
- Set milliseconds to 0 before comparing dates (bnc#814292)
- Trigger repo metadata generation after cloning patches (bnc#814292)
- Replace editarea with ACE (http://ace.c9.io/) editor.
- dont show link if there are no details to show
- UI: show EULAs inside of package details page
- taskomatic: add SUSE's EULAs to repository metadata
- Java: added class to handle SUSE's EULAs
- Disable FreeIPA integration
- Don't pass version and release to lookup_evr to get the evr_id to join with
  the evr table to get version and release. Use them in the first place.
- use the request object and not the pagecontext directly to store whether we
  already included javascript
- Last sync date: use human format
- Bugfix: avoid NPE
- Documentation fixes

-------------------------------------------------------------------
Tue May 06 15:43:49 CEST 2014 - mc@suse.de

- version 2.1.165.1-1
- Added kickstart syntax rules box to advanced edit page
- Added warning message about kickstart syntax rules
- Fix bug converting pm times to am when using locales in 24 hour format.
- Do not force the timezone name with daylight=false. (eg. showing EST for EDT)
- Action Chain: for every action, create its own ScriptActionDetails
  (bnc#870207)
- Uneditable field is marked as required.
- filters per repository on WebUI
- xmlrpc spec includes bool values, any library should be able to handle them
- Fix link pointing to setup wizard from the popup
- fix opening of channel list modal
- KickstartSession: avoid infinite loops
- Avoid Cobbler error on KVM provisioning (bnc#870893)
- rewrite system snapshot to java: fixed nav menu hiding
- rewrite system snapshot to java: Packages.do
- rewrite system snapshot to java: Index.do
- rewrite system event page from perl to java
- Action Chaining API: fail if trying to add multiple chains with the same
  label
- Installer Generation "fedora" is breed redhat but do not result in a valid
  cobbler os_version
- correctly set cobbler distro os_version
- Enable DWR exception stack trace logging by default
- Check for failed repo sync jobs in taskomatic
- rewrite system snapshot to java: implement nav menu hiding
- limit actions displayed on schedule/*actions pages
- Submit buttons are incorrectly labelled.
- Removing repo filters ISE.
- rewrite channel compare to java:
- Implement Setup Wizard Product sync page
- remote command webui: don't scrub the script body
- params for sw-repo-sync UI/API.
- taskomatic heap size of 1G is not sufficient for large channels
- Setup Wizard: added documentation link
- Package Locking: added documentation link
- Power Management: added documentation links
- updated doc references to actual location
- fixed helpUrl
- Fixed Javadoc and XML-RPC doc
- Removed timeout limitation for the script schedule
- Added XML-RPC API for scheduling the Action Chain
- Add a warning note about doing a Dry Run (bnc#851091)
- Style the SP migration page
- port SP Migration Setup page to bootstrap and jquery
- Action Chain: bootstrap form groups fixed

-------------------------------------------------------------------
Thu Mar 27 14:59:39 CET 2014 - fcastelli@suse.com

- version 2.1.165-1
- NCCClient: URL location bug fixed
- NCCClient: fix behavior with 302's
- NCCClient: swap Apache HTTPClient with java.net's HttpUrlConnection
- Added missing translation
- Package lock: do not show pending packages as selected
- Package lock: do not allow selection of pending packages
- Package lock: changed java code to handle multiple lock events
- Cache proxy verification status in the session
- Make the Setup Wizard visible at first run
- invalidate subscriptions cache when storing proxy settings
- split the js files again as the onready callbacks conflict with the available
  dwr methods
- change the order so that the responsive tag is defined
- move the renderers to its own package
- style
- remove the custom .js for proxy settings, move everything to the main one
- cleanup unused modal, label capitalization and placeholder strings
- use DTOs and a converter instead of maps
- Setup Wizard Proxy settings: make the DTO comparable and with non-null fields
- Use the product class as name when name is not found
- Moved to NCCClient
- Ping method added to NCCClient to test proxy settings
- Proxy support: fix a bug when nothing is specified
- Proxy support: fix a bug when only the hostname is specified
- Placeholder updated to include port number
- Proxy support for NCC credential checking added
- Remove superfluous links on mirror credentials page
- HTTP Proxy description provided
- Create a separate set of icons for the setup wizard
- Mirror Credentials Front-End: first attempt
- HTTP proxy front-end
- List subscriptions with understandable names and their start/end dates
- Implement the "make primary" functionality
- Download subscriptions only when status unknown or on force refresh
- Cache subscriptions and validation status in the session object
- Fine tuning appearance of the mirror credentials page
- Rework findMirrorCredentials(): check for null and do not log passwords
- Move the setup wizard to the top of Admin tab
- Introduce MAX_REDIRECTS
- Allow bare-metal system name editing (bnc#867832)
- Redirect instead of forwarding to overview page after a reboot (bnc#868662)
- ActionChainHelperTest fix: use correct chain ordering
- use default lvm partitioning for RHEL 7 kickstarts
- package.search API returns only one match per package name
- fix finding of the right API method to call
- Adding Custom Errata offers RH Erratas.
- ChannelManager.findCompatibleChildren: propose cloned children as compatible (bnc#866045)
- ChannelManager.findCompatibleChildren: propose children correctly if old and new are equal (bnc#866045)
- bnc#862043: fail if rhnPackage.path is NULL
- bnc#862043: use rhnPackage.path as rhnErrataFile.filename like Perl does
- fix filtering on the /rhn/channels/Managers.do page
- channel.software.syncErrata clones too many packages
- Bare-metal icon fixes
- delete outdated repo-sync schedules (bnc#865141)
- Fixed merging problem (bnc#859665)
- deal with deleted users
- RecurringDatePicker sets HOUR_OF_DAY, however DatePicker design is kind of
  broken and it internally uses HOUR or HOUR_OF_DAY depending of the isLatin()
  flag. This does not make much sense as in Calendar itself HOUR, HOUR_OF_DAY
  and AM_PM are all interconnected.
- Do not restart taskomatic with every deployment
- Exclude el-api.jar since it causes HTTP Status 500
- Revamp the recurring picker fragment to use the datepicker time component.
  For this the RecurringDatePicker bean now is composed of DatePicker beans to
  reuse functionality. With some Javascript, the repeat-task-picker disables
  the cron frequencies that are not being used.
- allow to disable date selection in addition to time
- syncrepos: format the page
- make the setup of the date picker more declarative using data- attributes in
  order to be able to share this setup with other parts of the code that will
  need a slightly different picker like the recurrent selector. It also saves
  us from outputing one <script> tag in the jsp tag implementation.
- Use hostname or address in log messages instead of system.name
- New config option for using the hostname to connect via ssh push
- CreateUserActionTest fixed after upstream changes
- Fix channel deletion unit tests
- Automatic commit of package [spacewalk-java] release [2.1.164-1].
- filter out channels that are not assigned to a server
- Improve error handling when deleting a channel (bnc#865141)

-------------------------------------------------------------------
Thu Feb 27 15:31:17 CET 2014 - fcastelli@suse.com

- version 2.1.163.1-1
- fix reboot required (bnc#865161)
- Avoid double translation, rhn:icon will localize the text
- Remove unused import
- We rmvd DESIRED_PASS/CONFIRM params from UserEditSetupAction - rmv from
  expected in test
- Testing createFirstUser() now looks to be forbidden
- verifyForward() and redirects-w/params do not like each other
- Tweaking some tag Junits to work

-------------------------------------------------------------------
Fri Feb 21 15:37:40 CET 2014 - fcastelli@suse.com

- version 2.1.161.1-1
- Action Chaining: use the same sort order for all systems in an SSM package
  update
- Action Chaining: list page columns changed as suggested by upstream
- fixing ISE in create repo form
- Styling unstyled submit buttons.
- improved performance of system.listLatestUpgradeablePackages and
  UpgradableList.do
- Action Chaining: bootstrap classes tuned
- Use enhanced for loop
- For clones extend search for update tag to original channels (bnc#864028)
- escaping system name for /rhn/monitoring/config/ProbeSuiteSystemsEdit.do
- Transfer the origin's update tag to any cloned channels (bnc#864028)
- escaping system name for /rhn/systems/ssm/provisioning/RemoteCommand.do
- Simple attempt to find problematic things in jsps
- don't add &amp; twice to the parameters of the url
- Action Chaining: audit log configuration added
- Action Chaining: avoid errors on double save
- Action Chaining: proper logging added
- add schedulePackageUpgrades() method
- SSM package upgrades should not install packages if not an upgrade
- fixed errors in date/time format conversions
- put all javascript into one tag
- simplify datepicker layout and unify look of date/time part
- simplified getJavascriptPickerDayIndex()
- extend renderOpenTag() to be able to render self closing tags
- make the time format also localized
- close the date picker after click
- Use the start of the week day from the locale
- Introduce a date-time picker.
- Make the HtmlTag HTML5 compliant, by knowing that void elements can't be
  closed. The BaseTag remains agnostic.
- Added tool to manipulate localization files (format, del, sed).

-------------------------------------------------------------------
Thu Feb 13 15:32:20 CET 2014 - mc@suse.de

- version 2.1.150.1-1
- remove unused localization string
- Schedule action unification
- Separate datepicker and its label
- make package search faster
- Create and manage action chains for single systems and SSM
  * remote command
  * reboot
  * configuration file deploy
  * patch action
  * package actions
- style pages
- CVE-2013-4415 - Fix XSS flaws in Spacewalk-search
- CVE-2013-4415 - Fix XSS in new-list-tag by escaping _LABEL_SELECTED
- CVE-2013-1871, Fix XSS in edit-address JSPs
- CVE-2013-1869, close header-injection hole
- CVE-2010-2236, Cleanse backticks from monitoring-probes where
  appropriate
- CVE-2013-1869, Only follow internal return_urls
- CVE-2012-6149, Fix XSS in notes.jsp
- Fix cloned channels not available for SP migration (bnc#852582)
- Fix an ISE that could happen after clearing cookies (elaborator not bound)
- Fix GMT+3 timezone missing (bnc#862406)
- New Bare-metal icon added
- javascript not needed anymore

-------------------------------------------------------------------
Fri Feb 07 13:01:47 CET 2014 - mc@suse.de

- version 2.1.146.1-1
- patch to handle systems registered with the --nohardware flag
- fixing layout of various pages
- Generification of Listable
- Improve package search performance
- Add confirmation page to ssm/ListPatches
- Extracted "list systems in ssm related to errata" into separate action
- allow deleting disabled users
- add external group pages
- create external authentication pages
- create api for channel errata syncing, have clone-by-date call it
- Fixed ssm reboot scheduling.
- Update RHEL 7 VM memory requirements to 1024 MB
- Datepicker UI unification
- fix deadlock when cloning using spacewalk-clone-by-date
- fix ISE when cobbler components are missing (not installed)
- port reboot_confirm.pxt from perl to java
- SUSE Studio endpoint stops working via unencrypted HTTP (bnc#859762)
- fix CVE URL in updateinfo references (bnc#859637)
- CVE-2010-2236, Cleanse backticks from monitoring-probes where
  appropriate
- CVE-2012-6149, Fix XSS in notes.jsp
- CVE-2013-1869, Only follow internal return_urls
- CVE-2013-1871, Fix XSS in edit-address JSPs
- increase column length for CVE ids.
  Required for new CVE ID syntax

-------------------------------------------------------------------
Mon Jan 13 09:54:49 CET 2014 - mc@suse.de

- version 2.1.113.1-1
- Bugfix: duplicated packages in SQL quary error caused unpredictable results
- require susemanager-frontend-libs for SUSE only
- add new reboot action handling for ssh-push (FATE#312591)
- Implement task to invalidate reboot actions (FATE#312591)
- Make the packages require the frontend-libs
- return server action message within schedule.listInProgressSystems
  and schedule.listCompletedSystems API calls
- fixed icon name
- do not override existing ant property
- Rewrite groups/systems_affected_by_errata.pxt to java
- Added locking/unlocking status display on request (FATE#312359)
- Added locking action scheduling (FATE#312359)
- Added LockPackageAction for the "Package Lock" feature (FATE#312359)
- store url_bounce and request_method to session and re-use common login parts
- support logins using Kerberos ticket
- Use new rhn:icon internationalization/localization
- Perform localization inside rhn:icon tag
- Expect 'autoinstallation' instead of 'kickstart'
- updated references to new java WorkWithGroup page
- work_with_group.pxt rewritten to java
- change order of system ok/warn/crit in legends
- rewrite system event history page to java
- give icons title in rhn:toolbar tag
- kickstarts to RHEL 7 don't work because of missing rpms
- Fix the java package of DeleteGroupAction class

-------------------------------------------------------------------
Wed Dec 18 13:55:00 CET 2013 - mc@suse.de

- version 2.1.102.1-1
- bootstrap tuning: fixed icons
- Make sure that all form fields are correctly aligned
- implement pwstrength meter
- removing dead code, exception is thrown within lookupAndBindServerGroup
- Fix NPE when uploading kickstart profile with virt type none
- delete ConfigSystemTag as these things are easily handled in jsp
- Local variables need not to be synchronized
- updated links to system group delete page
- converted system group > delete page from pxt to java
- prefer objectweb-asm again to compile correctly if both are installed.
- fixing references to SSM errata page
- Rewrite of errata_list.pxt to Java
- call ssm check on system - software crashes page
- call ssm check on system notes page
- call ssm check on system migrate page
- call ssm check on system hardware page
- Fix display of notifications checkboxes on system properties page
- Id added to the Language div in the section Create New User
- Refactor the List tag to get rid of the complicated state handled by bools,
  keeping only the commands as state.
- channel/manage/delete.jsp: disabled attribute fixed
- List pagination buttons: restore hover text
- adapt the testcase and fix a issue catched by the testcase
- There is no reason for address to be a jumbotron - Use the markup like
  documented at http://getbootstrap.com/css/#type-addresses
- makes the system details page to be shown in two columns, with boxes at both
  sides instead of each of them taking the full width.
- Fix display of notifications checkboxes on system properties page
- remove obsolete unit test as tag was rewritten
- simplify logic in cfg:channel tag
- Re-add the server contact method on various pages
- Fix cve audit header icon after upstream changes
- Remove unnecessary reference to tooltip.js + the file itself
- system group edit properties - linking + cleanup
- alter system group create page to do editing
- allow channel administrator to view Channel > Managers page
- 1040540 - have package search return all matching results
- use rhn:icon tag for creating icons in rhn:toolbar
- 1039193 - Increase default ram to 768 for RHEL 7
- Move cve audit popover content into a translation file
- System Group / Admins - updated links and removed old page
- ported System Group / Admins to java
- Move javascript code from jsp file to document.ready handler
- Reference susemanager-cve-audit.js from the jsp file
- channel/manage/delete.jsp: disabled attribute fixed
- system group details - linking + cleanup
- converting system group details page to java
- button submit set back to normal size. We dont use Large size for buttons
- Bare-metal systems: disabled button style fixed
- Disabled buttons' style fixed
- CVE UI was updated and improved. It now has a popover that shows a link to
  http://cve.mitre.org/ and explains that a user can also paste the entire CVE
  as found on the site
- Fix Edit Autoinstallable Distribution page
- LoginExpiredTest fixed
- Merge the upstream details page with Manager and the bootstrap entitlement
  conditionals, product list, etc.

-------------------------------------------------------------------
Mon Dec 09 17:08:30 CET 2013 - mc@suse.de

- version 2.1.90.1-1
- new style added based on twitter bootstrap
- support power management (FATE#315029)
- support bare-metal registration (FATE#312329)
- switch to 2.1

-------------------------------------------------------------------
Thu Nov 28 16:18:08 CET 2013 - mc@suse.de

- version 1.7.54.29-1
- Fix jsp file to actually show the result list
- Automatically set the focus using formFocus()
- Add a tooltip for the CVE-ID
- Use a string constant to populate select with years
- Extract the separator from the prefix string constant
- Remove the maxlength attribute to allow n digit identifiers
- enhance Package.listOrphans query
- optimized system_config_files_with_diffs eleborator for PostgreSQL
- fix ISE, when renaming channel to channel name already in use
- synchronize repo entries creation
- Fix ISE when deleting a non persistent custom info value
- Separate CVE audit inputs for year and ID (bnc#846356)
- always set lastModifiedBy for custom infos
- Reorder snippet tabs
- Use the kickstart icon for the snippets page
- Add help URL (bnc#848225)
- Fix navigation for the default snippets page
- Replace 'kickstart' with 'autoinstallation' (bnc#848225)
- add support for enhances rpm weak dependency (java) (bnc#846436)

-------------------------------------------------------------------
Wed Nov  6 11:07:37 CET 2013 - mc@suse.de

- Forbid un-authenticated creation of SUSE Manager Administrative
  accounts CVE-2013-4480 (bnc#848639)

-------------------------------------------------------------------
Mon Nov  4 10:09:39 CET 2013 - mc@suse.de

- Deny creating of multiple first admin users.
  CVE-2013-4480 (bnc#848639)

-------------------------------------------------------------------
Fri Sep 27 10:04:28 CEST 2013 - mc@suse.de

- version 1.7.54.28-1
- Use server arch instead of relying on a base channel (bnc#841054)
- Filter out product base channels with invalid arch (bnc#841054)
- CVEAuditManager: do not fail with unsynced channels
- Log exception stack traces in Taskomatic
- CVEAuditManager: Fetch ChannelArch instead of ServerArch
- Do not assume a migrated base channel exists (bnc#841240)
- fix Systems Subscribed column on the Entitlements page
- Add missing keyword 'AS' in dist upgrade queries (bnc#840899)
- Make taskomatic max memory configurable via rhn.conf (bnc#810787)
- Clean up SSH push jobs in case of taskomatic restart (bnc#838188)
- Remember systems we are currently talking to via SSH push (bnc#838188)
- Add necessary transaction handling to fix job status (bnc#838188)
- Show the system name in the log message warning
- RhnSet concurrency fix reformulated at upstream's request
- Fix javascript "Uncaught TypeError" (bnc#836692)
- Avoid a possible issue on concurrent updates to an RhnSet

-------------------------------------------------------------------
Fri Aug 23 11:25:20 CEST 2013 - mc@suse.de

- version 1.7.54.27-1
- CVE Audit testsuite bugfixes to run on Oracle
- Fix link to the documentation
- Bugfix: avoid ClassCastException from Long to Integer in Oracle

-------------------------------------------------------------------
Wed Aug 21 16:03:35 CEST 2013 - mc@suse.de

- version 1.7.54.26-1
- Fix link to the documentation
- fix CVE Audit query to run with oracle DB
- Bugfix: allow Hibernate to distinguish packages with identical name, arch and
  evr (bnc#833643)
- Do not show link to the admin page to non-admins
- CobblerSystemCreateCommand: do not fail if distro breed is null
- Make CSV separator configurable, java (FATE#312907)
- CVE Audit java (FATE#312907)
- explicitly require libxml2 for kickstarts to avoid error
- escaping system name on multiple pages
- API call setChildChannels should produce snapshot
- changing of base channel via API should produce snapshot
- we need unentitle channels before we delete them
- add newline after writing kickstart_start var
- marking label not required
- fixing wrong escaping of utf-8 strings
- Fix HTML not being escaped in package information (bnc#833238)
- Fix a NPE when a system virtual instance does not have a corresponding info
  object (bnc#829966)
- fix metadata if capability version starts with a colon
- Generate pre flag into the metadata (bnc#826734)
- fix reinstall of products by writing correct epoch in products.xml
  (bnc#826734)
- set archive value for installed package size (bnc#825673)
- IBM Java core dumps should all go to /var/crash (bnc#824775)
- Fix entitlement addition NPE (bnc#824581)

-------------------------------------------------------------------
Wed Jun 12 16:45:02 CEST 2013 - mc@suse.de

- version 1.7.54.25-1
- Fix SP migration ClassCastException (bnc#820985)
- Fix lookup for the SSH push default schedule (bnc#823366)
- escaping system name in web pages
- Fix UI text about kickstart (bnc#822385)
- sort parent channel pop-up menu by channel name
- add list elaborator into session for CSV export
- fix invalid SQL statement for finding ssh-push candidates (bnc#821868)
- Subscribe only to selected config channels via SSM (bnc#821786)
- Fix cobbler information file system paths (bnc#820980)
- too big value in system custom info should not cause ISE
- do not offer a symlink, if the user does not have acl for the target
- added showing systems counts on cancel scheduled actions page
- add some missing UI strings
- fix system.listSystemEvents on PG
- display 'Updates' column on group system list pages
- fix 'Configs' column on system groups related pages
- Upstream-specific check on channel name removed (bnc#701082)
- Refactor bugfix (bnc#814292)
- Set milliseconds to 0 before comparing dates (bnc#814292)
- Trigger repo metadata generation after cloning patches (bnc#814292)
- Add missing string *.actions.scheduled (bnc#813756)
- fix paths for kernel and initrd on DVD on s390x (bnc#814263)

-------------------------------------------------------------------
Fri Apr 05 14:27:23 CEST 2013 - mc@suse.de

- version 1.7.54.24-1
- Disable Virtualization -> Provisioning when contact method is invalid
- Fix "Can't do inplace edit" error message during registration (bnc#812046)
- Make duplicate-hostname search case-insensitive
- use the server timezone as the default for the first user
- Provisioning is not supported with contact method 'ssh-push-tunnel'
- Do not create kickstart files for SUSE Distributions (bnc#808278)
- fixed API doc for system.listLatestUpgradablePackages and
  system.listLatestInstallablePackages API calls
- SSH Server Push (java) (FATE#312909)
- generate metadata always if not explicitly rejected (bnc#804445)
- completed kickstarts still show up on 'currently kickstarting' list
- return whole log in case more bytes are requested than the current file size
- RhnJavaJob: Do not ignore the exit code for external programs.
- Do not silence catched exceptions. Debugging can be hard.
- list also channel packages not associated with already cloned errata
- fix WebUI's errata sync
- Only package build times should be converted to GMT (bnc#794651)
- Fix ISE when doing SP migration of SLE 11 SP1 SMT (bnc#802144)

-------------------------------------------------------------------
Fri Feb 08 10:58:19 CET 2013 - mc@suse.de

- version 1.7.54.23-1
- Fix branding of api example scripts (bnc#801758)
- Add countries BQ, CW, SX.
- rebrand help text for mail domain
- fix the 'Replace Existing Subscriptions' SSM config channel option
- prevent NPE when package description might be null
- add virtualization guest info to the ServerSerializer
- added email field to user list csv
- correct olson name for Australia Western timezone
- support for Australia EST/EDT timezones
- Remove restrictions on proxy channel subscriptions (bnc#794848)
- Make images of type 'kvm' show up on the UI (bnc#797057)
- Resolve FQDN of hostname taken from the request (bnc#791905)
- order rpms by build_time to fix kickstart via proxy
- add missing strings for configuration management (bnc#796391)
- Use proxy host for kickstarting virtual guest if available
- Try to determine localhost's FQDN (bnc#791905)
- check for zypp-plugin-spacewalk if testing autoinstall
  capability(bnc#795308)
- copy GPG information from the original channel within
  channel.software.clone API, when the user omits it
- deleting an org should remove cobbler profiles too
- preserve product name when cloning channels using API

-------------------------------------------------------------------
Tue Nov 27 17:22:29 CET 2012 - mc@suse.de

- version 1.7.54.22-1
- Implement new API call system.listAllInstallablePackages
- Fix ArrayIndexOutOfBoundsException in case of a missing base channel

-------------------------------------------------------------------
Thu Nov 22 15:43:51 CET 2012 - jrenner@suse.de

- version 1.7.54.21-1
- Fix query for API call system.listLatestInstallablePackages (bnc#781655)
- new sles_register_script snippet with autoyast script elements (bnc#780269)
- Fix errors with unrequired field 'Prefix' (bnc#783646)
- prevent NPE, when accessing probe suite systems with no system associated
- do not allow creating kickstart profiles that differ from existing ones
  just by case
- enhancing kickstart file sync with cobbler
- prevent Page Request Error when at pagination
- Check hostnames for special characters and whitespace (bnc#787178)
- Basic normalization for SUSE Studio base URL (bnc#786159)
- Workaround for Studio API returning incomplete URLs (bnc#786159)
- enhance errata.setDetails - add issue_date and update_date (bnc#789238)
- Fix quartz trigger initialization repeat count (bnc#788026)
- SP migration web UI (FATE#312431, FATE#312312)
- Remove markup from kickstart.jsp.error.template_generation (bnc#787879)
- fix system.listLatestUpgradablePackages API to list upgradable packages
  from server channels only
- Kickstarting RHEL systems with RES (expanded support) repos fails
  (bnc#786367)
- return type date for yumrepo_last_sync even if the channel was never synced
  (bnc#781643, bnc#781652)

-------------------------------------------------------------------
Mon Oct 01 09:43:24 CEST 2012 - mc@suse.de

- version 1.7.54.20-1
- use elaborator for foreign_packages_get_noncompliant_systems
- fix reboot needed on postgresql by using
  allServerKeywordSinceReboot view

-------------------------------------------------------------------
Fri Sep 28 15:49:09 CEST 2012 - mc@suse.de

- version 1.7.54.19-1
- Do not show asterisk on software channels page
- Fix NPE during proxy activation in case proxyChan is a base channel
- Unsubscribe channels only if we are configured to automatically
  re-subscribe
- Validate proxy format on general config page (bnc#777462)
- make system_overview fast using elaborators
- remove SystemHealthIconDecorator and appropriate query
- remember probe state when paginate
- fixing NumberFormatException
- rewrite query for system.listLatestUpgradablePackages API
- validate session key for system.getSystemCurrencyMultipliers API
- allow complex kickstart variables containing severel '='
- display a reasonable error message on the permission error page
- display error messages only once on admin/config/GeneralConfig.do
  page
- Proxy should be specified as host:port (bnc#777462)
- Set owner/group of config-defaults dir consistently (bnc#776377)
- let errata.listPackages API return also packages associated with
  unpublished errata
- display an information message about no systems being selected for
  SSM
- fix ISE on rhn/channel/ssm/ChildSubscriptions.do page
- make IE use IE7 compatability mode for pages with editarea
- fix icons on SSM provisioning page and system list page
- validate virt guest parameters also for API input
- removed MAC Address from kickstart profile listing
- Don't let virtual kickstarts screw up the host's cobbler id
- Hide the checkbox 'Disconnected SUSE Manager' (bnc#776596)
- Fix missing CVEs in patches listing with Oracle 11 (bnc#776321)
- The Update button should be disabled if the text area is empty
  (bnc#753584)

-------------------------------------------------------------------
Tue Aug 14 11:32:26 CEST 2012 - mc@suse.de

- version 1.7.54.18-1
- fix system list in not nonCompliantMode

-------------------------------------------------------------------
Tue Aug 07 16:43:24 CEST 2012 - mc@suse.de

- version 1.7.54.17-1
- enable sorting of errata list according to synopsis on the
  rhn/channels/manage/errata/ListRemove.do page
- fix errata sort on the rhn/channels/manage/errata/ListRemove.do page
  (bnc#774194)
- detect oracle TIMESTAMPTZ objects and convert them correctly to timestamp

-------------------------------------------------------------------
Thu Aug 02 18:20:01 CEST 2012 - mc@suse.de

- version 1.7.54.16-1
- removed EOL certificate check (bnc#759552)
- Construct GMT millisecond value if DB does not store timezone (bnc#773767)
- do not commit already committed transaction
- log a message when repo sync task is triggered
- fix recommended cobbler command
- dissociate deleted crypto key from its kickstart profiles
- do not start repo sync of a channel with no associated repositories
- allow user and group name starting also with [0-9]_
- do not cache snapshot tags within the lookup method
- Remove XCCDF Legend from places where it is not necessary.
- prevent NPE
- sort groups by default
- add ruby API sample script
- limit action name to fit into the appropriate DB column
- close session when its connection signalled a connection error
- quick file list query now also returns files saved to system's
  'local' config 'channel'

-------------------------------------------------------------------
Tue Jul 17 13:01:17 CEST 2012 - ug@suse.de

- version 1.7.54.15-1
- Fix when Oracle crashes with ORA-00911 error, which is a complete misleading
  to a simple semicolon in the query.

-------------------------------------------------------------------
Mon Jul 16 15:30:34 CEST 2012 - ug@suse.de

- version 1.7.54.14-1
- Finished non-compliant systems overview feature.
- COALESCE instead of NVL keyword for pgsql compatibility
- work around for if hibernate loads a clonedchannel as its own
  original
- Allow user to set MAC Address when provisioning a virtual guest
- Oracle does not supports 'AS' keyword in SQL.
- Return list of non-compliant systems (where packages are foreign)
- Added queries for finding non-compliant systems. At this moment queries are
  unused orphans.
- add API doc for channel.software.listErrata update_date attribute
- remove "date" from the channel.software.listErrata API doc
- adding conflicts for quartz >= 2.0
- ignore also 127.0.0.2 IP addresses (bnc#768771)
- Merge branch 'Manager' of github.com:SUSE/spacewalk into Manager
- Wrong information on proxy configuration (bnc#697517)
- Do not automatically subscribe to virt channels (bnc#768856)
- requre quartz version lower than 2.0
- Each dataset must have a different name.
- Add CSV downloader for several pages
- Correcting two ISE on postgresql: NVRE not found

-------------------------------------------------------------------
Wed Jul 11 17:06:59 CEST 2012 - ug@suse.de

- kernel options in the web UI are not added to the xen distri
  (bnc#764679)

-------------------------------------------------------------------
Mon Jun 25 10:25:08 CEST 2012 - mc@suse.de

- version 1.7.54.13-1
- handle spoiled browsers separatelly
- enable filtering by synopsis for all the errata tabs

-------------------------------------------------------------------
Thu Jun 21 11:22:15 CEST 2012 - jrenner@suse.de

- version 1.7.54.12-1
- update API documentation
- do not create multiple default ks sessions
- system.config.listFiles could take > 8 minutes if there were lots of
  revisions on lots of config files
- don't sync virt bridge nic w/ cobbler
- correctly report kernel not being found at distro creation
- fix fileprovides during repodata generation
- Improve SCAP search: Return list of xccdf:TestResults-s
- Improve SCAP search: searching by scan's result and scan date
- Add a link for easy scan reschedule.

-------------------------------------------------------------------
Thu May 31 10:45:20 CEST 2012 - mc@suse.de

- version 1.7.54.11-1
- omit accessible parameter
- modified java stack to use new user_role_check_debug()
- Fail gracefully on empty list of systems
- OpenSCAP integration -- A simple search page.
- add an extra entitlement check before the key creation
- Enhancements pt_BR localization at webUI
- Return to Images.do instead of VirtualGuestList.do
- store also config revision changed_by_id
- API *must* check for compatible channels in system.setBaseChannel()
- check cloned channels if no keywords are found for this channel
- fix ISE on copy file to central config channel
- Fix incorrect text fields.
- rewrite revision creation by config file update
- Don't show empty table, if there is not ident assigned.
- Extend input cell for 20 characters.
- prevent system.config.createOrUpdatePath causing deadlock
- add generator for susedata.xml.gz metadata

-------------------------------------------------------------------
Mon May 14 10:45:56 CEST 2012 - mc@suse.de

- version 1.7.54.10-1
- remove Override annotations for non overriden methods
- remove rests of OrgQuota usage
- remove OrgQuota hibernate mapping
- remove OrgQuota java class
- fix delete distribution link
- rewrite channel.listSoftwareChannels API
- rewrite KickstartFactory.lookupAccessibleTreesByOrg
- if koan is requesting anything from /cobbller_api replace hostname
  of server with hostname of first proxy in chain
- support for cobbler v2.2
- Use <c:out> for action names to prevent XSS (bnc#761165)
- Escape image name to allow quotes and prevent XSS (bnc#761165)
- fix NetworkDtoSerializer API doc
- prevent storing empty string for errata refersTo
- prevent storing empty string for errata errataFrom
- prevent storing empty string for errata notes
- Split OpenSCAP and AuditReviewing up
- Fix submit form with broken bonding info
- redirect to errata/manage/PublishedErrata.do page after deleting a
  published erratum
- debranding for virtualization (bnc#761153)

-------------------------------------------------------------------
Wed May 09 13:43:16 CEST 2012 - mc@suse.de

- version 1.7.54.9-1
- Completely remove the image type from deployment action details
- Fix NPE when one of (version|release|arch) is null (bnc#761161)
- synonym rhnUser does not exist anymore - use web_contact instead
- Refactor jsp files and make bridge device optional
- Normalize image types by creating new table suseImageType
- Normalize credentials types by creating new table suseCredentialsType
- remember pre-filled form attributes in case of form validation error
- marking Script Name as required filed on the KickstartScriptEdit
  page
- make newly introduced rhn tag functions available
- When kickstarting a system there is an option that allows you to
  create or re-create a network bond.
- fix listSharedChannels to only show this org's channels
- fix my_channel_tree query
- fix channel.listRedHatChannels shows custom channels

-------------------------------------------------------------------
Thu May 03 17:40:33 CEST 2012 - mc@suse.de

- version 1.7.54.8-1
- make spacewalk-java exclusive arch x86_64
- checkstyle fixes

-------------------------------------------------------------------
Wed May 02 14:24:18 CEST 2012 - mc@suse.de

- version 1.7.54.7-1
- Remove a code which duplicates ensureAvailableToUser() method.
- API: list results for XCCDF scan.
- fixed the Brazilian time zone
- Do not divide by zero. It prints a question mark.
- API: Show OpenSCAP XCCDF Details.
- proper use of xml entities in documentation

-------------------------------------------------------------------
Fri Apr 27 16:23:41 CEST 2012 - mc@suse.de

- version 1.7.54.6-1
- API: List Xccdf Scans for given machine.
- use arch label in distchannel.setDefaultMap API as stated in the API doc
- add missing acl to SSM
- add missing links about Solaris Patches to SSM

-------------------------------------------------------------------
Thu Apr 26 11:39:19 CEST 2012 - mc@suse.de

- version 1.7.54.5-1
- fixed error in redhat_register snippet
- Ensure that given system has OpenSCAP capability.
- Ensure that given systems is available to user.
- Repack and throw MissingEntitlementException when occurs.
- API: SCAP scan schedule for multiple systems
- Put the reboot notification at the end. Make it not mutually exclusive with
  other notifications.
- fix login page layout (bnc#739530)
- Hide the 'Schedule' tab for systems without management ent.
- force repo regeneration, when removing package
- OpenSCAP integration -- schedule new scan in SSM
- do not list ks session related activation keys
- prevent sending XML invalid chars in system.getScriptResults API
- do not check CSRF token for login pages
- fix errata clone name generation
- fix message about kickstart package - we have spacewalk-koan
- When displaying errata available for adding to channel, make sure a
  clone is not already in the channel.

-------------------------------------------------------------------
Thu Apr 19 15:17:34 CEST 2012 - jrenner@suse.de

- version 1.7.54.4-1
- Roll back ojdbc5 -> ojdbc14 for compatibility with upstream
- Removed double-dash from WebUI copyright notice.
- fix PackageEvr handling
- increase taskomatic memory
- Show systems that need reboot because of an errata.
- Remove the 'Require' on java-devel since it shouldn't be required
- fix the ErrataHandler.clone method
- make system snapshot when changing server entitlements using API
- do not scrub search_string
- making errata.clone api not requires cloned channels

-------------------------------------------------------------------
Tue Apr 17 16:18:10 CEST 2012 - jrenner@suse.de

- Fix broken link to organization page (bnc#757041)

-------------------------------------------------------------------
Fri Apr 13 15:40:37 CEST 2012 - mc@suse.de

- version 1.7.54.3-1
- replace \r\n with \n for CustomDataValues
- Activation Key does not have to have a base channel to add Child
  Channels
- OpenSCAP: view latest results of whole infrastructure
- Reduce languages available in editarea to only common / useful ones.
- improved performance of repomd generation
- do not show the Schedule Deploy Action and Schedule System
  Comparison links in the left pane -- the right pane has them with correct
  ACLs.
- Make automatically-scheduled tasks visible on Failed and Archived
  tabs

-------------------------------------------------------------------
Fri Mar 30 15:03:14 CEST 2012 - mc@suse.de

- version 1.7.54.2-1
- New web page -- details of the xccdf:rule-result
- Fixing ISE on selecting None yum checksum type for channel
- Auto-import the RHEL RPM GPG key for systems we have kickstarted
- Fix checkstyle errors
- Fix testcases
- rename Filter.isRecurring to Filter.isRecurringBool
- fix text for Brazil timezone
- If our channel is a clone of a clone we need to find the channel
  that contains the patch we are cloning
- fixin cobbler version issue
- fix parameter type
- Make Virtualization tab of system profile independent of
  Virtualization (Platform) entitlements
- The org_id colum is numeric, do not cast parameter to string.
- reload config revision from DB before returning it
- Config file diffs result in Out Of Memory for large files
- fix for configchannel.deployAllSystems
- Taught SSM to look at flex as well as regular entitlements when
  trying to add child channels
- Show legend on details page; suggesting what to search for
- Polish api documentation for system.scap APIs.
- OpenSCAP integration
- fix ISE on rhn/admin/multiorg/OrgSoftwareSubscriptions.do page
- update createOrUpradePath api documentation
- Removing rule to help system overview listing happen faster,
  improving performance of api queries
- Fixing sorting by date without replying on the inapplicable
  listdisplay-new.jspf
- fix binary file uploads
- Making a default selection of no Proxy when kickstarting a server
- Added new XMLRPC API method to allow people to change the kickstart
  preserve ks.cfg option
- Fixed incorrect sorting of archived action timestamp
- throw appropriate error if deleting nonexistant kickstart key
- remove DB values from monitoring scout configuration
- save kickstart data after modifying ks profile child channels

-------------------------------------------------------------------
Mon Mar 26 16:56:47 CEST 2012 - jrenner@suse.de

- Show legal note in the footer of all login pages

-------------------------------------------------------------------
Thu Mar 22 16:22:05 CET 2012 - mc@suse.de

- rotate logfiles as user www (bnc#681984) CVE-2011-1550

-------------------------------------------------------------------
Wed Mar 21 18:04:19 CET 2012 - mc@suse.de

- version 1.7.54.1-1
- Bumping package version

-------------------------------------------------------------------
Thu Mar 15 16:25:25 CET 2012 - jrenner@suse.de

- Add support for studio image deployments

-------------------------------------------------------------------
Wed Mar  7 16:05:19 UTC 2012 - dmacvicar@suse.de

- All Patches -> All Types (bnc#732538)
- Remove the page errata/Overview.do as it is a duplicate
  of errata/RelevantErrata.do
  Together with the change of wording described above it makes
  the Patches menu more intuitive and clear.
  See
  https://www.redhat.com/archives/spacewalk-devel/2012-March/thread.html#00002

-------------------------------------------------------------------
Tue Mar  6 17:21:44 CET 2012 - jrenner@suse.de

- Fix naming of cloned patches to not remove the first 3 chars

-------------------------------------------------------------------
Wed Feb  1 11:22:37 CET 2012 - ug@suse.de

- backported better installation server detection code
  from master

-------------------------------------------------------------------
Thu Jan  5 11:57:28 CET 2012 - jrenner@suse.de

- Remove option 'interface language' when creating users

-------------------------------------------------------------------
Mon Jan  2 14:09:15 CET 2012 - jrenner@suse.de

- Add missing URL to auditlog configuration (bnc#737649)

-------------------------------------------------------------------
Thu Dec 22 14:59:55 CET 2011 - mantel@suse.de

- rename Novell to SUSE (#708333)

-------------------------------------------------------------------
Mon Dec 19 15:37:27 CET 2011 - mc@suse.de

- generate products.xml for channel metadata (bnc#644678)

-------------------------------------------------------------------
Thu Dec 15 12:11:27 UTC 2011 - mc@suse.de

- generate solv files for channels

-------------------------------------------------------------------
Wed Dec  7 11:07:07 CET 2011 - ug@suse.de

- fixed autoinstall branding for snippets

-------------------------------------------------------------------
Thu Dec  1 13:41:19 CET 2011 - ug@suse.de

- fix display of XML snippets in the web ui
  (bnc#731304)

-------------------------------------------------------------------
Wed Nov 16 10:00:08 CET 2011 - jrenner@suse.de

- Fix ISE when deleting software channel (bnc#728894)

-------------------------------------------------------------------
Tue Nov 15 13:55:46 CET 2011 - jrenner@suse.de

- Remove markup from error message (bnc#730408)

-------------------------------------------------------------------
Mon Nov 14 14:12:15 CET 2011 - ug@suse.de

- use --force in the kickstart register snippet

-------------------------------------------------------------------
Fri Nov 11 16:00:56 CET 2011 - jrenner@suse.de

- Fix rename Kickstart -> Autoinstallation (bnc#727517)

-------------------------------------------------------------------
Fri Nov 11 10:43:13 CET 2011 - jrenner@suse.de

- Remove markup in error message from all translation files

-------------------------------------------------------------------
Tue Nov  8 14:59:00 CET 2011 - ug@suse.de

- rename kickstart/autoyast files on harddisk too when the
  profile gets a new label (bnc#706122)

-------------------------------------------------------------------
Tue Nov  8 14:17:11 CET 2011 - jrenner@suse.de

- Implement audit logging for webui and frontend API (fate#312607)

-------------------------------------------------------------------
Tue Nov  8 08:52:23 CET 2011 - mantel@suse.de

- rename "kickstart" to "Autoinstallation" (bnc#727517)

-------------------------------------------------------------------
Tue Oct 25 17:45:27 CEST 2011 - mc@suse.de

- fix currency report if all patches are installed (bnc#726543)

-------------------------------------------------------------------
Mon Oct 17 13:13:21 CEST 2011 - jrenner@suse.de

- CVE-2011-1594: Unintended Proxy/Open Redirects (bnc#644082)
- CVE-2011-2919: XSS on SystemGroupList.do page (bnc#719133)
- CVE-2011-2920: XSS flaw(s) in filter handling (bnc#719136)
- CVE-2011-2927: XSS flaw in channels search (bnc#719127)

-------------------------------------------------------------------
Thu Oct 13 15:44:27 CEST 2011 - jrenner@suse.de

- Apply revised patch to fix pam setting not saved (bnc#705179)

-------------------------------------------------------------------
Wed Oct 12 15:04:55 CEST 2011 - ug@suse.de

- the breed in cobbler was not changed when a distro was edited

-------------------------------------------------------------------
Wed Oct 12 13:23:30 CEST 2011 - jrenner@suse.de

- Fixed pam setting on user page not saving (bnc#705179)

-------------------------------------------------------------------
Tue Oct 11 13:19:06 CEST 2011 - jrenner@suse.de

- Add fix for schedule command AFTER package install (bnc#712647)

-------------------------------------------------------------------
Fri Oct  7 12:15:24 CEST 2011 - mc@suse.de

- show installed products in system overview (bnc#711021)

-------------------------------------------------------------------
Wed Oct  5 16:33:20 CEST 2011 - jrenner@suse.de

- Fix selection of errata for system currency report (bnc#721522)

-------------------------------------------------------------------
Wed Oct  5 14:23:36 CEST 2011 - mc@suse.de

- prevent listing duplicate servers in the Patch Alert e-mails

-------------------------------------------------------------------
Fri Sep 30 10:54:21 CEST 2011 - mc@suse.de

- enable sorting of the system currency page
- enable csv export of System Currency Report

-------------------------------------------------------------------
Thu Sep 29 17:36:12 CEST 2011 - mc@suse.de

- count system currency depending on severity stored in the DB

-------------------------------------------------------------------
Fri Sep 16 13:21:39 CEST 2011 - ug@suse.de

- added sles snippets
- always create a tracking regkey (bnc#659093)

-------------------------------------------------------------------
Tue Sep 13 10:18:52 CEST 2011 - jrenner@suse.de

- Fix ISE by backporting from upstream (bnc#712647, brc#691849)

-------------------------------------------------------------------
Tue Sep  6 16:53:31 CEST 2011 - jrenner@suse.de

- Create cobbler records for unregistered systems (fate#312329)
- Fix broken API doc for channel.software (bnc#712793)

-------------------------------------------------------------------
Fri Aug 12 13:13:05 CEST 2011 - jrenner@suse.de

- Remove trailing whitespace in new classes (bnc#705758)

-------------------------------------------------------------------
Fri Jul 29 15:27:03 CEST 2011 - jrenner@suse.de

- Fix software rollback to profiles (bnc#701772)

-------------------------------------------------------------------
Wed Jul 27 12:21:16 CEST 2011 - jrenner@suse.de

- Fix taskomatic classpath to make it start again (bnc#705758)

-------------------------------------------------------------------
Mon Jul 25 12:53:26 CEST 2011 - jrenner@suse.de

- Use string array for creating the cmd + empty env (bnc#705758)
- Return failure if user or passwd is null (bnc#705758)

-------------------------------------------------------------------
Fri Jul 22 15:04:24 CEST 2011 - jrenner@suse.de

- Wrap around unix2_chkpwd instead of using jpam (bnc#705758)

-------------------------------------------------------------------
Mon Jul 18 13:39:30 CEST 2011 - ug@suse.de

- kernel-options field in kickstart upload page changed to
  1024 chars (bnc#698166)

-------------------------------------------------------------------
Fri Jul  8 15:21:49 CEST 2011 - jrenner@suse.de

- Fix bnc#704049 by backporting 2 patches

-------------------------------------------------------------------
Fri Jul  8 09:09:23 CEST 2011 - jrenner@suse.de

- Refactor RedHat.do to Vendor.do (bnc#671239)
- Refactor and deprecate API method (bnc#671239)
- Include security token in system search filter

-------------------------------------------------------------------
Tue Jul  5 11:44:36 CEST 2011 - ug@suse.de

- added a function to get a package but Name+Headerrange
  (bnc#703475)

-------------------------------------------------------------------
Tue Jun 28 16:35:44 CEST 2011 - mc@suse.de

- allow setting null value as paramter (bnc#702641)

-------------------------------------------------------------------
Tue Jun 28 11:43:44 CEST 2011 - ug@suse.de

- fix XMLRPC call to raise a virtual machine
  (bnc#687323 and fate#312369)

-------------------------------------------------------------------
Tue Jun 21 16:29:55 CEST 2011 - jrenner@suse.de

- Fix missing tokens when updating child channels (bnc#701157)
- Check session validity first, security token next (bnc#644074)
- Merge with upstream spacewalk (bnc#644074)

-------------------------------------------------------------------
Tue Jun 21 14:10:54 CEST 2011 - ug@suse.de

- fix XML RPC call to install a virtual machine
  (fate#312369 and bnc#687323)

-------------------------------------------------------------------
Tue Jun 21 13:57:03 CEST 2011 - ug@suse.de

- replaced 'anaconda' by 'autoinstallation'

-------------------------------------------------------------------
Tue Jun 21 13:27:43 CEST 2011 - ug@suse.de

- track RPM installation during virtual machine setup by
  using session install=.... parameter
  part of the fix for bnc#659093 and Fate#312372

-------------------------------------------------------------------
Thu Jun 16 15:52:06 CEST 2011 - jrenner@suse.de

- Fix missing token in SSM (bnc#644074)

-------------------------------------------------------------------
Tue Jun 14 17:31:53 CEST 2011 - ug@suse.de

- XML RPC API for creating virtual SUSE machines fixed
  (fate#312369 and bnc#687323)

-------------------------------------------------------------------
Tue Jun 14 11:03:00 CEST 2011 - ug@suse.de

- settings the correct architecture in cobbler, needed by virt.
  SUSE installations (fate#312397 and bnc#682665)

-------------------------------------------------------------------
Thu Jun  9 09:59:03 CEST 2011 - jrenner@suse.de

- Additional fixes for the CSRF security bugfix (bnc#644074)

-------------------------------------------------------------------
Thu May 26 16:42:41 CEST 2011 - jrenner@suse.de

- Add token into POST url for multipart forms (bnc#644074)

-------------------------------------------------------------------
Thu May 26 11:59:54 CEST 2011 - jrenner@suse.de

- Integrate password strength meter in webapp (bnc#685551/fate#312398)

-------------------------------------------------------------------
Tue May 24 17:48:59 CEST 2011 - jrenner@suse.de

- Prevent from phishing attacks via 'url_bounce' (bnc#644082)
- CVE-2011-1594

-------------------------------------------------------------------
Mon May 23 16:24:56 CEST 2011 - jrenner@suse.de

- Protect web UI against Cross-Site Request Forgery (bnc#644074)
- CVE-2009-4139

-------------------------------------------------------------------
Tue May  3 11:13:36 CEST 2011 - jrenner@suse.de

- Rebranding of example search terms (bnc#682601)

-------------------------------------------------------------------
Fri Apr 15 16:15:01 CEST 2011 - jrenner@suse.de

- Use isNotEmpty() instead of isEmpty()

-------------------------------------------------------------------
Tue Apr 12 11:49:33 CEST 2011 - mantel@suse.de

- fix subject line of taskomatic notification mail

-------------------------------------------------------------------
Fri Apr  1 12:33:28 CEST 2011 - jrenner@suse.de

- Check if provisioning is enabled for this key (bnc#684414)

-------------------------------------------------------------------
Thu Mar 31 16:22:01 CEST 2011 - jrenner@suse.de

- Do not show success message when pws don't match (bnc#675585)

-------------------------------------------------------------------
Thu Mar 31 15:46:13 CEST 2011 - mantel@suse.de

- more debranding

-------------------------------------------------------------------
Mon Mar 28 11:44:21 CEST 2011 - jrenner@suse.de

- Add missing null check (bnc#682993)

-------------------------------------------------------------------
Fri Mar 25 16:55:04 CET 2011 - jrenner@suse.de

- Link to the local version of the release notes (bnc#676683)

-------------------------------------------------------------------
Thu Mar 24 10:52:52 CET 2011 - mc@suse.de

- debrand taskomatic

-------------------------------------------------------------------
Tue Mar 22 11:52:42 CET 2011 - jrenner@suse.de

- Refer to the right constant (bnc#677039)
- Fix method signature (bnc#681514)

-------------------------------------------------------------------
Mon Mar 21 16:15:42 CET 2011 - ug@suse.de

- fixed a missing "!" in adding "install=..." parameter code

-------------------------------------------------------------------
Mon Mar 21 13:54:35 CET 2011 - jrenner@suse.de

- Require susemanager-proxy-quick_en-pdf

-------------------------------------------------------------------
Fri Mar 18 10:49:19 CET 2011 - jrenner@suse.de

- Add the proxy quick start document to the UI

-------------------------------------------------------------------
Thu Mar 17 15:27:55 CET 2011 - jrenner@suse.de

- Do not show a subnavigation below 'Proxy'

-------------------------------------------------------------------
Thu Mar 17 11:14:16 CET 2011 - jrenner@suse.de

- Remove helper class that is not needed anymore (bnc#676704)

-------------------------------------------------------------------
Wed Mar 16 17:17:21 CET 2011 - jrenner@suse.de

- Re-enable the local doc search (bnc#676704)

-------------------------------------------------------------------
Mon Mar 14 17:20:02 CET 2011 - jrenner@suse.de

- Replace rhn-proxy with SMP for ACLs and queries (bnc#679420)

-------------------------------------------------------------------
Fri Mar 11 12:23:22 CET 2011 - ug@suse.de

- cleanup patch for install= parameter and fix for (bnc#677039)

-------------------------------------------------------------------
Thu Mar 10 14:56:00 CET 2011 - jrenner@suse.de

- Adapted the UI to URL paths from new docu packages (bnc#674315)

-------------------------------------------------------------------
Thu Mar 10 11:23:08 CET 2011 - jrenner@suse.de

- Change link path to install-guide (bnc#674315)

-------------------------------------------------------------------
Tue Mar  8 16:00:08 CET 2011 - jrenner@suse.de

- Change url path from install_guide to install-guide (bnc#674315)

-------------------------------------------------------------------
Tue Mar  8 14:24:19 CET 2011 - jrenner@suse.de

- Fix guessing login credentials (bnc#644072), patch from upstream

-------------------------------------------------------------------
Fri Mar  4 13:37:00 CET 2011 - jrenner@suse.de

- Leave out the proxy version check in navigation xml (bnc#676718)

-------------------------------------------------------------------
Thu Mar  3 17:33:47 CET 2011 - jrenner@suse.de

- fix navigation on the help page (while working on bnc#676699)

-------------------------------------------------------------------
Mon Feb 28 11:27:15 CET 2011 - jrenner@suse.de

- shorten the action name if > 128 chars (bnc#675021)

-------------------------------------------------------------------
Thu Feb 24 15:28:08 CET 2011 - jrenner@suse.de

- integrate fix for session fixation from upstream (bnc#644080)

-------------------------------------------------------------------
Tue Feb 22 17:24:28 CET 2011 - jrenner@suse.de

- removing invalid attributes 'autocomplete'

-------------------------------------------------------------------
Mon Feb 21 11:21:50 CET 2011 - ug@suse.de

- fixed owner for cobbler snippets (bnc#673297)

-------------------------------------------------------------------
Fri Feb 18 16:46:10 CET 2011 - mc@suse.de

- remove use of java-devel at runtime (bnc#673323)

-------------------------------------------------------------------
Fri Feb 18 13:25:25 CET 2011 - jrenner@suse.de

- fix branding on api pages (bnc#671160)

-------------------------------------------------------------------
Thu Feb 17 11:47:34 CET 2011 - jrenner@suse.de

- do not show delete link on creation of notes (bnc#672090)
- refix help url for orgtrusts (bnc#660528)

-------------------------------------------------------------------
Wed Feb 16 17:41:02 CET 2011 - jrenner@suse.de

- add missing help page for oganizational trusts (bnc#660528)

-------------------------------------------------------------------
Wed Feb 16 15:28:54 CET 2011 - jrenner@suse.de

- fix server error if org default profile not present (bnc#672054)

-------------------------------------------------------------------
Wed Feb 16 15:07:10 CET 2011 - mc@suse.de

- fix link to help page (bnc#672094)

-------------------------------------------------------------------
Wed Feb 16 09:56:58 CET 2011 - jrenner@suse.de

- remove more links to channel mgmt guide (bnc#672095 and others)

-------------------------------------------------------------------
Tue Feb 15 09:27:33 CET 2011 - jrenner@suse.de

- catch exception when filtering for invalid IP (bnc#668642)

-------------------------------------------------------------------
Mon Feb 14 16:42:31 CET 2011 - mantel@suse.de

- remove reference to FasTrack (bnc#671235)

-------------------------------------------------------------------
Mon Feb 14 15:43:25 CET 2011 - jrenner@suse.de

- revert to manage/clone errata, identifiers only

-------------------------------------------------------------------
Mon Feb 14 13:28:11 CET 2011 - mantel@suse.de

- remove references to FlexGuests (bnc#668622)

-------------------------------------------------------------------
Mon Feb 14 13:20:40 CET 2011 - jrenner@suse.de

- replace the term kickstart in virtualization dialog (bnc#671560)

-------------------------------------------------------------------
Fri Feb 11 15:56:18 CET 2011 - jrenner@suse.de

- fix base software channel always listed twice (bnc#671022)
- fix branding on apidocs and faqs (bnc#671160 and bnc#671158)

-------------------------------------------------------------------
Fri Feb 11 13:37:20 CET 2011 - jrenner@suse.de

- add quick start to help index and navigation

-------------------------------------------------------------------
Thu Feb 10 10:05:12 CET 2011 - jrenner@suse.de

- add check for subs to channels of the same family (bnc#670551)
- fix link to release notes in page footer (bnc#670515)
- remove references to non-existent channel mgmt guide (bnc#660768)
- fix strings in translation (bnc#670934)

-------------------------------------------------------------------
Wed Feb  9 12:10:22 CET 2011 - jrenner@suse.de

- do not show certificate configuration tab (bnc#670003)

-------------------------------------------------------------------
Tue Feb  8 18:53:19 CET 2011 - mc@suse.de

- Use LocalePreferences page but comment out language settings
  (bnc#670042)

-------------------------------------------------------------------
Tue Feb  8 15:59:05 CET 2011 - mc@suse.de

- change mountpoint and prepended_dir (bnc#669558)

-------------------------------------------------------------------
Tue Feb  8 12:37:23 CET 2011 - jrenner@suse.de

- fix session fixation (bnc#644080)
- replace the term RHN with SUSE Manager (bnc#670223)

-------------------------------------------------------------------
Mon Feb  7 17:47:52 CET 2011 - jrenner@suse.de

- removed 'translations available' from help page (bnc#669530)

-------------------------------------------------------------------
Mon Feb  7 15:49:32 CET 2011 - mc@suse.de

- add rc link (bnc#669894)

-------------------------------------------------------------------
Mon Feb  7 13:50:09 CET 2011 - mc@suse.de

- remove channel version filter in add novell patches
  (bnc#669799)

-------------------------------------------------------------------
Thu Feb  3 17:05:35 CET 2011 - jrenner@suse.de

- remove the chat link from navigation (bnc#667275)
- do not show links to RH in result page of doc search (bnc#667271)

-------------------------------------------------------------------
Wed Feb  2 17:42:28 CET 2011 - jrenner@suse.de

- internal server error clicking software channels (bnc#668918)
- Kickstart/AutoYaST in the web interface (bnc#668666)

-------------------------------------------------------------------
Mon Jan 31 11:15:48 CET 2011 - jrenner@suse.de

- add missing attribute 'probeSuite' to request (bnc#667945)

-------------------------------------------------------------------
Sun Jan 30 15:28:18 CET 2011 - mc@suse.de

- backport upstrem fixes

-------------------------------------------------------------------
Fri Jan 28 12:40:35 CET 2011 - jrenner@suse.de

- bnc#667893: wrong email text sent during user creation
- bnc#667897: wrong email text sent during user creation - part 2
- bnc#667905: remove redhat.com in monitoring configuration

-------------------------------------------------------------------
Thu Jan 27 16:36:43 CET 2011 - jrenner@suse.de

- resolve strings marked with [GALAXY] (bnc#666163)
- take the link to the copyright notice from StringResources

-------------------------------------------------------------------
Thu Jan 27 16:28:52 CET 2011 - mc@suse.de

- fix subscribe to SUSE base channel via SSM (bnc#665833)

-------------------------------------------------------------------
Thu Jan 27 13:23:35 CET 2011 - mc@suse.de

- show SUSE Channels in "alter channel page" (bnc#663374)

-------------------------------------------------------------------
Wed Jan 26 11:36:56 CET 2011 - jrenner@suse.de

- rename errata to patches in auto-generated emails

-------------------------------------------------------------------
Wed Jan 26 11:24:10 CET 2011 - jkupec@suse.cz

- Excluded non-english string files from rhn.jar for now
  (bnc #666151)

-------------------------------------------------------------------
Tue Jan 25 13:13:05 CET 2011 - jrenner@suse.de

- fix bnc#665835: wrong text on system entitlements

-------------------------------------------------------------------
Mon Jan 24 12:01:15 CET 2011 - jrenner@suse.de

- consider suseChannels when determining if repodata is required
- replace the term "Errata" with "Patches" throughout translation

-------------------------------------------------------------------
Sat Jan 22 12:38:09 CET 2011 - mc@suse.de

- fix macros

-------------------------------------------------------------------
Tue Jan 18 15:59:38 CET 2011 - jrenner@suse.de

- Fix bnc#651351: Password with less than 5 characters accepted

-------------------------------------------------------------------
Mon Jan 17 16:29:55 CET 2011 - mc@suse.de

- rename sm-register to mgr-register

-------------------------------------------------------------------
Fri Jan 14 17:21:35 CET 2011 - mc@suse.de

- Fix wrong Reference in Web Interface (bnc#662075)
- scheduleSingleSatRepoSync() added for SUSE channels
- Fixed double execution of one-time jobs.

-------------------------------------------------------------------
Tue Jan 11 17:20:19 CET 2011 - mc@suse.de

- fix Requires
- add copyright page
- some style fixes

-------------------------------------------------------------------
Wed Sep 15 09:29:38 CEST 2010 - mantel@suse.de

- Initial release of spacewalk-java

-------------------------------------------------------------------<|MERGE_RESOLUTION|>--- conflicted
+++ resolved
@@ -1,9 +1,6 @@
-<<<<<<< HEAD
 - Add additional matchers to package (nevra) filter
 - Add greater equals matcher to package (nevra) filter
-=======
 - Add support for custom SSH port for SSH minions
->>>>>>> ef02a17f
 - UI and API call for changing proxy
 - Use an 'allow' filter for the kernel packages with live patching
   filter templates (bsc#1191460)
