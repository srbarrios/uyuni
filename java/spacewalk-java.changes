--- conflicted
+++ resolved
@@ -1,9 +1,6 @@
-<<<<<<< HEAD
-  * Corrected source URLs in spec file.
-=======
+- Corrected source URLs in spec file.
 - Fix lock/unlock scheduling on page Software -> Packages -> Lock (bsc#1195271)
 - Provide link for CVEs
->>>>>>> cce2afd0
 
 -------------------------------------------------------------------
 Thu Feb 17 11:47:41 CET 2022 - jgonzalez@suse.com
