--- conflicted
+++ resolved
@@ -1,13 +1,10 @@
-<<<<<<< HEAD
 - Save scheduler user when creating Patch actions manually (bsc#1208321)
-=======
 - Fix cobbler system entries for retail terminals (bsc#1208661)
 - Add missing text for user preferenaces page
 - Hide install option for RHEL9+ kickstarts
 - Make API method systemgroup.listSystemsMinimal read-only (bsc#1208550)
 - Allow single-value lists in query strings in HTTP API (bsc#1207297)
 - Do not include channels from different orgs when listing mandatory channels (bsc#1204270)
->>>>>>> 6be6a523
 
 -------------------------------------------------------------------
 Tue Feb 28 11:55:21 CET 2023 - jgonzalez@suse.com
