<<<<<<< HEAD
- UI and API call for changing proxy
=======
- Use an 'allow' filter for the kernel packages with live patching
  filter templates (bsc#1191460)
>>>>>>> bbcc8b0a
- require postgresql14 on SLE15 SP4

-------------------------------------------------------------------
Fri Dec 03 12:21:41 CET 2021 - jgonzalez@suse.com

- version 4.3.6-1
  * fix parsing error by making SCAP Profile description attribute optional
    (bsc#1192321)
  * fix openscap scan with tailoring-file option (bsc#1192321)
  * Pass the "allow_vendor_change" flag using the right name when installing patches
  * Fix legacy timepicker passing wrong time to the backend if server and
    user time differ (bsc#1192699)
  * Fix legacy timepicker passing wrong time to the backend if selected
    date is in summer time (bsc#1192776)

-------------------------------------------------------------------
Tue Nov 16 12:58:01 CET 2021 - jgonzalez@suse.com

- version 4.3.5-1
  * Fix calling wrong XMLRPC bootstrap method (bsc#1192736)

-------------------------------------------------------------------
Tue Nov 16 10:06:56 CET 2021 - jgonzalez@suse.com

- version 4.3.4-1
  * update last boot time of SSH Minions after bootstrapping (bsc#1191899)
  * Fix package update action with shared channels (bsc#1191313)
  * Implement using re-activation keys when bootstrapping with the Web UI
    or XMLRPC API
  * Show salt ssh error message in failed action details
  * switch to best repo auth item for contentsources (bsc#1191442)
  * Add compressed flag to image pillars when kiwi image is
    compressed (bsc#1191702)

-------------------------------------------------------------------
Fri Nov 05 13:49:19 CET 2021 - jgonzalez@suse.com

- version 4.3.3-1
  * Remove NullPointerException in rhn_web_ui.log when building an
    image (bsc#1185951)
  * Bugfix: Prevent "no session" hibernate error on deleting server
  * Set product name and version in the User-Agent header when
    connecting to SCC
  * On salt-ssh minions, enforce package list refresh after state apply
  * Improve the API to query system events and history
  * Fix internal server error on DuplicateSystemsCompare (bsc#1191643)
  * Fix Service Package migration with pillar in database
  * Run Prometheus JMX exporter as Java agent (bsc#1184617)
  * Allow usage of jinja template in Salt config channels
  * Store Salt minion pillars in database
  * Fix datetime format parsing with moment (bsc#1191348)
  * trigger reboot needed message also when installhint is available
    on package level
  * add Content Lifecycle Management filter for package provides and
    use it in live patching filter template
  * Update proxy path on minion connection
  * mgr-sync refresh logs when a vendor channel is expired and shows
    how to remove it (bsc#1191222)
  * Hide link to CLM live patching template in system details for
    products that don't support live patching (bsc#1190866)
  * fix logging of the spark framework and map requests to media.1
    directory in the download controller (bsc#1189933)
  * Add 'Last build date' column to CLM project list (jsc#PM-2644)
    (jsc#SUMA-61)
  * Improve exception handling and logging for mgr-libmod calls
  * Execute the diskcheck script at login to validate the available space
  * Add checksums to repository metadata filenames (bsc#1188315)
  * Fix ISE in product migration if base product is missing (bsc#1190151)
  * Add 'Flush cache' option to Ansible playbook execution
    (bsc#1190405)
  * Update kernel live patch version on minion startup (bsc#1190276)
  * use TLSv1.3 if it is a supported Protocol
  * Adapt auto errata update to skip during CLM build (bsc#1189609)
  * Adapt auto errata update to respect maintenance windows
  * fix ISE in SSM when scheduling patches on multiple
    systems (bsc#1190396, bsc#1190275)
  * Add new endpoints to saltkeys API: acceptedList, pendingList,
    rejectedList, deniedList, accept and reject
  * add CentOS 7/8 aarch64
  * add Oracle Linux 7/8 aarch64
  * add Rocky Linux 8 aarch64
  * add AlmaLinux 8 aarch64
  * add Amazon Linux 2 aarch64

-------------------------------------------------------------------
Fri Sep 17 12:18:34 CEST 2021 - jgonzalez@suse.com

- version 4.3.2-1
  * Allow getting all completed actions via XMLRPC without display limit (bsc#1181223)
  * Add XMLRPC API to force refreshing pillar data (bsc#1190123)
  * Add missing string on XCCDF scan results (bsc#1190164)
  * Support syncing patches with advisory status 'pending' (bsc#1190455)
  * Updated Enterprise Linux servlet requirement.
  * Ignore duplicates in 'pkg.installed' result when applying patches (bsc#1187572)
  * Improved timezone support
  * implement package locking for salt minions
  * Show AppStreams tab just for modular channels
  * Fix Json null comparison in virtual network info parsing (bsc#1189167)
  * 'AppStreams with defaults' filter template in CLM
  * Add a link to OS image store dir in image list page
  * Do not log XMLRPC fault exceptions as errors (bsc#1188853)
  * AppStreams tab for modular channels
  * Allow getting all archived actions via XMLRPC without display limit (bsc#1181223)
  * Link to CLM filter creation from system details page
  * Delete ActionChains when the last action is a Reboot and it completes (bsc#1188163)
  * XMLRPC: Add call for listing application monitoring endpoints
  * Bring back Beta product tag
  * fix NPE when no redhat info could be fetched

-------------------------------------------------------------------
Mon Aug 09 11:00:52 CEST 2021 - jgonzalez@suse.com

- version 4.3.1-1
- Mark SSH minion actions when they're picked up (bsc#1188505)
- Properly handle virtual networks without defined bridge (bsc#1189167)
- Fix cleanup always being executed on delete system (bsc#1189011)
- Warning in Overview page for SLE Micro system (bsc#1188551)
- Fix system information forwarding to SCC (bsc#1188900)
- Add UEFI support for VM creation / editing
- Add virt-tuner templates to VM creation
- Ensure XMLRPC returns 'issue_date' in ISO format when listing erratas (bsc#1188260)
- Fix NullPointerException in HardwareMapper.getUpdatedGuestMemory
- Fix entitlements not being updated during system transfer (bsc#1188032)
- Simplify the VM creation action in DB
- Refresh virtual host pillar to clear the virtpoller beacon (bsc#1188393)
- Fix updating primary net interface on hardware refresh (bsc#1188400)
- Fix issues when removing archived actions using XMLRPC api (bsc#1181223)
- Readable error when "mgr-sync add channel" is called with a non-existing label (bsc#1173143)
- Fix NPE error when scheduling ErrataAction from relevant errata page (bsc#1188289)
- Add Beijing timezone to selectable timezones (bsc#1188193)
- Java enablement for Rocky Linux 8
- Get CPU data for AArch64
- Add option to run Ansible playbooks in 'test' mode
- Add support for Kiwi options
- New filter template: Live patching based on a system
- Adapt generated pillar data to run the new Salt scap state
- Handle virtual machines running on pacemaker cluster
- SP migration: wait some seconds before scheduling "package refresh" action after migration is completed (bsc#1187963)
- cleanup and regenerate system state files when machine id has changed (bsc#1187660)
- manually disable repositories on redhat like systems
- Do not update Kickstart session when download after session is complete or failed (bsc#1187621)
- define a pillar for the https port when connection as ssh-push with tunnel (bsc#1187441)
- Fix the unit test coverage reports
- Fix random NullPointerException when rendering page tabs (bsc#1182769)
- Add missing task status strings (bsc#1186744)

-------------------------------------------------------------------
Fri Jun 18 12:41:30 CEST 2021 - jgonzalez@suse.com

- version 4.2.23-1
- Show the full state return message for VM actions
- show reposync errors in user notification details
- do not check accessibility of free product repositories (bsc#1182817)

-------------------------------------------------------------------
Thu Jun 17 10:38:51 UTC 2021 - Julio González Gil <jgonzalez@suse.com>

- Use the correct product tag

-------------------------------------------------------------------
Thu Jun 10 13:46:09 CEST 2021 - jgonzalez@suse.com

- version 4.2.22-1
- Fix product migration when scheduled from the event page (bsc#1187066)

-------------------------------------------------------------------
Wed Jun 09 10:19:43 CEST 2021 - jgonzalez@suse.com

- version 4.2.21-1
- adapt parsed strings from AlmaLinux and AmazonLinux match
  SCC/sumatoolbox product definition (bsc#1186750)
- Run database table analyze in most used tables of CLM for better performance (bsc#1186704)

-------------------------------------------------------------------
Tue Jun 01 11:47:32 CEST 2021 - jgonzalez@suse.com

- version 4.2.20-1
- fix permission problem with /srv/susemanager/salt/custom files (bsc#1186325)
- fixing ISE when searching in docs for logged-in users (bsc#1186319)
- Fix package building on openSUSE Leap 15.3

-------------------------------------------------------------------
Mon May 24 12:37:31 CEST 2021 - jgonzalez@suse.com

- version 4.2.19-1
- Show NICs without IPs in Hardware info
- Allow interfaces with just valid mac address in cobbler record (bsc#1185416)
- Allow virtualization host entitlement on Xen Dom0 (bsc#1185522)
- Fix start/end timestamps for xccdf scan details (bsc#1186016)
- Fix report links for SCAP Scans (bsc#1186017)
- Fix the documentation for the parseReleaseFile method
- Add group by clause to reduce the number of rows for groupAdvisoryTypes CTE to improve performance(bsc#1185015)
- Drop stale libs for old not supported browsers
- fix file ownership and permissions in /srv/susemanager/pillar_data/ (bsc#1179954)
- Strip the modular metadata for newly created channels in CLM if modular filters present (bsc#1184118)
- fix disapearing Autoinstallation Menu for minions (bsc#1184813)
- catch not found repository and create a standard error page (bsc#1183992)
- Remove duplicate entries on AppStream filter channel browser
- Do not require advisory_status to be set in ErrataHandler.create (bsc#1185965)
- Fix the problem with wrong icons for virtual systems (bsc#1185507)

-------------------------------------------------------------------
Mon May 10 17:43:42 CEST 2021 - jgonzalez@suse.com

- version 4.2.18-1
- Java side of AlmaLinux and Amazon Linux 2 enablement

-------------------------------------------------------------------
Wed May 05 16:35:15 CEST 2021 - jgonzalez@suse.com

- version 4.2.17-1
- Speed up pages to compare or add packages to channels (bsc#1178767)
- Implement CLM filter templates
- Parse ansible inventory and show registered systems
- fix problem reading product_tree.json from wrong location in offline setups (bsc#1184283)
- Eliminate duplicate entries when displaying results from mgr-libmod
- Fix boot image url, change default to ftp (bsc#1185509)
- XMLRPC: Endpoint for aligning channel metadata based on another channel (bsc#1182810)
- forward registration data to SUSE Customer Center
- Rename system migration to system transfer
- Rename SP to product migration
- Change onboarding behavior to easier recycle systems (bsc#1183437)
- The 'cookie' property for pkgset beacon was removed as no longer required
- virtual console monitors VM state changes
- Ansible integration: configure paths, inspect inventories, discover and schedule playbooks
- support Amazon Linux mirror list URLs and set signed Metadata flag correct
- Bugfix: Remove the unneeded check that was stopping updating a virtual instance type (bsc#1180673)
- Exclude minions from the list of locally-managed/sandbox systems when copying config files (bsc#1184940)
- Remove activation key display from system details page
- change deprecated path /var/run into /run for systemd (bsc#1185059)
- add virtual network edit action
- Lower case fqdn comparation when calculating minion connection path (bsc#1184849)

-------------------------------------------------------------------
Mon Apr 19 14:51:51 CEST 2021 - jgonzalez@suse.com

- version 4.2.16-1
- Update translation strings

-------------------------------------------------------------------
Mon Apr 19 11:37:19 CEST 2021 - jgonzalez@suse.com

- version 4.2.15-1
- Bugfix: Retracted Patches: Filter minion correctly when executing package install (bsc#1184929)

-------------------------------------------------------------------
Fri Apr 16 15:59:32 CEST 2021 - jgonzalez@suse.com

- version 4.2.14-1
- fix check for for mirrorlist URLs when refreshing products (bsc#1184861)

-------------------------------------------------------------------
Fri Apr 16 15:55:47 CEST 2021 - jgonzalez@suse.com

- version 4.2.13-1
- Add calendar widget to display maintenance windows

-------------------------------------------------------------------
Fri Apr 16 13:23:01 CEST 2021 - jgonzalez@suse.com

- version 4.2.12-1
- for a SUSE system get metadata and package from same source (bsc#1184475)
- List config state summary for systems in highstate page
- Implement retracted patches
- Add support for notify beacon for Debian/Ubuntu systems
- Check if the directory exists prior to modular data cleanup (bsc#1184311)
- define dependencies for salt-netapi-client and DB schema version
- assign right base product for res8 (bsc#1184005)
- Fix docs link in my organization configuration (bsc#1184286)
- Provide Custom Info as Pillar data
- remove deprecated xmlrpc functions
- Add support for Alibaba Cloud Linux 2
- Only update the kickstart path in cobbler if necessary (bsc#1175216)
- enhance config channel API with list assigned groups
- enhance server group API with config channel and formula
  access methods
- Fix: populate docker-registries on inspection (bsc#1178179)
- Raise length limit for kernel options (bsc#1182916)
- optionally allow vendor change when patching
- Speed up the system groups page (bsc#1182132)
- Log shell command output on failure when checking known_hosts file permissions
- adapt logging for testing accessability of URLs (bsc#1182817)
- add warning about missing salt feature for virtual networks
- add virtual network create action

-------------------------------------------------------------------
Fri Mar 05 15:42:30 CET 2021 - jgonzalez@suse.com

- version 4.2.11-1
- Allow setting a primary FQDN per system, either via WebUI or XMLRPC-API
- Speed up pages to compare or add packages to channels (bsc#1178767)
- Remove validator.js from jade templates
- Homogenizes style in filter buttons, facilitating testability
- improve fromdir with better mapping of URL to local files

-------------------------------------------------------------------
Thu Feb 25 12:06:49 CET 2021 - jgonzalez@suse.com

- version 4.2.10-1
- Rebuild and improve rendering of error pages 404 and 500 pages (bsc#1181228)
- Fix user creation with pam auth and no password (bsc#1179579)
- Rename rhnVirtualInstanceInfo memory_size_k column
- Fix registration of VM created with cobbler profile on Salt minion
- enahance schedule states XMLRPC API
- Cleanup sessions via SQL query instead of SQL function (bsc#1180224)
- Do not call page decorator in HEAD requests (bsc#1181228)
- Allow to configure request timeout (bsc#1178767)
- FIX: Slow response of 'Software > Install' in Ubuntu minions (bsc#1181165)

-------------------------------------------------------------------
Tue Feb 16 10:07:07 CET 2021 - jgonzalez@suse.com

- version 4.2.9-1
- fix action chains for saltssh minions (bsc#1182200)

-------------------------------------------------------------------
Fri Feb 12 14:29:28 CET 2021 - jgonzalez@suse.com

- version 4.2.8-1
- Ensure new files are synced just after writing them (bsc#1175660)
- Add 'mgr_origin_server' to Salt pillar data (bsc#1180439)
- enable openscap auditing for salt systems in SSM (bsc#1157711)
- Removed "Software Crashes" feature
- detect debian products (bsc#1181416)
- show packages from channels assigned to the targeted system (bsc#1181423)

-------------------------------------------------------------------
Thu Jan 28 11:42:47 CET 2021 - jgonzalez@suse.com

- version 4.2.7-1
- Open raw output in new tab for ScriptRunAction (bsc#1180547)

-------------------------------------------------------------------
Wed Jan 27 13:04:11 CET 2021 - jgonzalez@suse.com

- version 4.2.6-1
- fix query using old EVR_T constructor (bsc#1181422)
- Update to postgresql13 (jsc#SLE-17030)
- Improve modular dependency resolution algorithm (bsc#1177267)
- Display absolute timestamps for configuration files
- Fix modular data handling for cloned channels (bsc#1177508)
- Fix: login gets an ISE when SSO is enabled (bsc#1181048)
- Content Lifecycle Management input validation errors are now displayed at the field-level instead of a popup
- Add an API endpoint to allow/disallow scheduling irrelevant patches (bsc#1180757)
- Fix CVE audit results for affected and patched entries (bsc#1180893)
- Replace custom version comparison method with the standard one which also takes debian packages into account
- Default to preferred items per page in content lifecycle lists (bsc#1180558)
- Removed Java module com.sun.bind if it is not available; Load jaxb bundles if available.
- internal code cleanup (dropping unused table rhnErrataTmp)
- Drop the ssl_available option (SSL is always present)
- fix reboot action race condition (bsc#1177031)
- Improves misleading UI message displayed on systems with modules activated (bsc#1179525)
- Fix availability check for debian repositories (bsc#1180127)
- Added 'contents' argument to the 'configchannel.create' XMLRPC API method (bsc#1179566)
- Ignore duplicate NEVRAs in package profile update (bsc#1176018)
- Prevent deletion of CLM environments if they're used in an autoinstallation
  profile (bsc#1179552)
- Fix Debian package version comparison
- register saltkey XMLRPC handler and fix behavior of delete salt key (bsc#1179872)
- Added 'revision' argument to the 'configchannel.updateInitSls' XMLRPC API method (bsc#1179566)
- Add validation for custom repository labels
- Fix configuration file download links to actually download files instead of redirecting to the home page (bsc#1179324)
- Add lang attribute to html tags
- SPEC file libxml2-devel addition, Source0 update.
- Replace the virtpoller beacon by a guests refresh action
- Added RHEL build support.
- Simplified SPEC file.
- fix expanded support detection based on CentOS installations (bsc#1179589)
- Generalize the reactivation key message (bsc#1178483)

-------------------------------------------------------------------
Thu Dec 03 13:45:57 CET 2020 - jgonzalez@suse.com

- version 4.2.5-1
- add the VirtualPC as virtualization type (bsc#1178990)
- Fix the activation key handling from kickstart profile (bsc#1178647)
- Ignore docker network ifaces in the system duplicates list
- Fix incorrect password autocompletions (bsc#1148357)
- add translation strings for newly added countries and timezones (jsc#PM-2081)
- Update exception message in findSyncedMandatoryChannels

-------------------------------------------------------------------
Wed Nov 25 12:22:07 CET 2020 - jgonzalez@suse.com

- version 4.2.4-1
- Report resolved module dependencies on CLM project details page
- Allow creating custom ULN repositories with uln:// urls
- Change message "Minion is down" to be more accurate
- Revert: Sync state modules when starting action chain execution (bsc#1177336)
- Remove expiration date from ics files (bsc#1177892)
- Localize documentation links
- fix check for available products on ISS Slaves (bsc#1177184)
- XMLRPC: Report architecture label in the list of installed packages (bsc#1176898)
- get media.1/products for cloned channels (bsc#1178303)
- calculate size to truncate a history message based on the htmlified version (bsc#1178503)
- Sync state modules when starting action chain execution (bsc#1177336)
- Fix repo url of AppStream in generated RHEL/Centos 8 kickstart file (bsc#1175739)
- Enable validation of Content Lifecycle Management entities in the XMLRPC API (bsc#1177706)
- Fix the order of the arguments in the XMLRPC API doc for contentmanagement.buildProject (bsc#1177704)
- Remove the deprecated "satellite" API namespace
- Make image pillar visible only in buildhost organization
- Maintain list of synced images in pillar
- Remove hostname from /var/lib/salt/.ssh/known_hosts when deleting system (bsc#1176159)
- log token verify errors and check for expired tokens
- show only kernel options in advanced autoinstallation page when working with
  a salt minion (bsc#1177767)
- add new allowVendorChange flag for dist upgrades
- Take pool and volume from Salt virt.vm_info for files and blocks disks (bsc#1175987)
- Create VM on a Salt host using a cobbler profile
- Show cluster upgrade plan in the upgrade UI
- Fix action chain resuming when patches updating salt-minion don't cause service to be
  restarted (bsc#1144447)
- Execute Salt SSH actions in parallel (bsc#1173199)
- Enable to switch to multiple webUI theme
- Hotfix the modular RPMs release comparison
- enable redfish power management by default
- renaming autoinstall distro didn't change the name of the Cobbler distro (bsc#1175876)
- Fix: reinspecting a container image (bsc#1177092)
- add power management xmlrpc api
- allow nightly ISS sync to also cover custom channels
- Include build id in boot image local path
- fix max password length check at user creation (bsc#1176765)
- Fix the links for downloading the binaries in the package details UI (bsc#1176603)
- Notify about missing libvirt or hypervisor on virtual host
- Redesign maintenance schedule systems table to use paginated data from server
- Fix SP migration after dry run for cloned channels (bsc#1176307)
- filter not available optional channels out
- Fix: handle version comparison corner cases in Ubuntu packages

-------------------------------------------------------------------
Fri Nov 06 15:22:07 CET 2020 - jgonzalez@suse.com

- version 4.2.3-1
- Use correct eauth module and credentials for Salt SSH calls (bsc#1178319)

-------------------------------------------------------------------
Mon Sep 21 12:04:31 CEST 2020 - jgonzalez@suse.com

- version 4.2.2-1
- Updating translations from weblate
- Log exception trace on fatal Taskomatic startup error

-------------------------------------------------------------------
Fri Sep 18 12:34:25 CEST 2020 - jgonzalez@suse.com

- version 4.2.1-1
- Force disable SPA for non-navigation links (bsc#1175512)
- pass the log level parameter to matcher
- Detect client organization from connected proxy (bsc#1175545)
- Add language picker to user preferences and user creation
- Fix EntityExistsException on migration from traditional to salt minion via proxy (bsc#1175556)
- use media.1/products from media when not specified different (bsc#1175558)
- Fix: use quiet API method when using spacewalk-common-channels (bsc#1175529)
- add java.allow_adding_patches_via_api to allow adding errata to vendor channels
- fix alignment on icon on entitlement page
- support installer update channels during autoinstallation
- filter machines not in maintenance mode for remote commands
- Upgrade jQuery and adapt the code - CVE-2020-11022 (bsc#1172831)
- Data null means the sync never ran yet (bsc#1174357)
- Reset the server path on minion registration (bsc#1174254)
- fix error when rolling back a system to a snapshot (bsc#1173997)
- Implement maintenance windows backend
- Add check for maintainence window during executing recurring actions
- Implement maintenance windows in struts
- XMLRPC: Assign/retract maintenance schedule to/from systems
- avoid deadlock when syncing channels and registering minions at the same time (bsc#1173566)
- Fix softwarechannel update for vendor channels (bsc#1172709)
- Add modular repository warning message to system overview page (bsc#1173959)
- Change system list header text to something better (bsc#1173982)
- set CPU and memory info for virtual instances (bsc#1170244)
- Add virtual network Start, Stop and Delete actions
- Add virtual network list page
- update default product tree tag and set Beta tag again
- Fix strings (mentions of Satellite, replace SUSE Manager with PRODUCT_NAME, etc)
- Update package version to 4.2.0

-------------------------------------------------------------------
Wed Sep 16 16:49:35 CEST 2020 - jgonzalez@suse.com

- version 4.1.17-1
- Use the Salt API in authenticated and encrypted form (bsc#1175884, CVE-2020-8028)

-------------------------------------------------------------------
Thu Jul 23 13:26:41 CEST 2020 - jgonzalez@suse.com

- version 4.1.16-1
- Fix httpcomponents and gson jar symlinks (bsc#1174229)
- enhance RedHat product detection for CentOS and OracleLinux (bsc#1173584)
- provide comps.xml and modules.yaml when using onlinerepo for kickstart
- Refresh virtualization pages only on events
- fix up2date detection on RH8 when salt-minion is used for registration
- improve performance of the System Groups page with many clients (bsc#1172839)
- Include number of non-patch package updates to non-critical update counts
  in system group pages (bsc#1170468)
- bump XMLRPC API version number to distinguish from Spacewalk 2.10
- Cluster UI: return to overview page after scheduling actions
- fix NPE on auto installation when no kernel options are given (bsc#1173932)
- fix issue with disabling self_update for autoyast autoupgrade (bsc#1170654)
- Adapt expectations for jobs return events after switching Salt
  states to use 'mgrcompat.module_run' state.

-------------------------------------------------------------------
Wed Jul 01 16:12:13 CEST 2020 - jgonzalez@suse.com

- version 4.1.15-1
- Make httpcomponents and gson jar symlinks dependent on product
- Fix symlinks for gson, httcomponents on Leap 15.2

-------------------------------------------------------------------
Mon Jun 29 10:08:38 CEST 2020 - jgonzalez@suse.com

- version 4.1.14-1
- Branding adjustments, get rid of spacewalk as a default
- serve media.1/products when available (bsc#1173204)
- use repo metadata of the synced base channel when kernel
  option "useonlinerepo" is provided (bsc#1173204)
- Fix recurring actions being displayed in Task Schedules list
- Fix: handle corner case of deb pkg compare version (bsc#1173201)

-------------------------------------------------------------------
Wed Jun 24 10:22:51 CEST 2020 - jgonzalez@suse.com

- version 4.1.13-1
- prevent deadlock on suseusernotification (bsc#1173073)

-------------------------------------------------------------------
Tue Jun 23 17:21:48 CEST 2020 - jgonzalez@suse.com

- version 4.1.12-1
- Don't output virtualization pillar for systems without virtualization entitlement
- Update help link URLs in the UI
- Use volumes for VMs disks and allow attaching cdrom images
- Compute the websockify URL on browser side (bsc#1149644)
- disable Beta product tree tag
- Enable OS image building for all SUSE distributions (bsc#1149101, bsc#1172076)
- Toggle virtpoller when toggling virtualization host entitlement (bsc#1172962)
- Deleting registered VM doesn't remove them VM from the Guests list (bsc#1170096)
- improve salt-ssh error parsing on bootstrapping (bsc#1172120)

-------------------------------------------------------------------
Wed Jun 10 12:16:32 CEST 2020 - jgonzalez@suse.com

- version 4.1.11-1
- Drop the unpublished patch concept. All patches are published since their creation
- Implement support for cluster management (CaaSP)
- Split branding style themes for Uyuni and SUSE Manager
- increase XMLRPC API version
- Correctly set action to failed in case of Salt errors on execution (bsc#1169604)
- improve speed of Content Lifecycle Management channel list loading (bsc#1153234)
- Avoid traceback with AssertionError: Failed to update row (bsc#1172558)
- Pass minion ip to the kiwi_collect_image runner as fallback instead
  of fqdn if not present (bsc#1170737)
- Fix software channel list coloring
- apply highstate when add-on system types should be applied to the
  system on bootstrapping (bsc#1172190)
- configure HTTP timeouts via rhn.conf
- fixed bug where in scheduling a vhm refresh would result in a permission error for org admins
- Validate CLM projects on build/promote with XMLRPC
- Fix nullpointer exception during proxy registration (bsc#1171287)
- improve Content Lifecycle Management build and promotion performance (bsc#1159226)
- fix info text about package installation on channel change (bsc#1171684)
- Clarify the behavior of the checkbox system list, when it adds systems to ssm
- Implement module picker controls for CLM AppStream filters

-------------------------------------------------------------------
Tue May 26 11:22:02 CEST 2020 - jgonzalez@suse.com

- version 4.1.10-1
- handle centos urls that contain repo target in query string (bsc#1171996)

-------------------------------------------------------------------
Wed May 20 10:55:24 CEST 2020 - jgonzalez@suse.com

- version 4.1.9-1
- Fix saving image profile custom info values with XMLRPC (bsc#1171526)
- New API endpoint for retrieving combined formula data for a list of systems
- New API endpoint for retrieving network information for a list of system
- New API endpoint for retrieving system groups information for systems with a given entitlement
- Improve performance for States view in SystemGroups detail view (bsc#1158752)
- prevent race condition on metadata generation (bsc#1170197)
- Make automatic system locking for cluster node (CaaSP) user configurable
- Assign Activation Key channels only (bsc#1166516)
- Pass image profile custom info values as Docker buildargs during image build
- Fix activation keys request error in image import page (bsc#1170046)
- Fix custom info values input in image profile edit form (bsc#1169773)
- Add check for non-existing formulas when assigning formulas to a system/group
- Add check for non-existing formulas in xmlrpc calls
- Use salt for registration for selected install types (bsc#1164836)
- Added a new API end point to manage package state (bsc#1169520)
- avoid multiple base channels when onboarding minions (bsc#1167871)
- Remember settings after Service Pack Migration dry-run

-------------------------------------------------------------------
Thu Apr 23 10:25:13 CEST 2020 - jgonzalez@suse.com

- version 4.0.32-1
- hide message about changed Update Tag change (bsc#1169109)
- Web UI: Implement bootstrapping minions using an SSH private key
- add virtual volume delete action
- refresh pillar after channel change

-------------------------------------------------------------------
Wed Apr 15 17:12:31 CEST 2020 - jgonzalez@suse.com

- version 4.1.8-1
- Add content lifecycle project validation interface

-------------------------------------------------------------------
Mon Apr 13 09:33:50 CEST 2020 - jgonzalez@suse.com

- version 4.1.7-1
- Fix the original-clone channel relationship for CLM channels (bsc#1163121)
- fix serializer and documentation for system.listSystems (bsc#1168083)
- skip and show migration targets which do not have a successor
  for all installed extension products (bsc#1168227)
- fix resource leak in taskomatic (bsc#1168696)
- XMLRPC: Implement bootstrapping minions using an SSH private key
- Fix: unable to be redirected to the IdP when SSO is enabled (bsc#1167667)
- improve performance of cleanup-data-bunch
- Show separate info for syncing product channels and children
- add XMLRPC API method: proxy.listProxyClients (bsc#1166408)
- Enable monitoring for RHEL 8 Salt clients
- Add recurring actions xmlrpc interface
- Add StateApplyFailed and CreateBootstrapRepoFailed notifications
- Add virtual storage pools actions
- Remove no longer necessary check for retail TERMINALS group membership
- change DB check before login
- fix error when adding systems to ssm with 'add to ssm' button (bsc#1160246)

-------------------------------------------------------------------
Thu Mar 19 12:16:18 CET 2020 - jgonzalez@suse.com

- version 4.1.6-1
- Filter out AppStream packages by 'modularitylabel' rpm tag

-------------------------------------------------------------------
Wed Mar 11 10:54:21 CET 2020 - jgonzalez@suse.com

- version 4.1.5-1
- Fix for pillar not being refreshed when CaaSP pattern is detected upon software profile update (bsc#1166061)
- Adapt/clarify terms for minion system locking
- Add dependency on system-lock formula
- Prevent build/promote on content projects which have build/promote in progress
- Clean stale Content Lifecycle targets on Tomcat startup (bsc#1164121)
- Show warning on products page when no SUSE Manager Server Subscription is available
- Implement recurring highstate scheduling
- Notify VMs creation actions
- Validate the suseproductchannel table and update missing date when running mgr-sync refresh (bsc#1163538)
- Add 'inst.repo' kernel option to RHEL 8 kickstart tree (bsc#1163884)
- Show proxy icon in system list
- Disable modularity failsafe mechanism for RHEL 8 channels (bsc#1164875)
- Handle the non-existent requested grains gracefully
- Get the machineid grain from the minion startup event
- Feat: enable Salt system lock when CaaSP node is onboarded
- use term 'patch' instead of 'errata' (bsc#1164649)
- enable provisioning API with salt and bootstrap entitled systems
- remove oracle DB support
- improve performance when adding systems to system groups (bsc#1158754)
- remove NccRegister Task

-------------------------------------------------------------------
Mon Feb 17 12:50:13 CET 2020 - jgonzalez@suse.com

- version 4.1.4-1
- Fix a problem with removing the monitoring entitlement from a system
- Introduce CLM AppStream filters for RHEL 8 support
- kickstart --nobase option was removed in version F22. Do not use it
  for RHEL8
- Migrate pillar and formula data on minion id change (bsc#1161755)
- Remove auditlog-keeper
- Exclude base products from PAYG (Pay-As-You-Go) instances when doing subscription matching
- call saltutil.sync_all before calling highstate (bsc#1152673)
- change doc links pointing to new documentation server

-------------------------------------------------------------------
Thu Jan 30 14:48:34 CET 2020 - jgonzalez@suse.com

- version 4.1.3-1
- overload the system.scheduleChangeChannels API method to accept multiple system IDs
- support non discoverable fqdns via custom grain (bsc#1155281)

-------------------------------------------------------------------
Wed Jan 22 12:12:18 CET 2020 - jgonzalez@suse.com

- version 4.1.2-1
- merge java translations from branding back to this package
- fix mgr-sync add channel when fromdir is configured (bsc#1160184)
- handle not found re-activation key (bsc#1159012)
- write a list of formulas sorted by execution order (bsc#1083326)
- change product_tree tag to reflect new product 4.1 and Beta phase
- Use 'changes' field if 'pchanges' field doesn't exist (bsc#1159202)
- rename rhncfg-actions to mgr-cfg-actions in UI advice (bsc#1137248)
- Show additional headers and dependencies for deb packages
- Show adequate message on saving formulas that change only pillar data
- Fix container image import (bsc#1154246)
- Add missing permission checks on formula api (bsc#1123274)
- use channel name from product tree instead of constructing it (bsc#1157317)
- Add the system.getMinionIdMap XMLRPC method
- generate metadata with empty vendor (bsc#1158480)
- Read the subscriptions from the output instead of input (bsc#1140332)
- remove undefined variable from redhat_register snippet
- Add a method in API to check if the provided session key is a valid one.
- Associate VMs and systems with the same machine ID at bootstrap (bsc#1144176)
- Prevent Package List Refresh actions to stay pending forever (bsc#1157034)
- Fix minion id when applying engine-events state (bsc#1158181)
- Prevent ISE and warn disable deletion of a Content Lifecycle channel in use (bsc#1158012)
- Remove unnecessary WARN log entries from Kubernetes integration

-------------------------------------------------------------------
Wed Nov 27 17:01:33 CET 2019 - jgonzalez@suse.com

- version 4.1.1-1
- Change form order and change project creation message (bsc#1145744)
- show version depending on the product
- Fix loading proper activation key details on SPA enabled (bsc#1157141)
- Add 'license' entry to the kiwi image inspection test data
- Enable aarch64 builds
- Hide Virtualization > Provisioning tab for Salt systems (bsc#1167329)
- Add self monitoring to Admin Monitoring UI (bsc#1143638)
- Use apache proxy of websockify (bsc#1155455)
- Split a query to the database for more reliability in case certain pages are visited and many systems are registered
- Fix WebUI invalidation time by using the package build time instead
  of the WebUI version (bsc#1154868)
- Add information message in Tasks bunch detail page if task gets interrupted before start
- Create a single action when adding erratas to an action chain via the API (bsc#1148457)
- Add check for url input when creating/editing repositories
- Fqdns are coming from salt network module instead of fqdns grain (bsc#1134860)
- Consider timeout value in salt remote script (bsc#1153181)
- rename SUSE Products to just Products in UI
- Fix: regression with Ubuntu version compare (bsc#1150113)
- Add formula metadata to form data response
- ignore kickstarttrees for child channels and prevent
  appstream repos sync to cobbler
- Check if metadata refresh is needed before adding new channels (bsc#1153613)
- Fix: match `image_id` with newer k8s (bsc#1149741)
- Handle refreshing hardware of VM with changed UUID (bsc#1135380)
- Bump version to 4.1.0 (bsc#1154940)
- fix problems with Package Hub repos having multiple rpms with same NEVRA
  but different checksums (bsc#1146683)
- Add check/message for project not found (bsc#1145755)
- Fix sorting issues on content filter list page (bsc#1145591)
- Fix combinatorial explosion when generating migrations (bsc#1151888)
- Change the default value of taskomatic maxmemory to 4GB
- Silence cache strategy Hibernate warning
- Return result in compatible type to what defined in database procedure (bsc#1150729)
- Allow channels names to start with numbers
- Fix: handle special deb package names (bsc#1150113)
- Remove extra spaces in dependencies fields in Debian repo Packages file (bsc#1145551)
- Improve performance for 'Manage Software Channels' view (bsc#1151399)
- Allow monitoring for managed systems running Ubuntu 18.04 and RedHat 6/7
- use value from systemd unit file if not set in /etc/rhn/rhn.conf
- implement "keyword" filter for Content Lifecycle Management
- Add support for Azure, Amazon EC2, and Google Compute Engine as Virtual Host Manager.
- Import additional fields for Deb packages
- enable Kiwi NG on SLE15
- allow ssl connections from Tomcat to Postgres (bsc#1149210)
- use default in case taskomatic.java.maxmemory is unset
- fix parsing of /etc/rhn/rhn.conf for taskomatic.java.maxmemory (bsc#1151097)
- replace requires susemanager with uyuni-base server for group(susemanager)
- Add page to show virtual storage pools and volumes of a system
- Migrate login to Spark
- Use 'SCC organization credentials' instead of 'SCC credentials' in error message (bsc#1149425)
- implement "regular expression" Filter for Content Lifecycle Management
  matching package names, patch name, patch synopsis and package names in patches
- implement provisioning for salt clients
- New Single Page Application engine for the UI. It can be enabled with the config 'web.spa.enable' set to true
- Check that a channel doesn't have clones before deleting it (bsc#1138454)
- Fix: initialize the hibernate transaction when merging errata via XMLRPC API (bsc#1145584)
- Fix documentation of contentmanagement handler (bsc#1145753)
- Add new API endpoint to list available Filter Criteria
- improve API documentation of Filter Criteria
- implement "patch contains package" Filter for Content Lifecycle Management
- implement Filter Patch "by type" Content Lifecycle Management
- Improve websocket authentication to prevent errors in logs (bsc#1138454)
- Implement filtering errata by synopsis in Content Lifecycle Management
- Normalize date formats for actions, notifications and clm (bsc#1142774)
- Implement ALLOW filters in Content Lifecycle Management
- move /usr/share/rhn/config-defaults to uyuni-base-common
- implement "by date" Filter for Content Lifecycle Management
- Require uyuni-base-common for /etc/rhn
- Support partly patched CVEs in CVE audit (bsc#1137229)
- UI render without error if salt-formulas system folders are unreachable (bsc#1142309)
- Add susemanager as prerequired for spacewalk-java
- Cloning Errata from a specific channel should not take packages
  from other channels (bsc#1142764)
- Hide channels managed by Content Lifecycle projects from available sources (bsc#1137965)
- add caret sorting for rpm versioning
- improve performance for retrieving the user permissions on channels (bsc#1140644)

-------------------------------------------------------------------
Wed Jul 31 17:34:30 CEST 2019 - jgonzalez@suse.com

- version 4.0.20-1
- fix permissions of cobbler owned directories
- Prerequire salt package to avoid not existing user issues
- Remove duplicate information message when changing system properties (bsc#1111371)
- Align selection column in software channel managers (bsc#1122559)
- API Documentation: mention the shebang in the system.scheduleScriptRun doc strings (bsc#1138655)
- Enable product detection for plain rhel systems (bsc#1136301)
- For orphan contentsources, look also in susesccrepositoryauth to make sure they are not being referenced(bsc#1138275)
- Fallback to logged-in-user org and then vendor errata when looking up erratum on cloning (bsc#1137308)
- Add new validation to avoid creating content lifecycle projects starting with a number (bsc#1139493)
- Improve performance of 'Systems requiring reboot' page (fate#327780)
- Allow virtualization tab for foreign systems (bsc#1116869)
- Keep querystring on ListTag parent_url for actions that have the cid param (bsc#1134677)
- Allow forcing off or resetting VMs
- Fix profiles package scheduling when epoch is null (bsc#1137144)
- Explicitly mention in API docs that to preserve LF/CR, user needs to encode the data(bsc#1135442)
- Switch menu links and adjust title icons
- Add XML-RPC API calls to manage server monitoring
- Allow adding monitoring entitlement to openSUSE Leap 15.x
- Add support for Salt Formulas to be used with standalone Salt
- Fix channel sync status logic in products page (bsc#1131721)
- Report Monitoring products to subscription-matcher
- Update help URLs in the UI
- Fix SSM package upgrade list item selection (bsc#1133421)
- Support system groups with the prometheus-exporters-formula and monitoring entitlements
- Let softwarechannel_errata_sync fallback on vendor errata (bsc#1132914)
- Don't convert localhost repositories URL in mirror case (bsc#1135957)
- Add state EDITED to filters in the Content Lifecycle Environments
- Add built time date to the Content Lifecycle Environments
- Update ServerArch on each ImageDeployedEvent (bsc#1134621)
- Remove the 'Returning' clause from the query as oracle doesn't support it (bsc#1135166)
- Display warning if product catalog refresh is already in progress (bsc#1132234)
- Fix apidoc return order on mergePackages
- Explicitly mention country code in the advanced search (bsc#1131892)

-------------------------------------------------------------------
Wed May 22 14:29:42 CEST 2019 - jgonzalez@suse.com

- version 4.0.19-1
- Fix handling of the last Salt event queue (bsc#1135896)

-------------------------------------------------------------------
Wed May 15 17:05:45 CEST 2019 - jgonzalez@suse.com

- version 4.0.18-1
- use new names in code for client tool packages which were renamed (bsc#1134876)

-------------------------------------------------------------------
Wed May 15 17:00:13 CEST 2019 - jgonzalez@suse.com

- version 4.0.17-1
- List added JARs into specfile
- Add stax and stax2 to the ant JARs

-------------------------------------------------------------------
Wed May 15 15:11:15 CEST 2019 - jgonzalez@suse.com

- version 4.0.16-1
- SPEC cleanup
- Process salt events of a single minion on the same thread
- Add Single Sign On (SSO) via SAMLv2 protocol
- Hide disabled activation keys in form drop-downs (bsc#1101706)
- Implement Errata filtering based on advisory name in Content Lifecycle Management
- UI to enable / disable server monitoring
- Add monitoring entitlement
- Log remote commands executed via Salt -> Remote Commands UI to
  file /var/log/rhn/rhn_salt_remote_commands.log
- Saving cobbler autoinstall templates with a leading slash.
- Implement NEVR(A) filtering in Content Lifecycle Management
- Adjust product tree tag according to the base OS
- Add a link to the highstate page after formula was saved
- Fix deleting server when minion_formulas.json is empty (bsc#1122230)
- Handle the different retcodes that are being returned when salt module is not available (bsc#1131704)
- Improve salt events processing performance (bsc#1125097)
- Prevent Actions that were actually completed to be displayed as "in progress" forever(bsc#1131780)
- Disable Salt presence ping for synchronous calls
- Add unit tests for base channel assignments when registering RES minions
- Enable batching mode for salt synchronous calls
- Do not implicitly set parent channel when cloning (bsc#1130492)
- Do not report Provisioning installed product to subscription matcher (bsc#1128838)
- Show minion id in System Details GUI and API
- Fix base channel selection for Ubuntu systems (bsc#1132579)
- Fix retrieval of build time for .deb repositories (bsc#1131721)
- Fix product package conflicts with SLES for SAP systems (bsc#1130551)
- Take into account only synced products when scheduling SP migration from the API (bsc#1131929)

-------------------------------------------------------------------
Fri Apr 26 09:57:29 CEST 2019 - jgonzalez@suse.com

- version 4.0.15-1
- Enable Salt presence ping for synchronous calls (bsc#1133264)

-------------------------------------------------------------------
Thu Apr 25 17:59:56 CEST 2019 - jgonzalez@suse.com

- version 4.0.14-1
- Fix offline use of SUSE Manager (bsc#1133420)

-------------------------------------------------------------------
Mon Apr 22 12:11:55 CEST 2019 - jgonzalez@suse.com

- version 4.0.13-1
- Add Content Lifecycle Management icon
- Remove the obsolete help dispatcher servlet which was used to translate the documentation URLs
- Implement packages filtering on Content Project build
- Implement Content Filters operations and expose them in XMLRPC
- Disable ActionChainCleanup if database is Postgres
- Track and expose build status of Content Environment
- Enable SLES11 OS Image Build Host
- Add support for Salt batch execution mode
- fix NPE on remote commands when no targets match (bsc1123375)
- change release notes URL
- provide Proxy release notes as well
- Add a Taskomatic job to perform minion check-in regularly, drop use of Salt's Mine (bsc#1122837)
- Change the return type of the Cobbler method last_modified_time to Double
- Populate Content Environment on inserting it in a Project
- Add makefile and pylint configuration
- allow access to susemanager tools channels without res subscription (bsc#1127542)

-------------------------------------------------------------------
Fri Mar 29 10:31:49 CET 2019 - jgonzalez@suse.com

- version 4.0.12-1
- Adapt Cobbler power management functionality to use new power_system API call (bsc#1128919)
- fix doc generation for content management API
- Add support for SLES 15 live patches in CVE audit
- Implement Content Project promote function
- Implement Content Project build function
- Add Content Project Sources CRUD operations and expose them via XMLRPC
- Add Content Project and Content Environment CRUD operations and expose them via XMLRPC
- Add Content Project CRUD operations and expose them via XMLRPC
- Fix parsing of deb package version string on download (bsc#1130040)
- Generate solv file when repository metadata is created
- Fix errata_details to return details correctly (bsc#1128228)
- prevent an error when onboarding a RES 6 minion (bsc#1124794)

-------------------------------------------------------------------
Mon Mar 25 16:43:10 CET 2019 - jgonzalez@suse.com

- version 4.0.11-1
- don't modify kickstart child channel list
- change cobblers template directory
- Remove tanukiwrapper from taskomatic
- Add error message on sync refresh when there are no scc credentials
- rename cobbler keyword ksmeta to autoinstall_meta which changed with cobbler 3
- minion-action-cleanup Taskomatic task: do not clean actions younger than one hour
- Add support for custom username when bootstrapping with Salt-SSH
- Archive orphan actions when a system is deleted and make them visible in the UI (bsc#1118213)
- Cobbler version have been updated to >= 3.0
- Removed cobbler's 'update' method call which is now invalid(bsc#1128917)
- support ubuntu products and debian architectures in mgr-sync
- adapt check for available repositories to debian style repositories
- Add virtual machine display page
- Change default image download protocol from tftp to ftp
- Fix apidoc issues
- Read and update running kernel release value at each startup of minion (bsc#1122381)
- Schedule full package refresh only once per action chain if needed(bsc#1126518)
- Check and schedule package refresh in response to events independently of what originates them (bsc#1126099)

-------------------------------------------------------------------
Wed Mar 06 11:15:31 CET 2019 - jgonzalez@suse.com

- version 4.0.10-1
- Remove obsolete /rhn/help directory

-------------------------------------------------------------------
Tue Mar 05 18:20:00 CET 2019 - jgonzalez@suse.com

- version 4.0.9-1
- Update navigation links for the documentation pages

-------------------------------------------------------------------
Sat Mar 02 00:10:43 CET 2019 - jgonzalez@suse.com

- version 4.0.8-1
- Generate InRelease file for Debian/Ubuntu repos when metadata signing is enabled
- Add support for Ubuntu minions (FATE#324534, FATE#326848, FATE#326811)
- Fix/enhance Debian/Ubuntu repository generation
- Implement HTTP token authentication for Ubuntu clients

-------------------------------------------------------------------
Wed Feb 27 13:01:45 CET 2019 - jgonzalez@suse.com

- version 4.0.7-1
- Expose necessary Java modules on JDK 9+
- Add configuration option to limit the number of changelog entries added
  to the repository metadata (FATE#325676)
- Fix a problem when cloning public child channels with a private base channel (bsc#1124639)
- set max length for xccdf rule identifier to 255 to prevent internal server error (bsc#1125492)
- add configurable option to auto deploy new tokens (bsc#1123019)
- support products with multiple base channels
- fix ordering of base channels to prevent synchronization errors
  (bsc#1123902)
- prevent crash of mgr-sync refresh when channel label could not be found (bsc#1125451)
- Keep assigned channels on traditional to minion migration (bsc#1122836)
- Add UI to create virtual machine for salt minions
- Fix "Add Selected to SSM" on System Groups -> systems page (bsc#1121856)

-------------------------------------------------------------------
Fri Feb 08 17:38:56 CET 2019 - jgonzalez@suse.com

- version 4.0.6-1
- Fix exception when removing failed salt events from database

-------------------------------------------------------------------
Thu Jan 31 09:41:46 CET 2019 - jgonzalez@suse.com

- version 4.0.5-1
- Improve memory usage when generating repo matadata for channels having
  a large number of packages (bsc#1115776)
- Merge unlimited virtualization lifecycle products with the single variant (bsc#1114059)
- show beta products if a beta subscription is available (bsc#1123189)
- fix synchronizing Expanded Support Channel with missing architecture
  (bsc#1122565)
- Explicitly require JDK11
- Update spec file to no longer install tomcat context file in cache directory (bsc#1111308)
- Fix for duplicate key violation when cloning erratas that have no packages associated (bsc#1111686)
- Improve performance for granting and revoking permissions to user for groups (bsc#1111810)

-------------------------------------------------------------------
Wed Jan 16 12:23:15 CET 2019 - jgonzalez@suse.com

- version 4.0.4-1
- Remove the reference of channel from revision before deleting it (bsc#1107850)
- Add sp migration dry runs to the daily status report (bsc#1083094)
- Fix permissions check on formula list api call (bsc#1106626)
- Prevent failing KickstartCommand when customPosition is null (bsc#1112121)
- Improve return value and errors thrown for system.createEmptyProfile XMLRPC endpoint
- Reset channel assignments when base channel changes on registration (bsc#1118917)
- Removed 'Manage Channels' shortcut for vendor channels (bsc#1115978)
- Allow bootstrapping minions with a pending minion key being present (bsc#1119727)
- Fix cloning channels when managing the same errata for both vendor and private orgs (bsc#1111686)
- Hide 'unknown virtual host manager' when virtual host manager of all hosts is known (bsc#1119320)
- Add REST API to retrieve VM definition
- Nav and section scroll independently
- Listen to salt libvirt events to update VMs state
- avoid a NullPointerException error in Taskomatic (bsc#1119271)
- XMLRPC API: Include init.sls in channel file list (bsc#1111191)
- Disable notification types with 'java.notifications_type_disabled' in rhn.conf (bsc#1111910)
- Fix the config channels assignment via SSM (bsc#1117759)
- Introduce Loggerhead-module.js to store logs from the frontend
- change SCC sync backend to adapt quicker to SCC changes and improve
  speed of syncing metadata and checking for channel dependencies (bsc#1089121)
- read OEM Orderitems from DB instead of create always new items (bsc#1098826)
- fix mgr-sync refresh when subscription was removed (bsc#1105720)
- install product packages during bootstrapping minions (bsc#1104680)
- remove Oracle support

-------------------------------------------------------------------
Mon Dec 17 14:37:54 CET 2018 - jgonzalez@suse.com

- version 4.0.3-1
- Change Requires to allow installing with both Tomcat 8 (SLE-12SP3) and 9 (SLE12-SP4)
- Automatically schedule an Action to refresh minion repos after deletion of an assigned channel (bsc#1115029)
- Performance improvements in channel management functionalities (bsc#1114877)
- Hide already applied errata and channel entries from the output list in
  audit.listSystemsByPatchStatus (bsc#1111963)
- Handle with an error message if state file fails to render (bsc#1110757)
- use a Salt engine to process return results (bsc#1099988)
- Add check for yast autoinstall profiles when setting kickstartTree (bsc#1114115)
- Fix handling of CVEs including multiple patches in CVE audit (bsc#1111963)
- When changing basechannel the compatible old childchannels are now selected by default. (bsc#1110772)
- fix scheduling jobs to prevent forever pending events (bsc#1114991)
- Performance improvements for group listings and detail page (bsc#1111810)
- fix wrong counts of systems currency reports when a system belongs to more than one group (bsc#1114362)
- Add check if ssh-file permissions are correct (bsc#1114181)
- When removing cobbler system record, lookup by mac address as well if lookup by id fails(bsc#1110361)
- increase maximum number of threads and open files for taskomatic (bsc#1111966)
- Changed Strings for MenuTree Items to remove redundancy (bsc#1019847)
- Automatic cleanup of notification messages after a configurable lifetime
- Fix 'image deployed' event data parsing (bsc#1110316)
- Handle 'image deployed' salt event by executing post-deployment procedures
- Allow listing empty system profiles via XMLRPC
- Different methods have been refactored in tomcat/taskomatic for better performance(bsc#1106430)
- Do not try cleanup when deleting empty system profiles (bsc#1111247)
- ActivationKey base and child channel in a reactjs component
- Sync changes from Spacewalk
- 1640999 - Fix status icons
- 1640999 - Show correct name of the channel provididing rhncfg* packages
- 1624837 - Suppress warning if AppStream addon is enabled
- 1624837 - Enable appstream by default
- 1624837 - Add appstream ks corresponding to given baseos ks

-------------------------------------------------------------------
Fri Oct 26 10:29:32 CEST 2018 - jgonzalez@suse.com

- version 4.0.2-1
- Reschedule taskomatic jobs if task threads limit reached (bsc#1096511)
- Require openJDK in all cases, as IBM JDK will not be available at SLE15
- Add missing jar dependency 'xalan-j2-serializer'
- Modify acls: hide 'System details -> Groups and Formulas' tab for non-minions with bootstrap entitlement
- fix typo in messages (bsc#1111249)
- Cleanup formula data and assignment when migrating formulas or when removing system
- Remove restrictions on SUSE Manager Channel subscriptions (bsc#1105724)
- Pair a new starting minion with empty profile based on its HW address (MAC)
- Allow creating empty minion profiles via XMLRPC, allow assigning and editing formula for them
- Added shortcut for editing Software Channel
- Rewrite virtual guests list page in reactjs
- Fix NullPointerException when refreshing deleted software channel (bsc#1094992)
- Subscribe saltbooted minion to software channels, respect activation key in final registration steps
- Fix script is deleted too early (bsc#1105807)
- Remove special characters from HW type string
- Optimize execution of actions in minions (bsc#1099857)
- Make Kiwi OS Image building enabled by default
- Increase Java API version
- check valid postgresql database version
- Change Saltboot grain trigger from "initrd" to "saltboot_initrd"
- add last_boot to listSystems() API call
- Changed localization strings for file summaries (bsc#1090676)
- Added menu item entries for creating/deleting file preservation lists (bsc#1034030)
- Fix displayed number of systems requiring reboot in Tasks pane (bsc#1106875)
- Added link from virtualization tab to Scheduled > Pending Actions (bsc#1037389)
- Better error handling when a websocket connection is aborted (bsc#1080474)
- Remove the reference of channel from revision before deleting it(bsc#1107850)
- Enable auto patch updates for salt clients
- Fix ACLs for system details settings
- Method to Unsubscribe channel from system(bsc#1104120)
- Fix 'Compare Config Files' task hanging (bsc#1103218)
- Fix: delete old custom OS images pillar before generation (bsc#1105107)
- Fix an error in the system software channels UI due to SUSE product channels missing a
  corresponding synced channel (bsc#1105886)
- XMLRPC API for state channels
- add logic for RedHat modules
- fix deletion of Taskomatic schedules via the GUI (bsc#1095569)
- Generate OS image pillars via Java
- Logic constraint: results must be ordered and grouped by systemId first (bsc#1101033)
- Fix retrieving salt-ssh pub key for proxy setup when key already exists
  (bsc#1105062)
- Store activation key in the Kiwi built image
- Do not wrap output if stderr is not present (bsc#1105074)
- Store image size in image pillar as integer value
- Reschedule Taskomatic jobs when the taskomatic.<job_type>.parallel_threads
  limit is reached (bsc#1105574)
- Implement the 2-phase registration of saltbooted minions (SUMA for Retail)
- Avoid an NPE on expired tokens (bsc#1104503)
- Generate systemid certificate on suse/systemid/generate event (FATE#323069)
- Fix system group overview patch status (bsc#1102478)

-------------------------------------------------------------------
Fri Aug 10 15:21:41 CEST 2018 - jgonzalez@suse.com

- version 4.0.1-1
- Allow salt systems to be registered as proxies (FATE#323069)
- Fix behavior when canceling actions (bsc#1098993)
- add DNS name to cobbler network interface (FATE#326501, bsc#1104020)
- speedup listing systems of a group (bsc#1102009)
- Add python3 xmlrpc api example to docs.
- Bump version to 4.0.0 (bsc#1104034)
- Fix copyright for the package specfile (bsc#1103696)
- Add Salt actions for virtual guests
- Disallow '.' in config channel names (bsc#1100731)
- Feat: add OS Image building with Kiwi FATE#322959 FATE#323057 FATE#323056
- Apply State Result - use different color for applied changes
- Fix checking for salt pkg upgrade when generating action chain sls
- Add queue=true to state.apply calls generated in action chain sls files
- Fix missing acl to toggle notifications in user prefs in salt clients (bsc#1100131)
- Fix race condition when applying patches to systems (bsc#1097250)
- Fix: errata id should be unique (bsc#1089662)
- improve cve-server-channels Taskomatic task's performance (bsc#1094524)
- fix union and intersection button in grouplist (bsc#1100570)
- Feature: show ordered and formated output of state apply results
- fix defining a schedule for repo-sync (bsc#1100793)
- Drop removed network interfaces on hardware profile update (bsc#1099781)
- Feature: implement test-mode for highstate UI
- Feature: implement optional signing repository metadata
- Valid optional channel must be added before reposync starts (bsc#1099583)
- XML-RPC API call system.scheduleChangeChannels() fails when no children are given (bsc#1098815)
- Fix tabs and links in the SSM "Misc" section (bsc#1098388)
- Handle binary files appropriately (bsc#1096264)
- Increase the default number of Quartz worker threads (bsc#1096511)
- Ignore inactive containers in Kubernetes clusters
- explicitly require IBM java for SLES < SLE15 (bsc#1099454)
- Do not break backward compatibility on package installation/removal (bsc#1096514)
- Fix minion software profile to allow multiple installed versions for the
  same package name (bsc#1089526)
- fix cleaning up tasks when starting up taskomatic (bsc#1095210)
- Fix truncated result message of server actions (bsc#1039043)
- Add missing result fields for errata query (bsc#1097615)
- Show chain of proxies correctly (bsc#1084128)
- improve gatherer-matcher Taskomatic task's performance (bsc#1094524)
- Check if directory /srv/susemanager/salt/actionchains exists before deleting minion
  action chain files
- fix hardware refresh with multiple IPs on a network interface (bsc#1041134)
- Fix NPE in image pages when showing containers with non-SUSE distros
  (bsc#1097676)
- Do not log when received 'docker://' prefix from Kubernetes clusters
- Add new 'upgrade_satellite_refresh_custom_sls_files' task to refresh
  custom SLS files generated for minions (bsc#1094543)
- improve branding for Uyuni
- Mark all proceeding actions in action-chain failed after an action failed(bsc#1096510)
- Fix: limit naming of action chain (bsc#1086335)
- Do not create new product if product_id exists, update it instead (bsc#1096714)
- specify old udev name as alternative when parsing hw results
- fix detection of a xen virtualization host (bsc#1096056)
- Disallow colons in image labels (bsc#1092940)
- Fix registration of RHEL clients when multiple release packages are installed
  (bsc#1076931)
- Disable support for Oracle on openSUSE (bsc#1095804)
- Fix removing action chain sls files after execution (bsc#1096016)

-------------------------------------------------------------------
Tue Jun 05 10:09:30 CEST 2018 - jgonzalez@suse.com

- version 2.8.78.7-1
- make mass-canceling of Actions faster (bsc#1095211)
- Fix logic in jsp so enabling config systems page shows right icon for error (bsc#1082988)
- Fix: show only directly connected systems for Proxy (bsc#1094986)
- generate pillar after changeing gpg_check flag (bsc#1079605)
- enable all TLS version for HTTPS connections (bsc#1094530)
- allow multi selection/deletion of notification messages
- change text on pending actions on the system page (bsc#1086176)
- Schedule only one action when changing channel assignment for a group of servers on SSM
- honor user timezone setting for system overview dates (bsc#1085516)
- Initial branding change for Uyuni (bsc#1094497)
- Fix NPE in software profile sync when building update query (bsc#1094240)
- added 404 handling inside the Spark framework (bsc#1029726)

-------------------------------------------------------------------
Wed May 23 09:01:39 CEST 2018 - jgonzalez@suse.com

- version 2.8.78.6-1
- Add Action Chain support for Salt clients using the ssh-push connection method.
- add API functions to specify system cleanup type when deleting a
  system (bsc#1094190)
- change default cleanup type for XMLRPC API to NO_CLEANUP
  (bsc#1094190)

-------------------------------------------------------------------
Wed May 16 17:41:11 CEST 2018 - jgonzalez@suse.com

- version 2.8.78.5-1
- Uniform the notification message when scheduling HW refresh (bsc#1082796)
- Improved API for formulas to be saved through API for system/group.
- add SLES12 SP2 LTSS family (bsc#1092194)
- fix token cleanup task crashing (bsc#1090585)
- HW refresh fails on SLE15 Salt client (bsc#1090221)
- reorder styles import
- prevent NPE when no image build history details are available (bsc#1092161)
- only show the most relevant (least effort) solutions (bsc#1087071)
- Show channel label when listing config channels (bsc#1083278)
- fix equals to display channels with same name but different label
  (bsc#1083278)
- Avoid init.sls files with no revision on Config State Channels (bsc#1091855)

-------------------------------------------------------------------
Mon May 07 15:23:43 CEST 2018 - jgonzalez@suse.com

- version 2.8.78.4-1
- Update codebase for salt-netapi-client 0.14.0
- Render configuration files with UTF-8 (bsc#1088667)
- Update google-gson to version 2.8.2 (bsc#1091091)
- fix updating Subscription cache (bsc#1075466)

-------------------------------------------------------------------
Wed Apr 25 12:03:28 CEST 2018 - jgonzalez@suse.com

- version 2.8.78.3-1
- fix taskomatic deadlock in failure case (bsc#1085471)
- fix NPE in websocket session configurator (bsc#1080474)

-------------------------------------------------------------------
Mon Apr 23 09:12:55 CEST 2018 - jgonzalez@suse.com

- version 2.8.78.2-1
- Sync with upstream (bsc#1083294)
- 1567157 - remove 'www' part from cve.mitre.org domain name
- 1564065 - Fix relevant_to_server_group query performance
- 1544350 - Add possibility to manage errata severity via API/WebUI
- add support for autoinstallation of SLE15 (bsc#1090205)
- update sles_register cobbler snippets to work with SLE15 (bsc#1090205)
- Wait until minion is back to set RebootAction as COMPLETED (bsc#1089401)
- Handle Salt upgrade inside an Action Chain via patch installation.
- Change the endpoint for the mandatory channels retrieval to work with IDs instead of labels
- Remove SUSE Studio based image deployments
- add support for Prometheus monitoring
- Add option to schedule the software channels change in
  software -> channels -> channel -> target systems (bsc#1088246)
- Removed unused/broken option for sys details page (bsc#1082268)
- Log debug message if required cloned children do not exist when finding Service Pack migration alternatives
- fix constraint violation errors when onboarding (bsc#1089468)
- Update Spark to version 2.7.2 (bsc#1089101)
- Properly invalidate channel access tokens when changing to the same channels (bsc#1085660)
- Fix in SSM channls UI, if all systems in SSM do not have a base channel the corresponding
  child channels are not displayed on the subsequent page
- Apply Salt states in queue mode when executing Action Chains.
- Fix config channel assignment when registering with an activation key (bsc#1084134)
- Prevent stripping curly braces when creating config states (bsc#1085500)
- Fix index out of bound exception when os-release query returns multiple
  package names for RHEL/CentOS (bsc#1076931)
- More specific message for empty custom system info

-------------------------------------------------------------------
Wed Apr 04 12:12:28 CEST 2018 - jgonzalez@suse.com

- version 2.8.75.3-1
- Bugfix: assign correct channel on bootstrap (bsc#1087842)
- Prevent JSON parsing error when 'mgractionchains' module is not deployed.

-------------------------------------------------------------------
Thu Mar 29 01:24:22 CEST 2018 - jgonzalez@suse.com

- version 2.8.75.2-1
- SLE15 support: recommended/required flag for products and channels
- add more missing help links (bsc#1085852)

-------------------------------------------------------------------
Mon Mar 26 08:54:04 CEST 2018 - jgonzalez@suse.com

- version 2.8.75.1-1
- Sync with upstream (bsc#1083294)
- 1542556 - Prevent deletion of last SW admin if disabled
- 1544350 - Add possibility to manage errata severity via API/WebUI
- Add Action Chain support for Salt clients.
- Uniform channel assignment for Salt (bsc#1077265)
- fix race condition during enabling channel tokens (bsc#1085436)
- Ensure transaction execution order when updating FQDNs for minions (bsc#1078427)
- Harmonize display of custom system information (bsc#979073)
- add ref help links (bsc#1079535)
- fix presence ping (bsc#1080353)
- Fix "Most critical systems" list on "Home Overview" view (bsc#1081757)

-------------------------------------------------------------------
Mon Mar 05 08:50:01 CET 2018 - jgonzalez@suse.com

- version 2.8.72.1-1
- 1187053 - package search do not search through ppc64le packages by default
- support SLE15 product family
- rewrite products page into reactjs
- Users who can view system should be able to delete it (bsc#1079652)
- Set hostname before hardware refresh as well (bsc#1077760)
- Separate Salt calls based on config revisions and server grouping(bsc#1074854)
- remove clean section from spec (bsc#1083294)
- Added function to update software channel.
- Fix NPE when retrieving OES repo (bsc#1082328)
- Subscribe to config channels when registering Salt systems with activation keys (bsc#1080807)
- add rhn.conf salt_check_download_tokens parameter to disable token checking (bsc#1082119)

-------------------------------------------------------------------
Wed Feb 28 09:37:21 CET 2018 - jgonzalez@suse.com

- version 2.8.69.1-1
- Refresh pillar data when executing the subscribe channels action for ssh-push minions (bsc#1080349)
- Disable taskomatic crash dumps when using openJDK.
- Move locale preferences to user preferences menu.
- Fix home page link for "Register systems" (bsc#1065708)
- Remove previous activation keys on every (re-)activation (bsc#1031081)
- Handle stderr from "virtual-host-gatherer" to avoid hanging (bsc#1067010)
- Unify methods to send email on a single API
- Fix broken 'Add' links in system's config channel overview page (bsc#1079865)
- Remove SUSE Manager repositories when deleting salt minions (bsc#1079847)
- Fix issues in text for config management.
- fix title of reference guide help entry (bsc#1079769)
- 1541955 - Clone of an erratum doesn't have original erratum's severity
- 1481329 - Lost an <rhn-tab-directory> tab in previous commit for this BZ
- 1020318 - Fix refactored to take more, multiple, errors into account
- 1020318 - Check description for max-len when updating

-------------------------------------------------------------------
Mon Feb 05 12:48:29 CET 2018 - jgonzalez@suse.com

- version 2.8.59.3-1
- Allow scheduling the change of software channels as an action.
  The previous channels remain accessible to the registered system
  until the action is executed.

-------------------------------------------------------------------
Fri Feb 02 12:36:31 CET 2018 - jgonzalez@suse.com

- version 2.8.59.2-1
- refresh pillar data on formular change (bsc#1028285)
- Hide macro delimiters for config files in state channels
- Show full Salt paths in config file details page
- Remove previous activation keys when migrating to salt (bsc#1031081)
- Imporve webui for comparing files (bsc#1076201)
- For minion, no option to modfiy config file but just view
- Uniform date formatting in System Details view (bsc#1045289)
- Remove previous activation keys when migrating to salt (bsc#1031081)
- Import content of custom states from filesystem to database on startup, backup old state files
- Change the directory of the (normal) configuration channels from mgr_cfg_org_N to manager_org_N
- Handle gpg_check correctly (bsc#1076578)
- Replace custom states with configuration channels
- Hide ownership/permission fields from create/upload config file forms for state channels (bsc#1072153)
- Hide files from state channels from deploy/compare file lists (bsc#1072160)
- Disable and hide deploy files tab for state config channels (bsc#1072157)
- Allow ordering config channels in state revision
- Disallow creating 'normal' config channels when a 'state' channel with the
  same name and org already exists and vice versa.
- UI has been updated to manage state channels
- support multiple FQDNs per system (bsc#1063419)
- Uniform the notification message when rebooting a system (bsc#1036302)
- avoid use of the potentially-slow rhnServerNeededPackageCache view

-------------------------------------------------------------------
Wed Jan 17 12:05:06 CET 2018 - jgonzalez@suse.com

- version 2.8.56.1-1
- Speed up scheduling of package updates through the SSM (bsc#1076034)
- Fix encoding/decoding of url_bounce with more parameters (bsc#1075408)
- Removing unused mockobjects and strutstest jars
- Adjust commons-pool dependency for SLES15
- Remove jakarta-common-dbcp dependency, not required by quartz anymore
- Remove enforcement of IBM JDK
- Update to Quartz 2.3.0 (bsc#1049431)
- After dry-run, sync channels back with the server (bsc#1071468)
- fix message about package profile sync (bsc#1073739)
- On registration, assign server to the organization of the creator when activation key is empty (bsc#1016377)
- Fix logging issues when saving autoyast profiles (bsc#1073474)
- Add VM state as info gathered from VMware (bsc#1063759)
- improve performance of token checking, when RPMs or metadata are downloaded from minions (bsc#1061273)
- Allow selecting unnamed context in kubeconfig (bsc#1073482)
- Fix action names and date formatting in system event history (bsc#1073713)
- Fix incorrect 'os-release' report after SP migration (bsc#1071553)
- fix failed package installation when in RES 32 and 64 bit packages are
  installed together (bsc#1071314)
- Add user preferences in order to change items-per-page (bsc#1055296)
- Order salt formulas alphabetically. (bsc#1022077)
- Improved error message (bsc#1064258)
- Display messages about wrong input more end-user friendly. (bsc#1015956)
- Add api calls for content staging
- fix content refresh when product keys change (bsc#1069943)
- Allow 'Package List Refresh' when package arch has changed (bsc#1065259)
- New API call for scheduling highstate application
- Adding initial version of web ui notifications
- Show the time on the event history page in the users preferred timezone

-------------------------------------------------------------------
Tue Nov 28 12:48:16 CET 2017 - jgonzalez@suse.com

- version 2.7.46.8-1
- Implemented assignment of configuration channels to Salt systems via Salt states
- Added file structure under Salt root for configuration management
- Enabled configuration management UI for Salt systems
- Remove SUSE Manager specific configuration from Salt ssh minion when deleting system from SUSE Manager (bsc#1048326)
- Support Open Enterprise Server 2018 (bsc#1060182)
- Enable autofocus for login field
- Do not remove virtual instances for registered systems (bsc#1063759)
- Process right configfile on 'scheduleFileComparisons' API calls (bsc#1066663)
- Fix reported UUIDs for guests instances within a virtual host (bsc#1063759)
- Generate Order Items for OEM subscriptions (bsc#1045141)
- fix alignment of systemtype counts text (bsc#1057084)
- Enable 'Power Management' features on Salt minions.
- Fix editing of vhm config params (bsc#1063185)
- Skip the server if no channel can be guessed (bsc#1040420)
- Added a method to check if OS on machine supports containerization or not(bsc#1052728)
- 'Cancel Autoinstallation' link has been changed to look like button to make it more visible (bsc#1035955)
- Make systems in system group list selectable by the group admins (bsc#1021432)
- Hide non-relevant typed systems in SystemCurrency (bsc#1019097)
- Start registration for accepted minions only on the minion start event,
  not automatically on any event (bsc#1054044)
- Exclude salt systems from the list of target systems for traditional
  configuration stack installation
- Keep the the GPG Check value if validation fails (bsc#1061548)
- Extract Proxy version from installed product (bsc#1055467)
- Provide another create method(with additional parameter Gpgcheck) to create software channel through XML RPC(bsc#1060691).
- Improve duplicate hostname and transaction handling in minion registration
- Added 'Machine Id' information as part of details in System namespace for XMLRPC API(bsc#1054902)
- Modified the displayed message after updation of activation key (bsc#1060389)
- Display GUI message after successfully deleting custom key (bsc#1048295)
- fix links on schedule pages (bsc#1059201)
- Harmonize presentation of patch information (bsc#1032065)
- Display a feedback message when user deletes configuration channel(bsc#1048355)
- Fix duplicate machine id in event history on minion restart (bsc#1059388)
- Show link in message when rescheduling actions (bsc#1032122)
- Prevent ISE when distribution does not exist (bsc#1059524)
- do not store registration-keys during autoinstallation (bsc#1057599)
- enable package profile comparisons on minions
- Disallow entering multiple identical mirror credentials (bsc#971785)
- ensure correct ordering of patches (bsc#1059801)
- fix cloning Kickstart Profiles with Custom Options (bsc#1061576)
- checkin the foreign host if a s390 minion finished a job (bsc#971916)
- increase max length of hardware address to 32 byte (bsc#989991)
- Set the creator user for minions correctly in case it is known (bsc#1058862)
- Fix minor UI issues on overview page (bsc#1063590)
- Hide invisible first level menu items (bsc#1063822)
- Fail gracefully when GPG files are requested (bsc#1065676)
- fix unscheduling actions for traditional systems (bsc#1065216)
- add logging messages for SP migration (bsc#1066819, bsc#1066404)
- Improve messaging for "Compare Packages" (bsc#1065844)
- when searching for not installed products exclude release packages
  which are provided by others (bsc#1067509)
- rhnServerNetwork refactoring (bsc#1063419)
- Add Adelaide timezone to selectable timezones (bsc#1063891)

-------------------------------------------------------------------
Thu Sep 14 11:32:37 CEST 2017 - mc@suse.de

- version 2.7.46.7-1
- Adapt Salt runner and wheel calls to the new
  error handling introduced in salt-netapi-client-0.12.0
- change log level and event history for duplicate machine id  (bsc#1041489)
- Trim spaces around the target expression in the Salt remote
  command page (bsc#1056678)
- check entitlement usage based on grains when onboarding a
  minion (bsc#1043880)
- fixes ise error with invalid custom key id (bsc#1048294)
- Image runtime UI
- Redesign VHM pages on ReactJS
- Add VHM type Kubernetes
- Kubernetes runner and image matching implementation
- XMLRPC method for importing images
- Extra return data fields for content management XMLRPC methods
- Add back "Add Selected to SSM" buttons to Group pages (bsc#1047702)
- fix a ConstraintViolationException when refreshing hardware with
  changed network interfaces or IP addresses
- Add message about channel changes on salt managed systems to
  UI and API docs (bsc#1048845)
- show Child Channels tab in SSM again if a salt minion is in the set
- improve performance of package installation and patch application
- Visualization UI look&feel improvements

-------------------------------------------------------------------
Wed Aug 30 16:00:28 CEST 2017 - mc@suse.de

- version 2.7.46.6-1
- Import image UI
- Update images list and overview pages for external images
- Add syntax highlighting for state catalog
- Delete and create new ServerNetAddress if it already exists on
  HW refresh (bsc#1054225)
- organization name allows XSS
- check if base product exists to prevent NPE
- Fix enter key submit on ListTag filter input (bsc#1048762)
- Create VirtpollerData object with JSON content instead null
  (bsc#1049170)
- Fix unsetting of image build host when a related action is deleted
- Prevent malformed XML if 'arch' is set to NULL (bsc#1045575)
- Resolve comps.xml file for repositories (bsc#1048528)
- Fix: address review issues
- Install update stack erratas as a package list (bsc#1049139)
- Feat: allow deletion for server subset (bsc#1051452)

-------------------------------------------------------------------
Tue Aug 08 11:46:36 CEST 2017 - fkobzik@suse.de

- version 2.7.46.5-1
- Fix: don't add default channel if AK is not valid (bsc#1047656)
- Add 'Enable GPG check' function for channels
- No legend icon for Activity Ocurring. (bsc#1051719)
- Implement API call for bootstrapping systems
- Fix product ids reported for SUSE Manager Server to the subscription matcher
- Fix adding products when assigning channels (bsc#1049664)
- Set default memory size for SLES 12 installations to 1024MB (bsc#1047707)
- BugFix: enable remote-command for Salt clients in SSM (bsc#1050385)
- Add missing help icons/links (bsc#1049425)
- Fixed invalid help links (bsc#1049425)
- Fix: wrong openscap xid (bsc#1030898)
- Organization name allows XSS CVE-2017-7538 (bsc#1048968)
- Fixes overlapping text narrow window (bsc#1009118)
- Adapt to the salt-netapi-client update (v0.12.0)
- Fixes alignment on the orgdetails (bsc#1017513)
- Fix text for activation key buttons (bsc#1042975)
- Add a dynamic counter of the remaining textarea length
- Bugfix: set, check and cut textarea maxlength (bsc#1043430)
- MinionActionExecutor: raise skip timeout (bsc#1046865)
- Update channels.xml with OpenStack Cloud Continuous Delivery 6 (bsc#1039458)
- Do not create VirtualInstance duplicates for the same 'uuid'
- Add taskomatic task to cleanup duplicated uuids for same system id
- Handle possible wrong UUIDs on SLE11 minions (bsc#1046218)
- Removed duplicate overview menu item (bsc#1045981)
- Enable act-key name empty on creation (bsc#1032350)
- Fix NPE when there's not udev results (bsc#1042552)
- Alphabar: change title to 'Select first character' (bsc1042199)
- Duplicate Systems: correct language not to mention 'profiles' (bsc1035728)
- Fix list filters to work with URL special characters (bsc#1042846)
- Use getActive() instead of isActive() for JavaBeans compliance (bsc#1043143)
- Fix: hide non-org event details (bsc#1039579)

-------------------------------------------------------------------
Mon Jun 19 16:36:09 CEST 2017 - mc@suse.de

- version 2.7.46.4-1
- adapt to taglibs 1.2.5 (bsc#1044804)

-------------------------------------------------------------------
Mon Jun 12 09:07:20 CEST 2017 - mc@suse.de

- version 2.7.46.3-1
- set flush mode to commit for updatePackage
- Validate content management urls (bsc#1033808)
- remove repositories which are not assigned to a channel and not
  accessible anymore (bsc#1043131)
- spacecmd report_outofdatesystems: avoid one XMLRPC call per system
  (bsc1015882)
- Fallback to first network interface if no primary ips provided
  (bsc#1038677)
- Fix reactjs unique keys generation and remove duplicated menu element
- Correctly set action status to failed when an unexpected exception
  occurs (bsc#1013606)
- Fix action-buttons style for proper action and position
- rollback transaction in error case
- use hibernate for lookup first before falling back to mode query
- SSM Actions: Showing UI error notification if Taskomatic is down
  (bsc#1032952)
- display alternative archs only from the same org
- Bugfix: Traditional SSH Push to Minion migration (bsc#1040394)
- fix parsing oscap xml result for minions, not every Rule has an
  XCCDF ID Tag (bsc#1041812)
- Do not show action-buttons if list is empty
- Bugfix: submit action buttons have to stay inside the form (bsc#1042197)
- properly encode scap file download url params
- Fix navigation menu for state catalog
- Prevents ISE if base channels data is not up-to-date on SSM. (bsc#1040420)
- new patch install should schedule a package profile update (bsc#1039571)
- prevent multiple registrations (bsc#1040352)
- remove not working hibernate cache config variable
- put ehcache config to classpath of taskomatic
- silence ehcache warning complaining about using default values in
  taskomatic
- move ehcache.xml to classpath
- silence ehcache warnings complaining about using default values
- schedule a package list update after a Service Pack Migration
  (bsc#1017703)
- remove test.ping hack in distribution upgrade
- Fix displaying of States tab in System Group details page

-------------------------------------------------------------------
Mon May 29 17:06:01 CEST 2017 - mc@suse.de

- version 2.7.46.2-1
- Alphabar becomes a dropdown list
- Move the alphabar into the panel-heading table
- Do not use AddToSSM button if systems are selectable via checkbox
- Use a better icon for IIS
- Allow toggle left menu visibility for any screen-width
- Add select boxes and 'Delete' button to image, store, profile list pages
- show bootstrap minion link only if user has org_admin role
- show permission denied instead of internal server err (bsc#1036335)
- channel admin should be able to set org user restrictions for null-org channels
- user permission checked
- Teach ListPackagesAction and list.jsp about packageChannels
- CachedStatement: reuse the Connection object for batch updates
- batch ssm package upgrades if not action chain (bsc#1039030)
- Allow processing of zypper beacon events in parallel
- Allow processing of minion start events in parallel
- Allow multiple registrations in parallel
- use fallback now time as is without user preferences (bsc#1034465)
- Fix HTML in External Authentication page
- reorganize menu
- Bring back 'Add to SSM' link to System overview page for Salt systems
- Add Highstate page to SSM and system groups
- Add support for multiple servers in the highstate preview page
- Fix race condition for preview websocket messages in remote commands page
- Enable pkgset beacon for all Suse OS distributions (bsc#1032286)
- add info about base products to json input for subscription-matcher
- add product class info to the json input for the subscription-matcher (bsc#1031716)
- Add inspect status and reinspect button to image overview page
- change mgrsshtunnel user home to /var/lib/spacewalk
- Make schedule notification links consistent for actions for a single system (bsc#1039286)
- Teach Postgres to correctly-unique-ify rhnConfigInfo rows
- lookup functions should return every minion only one time
- change contact method for bootstrap script and ssh-push (bsc#1020852)
- Fix 'Join selected groups' button in Activation Key dialog (bsc#1037912)
- Ensure proper authentication for content management (bsc#1036320)
- Hide the "Crashes" column (bsc#1033811)
- Fix: hide lock for Salt servers (bsc#1032380)
- Fix action buttons to top for Pending actions delete confirm page, in SSM patch confirm page,
  Packages list pages and Actions list pages
- parse old and new return structure of spmigration return event

-------------------------------------------------------------------
Wed May 03 16:58:35 CEST 2017 - michele.bologna@suse.com

- version 2.7.46.1-1
- parse result of SP migration Dry Run correctly (bsc#1034837)
- Apply 'action button fixed on scroll' behavior to pages (bsc#1012978)
- prevent possible null pointer exception when installed products could not be
  found (bsc#1034837)
- Allow dot character '.' for activation key (bsc#1035633)
- fix ISE when no status selection was made (bsc#1033213)
- Download empty CSV report when CVE identifier could not be found
  (bsc#1033212)
- Add 'add to ssm' checkboxes to CVE audit list (bsc#1032016)
- Fix missing IPs in Overview tab (bsc#1031453)
- fix scheduling VM deployment in future (bsc#1034289)
- handle empty set to not produce invalid sql (bsc#1033497)
- fix SSM group pagination (bsc#1012784)
- Fix ReactJS DateTime input for phantomjs (bsc#1030075)
- make sure minion keys can only be seen/managed by appropriate
  user(bsc#1025908)
- Set action status to 'failed' on uncaught exceptions (bsc#1013606)
- create PooledExecutor with pre-filled queue (bsc#1030716)
  aborted by the client (bsc#1031826)

-------------------------------------------------------------------
Mon Apr 03 14:57:25 CEST 2017 - mc@suse.de

- version 2.7.44.1-1
- add error handing and fix rebuild button
- Feat: divide & distribute salt actions randomly
- add a configuration parameter to set the time staging begins
- init. support for split-schedule in pre-download window
- add staging window duration
- patch application pre-download
- pre-download packages scheduled for install
- api call to actionchain (bsc#1011964)
- new cve audit ui for server/images
- Fix adding of new InstalledProduct entries on image inspect
- delete also image channels before generating them new
- CVE Audit for images - xmlrpc interface
- implement CVEAudit for images
- simplify rhn-search jar list
- set number of bytes instead of length of java string for 'Content-
  Length' HTTP-header

-------------------------------------------------------------------
Fri Mar 31 12:35:55 CEST 2017 - mc@suse.de

- version 2.7.40.1-1
- Fix arch for default channels lookup (bsc#1025275)
- Add new menu item and routing for Visualization > System Grouping
- Backend: expose installed product name to the ui
- Bugfix: use unique id for possible Host and Guest system duplicate
- Avoid blocking synchronous calls if some minions are unreachable
- Fix mainframesysinfo module to use /proc/sysinfo on SLES11 (bsc#1025758)
- Add Hibernate cascade option from ImageProfile to ProfileCustomDataValue
- apply SessionFilter also for error pages (bsc#1028062)
- Fix confirmation button color for system group delete page (bsc#1025236)
- create scap files dir beforehand (bsc#1029755)
- check if inspect image return a result (bsc#1030683)
- add storeLabel to ImageInfoSerializer
- add buildStatus to ImageOverviewSerializer
- make country, state/province and city searchable for system location
  (bsc#1020659)
- Show errors returned from cmd.run
- Change log level to DEBUG for 'Broken pipe' error in remote commands page
  (bsc#1029668)
- fix NPE when building image profiles without activation keys
- fix removing images and profiles with custom values
- Migrate content management forms to use ReactJS Input components
- Fix LocalDateTimeISOAdapter to parse date string with timezone
- Fix NPE when building with no activation key in the profile
- Fix ace-editor source path
- Fix: restore pkgset beacon functionality (bsc#1030434)
- Move the footer at the end of the aside column
- Move the legendbox to the header bar as a popup
- UI menu: direct link on menu element, plus/minus icon toggles submenu instead
- Fix: handle Hibernate transactions correctly (bsc#1030026)
- Feat: execute actions within 10 minutes in the past
- Handle TaskomaticApiExceptions
- Turn TaskomaticApiException to a checked exception
- Schedule minion Actions in Quartz
- make salt aware of rescheduled actions (bsc#1027852)
- add number of installed packages to ImageOverview
- parse result of docker inspect
- Add date time input for scheduling the image build
- Add 'Rebuild' button to image details page
- Implement XMLRPC API for Image Stores, Image Profiles and Images
- Add custom data values to image profile and images
- Don't allow scheduling scap scan if openscap pkg missing from minion
- add link to proxy system details page
- Show entitlements sorted in the system details overview page (bsc#1029260)
- Fix broken help link for taskstatus (bsc#1017422)
- Fix merge channels patches (bsc#1025000)
- show proxy path in bootstrap UI
- catch and display all bootstrap errs
- check if proxy hostname is FQDN in UI
- add proxy_pub_key to ssh bootstrap pillar
- cleanup and method to get proxy pub key by calling runner
- methods for gen ssh key and get pub key from proxy
- java backend for salt ssh-push through proxy

-------------------------------------------------------------------
Wed Mar 08 19:04:20 CET 2017 - mc@suse.de

- version 2.7.30.2-1
- set modified date for credentials
- use a small fixed pool so we don't overwhelm the salt-api with salt-ssh
  executions
- synchronize sendMessage on session, checkstyle fixes
- fix remote cmd ui js err and timed out msg

-------------------------------------------------------------------
Tue Mar 07 15:44:51 CET 2017 - mc@suse.de

- version 2.7.30.1-1
- Load ace-editor js library from a different place (bsc#1021897)
- use a bounded thread pool for salt-ssh async calls
- use consistent spelling in UI (bsc#1028306)
- remote cmd UI changes for salt-ssh minions
- add support for SUSE Manager Proxy 3.1
- openscap action scheduling and handling for salt minions
- rewording distchannelmap text (bsc#1017772)
- add support for salt ssh minions to remote cmd UI
- Visualization: show Proxy and Virtual Host Manager hierarchy
- Add patches and packages pages for images
- parse installed products on images
- add pillar data only for used image stores
- add image info schema and mapping
- Remove 'email' field from image profile form
- Add a notification for when Container Build Host type is applied
- Add build schedule notification on image build page
- Updated links to github in spec files
- do not push changed channels directly out to the minions
- do not schedule product installation, but add product packages to server
  state
- provide a user to the event if possible
- Set the creator of a server
- search and install missing product packages when channel assignment changes
- Display warning when JavaScript is disabled on all pages (bsc#987579)
- Remove warning on ssm page (bsc#1025981)
- Add missing dirs to the menu tree (bsc#1023413)
- Remove legacy audit logging Java code
- AuthFilter: update cookie expiry date at end of HTTP request (bsc#1025775)
- MinionActionCleanup: only call list_jobs once per action id (bsc#1025291)
- Feat: enable Salt by default on bootstrap via UI
- Fix: uniform bootstrap.sh (bsc#1000762)
- Feat: supply SSH passphrase when adding identity
- fix NPE when no SUSE Product was found for an installed product
- keep organization after migrating a system to salt (bsc#1026301)
- action now store its completion time
- Avoid deadlock with spacewalk-repo-sync (bsc#1022530)
- Changed tab text for Formulas tab to Formula Catalog (bsc#1022076)
- Add missing library to taskomatic classpath (bsc#1024066)
- Fix spacecmd cannot be executed by RO user (bsc#1015790)
- send timeout if no minions available in remote cmd ui
- show only allowed minions in remote cmd ui (bsc#1024496)
- Fix broken merge (bsc#987864)
- add possibility to add systems to SSM from ProxyClients page
- Reject tokens not assigned to minions (bsc#1019965)
- Invalidate tokens when deleting system
- make remote commands UI async

-------------------------------------------------------------------
Tue Feb 07 15:24:57 CET 2017 - michele.bologna@suse.com

- version 2.7.24.1-1
- Apply addon system types from activation key during registration
  (bsc#1020180)
- Apply highstate as the last step of a registration in case an activation key
  was provided (bsc#1020232)
- Create tmp directory in spec file (bsc#1019672)
- Add severity to updateinfo (bsc#1012365)
- Store temporary roster in configured location (bsc#1019672)
- hide migration targets without valid subscriptions (bsc#1019893)
- fix SP migration when the SUSE Manager Tools product is installed
  (bcs#1014498)
- Use human-parseable dates for server notes (bsc#969564) (#863)
- Fix timezone handling for rpm installtime (bsc#1017078)
- Validate activation key values (bsc#1015967)
- Pass user-preferred localtime to the highstate UI (bsc#1020027)
- Send ChannelsChangedEventMessage in SSM (bsc#1019451)
- Add "Content Management" feature

-------------------------------------------------------------------
Wed Jan 11 16:03:04 CET 2017 - michele.bologna@suse.com

- version 2.7.14.1-1
- Version 2.7.14.1

-------------------------------------------------------------------
Fri Dec 16 16:35:50 CET 2016 - michele.bologna@suse.com

- version 2.5.59.11-1
- Add support for live patching
- Initial support for executing actions in taskomatic
- Hide kernel patches in CVE Audit results when live patching is used
	(FATE#319519)
- Show kernel live patching info in 'system details overview' (FATE#319519)
- Escape act key names in bootstrap UI (bsc#1015967)
- Add tunneling to salt-ssh support
- Fix server checks to allow minions to perform a distupgrade (bsc#1013945)
- Change default sort to ascending for pending actions list
- Add reboot/restart type icon to relevant patch column in upgradable package
  lists
- Add system.getKernelLivePatch API method
- Update kernel version and other system info during package refresh
  (bsc#1013551)
- Fix ISE when sorting system notes list (bsc#979053)
- Fix checkbox icon align (bsc#966888)
- fix fromdir for 3rd party server (bsc#998696)
- Display warning when JavaScript is disabled on all pages (bsc#987579)
- Rename SSM page titles for consistency (bsc#979623)
- hide action chain schedule for salt systems also in SSM (bsc#1005008)
- send ActionScheduled message for all saved actions (bsc#1005008)
- Fix plus/minus buttons in action chain list (bsc#1011344)
- Fix misleading message on system reboot schedule in SSM (bsc#1011817)
- Utilize HostPortValidator to validate bootstrap host (bsc#1011317)
- Increment 'earliest' date by a millisecond between chain actions (bsc#973226)
- Use human-parseable dates for server notes (bsc#969564) (#863)
- Respect order of validation constraints in XSD files (bsc#959573)
- Remove useless self-link on login page (bsc#963545) (#872)
- Use different symbols for collapsible sidebar items (bsc#967880) (#870)
- Fix SSM reboot action success messages (bsc#968935)
- Allow sorting on avisory name in errata lists (bsc#989703)
- Update 'view/modify file' action buttons text (bsc#1009102)
- Handle salt ssh sdterr message (bsc#1005927)
- scheduleDetail.jsp: clarify button label (bsc#1010664)
- Bugfix: Prevent salt-master ERROR messages if formulas files are missing
  (bsc#1009004)
- Hide RHN disconnection option (bsc#1010049) (#850)
- Reword general config page text (bsc#1009982)
- check and fix also the assigned repository while updating the channels
  (bsc#1007490)
- match url including query param seperator to have a definitive end of the
  path component (bsc#1007490)
- Only show minions with sids available as links (bsc#1007261, bsc#970460)
- Delete previous Salt key on register event (bsc#1006119)
- Repository progress: decode another possible log info (bsc#972492)
- add oes extensions to base products bsc#1008480
- Create "script.run" capability if it is not found (bsc#1008759)
- Avoid misleading expected check-in message (bsc#1009006)

-------------------------------------------------------------------
Mon Nov 07 11:43:42 CET 2016 - michele.bologna@suse.com

- version 2.5.59.10-1
- CVE Audit: tolerate null products (bsc#1004717)
- If proxy is not found via FQDN, look it up via simple name (bsc#1006982)
- Change rhnServerPath hibernate mapping to fix ISE for server behing proxy
  (bsc#1004725)
- fix autoyast upgrade mode (bsc#1006786)
  chain (bsc#1000184)
- Open repo sync log in a new window (bsc#1007459)
- Always use queue=true when calling state.apply (bsc#1004743)
- Add a link to system pending events in patch schedule notification for a
  single system (bsc#971342)
- Sort proxy clients list by name (bsc#998348)
- Make exception class more generic and code fixup (bsc#1003449)
- Raise UnsupportedOnSaltException performing listChannels (bsc#1003449)
- New exception type to indicate unsupported operation (bsc#1003449)
- Refactor to remove action canceling duplicate code (bsc#1004745)
- arch_type of a SUSEProduct can be null (bsc#1001738 bsc#1001784 bsc#1001923
  bsc#1002678)
- Ensure no stray config channels are listed for ranking (bsc#979630)
- PinnedSubscriptionHandler: documentation comment typo (bsc#994848)
- Refactor unschedule minion actions to fix NPE (bsc#1004745)
- Enable SPMigration UI for minions
- Send an email to admin when salt event bus is down
- Separate API endpoint for SSH system registration
- Require salt-netapi-client 0.9.0
- Initial handling of job return events for dist upgrades

-------------------------------------------------------------------
Thu Oct 06 16:08:09 CEST 2016 - mc@suse.de

- version 2.5.59.9-1
- Hide all formula tabs as long as there are no formulas installed
- Support formulas in SUSE Manager
- SPMigration UI: list not synced channels in the tooltip
- SPMigration: add multi-target-selection step in front of the wizard
- Sync product extensions
- Handle JsonException when sls with error (bsc#987835)
- Many fixes for onboarding minions
- Handle hardware refresh like any other action
- clone Severity from an errata (bsc#1000666)
- Do not check for password type on autoyast files (bsc#999304)
- handle minion down and job not found when canceling jobs on minions
 (bsc#993304,bsc#994623)
- clear hibernate session after entity type change to fix
  NonUniqueObjectException (bsc#997243)
- Remove previous client capabilities on traditional->minion
  reactivation (bsc#997243)
- Enables pkgset beacon to work in RHEL systems
- support Open Enterprise Server 11 SP3 (bsc#988303)
- Fix broken merge (bsc#987864)
- use raw package install for non zypper systems
- Redirect user to a meaningful page after requesting details of non-existing Action Chain (bsc#973198)
- Setup Salt Minion before packages are taken
- Support Salt on RedHat like systems
- fix race condition during auto errata update (bsc#969790)
- API requests should not be redirected to login
- introduce Spark router conventions
- Add server endpoint for TaskoTop web UI page
- Change EmptyString warning to debug log level to not spam the logs (bsc#989498)
- BugFix: use user preferences parameters as default page size (bsc#980678)
- Add proxy detection during registration and pillar generation
- Adding default channel for minion (bsc#986019)
- Fix NoClassDefFoundError (bsc#988196)
- call cobbler sync in profile edit only if requested (bsc#991440)
- No explicite cobbler sync needed (bsc#991440)
- call all sync_* functions at minion start event
- add beacon configuration for pkgset (bsc#971372)

-------------------------------------------------------------------
Mon Jul 18 14:28:06 CEST 2016 - jrenner@suse.com

- version 2.5.59.8-1
- Initial version of the bootstrapping UI
- Integrate bootstrapping with System Overview
- support SP Migration for OES 2015 to 2015 SP1
- Fix for minion w/ multiple interfaces (bsc#985707)
- Fix HW Refresh duplicate insert (bsc#971622, bsc#983347)
- no addon entitlements allowed for Foreign and Bootstrap systems (bsc#983826)
- disable checkboxes for foreign and bootstrap systems in system types page
  (bsc#983826)
- Tell linuxrc that self_update is an user option so that it'll pass it to
  autoyast but doesn't process it further and add this to the tests
- Disable YaST self update for new autoinstallation trees for SLE
- remove misleading links from action chain page (bsc#983297)

-------------------------------------------------------------------
Fri Jun 17 18:10:20 CEST 2016 - mc@suse.de

- version 2.5.59.7-1
- support OES 2015 (bsc#934560)
- align reboot behavior of salt and tranditional clients (bsc#975534)
- update to latest salt netapi library
- Report the state of virtual guests from virtual host manager as
  'unknown'(bsc#983344)
- add taskomatic job to clean up minion actions
- replace ZypperEvent with default beacon event
- move uuid cleanup logic into taskomatic
- enable oracle support again (FATE#320213)
- Enable minions to be worked with SSM only on available features
- Use the IP address when doing ssh push via proxy (bsc#940927)
- Don't allow URLs that only differ on the authorization token (bsc#976184, bsc#982347)
- Fix typo in Systems column (bsc#983916)
- Salt hw reg: ignore virtual scsi devices (bsc#962588)

-------------------------------------------------------------------
Tue May 24 16:33:00 CEST 2016 - kwalter@suse.com

- version 2.5.59.6-1
- fix NoSuchFileException at setup time when there are no orgs yet
-  add details to history event
- only require lifecycle entitlements for systems with a SUSE base
  product, adjust test
- mgr-sync: use bulk channel reposync
- enhance list of channel families for SUSE Manager Server
- reactivate traditional server as minion on registration
- TaskomaticApi: schedule bulk reposyncs in bulk
- show machine_id in the system->hardware tab
- change missing machine_id UI warning message
- Make message handling thread pool size configurable
- Support for concurrent handling of checkin events
- add variable to make cobbler sync optional
- Add Virtualization Groups to the input JSON data for the matcher
- Backward synchronization for cobbler kernel options during CobblerSyncTask
- support for multithreaded message handling
- BugFix: redirect migration with no Org to the first step (bsc#969529)
- Trigger errata cache job on changed channel assignments
- Under high load, the service wrapper may incorrectly interpret the inability
  to get a response in time from taskomatic and kill it (bsc#962253).
- make cobbler commands work from taskomatik
- Don't modify request map when rendering alphabar, since it may fail depending
  on the implementation of ServletRequest (bsc#978253)
- require refresh channels before pkg states (bsc#975424)
- Manager-3.0: Reschedule failed actions (bsc#971622)
- Exit if there are exceptions on startup to let tanuki restart taskomatic
- BugFix: keep trace of the parent channel selected during 'Create Channel'
  (bsc#967865)
- remote commands: filter minions by permissions and not just by org
  (bsc#978050)
- ProductSyncManager: when scheduling reposyncs, use bulk mode through
  TaskomaticApi (bsc961002)
- call cobbler sync after cobbler command is finished (bsc#966890)
- use pillar and static states to install/remove packages (bsc#975424)
- Faster event processing.
- Determine the action status more correctly
- fix error msg if /srv/susemanager/salt/custom does not exist (bsc#978182)
- Recreate upgrade paths on every refresh (bsc#978166)
- prevent non org-admin user accept/reject/delete a minion (bsc#979686)
- regenerate salt files (bsc#974302)
- log permissions problems on channel access while SP migration (bsc#970223)
- support SLE-POS 11 SP3 as addon for SLES 11 SP4 (bsc#976194)
- delete salt key when system is deleted (bsc#971606)
- Improve the output of remote command actions
- No package list refresh after channel assignment change
- Force a package list refresh after the onboarding
- More "info" level logging about action executors
- Log out the duration of package profile updates
- Execute package profile update as a state.apply (bsc#973365)
- Adjust autoinst file error detecting heuristics to the newer format
  (bsc#974119)
- Use queue=true for all calls to state.apply (bsc#980556)
- make postgresql a weak systemd dependency
- filter osad from the activation key extra packages (bsc#975135)
- Ensure SCC data files are saved on disk as tomcat/root with 644 permissions
- Bugfix: add management product ids to servers without products
- Double the backslashes when reading the config files from java (bsc#958923)
- fix setting cpu flags on hw refresh (bsc#975354)

-------------------------------------------------------------------
Tue Apr 12 17:18:44 CEST 2016 - mc@suse.de

- version 2.5.59.5-1
- trim cpu values and skip dmi for ppc64 (bsc#974792)
- delete pillar data on remove server (bsc#974853)
- use minion_id in pillar data file name (bsc#974853)

-------------------------------------------------------------------
Wed Apr 06 08:30:19 CEST 2016 - mc@suse.de

- version 2.5.59.4-1
- use custom.group_[id] only when applying custom_org (bsc#973452)
- AuthFilter: don't redirect to HTML pages for JSON endpoints, send 401 instead
- subscription-matcher: add timestamp to input.json
- apply only group_<ID>.sls (bsc#973452)
- fix sls regeneration on custom state delete (bsc#973666)
- rename pillar group_id to group_ids
- Don't set a limit on the Salt API response time (bsc#972766)
- When generating repo metadata for a cloned channel, recursively fetch
  keywords from the original channel (bsc#970901)
- fix API documentation
- Fix getting MD5 for file
- Fix Content-Length in HTTP-header of response
- Cleaning up some remaining Tag/Group XSS issues
- Warning "Unservable packages" is not shown when such packages don't
  exist now
- Bad bean-message ids and navbar-vars can lead to XSS issues
- AlphaBar had an 'interesting' XSS exploit available
- Fix SelectAll in the presence of filtering
- found/fixed another in BunchDetails. QE++
- Change mechanism of selecting compatible systems
- Fix generating blank repositories because hitting salt file list cache
  (bsc#971004)
- fix kernel options splitting (bsc#973413)
- schedule minion hw refresh on api call (bsc#972305)
- fix ping minion before hw refresh (bsc#972305)
- check ftr_hardware_refresh when showing 'Refresh Hardware' button
  (bsc#972305)
- rename and use method to check salt or management entitlement (bsc#972305)
- refactor getting hardware and network information (bsc#972305)
- handle no response for installed products (bsc#971906)
- return Optional for single minion api calls (bsc#971906)
- catch smbios call errors and log warn (bsc#970497)
- Require Tomcat and Postgresql running before Taskomatic start
- list custom states from db instead of disk (bsc#972166)
- fix SLE12 patch style detection in case of cloned patches (bsc#972972)
- execute each hardware mapper in its own transaction (bsc#972163)
- Use test.ping instead of presence to detect reachable minions (bsc#972665,
  bsc#971194)
- BugFix: 'Systems > Advanced Search' title and description consistency
  (bsc#966737)
- BugFix: correct behavior with visibility conditions of sub-tabs in
  Systems/Misc page (bsc#962563)
- Trigger registration if minion is not present (bsc#971725)
- Do not sync minions on tomcat startup (bsc#971725)
- better logging for SP Migration feature (bsc#970223)
- Workaround Spark bug https://github.com/perwendel/spark/issues/490
  (bnc#972158)
- add present check to immediate schedule execution (bsc#971194)
- fix installing patches via salt (bsc#971093)
- Remove all code related to SSE based UI events (bsc#969303)
- Do not handle beacon events anymore (bsc#969303)
- Fix problem on concurrent SCC subscription refresh
- disable local repositories on registration (bnc#971788)

-------------------------------------------------------------------
Mon Mar 21 17:43:40 CET 2016 - mc@suse.de

- version 2.5.59.3-1
- BugFix: add missing url mapping (bsc#961565)
- Do not load susemanager-events.js (bsc#969303)
- fix unique index error on update custom state , refactor and add unit test
- regenerate custom state assignments on rename and delete (bsc#971206)
- query to find state revisions where a custom state is used (bsc#971206)
- check if custom state is being renamed (bsc#971206)
- fix scheduling an action chain (bsc#971495)
- replaced if with optional (bnc#971466)
- do not dump Salt err msg to Yaml (bnc#971466)
- fix icon in groups and systems -> salt page
- Support package removals in the same way as installs/updates
- Allow package actions to be scheduled on minions via the API
- Fix PackageEvr.toString() to write correct format
- Refine the system details navigation tabs
- Add support for package updates on Salt minions (bsc#971364)
- Use LocalDateTime for apply state and use user timezone setting
- update tests for HAE-GEO on SLES 4 SAP (bsc#970425)
- Disable changing Managers for Vendor Channels (bsc#957171)
- BugFix: enlarged field too small in form-control creating org (bsc#959595)
- BugFix: remove hover behavior on button inside href (bsc#967892)
- Use the 64 bit arch names
- Fix case statements to correctly check for NULL (bsc#971128)
- BugFix: header organization name behavior like text instead of link
  (bsc#967882)
- minion onboarding: generate pillar after generating repo files
- refresh pillar before applying states at onboarding time
- regenerate package states on migration (bsc#970322)
- Point Documentation link in the header to SUSE webpage (bsc#967875)
- capitalize link (bsc#970016)
- Bring back the button from SUSE Manager 2.1 (bsc#969578)
- Fix user locale prefs cannot be saved (bsc#969578)
- Create new server state revision on migration (bnc#970322)
- Verify that entitlements are *not* removed
- Do not remove entitlements when a server is migrated (bsc#958707)
- show proxy tab only if the system is a proxy (bsc#969118)
- DownloadController: Test that the right headers are set
- return an object so that Spark does not continue the filter chain
  (bnc#963148)

-------------------------------------------------------------------
Wed Mar 09 12:37:25 CET 2016 - mc@suse.de

- version 2.5.59.2-1
- use the same ehcache as the old ehcache-failsafe

-------------------------------------------------------------------
Wed Mar 09 11:18:37 CET 2016 - mc@suse.de

- version 2.5.59.1-1
- Add Custom State UI for Organizations and Groups
- set hibernate.cache.provider_configuration_file_resource_path to load a
  custom ehcache.xml instead of ehcache-failsafe.xml from the ehcache jar
- create server pillar on add/remove from group and on minion registration
- add unit tests for SLE-Live-Patching12 (bsc#924298)
- check header for csrf token
- Simplify assignment of salt entitlement during registration
- Make read-only entitlements show up aligned in the UI
- Make base entitlements permanent
- hidden taglib provide id field if given (bsc#969868)
- escape message texts and hidden fields (CVE-2016-2104)
- refactor salt minion onboarding ui showing the fingerprint
- Allow to apply the highstate from the UI
- fix kernel and initrd pathes for creating autoinstallation (bsc#966622)

-------------------------------------------------------------------
Tue Mar  8 15:09:31 UTC 2016 - dmacvicar@suse.de

- set hibernate.cache.provider_configuration_file_resource_path
  to load a custom ehcache.xml instead of ehcache-failsafe.xml
  from the ehcache jar

-------------------------------------------------------------------
Wed Mar 02 12:18:58 CET 2016 - mc@suse.de

- version 2.5.57.1-1
- fix multiple xss vulnerabilities (CVE-2016-2104)
- remove monitoring from the help text (bsc#963962)
- Add support for minions in different timezones
- on cancel, only delete actions that haven't been picked up yet
- Do not use the PICKED UP status for actions scheduled on minions
- Create a new "Salt" tab on the top level
- Unit tests for SLE-RT12-SP1 (bsc#952381) and SUSE-OpenStack-Cloud-6
  (bsc#964033)
- fallback to "virtio26" as generic os version
- Sort timezones: GMT first and then east to west
- add Chile to the list of timezones (bsc#959055)
- Reference and apply states from state catalog for single minions
- Subscription Matching Pin feature
- PinnedSubscription XMLRPC API - list, create & delete operations
- Fix crash in minion virtualization detection
- Enable reboot actions and remote commands for minions
- Add support for 'state.apply' actions
- Convert UnmatchedSystem to UnmatchedProduct report
- Improved minion registration process and fixed scheduling of actions
- refactor javascript components as separated and reusable components of React

-------------------------------------------------------------------
Wed Feb 10 08:38:05 CET 2016 - mc@suse.de

- version 2.5.49.1-1
- Update spec file to require renamed salt-netapi-client
- adjust to new netapi call syntax
- Move suse manager custom salt functions into a custom namespace
- remove RES4 from expected products
- test support for SUSE-Enterprise-Storage 2.1 (bsc#963784), SLE12-SP1-SAP
  (bsc#959548) and SLES11-SP3-LTSS-Updates (bsc#965652)
- Filter null quantity subscriptions
- Store the matcher run result to the DB
- add scheduled-by to SSM action-history-list
- fix ISE in case no system is selected
- for Channel.packageByFileName query prefer packages from the actual channel,
  sort the rest accoring to build_time
- Text description missing for remote command by API -> function
  scheduleLabelScriptRun()
- Added/changed API-methods to work with package installation/removing
  using it's nevra
- Added additional information to package metadata, returned by
  serializer

-------------------------------------------------------------------
Tue Jan 26 14:21:31 CET 2016 - mc@suse.de

- version 2.5.43.1-1
- Fix the SCCOrderItem null quantity issue by dropping the 'not null'
  constraint
- Rename package state for version from EQUAL to ANY
- add latest state support to ui and generator
- Generate package sls files on registration
- Do not refresh the SCC data while the taskomatic job does the same
  (bsc#962323)
- Make it compile against servlet API < 3.0
- Render nav menu by either request or page context
- java: rename saltstack to salt
- Add the free flag to SUSEProduct, set it from the SCC data, pass it to the
  matcher JSON
- SubscriptionMatchProcessor: performance fix
- Simplify downloading of the matcher CSVs
- Include only subscriptions with a positive total quantity in the UI data
- Subscription Matcher UI: show Taskomatic status properly
- Subscription Matching: implement UI to show matching results
- Fix timezone sorting after adding Chile (Pacific/Ester)
- SystemHandler: throw exception when permanent/nonSatellite entitlements are
  changed via API
- handle salt schedule correctly and align with SUSE Manager actions
- disable action chaining API for salt minions
- Introduce a "States" tab for minions
- fix typo in SQL statement (bsc#959987, bsc#960855)
- implement checkin timestamp update on salt job return
- use 2048MB as default for taskomatic max java memory
- Send data with mod_xsendfile
- change help url references to new manuals
- improve getting hardware and network data from minions
- Support host key algorithms other than ssh-rsa
- Fix ssh push via proxy using sudo (bsc#961521)
- fix page style when not authenticated (bsc#962573)
- add Chile to the list of timezones (bsc#959055)
- add Salt and Foreign Entitled Systems count to types page
- Disable changing Base System Type in SUSE Manager
- deploy certificate on minion registration
- Added new API methods to add new repository with SSL certificates
  or update existing one
- catch and log any exceptions in the hardware mappers (bsc#960039)
- handle IPv4 or IPv6 info missing from network.interfaces response

-------------------------------------------------------------------
Sat Jan 16 11:20:57 CET 2016 - mc@suse.de

- version 2.5.34.1-1
- Align About page to SUSE Manager
- In case the installer is zypp add all patches into one errata action
  (bsc#960997)
- improve setting Hardware data for minions (cpu, devices, network, etc.)
- create virtual hosts for s390x minions
- Implement scheduling of patches for salt minions
- Report SUMA server system itself with its products to the subscription
  matcher
- Update copyright headers to 2016 for all new files
- Adjust action status on salt jobs that we scheduled
- Unhide the "Events" tab for minion systems
- Use public channel families for SUSE channels (bsc#958708)
- Set the rhn session-cookie-path global
- Explicitly ask Tomcat to compile .jsp files (bsc#954417)
- Additional fixes for bsc#956613 (decoding [] is broken for list-key-name)
- fix kickstart with multiple packages having same NEVRA (bsc#959987,
  bsc#960855)
- get the default organization before we create any
- Revert "List global available CryptoKeys"
- Port client python HW handling to server side java
- change dependency to match Tomcat 8 Servlet API 3.1
- Fix edge-case in kickstart-profile-gen-ordering and
  post_install_network_config
- Add hack to deal with RHEL7's differing redhat-release-protocol
- make sure we can find the child channel
- moving non_expirable_package_urls parameter to java
- moving download_url_lifetime parameter to java
- removing unused force_unentitlement configuration parameter

-------------------------------------------------------------------
Tue Jan 05 15:59:05 CET 2016 - mc@suse.de

- version 2.5.26.2-1
- Fix list-key-name (decoding of [] is broken in commons-beanutils.jar > 1.7)
  (bsc#956613)
- Ignore cookies from SCC (bsc#959585)
- SP migration: use correct CSS path (bsc#956613)
- Add/Refactor equals() and hashCode() for Credentials and CredentialsType
- Fix hibernate exception when refreshing subscriptions
- Delete also subscriptions with null credentials on refresh
- Make available packages search case insensitive
- Add subscriptions and orders data files
- Package release cannot be NULL. Use "0" if none is provided by salt
  (bsc#960035)
- set a generated jid to the tokens
- Minion crashes on reg if getting DMI fails (bsc#959670)
- Add "Manage Package States" to the packages index page
- Enable the "Software Channels" tab for all salt clients
- return empty map if no dmi records
- Fix markup after merge error
- Fill General and DMI hw info on minion reg
- fix internal Server Error for Schedule > Completed Actions (bsc#956002)

-------------------------------------------------------------------
Wed Dec 16 12:35:08 CET 2015 - mc@suse.de

- version 2.5.26.1-1
- ServerFactory: don't return multiple Server objects if they have
  joint tables
- Render nav menu by either request or page context
- Add support for setting package state REMOVED and INSTALLED
- Add Salt SLS generator for the packages
- Fix the link to the online help
- implement managing package sate of a minion
- implement taskomatic task for running subscription matcher
- add caching tables for subscriptions and order items
- Create json string as input for the subscription-matcher
- installedProducts attribute was renamed to installedProductSet (bsc#959043)
- Set the correct status code for error pages
- fix calling error pages without session
- List global available CryptoKeys
- schedule mgr-sync refresh after first user gots created.
- 1274282 - Teach CobblerSyncProfile that profiles might disappear in mid-run
- refactor setting ditro kernel params (bsc#944241)
- compile jspf files differently to avoid problems with Tomcat 8
- adding setup for first organization
- create first org togther with the first user
- during installion insert default SSL crypto key with null org
- restyle page for creating users
- remove RHEL 5 related things - we don't build on el5 anymore
- BugFix: skip similar tasks only if task is 'single threaded'
- 1076490 - prefer the package from the given channel
- removing link to removed page

-------------------------------------------------------------------
Thu Dec 10 17:58:59 CET 2015 - mc@suse.de

- version 2.5.16.2-1
- fix state apply not passing the module names
- Cascade all operations to the package states
- change installed product registration to use new hibernate mapping
  and enable ui
- Simplify channel token key derivation
- do not encrypt tokens, only sign them
- use hibernate to insert a installed product
- refactor listPossibleSuseBaseChannelsForServer() using hibernate queries
- Use hibernat mapping to create the SUSEProductSet
- Get matching SUSEProduct out of the InstalledProduct if available
- create SUSEProducts before starting the test
- Set installed according to grains to get access to suse channels
- Automatically apply channels state after repo file creation
- Hibernate mapping for installed products
- Mapping and classes for PackageState

-------------------------------------------------------------------
Mon Nov 30 11:40:06 CET 2015 - mc@suse.de

- version 2.5.16.1-1
- BugFix: check mirror credentials required fields (bsc#955970)
- use new version of httpclient
- implement UI for managing Virtual Host managers
- add params parameter to scheduleSingleSatBunch()
- BugFix: sort channel list by name (bsc#955204)
- Consider old products only if no patch available (bsc#954983)
- (bsc#953129) remove message proxy.header, update context sourcefile
- (bsc#953129) remove proxy.jsp, action and struts config
- Router: use list instead of index
- BugFix: remove inconsistency and make more general the action description for
  package page title and tab-title in Schedule
- better log than nothing
- introduce conventions about router, templates and urls
- Use non-immediate errata cache rebuilding on channel unsubscription
  (bsc#949158)
- Bug fix: remove 'Locale Preferences' link from header (bsc#955252)
- (bsc#953129) add proxy version info to proxyclients page
- (bsc#953129) change details->proxy to point to proxyclients page as it was in
  Suma2.1
- Add support for timing out on an ssh connection
- Ensure subdirectories are present when writing repo files
- publishToChannel optimization
- Fix extremely slow channel.software.syncErrata API
- BugFix: remove inconsistency and make more general the action description for
  package page title and tab-title in Schedule (bsc#935375)
- Linked pages are not always opening in separate window (bsc#939358)
- login screen of SUMA3 still has reference to Oracle (bsc#954740)
- Add classes for managing .repo files
- Enable channel ui for salt minions
- implement token verification
- use the new algorithm based on package names to determine patch
  applicable/inapplicable (bnc#948964)
- Fix LTSS channels by looking at individual packages (bnc#944729)
- Remove url decoding since values are already decoded at this point bsc#951549
- Store only an integer value for cpu MHz in DB
- Virtual Systems list: show virtual hosts from different Orgs
- Call virtual-host-gatherer with configured HTTP proxy values
- BugFix: skip similar tasks only if task is 'single threaded' (bsc#953271)
- New ui for the login page and relogin
- Add accept/reject all button and show number of pending /rejected minions
- Send event to salt when minion is registered
- optimize queries
- allowing RHEL7 kickstart repositories
- support listing errata by last_modified date

-------------------------------------------------------------------
Thu Oct 22 16:36:21 CEST 2015 - mc@suse.de

- version 2.5.2.3-1
- List VirtualHostGatherer modules via XMLRPC API
- Added and delete Virtual Host Manager (VHM) entities via XMLRPC API
- Taskomatic job for running virtual-host-gatherer
- fix incomplete enabling of config actions via snippet (bsc#949528)
- deactivate all non spacewalk plugin services and repos via snippet
  (bsc#949554)
- add SUSE Enterprise Storage 2 (bsc#949285)
- do not hide human readable entitlement names
- require pxe-default-image in the spacewalk main package
- Rename javascript file to susemanager-events.js
- Open the event stream on every page
- Setup SSE event source on the system overview page
- add snippet to wait for NetworkManager (bsc#937802)

-------------------------------------------------------------------
Wed Oct 14 09:54:14 CEST 2015 - mc@suse.de

- version 2.5.2.2-1
- build without checkstyle
- Support for SLE12 SP1 product family (bsc#949726)
- implement remote command interface with target glob

-------------------------------------------------------------------
Wed Oct 07 14:41:35 CEST 2015 - mc@suse.de

- version 2.5.2.1-1
- drop monitoring
- port all perl web pages to java
- replace upstream subscription counting with new subscription
  matching (FATE#311619)
- integrate SaltStack for configuration management (FATE#312447)
- support password-recovery-tokens
- remove Solaris support
- allow to specify read-only users

-------------------------------------------------------------------
Sun Sep 27 14:44:59 CEST 2015 - mc@suse.de

- version 2.1.165.19-1
- support ssh-push with sudo
- Fix CVE Audit for LTSS channels by looking at individual
  packages (bnc#944729)
- use same regexp for channel name as in CreateChannelCommand (bsc#946248)
- prevent mojor version service pack updates from 11 to 12
- display a warning if the update stack is not up-to-date
- Add NoRouteToHost handling with better output
- fix output of client events (bsc#935377)
- fix pagination buttons (bsc#935387)
- deprecate synchronizeUpgradePaths() XMLRPC
- provide SCC product to updateUpradePaths for SLE12 migration data
- parse predecessor_ids from json
- Organization users page: fix typo (bnc#943283)
- Do not return a OES repository with null credentials (bsc#937030)
- Fix queue size: consider possible remainders from last run
- Log message when finished errata cache for a server or channel
- Log the current queue size before every job run (DEBUG)
- Fix link back to the associated channel(bsc#931519)

-------------------------------------------------------------------
Mon Sep 02 16:00:35 CEST 2015 - mseidl@suse.de

- Prevent creating channels with reserved names (bsc#939349) / (fate#319308)

-------------------------------------------------------------------
Mon Jun 22 16:00:35 CEST 2015 - jrenner@suse.de

- version 2.1.165.18-1
- Avoid deadlock in CompareConfigFilesTask when a
  rhn_channel.update_needed_cache is in progress (bsc#932845)
- add missing country code
- Restore the default checksum and architecture when the parent channel is set
  to None
- Drop all product/channel relations before populating (bsc#932052)
- Replace keyword iterator to fix writing support information (bsc#933675)
- TaskoXmlRpcHandler: dead code removed
- products.json updated from latest SCC version
- Deserialize BLOBs correctly across databases
- Revert "Java Eula database classes moved to Hibernate, fixes BLOB issue"
  (bsc#930686)
- Do not remove tasks from the database during getCandidates() (bsc#932052)
- force taskomatic to use UTF-8 (bsc#932652)

-------------------------------------------------------------------
Fri May 29 10:35:46 CEST 2015 - mc@suse.de

- version 2.1.165.17-1
- wait for current transaction end
- EXISTS is an Oracle keyword, don't use it casually
- Scheduling remote command for large system sets is slow
- move auto-errata updates into separate taskomatic task
- improve system overview list performance
- Implement a "default" kickstart script name for edit link
- do not ignore errata with same package version
- reduce number of system lookups
- Get rid of IE7 compatibility mode enforcement
- Unify profile creation/update with one submit button instead of two
- Fix file input control alignment issue with form-control (bsc#873203)
- Update specfile to compile with Java 7
- add SLE11-Public-Cloud-Module (bsc#914606)
- Change Activation Key Child Channels from select to checkboxes (bsc#859645)
- Fix NPEx when updating distribution and missing cobbler entry (bsc#919722)
- Provide channels and upgrade paths for SLE11 SP4 products (FATE#318261)
- Fix broken icon in rhn/help/ForgotCredentials.do (bsc#915122)
- Allow setting the contact method for systems via API (FATE#314858)
- Make system.getDetails() return the contact method
- Add support for setting contact_method on activation keys (FATE#314858)
- implement tilde compare in java code
- Return PATCHED if at least one patch is installed (bsc#926146)
- SatCluster: strip ipv6 zone id from vip6 attribute

-------------------------------------------------------------------
Mon May 11 10:30:28 CEST 2015 - mc@suse.de

- version 2.1.165.16.1-1
- fix XML RPC API External Entities file disclosure
  CVE-2014-8162 (bsc#922525)

-------------------------------------------------------------------
Wed Apr 08 11:20:10 CEST 2015 - mc@suse.de

- version 2.1.165.16-1
- HttpClientAdapter: fall-back to Basic auth from NTLM when both
  are supported (bsc#926319)

-------------------------------------------------------------------
Tue Mar 31 14:57:06 CEST 2015 - mc@suse.de

- version 2.1.165.15-1
- Copyright texts updated to SUSE LLC
- add SLE12-SAP product (bsc#922744)
- SCCRepository: Only NOT NULL database columns can be mapped to primitive
  types in Hibernate (bsc#922313)
- change evr parsing for repodata primary.xml dependencies
- Create only one errata cache worker per server (bsc#918994)
- findKickstartPackageToInstall: in case multiple packages are available, pick
  the most recent (bsc#924118)
- update properly necessary cobbler fields when changing ks tree
- close auto errata update timing hole
- fixing typo: sync-kickstars -> sync-kickstart
- IE11/WinServer2008/CompatMode fix
- Missing refactored SQL query for system available packages (bsc#913400)
- fixing weird path to action chain page (bsc#921720)
- fix subscription check in case of an unset start date (bsc#918220)
- Avoid high CPU loads with SSH push (bsc#920687)
- Refresh errata cache asynchronously when subscribing server to channel
- ErrataQueue shouldn't fail if server is subscribed to other org's
  channel
- Documentation changes - fix name and refer to RFC.
- avoid deadlock if you call mergePackages after mergeErrata
- Fix malformed repo metadata (bsc#920400)
- update sles_register snippets to fix trusting the CA certificate on SLE12
- hasPreflag(): improve documentation about which rpm flags are evaluated
- fix generating pre-equires (pre="1" in metadata)
- fix typo in Web UI (bsc#918151)
- Revert fixing of versions, those should be regarded as historically correct
  rather than inconsistent (bsc#910509)
- Catch NumberFormatException and send error to the client (bsc#916177)
- Do not generate solv files

-------------------------------------------------------------------
Tue Feb 03 12:10:48 CET 2015 - mc@suse.de

- version 2.1.165.14-1
- Fix style of kickstart wizard
- Fix style of Create Kickstart Profile
- Make mgr-sync fail in case of IO errors while sending
  HEAD requests to OES
- Do not swallow exceptions, rethrow ContentSyncException instead
- make config file upload on FileDetails work
- prevent NPE on activationkeys/Edit.do page
- directories and symlinks cannot be binary
- fix menu structure
- Getting rid of Tabs and trailing spaces
- make sure columns are named according to the dto attributes
- fix failures due to uninitialized log it
- Fix auditlog config yaml syntax (bnc#913221)
- Show Proxy tab if system is a proxy even when assigned to cloned
  channels (bsc#913939)
- consider no_proxy setting
- fixed uncaught error which prevent correct error handling
  (bnc#858971)
- fix NPE by setting max_members to 0 instead of NULL (bsc#912035)
- Use Hibernate-friendly equals() and hashCode() in Org
- CVE-2014-7811: fix more XSS bugs (bsc#902915)
- set bootstrap entitlements to INFINITE in all organizations
- Fix basic authentication for HTTP proxies (bsc#912057)
- SCCRepository: save SCC ID in the database as well
- SCCRepository: save to database with proper sequence
- Accept repos with same SCC ID and different URLs (bsc#911808)
- Avoid mgr-sync-refresh failure because clear_log_id was not called
  (bnc#911166)
- New API call: system.scheduleDistUpgrade()
- New API call: system.scheduleSPMigration() (FATE#314785, FATE#314340)

-------------------------------------------------------------------
Wed Jan 14 14:43:29 CET 2015 - mc@suse.de

- fix XSS in system-group (CVE-2014-7812) (bsc#912886)

-------------------------------------------------------------------
Thu Dec 18 13:39:37 CET 2014 - mc@suse.de

- version 2.1.165.13-1
- fix style of a lot of pages
- Fix extra (eg.Select All) buttons display on rhn:list and
  make it consistent with new rl:list (bnc#909724)
- Fix List tag missing submit parameter for "Select All" and others
  (bnc#909724)
- Sort filelist in configfile.compare event history alphabetically
  (bsc#910243)
- fix setting powermanagement values
- let system set manager csv contain add-on entitlements
- allow filtering RHEL7 errata
- add some missing strings
- allow removing Cobbler System Profile on  the power management page
- add csrf check for the power management page
- No ISE on provisioning page when no base channel
- Make the base channel ssm action asynchronous
- Commit after each system deletion to avoid deadlocks
- Allow paranthesis in input form descriptions
- Allow paranthesis in system group description (bsc#903064)
- Provide new API documentation in PDF format (bsc#896029)
- Update the example scripts section (bsc#896029)
- Fix grammar and typos in API code example descriptions
- Fix xmlrpc.doc for sync.content namespace (bsc#896029)
- Raise proper exception when Taskomatic is not running
- Fixed wording issues on package lock page (bsc#880022)
- made text more clear for package profile sync (bsc#884350)

-------------------------------------------------------------------
Mon Dec 08 13:33:20 CET 2014 - jrenner@suse.de

- version 2.1.165.12-1
- fix adding OES11 channels (bsc#908786)

-------------------------------------------------------------------
Thu Dec 04 16:35:53 CET 2014 - mc@suse.de

- version 2.1.165.11-1
- throw channel name exception if name is already used (bnc#901675)
- Don't commit when XMLRPCExceptions are thrown (bsc#908320)
- Remove "Select All" button from system currency report (bsc#653265)
- Fix documentation search (bsc#875452)
- add API listAutoinstallableChannels() (bsc#887879)
- Avoid ArrayIndexOutOfBoundsException with invalid URLs (bsc#892711)
- Avoid NumberFormatException in case of invalid URL (bsc#892711)
- Lookup kickstart tree only when org is found (bsc#892711)
- Fix NPE on GET /rhn/common/DownloadFile.do (bsc#892711)
- Hide empty select boxes
- Always place tips close to the inputs
- Provisioning options page: full-width textboxes
- Port of the advanced provisioning option page to Bootstrap (bnc#862408)
- New installations should use SCC as default customer center
- bnc#907337: mgr-sync refresh sets wrong permissions on JSON files
- fix link to macro documentation (bsc#895961)
- Forward to "raw mode" page in case this is an uploaded profile (bsc#904841)
- Enlarge big text area to use more available screen space (bnc#867836)
- add User Guide to online help pages
- fix links to monitoring documentation (bsc#906887)
- check memory settings for virtual SUSE systems
- fix install type detection (bsc#875231)
- point "Register Clients" link to "Client Configuration Guide" (bsc#880026)
- change order of installer type - prefer SUSE Linux (bsc#860299)
- fix ISE when clicking system currency (bnc#905530)
- Set cobbler hostname variable when calling system.createSystemRecord
  (bnc#904699)
- fix wrong install=http://nullnull line when calling system.createSystemRecord
  (bnc#904699)
- apidoc generator does not know #array("something")
- impove style of Software Crash pages
- fix js injection on /rhn/systems/Search.do page
- fixing javascript errors
- Config file url should update when you create new revision
- xml escape some pages
- user does not need to be a channel admin to manage a channel
- listActivationKeys should return empty list if no keys visible
- cannot select code from disabled textarea in Firefox, use readonly editor
- Fix entitled_systems.jsp num-per-page ISE
- we should consider if text <> binary has changed for config files
- all API methods should be able to find shared channels
- adapt the page to adding/cloning errata
- Explain snapshot/rollback behavior better (bsc#808947)
- fix patch syncing - prevent hibernate.NonUniqueObjectException and rollback
  (bsc#903880)
- Remove "Add Selected to SSM" from system overview page (bsc#901776)
- fix CVE audit in case of multiversion package installed and patch in multi
  channels (bsc#903723)
- Update channel family membership when channel is updated (bsc#901193)
- SCCWebClient: log SCC data files as received to files
- bnc#901927: Add log warning if uploaded file size > 1MB
- fix channel package compare (bsc#904690)
- fix automatic configuration file deployment via snippet (bsc#898426)
- Avoid NPE when using 'from-dir', regression introduced with SCC caching
- Add support for SLE12 and refactor kernel and initrd default paths finders.
- Fix wizard mirror credentials side help to point to SCC
- make the SCC migration/refresh dialog show steps
- Show alert message about disabling cron jobs
- Schedule sync of all vendor channels in MgrSyncRefresh job
- Add client hostname or IP to log messages (bsc#904732)
- hide email field for mirror credentials when on SCC
- we do not want to use cascade for evr and name attributes of
  PackageActionDetails
- AccessChains belong to their creator, only
- add csv export for /rhn/errata/manage/PublishedErrata.do
- add csv output for /rhn/systems/details/packages/profiles/CompareSystems.do

-------------------------------------------------------------------
Thu Nov 27 11:01:49 UTC 2014 - jrenner@suse.com

- Fixed copying text from kickstart snippets (bsc#880087)

-------------------------------------------------------------------
Wed Nov 12 11:12:53 CET 2014 - mc@suse.de

- version 2.1.165.10-1
- Sync correct repos (bnc#904959)

-------------------------------------------------------------------
Fri Nov 07 13:28:54 CET 2014 - mc@suse.de

- version 2.1.165.9-1
- No refresh if this server is an ISS slave
- Refresh is needed only if we are migrated to use SCC yet
- Integrate the refresh dialog with the setup wizard products page
- Implement new "mgr-sync-refresh" taskomatic job
- Introduce caching of repositories read from SCC
- Fix pxt page link to point to the ported version of that page (bsc#903720)
- Fix Null Pointer Exception: bare-metal systems do not have a base channel
- Only show the SMT warning if we are using from-mirror or from-dir
- add progress and reload page after finish
- do not allow to cancel the kickstart once completed
- minor UI improvements
- Show ppc64le profiles to ppc systems
- fix system.schedulePackageInstall APIdoc
- fix javascript injections
- add id to errata.getDetails APIdoc
- Removed bogus label-limit from SDC Remote Cmd pg
- Don't schedule a remote-cmd if the system can't execute it
- check if user can see activation key
- schedule configuration actions asynchronously
- initial SCC integration

-------------------------------------------------------------------
Mon Oct 27 15:20:08 CET 2014 - mc@suse.de

- fix various XSS issues CVE-2014-3654 (bsc#902182)
  CVE-2014-3654-cobbler.patch
  CVE-2014-3654-sort-attributes.patch

-------------------------------------------------------------------
Thu Oct 16 10:09:54 UTC 2014 - smoioli@suse.com

- correctly apply patches to multiple systems in SSM (bsc#898242)

-------------------------------------------------------------------
Tue Oct 14 15:01:36 CEST 2014 - mc@suse.de

- version 2.1.165.8-1
- make parsing repo filters more robust
- package details page should not list channels we can't see
- fix file descriptor leak in system.crash.getCrashFile
- specify usage of java.config_file_edit_size option
- add more documentation to Power Management page
- power management - make system identifier clearable
- do not clone custom errata when merging
- check, whether referenced kickstart profile and crypto keys are
  available
- display error messages in red
- re-set number of config file diffs correctly
- improving 'All Custom Channels' queries
- move Mirror Credentials from config file into DB
- ping SCC for testing proxy status if SCC is enabled
- Implement the API methods to work with mirror credentials
- fix CVE Audit when some packages of a patch are already installed
  (bnc#899266)
- broken checkbox layout in /rhn/channels/manage/Sync.do?cid=xxx
- Download CSV button does not export all columns ("Base Channel" missing)
  (bnc#896238)
- support SCC API v4
- support token auth with updates.suse.com
- Official repo host is now updates.suse.com (after channels.xml change)
- support list/add channels and products with SCC

-------------------------------------------------------------------
Fri Sep 12 15:21:22 CEST 2014 - mc@suse.de

- version 2.1.165.7-1
- SCC client for managing products and channels
- fix XSS flaws - CVE-2014-3595 (bnc#896012)
- implement SLE12 style of update tag handling while generating updateinfo
- show package link if package is in database
- Custom info empty value added (java/api)
- check if action chain with same name already exists
- remove duplicate Summary and Group entries
- ISE when activation key has no description.
- create /software/packages/Dependencies page in Java
- add queries for weak package dependencies to Java
- auto errata updates have to wait for errataCache to finish
- fix NullPointerException
- ssm config actions should show details for specific system in
  history
- ISE comparing config files in SSM
- history events should show script results for this system only
- config revision not found when following history link
- fix broken links to old perl events page
- fix to support custom kickstart distributions
- call rhn-config-satellite.pl only if anything has changed
- add Korea to the list of timezones
- pre-require tomcat package for spacewalk-java-config
- Fix ISE when tag name is left empty
- Guest Provisioning was broken because of refactoring
- Read and display only a limited number of logfile lines (bnc#883009)

-------------------------------------------------------------------
Wed Sep 10 14:55:30 CEST 2014 - mc@suse.de

- fix XSS flaws - CVE-2014-3595 (bnc#896012)
- fix package upgrade via SSM (bnc#889721)

-------------------------------------------------------------------
Wed Jul  2 15:24:34 CEST 2014 - mantel@suse.de

- fix logrotate for /var/log/rhn/rhn_web_api.log (bnc#884081)

-------------------------------------------------------------------
Tue Jun 17 11:48:24 CEST 2014 - jrenner@suse.de

- version 2.1.165.6-1
- Fixed wrong bug number

-------------------------------------------------------------------
Tue Jun 17 10:47:03 CEST 2014 - jrenner@suse.de

- version 2.1.165.5-1
- New page added for viewing channels a repo is associated to
- Allow pasting of keys into textarea
- Provide a faster systemgroup.listSystemsMinimal API method
- Disable caching of Locale between page loads
- Add spacewalk-report for systems with extra packages
- Improve performance of Systems with Extra Packages query
- System Event History page: fix link to pending events on Oracle databases
- Fix human dates now() staying unmodified (bnc#880081)
- Escape package name to prevent from script injection
- Allow for null evr and archs on event history detail (bnc#880327)
- Disable form autocompletion in some places (bnc#879998)
- System Snapshots pages ported from perl to java
- Add errata type selection to SSM page
- Fix datepicker time at xx:xx PM pre-filled with xx:xx AM (bnc#881522)

-------------------------------------------------------------------
Tue May 27 17:15:17 CEST 2014 - mc@suse.de

- version 2.1.165.4-1
- Fix refreshing of Autoinstallable Tree forms (bnc#874144)
- BaseTreeEditOperation: avoid NPE in unexpected exception handling
- Delete system: button styled
- System/Software/Packages/Non Compliant: button styled
- System/Software/Packages/Profiles: button styled
- System/Software/Packages/Upgrade: button styled
- System/Software/Packages/List: button styled
- System/Software/Packages/Install: button styled
- Missing translation string added (bnc#877547)

-------------------------------------------------------------------
Thu May 22 14:34:43 CEST 2014 - mc@suse.de

- version 2.1.165.3-1
- fix numbering of java libs for taskomatic daemon
- Hibernate Package definition: fix table name
- Fix exception in tomcat logs due to missing server object
- Event history: format script text and output correctly
- More schedule action unification
- You can't "Add this address". Change text to "Fill in"
- Make sure we don't end with java 6 after an upgrade
- No more checking for anaconda package to detect kickstartable channels
- New query to find kickstartable channels
- even if most of it is Javascript, add simple unit test to FormatDateTag HTML
  output
- add request scope to the remote command via SSM action
- apidoc: reflect changes in createChain() return type
- fix configchannel.createOrUpdatePath API issue that stored new revision
  contents as null characters
- ssm child channel subscription page was slow
- SDC was unnecessarily slow if the system had many guests
- deduplicate rhn_server.remove_action() calls
- fix help urls
- make use of humanize dates for package lists
- make use of humanize dates for system lists
- humanize dates for user pages. created in 'calendar' mode and last login in
  'time ago' mode
- show the system overview with human dates

-------------------------------------------------------------------
Fri May 16 13:05:49 CEST 2014 - mc@suse.de

- version 2.1.165.2-1
- fix help urls
- Bare metal system list: CSV export bugfix
- adapt to the changes in spacewalk css to bring the readable warning alters
  into the upstream code, that is also affected by this.
- Bare-metal systems list: add relevant information (bnc#861307)
- Fix parameter comment (kickstartable -> autoinstallable)
- Prevent from concurrent modification (refix bnc#808278)
- Kickstartable channels should contain the anaconda package (bnc#808278)
- Form names are only available as name attributes now, not ids.
- set autopart options correctly
- SSM package upgrades should apply correctly across diverse system sets
- The "Delete Key" link should not appear if there is no key to delete
- API package search should not require a provider
- rewrite pending events page from perl to java
- add default arch heuristic for kickstart package installs
- Reuse --add-product-by-ident for triggering product re-sync
- help: remove dead link to Quick Start guide
- Rename suseEulas table to suseEula.
- Java Eula database classes moved to Hibernate, fixes BLOB issue
- Bugfix: use Oracle BLOBs correctly in Java
- Remove Red Hat-specific Kickstart Tree functionality
- Style and rephrase the SP migration message alerts
- Set milliseconds to 0 before comparing dates (bnc#814292)
- Trigger repo metadata generation after cloning patches (bnc#814292)
- Replace editarea with ACE (http://ace.c9.io/) editor.
- dont show link if there are no details to show
- UI: show EULAs inside of package details page
- taskomatic: add SUSE's EULAs to repository metadata
- Java: added class to handle SUSE's EULAs
- Disable FreeIPA integration
- Don't pass version and release to lookup_evr to get the evr_id to join with
  the evr table to get version and release. Use them in the first place.
- use the request object and not the pagecontext directly to store whether we
  already included javascript
- Last sync date: use human format
- Bugfix: avoid NPE
- Documentation fixes

-------------------------------------------------------------------
Tue May 06 15:43:49 CEST 2014 - mc@suse.de

- version 2.1.165.1-1
- Added kickstart syntax rules box to advanced edit page
- Added warning message about kickstart syntax rules
- Fix bug converting pm times to am when using locales in 24 hour format.
- Do not force the timezone name with daylight=false. (eg. showing EST for EDT)
- Action Chain: for every action, create its own ScriptActionDetails
  (bnc#870207)
- Uneditable field is marked as required.
- filters per repository on WebUI
- xmlrpc spec includes bool values, any library should be able to handle them
- Fix link pointing to setup wizard from the popup
- fix opening of channel list modal
- KickstartSession: avoid infinite loops
- Avoid Cobbler error on KVM provisioning (bnc#870893)
- rewrite system snapshot to java: fixed nav menu hiding
- rewrite system snapshot to java: Packages.do
- rewrite system snapshot to java: Index.do
- rewrite system event page from perl to java
- Action Chaining API: fail if trying to add multiple chains with the same
  label
- Installer Generation "fedora" is breed redhat but do not result in a valid
  cobbler os_version
- correctly set cobbler distro os_version
- Enable DWR exception stack trace logging by default
- Check for failed repo sync jobs in taskomatic
- rewrite system snapshot to java: implement nav menu hiding
- limit actions displayed on schedule/*actions pages
- Submit buttons are incorrectly labelled.
- Removing repo filters ISE.
- rewrite channel compare to java:
- Implement Setup Wizard Product sync page
- remote command webui: don't scrub the script body
- params for sw-repo-sync UI/API.
- taskomatic heap size of 1G is not sufficient for large channels
- Setup Wizard: added documentation link
- Package Locking: added documentation link
- Power Management: added documentation links
- updated doc references to actual location
- fixed helpUrl
- Fixed Javadoc and XML-RPC doc
- Removed timeout limitation for the script schedule
- Added XML-RPC API for scheduling the Action Chain
- Add a warning note about doing a Dry Run (bnc#851091)
- Style the SP migration page
- port SP Migration Setup page to bootstrap and jquery
- Action Chain: bootstrap form groups fixed

-------------------------------------------------------------------
Thu Mar 27 14:59:39 CET 2014 - fcastelli@suse.com

- version 2.1.165-1
- NCCClient: URL location bug fixed
- NCCClient: fix behavior with 302's
- NCCClient: swap Apache HTTPClient with java.net's HttpUrlConnection
- Added missing translation
- Package lock: do not show pending packages as selected
- Package lock: do not allow selection of pending packages
- Package lock: changed java code to handle multiple lock events
- Cache proxy verification status in the session
- Make the Setup Wizard visible at first run
- invalidate subscriptions cache when storing proxy settings
- split the js files again as the onready callbacks conflict with the available
  dwr methods
- change the order so that the responsive tag is defined
- move the renderers to its own package
- style
- remove the custom .js for proxy settings, move everything to the main one
- cleanup unused modal, label capitalization and placeholder strings
- use DTOs and a converter instead of maps
- Setup Wizard Proxy settings: make the DTO comparable and with non-null fields
- Use the product class as name when name is not found
- Moved to NCCClient
- Ping method added to NCCClient to test proxy settings
- Proxy support: fix a bug when nothing is specified
- Proxy support: fix a bug when only the hostname is specified
- Placeholder updated to include port number
- Proxy support for NCC credential checking added
- Remove superfluous links on mirror credentials page
- HTTP Proxy description provided
- Create a separate set of icons for the setup wizard
- Mirror Credentials Front-End: first attempt
- HTTP proxy front-end
- List subscriptions with understandable names and their start/end dates
- Implement the "make primary" functionality
- Download subscriptions only when status unknown or on force refresh
- Cache subscriptions and validation status in the session object
- Fine tuning appearance of the mirror credentials page
- Rework findMirrorCredentials(): check for null and do not log passwords
- Move the setup wizard to the top of Admin tab
- Introduce MAX_REDIRECTS
- Allow bare-metal system name editing (bnc#867832)
- Redirect instead of forwarding to overview page after a reboot (bnc#868662)
- ActionChainHelperTest fix: use correct chain ordering
- use default lvm partitioning for RHEL 7 kickstarts
- package.search API returns only one match per package name
- fix finding of the right API method to call
- Adding Custom Errata offers RH Erratas.
- ChannelManager.findCompatibleChildren: propose cloned children as compatible (bnc#866045)
- ChannelManager.findCompatibleChildren: propose children correctly if old and new are equal (bnc#866045)
- bnc#862043: fail if rhnPackage.path is NULL
- bnc#862043: use rhnPackage.path as rhnErrataFile.filename like Perl does
- fix filtering on the /rhn/channels/Managers.do page
- channel.software.syncErrata clones too many packages
- Bare-metal icon fixes
- delete outdated repo-sync schedules (bnc#865141)
- Fixed merging problem (bnc#859665)
- deal with deleted users
- RecurringDatePicker sets HOUR_OF_DAY, however DatePicker design is kind of
  broken and it internally uses HOUR or HOUR_OF_DAY depending of the isLatin()
  flag. This does not make much sense as in Calendar itself HOUR, HOUR_OF_DAY
  and AM_PM are all interconnected.
- Do not restart taskomatic with every deployment
- Exclude el-api.jar since it causes HTTP Status 500
- Revamp the recurring picker fragment to use the datepicker time component.
  For this the RecurringDatePicker bean now is composed of DatePicker beans to
  reuse functionality. With some Javascript, the repeat-task-picker disables
  the cron frequencies that are not being used.
- allow to disable date selection in addition to time
- syncrepos: format the page
- make the setup of the date picker more declarative using data- attributes in
  order to be able to share this setup with other parts of the code that will
  need a slightly different picker like the recurrent selector. It also saves
  us from outputing one <script> tag in the jsp tag implementation.
- Use hostname or address in log messages instead of system.name
- New config option for using the hostname to connect via ssh push
- CreateUserActionTest fixed after upstream changes
- Fix channel deletion unit tests
- Automatic commit of package [spacewalk-java] release [2.1.164-1].
- filter out channels that are not assigned to a server
- Improve error handling when deleting a channel (bnc#865141)

-------------------------------------------------------------------
Thu Feb 27 15:31:17 CET 2014 - fcastelli@suse.com

- version 2.1.163.1-1
- fix reboot required (bnc#865161)
- Avoid double translation, rhn:icon will localize the text
- Remove unused import
- We rmvd DESIRED_PASS/CONFIRM params from UserEditSetupAction - rmv from
  expected in test
- Testing createFirstUser() now looks to be forbidden
- verifyForward() and redirects-w/params do not like each other
- Tweaking some tag Junits to work

-------------------------------------------------------------------
Fri Feb 21 15:37:40 CET 2014 - fcastelli@suse.com

- version 2.1.161.1-1
- Action Chaining: use the same sort order for all systems in an SSM package
  update
- Action Chaining: list page columns changed as suggested by upstream
- fixing ISE in create repo form
- Styling unstyled submit buttons.
- improved performance of system.listLatestUpgradeablePackages and
  UpgradableList.do
- Action Chaining: bootstrap classes tuned
- Use enhanced for loop
- For clones extend search for update tag to original channels (bnc#864028)
- escaping system name for /rhn/monitoring/config/ProbeSuiteSystemsEdit.do
- Transfer the origin's update tag to any cloned channels (bnc#864028)
- escaping system name for /rhn/systems/ssm/provisioning/RemoteCommand.do
- Simple attempt to find problematic things in jsps
- don't add &amp; twice to the parameters of the url
- Action Chaining: audit log configuration added
- Action Chaining: avoid errors on double save
- Action Chaining: proper logging added
- add schedulePackageUpgrades() method
- SSM package upgrades should not install packages if not an upgrade
- fixed errors in date/time format conversions
- put all javascript into one tag
- simplify datepicker layout and unify look of date/time part
- simplified getJavascriptPickerDayIndex()
- extend renderOpenTag() to be able to render self closing tags
- make the time format also localized
- close the date picker after click
- Use the start of the week day from the locale
- Introduce a date-time picker.
- Make the HtmlTag HTML5 compliant, by knowing that void elements can't be
  closed. The BaseTag remains agnostic.
- Added tool to manipulate localization files (format, del, sed).

-------------------------------------------------------------------
Thu Feb 13 15:32:20 CET 2014 - mc@suse.de

- version 2.1.150.1-1
- remove unused localization string
- Schedule action unification
- Separate datepicker and its label
- make package search faster
- Create and manage action chains for single systems and SSM
  * remote command
  * reboot
  * configuration file deploy
  * patch action
  * package actions
- style pages
- CVE-2013-4415 - Fix XSS flaws in Spacewalk-search
- CVE-2013-4415 - Fix XSS in new-list-tag by escaping _LABEL_SELECTED
- CVE-2013-1871, Fix XSS in edit-address JSPs
- CVE-2013-1869, close header-injection hole
- CVE-2010-2236, Cleanse backticks from monitoring-probes where
  appropriate
- CVE-2013-1869, Only follow internal return_urls
- CVE-2012-6149, Fix XSS in notes.jsp
- Fix cloned channels not available for SP migration (bnc#852582)
- Fix an ISE that could happen after clearing cookies (elaborator not bound)
- Fix GMT+3 timezone missing (bnc#862406)
- New Bare-metal icon added
- javascript not needed anymore

-------------------------------------------------------------------
Fri Feb 07 13:01:47 CET 2014 - mc@suse.de

- version 2.1.146.1-1
- patch to handle systems registered with the --nohardware flag
- fixing layout of various pages
- Generification of Listable
- Improve package search performance
- Add confirmation page to ssm/ListPatches
- Extracted "list systems in ssm related to errata" into separate action
- allow deleting disabled users
- add external group pages
- create external authentication pages
- create api for channel errata syncing, have clone-by-date call it
- Fixed ssm reboot scheduling.
- Update RHEL 7 VM memory requirements to 1024 MB
- Datepicker UI unification
- fix deadlock when cloning using spacewalk-clone-by-date
- fix ISE when cobbler components are missing (not installed)
- port reboot_confirm.pxt from perl to java
- SUSE Studio endpoint stops working via unencrypted HTTP (bnc#859762)
- fix CVE URL in updateinfo references (bnc#859637)
- CVE-2010-2236, Cleanse backticks from monitoring-probes where
  appropriate
- CVE-2012-6149, Fix XSS in notes.jsp
- CVE-2013-1869, Only follow internal return_urls
- CVE-2013-1871, Fix XSS in edit-address JSPs
- increase column length for CVE ids.
  Required for new CVE ID syntax

-------------------------------------------------------------------
Mon Jan 13 09:54:49 CET 2014 - mc@suse.de

- version 2.1.113.1-1
- Bugfix: duplicated packages in SQL quary error caused unpredictable results
- require susemanager-frontend-libs for SUSE only
- add new reboot action handling for ssh-push (FATE#312591)
- Implement task to invalidate reboot actions (FATE#312591)
- Make the packages require the frontend-libs
- return server action message within schedule.listInProgressSystems
  and schedule.listCompletedSystems API calls
- fixed icon name
- do not override existing ant property
- Rewrite groups/systems_affected_by_errata.pxt to java
- Added locking/unlocking status display on request (FATE#312359)
- Added locking action scheduling (FATE#312359)
- Added LockPackageAction for the "Package Lock" feature (FATE#312359)
- store url_bounce and request_method to session and re-use common login parts
- support logins using Kerberos ticket
- Use new rhn:icon internationalization/localization
- Perform localization inside rhn:icon tag
- Expect 'autoinstallation' instead of 'kickstart'
- updated references to new java WorkWithGroup page
- work_with_group.pxt rewritten to java
- change order of system ok/warn/crit in legends
- rewrite system event history page to java
- give icons title in rhn:toolbar tag
- kickstarts to RHEL 7 don't work because of missing rpms
- Fix the java package of DeleteGroupAction class

-------------------------------------------------------------------
Wed Dec 18 13:55:00 CET 2013 - mc@suse.de

- version 2.1.102.1-1
- bootstrap tuning: fixed icons
- Make sure that all form fields are correctly aligned
- implement pwstrength meter
- removing dead code, exception is thrown within lookupAndBindServerGroup
- Fix NPE when uploading kickstart profile with virt type none
- delete ConfigSystemTag as these things are easily handled in jsp
- Local variables need not to be synchronized
- updated links to system group delete page
- converted system group > delete page from pxt to java
- prefer objectweb-asm again to compile correctly if both are installed.
- fixing references to SSM errata page
- Rewrite of errata_list.pxt to Java
- call ssm check on system - software crashes page
- call ssm check on system notes page
- call ssm check on system migrate page
- call ssm check on system hardware page
- Fix display of notifications checkboxes on system properties page
- Id added to the Language div in the section Create New User
- Refactor the List tag to get rid of the complicated state handled by bools,
  keeping only the commands as state.
- channel/manage/delete.jsp: disabled attribute fixed
- List pagination buttons: restore hover text
- adapt the testcase and fix a issue catched by the testcase
- There is no reason for address to be a jumbotron - Use the markup like
  documented at http://getbootstrap.com/css/#type-addresses
- makes the system details page to be shown in two columns, with boxes at both
  sides instead of each of them taking the full width.
- Fix display of notifications checkboxes on system properties page
- remove obsolete unit test as tag was rewritten
- simplify logic in cfg:channel tag
- Re-add the server contact method on various pages
- Fix cve audit header icon after upstream changes
- Remove unnecessary reference to tooltip.js + the file itself
- system group edit properties - linking + cleanup
- alter system group create page to do editing
- allow channel administrator to view Channel > Managers page
- 1040540 - have package search return all matching results
- use rhn:icon tag for creating icons in rhn:toolbar
- 1039193 - Increase default ram to 768 for RHEL 7
- Move cve audit popover content into a translation file
- System Group / Admins - updated links and removed old page
- ported System Group / Admins to java
- Move javascript code from jsp file to document.ready handler
- Reference susemanager-cve-audit.js from the jsp file
- channel/manage/delete.jsp: disabled attribute fixed
- system group details - linking + cleanup
- converting system group details page to java
- button submit set back to normal size. We dont use Large size for buttons
- Bare-metal systems: disabled button style fixed
- Disabled buttons' style fixed
- CVE UI was updated and improved. It now has a popover that shows a link to
  http://cve.mitre.org/ and explains that a user can also paste the entire CVE
  as found on the site
- Fix Edit Autoinstallable Distribution page
- LoginExpiredTest fixed
- Merge the upstream details page with Manager and the bootstrap entitlement
  conditionals, product list, etc.

-------------------------------------------------------------------
Mon Dec 09 17:08:30 CET 2013 - mc@suse.de

- version 2.1.90.1-1
- new style added based on twitter bootstrap
- support power management (FATE#315029)
- support bare-metal registration (FATE#312329)
- switch to 2.1

-------------------------------------------------------------------
Thu Nov 28 16:18:08 CET 2013 - mc@suse.de

- version 1.7.54.29-1
- Fix jsp file to actually show the result list
- Automatically set the focus using formFocus()
- Add a tooltip for the CVE-ID
- Use a string constant to populate select with years
- Extract the separator from the prefix string constant
- Remove the maxlength attribute to allow n digit identifiers
- enhance Package.listOrphans query
- optimized system_config_files_with_diffs eleborator for PostgreSQL
- fix ISE, when renaming channel to channel name already in use
- synchronize repo entries creation
- Fix ISE when deleting a non persistent custom info value
- Separate CVE audit inputs for year and ID (bnc#846356)
- always set lastModifiedBy for custom infos
- Reorder snippet tabs
- Use the kickstart icon for the snippets page
- Add help URL (bnc#848225)
- Fix navigation for the default snippets page
- Replace 'kickstart' with 'autoinstallation' (bnc#848225)
- add support for enhances rpm weak dependency (java) (bnc#846436)

-------------------------------------------------------------------
Wed Nov  6 11:07:37 CET 2013 - mc@suse.de

- Forbid un-authenticated creation of SUSE Manager Administrative
  accounts CVE-2013-4480 (bnc#848639)

-------------------------------------------------------------------
Mon Nov  4 10:09:39 CET 2013 - mc@suse.de

- Deny creating of multiple first admin users.
  CVE-2013-4480 (bnc#848639)

-------------------------------------------------------------------
Fri Sep 27 10:04:28 CEST 2013 - mc@suse.de

- version 1.7.54.28-1
- Use server arch instead of relying on a base channel (bnc#841054)
- Filter out product base channels with invalid arch (bnc#841054)
- CVEAuditManager: do not fail with unsynced channels
- Log exception stack traces in Taskomatic
- CVEAuditManager: Fetch ChannelArch instead of ServerArch
- Do not assume a migrated base channel exists (bnc#841240)
- fix Systems Subscribed column on the Entitlements page
- Add missing keyword 'AS' in dist upgrade queries (bnc#840899)
- Make taskomatic max memory configurable via rhn.conf (bnc#810787)
- Clean up SSH push jobs in case of taskomatic restart (bnc#838188)
- Remember systems we are currently talking to via SSH push (bnc#838188)
- Add necessary transaction handling to fix job status (bnc#838188)
- Show the system name in the log message warning
- RhnSet concurrency fix reformulated at upstream's request
- Fix javascript "Uncaught TypeError" (bnc#836692)
- Avoid a possible issue on concurrent updates to an RhnSet

-------------------------------------------------------------------
Fri Aug 23 11:25:20 CEST 2013 - mc@suse.de

- version 1.7.54.27-1
- CVE Audit testsuite bugfixes to run on Oracle
- Fix link to the documentation
- Bugfix: avoid ClassCastException from Long to Integer in Oracle

-------------------------------------------------------------------
Wed Aug 21 16:03:35 CEST 2013 - mc@suse.de

- version 1.7.54.26-1
- Fix link to the documentation
- fix CVE Audit query to run with oracle DB
- Bugfix: allow Hibernate to distinguish packages with identical name, arch and
  evr (bnc#833643)
- Do not show link to the admin page to non-admins
- CobblerSystemCreateCommand: do not fail if distro breed is null
- Make CSV separator configurable, java (FATE#312907)
- CVE Audit java (FATE#312907)
- explicitly require libxml2 for kickstarts to avoid error
- escaping system name on multiple pages
- API call setChildChannels should produce snapshot
- changing of base channel via API should produce snapshot
- we need unentitle channels before we delete them
- add newline after writing kickstart_start var
- marking label not required
- fixing wrong escaping of utf-8 strings
- Fix HTML not being escaped in package information (bnc#833238)
- Fix a NPE when a system virtual instance does not have a corresponding info
  object (bnc#829966)
- fix metadata if capability version starts with a colon
- Generate pre flag into the metadata (bnc#826734)
- fix reinstall of products by writing correct epoch in products.xml
  (bnc#826734)
- set archive value for installed package size (bnc#825673)
- IBM Java core dumps should all go to /var/crash (bnc#824775)
- Fix entitlement addition NPE (bnc#824581)

-------------------------------------------------------------------
Wed Jun 12 16:45:02 CEST 2013 - mc@suse.de

- version 1.7.54.25-1
- Fix SP migration ClassCastException (bnc#820985)
- Fix lookup for the SSH push default schedule (bnc#823366)
- escaping system name in web pages
- Fix UI text about kickstart (bnc#822385)
- sort parent channel pop-up menu by channel name
- add list elaborator into session for CSV export
- fix invalid SQL statement for finding ssh-push candidates (bnc#821868)
- Subscribe only to selected config channels via SSM (bnc#821786)
- Fix cobbler information file system paths (bnc#820980)
- too big value in system custom info should not cause ISE
- do not offer a symlink, if the user does not have acl for the target
- added showing systems counts on cancel scheduled actions page
- add some missing UI strings
- fix system.listSystemEvents on PG
- display 'Updates' column on group system list pages
- fix 'Configs' column on system groups related pages
- Upstream-specific check on channel name removed (bnc#701082)
- Refactor bugfix (bnc#814292)
- Set milliseconds to 0 before comparing dates (bnc#814292)
- Trigger repo metadata generation after cloning patches (bnc#814292)
- Add missing string *.actions.scheduled (bnc#813756)
- fix paths for kernel and initrd on DVD on s390x (bnc#814263)

-------------------------------------------------------------------
Fri Apr 05 14:27:23 CEST 2013 - mc@suse.de

- version 1.7.54.24-1
- Disable Virtualization -> Provisioning when contact method is invalid
- Fix "Can't do inplace edit" error message during registration (bnc#812046)
- Make duplicate-hostname search case-insensitive
- use the server timezone as the default for the first user
- Provisioning is not supported with contact method 'ssh-push-tunnel'
- Do not create kickstart files for SUSE Distributions (bnc#808278)
- fixed API doc for system.listLatestUpgradablePackages and
  system.listLatestInstallablePackages API calls
- SSH Server Push (java) (FATE#312909)
- generate metadata always if not explicitly rejected (bnc#804445)
- completed kickstarts still show up on 'currently kickstarting' list
- return whole log in case more bytes are requested than the current file size
- RhnJavaJob: Do not ignore the exit code for external programs.
- Do not silence catched exceptions. Debugging can be hard.
- list also channel packages not associated with already cloned errata
- fix WebUI's errata sync
- Only package build times should be converted to GMT (bnc#794651)
- Fix ISE when doing SP migration of SLE 11 SP1 SMT (bnc#802144)

-------------------------------------------------------------------
Fri Feb 08 10:58:19 CET 2013 - mc@suse.de

- version 1.7.54.23-1
- Fix branding of api example scripts (bnc#801758)
- Add countries BQ, CW, SX.
- rebrand help text for mail domain
- fix the 'Replace Existing Subscriptions' SSM config channel option
- prevent NPE when package description might be null
- add virtualization guest info to the ServerSerializer
- added email field to user list csv
- correct olson name for Australia Western timezone
- support for Australia EST/EDT timezones
- Remove restrictions on proxy channel subscriptions (bnc#794848)
- Make images of type 'kvm' show up on the UI (bnc#797057)
- Resolve FQDN of hostname taken from the request (bnc#791905)
- order rpms by build_time to fix kickstart via proxy
- add missing strings for configuration management (bnc#796391)
- Use proxy host for kickstarting virtual guest if available
- Try to determine localhost's FQDN (bnc#791905)
- check for zypp-plugin-spacewalk if testing autoinstall
  capability(bnc#795308)
- copy GPG information from the original channel within
  channel.software.clone API, when the user omits it
- deleting an org should remove cobbler profiles too
- preserve product name when cloning channels using API

-------------------------------------------------------------------
Tue Nov 27 17:22:29 CET 2012 - mc@suse.de

- version 1.7.54.22-1
- Implement new API call system.listAllInstallablePackages
- Fix ArrayIndexOutOfBoundsException in case of a missing base channel

-------------------------------------------------------------------
Thu Nov 22 15:43:51 CET 2012 - jrenner@suse.de

- version 1.7.54.21-1
- Fix query for API call system.listLatestInstallablePackages (bnc#781655)
- new sles_register_script snippet with autoyast script elements (bnc#780269)
- Fix errors with unrequired field 'Prefix' (bnc#783646)
- prevent NPE, when accessing probe suite systems with no system associated
- do not allow creating kickstart profiles that differ from existing ones
  just by case
- enhancing kickstart file sync with cobbler
- prevent Page Request Error when at pagination
- Check hostnames for special characters and whitespace (bnc#787178)
- Basic normalization for SUSE Studio base URL (bnc#786159)
- Workaround for Studio API returning incomplete URLs (bnc#786159)
- enhance errata.setDetails - add issue_date and update_date (bnc#789238)
- Fix quartz trigger initialization repeat count (bnc#788026)
- SP migration web UI (FATE#312431, FATE#312312)
- Remove markup from kickstart.jsp.error.template_generation (bnc#787879)
- fix system.listLatestUpgradablePackages API to list upgradable packages
  from server channels only
- Kickstarting RHEL systems with RES (expanded support) repos fails
  (bnc#786367)
- return type date for yumrepo_last_sync even if the channel was never synced
  (bnc#781643, bnc#781652)

-------------------------------------------------------------------
Mon Oct 01 09:43:24 CEST 2012 - mc@suse.de

- version 1.7.54.20-1
- use elaborator for foreign_packages_get_noncompliant_systems
- fix reboot needed on postgresql by using
  allServerKeywordSinceReboot view

-------------------------------------------------------------------
Fri Sep 28 15:49:09 CEST 2012 - mc@suse.de

- version 1.7.54.19-1
- Do not show asterisk on software channels page
- Fix NPE during proxy activation in case proxyChan is a base channel
- Unsubscribe channels only if we are configured to automatically
  re-subscribe
- Validate proxy format on general config page (bnc#777462)
- make system_overview fast using elaborators
- remove SystemHealthIconDecorator and appropriate query
- remember probe state when paginate
- fixing NumberFormatException
- rewrite query for system.listLatestUpgradablePackages API
- validate session key for system.getSystemCurrencyMultipliers API
- allow complex kickstart variables containing severel '='
- display a reasonable error message on the permission error page
- display error messages only once on admin/config/GeneralConfig.do
  page
- Proxy should be specified as host:port (bnc#777462)
- Set owner/group of config-defaults dir consistently (bnc#776377)
- let errata.listPackages API return also packages associated with
  unpublished errata
- display an information message about no systems being selected for
  SSM
- fix ISE on rhn/channel/ssm/ChildSubscriptions.do page
- make IE use IE7 compatability mode for pages with editarea
- fix icons on SSM provisioning page and system list page
- validate virt guest parameters also for API input
- removed MAC Address from kickstart profile listing
- Don't let virtual kickstarts screw up the host's cobbler id
- Hide the checkbox 'Disconnected SUSE Manager' (bnc#776596)
- Fix missing CVEs in patches listing with Oracle 11 (bnc#776321)
- The Update button should be disabled if the text area is empty
  (bnc#753584)

-------------------------------------------------------------------
Tue Aug 14 11:32:26 CEST 2012 - mc@suse.de

- version 1.7.54.18-1
- fix system list in not nonCompliantMode

-------------------------------------------------------------------
Tue Aug 07 16:43:24 CEST 2012 - mc@suse.de

- version 1.7.54.17-1
- enable sorting of errata list according to synopsis on the
  rhn/channels/manage/errata/ListRemove.do page
- fix errata sort on the rhn/channels/manage/errata/ListRemove.do page
  (bnc#774194)
- detect oracle TIMESTAMPTZ objects and convert them correctly to timestamp

-------------------------------------------------------------------
Thu Aug 02 18:20:01 CEST 2012 - mc@suse.de

- version 1.7.54.16-1
- removed EOL certificate check (bnc#759552)
- Construct GMT millisecond value if DB does not store timezone (bnc#773767)
- do not commit already committed transaction
- log a message when repo sync task is triggered
- fix recommended cobbler command
- dissociate deleted crypto key from its kickstart profiles
- do not start repo sync of a channel with no associated repositories
- allow user and group name starting also with [0-9]_
- do not cache snapshot tags within the lookup method
- Remove XCCDF Legend from places where it is not necessary.
- prevent NPE
- sort groups by default
- add ruby API sample script
- limit action name to fit into the appropriate DB column
- close session when its connection signalled a connection error
- quick file list query now also returns files saved to system's
  'local' config 'channel'

-------------------------------------------------------------------
Tue Jul 17 13:01:17 CEST 2012 - ug@suse.de

- version 1.7.54.15-1
- Fix when Oracle crashes with ORA-00911 error, which is a complete misleading
  to a simple semicolon in the query.

-------------------------------------------------------------------
Mon Jul 16 15:30:34 CEST 2012 - ug@suse.de

- version 1.7.54.14-1
- Finished non-compliant systems overview feature.
- COALESCE instead of NVL keyword for pgsql compatibility
- work around for if hibernate loads a clonedchannel as its own
  original
- Allow user to set MAC Address when provisioning a virtual guest
- Oracle does not supports 'AS' keyword in SQL.
- Return list of non-compliant systems (where packages are foreign)
- Added queries for finding non-compliant systems. At this moment queries are
  unused orphans.
- add API doc for channel.software.listErrata update_date attribute
- remove "date" from the channel.software.listErrata API doc
- adding conflicts for quartz >= 2.0
- ignore also 127.0.0.2 IP addresses (bnc#768771)
- Merge branch 'Manager' of github.com:SUSE/spacewalk into Manager
- Wrong information on proxy configuration (bnc#697517)
- Do not automatically subscribe to virt channels (bnc#768856)
- requre quartz version lower than 2.0
- Each dataset must have a different name.
- Add CSV downloader for several pages
- Correcting two ISE on postgresql: NVRE not found

-------------------------------------------------------------------
Wed Jul 11 17:06:59 CEST 2012 - ug@suse.de

- kernel options in the web UI are not added to the xen distri
  (bnc#764679)

-------------------------------------------------------------------
Mon Jun 25 10:25:08 CEST 2012 - mc@suse.de

- version 1.7.54.13-1
- handle spoiled browsers separatelly
- enable filtering by synopsis for all the errata tabs

-------------------------------------------------------------------
Thu Jun 21 11:22:15 CEST 2012 - jrenner@suse.de

- version 1.7.54.12-1
- update API documentation
- do not create multiple default ks sessions
- system.config.listFiles could take > 8 minutes if there were lots of
  revisions on lots of config files
- don't sync virt bridge nic w/ cobbler
- correctly report kernel not being found at distro creation
- fix fileprovides during repodata generation
- Improve SCAP search: Return list of xccdf:TestResults-s
- Improve SCAP search: searching by scan's result and scan date
- Add a link for easy scan reschedule.

-------------------------------------------------------------------
Thu May 31 10:45:20 CEST 2012 - mc@suse.de

- version 1.7.54.11-1
- omit accessible parameter
- modified java stack to use new user_role_check_debug()
- Fail gracefully on empty list of systems
- OpenSCAP integration -- A simple search page.
- add an extra entitlement check before the key creation
- Enhancements pt_BR localization at webUI
- Return to Images.do instead of VirtualGuestList.do
- store also config revision changed_by_id
- API *must* check for compatible channels in system.setBaseChannel()
- check cloned channels if no keywords are found for this channel
- fix ISE on copy file to central config channel
- Fix incorrect text fields.
- rewrite revision creation by config file update
- Don't show empty table, if there is not ident assigned.
- Extend input cell for 20 characters.
- prevent system.config.createOrUpdatePath causing deadlock
- add generator for susedata.xml.gz metadata

-------------------------------------------------------------------
Mon May 14 10:45:56 CEST 2012 - mc@suse.de

- version 1.7.54.10-1
- remove Override annotations for non overriden methods
- remove rests of OrgQuota usage
- remove OrgQuota hibernate mapping
- remove OrgQuota java class
- fix delete distribution link
- rewrite channel.listSoftwareChannels API
- rewrite KickstartFactory.lookupAccessibleTreesByOrg
- if koan is requesting anything from /cobbller_api replace hostname
  of server with hostname of first proxy in chain
- support for cobbler v2.2
- Use <c:out> for action names to prevent XSS (bnc#761165)
- Escape image name to allow quotes and prevent XSS (bnc#761165)
- fix NetworkDtoSerializer API doc
- prevent storing empty string for errata refersTo
- prevent storing empty string for errata errataFrom
- prevent storing empty string for errata notes
- Split OpenSCAP and AuditReviewing up
- Fix submit form with broken bonding info
- redirect to errata/manage/PublishedErrata.do page after deleting a
  published erratum
- debranding for virtualization (bnc#761153)

-------------------------------------------------------------------
Wed May 09 13:43:16 CEST 2012 - mc@suse.de

- version 1.7.54.9-1
- Completely remove the image type from deployment action details
- Fix NPE when one of (version|release|arch) is null (bnc#761161)
- synonym rhnUser does not exist anymore - use web_contact instead
- Refactor jsp files and make bridge device optional
- Normalize image types by creating new table suseImageType
- Normalize credentials types by creating new table suseCredentialsType
- remember pre-filled form attributes in case of form validation error
- marking Script Name as required filed on the KickstartScriptEdit
  page
- make newly introduced rhn tag functions available
- When kickstarting a system there is an option that allows you to
  create or re-create a network bond.
- fix listSharedChannels to only show this org's channels
- fix my_channel_tree query
- fix channel.listRedHatChannels shows custom channels

-------------------------------------------------------------------
Thu May 03 17:40:33 CEST 2012 - mc@suse.de

- version 1.7.54.8-1
- make spacewalk-java exclusive arch x86_64
- checkstyle fixes

-------------------------------------------------------------------
Wed May 02 14:24:18 CEST 2012 - mc@suse.de

- version 1.7.54.7-1
- Remove a code which duplicates ensureAvailableToUser() method.
- API: list results for XCCDF scan.
- fixed the Brazilian time zone
- Do not divide by zero. It prints a question mark.
- API: Show OpenSCAP XCCDF Details.
- proper use of xml entities in documentation

-------------------------------------------------------------------
Fri Apr 27 16:23:41 CEST 2012 - mc@suse.de

- version 1.7.54.6-1
- API: List Xccdf Scans for given machine.
- use arch label in distchannel.setDefaultMap API as stated in the API doc
- add missing acl to SSM
- add missing links about Solaris Patches to SSM

-------------------------------------------------------------------
Thu Apr 26 11:39:19 CEST 2012 - mc@suse.de

- version 1.7.54.5-1
- fixed error in redhat_register snippet
- Ensure that given system has OpenSCAP capability.
- Ensure that given systems is available to user.
- Repack and throw MissingEntitlementException when occurs.
- API: SCAP scan schedule for multiple systems
- Put the reboot notification at the end. Make it not mutually exclusive with
  other notifications.
- fix login page layout (bnc#739530)
- Hide the 'Schedule' tab for systems without management ent.
- force repo regeneration, when removing package
- OpenSCAP integration -- schedule new scan in SSM
- do not list ks session related activation keys
- prevent sending XML invalid chars in system.getScriptResults API
- do not check CSRF token for login pages
- fix errata clone name generation
- fix message about kickstart package - we have spacewalk-koan
- When displaying errata available for adding to channel, make sure a
  clone is not already in the channel.

-------------------------------------------------------------------
Thu Apr 19 15:17:34 CEST 2012 - jrenner@suse.de

- version 1.7.54.4-1
- Roll back ojdbc5 -> ojdbc14 for compatibility with upstream
- Removed double-dash from WebUI copyright notice.
- fix PackageEvr handling
- increase taskomatic memory
- Show systems that need reboot because of an errata.
- Remove the 'Require' on java-devel since it shouldn't be required
- fix the ErrataHandler.clone method
- make system snapshot when changing server entitlements using API
- do not scrub search_string
- making errata.clone api not requires cloned channels

-------------------------------------------------------------------
Tue Apr 17 16:18:10 CEST 2012 - jrenner@suse.de

- Fix broken link to organization page (bnc#757041)

-------------------------------------------------------------------
Fri Apr 13 15:40:37 CEST 2012 - mc@suse.de

- version 1.7.54.3-1
- replace \r\n with \n for CustomDataValues
- Activation Key does not have to have a base channel to add Child
  Channels
- OpenSCAP: view latest results of whole infrastructure
- Reduce languages available in editarea to only common / useful ones.
- improved performance of repomd generation
- do not show the Schedule Deploy Action and Schedule System
  Comparison links in the left pane -- the right pane has them with correct
  ACLs.
- Make automatically-scheduled tasks visible on Failed and Archived
  tabs

-------------------------------------------------------------------
Fri Mar 30 15:03:14 CEST 2012 - mc@suse.de

- version 1.7.54.2-1
- New web page -- details of the xccdf:rule-result
- Fixing ISE on selecting None yum checksum type for channel
- Auto-import the RHEL RPM GPG key for systems we have kickstarted
- Fix checkstyle errors
- Fix testcases
- rename Filter.isRecurring to Filter.isRecurringBool
- fix text for Brazil timezone
- If our channel is a clone of a clone we need to find the channel
  that contains the patch we are cloning
- fixin cobbler version issue
- fix parameter type
- Make Virtualization tab of system profile independent of
  Virtualization (Platform) entitlements
- The org_id colum is numeric, do not cast parameter to string.
- reload config revision from DB before returning it
- Config file diffs result in Out Of Memory for large files
- fix for configchannel.deployAllSystems
- Taught SSM to look at flex as well as regular entitlements when
  trying to add child channels
- Show legend on details page; suggesting what to search for
- Polish api documentation for system.scap APIs.
- OpenSCAP integration
- fix ISE on rhn/admin/multiorg/OrgSoftwareSubscriptions.do page
- update createOrUpradePath api documentation
- Removing rule to help system overview listing happen faster,
  improving performance of api queries
- Fixing sorting by date without replying on the inapplicable
  listdisplay-new.jspf
- fix binary file uploads
- Making a default selection of no Proxy when kickstarting a server
- Added new XMLRPC API method to allow people to change the kickstart
  preserve ks.cfg option
- Fixed incorrect sorting of archived action timestamp
- throw appropriate error if deleting nonexistant kickstart key
- remove DB values from monitoring scout configuration
- save kickstart data after modifying ks profile child channels

-------------------------------------------------------------------
Mon Mar 26 16:56:47 CEST 2012 - jrenner@suse.de

- Show legal note in the footer of all login pages

-------------------------------------------------------------------
Thu Mar 22 16:22:05 CET 2012 - mc@suse.de

- rotate logfiles as user www (bnc#681984) CVE-2011-1550

-------------------------------------------------------------------
Wed Mar 21 18:04:19 CET 2012 - mc@suse.de

- version 1.7.54.1-1
- Bumping package version

-------------------------------------------------------------------
Thu Mar 15 16:25:25 CET 2012 - jrenner@suse.de

- Add support for studio image deployments

-------------------------------------------------------------------
Wed Mar  7 16:05:19 UTC 2012 - dmacvicar@suse.de

- All Patches -> All Types (bnc#732538)
- Remove the page errata/Overview.do as it is a duplicate
  of errata/RelevantErrata.do
  Together with the change of wording described above it makes
  the Patches menu more intuitive and clear.
  See
  https://www.redhat.com/archives/spacewalk-devel/2012-March/thread.html#00002

-------------------------------------------------------------------
Tue Mar  6 17:21:44 CET 2012 - jrenner@suse.de

- Fix naming of cloned patches to not remove the first 3 chars

-------------------------------------------------------------------
Wed Feb  1 11:22:37 CET 2012 - ug@suse.de

- backported better installation server detection code
  from master

-------------------------------------------------------------------
Thu Jan  5 11:57:28 CET 2012 - jrenner@suse.de

- Remove option 'interface language' when creating users

-------------------------------------------------------------------
Mon Jan  2 14:09:15 CET 2012 - jrenner@suse.de

- Add missing URL to auditlog configuration (bnc#737649)

-------------------------------------------------------------------
Thu Dec 22 14:59:55 CET 2011 - mantel@suse.de

- rename Novell to SUSE (#708333)

-------------------------------------------------------------------
Mon Dec 19 15:37:27 CET 2011 - mc@suse.de

- generate products.xml for channel metadata (bnc#644678)

-------------------------------------------------------------------
Thu Dec 15 12:11:27 UTC 2011 - mc@suse.de

- generate solv files for channels

-------------------------------------------------------------------
Wed Dec  7 11:07:07 CET 2011 - ug@suse.de

- fixed autoinstall branding for snippets

-------------------------------------------------------------------
Thu Dec  1 13:41:19 CET 2011 - ug@suse.de

- fix display of XML snippets in the web ui
  (bnc#731304)

-------------------------------------------------------------------
Wed Nov 16 10:00:08 CET 2011 - jrenner@suse.de

- Fix ISE when deleting software channel (bnc#728894)

-------------------------------------------------------------------
Tue Nov 15 13:55:46 CET 2011 - jrenner@suse.de

- Remove markup from error message (bnc#730408)

-------------------------------------------------------------------
Mon Nov 14 14:12:15 CET 2011 - ug@suse.de

- use --force in the kickstart register snippet

-------------------------------------------------------------------
Fri Nov 11 16:00:56 CET 2011 - jrenner@suse.de

- Fix rename Kickstart -> Autoinstallation (bnc#727517)

-------------------------------------------------------------------
Fri Nov 11 10:43:13 CET 2011 - jrenner@suse.de

- Remove markup in error message from all translation files

-------------------------------------------------------------------
Tue Nov  8 14:59:00 CET 2011 - ug@suse.de

- rename kickstart/autoyast files on harddisk too when the
  profile gets a new label (bnc#706122)

-------------------------------------------------------------------
Tue Nov  8 14:17:11 CET 2011 - jrenner@suse.de

- Implement audit logging for webui and frontend API (fate#312607)

-------------------------------------------------------------------
Tue Nov  8 08:52:23 CET 2011 - mantel@suse.de

- rename "kickstart" to "Autoinstallation" (bnc#727517)

-------------------------------------------------------------------
Tue Oct 25 17:45:27 CEST 2011 - mc@suse.de

- fix currency report if all patches are installed (bnc#726543)

-------------------------------------------------------------------
Mon Oct 17 13:13:21 CEST 2011 - jrenner@suse.de

- CVE-2011-1594: Unintended Proxy/Open Redirects (bnc#644082)
- CVE-2011-2919: XSS on SystemGroupList.do page (bnc#719133)
- CVE-2011-2920: XSS flaw(s) in filter handling (bnc#719136)
- CVE-2011-2927: XSS flaw in channels search (bnc#719127)

-------------------------------------------------------------------
Thu Oct 13 15:44:27 CEST 2011 - jrenner@suse.de

- Apply revised patch to fix pam setting not saved (bnc#705179)

-------------------------------------------------------------------
Wed Oct 12 15:04:55 CEST 2011 - ug@suse.de

- the breed in cobbler was not changed when a distro was edited

-------------------------------------------------------------------
Wed Oct 12 13:23:30 CEST 2011 - jrenner@suse.de

- Fixed pam setting on user page not saving (bnc#705179)

-------------------------------------------------------------------
Tue Oct 11 13:19:06 CEST 2011 - jrenner@suse.de

- Add fix for schedule command AFTER package install (bnc#712647)

-------------------------------------------------------------------
Fri Oct  7 12:15:24 CEST 2011 - mc@suse.de

- show installed products in system overview (bnc#711021)

-------------------------------------------------------------------
Wed Oct  5 16:33:20 CEST 2011 - jrenner@suse.de

- Fix selection of errata for system currency report (bnc#721522)

-------------------------------------------------------------------
Wed Oct  5 14:23:36 CEST 2011 - mc@suse.de

- prevent listing duplicate servers in the Patch Alert e-mails

-------------------------------------------------------------------
Fri Sep 30 10:54:21 CEST 2011 - mc@suse.de

- enable sorting of the system currency page
- enable csv export of System Currency Report

-------------------------------------------------------------------
Thu Sep 29 17:36:12 CEST 2011 - mc@suse.de

- count system currency depending on severity stored in the DB

-------------------------------------------------------------------
Fri Sep 16 13:21:39 CEST 2011 - ug@suse.de

- added sles snippets
- always create a tracking regkey (bnc#659093)

-------------------------------------------------------------------
Tue Sep 13 10:18:52 CEST 2011 - jrenner@suse.de

- Fix ISE by backporting from upstream (bnc#712647, brc#691849)

-------------------------------------------------------------------
Tue Sep  6 16:53:31 CEST 2011 - jrenner@suse.de

- Create cobbler records for unregistered systems (fate#312329)
- Fix broken API doc for channel.software (bnc#712793)

-------------------------------------------------------------------
Fri Aug 12 13:13:05 CEST 2011 - jrenner@suse.de

- Remove trailing whitespace in new classes (bnc#705758)

-------------------------------------------------------------------
Fri Jul 29 15:27:03 CEST 2011 - jrenner@suse.de

- Fix software rollback to profiles (bnc#701772)

-------------------------------------------------------------------
Wed Jul 27 12:21:16 CEST 2011 - jrenner@suse.de

- Fix taskomatic classpath to make it start again (bnc#705758)

-------------------------------------------------------------------
Mon Jul 25 12:53:26 CEST 2011 - jrenner@suse.de

- Use string array for creating the cmd + empty env (bnc#705758)
- Return failure if user or passwd is null (bnc#705758)

-------------------------------------------------------------------
Fri Jul 22 15:04:24 CEST 2011 - jrenner@suse.de

- Wrap around unix2_chkpwd instead of using jpam (bnc#705758)

-------------------------------------------------------------------
Mon Jul 18 13:39:30 CEST 2011 - ug@suse.de

- kernel-options field in kickstart upload page changed to
  1024 chars (bnc#698166)

-------------------------------------------------------------------
Fri Jul  8 15:21:49 CEST 2011 - jrenner@suse.de

- Fix bnc#704049 by backporting 2 patches

-------------------------------------------------------------------
Fri Jul  8 09:09:23 CEST 2011 - jrenner@suse.de

- Refactor RedHat.do to Vendor.do (bnc#671239)
- Refactor and deprecate API method (bnc#671239)
- Include security token in system search filter

-------------------------------------------------------------------
Tue Jul  5 11:44:36 CEST 2011 - ug@suse.de

- added a function to get a package but Name+Headerrange
  (bnc#703475)

-------------------------------------------------------------------
Tue Jun 28 16:35:44 CEST 2011 - mc@suse.de

- allow setting null value as paramter (bnc#702641)

-------------------------------------------------------------------
Tue Jun 28 11:43:44 CEST 2011 - ug@suse.de

- fix XMLRPC call to raise a virtual machine
  (bnc#687323 and fate#312369)

-------------------------------------------------------------------
Tue Jun 21 16:29:55 CEST 2011 - jrenner@suse.de

- Fix missing tokens when updating child channels (bnc#701157)
- Check session validity first, security token next (bnc#644074)
- Merge with upstream spacewalk (bnc#644074)

-------------------------------------------------------------------
Tue Jun 21 14:10:54 CEST 2011 - ug@suse.de

- fix XML RPC call to install a virtual machine
  (fate#312369 and bnc#687323)

-------------------------------------------------------------------
Tue Jun 21 13:57:03 CEST 2011 - ug@suse.de

- replaced 'anaconda' by 'autoinstallation'

-------------------------------------------------------------------
Tue Jun 21 13:27:43 CEST 2011 - ug@suse.de

- track RPM installation during virtual machine setup by
  using session install=.... parameter
  part of the fix for bnc#659093 and Fate#312372

-------------------------------------------------------------------
Thu Jun 16 15:52:06 CEST 2011 - jrenner@suse.de

- Fix missing token in SSM (bnc#644074)

-------------------------------------------------------------------
Tue Jun 14 17:31:53 CEST 2011 - ug@suse.de

- XML RPC API for creating virtual SUSE machines fixed
  (fate#312369 and bnc#687323)

-------------------------------------------------------------------
Tue Jun 14 11:03:00 CEST 2011 - ug@suse.de

- settings the correct architecture in cobbler, needed by virt.
  SUSE installations (fate#312397 and bnc#682665)

-------------------------------------------------------------------
Thu Jun  9 09:59:03 CEST 2011 - jrenner@suse.de

- Additional fixes for the CSRF security bugfix (bnc#644074)

-------------------------------------------------------------------
Thu May 26 16:42:41 CEST 2011 - jrenner@suse.de

- Add token into POST url for multipart forms (bnc#644074)

-------------------------------------------------------------------
Thu May 26 11:59:54 CEST 2011 - jrenner@suse.de

- Integrate password strength meter in webapp (bnc#685551/fate#312398)

-------------------------------------------------------------------
Tue May 24 17:48:59 CEST 2011 - jrenner@suse.de

- Prevent from phishing attacks via 'url_bounce' (bnc#644082)
- CVE-2011-1594

-------------------------------------------------------------------
Mon May 23 16:24:56 CEST 2011 - jrenner@suse.de

- Protect web UI against Cross-Site Request Forgery (bnc#644074)
- CVE-2009-4139

-------------------------------------------------------------------
Tue May  3 11:13:36 CEST 2011 - jrenner@suse.de

- Rebranding of example search terms (bnc#682601)

-------------------------------------------------------------------
Fri Apr 15 16:15:01 CEST 2011 - jrenner@suse.de

- Use isNotEmpty() instead of isEmpty()

-------------------------------------------------------------------
Tue Apr 12 11:49:33 CEST 2011 - mantel@suse.de

- fix subject line of taskomatic notification mail

-------------------------------------------------------------------
Fri Apr  1 12:33:28 CEST 2011 - jrenner@suse.de

- Check if provisioning is enabled for this key (bnc#684414)

-------------------------------------------------------------------
Thu Mar 31 16:22:01 CEST 2011 - jrenner@suse.de

- Do not show success message when pws don't match (bnc#675585)

-------------------------------------------------------------------
Thu Mar 31 15:46:13 CEST 2011 - mantel@suse.de

- more debranding

-------------------------------------------------------------------
Mon Mar 28 11:44:21 CEST 2011 - jrenner@suse.de

- Add missing null check (bnc#682993)

-------------------------------------------------------------------
Fri Mar 25 16:55:04 CET 2011 - jrenner@suse.de

- Link to the local version of the release notes (bnc#676683)

-------------------------------------------------------------------
Thu Mar 24 10:52:52 CET 2011 - mc@suse.de

- debrand taskomatic

-------------------------------------------------------------------
Tue Mar 22 11:52:42 CET 2011 - jrenner@suse.de

- Refer to the right constant (bnc#677039)
- Fix method signature (bnc#681514)

-------------------------------------------------------------------
Mon Mar 21 16:15:42 CET 2011 - ug@suse.de

- fixed a missing "!" in adding "install=..." parameter code

-------------------------------------------------------------------
Mon Mar 21 13:54:35 CET 2011 - jrenner@suse.de

- Require susemanager-proxy-quick_en-pdf

-------------------------------------------------------------------
Fri Mar 18 10:49:19 CET 2011 - jrenner@suse.de

- Add the proxy quick start document to the UI

-------------------------------------------------------------------
Thu Mar 17 15:27:55 CET 2011 - jrenner@suse.de

- Do not show a subnavigation below 'Proxy'

-------------------------------------------------------------------
Thu Mar 17 11:14:16 CET 2011 - jrenner@suse.de

- Remove helper class that is not needed anymore (bnc#676704)

-------------------------------------------------------------------
Wed Mar 16 17:17:21 CET 2011 - jrenner@suse.de

- Re-enable the local doc search (bnc#676704)

-------------------------------------------------------------------
Mon Mar 14 17:20:02 CET 2011 - jrenner@suse.de

- Replace rhn-proxy with SMP for ACLs and queries (bnc#679420)

-------------------------------------------------------------------
Fri Mar 11 12:23:22 CET 2011 - ug@suse.de

- cleanup patch for install= parameter and fix for (bnc#677039)

-------------------------------------------------------------------
Thu Mar 10 14:56:00 CET 2011 - jrenner@suse.de

- Adapted the UI to URL paths from new docu packages (bnc#674315)

-------------------------------------------------------------------
Thu Mar 10 11:23:08 CET 2011 - jrenner@suse.de

- Change link path to install-guide (bnc#674315)

-------------------------------------------------------------------
Tue Mar  8 16:00:08 CET 2011 - jrenner@suse.de

- Change url path from install_guide to install-guide (bnc#674315)

-------------------------------------------------------------------
Tue Mar  8 14:24:19 CET 2011 - jrenner@suse.de

- Fix guessing login credentials (bnc#644072), patch from upstream

-------------------------------------------------------------------
Fri Mar  4 13:37:00 CET 2011 - jrenner@suse.de

- Leave out the proxy version check in navigation xml (bnc#676718)

-------------------------------------------------------------------
Thu Mar  3 17:33:47 CET 2011 - jrenner@suse.de

- fix navigation on the help page (while working on bnc#676699)

-------------------------------------------------------------------
Mon Feb 28 11:27:15 CET 2011 - jrenner@suse.de

- shorten the action name if > 128 chars (bnc#675021)

-------------------------------------------------------------------
Thu Feb 24 15:28:08 CET 2011 - jrenner@suse.de

- integrate fix for session fixation from upstream (bnc#644080)

-------------------------------------------------------------------
Tue Feb 22 17:24:28 CET 2011 - jrenner@suse.de

- removing invalid attributes 'autocomplete'

-------------------------------------------------------------------
Mon Feb 21 11:21:50 CET 2011 - ug@suse.de

- fixed owner for cobbler snippets (bnc#673297)

-------------------------------------------------------------------
Fri Feb 18 16:46:10 CET 2011 - mc@suse.de

- remove use of java-devel at runtime (bnc#673323)

-------------------------------------------------------------------
Fri Feb 18 13:25:25 CET 2011 - jrenner@suse.de

- fix branding on api pages (bnc#671160)

-------------------------------------------------------------------
Thu Feb 17 11:47:34 CET 2011 - jrenner@suse.de

- do not show delete link on creation of notes (bnc#672090)
- refix help url for orgtrusts (bnc#660528)

-------------------------------------------------------------------
Wed Feb 16 17:41:02 CET 2011 - jrenner@suse.de

- add missing help page for oganizational trusts (bnc#660528)

-------------------------------------------------------------------
Wed Feb 16 15:28:54 CET 2011 - jrenner@suse.de

- fix server error if org default profile not present (bnc#672054)

-------------------------------------------------------------------
Wed Feb 16 15:07:10 CET 2011 - mc@suse.de

- fix link to help page (bnc#672094)

-------------------------------------------------------------------
Wed Feb 16 09:56:58 CET 2011 - jrenner@suse.de

- remove more links to channel mgmt guide (bnc#672095 and others)

-------------------------------------------------------------------
Tue Feb 15 09:27:33 CET 2011 - jrenner@suse.de

- catch exception when filtering for invalid IP (bnc#668642)

-------------------------------------------------------------------
Mon Feb 14 16:42:31 CET 2011 - mantel@suse.de

- remove reference to FasTrack (bnc#671235)

-------------------------------------------------------------------
Mon Feb 14 15:43:25 CET 2011 - jrenner@suse.de

- revert to manage/clone errata, identifiers only

-------------------------------------------------------------------
Mon Feb 14 13:28:11 CET 2011 - mantel@suse.de

- remove references to FlexGuests (bnc#668622)

-------------------------------------------------------------------
Mon Feb 14 13:20:40 CET 2011 - jrenner@suse.de

- replace the term kickstart in virtualization dialog (bnc#671560)

-------------------------------------------------------------------
Fri Feb 11 15:56:18 CET 2011 - jrenner@suse.de

- fix base software channel always listed twice (bnc#671022)
- fix branding on apidocs and faqs (bnc#671160 and bnc#671158)

-------------------------------------------------------------------
Fri Feb 11 13:37:20 CET 2011 - jrenner@suse.de

- add quick start to help index and navigation

-------------------------------------------------------------------
Thu Feb 10 10:05:12 CET 2011 - jrenner@suse.de

- add check for subs to channels of the same family (bnc#670551)
- fix link to release notes in page footer (bnc#670515)
- remove references to non-existent channel mgmt guide (bnc#660768)
- fix strings in translation (bnc#670934)

-------------------------------------------------------------------
Wed Feb  9 12:10:22 CET 2011 - jrenner@suse.de

- do not show certificate configuration tab (bnc#670003)

-------------------------------------------------------------------
Tue Feb  8 18:53:19 CET 2011 - mc@suse.de

- Use LocalePreferences page but comment out language settings
  (bnc#670042)

-------------------------------------------------------------------
Tue Feb  8 15:59:05 CET 2011 - mc@suse.de

- change mountpoint and prepended_dir (bnc#669558)

-------------------------------------------------------------------
Tue Feb  8 12:37:23 CET 2011 - jrenner@suse.de

- fix session fixation (bnc#644080)
- replace the term RHN with SUSE Manager (bnc#670223)

-------------------------------------------------------------------
Mon Feb  7 17:47:52 CET 2011 - jrenner@suse.de

- removed 'translations available' from help page (bnc#669530)

-------------------------------------------------------------------
Mon Feb  7 15:49:32 CET 2011 - mc@suse.de

- add rc link (bnc#669894)

-------------------------------------------------------------------
Mon Feb  7 13:50:09 CET 2011 - mc@suse.de

- remove channel version filter in add novell patches
  (bnc#669799)

-------------------------------------------------------------------
Thu Feb  3 17:05:35 CET 2011 - jrenner@suse.de

- remove the chat link from navigation (bnc#667275)
- do not show links to RH in result page of doc search (bnc#667271)

-------------------------------------------------------------------
Wed Feb  2 17:42:28 CET 2011 - jrenner@suse.de

- internal server error clicking software channels (bnc#668918)
- Kickstart/AutoYaST in the web interface (bnc#668666)

-------------------------------------------------------------------
Mon Jan 31 11:15:48 CET 2011 - jrenner@suse.de

- add missing attribute 'probeSuite' to request (bnc#667945)

-------------------------------------------------------------------
Sun Jan 30 15:28:18 CET 2011 - mc@suse.de

- backport upstrem fixes

-------------------------------------------------------------------
Fri Jan 28 12:40:35 CET 2011 - jrenner@suse.de

- bnc#667893: wrong email text sent during user creation
- bnc#667897: wrong email text sent during user creation - part 2
- bnc#667905: remove redhat.com in monitoring configuration

-------------------------------------------------------------------
Thu Jan 27 16:36:43 CET 2011 - jrenner@suse.de

- resolve strings marked with [GALAXY] (bnc#666163)
- take the link to the copyright notice from StringResources

-------------------------------------------------------------------
Thu Jan 27 16:28:52 CET 2011 - mc@suse.de

- fix subscribe to SUSE base channel via SSM (bnc#665833)

-------------------------------------------------------------------
Thu Jan 27 13:23:35 CET 2011 - mc@suse.de

- show SUSE Channels in "alter channel page" (bnc#663374)

-------------------------------------------------------------------
Wed Jan 26 11:36:56 CET 2011 - jrenner@suse.de

- rename errata to patches in auto-generated emails

-------------------------------------------------------------------
Wed Jan 26 11:24:10 CET 2011 - jkupec@suse.cz

- Excluded non-english string files from rhn.jar for now
  (bnc #666151)

-------------------------------------------------------------------
Tue Jan 25 13:13:05 CET 2011 - jrenner@suse.de

- fix bnc#665835: wrong text on system entitlements

-------------------------------------------------------------------
Mon Jan 24 12:01:15 CET 2011 - jrenner@suse.de

- consider suseChannels when determining if repodata is required
- replace the term "Errata" with "Patches" throughout translation

-------------------------------------------------------------------
Sat Jan 22 12:38:09 CET 2011 - mc@suse.de

- fix macros

-------------------------------------------------------------------
Tue Jan 18 15:59:38 CET 2011 - jrenner@suse.de

- Fix bnc#651351: Password with less than 5 characters accepted

-------------------------------------------------------------------
Mon Jan 17 16:29:55 CET 2011 - mc@suse.de

- rename sm-register to mgr-register

-------------------------------------------------------------------
Fri Jan 14 17:21:35 CET 2011 - mc@suse.de

- Fix wrong Reference in Web Interface (bnc#662075)
- scheduleSingleSatRepoSync() added for SUSE channels
- Fixed double execution of one-time jobs.

-------------------------------------------------------------------
Tue Jan 11 17:20:19 CET 2011 - mc@suse.de

- fix Requires
- add copyright page
- some style fixes

-------------------------------------------------------------------
Wed Sep 15 09:29:38 CEST 2010 - mantel@suse.de

- Initial release of spacewalk-java

-------------------------------------------------------------------<|MERGE_RESOLUTION|>--- conflicted
+++ resolved
@@ -1,9 +1,6 @@
-<<<<<<< HEAD
 - UI and API call for changing proxy
-=======
 - Use an 'allow' filter for the kernel packages with live patching
   filter templates (bsc#1191460)
->>>>>>> bbcc8b0a
 - require postgresql14 on SLE15 SP4
 
 -------------------------------------------------------------------
