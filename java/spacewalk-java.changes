--- conflicted
+++ resolved
@@ -1,9 +1,6 @@
-<<<<<<< HEAD
 - Automatically schedule an Action to refresh minion repos after deletion of an assigned channel (bsc#1115029)
 - Schedule action to re-assign channels to the system after deletion of an assigned channel(bsc#1115029)
-=======
 - Performance improvements in channel management functionalities (bsc#1114877)
->>>>>>> 2e8e6e1d
 - Hide already applied errata and channel entries from the output list in
   audit.listSystemsByPatchStatus (bsc#1111963)
 - Handle with an error message if state file fails to render (bsc#1110757)
