--- conflicted
+++ resolved
@@ -52,12 +52,8 @@
           description = "Generates eclipse .classpath file">
       <exec executable="../scripts/gen-eclipse.py"
         output="${basedir}/.classpath" >
-<<<<<<< HEAD
         <arg value="code/internal/src:code/src"/>
-        <arg value="${eclipse.lib.dirs}:${rhn-home}/buildconf/tempjars:${env.JAVA_HOME}/lib/tools.jar" />
-=======
         <arg value="${eclipse.lib.dirs}:${env.JAVA_HOME}/lib/tools.jar" />
->>>>>>> 1e6cd862
     </exec>
   </target>
 
