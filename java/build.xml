<?xml version="1.0"?>

<!--
  Spacewalk build file, please indent 2 spaces. NO TABS!
-->
<project name="RHN" default="all" basedir=".">
  <property name="tomcat" value="tomcat6" />
  <available file="/usr/share/java/tomcat5" type="dir" property="tomcat" value="tomcat5" />
  <available file="/usr/share/java/tomcat" type="dir" property="tomcat" value="tomcat7" />
  <echo message="Importing buildconf/build-props-${tomcat}.xml" />
  <import file="buildconf/build-props-${tomcat}.xml" />
  <import file="buildconf/build-props.xml" />
  <import file="buildconf/build-taskdefs.xml" />
  <import file="buildconf/build-utils.xml" />
  <import file="buildconf/build-webapp.xml" />

  <target name= "build-all" depends="clean, create-webapp-dir, all"/>

  <target name="prepare" depends="init-taskdefs">
        <mkdir dir="${build.dir}/src"/>
  </target>

  <target name="boot-deps" unless="installbuild">
    <mkdir dir="${boot.lib.dir}" />
    <jpackage-deps jars="${boot.jar.dependencies}" dir="${boot.lib.dir}" />
  </target>

  <!-- only runs if we are missing a jpackage dir; speeds builds -->
  <target name="link-jars" depends="test-deps,resolve" if="missing-deps">
    <mkdir dir="${build.lib.dir}" />
    <mkdir dir="${run.lib.dir}" />
    <mkdir dir="${run-external.lib.dir}" />
    <mkdir dir="${test.lib.dir}" />

    <echo message="Linking build jars"/>
    <jpackage-deps jars="${jasper-jars} ${tomcat-jars} ${jfreechart}" dir="${build.lib.dir}" />
    <link-jars ivyxml="${rhn-home}/ivy.xml" libdir="${lib.dir}"
               jars="${build.jar.dependencies}" dir="${build.lib.dir}" />
    <echo message="Linking test jars"/>
    <link-jars ivyxml="${rhn-home}/ivy.xml" libdir="${lib.dir}"
               jars="${test.jar.dependencies}" dir="${test.lib.dir}"/>
    <echo message="Linking run jars"/>
    <link-jars ivyxml="${rhn-home}/ivy.xml" libdir="${lib.dir}"
               jars="${run.jar.dependencies}" dir="${run-external.lib.dir}"/>
    <!--
         allows adding jar files for quick testing of tools
         that do not have RPMs yet.
     -->
    <mkdir dir="${rhn-home}/buildconf/tempjars" />
    <copy toDir="${build.lib.dir}" overwrite="true">
      <fileset dir="${rhn-home}/buildconf/tempjars">
          <include name="**/*.jar" />
          <include name="**/*.properties" />
      </fileset>
    </copy>
    <copy toDir="${run-external.lib.dir}" overwrite="true">
      <fileset dir="${rhn-home}/buildconf/tempjars">
          <include name="**/*.jar" />
          <include name="**/*.properties" />
      </fileset>
    </copy>
    </target>

<<<<<<< HEAD
  <!-- Generates Eclipse classpath   -->
  <target name="gen-eclipse" depends="resolve"
         description = "Generates eclipse .classpath file">
=======
  <!-- Generates Eclipse .classpath  -->
  <target name="gen-eclipse-base" depends="resolve"
          description = "Generates eclipse .classpath file">
>>>>>>> 15567d2b
      <exec executable="${basedir}/scripts/gen-eclipse.py"
        output="${basedir}/.classpath" >
        <arg value="${eclipse.lib.dirs}:${rhn-home}/buildconf/tempjars:${env.JAVA_HOME}/lib/tools.jar" />
    </exec>
  </target>

  <!-- Generates Eclipse classpath after setting up dependent jars   -->
  <target name="gen-eclipse" depends="gen-eclipse-base, link-jars"
          description = "Generates eclipse .classpath file after linking jars">
  </target>

  <target name="missingstrings"
          description="prints out a report with untranslated strings.">
    <mkdir dir="${report.dir}" />
    <exec executable="${basedir}/scripts/missingstrings.sh"
          output="${report.dir}/missingstrings.txt"
          dir="${rhn-home}/scripts" />
  </target>

  <!-- see if any of the jpackage managed dirs are missing -->
  <target name="test-deps">
    <condition property="missing-deps">
      <not>
        <and>
          <available file="${build.lib.dir}" type="dir" />
          <available file="${run.lib.dir}" type="dir" />
          <available file="${test.lib.dir}" type="dir" />
        </and>
      </not>
    </condition>
  </target>

  <target name="coverage-report" depends="instrument" if="ccbuild">
    <!-- This is really stupid, but jcoverage can't deal with having code
         with different top-level directories, so we copy all code to a
         single root dir.  :-(  -->
    <mkdir dir="${build.dir}/src-copy" />
    <copy toDir="${build.dir}/src-copy">
      <fileset dir="code/src">
        <include name="**/*.java" />
        <exclude name="**/*Task.java" />
      </fileset>
    </copy>

    <emma enabled="true">
      <report sourcepath="${build.dir}/src-copy"
              sort="+block,+name,+method,+class"
              metrics="method:70,block:80,line:80,class:100">
        <infileset dir="${rhn-home}" includes="*.em, *.ec" />
        <!-- txt outfile="${report.dir}/emma.txt"
             depth="package"
             columns="class,method,block,line,name" / -->
        <html outfile="${report.dir}/emma.html"
              depth="method"
              columns="name,class,method,block,line" />
        <xml outfile="${report.dir}/emma.xml"
             depth="method"
             columns="name,class,method,block,line" />
      </report>
    </emma>

    <delete dir="${build.dir}/src-copy" />
  </target>

  <target name="comment-ratio-report">
    <mkdir dir="${report.dir}" />
    <exec executable="/bin/sh" dir="${src.dir}"
          output="${report.dir}/comment-ratio.txt" >
      <arg value="${rhn-home}/scripts/slocc.sh" />
      <arg value="-findopt" />
      <arg value="-name *.java" />
      <arg value="." />
    </exec>
  </target>

  <target name="init"
          depends="resolve,link-jars,init-taskdefs, set-default-config-dir">
    <tstamp />
  </target>

  <target name="all" depends="init,compile,pack"
          description="Compile and pack - no code generation in this step" />

  <target name="init-cc" depends="set-cc-config-dir,boot-deps,init-ivy">
    <property name="ccbuild" value="true" />
  </target>

  <target name="init-install" depends="set-default-config-dir">
    <property name="installbuild" value="true" />
  </target>

  <target name="cctarget"
          depends="init-cc,all,cc-test,test-report,coverage-report,comment-ratio-report,apidoc-jsp,jspcompile,javadoc"
          description="Target called by cruisecontrol process">
  </target>

  <target name="cc-test" depends ="set-cc-config-dir, test"/>

  <target name="set-default-config-dir">
    <property name="rhn.config.dir" value="/etc/rhn" />
  </target>

  <target name="set-cc-config-dir">
    <property name="rhn.config.dir"
              value="${rhn-home}/buildconf/builder/config/satellite" />
  </target>

  <target name="testdebug">
    <property name="debug"
              value="-Xdebug -Xrunjdwp:transport=dt_socket,server=y,suspend=y,address=5005"/>
    <antcall target="dotest" />
  </target>

  <target name="test">
    <property name="debug" value=""/>
    <antcall target="dotest"/>
  </target>

  <target name="dotest"
          description="Run the tests (use -Dtestsubsystem=&lt;subsystem&gt; or -Dtestcase=&lt;testcase&gt;)"
          depends="set-default-config-dir,compile-main,init-tests,invoke-tests-testcase,invoke-tests-subsystem,invoke-tests-all,cleanup-tests" >

    <fail if="junit_test_failure" message="One or more tests failed" />
  </target>

  <target name="run" description="runs a class with a main method" depends="compile">
    <java fork="true"
          classname="${classname}"
          failonerror="true" >
          <classpath>
            <pathelement path="${build.dir}/classes" />
            <path refid="alljars"/>
          </classpath>
    </java>
  </target>

  <target name="test-report" depends="init-tests"
          description="Pretty-print the results of a previous test run.">
    <junitreport todir="${testresults.dir}">
      <fileset dir="${testresults.dir}">
        <include name="TEST-*.xml"/>
        <exclude name="${testresults.exclude}"/>
      </fileset>
      <report format="frames" todir="${report.dir}/test-report"/>
    </junitreport>
  </target>

  <target name="create-local-repo" description="Create a local Ivy repo">
     <mkdir dir="${user.home}/.ivy/rhn/local/" />
  </target>

  <target name="clean-cache" description="Removes the Ivy jar cache">
     <delete dir="${lib.dir}" quiet="true" />
     <delete dir="${user.home}/.ivy/rhn/cache/" quiet="true" />
  </target>

  <target name="clean" description="Remove all build artifacts">
    <delete dir="${build.dir}" quiet="true"/>
    <delete>
      <fileset dir="${rhn-home}" includes="junit*.properties" />
    </delete>
    <delete>
      <fileset defaultexcludes="no" dir="${rhn-home}">
        <include name="**/*~" />
        <include name="velocity.log*" />
        <include name="coverage.ec" />
        <include name="coverage.em" />
      </fileset>
    </delete>
  </target>

  <target name="apidoc-singlepage" description="Generate the api for jsps" depends="init">
    <property name="doclet.class" value="SinglePageDoclet" />
    <property name="template.dir" value="singlepage" />
    <antcall target="apidoc" />
  </target>

  <target name="apidoc-jsp" description="Generate the api for jsps" depends="init">
    <property name="doclet.class" value="JSPDoclet" />
    <property name="template.dir" value="jsp" />
    <antcall target="apidoc" />
  </target>

  <target name="apidoc-list" description="Generate the api for jsps" depends="init">
    <property name="doclet.class" value="ListDoclet" />
    <property name="template.dir" value="list" />
    <antcall target="apidoc" />
  </target>

  <target name="apidoc-html" description="Generate the api for jsps" depends="init">
    <property name="doclet.class" value="HtmlDoclet" />
    <property name="template.dir" value="html" />
    <antcall target="apidoc" />
  </target>

  <target name="apidoc-docbook" description="Generate docbook xml from the API">
    <property name="doclet.class" value="DocBookDoclet" />
    <property name="template.dir" value="docbook" />
    <antcall target="apidoc" />
  </target>

  <target name="apidoc" description="Generate the api documentation" depends="init">
    <path id="javadocpath">
    <path refid="buildjars" />
      <pathelement location="build/classes" />
    </path>

    <mkdir dir="${report.dir}/apidocs" />
    <mkdir dir="${report.dir}/apidocs/${template.dir}/" />
    <mkdir dir="${report.dir}/apidocs/${template.dir}/handlers/" />
    <javadoc doclet="com.redhat.rhn.internal.doclet.${doclet.class}" docletpathref="javadocpath" classpathref="buildjars" sourcepath="code/src" additionalparam="-quiet">
      <fileset dir="code" >
        <include name="**/src/com/redhat/rhn/frontend/xmlrpc/**/*Handler.java" />
        <include name="**/src/com/redhat/rhn/frontend/xmlrpc/serializer/*Serializer.java" />
        <include name="**/src/com/redhat/rhn/domain/config/xmlrpc/serializer/*Serializer.java" />
      </fileset>
      <excludepackage name="**/*" />
    </javadoc>

  </target>

  <target name="enforce" description="Check actions" depends="init">
    <path id="javadocpath">
      <path refid="buildjars" />
      <pathelement location="build/classes" />
    </path>

    <javadoc doclet="com.redhat.rhn.internal.doclet.EnforcementDoclet" docletpathref="javadocpath" classpathref="buildjars" sourcepath="code/src" access="private" additionalparam="-quiet">
      <fileset dir="code" >
        <include  name="**/src/com/redhat/rhn/frontend/action/**/*.java" />
      </fileset>
      <excludepackage name="**/*" />
    </javadoc>
  </target>

  <target name="javadoc" description="Generate the java-doc" depends="init">
    <javadoc destdir="${report.dir}/javadoc" author="true" version="true"
             use="true" failonerror="true" classpathref="buildjars"
             stylesheetfile="${src.dir}/webapp/css/rhnjavadoc.css"
             breakiterator="yes" useexternalfile="true" maxmemory="128m" >
      <tag name="todo" scope="all" description="To do:" />
      <tag name="xmlrpc.param" scope="methods" enabled="false"/>
      <tag name="xmlrpc.returntype" scope="methods" enabled="false"/>
      <tag name="xmlrpc.namespace" scope="types" enabled="false"/>
      <tag name="xmlrpc.doc" scope="all" enabled="false"/>
      <tag name="xmlrpc.serializer" scope="methods" enabled="false"/>
      <fileset dir="code" >
        <include name="**/src/**/*.java" />
        <exclude name="**/test/**" />
        <exclude name="**/testing/*TestUtils.java" />
        <exclude name="**/testing/*Test.java" />
        <exclude name="**/internal/**" />
        <exclude name="**/playpen/**" />
      </fileset>
      <fileset dir="${build.dir}/src" >
        <include name="**/*.java" />
      </fileset>
    </javadoc>
    <echo message="javadoc finished."/>
    <copy file="${src.dir}/webapp/img/inherit.gif"
          tofile="${report.dir}/javadoc/resources/inherit.gif"
          overwrite="yes" />
  </target>

  <target name="javadoc-deploy" description="Locally deploy javadocs"
          depends="javadoc">
    <delete quiet="true">
      <fileset dir="${javadoc.deploydir}"
               includes="**/*.html"
               followsymlinks="false"/>
    </delete>
    <copy todir="${javadoc.deploydir}">
      <fileset dir="${report.dir}/javadoc"
               includes="**/*.html" />
    </copy>
  </target>

  <!-- We may want to break this down so that we can specify directories or
       classes to operate on.  But, hopefully our checkstyle report will
       generally be clean, so we may be able to always check all classes. -->
  <target name="checkstyle" depends="init,do-compile-main">
    <mkdir dir="${report.dir}" />
    <checkstyle config="buildconf/checkstyle.xml" failOnViolation="true" >
      <property key="javadoc.method.scope" value="public" />
      <property key="javadoc.type.scope" value="package" />
      <property key="javadoc.var.scope" value="package" />
      <property key="javadoc.lazy" value="${javadoc.lazy}" />
      <property key="checkstyle.cache.file" value="${checkstyle.cache.src}" />
      <fileset dir="code" >
        <include name="**/src/**/*.java" />
        <exclude name="**/test/*.java" />
        <exclude name="**/playpen/*.java" />
      </fileset>
      <classpath>
          <path refid="buildjars" />
          <pathelement path="${build.dir}/classes" />
      </classpath>
      <formatter type="plain" />
      <formatter type="xml" toFile="${report.dir}/checkstyle_report.xml" />
    </checkstyle>
    <checkstyle config="buildconf/checkstyle.xml" failOnViolation="true" >
      <property key="javadoc.method.scope" value="nothing" />
      <property key="javadoc.type.scope" value="nothing" />
      <property key="javadoc.var.scope" value="nothing" />
      <property key="javadoc.lazy" value="true" />
      <property key="checkstyle.cache.file" value="${checkstyle.cache.test}" />
      <fileset dir="code" >
        <include name="**/test/*.java" />
        <exclude name="**/playpen/*.java" />
      </fileset>
      <formatter type="plain" />
      <formatter type="xml" toFile="${report.dir}/checkstyle_report_test.xml" />
    </checkstyle>
    <antcall target="enforce" />
  </target>

  <target name="init-pack">
    <mkdir dir="${build.dir}/webapp" />
  </target>

  <target name="pack" depends="init,init-pack,pack-megajar,pack-testjar,pack-webapp"
          description="Create jars and copy descriptors" />

  <target name="pack-all"
          depends="init,init-pack,pack-megajar,pack-playpen,pack-webapp"
          description="Create jars and copy descriptors" />

  <target name="instrument" depends="init-taskdefs" if="ccbuild">
    <emma enabled="true">
      <instr outdir="${build.instrument.dir}" merge="no"
          instrpath="${build.dir}/classes" mode="fullcopy"
          outfile="${rhn-home}/coverage.em" >
        <filter excludes="*.internal.*" />
        <filter excludes="*.scripts.*" />
        <filter excludes="*Mock*" />
        <filter excludes="*Constants" />
        <filter excludes="*Exception" />
        <filter excludes="*.test.*" />
        <filter excludes="com.redhat.common.*" />
        <filter excludes="com.redhat.services.*" />
        <filter excludes="com.redhat.rhn.testing.*" />
      </instr>
    </emma>

    <copy toDir="${build.instrument.dir}/classes">
      <fileset dir="${build.dir}/classes">
        <include name="**/*.xml" />
      </fileset>
    </copy>
  </target>

  <!-- Anything below this line should not generally be run from the command

       line.  These are the tasks that actually implement the public tasks -->

  <!-- ============== Compile tasks ================== -->
  <target name="compile" depends="init, compile-main, compile-all"
          description="Compile source" />

  <target name="compile-playpen" depends="init,compile-main"
          description="Compile playpen source">
    <mkdir dir="${build.dir}/playpen/classes" />
    <javac destdir="${build.dir}/playpen/classes"
           optimize="off"
           debug="on"
           source="1.5"
           target="1.5"
           nowarn="on">
      <classpath>
          <path refid="buildjars" />
          <pathelement path="${build.dir}/classes" />
      </classpath>
      <src>
        <path location="code/playpen/src" />
      </src>
      <exclude name="**/test/*.java" />
    </javac>
    <copy toDir="${build.dir}/playpen/classes">
      <fileset dir="${src.dir}/playpen/src">
        <exclude name="**/*.java" />
      </fileset>
    </copy>
  </target>

  <target name="compile-internal" depends="link-jars"
          description="Compile build helpers">
    <mkdir dir="${build.dir}/classes" />
    <javac destdir="${build.dir}/classes"
           optimize="off"
           debug="on"
           deprecation="${deprecation}"
           nowarn="${nowarn}"
           srcdir="code/internal/src"
           source="1.5"
           target="1.5"
           classpathref="buildjars"
           includeantruntime="true" >
    </javac>
  </target>

  <target name="compile-main" depends="do-compile-main, setup-log4j"/>

  <target name="do-compile-main" depends="link-jars,prepare"
          description="Compile the main codebase" unless="installbuild">
    <mkdir dir="${build.dir}/classes" />
    <javac destdir="${build.dir}/classes"
           optimize="off"
           debug="on"
           source="1.5"
           target="1.5"
           deprecation="${deprecation}"
           nowarn="${nowarn}"
           encoding="utf-8"
           fork="yes"
           memoryMaximumSize="512m"
           classpathref="buildjars" >
      <src>
        <path location="${build.dir}/src" />
        <path location="code/src" />
        <path location="code/scripts/src" />
      </src>
    </javac>

    <copy toDir="${build.dir}/classes">
      <fileset dir="${src.dir}/src">
        <exclude name="**/*.java" />
        <exclude name="**/package.html" />
         <exclude name="**/log4j.properties" />
      </fileset>
    </copy>
  </target>

  <target name ="setup-log4j" >
    <property name="dest.log4j" location = "${build.dir}/classes/log4j.properties"/>
    <if>
      <available file="${custom.log4j}"/>
      <then>
        <copy tofile="${dest.log4j}" file="${custom.log4j}"/>
      </then>
      <else>
        <copy tofile="${dest.log4j}" file="${src.dir}/src/log4j.properties"/>
      </else>
    </if>
  </target>

  <target name="compile-all" depends="link-jars,prepare"
          description="compiles the main codebase without testcases"
          if="installbuild">
    <mkdir dir="${build.dir}/classes" />
    <javac destdir="${build.dir}/classes"
           optimize="off"
           debug="on"
           source="1.5"
           target="1.5"
           deprecation="${deprecation}"
           nowarn="${nowarn}"
           encoding="utf-8"
           fork="yes"
           memoryMaximumSize="256m"
           classpathref="alljars" >
      <src>
        <path location="${build.dir}/src" />
        <path location="code/src" />
        <path location="code/scripts/src" />
      </src>
    </javac>

    <copy toDir="${build.dir}/classes">
      <fileset dir="${src.dir}/src">
        <exclude name="**/*.java" />
        <exclude name="**/package.html" />
      </fileset>
    </copy>
  </target>

  <!-- =================== Testing ======================= -->
  <target name="setup-tests-cc" if="ccbuild">
    <property name="test.bin.dir" value="${build.instrument.dir}/classes" />
  </target>

  <target name="setup-tests" unless="ccbuild">
    <property name="test.bin.dir" value="${build.dir}/classes" />
  </target>

  <target name="init-tests" depends="instrument,setup-tests-cc,setup-tests">
    <property name="testresults.dir" value="${report.dir}/tests" />

    <path id="tests.buildpath" >
      <path location="${build.dir}/classes" />
      <path refid="alljars" />
    </path>

    <path id="tests.runpath" >
      <path location="${test.bin.dir}" />
      <path refid="testjars" />
      <path refid="alljars" />
      <path location="${src.dir}/webapp/" />
    </path>

    <mkdir dir="${testresults.dir}" />
  </target>

  <target name="check-testcase-name" if="testcase">
    <propertyregex property="valid.testcase"
                   input="${testcase}"
                   regexp="(.*)Test$"
                   select="\1"
                   casesensitive="true" />
  </target>

  <target name="check-testcase" depends="check-testcase-name" if="testcase"
      unless="valid.testcase">
    <fail message="Invalid testcase name: ${testcase}. Class name must look like .*Test"/>
  </target>

  <!-- ================= Invoke tests ==================== -->
  <target name="invoke-tests-testcase" depends="check-testcase" if="testcase">
    <property name="testcaseorsubsystem" value="true" />
    <run-junit include="**/test/${testcase}.class" banner="${testcase}"
        testbuilddir="${build.dir}/classes"
        classpathid="tests.runpath" reportdir="${testresults.dir}"
        debug="${debug}"/>
  </target>

  <target name="invoke-tests-subsystem" if="testsubsystem">
    <property name="testcaseorsubsystem" value="true" />
    <run-junit include="**/${testsubsystem}/**/test/*Test.class"
                banner="all tests in ${testsubsystem} subsystem"
                testbuilddir="${build.dir}/classes"
                classpathid="tests.runpath" reportdir="${testresults.dir}"
                debug="${debug}" />
  </target>

  <target name="invoke-tests-all" unless="testcaseorsubsystem">
    <antcall target="checkstyle" />
    <run-junit include="**/test/*Test.class"
               banner="all tests"
               testbuilddir="${build.dir}/classes"
               exclude="**/AuthenticationServiceTest.class"
               classpathid="tests.runpath"
               reportdir="${testresults.dir}"/>
  </target>

  <target name="cleanup-tests">
      <property file="${rhn.config.dir}/rhn.conf" prefix="rhn.db"/>
      <property file="/usr/share/rhn/config-defaults/rhn_hibernate.conf" prefix="rhn.db"/>
      <sql
        driver="${rhn.db.hibernate.connection.driver_class}"
        url="${rhn.db.hibernate.connection.url}"
        userid="${rhn.db.hibernate.connection.username}"
        password="${rhn.db.hibernate.connection.password}"
        classpathref="tests.runpath"
        ><![CDATA[
delete from rhnKickstartDefaults where KICKSTART_ID in (select id from rhnKsData where label like 'KS Data: %');
delete from rhnKsData where label like 'KS Data: %';
delete from rhnKickstartableTree where label like 'ks-ChannelLabel%';
delete from rhnServerProfile sc where exists (select 1 from rhnChannel where id = sc.base_channel and label like 'ChannelLabel%');
delete from rhnServerChannel sc where exists (select 1 from rhnChannel where id = sc.channel_id and label like 'ChannelLabel%');
delete from rhnChannel where label like 'ChannelLabel%';
]]></sql>
  </target>

  <target name="unwar-webapp" depends="pack" >
    <unjar src="${rhn.war}"
           dest="${build.dir}/webapp/rhnjava" />
  </target>

  <target name="jspcompile" depends="pack,unwar-webapp"
          description="precompile jsp's">
    <mkdir dir="${build.dir}/jsp-temp" />
    <mkdir dir="${build.dir}/apidoc-temp" />
    <mkdir dir="${build.dir}/webapp/rhnjava/WEB-INF/classes" />
    <jasper2
        validateXml="false"
        verbose="2"
        uriroot="${build.dir}/webapp/rhnjava"
        webXmlFragment="${build.dir}/webapp/generated_web.xml"
        outputDir="${build.dir}/jsp-temp" />
    <jasper2
        validateXml="false"
        verbose="2"
        uriroot="${prefix}${webapp-dir}/rhn"
        webXmlFragment="${build.dir}/webapp/generated_apidoc.xml"
        outputDir="${build.dir}/apidoc-temp" />
    <javac destdir="${build.dir}/webapp/rhnjava/WEB-INF/classes"
           debug="off" optimize="on"
           source="1.5"
           target="1.5"
           deprecation="${deprecation}"
           fork="yes"
           memoryMaximumSize="512m"
           classpathref="alljars">
       <src path="${build.dir}/jsp-temp"/>
       <src path="${build.dir}/apidoc-temp"/>
    </javac>
    <loadfile property="jspc.web.fragment"
              srcfile="${build.dir}/webapp/generated_web.xml" />
    <replace file="${build.dir}/webapp/rhnjava/WEB-INF/web.xml">
      <replacefilter token="&lt;!-- add precompiled jsp servlets --&gt;"
              value="${jspc.web.fragment}"/>
    </replace>
    <loadfile property="jspc.web.fragment.apidoc"
              srcfile="${build.dir}/webapp/generated_apidoc.xml" />
    <replace file="${build.dir}/webapp/rhnjava/WEB-INF/web.xml">
      <replacefilter token="&lt;!-- add generated apidoc --&gt;"
              value="${jspc.web.fragment.apidoc}"/>
    </replace>
    <delete file="${rhn.war}"/>
    <jar basedir="${build.dir}/webapp/rhnjava"
         destfile="${rhn.war}"
         excludes="**/*.java"/>
  </target>

  <!-- =================== Packaging Tasks ======================= -->
  <target name="megajar-init">
    <mkdir dir="${run.lib.dir}" />
  </target>

  <target name="pack-megajar" depends="megajar-init, compile">
    <delete file="${megajar.jar}" />
    <jar destfile="${megajar.jar}">
      <fileset dir="${build.dir}/classes">
        <!-- internal is not for publication; tlds go in META-INF;
             html go as javadoc elsewhere -->
        <exclude name="**/internal/**" />
        <exclude name="**/*.tld" />
        <exclude name="**/*.html" />
        <exclude name="**/test/" />
        <exclude name="**/*/testing/**" />
        <exclude name="**/log4j.properties" />
        <exclude name="**/*.conf" />
        <exclude name="**/*.conf.rpmsave" />
        <exclude name="**/StringResource*.xml"/>
      </fileset>
      <fileset dir="${build.dir}/classes">
        <include name="**/StringResource_en_US.xml"/>
      </fileset>
      <!-- ugh, we can't flatten this like we would with a <copy> tag
           or use a mapper, alas -->
      <metainf dir="${build.dir}/classes/com/redhat/rhn/frontend/taglibs">
        <include name="*.tld" />
      </metainf>
    </jar>
  </target>

  <target name="pack-testjar" depends="megajar-init, compile">
    <delete file="${testjar.jar}" />
    <jar destfile="${testjar.jar}">
      <fileset dir="${build.dir}/classes">
        <!-- internal is not for publication; tlds go in META-INF;
             html go as javadoc elsewhere -->
        <include name="**/test/*" />
        <include name="**/*/testing/**" />
      </fileset>

    </jar>
  </target>


  <target name="pack-playpen" depends="compile-playpen" />

  <target name="pack-webapp" depends="compile">
    <war destfile="${rhn.war}" webxml="${src.dir}/webapp/WEB-INF/web.xml">
      <fileset dir="${src.dir}/webapp">
        <exclude name="WEB-INF/web.xml"/>
        <exclude name="help/**" unless="includehelp"/>
      </fileset>
      <classes dir="${build.dir}/classes">
        <include name="log4j.properties" />
      </classes>
      <lib dir="${run.lib.dir}">
        <include name="rhn.jar"/>
        <include name="rhn-test.jar"/>
      </lib>
      <lib dir="${run-external.lib.dir}">
        <!-- Don't want the Oracle drivers which use JNI in the war. -->
        <exclude name="**/ojdbc*" />
        <exclude name="**/oracle-jdbc*" />
        <exclude name="**/servlet*" />
        <exclude name="**/jspapi*" />
        <exclude name="**/jasper5-compiler*" />
      </lib>
    </war>
  </target>

  <target name="gen-explain-plan" depends="compile-internal,init-taskdefs"
          description="Generate explain plans for the DataSource queries.">
    <mkdir dir="${report.dir}/explainplan" />
    <java fork="true"
          classname="com.redhat.rhn.scripts.ExplainPlanGenerator"
          failonerror="true" >
          <classpath>
              <pathelement path="${build.dir}/classes" />
              <path refid="alljars"/>
          </classpath>
          <arg value="${rhn.checkout.dir}" />
          <arg value="${report.dir}/explainplan/explain.txt" />
    </java>
  </target>

  <target name="init-playpen-tests" depends="init">
    <property name="playpen.build.dir" value="${build.dir}/playpen" />
    <property name="playpen.testclasses.dir" value="${playpen.build.dir}/classes" />
    <property name="playpen.testresults.dir" value="${report.dir}/playpen/tests" />

    <path id="playpen.tests.buildpath" >
      <path location="${playpen.build.dir}/classes" />
      <path refid="alljars" />
      <path location="${playpen.testclasses.dir}" />
    </path>

    <path id="playpen.tests.runpath" >
      <path location="${playpen.build.dir}/classes" />
      <path location="${playpen.testclasses.dir}" />
      <path location="${build.dir}/classes" />
      <path refid="testjars" />
      <path refid="alljars" />
    </path>

    <mkdir dir="${playpen.testclasses.dir}" />
    <mkdir dir="${playpen.testresults.dir}" />
  </target>

  <target name="compile-playpen-tests" depends="init-playpen-tests,compile-playpen"
          description="Compile playpen tests">
    <javac destdir="${playpen.testclasses.dir}"
           optimize="off"
           debug="on"
           nowarn="on"
           source="1.5"
           target="1.5"
           classpathref="playpen.tests.buildpath" >
      <src>
        <path location="code/playpen/src" />
      </src>
      <include name="**/test/*.java" />
    </javac>
    <copy toDir="${playpen.testclasses.dir}">
      <fileset dir="${src.dir}/playpen/src">
        <exclude name="**/*.java" />
      </fileset>
    </copy>
  </target>

  <target name="test-playpen"
          description="Run the tests (use -Dtestsubsystem=&lt;subsystem&gt; or -Dtestcase=&lt;testcase&gt;)"
          depends="compile-playpen,compile-playpen-tests,init-playpen-tests,invoke-playpen-testcase,invoke-playpen-subsystem,invoke-playpen-all" >
    <fail if="junit_test_failure" message="One or more tests failed" />
  </target>

  <!-- ================= Invoke tests ==================== -->
  <target name="invoke-playpen-testcase" depends="check-testcase" if="testcase">
    <property name="testcaseorsubsystem" value="true" />
    <run-junit include="**/test/${testcase}.class" banner="${testcase}"
       testbuilddir="${build.dir}/playpen/classes"
       classpathid="playpen.tests.runpath" reportdir="${playpen.testresults.dir}"/>
  </target>

  <target name="invoke-playpen-subsystem" if="testsubsystem">
    <property name="testcaseorsubsystem" value="true" />
    <run-junit include="**/${testsubsystem}/**/test/*Test.class" banner="all tests in ${testsubsystem} subsystem"
       testbuilddir="${build.dir}/playpen/classes"
       classpathid="playpen.tests.runpath" reportdir="${playpen.testresults.dir}"/>
  </target>

  <target name="invoke-playpen-all" unless="testcaseorsubsystem" >
    <run-junit include="**/test/*Test.class" banner="all tests"
       testbuilddir="${build.dir}/playpen/classes"
       classpathid="playpen.tests.runpath" reportdir="${playpen.testresults.dir}"/>
  </target>

  <target name="install-tomcat5">
       <property name="webapp-dir" value="/var/lib/tomcat5/webapps/" />
       <antcall target="install" />
  </target>

  <target name="install-tomcat6">
       <property name="webapp-dir" value="/var/lib/tomcat6/webapps/" />
       <echo message="${prefix}" />
       <echo message="${webapp-dir}" />
       <antcall target="install" />
  </target>

  <target name="install-tomcat7">
       <property name="webapp-dir" value="/var/lib/tomcat/webapps/" />
       <echo message="${prefix}" />
       <echo message="${webapp-dir}" />
       <antcall target="install" />
  </target>

  <target name="apidoc-install"
          depends="apidoc-jsp"
          description="Copies apidoc to the target directory">

    <delete dir="${prefix}${webapp-dir}/rhn" />
    <mkdir dir="${prefix}${webapp-dir}/rhn" />
    <mkdir dir="${prefix}${webapp-dir}/rhn/apidoc" />
    <mkdir dir="${prefix}${webapp-dir}/rhn/apidoc/handlers" />
    <!--
     - copy the apidocs to the right place
     -->
    <copy file="${build.dir}/reports/apidocs/jsp/index.jsp"
          toDir="${prefix}${webapp-dir}/rhn/apidoc"
          overwrite="true" />

    <copy file="${build.dir}/reports/apidocs/jsp/faqs.jsp"
          toDir="${prefix}${webapp-dir}/rhn/apidoc"
          overwrite="true" />

    <copy file="${build.dir}/reports/apidocs/jsp/scripts.jsp"
          toDir="${prefix}${webapp-dir}/rhn/apidoc"
          overwrite="true" />

    <copy toDir="${prefix}${webapp-dir}rhn/apidoc/handlers/">
        <fileset dir="${report.dir}/apidocs/jsp/handlers/" />
    </copy>
  </target>

  <target name="install"
          depends="init-install,init,compile-all,pack,apidoc-jsp,apidoc-install,jspcompile"
          description="Install the webapp to the directory specified by $prefix">
    <delete dir="${prefix}/usr/share/rhn/lib" />
    <mkdir dir="${prefix}/usr/share/rhn/lib" />
    <unjar src="${rhn.war}" dest="${prefix}${webapp-dir}/rhn" />

    <!--
     - copy the jar that contains our code to /usr/share/rhn/lib to be shared
     - with taskomatic and the webapp.
     -->
    <copy file="${prefix}${webapp-dir}/rhn/WEB-INF/lib/rhn.jar"
          toDir="${prefix}/usr/share/rhn/lib"
          overwrite="true"  />

    <!--
     - Delete ALL of the jars, including rhn.jar, from the webapp so that
     - they can be replaced with symlinks.
     -->
    <delete>
      <fileset dir="${prefix}${webapp-dir}/rhn/WEB-INF/lib" >
        <include name="*.jar" />
      </fileset>
    </delete>

    <!-- create symlinks for everything -->
    <jpackage-deps jars="${dist.jar.dependencies}"
        dir="${prefix}${webapp-dir}/rhn/WEB-INF/lib"/>
    <symlink link="${prefix}${webapp-dir}/rhn/WEB-INF/lib/rhn.jar"
             resource="/usr/share/rhn/lib/rhn.jar"
             failonerror="false"
             overwrite="true" />

    <mkdir dir="${rhn-home}/buildconf/tempjars" />
    <copy toDir="${prefix}${webapp-dir}/rhn/WEB-INF/lib" overwrite="true">
      <fileset dir="${rhn-home}/buildconf/tempjars">
        <include name="**/*.jar" />
      </fileset>
    </copy>

    <!--
      - delete the symlinks for the jars that break the webapp.  Basically
      - these are the oracle jars and the servlet jars
      -->
     <delete verbose="true">
       <fileset dir="${prefix}${webapp-dir}/rhn/WEB-INF/lib">
        <include name="**/ojdbc*" />
        <include name="**/oracle-jdbc*" />
        <include name="**/servlet*" />
        <include name="**/logdriver*" />
        <include name="**/jspapi*" />
        <include name="**/jasper5-compiler*" />
    </fileset>
    </delete>
  </target>

  <!-- 
     Set up Eclipse project files
     NOTE: If this fails due to missing-jars, and you want to continue,
     then execute "ant gen-eclipse-base" and retry
    -->
  <target name="make-eclipse-project" depends = "gen-eclipse"
          description="Configures this checkout as an eclipse project.">
    <copy toDir="${rhn-home}" overwrite="false">
      <fileset dir="${rhn-home}/conf/eclipse/">
        <include name=".project" />
        <!-- include name=".externalToolBuilders/*" /-->
      </fileset>
    </copy>
  </target>

  <target name="wtf"
          description="Use this target to help you diagnose development problems.">
      <echo message="Hi, this task helps you get out your frustration when" />
      <echo message="writing code.  Please feel free to bop your cubemate" />
      <echo message="in the head for some comic relief." />
  </target>

  <target name="resolve" depends="resolve-ivy,resolve-local" />

  <target name="resolve-local" if="installbuild">
    <mkdir dir="${build.lib.dir}" />
    <mkdir dir="${test.lib.dir}" />
    <mkdir dir="${run-external.lib.dir}" />
    <jpackage-deps jars="${install.build.jar.dependencies}"
                   dir="${build.lib.dir}" />
    <jpackage-deps jars="${install.run.jar.dependencies}"
                   dir="${run-external.lib.dir}"/>
    <mkdir dir="${rhn-home}/buildconf/tempjars" />                   
    <copy toDir="${build.lib.dir}" overwrite="true">
      <fileset dir="${rhn-home}/buildconf/tempjars">
          <include name="**/*.jar" />
          <include name="**/*.properties" />
      </fileset>
    </copy>
  </target>

  <target name="resolve-ivy" description="retrieve dependencies with ivy"
          depends="boot-deps,init-ivy" unless="installbuild">

    <!-- properties set here to show we are overriding default ivy values -->

    <!-- local directory -->
    <property name="ivy.default.ivy.user.dir" value="${user.home}/.ivy/rhn"/>
    <property name="ivy.local.default.artifact.pattern"
              value="[artifact]-[revision].[ext]" />
    <!-- public directory -->
    <property name="ivy.ivyrep.default.ivy.root" value="${ivyserver}/ivy/" />
    <property name="ivy.ivyrep.default.artifact.root"
              value="${ivyserver}/ivy/" />
    <property name="ivy.ivyrep.default.artifact.pattern"
              value="[artifact]-[revision].[ext]" />

    <ivy-retrieve/>
  </target>

</project><|MERGE_RESOLUTION|>--- conflicted
+++ resolved
@@ -61,15 +61,9 @@
     </copy>
     </target>
 
-<<<<<<< HEAD
-  <!-- Generates Eclipse classpath   -->
-  <target name="gen-eclipse" depends="resolve"
-         description = "Generates eclipse .classpath file">
-=======
   <!-- Generates Eclipse .classpath  -->
   <target name="gen-eclipse-base" depends="resolve"
           description = "Generates eclipse .classpath file">
->>>>>>> 15567d2b
       <exec executable="${basedir}/scripts/gen-eclipse.py"
         output="${basedir}/.classpath" >
         <arg value="${eclipse.lib.dirs}:${rhn-home}/buildconf/tempjars:${env.JAVA_HOME}/lib/tools.jar" />
