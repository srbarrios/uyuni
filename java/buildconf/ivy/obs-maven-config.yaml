repositories:
  Leap:
    project: openSUSE:Leap:15.3
    repository: standard
  Uyuni_Other:
    project: systemsmanagement:Uyuni:Master:Other
    repository: openSUSE_Leap_15.3
  Uyuni:
    project: systemsmanagement:Uyuni:Master
    repository: openSUSE_Leap_15.3
artifacts:
  - artifact: asm
    package: asm3
    jar: asm3-all
    repository: Leap
  - artifact: antlr
    package: antlr-java
    repository: Leap
  - artifact: bcel
    repository: Leap
  - artifact: byte-buddy
    repository: Uyuni_Other
  - artifact: c3p0
    repository: Uyuni_Other
  - artifact: cglib
    jar: cglib.jar
    repository: Leap
  - artifact: classmate
    repository: Uyuni_Other
  - artifact: classpathx-mail-1.3.1-monolithic
    package: classpathx-mail
    repository: Leap
  - artifact: commons-beanutils
    package: apache-commons-beanutils
    repository: Leap
  - artifact: commons-cli
    package: apache-commons-cli
    repository: Leap
  - artifact: commons-codec
    package: apache-commons-codec
    repository: Leap
  - artifact: commons-collections
    package: apache-commons-collections
    repository: Leap
  - artifact: commons-digester
    package: jakarta-commons-digester
    jar: jakarta-commons-digester-[0-9.]+\.jar
    repository: Leap
  - artifact: commons-discovery
    package: jakarta-commons-discovery
    repository: Leap
  - artifact: commons-el
    package: apache-commons-el
    repository: Leap
  - artifact: commons-fileupload
    package: jakarta-commons-fileupload
    repository: Leap
  - artifact: commons-io
    package: apache-commons-io
    repository: Leap
  - artifact: commons-jexl
    package: apache-commons-jexl
    jar: commons-jexl\.jar
    repository: Leap
  - artifact: commons-lang3
    package: apache-commons-lang3
    repository: Leap
  - artifact: commons-logging
    package: apache-commons-logging
    jar: apache-commons-logging\.jar
    repository: Leap
  - artifact: commons-validator
    package: apache-commons-validator
    repository: Leap
  - artifact: concurrent
    repository: Uyuni_Other
  - artifact: concurrentlinkedhashmap-lru
    repository: Uyuni_Other
  - artifact: dom4j
    repository: Leap
  - artifact: dwr
    repository: Uyuni_Other
  - artifact: ehcache-core
    package: ehcache
    repository: Uyuni_Other
  - artifact: geronimo-jta-1.1-api
    package: geronimo-jta-1_1-api
    repository: Leap
  - artifact: google-gson
    repository: Leap
  - artifact: hibernate-c3p0
    package: hibernate5
    jar: hibernate-c3p0
    repository: Uyuni_Other
  - artifact: hibernate-types
    repository: Uyuni_Other
  - artifact: jackson-annotations
    repository: Leap
  - artifact: jackson-core
    repository: Leap
  - artifact: jackson-databind
    repository: Leap
  - artifact: hibernate-commons-annotations
    repository: Uyuni_Other
  - artifact: hibernate-core
    package: hibernate5
    repository: Uyuni_Other
  - artifact: hibernate-ehcache
    package: hibernate5
    repository: Uyuni_Other
  - artifact: httpasyncclient
    package: httpcomponents-asyncclient
    jar: httpasyncclient-[0-9.]+
    repository: Uyuni_Other
  - artifact: httpclient
    package: httpcomponents-client
    repository: Leap
  - artifact: httpcore
    package: httpcomponents-core
    jar: httpcore.jar
    repository: Leap
  - artifact: httpcore-nio
    package: httpcomponents-core
    repository: Leap
  - artifact: jade4j
    repository: Uyuni_Other
  - artifact: jaf
    package: gnu-jaf
    repository: Leap
  - artifact: jakarta-persistence-api
    package: jpa-api
    repository: Uyuni_Other
  - artifact: java-saml
    jar: java-saml-[0-9.]+
    repository: Uyuni_Other
  - artifact: java-saml-core
    package: java-saml
    repository: Uyuni_Other
  - artifact: javassist
    repository: Uyuni_Other
  - artifact: jboss-logging
    repository: Leap
  - artifact: jcommon
    repository: Uyuni_Other
  - artifact: jdom
    repository: Leap
  - artifact: joda-time
    repository: Leap
  - artifact: jose4j
    repository: Uyuni_Other
<<<<<<< HEAD
=======
  - artifact: log4j-core
    jar: log4j-core.jar
    package: log4j
    repository: Leap
  - artifact: log4j-api
    jar: log4j-api.jar
    package: log4j
    repository: Leap
  - artifact: log4j-jcl
    jar: log4j-jcl.jar
    repository: Leap
  - artifact: log4j-slf4j-impl
    jar: log4j-slf4j-impl.jar
    package: log4j-slf4j
    repository: Leap
>>>>>>> f5953fec
  - artifact: jsch
    repository: Uyuni_Other
  - artifact: mchange-commons-java
    package: mchange-commons
    repository: Uyuni_Other
  - artifact: netty-buffer
    package: netty
    repository: Uyuni_Other
  - artifact: netty-codec
    package: netty
    repository: Uyuni_Other
  - artifact: netty-common
    package: netty
    repository: Uyuni_Other
  - artifact: netty-handler
    package: netty
    repository: Uyuni_Other
  - artifact: netty-resolver
    package: netty
    repository: Uyuni_Other
  - artifact: netty-transport
    package: netty
    jar: netty-transport-[0-9]
    repository: Uyuni_Other
  - artifact: netty-transport-native-unix-common
    package: netty
    repository: Uyuni_Other
  - artifact: client
    package: ongres-scram-client
    repository: Leap
  - artifact: common
    package: ongres-scram
    repository: Leap
  - artifact: oro
    repository: Leap
  - artifact: pgjdbc-ng
    repository: Uyuni_Other
  - artifact: postgresql-jdbc
    repository: Leap
  - artifact: quartz
    repository: Uyuni_Other
  - artifact: redstone-xmlrpc
    jar: redstone-xmlrpc-[0-9.]+
    repository: Uyuni_Other
  - artifact: redstone-xmlrpc-client
    package: redstone-xmlrpc
    repository: Uyuni_Other
  - artifact: salt-netapi-client
    repository: Uyuni
  - artifact: simpleclient
    package: prometheus-client-java
    jar: simpleclient-[0-9.]+
    repository: Uyuni_Other
  - artifact: simpleclient_common
    package: prometheus-client-java
    repository: Uyuni_Other
  - artifact: simpleclient_httpserver
    package: prometheus-client-java
    repository: Uyuni_Other
  - artifact: simpleclient_servlet
    package: prometheus-client-java
    repository: Uyuni_Other
  - artifact: simple-core
    # How comes that package is not noarch?
    arch: x86_64
    repository: Uyuni_Other
  - artifact: simple-xml
    repository: Uyuni_Other
  - artifact: sitemesh
    repository: Uyuni_Other
  - artifact: slf4j-api
    package: slf4j
    jar: api
    repository: Leap
  - artifact: snakeyaml
    repository: Leap
  - artifact: spark-core
    repository: Uyuni_Other
  - artifact: spark-template-jade
    repository: Uyuni_Other
  - artifact: spy
    package: pgjdbc-ng
    repository: Uyuni_Other
  - artifact: statistics
    repository: Uyuni_Other
  - artifact: stax-api
    package: woodstox
    repository: Uyuni_Other
  - artifact: stax2-api
    package: woodstox
    repository: Uyuni_Other
  - artifact: stringtree-json
    repository: Uyuni_Other
  - artifact: struts
    repository: Uyuni_Other
  - artifact: taglibs-standard-impl
    package: tomcat-taglibs-standard-1_2_5
    repository: Uyuni_Other
  - artifact: taglibs-standard-jstlel
    package: tomcat-taglibs-standard-1_2_5
    repository: Uyuni_Other
  - artifact: taglibs-standard-spec
    package: tomcat-taglibs-standard-1_2_5
    repository: Uyuni_Other
  - artifact: woodstox-core-asl
    package: woodstox
    repository: Uyuni_Other
  - artifact: xalan-j2
    jar: xalan-j2-[0-9.]+
    repository: Leap
  - artifact: xalan-j2-serializer
    package: xalan-j2
    repository: Leap
  - artifact: xerces-j2
    repository: Leap
  - artifact: xmlsec
    repository: Uyuni_Other
  - artifact: velocity-engine-core
    repository: Uyuni_Other

  - artifact: jasper
    package: tomcat-lib
    jar: jasper\.jar
    repository: Leap
  - artifact: jasper-el
    package: tomcat-lib
    repository: Leap
  - artifact: tomcat-el-3.0-api
    package: tomcat-el-3_0-api
    repository: Leap
  - artifact: tomcat-jsp-2.3-api
    package: tomcat-jsp-2_3-api
    repository: Leap
  - artifact: tomcat-juli
    package: tomcat-lib
    repository: Leap
  - artifact: tomcat-servlet-4.0-api
    package: tomcat-servlet-4_0-api
    repository: Leap

  - artifact: hamcrest-core
    repository: Leap
  - artifact: hamcrest-library
    package: hamcrest
    jar: hamcrest/library
    repository: Leap
  - artifact: junit
    repository: Leap
  - artifact: ical4j
    repository: Uyuni_Other<|MERGE_RESOLUTION|>--- conflicted
+++ resolved
@@ -148,8 +148,6 @@
     repository: Leap
   - artifact: jose4j
     repository: Uyuni_Other
-<<<<<<< HEAD
-=======
   - artifact: log4j-core
     jar: log4j-core.jar
     package: log4j
@@ -165,7 +163,6 @@
     jar: log4j-slf4j-impl.jar
     package: log4j-slf4j
     repository: Leap
->>>>>>> f5953fec
   - artifact: jsch
     repository: Uyuni_Other
   - artifact: mchange-commons-java
