<ivy-module version="1.0">
    <info organisation="suse" module="manager" />
    <dependencies>
        <!-- Runtime dependencies -->
        <dependency org="suse" name="antlr" rev="2.7.7" />
        <dependency org="suse" name="asm" rev="3.3.2" />
        <dependency org="suse" name="bcel" rev="5.2" />
        <dependency org="suse" name="byte-buddy" rev="1.8.17" />
        <dependency org="suse" name="c3p0" rev="0.9.5.5" />
        <dependency org="suse" name="cglib" rev="3.2.4" />
        <dependency org="suse" name="classmate" rev="1.3.4" />
        <dependency org="suse" name="classpathx-mail-1.3.1-monolithic" rev="1.1.2" />
        <dependency org="suse" name="client" rev="1.0.0~beta.2" />
        <dependency org="suse" name="common" rev="1.0.0~beta.2" />
        <dependency org="suse" name="commons-beanutils" rev="1.9.4" />
        <dependency org="suse" name="commons-cli" rev="1.4" />
        <dependency org="suse" name="commons-codec" rev="1.11" />
        <dependency org="suse" name="commons-collections" rev="3.2.2" />
        <dependency org="suse" name="commons-digester" rev="1.7" />
        <dependency org="suse" name="commons-discovery" rev="0.4" />
        <dependency org="suse" name="commons-el" rev="1.0" />
        <dependency org="suse" name="commons-fileupload" rev="1.1.1" />
        <dependency org="suse" name="commons-io" rev="2.6" />
        <dependency org="suse" name="commons-jexl" rev="2.1.1" />
        <dependency org="suse" name="commons-lang3" rev="3.8.1" />
        <dependency org="suse" name="commons-logging" rev="1.2" />
        <dependency org="suse" name="commons-validator" rev="1.3.1" />
        <dependency org="suse" name="concurrent" rev="1.3.4" />
        <dependency org="suse" name="concurrentlinkedhashmap-lru" rev="1.3.1" />
        <dependency org="suse" name="dom4j" rev="1.6.1" />
        <dependency org="suse" name="dwr" rev="3.0.2" />
        <dependency org="suse" name="ehcache-core" rev="2.10.1" />
        <dependency org="suse" name="geronimo-jta-1.1-api" rev="1.2" />
        <dependency org="suse" name="google-gson" rev="2.8.5" />
        <dependency org="suse" name="hibernate-c3p0" rev="5.3.25" />
        <dependency org="suse" name="hibernate-commons-annotations" rev="5.0.4" />
        <dependency org="suse" name="hibernate-core" rev="5.3.25" />
        <dependency org="suse" name="hibernate-ehcache" rev="5.3.25" />
        <dependency org="suse" name="hibernate-types" rev="2.12.1" />
        <dependency org="suse" name="httpasyncclient" rev="4.1.4" />
        <dependency org="suse" name="httpclient" rev="4.5.6" />
        <dependency org="suse" name="httpcore" rev="4.4.10" />
        <dependency org="suse" name="httpcore-nio" rev="4.4.10" />
        <dependency org="suse" name="ical4j" rev="3.0.18" />
        <dependency org="suse" name="jackson-annotations" rev="2.10.2" />
        <dependency org="suse" name="jackson-core" rev="2.10.2" />
        <dependency org="suse" name="jackson-databind" rev="2.10.5.1" />
        <dependency org="suse" name="jade4j" rev="1.2.5" />
        <dependency org="suse" name="jaf" rev="1.1.1" />
        <dependency org="suse" name="jakarta-persistence-api" rev="2.2.2" />
        <dependency org="suse" name="java-saml" rev="2.4.0" />
        <dependency org="suse" name="java-saml-core" rev="2.4.0" />
        <dependency org="suse" name="javassist" rev="3.20.0" />
        <dependency org="suse" name="jboss-logging" rev="3.3.0" />
        <dependency org="suse" name="jcommon" rev="1.0.16" />
        <dependency org="suse" name="jdom" rev="1.1.3" />
        <dependency org="suse" name="joda-time" rev="2.10.1" />
        <dependency org="suse" name="jose4j" rev="0.5.1" />
<<<<<<< HEAD
        <dependency org="org.apache.logging.log4j" name="log4j-api" rev="2.17.2" />
        <dependency org="org.apache.logging.log4j" name="log4j-core" rev="2.17.2"  transitive="false"/>
        <dependency org="org.apache.logging.log4j" name="log4j-jcl" rev="2.17.2" />
=======
        <dependency org="suse" name="log4j-api" rev="2.13.0" />
        <dependency org="suse" name="log4j-core" rev="2.13.0" />
        <dependency org="suse" name="log4j-jcl" rev="2.13.0" />
>>>>>>> f5953fec
        <dependency org="suse" name="jsch" rev="0.1.55" />
        <dependency org="suse" name="mchange-commons-java" rev="0.2.20" />
        <dependency org="suse" name="netty-buffer" rev="4.1.44.Final" />
        <dependency org="suse" name="netty-codec" rev="4.1.44.Final" />
        <dependency org="suse" name="netty-common" rev="4.1.44.Final" />
        <dependency org="suse" name="netty-handler" rev="4.1.44.Final" />
        <dependency org="suse" name="netty-resolver" rev="4.1.44.Final" />
        <dependency org="suse" name="netty-transport" rev="4.1.44.Final" />
        <dependency org="suse" name="netty-transport-native-unix-common" rev="4.1.44.Final" />
        <dependency org="suse" name="oro" rev="2.0.8" />
        <dependency org="suse" name="pgjdbc-ng" rev="0.8.7" />
        <dependency org="suse" name="postgresql-jdbc" rev="42.2.16" />
        <dependency org="suse" name="quartz" rev="2.3.0" />
        <dependency org="suse" name="redstone-xmlrpc" rev="1.1_20071120" />
        <dependency org="suse" name="redstone-xmlrpc-client" rev="1.1_20071120" />
        <dependency org="suse" name="salt-netapi-client" rev="0.19.0" />
        <dependency org="suse" name="simpleclient" rev="0.3.0" />
        <dependency org="suse" name="simpleclient_common" rev="0.3.0" />
        <dependency org="suse" name="simpleclient_httpserver" rev="0.3.0" />
        <dependency org="suse" name="simpleclient_servlet" rev="0.3.0" />
        <dependency org="suse" name="simple-core" rev="3.1.3" />
        <dependency org="suse" name="simple-xml" rev="2.6.2" />
        <dependency org="suse" name="sitemesh" rev="2.1" />
        <dependency org="suse" name="slf4j-api" rev="1.7.30" />
<<<<<<< HEAD
        <dependency org="org.apache.logging.log4j" name="log4j-slf4j-impl" rev="2.17.2" transitive="false"/>
=======
        <dependency org="suse" name="log4j-slf4j-impl" rev="2.13.0" />
>>>>>>> f5953fec
        <dependency org="suse" name="snakeyaml" rev="1.28" />
        <dependency org="suse" name="spark-core" rev="2.7.2" />
        <dependency org="suse" name="spark-template-jade" rev="2.3" />
        <dependency org="suse" name="spy" rev="0.8.7" />
        <dependency org="suse" name="statistics" rev="1.0.2" />
        <dependency org="suse" name="stax-api" rev="1.0.1" />
        <dependency org="suse" name="stax2-api" rev="3.1.4" />
        <dependency org="suse" name="stringtree-json" rev="2.0.9" />
        <dependency org="suse" name="struts" rev="1.2.9" />
        <dependency org="suse" name="taglibs-standard-impl" rev="1.2.5" />
        <dependency org="suse" name="taglibs-standard-jstlel" rev="1.2.5" />
        <dependency org="suse" name="taglibs-standard-spec" rev="1.2.5" />
        <dependency org="suse" name="woodstox-core-asl" rev="4.4.2" />
        <dependency org="suse" name="xalan-j2" rev="2.7.2" />
        <dependency org="suse" name="xalan-j2-serializer" rev="2.7.2" />
        <dependency org="suse" name="xerces-j2" rev="2.12.0" />
        <dependency org="suse" name="xmlsec" rev="2.0.7" />

        <!-- Tomcat jars -->
        <dependency org="suse" name="jasper" rev="9.0.36" />
        <dependency org="suse" name="jasper-el" rev="9.0.36" />
        <dependency org="suse" name="tomcat-el-3.0-api" rev="9.0.36" />
        <dependency org="suse" name="tomcat-jsp-2.3-api" rev="9.0.36" />
        <dependency org="suse" name="tomcat-juli" rev="9.0.36" />
        <dependency org="suse" name="tomcat-servlet-4.0-api" rev="9.0.36" />

        <!-- Compilation and testing -->
        <dependency org="suse" name="velocity-engine-core" rev="2.2"/>
        <dependency org="checkstyle" name="checkstyle" rev="8.30" transitive="false">
          <artifact name="all" type="jar" url="https://github.com/checkstyle/checkstyle/releases/download/checkstyle-8.30/checkstyle-8.30-all.jar"/>
        </dependency>
        <dependency org="suse" name="hamcrest-core" rev="1.3" transitive="false"/>
        <dependency org="suse" name="hamcrest-library" rev="1.3" transitive="false"/>
        <dependency org="javax.xml.bind" name="jaxb-api" rev="2.3.0" transitive="false"/>
        <dependency org="com.sun.xml.bind" name="jaxb-core" rev="2.3.0" transitive="false"/>
        <dependency org="com.sun.xml.bind" name="jaxb-impl" rev="2.3.0" transitive="false"/>
        <dependency org="suse" name="junit" rev="4.12" transitive="false"/>
        <dependency org="org.junit.jupiter" name="junit-jupiter-api" rev="5.6.3" transitive="false"/>
        <dependency org="org.junit.platform" name="junit-platform-commons" rev="1.6.3" transitive="false" />
        <dependency org="org.opentest4j" name="opentest4j" rev="1.2.0" transitive="false"/>
        <dependency org="org.apiguardian" name="apiguardian-api" rev="1.1.0" transitive="false"/>
        <dependency org="org.jmock" name="jmock" rev="2.12.0" transitive="false"/>
        <dependency org="org.jmock" name="jmock-junit5" rev="2.12.0" transitive="false"/>
        <dependency org="org.jmock" name="jmock-imposters" rev="2.12.0" transitive="false"/>
        <dependency org="mockobjects" name="mockobjects-core" rev="0.09" transitive="false"/>
        <dependency org="mockobjects" name="mockobjects-jdk1.4-j2ee1.3" rev="0.09" transitive="false"/>
        <dependency org="org.objenesis" name="objenesis" rev="1.0" transitive="false"/>
        <dependency org="javax.websocket" name="javax.websocket-api" rev="1.1" transitive="false"/>
        <dependency org="org.jacoco" name="org.jacoco.ant" rev="0.8.7" transitive="false">
           <artifact name="nodeps" type="jar" url="https://repo1.maven.org/maven2/org/jacoco/org.jacoco.ant/0.8.7/org.jacoco.ant-0.8.7-nodeps.jar"/>
        </dependency>
        <!-- todo move to our org -->
        <dependency org="strutstest" name="strutstest" rev="0.0.1" transitive="false">
            <artifact name="strutstestcase" type="jar" url="https://github.com/hustodemon/strutstestcase-uyuni/releases/download/v.0.0.1-alpha/strutstest-uyuni-0.0.1.jar"/>
        </dependency>
    </dependencies>
</ivy-module><|MERGE_RESOLUTION|>--- conflicted
+++ resolved
@@ -56,15 +56,9 @@
         <dependency org="suse" name="jdom" rev="1.1.3" />
         <dependency org="suse" name="joda-time" rev="2.10.1" />
         <dependency org="suse" name="jose4j" rev="0.5.1" />
-<<<<<<< HEAD
-        <dependency org="org.apache.logging.log4j" name="log4j-api" rev="2.17.2" />
-        <dependency org="org.apache.logging.log4j" name="log4j-core" rev="2.17.2"  transitive="false"/>
-        <dependency org="org.apache.logging.log4j" name="log4j-jcl" rev="2.17.2" />
-=======
         <dependency org="suse" name="log4j-api" rev="2.13.0" />
         <dependency org="suse" name="log4j-core" rev="2.13.0" />
         <dependency org="suse" name="log4j-jcl" rev="2.13.0" />
->>>>>>> f5953fec
         <dependency org="suse" name="jsch" rev="0.1.55" />
         <dependency org="suse" name="mchange-commons-java" rev="0.2.20" />
         <dependency org="suse" name="netty-buffer" rev="4.1.44.Final" />
@@ -89,11 +83,7 @@
         <dependency org="suse" name="simple-xml" rev="2.6.2" />
         <dependency org="suse" name="sitemesh" rev="2.1" />
         <dependency org="suse" name="slf4j-api" rev="1.7.30" />
-<<<<<<< HEAD
-        <dependency org="org.apache.logging.log4j" name="log4j-slf4j-impl" rev="2.17.2" transitive="false"/>
-=======
         <dependency org="suse" name="log4j-slf4j-impl" rev="2.13.0" />
->>>>>>> f5953fec
         <dependency org="suse" name="snakeyaml" rev="1.28" />
         <dependency org="suse" name="spark-core" rev="2.7.2" />
         <dependency org="suse" name="spark-template-jade" rev="2.3" />
