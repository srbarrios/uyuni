--- conflicted
+++ resolved
@@ -56,19 +56,12 @@
     <available file="/usr/share/java/asm/asm.jar" />
   </condition>
 
-<<<<<<< HEAD
   -->
 
   <condition property="asm" value="objectweb-asm/asm" else="asm/asm">
     <available file="/usr/share/java/objectweb-asm/asm.jar" />
   </condition>
 
-  <condition property="jfreechart" value="jfreechart/jfreechart" else="jfreechart">
-    <available file="/usr/share/java/jfreechart/jfreechart.jar" />
-  </condition>
-
-=======
->>>>>>> 40a6f3f6
   <condition property="hibernate-commons-annotations" value="hibernate/hibernate-commons-annotations" else="hibernate-commons-annotations/hibernate-commons-annotations">
     <available file="/usr/share/java/hibernate/hibernate-commons-annotations.jar" />
   </condition>
@@ -157,13 +150,8 @@
              ${tomcat-jars} javamail jdom jsch dwr google-gson
              log4j oro redstone-xmlrpc-client redstone-xmlrpc ${struts-jars}
              jcommon stringtree-json postgresql-jdbc
-<<<<<<< HEAD
-             ${jfreechart} taglibs-core quartz
+             taglibs-core quartz
              concurrent simple-core snakeyaml simple-xml susestudio-java-client" />
-=======
-             taglibs-core quartz
-             concurrent simple-core simple-xml susestudio-java-client" />
->>>>>>> 40a6f3f6
 
   <property name="dist.jar.dependencies"
       value="antlr ${asm} bcel c3p0 cglib
@@ -172,17 +160,10 @@
              commons-lang commons-logging
              ${commons-validator} concurrent dom4j google-gson ${hibernate} jta
              jaf ${jasper-jars} javamail jcommon jdom ${other-jars}
-<<<<<<< HEAD
-             ${jfreechart} ${tomcat-jars} log4j redstone-xmlrpc-client redstone-xmlrpc
+             ${tomcat-jars} log4j redstone-xmlrpc-client redstone-xmlrpc
              oro quartz stringtree-json sitemesh ${struts-jars} taglibs-core
              taglibs-standard tanukiwrapper postgresql-jdbc snakeyaml simple-xml susestudio-java-client
              xalan-j2 xerces-j2 xml-commons-apis simple-core ehcache" />
-=======
-             ${tomcat-jars} jpam ${log4j-jars} redstone-xmlrpc-client redstone-xmlrpc
-             oro oscache quartz stringtree-json sitemesh ${struts-jars} taglibs-core
-             taglibs-standard tanukiwrapper postgresql-jdbc simple-xml susestudio-java-client
-             xalan-j2 xerces-j2 xml-commons-apis simple-core" />
->>>>>>> 40a6f3f6
 
   <path id="bootjars">
     <fileset dir="${boot.lib.dir}" includes="*.jar" />
