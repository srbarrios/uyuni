--- conflicted
+++ resolved
@@ -4,12 +4,7 @@
 
 </head>
 <body>
-<<<<<<< HEAD
-<h3><img src="../img/rhn-icon-api.gif"  /><a href="index.html">API Overview</a></h3>
+<h3><i class="fa fa-gears"><a href="index.html">API Overview</a></h3>
 Welcome to the SUSE Manager API.  By using the included API calls, you can more easily automate many of the tasks you perform everyday.  All API calls are grouped by common functionality. <a href="faqs.html">Faqs</a> and <a href="scripts.html">example scripts</a> are available.
-=======
-<h3><i class="fa fa-gears"><a href="index.html">API Overview</a></h3>
-Welcome to the Red Hat Satellite API.  By using the included API calls, you can more easily automate many of the tasks you perform everyday.  All API calls are grouped by common functionality. <a href="faqs.html">Faqs</a> and <a href="scripts.html">example scripts</a> are available.
->>>>>>> 857f8404
 <h2>Namespaces</h2>
    <ul class="apidoc">