--- conflicted
+++ resolved
@@ -323,11 +323,7 @@
 
         PackageManagerTest.addPackageToChannel("auto-kickstart-TestBootImage", c);
         Package p = PackageManagerTest.
-<<<<<<< HEAD
-        addPackageToChannel("up2date", c);
-=======
                 addPackageToChannel("up2date", c);
->>>>>>> 4869bc83
         PackageEvr pevr = PackageEvrFactory.lookupOrCreatePackageEvr("0",
                 KickstartScheduleCommand.UP2DATE_VERSION, "0");
         p.setPackageEvr(pevr);
