--- conflicted
+++ resolved
@@ -86,20 +86,11 @@
         if (tree.doesParaVirt()) {
             //IT does paravirt so we need to either update the xen distro or create one
             if (xen == null) {
-<<<<<<< HEAD
-                xen =
-                        Distro.create(con, tree.getCobblerXenDistroName(), tree
-                                .getKernelXenPath(), tree.getInitrdXenPath(), ksmeta, tree
-                                .getInstallType().getCobblerBreed(), tree.getInstallType()
-                                .getCobblerOsVersion());
-                xen.setArch(archName);
-=======
                 xen = Distro.create(con, tree.getCobblerXenDistroName(), tree
                         .getKernelXenPath(), tree.getInitrdXenPath(), ksmeta, tree
                         .getInstallType().getCobblerBreed(), tree.getInstallType()
                         .getCobblerOsVersion(), tree.getChannel().getChannelArch()
                         .cobblerArch());
->>>>>>> 4f1c3dcf
                 xen.save();
                 tree.setCobblerXenId(xen.getId());
             }
@@ -110,11 +101,8 @@
                 xen.setBreed(tree.getInstallType().getCobblerBreed());
                 xen.setOsVersion(tree.getInstallType().getCobblerOsVersion());
                 xen.setKsMeta(ksmeta);
-<<<<<<< HEAD
                 xen.setBreed(tree.getInstallType().getCobblerBreed());
-=======
                 xen.setArch(tree.getChannel().getChannelArch().cobblerArch());
->>>>>>> 4f1c3dcf
                 xen.save();
             }
         }
