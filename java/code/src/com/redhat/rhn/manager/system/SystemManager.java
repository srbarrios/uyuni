/**
 * Copyright (c) 2009--2014 Red Hat, Inc.
 *
 * This software is licensed to you under the GNU General Public License,
 * version 2 (GPLv2). There is NO WARRANTY for this software, express or
 * implied, including the implied warranties of MERCHANTABILITY or FITNESS
 * FOR A PARTICULAR PURPOSE. You should have received a copy of GPLv2
 * along with this software; if not, see
 * http://www.gnu.org/licenses/old-licenses/gpl-2.0.txt.
 *
 * Red Hat trademarks are not licensed under GPLv2. No permission is
 * granted to use or replicate Red Hat trademarks that are incorporated
 * in this software or its documentation.
 */
package com.redhat.rhn.manager.system;

import com.redhat.rhn.common.client.ClientCertificate;
import com.redhat.rhn.common.client.InvalidCertificateException;
import com.redhat.rhn.common.conf.Config;
import com.redhat.rhn.common.conf.ConfigDefaults;
import com.redhat.rhn.common.db.datasource.CallableMode;
import com.redhat.rhn.common.db.datasource.DataResult;
import com.redhat.rhn.common.db.datasource.ModeFactory;
import com.redhat.rhn.common.db.datasource.SelectMode;
import com.redhat.rhn.common.db.datasource.WriteMode;
import com.redhat.rhn.common.hibernate.HibernateFactory;
import com.redhat.rhn.common.hibernate.LookupException;
import com.redhat.rhn.common.localization.LocalizationService;
import com.redhat.rhn.common.security.PermissionException;
import com.redhat.rhn.common.validator.ValidatorError;
import com.redhat.rhn.common.validator.ValidatorResult;
import com.redhat.rhn.common.validator.ValidatorWarning;
import com.redhat.rhn.domain.channel.Channel;
import com.redhat.rhn.domain.channel.ChannelArch;
import com.redhat.rhn.domain.channel.ChannelFactory;
import com.redhat.rhn.domain.channel.ChannelFamily;
import com.redhat.rhn.domain.entitlement.Entitlement;
import com.redhat.rhn.domain.entitlement.VirtualizationEntitlement;
import com.redhat.rhn.domain.errata.Errata;
import com.redhat.rhn.domain.org.Org;
import com.redhat.rhn.domain.rhnpackage.PackageFactory;
import com.redhat.rhn.domain.role.RoleFactory;
import com.redhat.rhn.domain.server.CPU;
import com.redhat.rhn.domain.server.InstalledPackage;
import com.redhat.rhn.domain.server.Note;
import com.redhat.rhn.domain.server.ProxyInfo;
import com.redhat.rhn.domain.server.Server;
import com.redhat.rhn.domain.server.ServerArch;
import com.redhat.rhn.domain.server.ServerFactory;
import com.redhat.rhn.domain.server.ServerGroup;
import com.redhat.rhn.domain.server.ServerLock;
import com.redhat.rhn.domain.server.VirtualInstance;
import com.redhat.rhn.domain.server.VirtualInstanceFactory;
import com.redhat.rhn.domain.server.VirtualInstanceState;
import com.redhat.rhn.domain.user.User;
import com.redhat.rhn.domain.user.UserFactory;
import com.redhat.rhn.frontend.dto.ActivationKeyDto;
import com.redhat.rhn.frontend.dto.CustomDataKeyOverview;
import com.redhat.rhn.frontend.dto.ErrataOverview;
import com.redhat.rhn.frontend.dto.EssentialServerDto;
import com.redhat.rhn.frontend.dto.HardwareDeviceDto;
import com.redhat.rhn.frontend.dto.NetworkDto;
import com.redhat.rhn.frontend.dto.OrgProxyServer;
import com.redhat.rhn.frontend.dto.PackageListItem;
import com.redhat.rhn.frontend.dto.ServerPath;
import com.redhat.rhn.frontend.dto.SnapshotTagDto;
import com.redhat.rhn.frontend.dto.SystemCurrency;
import com.redhat.rhn.frontend.dto.SystemEventDto;
import com.redhat.rhn.frontend.dto.SystemGroupOverview;
import com.redhat.rhn.frontend.dto.SystemOverview;
import com.redhat.rhn.frontend.dto.SystemPendingEventDto;
import com.redhat.rhn.frontend.dto.VirtualSystemOverview;
import com.redhat.rhn.frontend.dto.kickstart.KickstartSessionDto;
import com.redhat.rhn.frontend.listview.PageControl;
import com.redhat.rhn.frontend.xmlrpc.InvalidProxyVersionException;
import com.redhat.rhn.frontend.xmlrpc.ProxySystemIsSatelliteException;
import com.redhat.rhn.manager.BaseManager;
import com.redhat.rhn.manager.action.ActionManager;
import com.redhat.rhn.manager.channel.ChannelManager;
import com.redhat.rhn.manager.channel.MultipleChannelsWithPackageException;
import com.redhat.rhn.manager.entitlement.EntitlementManager;
import com.redhat.rhn.manager.errata.ErrataManager;
import com.redhat.rhn.manager.kickstart.cobbler.CobblerSystemRemoveCommand;
import com.redhat.rhn.manager.rhnset.RhnSetDecl;
import com.redhat.rhn.manager.user.UserManager;

import org.apache.commons.lang.BooleanUtils;
import org.apache.log4j.Logger;
import org.hibernate.Session;

import java.net.IDN;
import java.sql.Date;
import java.sql.Types;
import java.util.ArrayList;
import java.util.Calendar;
import java.util.Collection;
import java.util.Collections;
import java.util.HashMap;
import java.util.HashSet;
import java.util.Iterator;
import java.util.LinkedList;
import java.util.List;
import java.util.ListIterator;
import java.util.Map;
import java.util.Set;

/**
 * SystemManager
 * @version $Rev$
 */
public class SystemManager extends BaseManager {

    private static Logger log = Logger.getLogger(SystemManager.class);

    public static final String CAP_CONFIGFILES_UPLOAD = "configfiles.upload";
    public static final String CAP_CONFIGFILES_DIFF = "configfiles.diff";
    public static final String CAP_CONFIGFILES_MTIME_UPLOAD =
            "configfiles.mtime_upload";
    public static final String CAP_CONFIGFILES_DEPLOY = "configfiles.deploy";
    public static final String CAP_PACKAGES_VERIFY = "packages.verify";
    public static final String CAP_CONFIGFILES_BASE64_ENC =
            "configfiles.base64_enc";

    public static final String NO_SLOT_KEY = "system.entitle.noslots";

    private SystemManager() {
    }

    /**
     * Takes a snapshot for a server by calling the snapshot_server stored proc.
     * @param server The server to snapshot
     * @param reason The reason for the snapshotting.
     */
    public static void snapshotServer(Server server, String reason) {

        if (!Config.get().getBoolean(ConfigDefaults.TAKE_SNAPSHOTS)) {
            return;
        }

        // If the server is null or doesn't have the snapshotting feature, don't bother.
        if (server == null || !serverHasFeature(server.getId(), "ftr_snapshotting")) {
            return;
        }

        CallableMode m = ModeFactory.getCallableMode("System_queries", "snapshot_server");
        Map<String, Object> in = new HashMap<String, Object>();
        in.put("server_id", server.getId());
        in.put("reason", reason);
        m.execute(in, new HashMap<String, Integer>());
    }

    /**
     * Gets the list of channels that this server could subscribe to given it's base
     * channel.
     * @param sid The id of the server in question
     * @param uid The id of the user asking
     * @param cid The id of the base channel for the server
     * @return Returns a list of subscribable (child) channels for this server.
     */
    public static DataResult<Map<String, Object>> subscribableChannels(Long sid, Long uid,
            Long cid) {
        SelectMode m = ModeFactory.getMode("Channel_queries",
                "subscribable_channels", Map.class);
        Map<String, Object> params = new HashMap<String, Object>();
        params.put("server_id", sid);
        params.put("user_id", uid);
        params.put("base_channel_id", cid);

        return m.execute(params);
    }

    /**
     * Gets the list of channel ids that this server could subscribe to
     * according to it's base channel.
     * @param sid The id of the server in question
     * @param uid The id of the user asking
     * @param cid The id of the base channel for the server
     * @return Returns a list of subscribable (child) channel ids for this server.
     */
    public static Set<Long> subscribableChannelIds(Long sid, Long uid, Long cid) {
        Iterator<Map<String, Object>> subscribableChannelIter =
                subscribableChannels(sid, uid, cid).iterator();

        Set<Long> subscribableChannelIdSet = new HashSet<Long>();
        while (subscribableChannelIter.hasNext()) {
            Map<String, Object> row = subscribableChannelIter.next();
            subscribableChannelIdSet.add((Long) row.get("id"));
        }
        return subscribableChannelIdSet;
    }

    /**
     * Gets the list of channels that this server is subscribed to
     * @param sid The id of the server in question
     * @return Returns a list of subscribed channels for this server.
     */
    public static DataResult<Map<String, Object>> systemChannelSubscriptions(Long sid) {
        SelectMode m = ModeFactory.getMode("System_queries",
                "system_channel_subscriptions");
        Map<String, Object> params = new HashMap<String, Object>();
        params.put("sid", sid);
        return m.execute(params);
    }

    /**
     * @param user
     *            Currently logged in user.
     * @param sid
     *            System id
     * @return true if the system requires a reboot i.e: because kernel updates.
     */
    public static boolean requiresReboot(User user, Long sid) {
        SelectMode m = ModeFactory.getMode("System_queries",
                "has_errata_with_keyword_applied_since_last_reboot");
        Map<String, Object> params = new HashMap<String, Object>();
        params.put("user_id", user.getId());
        params.put("org_id", user.getOrg().getId());
        params.put("sid", sid);
        params.put("keyword", "reboot_suggested");
        DataResult dr = m.execute(params);
        return !dr.isEmpty();
    }

    /**
     * Returns list of systems requiring a reboot i.e: because kernel updates,
     * visible to user, sorted by name.
     *
     * @param user
     *            Currently logged in user.
     * @param pc
     *            PageControl
     * @return list of SystemOverviews.
     */
    public static DataResult<SystemOverview> requiringRebootList(User user,
            PageControl pc) {
        SelectMode m = ModeFactory.getMode("System_queries",
                "having_errata_with_keyword_applied_since_last_reboot");
        Map<String, Object> params = new HashMap<String, Object>();
        params.put("org_id", user.getOrg().getId());
        params.put("user_id", user.getId());
        params.put("keyword", "reboot_suggested");
        Map<String, Object> elabParams = new HashMap<String, Object>();
        return makeDataResult(params, elabParams, pc, m, SystemOverview.class);
    }

    /**
     * Returns a list of systems with extra packages installed.
     *
     * @param user User to check the systems for
     * @param pc Page control
     *
     * @return list of SystemOverviews.
     */
    public static DataResult<SystemOverview> getExtraPackagesSystems(User user,
            PageControl pc) {
        SelectMode m = ModeFactory.getMode("System_queries",
            "extra_packages_systems_count");
        Map<String, Object> params = new HashMap<String, Object>();
        params.put("userid", user.getId());
        params.put("orgid", user.getOrg().getId());

        return makeDataResult(params, new HashMap<String, Object>(), pc, m,
                SystemOverview.class);
    }

    /**
     * Returns the list of extra packages for a system.
     * @param serverId Server ID in question
     * @return List of extra packages
     */
    public static DataResult<PackageListItem> listExtraPackages(Long serverId) {
        SelectMode m = ModeFactory.getMode("Package_queries",
                                           "extra_packages_for_system");
        Map<String, Object> params = new HashMap<String, Object>();
        params.put("serverid", serverId);
        Map<String, Object> elabParams = new HashMap<String, Object>();

        return makeDataResult(params, elabParams, null, m, PackageListItem.class);
    }

    /**
     * Returns a list of systems consuming given channel family entitlement
     *
     * @param cfId Channel family ID to list the entitled systems for
     * @param user User to list the entitled systems for
     * @param entitlementType regular, flex or all
     * @param pc Page control
     * @return list of SystemOverviews.
     */
    public static DataResult<SystemOverview> getEntitledSystems(Long cfId, User user,
                                                String entitlementType, PageControl pc) {
        SelectMode m = ModeFactory.getMode("System_queries", "systems_in_channel_family");
        Map<String, Object> params = new HashMap<String, Object>();
        params.put("cfamid", cfId);
        params.put("userid", user.getId());
        params.put("orgid", user.getOrg().getId());
        params.put("isfve", "All");

        if (entitlementType.equals("regular")) {
            params.put("isfve", "N");
        }
        else if (entitlementType.equals("flex")) {
            params.put("isfve", "Y");
        }

        return makeDataResult(params, new HashMap<String, Object>(), pc, m,
                SystemOverview.class);
    }

    /**
     * Gets the latest upgradable packages for a system
     * @param sid The id for the system we want packages for
     * @return Returns a list of the latest upgradable packages for a system
     */
    public static DataResult<Map<String, Object>> latestUpgradablePackages(Long sid) {
        SelectMode m = ModeFactory.getMode("Package_queries",
                "system_upgradable_package_list_no_errata_info",
                Map.class);
        Map<String, Object> params = new HashMap<String, Object>();
        params.put("sid", sid);
        return m.execute(params);
    }

    /**
     * Get all installable packages for a given system.
     * @param sid The id for the system we want packages for
     * @return Return a list of all installable packages for a system.
     */
    public static DataResult<Map<String, Object>> allInstallablePackages(Long sid) {
        SelectMode m = ModeFactory.getMode("Package_queries",
                "system_all_available_packages",
                Map.class);
        Map<String, Object> params = new HashMap<String, Object>();
        params.put("sid", sid);
        return m.execute(params);
    }

    /**
     * Gets the latest installable packages for a system
     * @param sid The id for the system we want packages for
     * @return Returns a list of latest installable packages for a system.
     */
    public static DataResult<Map<String, Object>> latestInstallablePackages(Long sid) {
        SelectMode m = ModeFactory.getMode("Package_queries",
                "system_latest_available_packages",
                Map.class);
        Map<String, Object> params = new HashMap<String, Object>();
        params.put("sid", sid);
        return m.execute(params);
    }

    /**
     * Gets the installed packages on a system
     * @param sid The system in question
     * @param expanded If true, also adds EVR, Arch and package name to the result.
     * @return Returns a list of packages for a system
     */
    public static DataResult<Map<String, Object>> installedPackages(Long sid,
            boolean expanded) {
        String suffix = expanded ? "_expanded" : "";
        SelectMode m = ModeFactory.getMode("System_queries",
                                           "system_installed_packages" + suffix,
                                           Map.class);
        Map<String, Object> params = new HashMap<String, Object>();
        params.put("sid", sid);
        DataResult<Map<String, Object>> pkgs = m.execute(params);
        for (Map<String, Object> pkg : pkgs) {
            if (pkg.get("arch") == null) {
                pkg.put("arch", LocalizationService.getInstance().getMessage("Unknown"));
            }
            if (pkg.get("installtime") == null) {
                pkg.remove("installtime");
            }
        }
        return pkgs;
    }

    /**
     * Gets packages from a channel for a system
     * @param sid server id
     * @param cid channel id
     * @return list of packages installed on a system from a channel
     */
    public static DataResult<Map<String, Object>> packagesFromChannel(Long sid, Long cid) {
        SelectMode m = ModeFactory.getMode("Package_queries",
                "system_packages_from_channel", Map.class);
        Map<String, Object> params = new HashMap<String, Object>();
        params.put("sid", sid);
        params.put("cid", cid);
        return m.execute(params);
    }

    /**
     * Deletes a server
     * @param user The user doing the deleting.
     * @param sid The id of the system to be deleted
     */
    public static void deleteServer(User user, Long sid) {
        /*
         * Looking up the server here rather than being passed in a Server object, allows
         * us to call lookupByIdAndUser which will ensure the user has access to this
         * server.
         */
        Server server = lookupByIdAndUser(sid, user);

        CobblerSystemRemoveCommand rc = new CobblerSystemRemoveCommand(user, server);
        rc.store();

        if (server.isVirtualGuest()) {
            VirtualInstance virtInstance = server.getVirtualInstance();
            virtInstance.deleteGuestSystem();
        }
        else {
            if (server.getGuests() != null) {
                removeAllServerEntitlements(server.getId());
                // Remove guest associations to the host system we're now deleting:
                for (Iterator<VirtualInstance> it = server.getGuests().iterator(); it
                        .hasNext();) {
                    VirtualInstance vi = it.next();
                    server.removeGuest(vi);
                }
            }
            ServerFactory.delete(server);
        }
    }

    /**
     * Adds a server to a server group
     * @param server The server to add
     * @param serverGroup The group to add the server to
     */
    public static void addServerToServerGroup(Server server, ServerGroup serverGroup) {
        ServerFactory.addServerToGroup(server, serverGroup);
        snapshotServer(server, "Group membership alteration");
    }

    /**
     * Removes a server from a group
     * @param server The server to remove
     * @param serverGroup The group to remove the server from
     */
    public static void removeServerFromServerGroup(Server server, ServerGroup serverGroup) {
        ServerFactory.removeServerFromGroup(server.getId(), serverGroup.getId());
        snapshotServer(server, "Group membership alteration");
    }

    /**
     * Returns a list of available server groups for a given server
     * @param server The server in question
     * @param user The user requesting the information
     * @return Returns a list of system groups available for this server/user
     */
    public static DataResult<Map<String, Object>> availableSystemGroups(Server server,
            User user) {
        SelectMode m = ModeFactory.getMode("SystemGroup_queries", "visible_to_system",
                Map.class);
        Map<String, Object> params = new HashMap<String, Object>();
        params.put("sid", server.getId());
        params.put("org_id", user.getOrg().getId());
        params.put("user_id", user.getId());
        return m.execute(params);
    }

    /**
     * Returns a list of server groups for a given server
     * @param sid The server id in question
     * @return Returns a list of system groups for this server
     */
    public static DataResult<Map<String, Object>> listSystemGroups(Long sid) {
        SelectMode m = ModeFactory.getMode("SystemGroup_queries",
                                           "groups_a_system_is_in_unsafe", Map.class);
        Map<String, Object> params = new HashMap<String, Object>();
        params.put("sid", sid);
        return m.execute(params);
    }

    /**
     * Returns list of all notes for a system.
     * @param s The server in question
     * @return list of SystemNotes.
     */
    public static DataResult<Map<String, Object>> systemNotes(Server s) {
        SelectMode m = ModeFactory.getMode("System_queries", "server_notes");
        Map<String, Object> params = new HashMap<String, Object>();
        params.put("sid", s.getId());
        return m.execute(params);
    }

    /**
     * Returns list of all systems visible to user.
     * @param user Currently logged in user.
     * @param pc PageControl
     * @return list of SystemOverviews.
     */
    public static DataResult<SystemOverview> systemList(User user, PageControl pc) {
        SelectMode m = ModeFactory.getMode("System_queries", "visible_to_user");
        Map<String, Object> params = new HashMap<String, Object>();
        params.put("user_id", user.getId());
        Map<String, Object> elabParams = new HashMap<String, Object>();
        return makeDataResult(params, elabParams, pc, m, SystemOverview.class);
    }

    /**
     * Returns list of all physical systems visible to user.
     * @param user Currently logged in user.
     * @param pc PageControl
     * @return list of SystemOverviews.
     */
    public static DataResult<SystemOverview> physicalList(User user, PageControl pc) {
        SelectMode m = ModeFactory.getMode("System_queries",
                "visible_to_user_physical_list");
        Map<String, Object> params = new HashMap<String, Object>();
        params.put("user_id", user.getId());
        Map<String, Object> elabParams = new HashMap<String, Object>();
        return makeDataResult(params, elabParams, pc, m, SystemOverview.class);
    }

    /**
     * Returns list of all systems and their errata type counts
     * @param user Currently logged in user.
     * @param pc PageControl
     * @return list of SystemOverviews.
     */
    public static DataResult<SystemCurrency> systemCurrencyList(User user,
            PageControl pc) {
        SelectMode m = ModeFactory.getMode("System_queries", "system_currency");
        Map<String, Object> params = new HashMap<String, Object>();
        params.put("uid", user.getId());
        return m.execute(params);
    }

    /**
     * Returns list of all systems visible to user.
     *    This is meant to be fast and only gets the id, name, and last checkin
     * @param user Currently logged in user.
     * @param pc PageControl
     * @return list of SystemOverviews.
     */
    public static DataResult<SystemOverview> systemListShort(User user,
            PageControl pc) {
        SelectMode m = ModeFactory.getMode("System_queries", "xmlrpc_visible_to_user",
                SystemOverview.class);
        Map<String, Long> params = new HashMap<String, Long>();
        params.put("user_id", user.getId());
        Map<String, Long> elabParams = new HashMap<String, Long>();

        return makeDataResult(params, elabParams, pc, m, SystemOverview.class);
    }

    /**
     * Returns list of all systems visible to user that are inactive.
     *    This is meant to be fast and only gets the id, name, and last checkin
     * @param user Currently logged in user.
     * @param pc PageControl
     * @return list of SystemOverviews.
     */
    public static DataResult<SystemOverview> systemListShortInactive(User user,
            PageControl pc) {
        return systemListShortInactive(user, new Integer(Config.get().getInt(ConfigDefaults
                .SYSTEM_CHECKIN_THRESHOLD)), pc);
    }

    /**
     * Returns list of all systems visible to user that are inactive.
     *    This is meant to be fast and only gets the id, name, and last checkin
     * @param user Currently logged in user.
     * @param inactiveThreshold number of days before we consider systems inactive
     * @param pc PageControl
     * @return list of SystemOverviews.
     */
    public static DataResult<SystemOverview> systemListShortInactive(
            User user, int inactiveThreshold, PageControl pc) {
        SelectMode m = ModeFactory.getMode(
                "System_queries", "xmlrpc_visible_to_user_inactive",
                SystemOverview.class);
        Map<String, Object> params = new HashMap<String, Object>();
        params.put("user_id", user.getId());
        params.put("checkin_threshold", inactiveThreshold);
        Map<String, Object> elabParams = new HashMap<String, Object>();

        return makeDataResult(params, elabParams, pc, m, SystemOverview.class);
    }

    /**
     * Returns list of all systems visible to user that are active.
     *    This is meant to be fast and only gets the id, name, and last checkin
     * @param user Currently logged in user.
     * @param pc PageControl
     * @return list of SystemOverviews.
     */
    public static DataResult<SystemOverview> systemListShortActive(User user,
            PageControl pc) {
        SelectMode m = ModeFactory.getMode(
                "System_queries", "xmlrpc_visible_to_user_active", SystemOverview.class);
        Map<String, Object> params = new HashMap<String, Object>();
        params.put("user_id", user.getId());
        params.put("checkin_threshold", new Integer(Config.get().getInt(ConfigDefaults
                .SYSTEM_CHECKIN_THRESHOLD)));
        Map<String, Object> elabParams = new HashMap<String, Object>();

        return makeDataResult(params, elabParams, pc, m, SystemOverview.class);
    }

    /**
     * Returns list of all systems that are  visible to user
     * but not in the given server group.
     * @param user Currently logged in user.
     * @param sg a ServerGroup
     * @param pc PageControl
     * @return list of SystemOverviews.
     */
    public static DataResult <SystemOverview> systemsNotInGroup(User user,
            ServerGroup sg, PageControl pc) {
        SelectMode m = ModeFactory.getMode("System_queries", "target_systems_for_group");
        Map<String, Object> params = new HashMap<String, Object>();
        params.put("user_id", user.getId());
        params.put("sgid", sg.getId());
        Map<String, Object> elabParams = new HashMap<String, Object>();
        return makeDataResult(params, elabParams, pc, m, SystemOverview.class);
    }

    /**
     * Returns a list of all systems visible to user with pending errata.
     * @param user Current logged in user.
     * @param pc PageControl
     * @return list of SystemOverviews
     */
    public static DataResult<SystemOverview> mostCriticalSystems(User user,
            PageControl pc) {
        SelectMode m = ModeFactory.getMode("System_queries", "most_critical_systems");
        Map<String, Object> params = new HashMap<String, Object>();
        params.put("user_id", user.getId());
        Map<String, Object> elabParams = new HashMap<String, Object>();
        return makeDataResult(params, elabParams, pc, m, SystemOverview.class);
    }

    /**
     * Returns list of all systems visible to user.
     * @param user Currently logged in user.
     * @param feature The String label of the feature we want to get a list of systems for.
     * @param pc PageControl
     * @return list of SystemOverviews.
     */
    public static DataResult<SystemOverview> systemsWithFeature(User user, String feature,
            PageControl pc) {
        SelectMode m = ModeFactory.getMode("System_queries", "systems_with_feature");
        Map<String, Object> params = new HashMap<String, Object>();
        params.put("user_id", user.getId());
        params.put("feature", feature);
        Map<String, Object> elabParams = new HashMap<String, Object>();
        return makeDataResult(params, elabParams, pc, m, SystemOverview.class);
    }

    /**
     * Returns list of out of date systems visible to user.
     * @param user Currently logged in user.
     * @param pc PageControl
     * @return list of SystemOverviews.
     */
    public static DataResult<SystemOverview> outOfDateList(User user,
            PageControl pc) {
        SelectMode m = ModeFactory.getMode("System_queries", "out_of_date");
        Map<String, Long> params = new HashMap<String, Long>();
        params.put("org_id", user.getOrg().getId());
        params.put("user_id", user.getId());
        Map<String, Long> elabParams = new HashMap<String, Long>();
        return makeDataResult(params, elabParams, pc, m, SystemOverview.class);
    }

    /**
     * Returns list of unentitled systems visible to user.
     * @param user Currently logged in user.
     * @param pc PageControl
     * @return list of SystemOverviews.
     */
    public static DataResult<SystemOverview> unentitledList(User user, PageControl pc) {
        SelectMode m = ModeFactory.getMode("System_queries", "unentitled");
        Map<String, Object> params = new HashMap<String, Object>();
        params.put("org_id", user.getOrg().getId());
        params.put("user_id", user.getId());
        Map<String, Object> elabParams = new HashMap<String, Object>();
        return makeDataResult(params, elabParams, pc, m, SystemOverview.class);
    }

    /**
     * Returns list of ungrouped systems visible to user.
     * @param user Currently logged in user.
     * @param pc PageControl
     * @return list of SystemOverviews.
     */
    public static DataResult<SystemOverview> ungroupedList(User user, PageControl pc) {
        SelectMode m = ModeFactory.getMode("System_queries", "ungrouped");
        Map<String, Object> params = new HashMap<String, Object>();
        params.put("org_id", user.getOrg().getId());
        params.put("user_id", user.getId());
        Map<String, Object> elabParams = new HashMap<String, Object>();
        return makeDataResult(params, elabParams, pc, m, SystemOverview.class);
    }

    /**
     * Returns list of inactive systems visible to user, sorted by name.
     * @param user Currently logged in user.
     * @param pc PageControl
     * @return list of SystemOverviews.
     */
    public static DataResult<SystemOverview> inactiveList(User user, PageControl pc) {
        SelectMode m = ModeFactory.getMode("System_queries", "inactive");
        Map<String, Object> params = new HashMap<String, Object>();
        params.put("org_id", user.getOrg().getId());
        params.put("user_id", user.getId());
        params.put("checkin_threshold", new Integer(Config.get().getInt(ConfigDefaults
                .SYSTEM_CHECKIN_THRESHOLD)));
        Map<String, Object> elabParams = new HashMap<String, Object>();
        return makeDataResult(params, elabParams, pc, m, SystemOverview.class);
    }

    /**
     * Returns list of inactive systems visible to user, sorted by name.
     * @param user Currently logged in user.
     * @param pc PageControl
     * @param inactiveDays number of days the systems should have been inactive for
     * @return list of SystemOverviews.
     */
    public static DataResult<SystemOverview> inactiveList(User user, PageControl pc,
            int inactiveDays) {
        SelectMode m = ModeFactory.getMode("System_queries", "inactive");
        Map<String, Object> params = new HashMap<String, Object>();
        params.put("org_id", user.getOrg().getId());
        params.put("user_id", user.getId());
        params.put("checkin_threshold", inactiveDays);
        Map<String, Object> elabParams = new HashMap<String, Object>();
        return makeDataResult(params, elabParams, pc, m, SystemOverview.class);
    }


    /**
     * Returns a list of systems recently registered by the user
     * @param user Currently logged in user.
     * @param pc PageControl
     * @param threshold maximum amount of days ago the system, 0 returns all systems
     * was registered for it to appear in the list
     * @return list of SystemOverviews
     */
    public static DataResult<SystemOverview> registeredList(User user,
            PageControl pc,
            int threshold) {
        SelectMode m;
        Map<String, Object> params = new HashMap<String, Object>();

        if (threshold == 0) {
            m = ModeFactory.getMode("System_queries",
                    "all_systems_by_registration");
        }
        else {
            m = ModeFactory.getMode("System_queries",
                    "recently_registered");
            params.put("threshold", new Integer(threshold));
        }

        params.put("org_id", user.getOrg().getId());
        params.put("user_id", user.getId());
        Map<String, Object> elabParams = new HashMap<String, Object>();
        return makeDataResult(params, elabParams, pc, m, SystemOverview.class);
    }

    /**
     * Returns list of inactive systems visible to user, sorted by the systems' last
     * checkin time instead of by name.
     * @param user Currently logged in user.
     * @param pc PageControl
     * @return list of SystemOverviews.
     */
    public static DataResult<SystemOverview> inactiveListSortbyCheckinTime(User user,
            PageControl pc) {
        SelectMode m = ModeFactory.getMode("System_queries",
                "inactive_order_by_checkin_time");
        Map<String, Object> params = new HashMap<String, Object>();
        params.put("org_id", user.getOrg().getId());
        params.put("user_id", user.getId());
        params.put("checkin_threshold", new Integer(Config.get().getInt(ConfigDefaults
                .SYSTEM_CHECKIN_THRESHOLD)));
        Map<String, Object> elabParams = new HashMap<String, Object>();
        return makeDataResult(params, elabParams, pc, m, SystemOverview.class);
    }

    /**
     * Returns list of proxy systems visible to user.
     * @param user Currently logged in user.
     * @param pc PageControl
     * @return list of SystemOverviews.
     */
    public static DataResult<SystemOverview> proxyList(User user, PageControl pc) {
        SelectMode m = ModeFactory.getMode("System_queries", "proxy_servers");
        Map<String, Object> params = new HashMap<String, Object>();
        params.put("user_id", user.getId());
        Map<String, Object> elabParams = new HashMap<String, Object>();
        return makeDataResult(params, elabParams, pc, m, SystemOverview.class);
    }

    /**
     * Returns list of virtual host systems visible to user.
     * @param user Currently logged in user.
     * @param pc PageControl
     * @return list of SystemOverviews.
     */
    public static DataResult<VirtualSystemOverview> virtualSystemsList(
            User user, PageControl pc) {
        SelectMode m = ModeFactory.getMode("System_queries", "virtual_servers");
        Map<String, Object> params = new HashMap<String, Object>();
        params.put("user_id", user.getId());
        Map<String, Object> elabParams = new HashMap<String, Object>();
        return makeDataResult(params, elabParams, pc, m, VirtualSystemOverview.class);
    }

    /**
     * Returns list of virtual guest systems running 'under' the given system.
     * @param user Currently logged in user.
     * @param sid The id of the system we are looking at
     * @param pc PageControl
     * @return list of SystemOverviews.
     */
    public static DataResult<VirtualSystemOverview> virtualGuestsForHostList(
            User user, Long sid, PageControl pc) {
        SelectMode m = ModeFactory.getMode("System_queries", "virtual_guests_for_host");
        Map<String, Object> params = new HashMap<String, Object>();
        params.put("user_id", user.getId());
        params.put("sid", sid);
        Map<String, Object> elabParams = new HashMap<String, Object>();
        return makeDataResult(params, elabParams, pc, m, VirtualSystemOverview.class);
    }

    /**
     * Returns list of virtual systems in the given set
     * @param user Currently logged in user.
     * @param setLabel The label of the set of virtual systems
     *        (rhnSet.elem = rhnVirtualInstance.id)
     * @param pc PageControl
     * @return list of SystemOverviews.
     */
    public static DataResult<VirtualSystemOverview> virtualSystemsInSet(
            User user,
            String setLabel,
            PageControl pc) {
        SelectMode m = ModeFactory.getMode("System_queries", "virtual_systems_in_set");
        Map<String, Object> params = new HashMap<String, Object>();
        params.put("user_id", user.getId());
        params.put("set_label", setLabel);
        Map<String, Object> elabParams = new HashMap<String, Object>();
        return makeDataResult(params, elabParams, pc, m, VirtualSystemOverview.class);
    }

    /**
     * Returns list of system groups visible to user.
     * @param user Currently logged in user.
     * @param pc PageControl
     * @return list of SystemGroupOverviews.
     */
    public static DataResult<SystemGroupOverview> groupList(User user, PageControl pc) {
        SelectMode m = ModeFactory.getMode("SystemGroup_queries", "visible_to_user");
        Map<String, Object> params = new HashMap<String, Object>();
        params.put("user_id", user.getId());
        Map<String, Object> elabParams = new HashMap<String, Object>();
        elabParams.put("org_id", user.getOrg().getId());
        elabParams.put("user_id", user.getId());
        return makeDataResult(params, elabParams, pc, m, SystemGroupOverview.class);
    }

    /**
     * Returns list of systems in the specified group.
     * @param sgid System Group Id
     * @param pc PageControl
     * @return list of SystemOverviews.
     */
    public static DataResult<SystemOverview> systemsInGroup(Long sgid,
            PageControl pc) {
        SelectMode m = ModeFactory.getMode("System_queries", "systems_in_group");
        Map<String, Object> params = new HashMap<String, Object>();
        params.put("sgid", sgid);
        Map<String, Object> elabParams = new HashMap<String, Object>();
        return makeDataResult(params, elabParams, pc, m, SystemOverview.class);
    }

    /**
     * Returns list of systems in the specified group.
     * This is meant to be fast and only return id, name, and last_checkin
     * @param sgid System Group Id
     * @return list of SystemOverviews.
     */
    public static DataResult<SystemOverview> systemsInGroupShort(Long sgid) {
        SelectMode m = ModeFactory.getMode("System_queries", "xmlrpc_systems_in_group");
        Map<String, Object> params = new HashMap<String, Object>();
        params.put("sgid", sgid);
        Map<String, Object> elabParams = new HashMap<String, Object>();
        return makeDataResult(params, elabParams, null, m, SystemOverview.class);
    }

    /**
     * Returns the number of actions associated with a system
     * @param sid The system's id
     * @return number of actions
     */
    public static int countActions(Long sid) {
        SelectMode m = ModeFactory.getMode("System_queries", "actions_count");
        Map<String, Object> params = new HashMap<String, Object>();
        params.put("server_id", sid);
        DataResult<Map<String, Object>> dr = makeDataResult(params, params, null, m);
        return ((Long) dr.get(0).get("count")).intValue();
    }

    /**
     * Returns the number of package actions associated with a system
     * @param sid The system's id
     * @return number of package actions
     */
    public static int countPackageActions(Long sid) {
        SelectMode m = ModeFactory.getMode("System_queries", "package_actions_count");
        Map<String, Object> params = new HashMap<String, Object>();
        params.put("server_id", sid);
        DataResult<Map<String, Object>> dr = makeDataResult(params, params, null, m);
        return ((Long) dr.get(0).get("count")).intValue();
    }

    /**
     * Returns a list of unscheduled relevent errata for a system
     * @param user The user
     * @param sid The system's id
     * @param pc PageControl
     * @return a list of ErrataOverviews
     */
    public static DataResult<Errata> unscheduledErrata(User user, Long sid,
            PageControl pc) {
        SelectMode m = ModeFactory.getMode("Errata_queries",
                "unscheduled_relevant_to_system");
        Map<String, Object> params = new HashMap<String, Object>();
        params.put("user_id", user.getId());
        params.put("sid", sid);

        Map<String, Object> elabParams = new HashMap<String, Object>();
        return makeDataResult(params, elabParams, pc, m, Errata.class);
    }

    /**
     * Returns whether a system has unscheduled relevant errata
     * @param user The user
     * @param sid The system's id
     * @return boolean of if system has unscheduled errata
     */
    public static boolean hasUnscheduledErrata(User user, Long sid) {
        SelectMode m = ModeFactory.getMode("Errata_queries",
                "unscheduled_relevant_to_system");
        Map<String, Object> params = new HashMap<String, Object>();
        params.put("user_id", user.getId());
        params.put("sid", sid);
        DataResult dr = m.execute(params);
        return !dr.isEmpty();
    }

    /**
     * Returns Kickstart sessions associated with a server
     * @param user The logged in user
     * @param sid The server id
     * @return a list of KickStartSessions
     */
    public static DataResult<KickstartSessionDto>
            lookupKickstartSession(User user, Long sid) {
        SelectMode m = ModeFactory.getMode("System_queries", "lookup_kickstart");

        Map<String, Object> params = new HashMap<String, Object>();
        params.put("org_id", user.getOrg().getId());
        params.put("sid", sid);

        return makeDataResult(params, params, null, m, KickstartSessionDto.class);
    }

    /**
     * Returns whether or not a server is kickstarting
     * @param user The logged in user
     * @param sid The server id
     * @return boolean of if a server is kickstarting
     */
    public static boolean isKickstarting(User user, Long sid) {
        Iterator<KickstartSessionDto> i = lookupKickstartSession(user, sid).iterator();
        while (i.hasNext()) {
            KickstartSessionDto next = i.next();
            if (!(next.getState().equals("complete") ||
                    next.getState().equals("failed"))) {
                return true;
            }
        }
        return false;
    }

    /**
     * Returns a list of errata relevant to a system
     * @param user The user
     * @param sid System Id
     * @return a list of ErrataOverviews
     */
    public static DataResult<ErrataOverview> relevantErrata(User user, Long sid) {
        SelectMode m = ModeFactory.getMode("Errata_queries", "relevant_to_system");

        Map<String, Object> params = new HashMap<String, Object>();
        params.put("user_id", user.getId());
        params.put("sid", sid);

        Map<String, Object> elabParams = new HashMap<String, Object>();
        elabParams.put("sid", sid);
        elabParams.put("user_id", user.getId());

        return makeDataResultNoPagination(params, elabParams, m, ErrataOverview.class);
    }

    /**
     * Returns a list of errata relevant to a system
     * @param user The user
     * @param sid System Id
     * @param types of errata types (strings) to include
     * @return a list of ErrataOverviews
     */
    public static DataResult<ErrataOverview> relevantErrata(User user,
            Long sid, List<String> types) {
        SelectMode m = ModeFactory.getMode("Errata_queries", "relevant_to_system_by_types");

        Map<String, Object> params = new HashMap<String, Object>();
        params.put("user_id", user.getId());
        params.put("sid", sid);

        Map<String, Object> elabParams = new HashMap<String, Object>();
        elabParams.put("sid", sid);
        elabParams.put("user_id", user.getId());

        DataResult<ErrataOverview> dr =  m.execute(params, types);
        dr.setElaborationParams(elabParams);
        return dr;
    }

    /**
     * Returns a list of errata relevant to a system
     * @param user The user
     * @param sid System Id
     * @param type of errata to include
     * @param synopsis to filter by
     * @return a list of ErrataOverviews
     */
    public static DataResult<ErrataOverview> relevantCurrencyErrata(User user,
            Long sid, String type,
            String severity_label) {
        SelectMode m = ModeFactory.getMode("Errata_queries",
                "security_relevant_to_system_by_severity");

        Map<String, Object> params = new HashMap<String, Object>();
        params.put("user_id", user.getId());
        params.put("sid", sid);
        params.put("type", type);
        params.put("severity_label", severity_label);

        Map<String, Object> elabParams = new HashMap<String, Object>();
        elabParams.put("sid", sid);
        elabParams.put("user_id", user.getId());

        DataResult<ErrataOverview> dr =  m.execute(params);
        dr.setElaborationParams(elabParams);
        return dr;
    }

    /**
     * Returns a list of errata relevant to a system by type
     * @param user The user
     * @param sid System Id
     * @param type Type
     * @return a list of ErrataOverviews
     */
    public static DataResult<ErrataOverview> relevantErrataByType(User user, Long sid,
            String type) {
        SelectMode m = ModeFactory.getMode("Errata_queries", "relevant_to_system_by_type");

        Map<String, Object> params = new HashMap<String, Object>();
        params.put("user_id", user.getId());
        params.put("sid", sid);
        params.put("type", type);

        Map<String, Object> elabParams = new HashMap<String, Object>();
        elabParams.put("sid", sid);
        elabParams.put("user_id", user.getId());

        return makeDataResultNoPagination(params, elabParams, m, ErrataOverview.class);
    }

    /**
     * Returns a count of the number of critical errata that are present on the system.
     *
     * @param user user making the request
     * @param sid  identifies the server
     * @return number of critical errata on the system
     */
    public static int countCriticalErrataForSystem(User user, Long sid) {
        SelectMode m = ModeFactory.getMode("Errata_queries",
                "count_critical_errata_for_system");

        Map<String, Object> params = new HashMap<String, Object>();
        params.put("user_id", user.getId());
        params.put("sid", sid);

        DataResult<Map<String, Object>> dr = makeDataResult(params, null, null, m);
        return ((Long) dr.get(0).get("count")).intValue();
    }

    /**
     * Returns a count of the number of non-critical errata that are present on the system.
     *
     * @param user user making the request
     * @param sid  identifies the server
     * @return number of non-critical errata on the system
     */
    public static int countNoncriticalErrataForSystem(User user, Long sid) {
        SelectMode m = ModeFactory.getMode("Errata_queries",
                "count_noncritical_errata_for_system");

        Map<String, Object> params = new HashMap<String, Object>();
        params.put("user_id", user.getId());
        params.put("sid", sid);

        DataResult<Map<String, Object>> dr = makeDataResult(params, null, null, m);
        return ((Long) dr.get(0).get("count")).intValue();
    }

    /**
     * Returns a list of errata in a specified set
     * @param user The user
     * @param label The label for the errata set
     * @param pc PageControl
     * @return a list of ErrataOverviews
     */
    public static DataResult errataInSet(User user, String label,
            PageControl pc) {
        SelectMode m = ModeFactory.getMode("Errata_queries", "in_set");

        Map<String, Object> params = new HashMap<String, Object>();
        params.put("user_id", user.getId());
        params.put("set_label", label);

        Map<String, Object> elabParams = new HashMap<String, Object>();
        elabParams.put("user_id", user.getId());

        DataResult dr =  m.execute(params);
        dr.setElaborationParams(elabParams);
        return dr;
    }

    /**
     * Looks up a server by its Id
     * @param sid The server's id
     * @param userIn who wants to lookup the Server
     * @return a server object associated with the given Id
     */
    public static Server lookupByIdAndUser(Long sid, User userIn) {
        Server server = ServerFactory.lookupByIdAndOrg(sid,
                userIn.getOrg());
        ensureAvailableToUser(userIn, sid);
        return server;
    }


    /**
     * Returns a List of hydrated server objects from server ids.
     * @param serverIds the list of server ids to hyrdrate
     * @param userIn the user who wants to lookup the server
     * @return a List of hydrated server objects.
     */
    public static List<Server> hydrateServerFromIds(Collection<Long> serverIds,
            User userIn) {
        List<Server> servers = new ArrayList<Server>(serverIds.size());
        for (Long id : serverIds) {
            servers.add(lookupByIdAndUser(id, userIn));
        }
        return servers;
    }

    /**
     * Looks up a server by its Id
     * @param sid The server's id
     * @param org who wants to lookup the Server
     * @return a server object associated with the given Id
     */
    public static Server lookupByIdAndOrg(Long sid, Org org) {
        Server server = ServerFactory.lookupByIdAndOrg(sid, org);
        return server;
    }

    /**
     * Looks up a Server by it's client certificate.
     * @param cert ClientCertificate of the server.
     * @return the Server which matches the client certificate.
     * @throws InvalidCertificateException thrown if certificate is invalid.
     */
    public static Server lookupByCert(ClientCertificate cert)
            throws InvalidCertificateException {

        return ServerFactory.lookupByCert(cert);
    }

    /**
     * Returns the list of activation keys used when the system was
     * registered.
     * @param serverIn the server to query for
     * @return list of ActivationKeyDto containing the token id and name
     */
    public static DataResult<ActivationKeyDto> getActivationKeys(Server serverIn) {

        SelectMode m = ModeFactory.getMode("General_queries",
                "activation_keys_for_server");
        Map<String, Object> params = new HashMap<String, Object>();
        params.put("server_id", serverIn.getId());
        return makeDataResult(params, Collections.EMPTY_MAP, null, m,
                ActivationKeyDto.class);
    }

    /**
     * Returns list of inactive systems visible to user, sorted by name.
     * @param user Currently logged in user.
     * @param pc PageControl
     * @return list of SystemOverviews.
     */
    public static DataResult<SystemOverview>
            getSystemEntitlements(User user, PageControl pc) {
        SelectMode m = ModeFactory.getMode("System_queries", "system_entitlement_list");
        Map<String, Object> params = new HashMap<String, Object>();
        params.put("user_id", user.getId());
        return makeDataResult(params, Collections.EMPTY_MAP, pc, m, SystemOverview.class);
    }



    /**
     * Returns the entitlements for the given server id.
     * @param sid Server id
     * @return entitlements - ArrayList of entitlements
     */
    public static List<Entitlement> getServerEntitlements(Long sid) {
        List<Entitlement> entitlements = new ArrayList<Entitlement>();

        SelectMode m = ModeFactory.getMode("General_queries", "system_entitlements");

        Map<String, Object> params = new HashMap<String, Object>();
        params.put("sid", sid);

        DataResult<Map<String, Object>> dr = makeDataResult(params, null, null, m);

        if (dr.isEmpty()) {
            return null;
        }

        Iterator<Map<String, Object>> iter = dr.iterator();
        while (iter.hasNext()) {
            Map<String, Object> map = iter.next();
            String ent = (String) map.get("label");
            entitlements.add(EntitlementManager.getByName(ent));
        }

        return entitlements;
    }

    /**
     * Used to test if the server has a specific entitlement.
     * We should almost always check for features with serverHasFeature instead.
     * @param sid Server id
     * @param ent Entitlement to look for
     * @return true if the server has the specified entitlement
     */
    public static boolean hasEntitlement(Long sid, Entitlement ent) {
        List<Entitlement> entitlements = getServerEntitlements(sid);

        return entitlements != null && entitlements.contains(ent);
    }

    /**
     * Used to test if the server has a specific feature.
     * We should almost always check for features with serverHasFeature instead.
     * @param sid Server id
     * @param feat Feature to look for
     * @return true if the server has the specified feature
     */
    public static boolean serverHasFeature(Long sid, String feat) {
        SelectMode m = ModeFactory.getMode("General_queries", "system_has_feature");

        Map<String, Object> params = new HashMap<String, Object>();
        params.put("sid", sid);
        params.put("feature", feat);

        DataResult dr = makeDataResult(params, null, null, m);
        return !dr.isEmpty();
    }

    /**
     * Return <code>true</code> the given server has virtualization entitlements,
     * <code>false</code> otherwise.

     * @param sid Server ID to lookup.
     * @param org Org id of user performing this query.
     * @return <code>true</code> if the server has virtualization entitlements,
     *      <code>false</code> otherwise.
     */
    public static boolean serverHasVirtuaizationEntitlement(Long sid, Org org) {
        Server s = SystemManager.lookupByIdAndOrg(sid, org);
        return s.hasVirtualizationEntitlement();
    }

    /**
     * Return <code>true</code> the given server has bootstrap entitlement,
     * <code>false</code> otherwise.

     * @param sid Server ID to lookup.
     * @return <code>true</code> if the server has bootstrap entitlement,
     *      <code>false</code> otherwise.
     */
    public static boolean serverHasBootstrapEntitlement(Long sid) {
        Server s = ServerFactory.lookupById(sid);
        return s.hasEntitlement(EntitlementManager.BOOTSTRAP);
    }

    /**
     * Returns a count of the systems that belong to a set and have a certain
     * entitlement.
     *
     * @param user user making the request
     * @param setLabel label of the set
     * @param entitlementLabel label of the entitlement
     * @return number of entitled systems in the set
     */
    public static int countEntitledSystemsInSet(User user, String setLabel,
        String entitlementLabel) {
        SelectMode m = ModeFactory.getMode("System_queries",
                "count_entitled_systems_in_set");

        Map params = new HashMap();
        params.put("user_id", user.getId());
        params.put("set_label", setLabel);
        params.put("entitlement_label", entitlementLabel);

        DataResult dr = makeDataResult(params, null, null, m);
        return ((Long)((HashMap)dr.get(0)).get("count")).intValue();
    }

    /**
     * Returns true if server has capability.
     * @param sid Server id
     * @param capability capability
     * @return true if server has capability
     */
    public static boolean clientCapable(Long sid, String capability) {
        SelectMode m = ModeFactory.getMode("System_queries", "lookup_capability");

        Map<String, Object> params = new HashMap<String, Object>();
        params.put("sid", sid);
        params.put("name", capability);

        DataResult dr = makeDataResult(params, params, null, m);
        return !dr.isEmpty();
    }

    /**
     * Returns a list of Servers which are compatible with the given server.
     * @param user User owner
     * @param server Server whose profiles we want.
     * @return  a list of Servers which are compatible with the given server.
     */
    public static List<Map<String, Object>> compatibleWithServer(User user, Server server) {
        return ServerFactory.compatibleWithServer(user, server);
    }

    /**
     * Subscribes the given server to the given channel.
     * @param user Current user
     * @param server Server to be subscribed
     * @param channel Channel to subscribe to.
     * @return the modified server if there were
     *           any changes modifications made
     *           to the Server during the call.
     *           Make sure the caller uses the
     *           returned server.
     */
    public static Server subscribeServerToChannel(User user,
            Server server, Channel channel) {
        return subscribeServerToChannel(user, server, channel, false);
    }

    /**
     * Subscribes the given server to the given channel.
     * @param user Current user
     * @param server Server to be subscribed
     * @param channel Channel to subscribe to.
     * @param flush flushes the hibernate session.
     * @return the modified server if there were
     *           any changes modifications made
     *           to the Server during the call.
     *           Make sure the caller uses the
     *           returned server.
     */
    public static Server subscribeServerToChannel(User user,
            Server server,
            Channel channel,
            boolean flush) {

        // do not allow non-satellite servers to be subscribed to satellite channels.
        if (channel.isSatellite()) {
            if (!server.isSatellite()) {
                return server;
            }
        }

        if (user != null && !ChannelManager.verifyChannelSubscribe(user, channel.getId())) {
            //Throw an exception with a nice error message so the user
            //knows what went wrong.
            LocalizationService ls = LocalizationService.getInstance();
            PermissionException pex = new PermissionException("User does not have" +
                    " permission to subscribe this server to this channel.");
            pex.setLocalizedTitle(ls.getMessage("permission.jsp.title.subscribechannel"));
            pex.setLocalizedSummary(
                    ls.getMessage("permission.jsp.summary.subscribechannel"));
            throw pex;
        }

        if (!verifyArchCompatibility(server, channel)) {
            throw new IncompatibleArchException(
                    server.getServerArch(), channel.getChannelArch());
        }

        log.debug("calling subscribe_server_to_channel");
        CallableMode m = ModeFactory.getCallableMode("Channel_queries",
                "subscribe_server_to_channel");

        Map<String, Object> in = new HashMap<String, Object>();
        in.put("server_id", server.getId());
        if (user != null) {
            in.put("user_id", user.getId());
        }
        else {
            in.put("user_id", null);
        }
        in.put("channel_id", channel.getId());

        m.execute(in, new HashMap<String, Integer>());

        /*
         * This is f-ing hokey, but we need to be sure to refresh the
         * server object since
         * we modified it outside of hibernate :-/
         * This will update the server.channels set.
         */
        log.debug("returning with a flush? " + flush);
        if (flush) {
            return (Server) HibernateFactory.reload(server);
        }
        HibernateFactory.getSession().refresh(server);
        return server;
    }

    /**
     * Returns true if the given server has a compatible architecture with the
     * given channel architecture. False if the server or channel is null or
     * they are not compatible.
     * @param server Server architecture to be verified.
     * @param channel Channel to check
     * @return true if compatible; false if null or not compatible.
     */
    public static boolean verifyArchCompatibility(Server server, Channel channel) {
        if (server == null || channel == null) {
            return false;
        }
        return channel.getChannelArch().isCompatible(server.getServerArch());
    }

    /**
     * Unsubscribe given server from the given channel.
     * @param user The user performing the operation
     * @param server The server to be unsubscribed
     * @param channel The channel to unsubscribe from
     */
    public static void unsubscribeServerFromChannel(User user, Server server,
            Channel channel) {
        unsubscribeServerFromChannel(user, server, channel, false);
    }

    /**
     * Unsubscribe given server from the given channel.
     * @param user The user performing the operation
     * @param sid The id of the server to be unsubscribed
     * @param cid The id of the channel from which the server will be unsubscribed
     */
    public static void unsubscribeServerFromChannel(User user, Long sid,
            Long cid) {
        if (ChannelManager.verifyChannelSubscribe(user, cid)) {
            unsubscribeServerFromChannel(sid, cid);
        }
    }

    /**
     * Unsubscribe given server from the given channel.
     * @param user The user performing the operation
     * @param server The server to be unsubscribed
     * @param channel The channel to unsubscribe from
     * @param flush flushes the hibernate session. Make sure you
     *              reload the server & channel after  method call
     *              if you set this to true..
     */
    public static void unsubscribeServerFromChannel(User user, Server server,
            Channel channel, boolean flush) {
        if (!isAvailableToUser(user, server.getId())) {
            //Throw an exception with a nice error message so the user
            //knows what went wrong.
            LocalizationService ls = LocalizationService.getInstance();
            PermissionException pex = new PermissionException("User does not have" +
                    " permission to unsubscribe this server from this channel.");
            pex.setLocalizedTitle(ls.getMessage("permission.jsp.title.subscribechannel"));
            pex.setLocalizedSummary(
                    ls.getMessage("permission.jsp.summary.subscribechannel"));
            throw pex;
        }

        unsubscribeServerFromChannel(server, channel, flush);
    }

    /**
     * Unsubscribe given server from the given channel. If you use this method,
     * YOU BETTER KNOW WHAT YOU'RE DOING!!! (Use the version that takes a user as well if
     * you're unsure. better safe than sorry).
     * @param server server to be unsubscribed
     * @param channel the channel to unsubscribe from
     * @return the modified server if there were
     *           any changes modifications made
     *           to the Server during the call.
     *           Make sure the caller uses the
     *           returned server.
     */
    public static Server unsubscribeServerFromChannel(Server server,
            Channel channel) {
        return unsubscribeServerFromChannel(server, channel, false);
    }

    /**
     * Unsubscribe given server from the given channel. If you use this method,
     * YOU BETTER KNOW WHAT YOU'RE DOING!!! (Use the version that takes a user as well if
     * you're unsure. better safe than sorry).
     * @param server server to be unsubscribed
     * @param channel the channel to unsubscribe from
     * @param flush flushes the hibernate session. Make sure you
     *              reload the server & channel after  method call
     *              if you set this to true..
     * @return the modified server if there were
     *           any changes modifications made
     *           to the Server during the call.
     *           Make sure the caller uses the
     *           returned server.
     */
    public static Server unsubscribeServerFromChannel(Server server,
            Channel channel,
            boolean flush) {
        if (channel == null) {
            //nothing to do ;)
            return server;
        }

        unsubscribeServerFromChannel(server.getId(), channel.getId());

        /*
         * This is f-ing hokey, but we need to be sure to refresh the
         * server object since we modified it outside of hibernate :-/
         * This will update the server.channels set.
         */
        if (flush) {
            return (Server)HibernateFactory.reload(server);
        }
        HibernateFactory.getSession().refresh(server);
        return server;
    }

    /**
     * Unsubscribes a server from a channel without any check. Please use other
     * overloaded versions of this method if unsure.
     * @param sid the server id
     * @param cid the channel id
     */
    public static void unsubscribeServerFromChannel(Long sid, Long cid) {
        CallableMode m = ModeFactory.getCallableMode("Channel_queries",
            "unsubscribe_server_from_channel");
        Map<String, Object> params = new HashMap<String, Object>();
        params.put("server_id", sid);
        params.put("channel_id", cid);
        m.execute(params, new HashMap<String, Integer>());
    }

    /**
     * Deactivates the given proxy.
     * Make sure you either reload  the server after this call,,
     * or use the returned Server object
     * @param server ProxyServer to be deactivated.
     * @return deproxified server.
     */
    public static Server deactivateProxy(Server server) {
        ServerFactory.deproxify(server);

        // Unsubscribe only if we are configured to automatically re-subscribe again,
        // see the activateProxy() method
        if (Config.get().getBoolean(ConfigDefaults.WEB_SUBSCRIBE_PROXY_CHANNEL)) {
            Set<Channel> channels = server.getChannels();
            for (Iterator<Channel> itr = channels.iterator(); itr.hasNext();) {
                Channel c = itr.next();
                ChannelFamily cf = c.getChannelFamily();
                if (cf.getLabel().equals("SMP")) {
                    SystemManager.unsubscribeServerFromChannel(server, c);
                }
            }
        }

        return server;
    }

    private static int executeWriteMode(String catalog, String mode,
            Map<String, Object> params) {
        WriteMode m = ModeFactory.getWriteMode(catalog, mode);
        return m.executeUpdate(params);
    }

    /**
     * Creates the client certificate (systemid) file for the given Server.
     * @param server Server whose client certificate is sought.
     * @return the client certificate (systemid) file for the given Server.
     * @throws InstantiationException thrown if error occurs creating the
     * client certificate.
     */
    public static ClientCertificate createClientCertificate(Server server)
            throws InstantiationException {

        ClientCertificate cert = new ClientCertificate();
        // add members to this cert
        User user = UserManager.findResponsibleUser(server.getOrg(), RoleFactory.ORG_ADMIN);
        cert.addMember("username", user.getLogin());
        cert.addMember("os_release", server.getRelease());
        cert.addMember("operating_system", server.getOs());
        cert.addMember("architecture",  server.getServerArch().getLabel());
        cert.addMember("system_id", "ID-" + server.getId().toString());
        cert.addMember("type", "REAL");
        String[] fields = {"system_id", "os_release", "operating_system",
                "architecture", "username", "type"};
        cert.addMember("fields", fields);

        try {
            //Could throw InvalidCertificateException in any fields are invalid
            cert.addMember("checksum", cert.genSignature(server.getSecret()));
        }
        catch (InvalidCertificateException e) {
            throw new InstantiationException("Couldn't generate signature");
        }

        return cert;
    }

    /**
     * Store the server back to the db
     * @param serverIn The server to save
     */
    public static void storeServer(Server serverIn) {
        ServerFactory.save(serverIn);
    }

    /**
     * Activates the given proxy for the given version.
     * @param server proxy server to activate.
     * @param version Proxy version.
     * @throws ProxySystemIsSatelliteException thrown if system is a satellite.
     * @throws InvalidProxyVersionException thrown if version is invalid.
     */
    public static void activateProxy(Server server, String version)
            throws ProxySystemIsSatelliteException, InvalidProxyVersionException {

        if (server.isSatellite()) {
            throw new ProxySystemIsSatelliteException();
        }

        ProxyInfo info = new ProxyInfo();
        info.setServer(server);
        info.setVersion(null, version, "1");
        server.setProxyInfo(info);
        if (Config.get().getBoolean(ConfigDefaults.WEB_SUBSCRIBE_PROXY_CHANNEL)) {
            Channel proxyChannel = ChannelManager.getProxyChannelByVersion(
                    version, server);
            if (proxyChannel != null) {
                subscribeServerToChannel(null, server, proxyChannel);
            }
        }
    }

    /**
     * Entitles the given server to the given Entitlement.
     * @param server Server to be entitled.
     * @param ent Level of Entitlement.
     * @return ValidatorResult of errors and warnings.
     */
    public static ValidatorResult entitleServer(Server server, Entitlement ent) {
        log.debug("Entitling: " + ent.getLabel());

        return entitleServer(server.getOrg(), server.getId(), ent);
    }

    /**
     * Entitles the given server to the given Entitlement.
     * @param orgIn Org who wants to entitle the server.
     * @param sid server id to be entitled.
     * @param ent Level of Entitlement.
     * @return ValidatorResult of errors and warnings.
     */
    public static ValidatorResult entitleServer(Org orgIn, Long sid,
            Entitlement ent) {
        Server server = ServerFactory.lookupByIdAndOrg(sid, orgIn);
        ValidatorResult result = new ValidatorResult();

        if (hasEntitlement(sid, ent)) {
            log.debug("server already entitled.");
            result.addError(new ValidatorError("system.entitle.alreadyentitled",
                    ent.getHumanReadableLabel()));
            return result;
        }
        if (ent instanceof VirtualizationEntitlement) {
            if (server.isVirtualGuest()) {
                result.addError(new ValidatorError("system.entitle.guestcantvirt"));
                return result;
            }
            //we now check if we need to swap the server's entitlement
            // with the entitlement you are passing in.
            // if server has virt and we want convert it to virt_platform
            // or server has virt_platform and we want convert it to virt
            // are the 2 instances where we want to swap the old virt
            // with the new...
            if ((EntitlementManager.VIRTUALIZATION.equals(ent) &&
                    hasEntitlement(sid, EntitlementManager.VIRTUALIZATION_PLATFORM))) {
                log.debug("removing VIRT_PLATFORM");
                removeServerEntitlement(sid, EntitlementManager.VIRTUALIZATION_PLATFORM,
                        false);
            }
            else if ((EntitlementManager.VIRTUALIZATION_PLATFORM.equals(ent) &&
                    hasEntitlement(sid, EntitlementManager.VIRTUALIZATION))) {
                log.debug("removing VIRT");
                removeServerEntitlement(sid, EntitlementManager.VIRTUALIZATION,
                        false);
            }
            else {
                log.debug("setting up system for virt.");
                ValidatorResult virtSetupResults = setupSystemForVirtualization(orgIn, sid);
                result.append(virtSetupResults);
                if (virtSetupResults.getErrors().size() > 0) {
                    log.debug("error trying to setup virt ent: " +
                            virtSetupResults.getMessage());
                    return result;
                }
            }
        }

        boolean checkCounts = true;
        if (server.isVirtualGuest()) {
            Server host = server.getVirtualInstance().getHostSystem();
            if (host != null) {
                log.debug("host isnt null, checking entitlements.");
                if ((host.hasEntitlement(EntitlementManager.VIRTUALIZATION) ||
                        host.hasEntitlement(EntitlementManager.VIRTUALIZATION_PLATFORM)) &&
                        host.hasEntitlement(ent)) {
                    log.debug("host has virt and the ent passed in. FREE entitlement");
                    checkCounts = false;
                }
                else {
                    if (log.isDebugEnabled()) {
                        log.debug("host doesnt have virt or : " + ent.getLabel());
                    }
                }
            }
        }
        if (checkCounts) {
            Long availableEntitlements =
                    EntitlementManager.getAvailableEntitlements(ent, orgIn);
            log.debug("avail: " + availableEntitlements);
            if (availableEntitlements != null &&
                    availableEntitlements.longValue() < 1) {
                log.debug("Not enough slots.  returning error");
                result.addError(new ValidatorError(NO_SLOT_KEY,
                        ent.getHumanReadableLabel()));
                return result;
            }
        }

        Map<String, Object> in = new HashMap<String, Object>();
        in.put("sid", sid);
        in.put("entitlement", ent.getLabel());

        CallableMode m = ModeFactory.getCallableMode(
                "System_queries", "entitle_server");

        m.execute(in, new HashMap<String, Integer>());
        log.debug("done.  returning null");
        return result;
    }

    // Need to do some extra logic here
    // 1) Subscribe system to rhel-i386-server-vt-5 channel
    // 2) Subscribe system to rhn-tools-rhel-i386-server-5
    // 3) Schedule package install of rhn-virtualization-host
    // Return a map with errors and warnings:
    //      warnings -> list of ValidationWarnings
    //      errors -> list of ValidationErrors
    private static ValidatorResult setupSystemForVirtualization(Org orgIn, Long sid) {

        Server server = ServerFactory.lookupById(sid);
        User user = UserFactory.findRandomOrgAdmin(orgIn);
        ValidatorResult result = new ValidatorResult();

        // If this is a Satellite
        if (!ConfigDefaults.get().isSpacewalk()) {
            // just install libvirt for RHEL6 base channel
            Channel base = server.getBaseChannel();

            if (base != null && base.isCloned()) {
                base = base.getOriginal();
            }

            if ((base != null) &&
                    base.isRhelChannel() && !base.isReleaseXChannel(5)) {
                // do some actions for EL6/EL7/...
            }
            else {
                // otherwise subscribe to the virt channel if possible
                // Do not automatically subscribe to virt channels (bnc#768856)
                // subscribeToVirtChannel(server, user, result);
            }
        }

        // Before we start looking to subscribe to a 'tools' channel for
        // rhn-virtualization-host, check if the server already has a package by this
        // name installed and leave it be if so.
        InstalledPackage rhnVirtHost = PackageFactory.lookupByNameAndServer(
                ChannelManager.RHN_VIRT_HOST_PACKAGE_NAME, server);
        if (rhnVirtHost != null) {
            // System already has the package, we can stop here.
            log.debug("System already has " +
                    ChannelManager.RHN_VIRT_HOST_PACKAGE_NAME + " installed.");
            return result;
        }
        scheduleVirtualizationHostPackageInstall(server, user, result);

        return result;
    }

    /**
     * Schedule installation of rhn-virtualization-host package.
     *
     * Implies that we locate a child channel with this package and automatically
     * subscribe the system to it if possible. If multiple child channels have the package
     * and the server is not already subscribed to one, we report the discrepancy and
     * instruct the user to deal with this manually.
     *
     * @param server Server to schedule install for.
     * @param user User performing the operation.
     * @param result Validation result we'll be returning for the UI to render.
     */
    private static void scheduleVirtualizationHostPackageInstall(Server server,
            User user, ValidatorResult result) {
        // Now subscribe to a child channel with rhn-virtualization-host (RHN Tools in the
        // case of Satellite) and schedule it for installation, or warn if we cannot find
        // a child with the package:
        Channel toolsChannel = null;
        try {
            toolsChannel = ChannelManager.subscribeToChildChannelWithPackageName(
                    user, server, ChannelManager.RHN_VIRT_HOST_PACKAGE_NAME);

            // If this is a Satellite and no RHN Tools channel is available
            // report the error
            if (!ConfigDefaults.get().isSpacewalk() && toolsChannel == null) {
                log.warn("no tools channel found");
                result.addError(new ValidatorError("system.entitle.notoolschannel"));
            }
            // If Spacewalk and no channel has the rhn-virtualization-host package,
            // warn but allow the operation to proceed.
            else if (toolsChannel == null) {
                result.addWarning(new ValidatorWarning("system.entitle.novirtpackage",
                        ChannelManager.RHN_VIRT_HOST_PACKAGE_NAME));
            }
            else {
                List<Map<String, Object>> packageResults =
                        ChannelManager.listLatestPackagesEqual(
                        toolsChannel.getId(), ChannelManager.RHN_VIRT_HOST_PACKAGE_NAME);
                if (packageResults.size() > 0) {
                    Map<String, Object> row = packageResults.get(0);
                    Long nameId = (Long) row.get("name_id");
                    Long evrId = (Long) row.get("evr_id");
                    Long archId = (Long) row.get("package_arch_id");
                    ActionManager.schedulePackageInstall(
                            user, server, nameId, evrId, archId);
                }
                else {
                    result.addError(new ValidatorError("system.entitle.novirtpackage",
                            ChannelManager.RHN_VIRT_HOST_PACKAGE_NAME));
                }
            }
        }
        catch (MultipleChannelsWithPackageException e) {
            log.warn("Found multiple child channels with package: " +
                    ChannelManager.RHN_VIRT_HOST_PACKAGE_NAME);
            result.addWarning(new ValidatorWarning(
                    "system.entitle.multiplechannelswithpackagepleaseinstall",
                    ChannelManager.RHN_VIRT_HOST_PACKAGE_NAME));
        }
    }

    /**
     * Subscribe the system to the Red Hat Virtualization channel if necessary.
     *
     * This method should only ever be called in Satellite.
     *
     * @param server Server to schedule install for.
     * @param user User performing the operation.
     * @param result Validation result we'll be returning for the UI to render.
     */
    private static void subscribeToVirtChannel(Server server, User user,
            ValidatorResult result) {
        Channel virtChannel = ChannelManager.subscribeToChildChannelByOSProduct(
                user, server, ChannelManager.VT_OS_PRODUCT);
        log.debug("virtChannel search by OS product found: " + virtChannel);
        // Otherwise, try just searching by package name: (libvirt in this case)
        if (virtChannel == null) {
            log.debug("Couldnt find a virt channel by OS/Product mappings, " +
                    "trying package");
            try {
                virtChannel = ChannelManager.subscribeToChildChannelWithPackageName(
                        user, server, ChannelManager.VIRT_CHANNEL_PACKAGE_NAME);

                // If we couldn't find a virt channel, warn the user but continue:
                if (virtChannel == null) {
                    log.warn("no virt channel");
                    result.addError(new ValidatorError(
                            "system.entitle.novirtchannel"));
                }
            }
            catch (MultipleChannelsWithPackageException e) {
                log.warn("Found multiple child channels with package: " +
                        ChannelManager.VIRT_CHANNEL_PACKAGE_NAME);
                result.addWarning(new ValidatorWarning(
                        "system.entitle.multiplechannelswithpackage",
                        ChannelManager.VIRT_CHANNEL_PACKAGE_NAME));
            }
        }
    }

    /**
     * Removes all the entitlements related to a server..
     * @param sid server id to be unentitled.
     */
    public static void removeAllServerEntitlements(Long sid) {
        Map<String, Object> in = new HashMap<String, Object>();
        in.put("sid", sid);
        CallableMode m = ModeFactory.getCallableMode(
                "System_queries", "unentitle_server");
        m.execute(in, new HashMap<String, Integer>());
    }


    /**
     * Removes a specific level of entitlement from the given Server.
     * @param sid server id to be unentitled.
     * @param ent Level of Entitlement.
     */
    public static void removeServerEntitlement(Long sid,
            Entitlement ent) {
        removeServerEntitlement(sid, ent, true);
    }

    /**
     * Removes a specific level of entitlement from the given Server.
     * @param sid server id to be unentitled.
     * @param ent Level of Entitlement.
     * @param repoll used mainly to repoll virtual entitlements post removal
     *               irrelevant if virtual entitlements are not found..
     */
    public static void removeServerEntitlement(Long sid,
            Entitlement ent,
            boolean repoll) {

        if (!hasEntitlement(sid, ent)) {
            if (log.isDebugEnabled()) {
                log.debug("server doesnt have entitlement: " + ent);
            }
            return;
        }

        Map<String, Object> in = new HashMap<String, Object>();
        in.put("sid", sid);
        in.put("entitlement", ent.getLabel());
        if (repoll) {
            in.put("repoll", new Integer(1));
        }
        else {
            in.put("repoll", new Integer(0));
        }
        CallableMode m = ModeFactory.getCallableMode(
                "System_queries", "remove_server_entitlement");
        m.execute(in, new HashMap<String, Integer>());
    }


    /**
     * Tests whether or not a given server can be entitled with a specific entitlement
     * @param server The server in question
     * @param ent The entitlement to test
     * @return Returns true or false depending on whether or not the server can be
     * entitled to the passed in entitlement.
     */
    public static boolean canEntitleServer(Server server, Entitlement ent) {
        return canEntitleServer(server.getId(), ent);
    }

    /**
     * Tests whether or not a given server can be entitled with a specific entitlement
     * @param serverId The Id of the server in question
     * @param ent The entitlement to test
     * @return Returns true or false depending on whether or not the server can be
     * entitled to the passed in entitlement.
     */
    public static boolean canEntitleServer(Long serverId, Entitlement ent) {
        if (log.isDebugEnabled()) {
            log.debug("canEntitleServer.serverId: " + serverId + " ent: " +
                    ent.getHumanReadableLabel());
        }
        Map<String, Object> in = new HashMap<String, Object>();
        in.put("sid", serverId);
        in.put("entitlement", ent.getLabel());

        Map<String, Integer> out = new HashMap<String, Integer>();
        out.put("retval", new Integer(Types.NUMERIC));

        CallableMode m = ModeFactory.getCallableMode("System_queries",
                "can_entitle_server");
        Map<String, Object> result = m.execute(in, out);
        boolean retval = BooleanUtils.
                toBoolean(((Long) result.get("retval")).intValue());
        log.debug("canEntitleServer.returning: " + retval);
        return retval;
    }

    /**
     * Returns a DataResult containing the systems subscribed to a particular channel.
     *      but returns a DataResult of SystemOverview objects instead of maps
     * @param channel The channel in question
     * @param user The user making the call
     * @return Returns a DataResult of maps containing the ids and names of systems
     * subscribed to a channel.
     */
    public static DataResult<Map<String, Object>> systemsSubscribedToChannelDto(
            Channel channel, User user) {
        Map<String, Object> params = new HashMap<String, Object>();
        params.put("user_id", user.getId());
        params.put("cid", channel.getId());
        params.put("org_id", user.getOrg().getId());
        SelectMode m = ModeFactory.getMode("System_queries",
                "systems_subscribed_to_channel", SystemOverview.class);
        return m.execute(params);
    }

    /**
     * Returns the number of systems subscribed to the given channel.
     *
     * @param channelId identifies the channel
     * @param user      user making the request
     * @return number of systems subscribed to the channel
     */
    public static int countSystemsSubscribedToChannel(Long channelId, User user) {
        Map<String, Long> params = new HashMap<String, Long>(2);
        params.put("user_id", user.getId());
        params.put("org_id", user.getOrg().getId());
        params.put("cid", channelId);

        SelectMode m = ModeFactory.getMode("System_queries",
                "count_systems_subscribed_to_channel");
        DataResult<Map<String, Object>> dr = makeDataResult(params, params, null, m);

        Map<String, Object> result = dr.get(0);
        Long count = (Long) result.get("count");
        return count.intValue();
    }

    /**
     * Returns a DataResult containing the systems subscribed to a particular channel.
     * @param channel The channel in question
     * @param user The user making the call
     * @return Returns a DataResult of maps containing the ids and names of systems
     * subscribed to a channel.
     */
    public static DataResult<Map<String, Object>> systemsSubscribedToChannel(
            Channel channel, User user) {
        Map<String, Object> params = new HashMap<String, Object>();
        params.put("user_id", user.getId());
        params.put("cid", channel.getId());
        params.put("org_id", user.getOrg().getId());

        SelectMode m = ModeFactory.getMode("System_queries",
                "systems_subscribed_to_channel", Map.class);
        return m.execute(params);
    }

    /**
     * Return the list of systems subscribed to the given channel in the current set.
     * Each entry in the result will be of type EssentialServerDto as per the query.
     *
     * @param cid Channel
     * @param user User requesting the list
     * @param setLabel Set label
     * @return List of systems
     */
    public static DataResult<EssentialServerDto> systemsSubscribedToChannelInSet(
            Long cid, User user, String setLabel) {
        Map<String, Object> params = new HashMap<String, Object>();
        params.put("user_id", user.getId());
        params.put("cid", cid);
        params.put("org_id", user.getOrg().getId());
        params.put("set_label", setLabel);

        SelectMode m = ModeFactory.getMode(
                "System_queries", "systems_subscribed_to_channel_in_set");
        return m.execute(params);
    }

    /**
     * Returns a DataResult containing maps representing the channels a particular system
     * is subscribed to.
     * @param server The server in question.
     * @return Returns a DataResult of maps representing the channels a particular system
     * is subscribed to.
     */
    public static DataResult<Map<String, Object>> channelsForServer(Server server) {
        Map<String, Object> params = new HashMap<String, Object>();
        params.put("sid", server.getId());
        SelectMode m = ModeFactory.getMode("Channel_queries", "system_channels", Map.class);
        return m.execute(params);
    }

    /**
     * Unlocks a server if the user has permissions on the server
     * @param user User who is attempting to unlock the server
     * @param server Server that is attempting to be unlocked
     */
    public static void unlockServer(User user, Server server) {
        if (!isAvailableToUser(user, server.getId())) {
            LocalizationService ls = LocalizationService.getInstance();
            LookupException e = new LookupException(
                    "Could not find server " + server.getId() +
                    " for user " + user.getId());
            e.setLocalizedTitle(ls.getMessage("lookup.jsp.title.system"));
            e.setLocalizedReason1(ls.getMessage("lookup.jsp.reason1.system"));
            e.setLocalizedReason2(ls.getMessage("lookup.jsp.reason2.system"));
            throw e;
        }
        HibernateFactory.getSession().delete(server.getLock());
        server.setLock(null);
    }

    /**
     * Locks a server if the user has permissions on the server
     * @param locker User who is attempting to lock the server
     * @param server Server that is attempting to be locked
     * @param reason String representing the reason the server was locked
     */
    public static void lockServer(User locker, Server server, String reason) {
        if (!isAvailableToUser(locker, server.getId())) {
            LocalizationService ls = LocalizationService.getInstance();
            LookupException e = new LookupException(
                    "Could not find server " + server.getId() +
                    " for user " + locker.getId());
            e.setLocalizedTitle(ls.getMessage("lookup.jsp.title.system"));
            e.setLocalizedReason1(ls.getMessage("lookup.jsp.reason1.system"));
            e.setLocalizedReason2(ls.getMessage("lookup.jsp.reason2.system"));
            throw e;
        }
        ServerLock sl = new ServerLock(locker,
                server,
                reason);

        server.setLock(sl);
    }


    /**
     * Check if a given Server is FVE eligible
     * @param serverIn to check
     * @return true if Server is FVE eligible, false otherwise
     */
    public static boolean isServerFveEligible(Server serverIn) {
        return isServerIdFveEligible(serverIn.getId());
    }

    /**
     * Check if a given ServerId is FVE eligible
     * @param serverIdIn to check
     * @return true if Server is FVE eligible, false otherwise
     */
    public static boolean isServerIdFveEligible(Long serverIdIn) {
        SelectMode m = ModeFactory.getMode("System_queries", "is_server_fve_eligible");
        Map<String, Object> params = new HashMap<String, Object>();
        params.put("sid", serverIdIn);

        return (m.execute(params).size() >= 1);
    }


    /**
     * Check to see if an attempt to subscribe the passed in server to the
     * passed in channel will succeed.  Checks available slots, if the channel is
     * 'free' and the Server is virtual.
     *
     * @param orgIn of caller
     * @param serverIn to check
     * @param channelIn to check
     * @return boolean if it will succeed.
     */
    public static boolean canServerSubscribeToChannel(Org orgIn, Server serverIn,
            Channel channelIn) {
        if (serverIn.isSubscribed(channelIn)) {
            return true;
        }

        // If channel is free for this guest, dont check avail subs
        if (ChannelManager.isChannelFreeForSubscription(serverIn.getId(), channelIn)) {
            return true;
        }

        // Not free.  Check to see if we're a guest, and there are FVEs available.
        // Note that for FVEs, NULL == NOT FOUND
        if (isServerFveEligible(serverIn)) {
            Long availableFVEs = ChannelManager.getAvailableFveEntitlements(orgIn,
                    channelIn);
            if (availableFVEs != null && (availableFVEs.longValue() > 0)) {
                return true;
            }
        }

        // Finally, check available physical subs
        // Note that for PHYS SUBS, NULL == UNLIMITED
        Long availableSubs = ChannelManager.getAvailableEntitlements(orgIn, channelIn);
        if ((availableSubs == null) || (availableSubs.longValue() > 0)) {
            return true;
        }
        else {
            log.debug("avail subscriptions is to small : " + availableSubs);

            // Return true if serverIn has subs to a channel of channelIn's family
            ChannelFamily family = channelIn.getChannelFamily();
            if (family == null) {
                return false;
            }
            else {
                Set<Channel> channels = serverIn.getChannels();
                for (Channel c : channels) {
                    ChannelFamily f = c.getChannelFamily();
                    if (f != null && f.equals(family)) {
                        return true;
                    }
                }
            }
            return false;
        }
    }

    /**
     * Checks if the user has permissions to see the Server
     * @param user User being checked
     * @param sid ID of the Server being checked
     * @return true if the user can see the server, false otherwise
     */
    public static boolean isAvailableToUser(User user, Long sid) {
        SelectMode m = ModeFactory.getMode("System_queries", "is_available_to_user");
        Map<String, Object> params = new HashMap<String, Object>();
        params.put("uid", user.getId());
        params.put("sid", sid);
        return m.execute(params).size() >= 1;
    }

    /**
     * Checks if the System is a virtual host
     * @param oid id of the Org that the server is in
     * @param sid ID of the Server being checked
     * @return true if the system is a virtual host, false otherwise
     */
    public static boolean isVirtualHost(Long oid, Long sid) {
        SelectMode m = ModeFactory.getMode("System_queries", "is_virtual_host_in_org");
        Map<String, Object> params = new HashMap<String, Object>();
        params.put("oid", oid);
        params.put("sid", sid);
        DataResult result = m.execute(params);
        return result != null;
    }

    /**
     * Checks if the user has permissions to see the Server
     * @param user User being checked
     * @param sid ID of the Server being checked
     */
    public static void ensureAvailableToUser(User user, Long sid) {
        if (!isAvailableToUser(user, sid)) {
            LocalizationService ls = LocalizationService.getInstance();
            LookupException e = new LookupException("Could not find server " + sid +
                    " for user " + user.getId());
            e.setLocalizedTitle(ls.getMessage("lookup.jsp.title.system"));
            e.setLocalizedReason1(ls.getMessage("lookup.jsp.reason1.system"));
            e.setLocalizedReason2(ls.getMessage("lookup.jsp.reason2.system"));
            throw e;
        }
    }

    /**
     * Return systems in the current set without a base channel.
     * @param user User requesting the query.
     * @return List of systems.
     */
    public static DataResult<EssentialServerDto> systemsWithoutBaseChannelsInSet(
            User user) {
        SelectMode m = ModeFactory.getMode("System_queries",
                "systems_in_set_with_no_base_channel");
        Map<String, Object> params = new HashMap<String, Object>();
        params.put("user_id", user.getId());
        return m.execute(params);
    }


    /**
     * Validates that the proposed number of virtual CPUs is valid for the
     * given virtual instance.
     *
     * @param guestId ID of a virtual instance.
     * @param proposedVcpuSetting Requested number of virtual CPUs for the guest.
     * @return ValidatorResult containing both error and warning messages.
     */
    public static ValidatorResult validateVcpuSetting(Long guestId,
            int proposedVcpuSetting) {
        ValidatorResult result = new ValidatorResult();

        VirtualInstanceFactory viFactory = VirtualInstanceFactory.getInstance();
        VirtualInstance guest = viFactory.lookupById(guestId);
        Server host = guest.getHostSystem();

        // Technically the limit is 32 for 32-bit architectures and 64 for 64-bit,
        // but the kernel is currently set to only accept 32 in either case. This may
        // need to change down the road.
        if (0 > proposedVcpuSetting || proposedVcpuSetting > 32) {
            result.addError(new ValidatorError(
                    "systems.details.virt.vcpu.limit.msg",
                    new Object [] {"32", guest.getName()}));
        }

        if (result.getErrors().isEmpty()) {
            // Warn the user if the proposed vCPUs exceeds the physical CPUs on the
            // host:
            CPU hostCpu = host.getCpu();
            if (hostCpu != null && hostCpu.getNrCPU() != null) {
                if (proposedVcpuSetting > hostCpu.getNrCPU().intValue()) {
                    result.addWarning(new ValidatorWarning(
                            "systems.details.virt.vcpu.exceeds.host.cpus",
                            new Object [] {host.getCpu().getNrCPU(), guest.getName()}));
                }
            }

            // Warn the user if the proposed vCPUs is an increase for this guest.
            // If the new value exceeds the setting the guest was started with, a
            // reboot will be required for the setting to take effect.
            VirtualInstanceState running = VirtualInstanceFactory.getInstance().
                    getRunningState();
            if (guest.getState() != null &&
                    guest.getState().getId().equals(running.getId())) {
                Integer currentGuestCpus = guest.getNumberOfCPUs();
                if (currentGuestCpus != null && proposedVcpuSetting >
                currentGuestCpus.intValue()) {
                    result.addWarning(new ValidatorWarning(
                            "systems.details.virt.vcpu.increase.warning",
                            new Object [] {new Integer(proposedVcpuSetting),
                                guest.getName()}));
                }
            }
        }

        return result;
    }

    /**
     * Validates the amount requested amount of memory can be allocated to each
     * of the guest systems in the list. Assumes all guests are on the same host.
     *
     * @param guestIds List of longs representing IDs of virtual instances.
     * @param proposedMemory Requested amount of memory for each guest. (in Mb)
     * @return ValidatorResult containing both error and warning messages.
     */
    public static ValidatorResult validateGuestMemorySetting(List<Long> guestIds,
            int proposedMemory) {
        ValidatorResult result = new ValidatorResult();
        VirtualInstanceFactory viFactory = VirtualInstanceFactory.getInstance();

        if (guestIds.isEmpty()) {
            return result;
        }

        // Grab the host from the first guest in the list:
        Long firstGuestId = guestIds.get(0);
        Server host = (viFactory.lookupById(firstGuestId)).
                getHostSystem();

        VirtualInstanceState running = VirtualInstanceFactory.getInstance().
                getRunningState();

        log.debug("Adding guest memory:");
        List<ValidatorWarning> warnings = new LinkedList<ValidatorWarning>();
        for (Iterator<VirtualInstance> it = host.getGuests().iterator(); it.hasNext();) {
            VirtualInstance guest = it.next();

            // if the guest we're examining isn't running, don't count it's memory
            // when determining if the host has enough free:
            if (guest.getState() != null &&
                    guest.getState().getId().equals(running.getId())) {

                if (guest.getTotalMemory() != null) {
                    log.debug("   " + guest.getName() + " = " +
                            (guest.getTotalMemory().longValue() / 1024) + "MB");

                    if (guestIds.contains(guest.getId())) {
                        // Warn the user that a change to max memory will require a reboot
                        // for the settings to take effect:
                        warnings.add(new ValidatorWarning(
                                "systems.details.virt.memory.warning",
                                new Object [] {guest.getName()}));
                    }
                }
                else {
                    // Not much we can do for calculations if we don't have reliable data,
                    // continue on to other guests:
                    log.warn("No total memory set for guest: " + guest.getName());
                }
            }
        }

        // Warn the user to verify the system has enough free memory:
        // NOTE: Once upon a time we tried to do this automagically but the
        // code was removed due to uncertainty in terms of rebooting guests
        // if increasing past the allocation they were booted with, missing
        // hardware refreshes for the host, etc.
        warnings.add(new ValidatorWarning("systems.details.virt.memory.check.host"));

        if (!warnings.isEmpty()) {
            for (Iterator<ValidatorWarning> itr = warnings.iterator(); itr.hasNext();) {
                result.addWarning(itr.next());
            }
        }

        return result;
    }

    /**
     * Return the system names and IDs that are selected in the SSM for the given user,
     * which also have been subscribed to the given channel.
     *
     * @param user User.
     * @param channelId Channel ID.
     * @return List of maps containing the system name and ID.
     */
    public static List<Map<String, Object>> getSsmSystemsSubscribedToChannel(User user,
            Long channelId) {
        SelectMode m = ModeFactory.getMode("System_queries",
                "systems_in_set_with_channel");
        Map<String, Object> params = new HashMap<String, Object>();
        params.put("user_id", user.getId());
        params.put("channel_id", channelId);
        return m.execute(params);
    }

    /**
     * lists  systems with the given installed NVR
     * @param user the user doing the search
     * @param name the name of the package
     * @param version package version
     * @param release package release
     * @return  list of systemOverview objects
     */
    public static List<SystemOverview> listSystemsWithPackage(User user,
            String name, String version, String release) {
        SelectMode m = ModeFactory.getMode("System_queries",
                "systems_with_package_nvr");
        Map<String, Object> params = new HashMap<String, Object>();
        params.put("user_id", user.getId());
        params.put("org_id", user.getOrg().getId());
        params.put("version", version);
        params.put("release", release);
        params.put("name", name);
        DataResult<SystemOverview> toReturn = m.execute(params);
        toReturn.elaborate();
        return toReturn;
    }

    /**
     * lists  systems with the given installed package id
     * @param user the user doing the search
     * @param id the id of the package
     * @return  list of systemOverview objects
     */
    public static DataResult<SystemOverview> listSystemsWithPackage(User user, Long id) {
        SelectMode m = ModeFactory.getMode("System_queries",
                "systems_with_package");
        Map<String, Object> params = new HashMap<String, Object>();
        params.put("user_id", user.getId());
        params.put("org_id", user.getOrg().getId());
        params.put("pid", id);
        DataResult<SystemOverview> toReturn = m.execute(params);
        return toReturn;
    }

    /**
     * lists systems that can upgrade to the package id
     * @param user the user doing the search
     * @param id the id of the package
     * @return  list of systemOverview objects
     */
    public static DataResult<SystemOverview> listPotentialSystemsForPackage(User user,
            Long id) {
        SelectMode m = ModeFactory.getMode("System_queries",
                "potential_systems_for_package");
        Map<String, Object> params = new HashMap<String, Object>();
        params.put("user_id", user.getId());
        params.put("org_id", user.getOrg().getId());
        params.put("pid", id);
        DataResult<SystemOverview> toReturn = m.execute(params);
        return toReturn;
    }

    /**
     * lists systems with the given needed/upgrade package id
     * @param user the user doing the search
     * @param id the id of the package
     * @return  list of systemOverview objects
     */
    public static List<SystemOverview> listSystemsWithNeededPackage(User user, Long id) {
        SelectMode m = ModeFactory.getMode("System_queries",
                "systems_with_needed_package");
        Map<String, Object> params = new HashMap<String, Object>();
        params.put("user_id", user.getId());
        params.put("org_id", user.getOrg().getId());
        params.put("pid", id);
        DataResult<SystemOverview> toReturn = m.execute(params);
        //toReturn.elaborate();
        return toReturn;
    }

    /**
     * List all virtual hosts for a user
     * @param user the user in question
     * @return list of SystemOverview objects
     */
    public static List<SystemOverview> listVirtualHosts(User user) {
        SelectMode m = ModeFactory.getMode("System_queries",
                "virtual_hosts_for_user");
        Map<String, Object> params = new HashMap<String, Object>();
        params.put("user_id", user.getId());
        DataResult<SystemOverview> toReturn = m.execute(params);
        toReturn.elaborate();
        return toReturn;
    }

    /**
     * Returns the number of systems subscribed to the channel that are
     * <strong>not</strong> in the given org.
     *
     * @param orgId identifies the filter org
     * @param cid identifies the channel
     * @return count of systems
     */
    public static int countSubscribedToChannelWithoutOrg(Long orgId, Long cid) {
        SelectMode m = ModeFactory.getMode("System_queries",
                "count_systems_subscribed_to_channel_not_in_org");
        Map<String, Object> params = new HashMap<String, Object>();
        params.put("org_id", orgId);
        params.put("cid", cid);

        DataResult<Map<String, Object>> dr = m.execute(params);
        Map<String, Object> result = dr.get(0);
        Long count = (Long) result.get("count");

        return count.intValue();
    }

    /**
     * List of servers subscribed to shared channels via org trust.
     * @param orgA The first org in the trust.
     * @param orgB The second org in the trust.
     * @return (system.id, system.org_id, system.name)
     */
    public static DataResult<Map<String, Object>>
            subscribedInOrgTrust(long orgA, long orgB) {
        SelectMode m =
                ModeFactory.getMode("System_queries",
                        "systems_subscribed_by_orgtrust");
        Map<String, Object> params = new HashMap<String, Object>();
        params.put("orgA", orgA);
        params.put("orgB", orgB);
        return m.execute(params);
    }

    /**
     * List of distinct servers subscribed to shared channels via org trust.
     * @param orgA The first org in the trust.
     * @param orgB The second org in the trust.
     * @return (system.id)
     */
    public static DataResult<Map<String, Object>> sidsInOrgTrust(long orgA, long orgB) {
        SelectMode m =
                ModeFactory.getMode("System_queries",
                        "sids_subscribed_by_orgtrust");
        Map<String, Object> params = new HashMap<String, Object>();
        params.put("orgA", orgA);
        params.put("orgB", orgB);
        return m.execute(params);
    }

    /**
     * gets the number of systems subscribed to a channel
     * @param user the user checking
     * @param cid the channel id
     * @return list of systems
     */
    public static Long subscribedToChannelSize(User user, Long cid) {
        SelectMode m = ModeFactory.getMode("System_queries",
                "systems_subscribed_to_channel_size");
        Map<String, Object> params = new HashMap<String, Object>();
        params.put("user_id", user.getId());
        params.put("org_id", user.getOrg().getId());
        params.put("cid", cid);
        DataResult<Map<String, Object>> toReturn = m.execute(params);
        return (Long) toReturn.get(0).get("count");

    }

    /**
     * List all virtual hosts for a user
     * @param user the user in question
     * @return list of SystemOverview objects
     */
    public static DataResult<CustomDataKeyOverview> listDataKeys(User user) {
        SelectMode m = ModeFactory.getMode("System_queries",
                "custom_vals", CustomDataKeyOverview.class);
        Map<String, Object> params = new HashMap<String, Object>();
        params.put("uid", user.getId());
        params.put("org_id", user.getOrg().getId());
        DataResult<CustomDataKeyOverview> toReturn = m.execute(params);
        return toReturn;
    }
    /**
     * Looks up a hardware device by the hardware device id
     * @param hwId the hardware device id
     * @return the HardwareDeviceDto
     */
    public static HardwareDeviceDto getHardwareDeviceById(Long hwId) {
        HardwareDeviceDto hwDto = null;
        SelectMode m = ModeFactory.getMode("System_queries", "hardware_device_by_id");
        Map<String, Object> params = new HashMap<String, Object>();
        params.put("hw_id", hwId);
        DataResult<HardwareDeviceDto> dr = m.execute(params);
        if (dr != null && !dr.isEmpty()) {
            hwDto = dr.get(0);
        }
        return hwDto;
    }

    /**
     * Returns a mapping of servers in the SSM to the user-selected packages to remove
     * that actually exist on those servers.
     *
     * @param user            identifies the user making the request
     * @param packageSetLabel identifies the RhnSet used to store the packages selected
     *                        by the user (this is needed for the query). This must be
     *                        established by the caller prior to calling this method
     * @param shortened       whether or not to include the full elaborator, or a shortened
     *                        one that is much much faster, but doesn't provide a displayed
     *                        string for the package (only the id combo)
     * @return description of server information as well as a list of relevant packages
     */
    public static DataResult<Map<String, Object>> ssmSystemPackagesToRemove(User user,
            String packageSetLabel,
            boolean shortened) {
        SelectMode m;
        if (shortened) {
            m = ModeFactory.getMode("System_queries",
                    "system_set_remove_or_verify_packages_conf_short");
        }
        else {
            m = ModeFactory.getMode("System_queries",
                    "system_set_remove_or_verify_packages_conf");
        }

        Map<String, Object> params = new HashMap<String, Object>(3);
        params.put("user_id", user.getId());
        params.put("set_label", RhnSetDecl.SYSTEMS.getLabel());
        params.put("package_set_label", packageSetLabel);

        DataResult<Map<String, Object>> result = makeDataResult(params, params, null, m);
        return result;
    }

    /**
     * Returns a mapping of servers in the SSM to user-selected packages to upgrade
     * that actually exist on those servers
     *
     * @param user            identifies the user making the request
     * @param packageSetLabel identifies the RhnSet used to store the packages selected
     *                        by the user (this is needed for the query). This must be
     *                        established by the caller prior to calling this method
     * @return description of server information as well as a list of all relevant packages
     */
    public static DataResult ssmSystemPackagesToUpgrade(User user,
            String packageSetLabel) {

        SelectMode m =
                ModeFactory.getMode("System_queries", "ssm_package_upgrades_conf");

        Map<String, Object> params = new HashMap<String, Object>(3);
        params.put("user_id", user.getId());
        params.put("set_label", RhnSetDecl.SYSTEMS.getLabel());
        params.put("package_set_label", packageSetLabel);

        DataResult result = makeDataResult(params, params, null, m);
        return result;
    }

    /**
     * Deletes the indicates note, assuming the user has the proper permissions to the
     * server.
     *
     * @param user     user making the request
     * @param serverId identifies server the note resides on
     * @param noteId   identifies the note being deleted
     */
    public static void deleteNote(User user, Long serverId, Long noteId) {
        Server server = lookupByIdAndUser(serverId, user);

        Session session = HibernateFactory.getSession();
        Note doomed = (Note) session.get(Note.class, noteId);

        boolean deletedOnServer = server.getNotes().remove(doomed);
        if (deletedOnServer) {
            session.delete(doomed);
        }
    }

    /**
     * Deletes all notes on the given server, assuming the user has the proper permissions
     * to the server.
     *
     * @param user     user making the request
     * @param serverId identifies the server on which to delete its notes
     */
    public static void deleteNotes(User user, Long serverId) {
        Server server = lookupByIdAndUser(serverId, user);

        Session session = HibernateFactory.getSession();
        for (Object doomed : server.getNotes()) {
            session.delete(doomed);
        }

        server.getNotes().clear();
    }

    /**
     * Is the package with nameId, archId, and evrId available in the
     *  provided server's subscribed channels
     * @param server the server
     * @param nameId the name id
     * @param archId the arch id
     * @param evrId the evr id
     * @return true if available, false otherwise
     */
    public static boolean hasPackageAvailable(Server server, Long nameId,
            Long archId, Long evrId) {
        Map<String, Object> params = new HashMap<String, Object>();
        params.put("server_id", server.getId());
        params.put("eid", evrId);
        params.put("nid", nameId);

        String mode = "has_package_available";
        if (archId == null) {
            mode = "has_package_available_no_arch";
        }
        else {
            params.put("aid", archId);
        }
        SelectMode m =
                ModeFactory.getMode("System_queries", mode);
        DataResult toReturn = m.execute(params);
        return toReturn.size() > 0;
    }

    /**
     * Gets the list of proxies that the given system connects
     * through in order to reach the server.
     * @param sid The id of the server in question
     * @return Returns a list of ServerPath objects.
     */
    public static DataResult<ServerPath> getConnectionPath(Long sid) {
        SelectMode m = ModeFactory.getMode("System_queries", "proxy_path_for_server");
        Map<String, Object> params = new HashMap<String, Object>();
        params.put("sid", sid);
        return m.execute(params);
    }

    /**
     * List all of the installed packages with the given name
     * @param packageName the package name
     * @param server the server
     * @return list of maps with name_id, evr_id and arch_id
     */
    public static List<Map<String, Long>> listInstalledPackage(
            String packageName, Server server) {
        SelectMode m = ModeFactory.getMode("System_queries",
                "list_installed_packages_for_name");
        Map<String, Object> params = new HashMap<String, Object>();
        params.put("sid", server.getId());
        params.put("name", packageName);
        return m.execute(params);
    }

    /**
     * returns a List proxies available in the given org
     * @param org needed for org information
     * @return list of proxies for org
     */
    public static DataResult<OrgProxyServer> listProxies(Org org) {
        DataResult<OrgProxyServer> retval = null;
        SelectMode mode = ModeFactory.getMode("System_queries",
                "org_proxy_servers");
        Map<String, Object> params = new HashMap<String, Object>();
        params.put("org_id", org.getId());
        retval = mode.execute(params);
        return retval;
    }

    /**
     * list systems that can be subscribed to a particular child channel
     * @param user the user
     * @param chan the child channle
     * @return list of SystemOverview objects
     */
    public static List<SystemOverview> listTargetSystemForChannel(User user, Channel chan) {
        DataResult<SystemOverview> retval = null;
        SelectMode mode = ModeFactory.getMode("System_queries",
                "target_systems_for_channel");
        Map<String, Object> params = new HashMap<String, Object>();
        params.put("user_id", user.getId());
        params.put("cid", chan.getId());
        params.put("org_id", user.getOrg().getId());
        retval = mode.execute(params);
        retval.setElaborationParams(new HashMap<String, Object>());
        return retval;
    }

    /**
     * Get a list of SystemOverview objects for the systems in an rhnset
     * @param user the user doing the lookup
     * @param setLabel the label of the set
     * @return List of SystemOverview objects
     */
    public static List<SystemOverview> inSet(User user, String setLabel) {
        return inSet(user, setLabel, false);
    }


    /**
     * Get a list of SystemOverview objects for the systems in an rhnset with option
     * to elaborate the result
     * @param user the user doing the lookup
     * @param setLabel the label of the set
     * @param elaborate elaborate results
     * @return List of SystemOverview objects
     */
    public static List<SystemOverview> inSet(User user, String setLabel,
            boolean elaborate) {
        DataResult<SystemOverview> retval = null;
        SelectMode mode = ModeFactory.getMode("System_queries",
                "in_set");
        Map<String, Object> params = new HashMap<String, Object>();
        params.put("user_id", user.getId());
        params.put("set_label", setLabel);
        retval = mode.execute(params);
        retval.setElaborationParams(new HashMap<String, Object>());
        if (elaborate) {
            retval.elaborate();
        }
        return retval;
    }

    /**
     * Find a system by it's name (must be an exact string match)
     * @param user  the user doing the search
     * @param name the name of the system
     * @return the SystemOverview objects with the matching name
     */
    public static List<SystemOverview> listSystemsByName(User user,
            String name) {
        SelectMode mode = ModeFactory.getMode("System_queries", "find_by_name");
        Map<String, Object> params = new HashMap<String, Object>();
        params.put("user_id", user.getId());
        params.put("name", name);
        Map<String, Object> elabParams = new HashMap<String, Object>();
        DataResult<SystemOverview> result =
                makeDataResult(params, elabParams, null, mode, SystemOverview.class);
        result.elaborate();
        return result;
    }


    private static DataResult<SystemOverview> listDuplicates(User user,
            String query, String key) {
        SelectMode mode = ModeFactory.getMode("System_queries", query);
        Map<String, Object> params = new HashMap<String, Object>();
        params.put("uid", user.getId());
        params.put("key", key);
        Map<String, Object> elabParams = new HashMap<String, Object>();
        return makeDataResult(params, elabParams, null, mode, SystemOverview.class);
    }

    private static List<DuplicateSystemGrouping> listDuplicates(User user, String query,
            List<String> ignored, Long inactiveHours) {

        Calendar cal = Calendar.getInstance();
        cal.add(Calendar.HOUR, (0 - inactiveHours.intValue()));

        SelectMode ipMode = ModeFactory.getMode("System_queries",
                query);

        Date d = new Date(cal.getTimeInMillis());

        Map<String, Object> params = new HashMap<String, Object>();
        params.put("uid", user.getId());
        params.put("inactive_date", d);
        DataResult<NetworkDto> nets;
        if (ignored.isEmpty()) {
            nets = ipMode.execute(params);
        }
        else {
            nets = ipMode.execute(params, ignored);
        }


        List<DuplicateSystemGrouping> nodes = new ArrayList<DuplicateSystemGrouping>();
        for (NetworkDto net : nets) {
            boolean found = false;
            for (DuplicateSystemGrouping node : nodes) {
                if (node.addIfMatch(net)) {
                    found = true;
                    break;
                }
            }
            if (!found) {
                nodes.add(new DuplicateSystemGrouping(net));
            }
        }
        return nodes;
    }

    /**
     * List duplicate systems by ip address
     * @param user the user doing the search
     * @param inactiveHours the number of hours a system hasn't checked in
     *          to consider it inactive
     * @return List of DuplicateSystemGrouping objects
     */
    public static List<DuplicateSystemGrouping> listDuplicatesByIP(User user,
            long inactiveHours) {
        List<String> ignoreIps = new ArrayList<String>();
        ignoreIps.add("127.0.0.1");
        ignoreIps.add("127.0.0.01");
        ignoreIps.add("127.0.0.2");
        ignoreIps.add("0");
        return listDuplicates(user, "duplicate_system_ids_ip", ignoreIps, inactiveHours);
    }

    /**
     * List duplicate systems by ip address
     * @param user the user doing the search
     * @param ip  ip address of the system
     * @return List of DuplicateSystemGrouping objects
     */
    public static  List<SystemOverview> listDuplicatesByIP(User user, String ip) {
        return listDuplicates(user, "duplicate_system_ids_ip_key", ip);
    }

    /**
     * List duplicate systems by ipv6 address
     * @param user the user doing the search
     * @param inactiveHours the number of hours a system hasn't checked in
     *          to consider it inactive
     * @return List of DuplicateSystemGrouping objects
     */
    public static List<DuplicateSystemGrouping> listDuplicatesByIPv6(User user,
            long inactiveHours) {
        List<String> ignoreIps = new ArrayList<String>();
        ignoreIps.add("::1");
        return listDuplicates(user, "duplicate_system_ids_ipv6", ignoreIps, inactiveHours);
    }

    /**
     * List duplicate systems by ipv6 address
     * @param user the user doing the search
     * @param ip  ip address of the system
     * @return List of DuplicateSystemGrouping objects
     */
    public static  List<SystemOverview> listDuplicatesByIPv6(User user, String ip) {
        return listDuplicates(user, "duplicate_system_ids_ipv6_key", ip);
    }

    /**
     * List duplicate systems by mac address
     * @param user the user doing the search
     * @param inactiveHours the number of hours a system hasn't checked in
     *          to consider it inactive
     * @return List of DuplicateSystemGrouping objects
     */
    public static List<DuplicateSystemGrouping> listDuplicatesByMac(User user,
            Long inactiveHours) {
        List<String> ignoreMacs = new ArrayList<String>();
        ignoreMacs.add("00:00:00:00:00:00");
        ignoreMacs.add("fe:ff:ff:ff:ff:ff");
        return listDuplicates(user, "duplicate_system_ids_mac", ignoreMacs, inactiveHours);
    }

    /**
     * List duplicate systems by mac address
     * @param user the user doing the search
     * @param mac the mac address of the system
     * @return List of DuplicateSystemGrouping objects
     */
    public static List<SystemOverview> listDuplicatesByMac(User user, String mac) {
        return listDuplicates(user, "duplicate_system_ids_mac_key", mac);
    }

    /**
     * List duplicate systems by hostname
     * @param user the user doing the search
     * @param inactiveHours the number of hours a system hasn't checked in
     *          to consider it inactive
     * @return List of DuplicateSystemBucket objects
     */
    public static List<DuplicateSystemGrouping> listDuplicatesByHostname(User user,
            Long inactiveHours) {
        List<DuplicateSystemGrouping> duplicateSystems = listDuplicates(user,
                "duplicate_system_ids_hostname",
                        new ArrayList<String>(), inactiveHours);
        ListIterator<DuplicateSystemGrouping> litr = duplicateSystems.listIterator();
        while (litr.hasNext()) {
            DuplicateSystemGrouping element = litr.next();
            element.setKey(IDN.toUnicode(element.getKey()));
        }
        return duplicateSystems;
    }

    /**
     * List duplicate systems by hostName
     * @param user the user doing the search
     * @param hostName host name of the system
     * @return List of DuplicateSystemGrouping objects
     */
    public static List<SystemOverview> listDuplicatesByHostname(User user,
            String hostName) {
        return listDuplicates(user, "duplicate_system_ids_hostname_key",
                hostName);
    }

    /**
     * Return a note by ID and Server ID
     * @param user User to use to do the lookups
     * @param nid note ID
     * @param sid server ID
     * @return Note object
     */
    public static Note lookupNoteByIdAndSystem(User user, Long nid, Long sid) {
        SelectMode m = ModeFactory.getMode("System_queries", "note_by_id_and_server");
        Note n = new Note();
        Map<String, Object> params = new HashMap<String, Object>();
        params.put("nid", nid);
        params.put("sid", sid);
        DataResult<Map<String, Object>> dr = m.execute(params);
        for (Map<String, Object> map : dr) {
            n.setCreator(UserManager.lookupUser(user, (Long)map.get("creator")));
            n.setId((Long)map.get("id"));
            n.setServer(lookupByIdAndUser((Long)map.get("server_id"), user));
            n.setSubject((String)map.get("subject"));
            n.setNote((String)map.get("note"));
            n.setModified(Date.valueOf((String)map.get("modified")));
        }
        return n;
    }

    /**
     * Lookup all the custom info keys not assigned to this server
     * @param orgId The org ID that the server belongs to
     * @param sid The ID of the server
     * @return DataResult of keys
     */
    public static DataResult<Map<String, Object>> lookupKeysSansValueForServer(Long orgId,
            Long sid) {
        SelectMode m = ModeFactory.getMode("CustomInfo_queries",
                "custom_info_keys_sans_value_for_system");
        Map<String, Object> inParams = new HashMap<String, Object>();

        inParams.put("org_id", orgId);
        inParams.put("sid", sid);

        return m.execute(inParams);
    }

    /**
     * @param sid server id
     * @param pc pageContext
     * @return Returns history events for a system
     */
    public static DataResult<SystemEventDto> systemEventHistory(Long sid, PageControl pc) {
        SelectMode m = ModeFactory.getMode("System_queries", "system_events_history");
        Map<String, Object> params = new HashMap<String, Object>();
        params.put("sid", sid);
        Map<String, Object> elabParams = new HashMap<String, Object>();
        return makeDataResult(params, elabParams, pc, m, SystemEventDto.class);
    }

    /**
     * @param sid server id
     * @param pc pageContext
     * @return Returns system snapshot list
     */
    public static DataResult<Map<String, Object>> systemSnapshots(Long sid,
            PageControl pc) {
        SelectMode m = ModeFactory.getMode("General_queries", "system_snapshots");
        Map<String, Object> params = new HashMap<String, Object>();
        params.put("sid", sid);
        Map<String, Object> elabParams = new HashMap<String, Object>();
        return makeDataResult(params, elabParams, pc, m);
    }

    /**
     * @param sid server id
     * @param ssid snapshot id
     * @param pc pageContext
     * @return Returns system vs. snapshot packages comparision list
     */
    public static DataResult<Map<String, Object>> systemSnapshotPackages(Long sid,
            Long ssid, PageControl pc) {
        SelectMode m = ModeFactory.getMode("Package_queries",
                                           "compare_packages_to_snapshot");
        Map<String, Object> params = new HashMap<String, Object>();
        params.put("sid", sid);
        params.put("ss_id", ssid);
        Map<String, Object> elabParams = new HashMap<String, Object>();
        return makeDataResult(params, elabParams, pc, m);
    }

    /**
     * @param sid server id
     * @param ssid snapshot id
     * @param pc pageContext
     * @return Returns system vs. snapshot groups comparision list
     */
    public static DataResult<Map<String, Object>> systemSnapshotGroups(Long sid, Long ssid,
            PageControl pc) {
        SelectMode m = ModeFactory.getMode("SystemGroup_queries",
                                           "snapshot_group_diff");
        Map<String, Object> params = new HashMap<String, Object>();
        params.put("sid", sid);
        params.put("ss_id", ssid);
        Map<String, Object> elabParams = new HashMap<String, Object>();
        return makeDataResult(params, elabParams, pc, m);
    }

    /**
     * @param sid server id
     * @param ssid snapshot id
     * @param pc pageContext
     * @return Returns system vs. snapshot channels comparision list
     */
    public static DataResult<Map<String, Object>> systemSnapshotChannels(Long sid,
            Long ssid, PageControl pc) {
        SelectMode m = ModeFactory.getMode("Channel_queries",
                                           "snapshot_channel_diff");
        Map<String, Object> params = new HashMap<String, Object>();
        params.put("sid", sid);
        params.put("ss_id", ssid);
        Map<String, Object> elabParams = new HashMap<String, Object>();
        return makeDataResult(params, elabParams, pc, m);
    }

    /**
     * @param sid server id
     * @return Count of pending actions on system
     */
    public static Long countPendingActions(Long sid) {
        SelectMode m = ModeFactory.getMode("System_queries",
                "system_events_history_count_pending");
        Map<String, Object> params = new HashMap<String, Object>();
        params.put("sid", sid);
        DataResult<Map<String, Object>> toReturn = m.execute(params);
        return (Long) toReturn.get(0).get("count");
    }

    /**
     * @param sid server id
     * @param pc pageContext
     * @return Returns pending actions for a system
     */
    public static DataResult<SystemPendingEventDto> systemPendingEvents(Long sid,
            PageControl pc) {
        SelectMode m = ModeFactory.getMode("System_queries", "system_events_pending");
        Map<String, Object> params = new HashMap<String, Object>();
        params.put("sid", sid);
        Map<String, Object> elabParams = new HashMap<String, Object>();
        return makeDataResult(params, elabParams, pc, m, SystemPendingEventDto.class);
    }

    /**
     * @param sid server id
     * @param pc pageControl
     * @return Returns snapshot tags for a system
     */
    public static DataResult <SnapshotTagDto> snapshotTagsForSystem(Long sid,
            PageControl pc) {
        SelectMode m = ModeFactory.getMode("System_queries", "tags_for_system");
        Map<String, Object> params = new HashMap<String, Object>();
        params.put("sid", sid);
        Map<String, Object> elabParams = new HashMap<String, Object>();
        return makeDataResult(params, elabParams, pc, m, SnapshotTagDto.class);
    }

    /**
     * @param sid server id
     * @param ssId snapshot ID
     * @param pc pageControl
     * @return Returns snapshot tags for a system
     */
    public static DataResult <SnapshotTagDto> snapshotTagsForSystemAndSnapshot(Long sid,
            Long ssId, PageControl pc) {
        SelectMode m = ModeFactory.getMode("System_queries",
                "tags_for_system_and_snapshot");
        Map<String, Object> params = new HashMap<String, Object>();
        params.put("sid", sid);
        params.put("ss_id", ssId);
        Map<String, Object> elabParams = new HashMap<String, Object>();
        return makeDataResult(params, elabParams, pc, m, SnapshotTagDto.class);
    }

    /**
     * @param user user
     * @param pc PageControl
     * @param setLabel Set Label
     * @param sid Server ID
     * @return SnapshotTags in RHNSet
     */
    public static DataResult <SnapshotTagDto> snapshotTagsInSet(User user, PageControl pc,
            String setLabel, Long sid) {
        SelectMode m = ModeFactory.getMode("System_queries",
                "snapshot_tags_in_set");
        Map<String, Object> params = new HashMap<String, Object>();
        params.put("sid", sid);
        params.put("user_id", user.getId());
        params.put("set_label", setLabel);
        Map<String, Object> elabParams = new HashMap<String, Object>();
        return makeDataResult(params, elabParams, pc, m, SnapshotTagDto.class);
    }

    /**
     * @param orgId organization ID
     * @param sid server id
     * @param ssId snapshot ID
     * @param pc pageControl
     * @return Returns unservable packages for a system
     */
    public static DataResult<Map<String, Object>> systemSnapshotUnservablePackages(
            Long orgId, Long sid,
            Long ssId, PageControl pc) {
        SelectMode m = ModeFactory.getMode("Package_queries",
                "snapshot_unservable_package_list");
        Map<String, Object> params = new HashMap<String, Object>();
        params.put("org_id", orgId);
        params.put("sid", sid);
        params.put("ss_id", ssId);
        Map<String, Object> elabParams = new HashMap<String, Object>();
        return makeDataResult(params, elabParams, pc, m);
    }

    /**
     * @param uid user id
     * @param tid tag id
     * @return ssm systems with tag
     */
    public static DataResult provisioningSystemsInSetWithTag(Long uid, Long tid) {
        SelectMode m = ModeFactory.getMode("System_queries",
                "provisioning_systems_in_set_with_tag");
        Map params = new HashMap();
        params.put("user_id", uid);
        params.put("tag_id",  tid);
        return m.execute(params);
    }

    /**
     * For a {@link ServerArch}, find the compatible {@link ChannelArch}.
     * @param serverArch server arch
     * @return channel arch
     */
    public static ChannelArch findCompatibleChannelArch(ServerArch serverArch) {
        SelectMode m = ModeFactory.getMode("System_queries",
                "find_compatible_channel_arch");
        Map params = new HashMap();
        params.put("server_arch_id", serverArch.getId());
        Long channelArchId = (Long) ((HashMap) makeDataResult(params, null, null, m).
                get(0)).get("channel_arch_id");
        return ChannelFactory.findArchById(channelArchId);
    }

    /**
     * Returns ids and names for systems in a given set with at least one of the
     * specified entitlements.
     * @param user the requesting user
     * @param setLabel the set label
     * @param entitlements the entitlement labels
     * @return a list of SystemOverview objects
     */
    @SuppressWarnings("unchecked")
    public static List<SystemOverview> entitledInSet(User user, String setLabel,
        List<String> entitlements) {
        SelectMode mode = ModeFactory.getMode("System_queries", "entitled_systems_in_set");
        Map<String, Object> params = new HashMap<String, Object>();
        params.put("user_id", user.getId());
        params.put("set_label", setLabel);
        DataResult<SystemOverview> result = mode.execute(params, entitlements);
        result.setElaborationParams(new HashMap<String, Object>());
        return result;
    }

    /**
     * Sets the custom info values for the systems in the set
     * @param user the requesting user
     * @param setLabel the set label
     * @param keyLabel the label of the custom value key
     * @param value the value to set for the custom value
     */
    public static void bulkSetCustomValue(User user, String setLabel, String keyLabel,
            String value) {
        CallableMode mode = ModeFactory.getCallableMode("System_queries",
                "bulk_set_custom_values");
        Map<String, Object> params = new HashMap<String, Object>();
        params.put("user_id", user.getId());
        params.put("set_label", setLabel);
        params.put("key_label", keyLabel);
        params.put("value", value);
        mode.execute(params, new HashMap<String, Integer>());
    }

    /**
     * Removes the custom info values from the systems in the set
     * @param user the requesting user
     * @param setLabel the set label
     * @param keyId the id of the custom value key
     * @return number of rows deleted
     */
    public static int bulkRemoveCustomValue(User user, String setLabel, Long keyId) {
        WriteMode mode = ModeFactory.getWriteMode("System_queries",
                "bulk_remove_custom_values");
        Map<String, Object> params = new HashMap<String, Object>();
        params.put("user_id", user.getId());
        params.put("set_label", setLabel);
        params.put("key_id", keyId);
        return mode.executeUpdate(params);
    }

    /**
     * Get a list of all tags that are applicable to entitled systems in the set
     * @param user The user to check the system set for
     * @return Maps of id, name, tagged_systems, and date_tag_created
     */
    public static DataResult<Map<String, Object>> listTagsForSystemsInSet(User user) {
        SelectMode mode = ModeFactory.getMode("General_queries",
                "tags_for_provisioning_entitled_in_set");
        Map<String, Object> params = new HashMap<String, Object>();
        params.put("user_id", user.getId());
        return mode.execute(params);
    }

    /**
     * Set the vaules for the user system prefrence for all systems in the system set
     * @param user The user
     * @param preference The name of the preference to set
     * @param value The value to set
     * @param defaultIn The default value for the preference
     */
    public static void setUserSystemPreferenceBulk(User user, String preference,
            Boolean value, Boolean defaultIn) {
        CallableMode mode = ModeFactory.getCallableMode("System_queries",
                "reset_user_system_preference_bulk");
        Map<String, Object> params = new HashMap<String, Object>();
        params.put("user_id", user.getId());
        params.put("pref", preference);
        mode.execute(params, new HashMap<String, Integer>());
        // preference values have a default, only insert if not default
        if (value != defaultIn) {
            mode = ModeFactory.getCallableMode("System_queries",
                    "set_user_system_preference_bulk");
            params = new HashMap<String, Object>();
            params.put("user_id", user.getId());
            params.put("pref", preference);
            params.put("value", value ? 1 : 0);
            mode.execute(params, new HashMap<String, Integer>());
        }
    }

    private static List<Long> errataIdsReleventToSystemSet(User user) {
        SelectMode mode = ModeFactory.getMode("System_queries",
                "unscheduled_relevant_to_system_set");
        Map<String, Object> params = new HashMap<String, Object>();
        params.put("user_id", user.getId());
        List<Map<String, Object>> results = mode.execute(params);
        List<Long> ret = new ArrayList<Long>();
        for (Map<String, Object> result : results) {
            ret.add((Long) result.get("id"));
        }
        return ret;
    }

    /**
     * Set auto_update for all systems in the system set
     * @param user The user
     * @param value True if the servers should audo update
     */
    public static void setAutoUpdateBulk(User user, Boolean value) {
        if (value) {
            // schedule all existing applicable errata
            List<SystemOverview> systems = inSet(user, "system_list");
            List<Long> sids = new ArrayList<Long>();
            for (SystemOverview system : systems) {
                sids.add(system.getId());
            }
            List<Long> eids = errataIdsReleventToSystemSet(user);
            java.util.Date earliest = new java.util.Date();
            ErrataManager.applyErrata(user, eids, earliest, sids);
        }
        CallableMode mode = ModeFactory.getCallableMode("System_queries",
                "set_auto_update_bulk");
        Map<String, Object> params = new HashMap<String, Object>();
        params.put("user_id", user.getId());
        params.put("value", value ? "Y" : "N");
        mode.execute(params, new HashMap<String, Integer>());
    }

    /**
<<<<<<< HEAD
     * Returns list bare metal systems visible to user.
     * @param user Currently logged in user.
     * @param pc PageControl
     * @return list of SystemOverviews
     */
    public static DataResult<SystemOverview> bootstrapList(User user,
            PageControl pc) {
        SelectMode m = ModeFactory.getMode("System_queries", "bootstrap");
        Map<String, Long> params = new HashMap<String, Long>();
        params.put("org_id", user.getOrg().getId());
        params.put("user_id", user.getId());
        Map<String, Long> elabParams = new HashMap<String, Long>();
        return makeDataResult(params, elabParams, pc, m);
=======
     * Returns list of client systems that connect through a proxy
     * @param sid System Id of the proxy to check.
     * @return list of SystemOverviews.
     */
    public static DataResult<SystemOverview> listClientsThroughProxy(Long sid) {
        SelectMode m = ModeFactory.getMode("System_queries", "clients_through_proxy");
        Map<String, Object> params = new HashMap<String, Object>();
        params.put("sid", sid);
        Map<String, Object> elabParams = new HashMap<String, Object>();
        return makeDataResult(params, elabParams, null, m, SystemOverview.class);
>>>>>>> e8f52d3f
    }
}<|MERGE_RESOLUTION|>--- conflicted
+++ resolved
@@ -3451,7 +3451,6 @@
     }
 
     /**
-<<<<<<< HEAD
      * Returns list bare metal systems visible to user.
      * @param user Currently logged in user.
      * @param pc PageControl
@@ -3465,7 +3464,8 @@
         params.put("user_id", user.getId());
         Map<String, Long> elabParams = new HashMap<String, Long>();
         return makeDataResult(params, elabParams, pc, m);
-=======
+
+    /**
      * Returns list of client systems that connect through a proxy
      * @param sid System Id of the proxy to check.
      * @return list of SystemOverviews.
@@ -3476,6 +3476,5 @@
         params.put("sid", sid);
         Map<String, Object> elabParams = new HashMap<String, Object>();
         return makeDataResult(params, elabParams, null, m, SystemOverview.class);
->>>>>>> e8f52d3f
     }
 }