/**
 * Copyright (c) 2009--2016 Red Hat, Inc.
 *
 * This software is licensed to you under the GNU General Public License,
 * version 2 (GPLv2). There is NO WARRANTY for this software, express or
 * implied, including the implied warranties of MERCHANTABILITY or FITNESS
 * FOR A PARTICULAR PURPOSE. You should have received a copy of GPLv2
 * along with this software; if not, see
 * http://www.gnu.org/licenses/old-licenses/gpl-2.0.txt.
 *
 * Red Hat trademarks are not licensed under GPLv2. No permission is
 * granted to use or replicate Red Hat trademarks that are incorporated
 * in this software or its documentation.
 */
/*
 * Copyright (c) 2010 SUSE LLC
 */
package com.redhat.rhn.manager.channel.repo;

import com.redhat.rhn.common.client.InvalidCertificateException;
import com.redhat.rhn.domain.channel.ChannelFactory;
import com.redhat.rhn.domain.channel.ContentSource;
import com.redhat.rhn.domain.channel.ContentSourceType;
import com.redhat.rhn.domain.channel.SslContentSource;
import com.redhat.rhn.domain.kickstart.KickstartFactory;
import com.redhat.rhn.domain.kickstart.crypto.SslCryptoKey;
import com.redhat.rhn.domain.org.Org;
import com.redhat.rhn.frontend.xmlrpc.channel.repo.InvalidRepoLabelException;
import com.redhat.rhn.frontend.xmlrpc.channel.repo.InvalidRepoTypeException;
import com.redhat.rhn.frontend.xmlrpc.channel.repo.InvalidRepoUrlException;

import java.util.Date;
import java.util.HashSet;
import java.util.Set;


/**
 * BaseRepoCommand - Command to create or edit a repo
 * @version $Rev: 119601 $
 */
public abstract class BaseRepoCommand {

    protected ContentSource repo;

    private String label;
    private String url;
    private String type;
    private Set<SslContentSource> sslSetsToAdd = new HashSet<SslContentSource>();
    private Set<SslContentSource> sslSetsToDelete = new HashSet<SslContentSource>();
    private Org org;
<<<<<<< HEAD
    private boolean metadata_signed;
    /**
     * Constructor
     */
    BaseRepoCommand() {
    }
=======
>>>>>>> cab683c4

    /**
     *
     * @return Org of repo
     */
    public Org getOrg() {
        return org;
    }

    /**
     *
     * @param orgIn to set for repo
     */
    public void setOrg(Org orgIn) {
        this.org = orgIn;
    }

    /**
     *
     * @return label for repo
     */
    public String getLabel() {
        return label;
    }

    /**
     *
     * @param labelIn to set for repo
     */
    public void setLabel(String labelIn) {
        this.label = labelIn;
    }

    /**
     *
     * @return url for repo
     */
    public String getUrl() {
        return url;
    }

    /**
     *
     * @param urlIn to set for repo
     */
    public void setUrl(String urlIn) {
        this.url = urlIn;
    }

    /**
     *
     * @return type of repo
     */
    public String getType() {
        return type;
    }

    /**
     *
     * @param typeIn to set type of repo
     */
    public void setType(String typeIn) {
        this.type = typeIn;
    }


    private SslContentSource createSslSet(Long sslCaCertId, Long sslClientCertId,
                          Long sslClientKeyId) throws InvalidCertificateException {
        SslCryptoKey caCert = lookupSslCryptoKey(sslCaCertId, org);
        SslCryptoKey clientCert = lookupSslCryptoKey(sslClientCertId, org);
        SslCryptoKey clientKey = lookupSslCryptoKey(sslClientKeyId, org);
        if (caCert == null) {
            return null;
        }
        else if (clientCert == null && clientKey != null) {
            throw new InvalidCertificateException(
                    "client key is provided but client certificate is missing");
        }
        SslContentSource sslSet = ChannelFactory.createRepoSslSet();
        sslSet.setCaCert(caCert);
        sslSet.setClientCert(clientCert);
        sslSet.setClientKey(clientKey);
        sslSet.setCreated(new Date());
        sslSet.setModified(new Date());
        return sslSet;
    }

    /**
     * Marks some SSL set for assigning to repository
     * @param sslCaCertId ca cert id
     * @param sslClientCertId client cert id
     * @param sslClientKeyId client key
     * @throws InvalidCertificateException in case ca cert is missing or client key is set,
     * but client certificate is missing
     */
    public void addSslSet(Long sslCaCertId, Long sslClientCertId, Long sslClientKeyId)
            throws InvalidCertificateException {
        SslContentSource sslSet = createSslSet(sslCaCertId, sslClientCertId,
                sslClientKeyId);
        if (sslSet != null) {
            sslSetsToAdd.add(sslSet);
            sslSetsToDelete.remove(sslSet);
        }
    }

    /**
     * Marks all assigned SSL sets for deletion
     */
    public void deleteAllSslSets() {
        if (repo != null) {
            Set<SslContentSource> repoSslSets = repo.getSslSets();
            sslSetsToDelete.addAll(repoSslSets);
            sslSetsToAdd.removeAll(repoSslSets);
        }
    }

    /**
     *
     * @return true if metadata should be signed
     */
    public boolean getMetadataSigned() {
        return metadata_signed;
    }

    /**
     *
     * @param md set if metadata are signed
     */
    public void setMetadataSigned(boolean md) {
        this.metadata_signed = md;
    }

    /**
     * Check for errors and store Org to db.
     * @throws InvalidRepoUrlException in case repo wih given url already exists
     * in the org
     * @throws InvalidRepoLabelException in case repo witch given label already exists
     * in the org
     * @throws InvalidRepoTypeException in case repo wih given type already exists
     * in the org
     */
    public void store() throws InvalidRepoUrlException, InvalidRepoLabelException,
            InvalidRepoTypeException {

        // create new repository
        if (repo == null) {
            this.repo = ChannelFactory.createRepo();
        }

        Set<SslContentSource> repoSslSets = repo.getSslSets();
        for (SslContentSource sslSet : sslSetsToAdd) {
            repoSslSets.add(sslSet);
        }
        for (SslContentSource sslSet : sslSetsToDelete) {
            repoSslSets.remove(sslSet);
        }

        repo.setOrg(org);

        if (this.label != null && !this.label.equals(repo.getLabel())) {
            if (ChannelFactory.lookupContentSourceByOrgAndLabel(org, label) != null) {
                throw new InvalidRepoLabelException(label);
            }
            repo.setLabel(this.label);
        }

        if (this.url != null && this.type != null) {
            ContentSourceType cst = ChannelFactory.lookupContentSourceType(this.type);
            boolean alreadyExists = !ChannelFactory.lookupContentSourceByOrgAndRepo(
                    org, cst, url).isEmpty();
            if (!this.url.equals(repo.getSourceUrl())) {
                if (alreadyExists) {
                    throw new InvalidRepoUrlException(url);
                }
                repo.setSourceUrl(this.url);
            }
            if (!cst.equals(repo.getType())) {
                if (alreadyExists) {
                    throw new InvalidRepoTypeException(this.type);
                }
                repo.setType(cst);
            }
        }
        repo.setMetadataSigned(this.metadata_signed);

        ChannelFactory.save(repo);
        ChannelFactory.commitTransaction();
        ChannelFactory.closeSession();
    }

    /**
     * Get the repo
     * @return repo
     */
    public ContentSource getRepo() {
        return this.repo;
    }

    private SslCryptoKey lookupSslCryptoKey(Long keyId, Org orgIn) {
        if (keyId == null) {
            return null;
        }
        return KickstartFactory.lookupSslCryptoKeyById(keyId, orgIn);
    }
}<|MERGE_RESOLUTION|>--- conflicted
+++ resolved
@@ -48,15 +48,7 @@
     private Set<SslContentSource> sslSetsToAdd = new HashSet<SslContentSource>();
     private Set<SslContentSource> sslSetsToDelete = new HashSet<SslContentSource>();
     private Org org;
-<<<<<<< HEAD
     private boolean metadata_signed;
-    /**
-     * Constructor
-     */
-    BaseRepoCommand() {
-    }
-=======
->>>>>>> cab683c4
 
     /**
      *
