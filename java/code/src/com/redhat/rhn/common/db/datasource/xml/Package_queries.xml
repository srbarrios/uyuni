--- conflicted
+++ resolved
@@ -68,34 +68,6 @@
   </query>
 </mode>
 
-<<<<<<< HEAD
-<mode name="system_packages_from_channel">
-  <query params="sid, cid">
-SELECT PKG.id AS id,
-       PN.name AS name,
-       NVL((PEVR.evr).version, ' ') AS version,
-       NVL((PEVR.evr).release, ' ') AS release,
-       NVL((PEVR.evr).epoch, ' ') AS epoch,
-       NVL(PA.label, ' ') AS arch_label,
-       PKG.vendor AS provider,
-       PKG.path AS path,
-       PKG.modified AS last_modified
-  FROM rhnChannelPackage CP
-       JOIN rhnPackage PKG ON CP.package_id = PKG.id
-       JOIN rhnPackageName PN on PKG.name_id = PN.id
-       JOIN rhnPackageEVR PEVR on PKG.evr_id = PEVR.id
-       JOIN rhnPackageArch PA on PKG.package_arch_id = PA.id,
-       rhnServerPackage SP
- WHERE CP.channel_id = :cid
-   AND SP.server_id = :sid
-   AND SP.name_id = PKG.name_id
-   AND SP.evr_id = PKG.evr_id
-   AND SP.package_arch_id = PKG.package_arch_id
-  </query>
-</mode>
-
-=======
->>>>>>> 4f1c3dcf
 <mode name="system_all_available_packages_expanded">
   <query params="sid">
 SELECT PKG.id AS id,
@@ -123,8 +95,6 @@
   </query>
 </mode>
 
-<<<<<<< HEAD
-=======
 <mode name="system_packages_from_channel">
   <query params="sid, cid">
 SELECT PKG.id AS id,
@@ -150,7 +120,33 @@
   </query>
 </mode>
 
->>>>>>> 4f1c3dcf
+<mode name="system_all_available_packages_expanded">
+  <query params="sid">
+SELECT PKG.id AS id,
+       PN.name AS name,
+       NVL((PEVR.evr).version, ' ') AS version,
+       NVL((PEVR.evr).release, ' ') AS release,
+       NVL((PEVR.evr).epoch, ' ') AS epoch,
+       NVL(PA.label, ' ') AS arch_label,
+       PN.id nameid,
+       PEVR.id evrid,
+       PA.id archid
+  FROM rhnPackage PKG
+       join rhnPackageName PN on PKG.name_id = PN.id
+       join rhnPackageEVR PEVR on PKG.evr_id = PEVR.id
+       join rhnPackageArch PA on PKG.package_arch_id = PA.id
+       join rhnChannelPackage CP on CP.package_id = PKG.id
+       join rhnServerChannel SC on SC.channel_id = CP.channel_id
+ WHERE SC.server_id = :sid
+   AND NOT EXISTS (SELECT 1
+                     FROM rhnServerPackage SP
+                    WHERE SP.server_id = :sid
+                      AND SP.name_id = PN.id
+                      AND (SP.package_arch_id = PA.id or SP.package_arch_id is null))
+ORDER BY UPPER(PN.name), PEVR.evr
+  </query>
+</mode>
+
 <mode name="system_latest_available_packages">
   <query params="sid">
 SELECT
@@ -843,7 +839,6 @@
         pn.name || '-' || evr_t_as_vre_simple(full_list.evr) || '.' || full_list.arch_label AS NVREA,
         pn.id || '|' || lookup_evr((full_list.evr).epoch, (full_list.evr).version, (full_list.evr).release) || '|' || full_list.arch_id AS ID_COMBO,
         full_list.arch_label as ARCH,
-<<<<<<< HEAD
         pending,
         CASE WHEN lck.server_id IS NOT NULL THEN 'Y'
              ELSE NULL
@@ -853,13 +848,6 @@
         lookup_evr((full_list.evr).epoch, (full_list.evr).version, (full_list.evr).release) evr_id,
         (full_list.evr).version as version,
         (full_list.evr).release as release
-=======
-        pn.id name_id,
-        full_list.arch_id,
-        lookup_evr((full_list.evr).epoch, (full_list.evr).version, (full_list.evr).release) evr_id,
-        ep.release,
-        ep.version
->>>>>>> 4f1c3dcf
   FROM  (
          SELECT  p.name_id name_id, max(pe.evr) evr,
                  pa.label as arch_label, pa.id as arch_id
@@ -875,14 +863,10 @@
        ) full_list,
        rhnPackageName pn
      INNER JOIN rhnPackage PKG ON pkg.name_id = pn.id
-<<<<<<< HEAD
      LEFT JOIN rhnlockedpackages lck ON lck.name_id = pkg.name_id
                                     AND lck.evr_id = pkg.evr_id
                                     AND lck.arch_id = pkg.package_arch_id
                                     AND lck.server_id = :sid
-=======
-     INNER JOIN rhnpackageevr ep ON ep.id = evr_id
->>>>>>> 4f1c3dcf
  WHERE  full_list.name_id = pn.id
    AND  NOT EXISTS (SELECT 1
                       FROM rhnServerPackage SP
