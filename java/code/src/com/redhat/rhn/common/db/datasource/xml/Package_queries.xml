--- conflicted
+++ resolved
@@ -2039,7 +2039,6 @@
     </query>
 </mode>
 
-<<<<<<< HEAD
 <mode name="suse_products_in_channel">
 	<query params="channel_id">
 SELECT SPF.name,
@@ -2061,7 +2060,8 @@
    AND PA.id = SPF.package_arch_id
 ORDER BY UPPER(PN.name)
 	</query>
-=======
+</mode>
+
 <mode name="searchByIdAndArches" class="com.redhat.rhn.frontend.dto.PackageOverview">
   <query>
     select max(p.id) as id
@@ -2136,7 +2136,6 @@
        and pp.id = pk.provider_id
        and p.id IN (%s)
   </query>
->>>>>>> ceb8dc1c
 </mode>
 
 </datasource_modes>