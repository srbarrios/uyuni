<factory>
    <template name="Action_queries" filename="xml/Action_queries.xml" />
    <template name="Package_queries" filename="xml/Package_queries.xml" />
    <template name="Channel_queries" filename="xml/Channel_queries.xml" />
    <template name="checksum_queries" filename="xml/checksum_queries.xml" />
    <template name="package_search_elaborators" filename="xml/package_search_elaborators.xml" />
    <template name="package_search_setbuilder" filename="xml/package_search_setbuilder.xml" />
    <template name="config_queries" filename="xml/config_queries.xml" />
    <template name="profile_queries" filename="xml/profile_queries.xml" />
    <template name="SystemGroup_queries" filename="xml/SystemGroup_queries.xml" />
    <template name="database_queries" filename="xml/database_queries.xml" />
    <template name="System_queries" filename="xml/System_queries.xml" />
    <template name="Errata_queries" filename="xml/Errata_queries.xml" />
    <template name="errata_search_elaborators" filename="xml/errata_search_elaborators.xml" />
    <template name="errata_search_setbuilder" filename="xml/errata_search_setbuilder.xml" />
    <template name="Task_queries" filename="xml/Task_queries.xml" />
    <template name="General_queries" filename="xml/General_queries.xml" />
    <template name="User_queries" filename="xml/User_queries.xml" />
    <template name="Set_queries" filename="xml/Set_queries.xml" />
    <template name="Org_queries" filename="xml/Org_queries.xml" />
    <template name="Monitoring_queries" filename="xml/Monitoring_queries.xml" />
    <template name="ssm_operation_queries" filename="xml/ssm_operation_queries.xml" />
    <template name="util_queries" filename="xml/util_queries.xml" />
    <template name="ErrataCache_queries" filename="xml/ErrataCache_queries.xml" />
    <template name="CustomInfo_queries" filename="xml/CustomInfo_queries.xml" />
    <template name="scap_queries" filename="xml/scap_queries.xml" />
<<<<<<< HEAD
    <template name="distupgrade_queries" filename="xml/distupgrade_queries.xml" />
=======
    <template name="Crash_queries" filename="xml/Crash_queries.xml" />
>>>>>>> 44274888

    <!-- queries used to test the datasource system -->
    <template name="test_queries" filename="xml/test_queries.xml" />
</factory><|MERGE_RESOLUTION|>--- conflicted
+++ resolved
@@ -24,11 +24,8 @@
     <template name="ErrataCache_queries" filename="xml/ErrataCache_queries.xml" />
     <template name="CustomInfo_queries" filename="xml/CustomInfo_queries.xml" />
     <template name="scap_queries" filename="xml/scap_queries.xml" />
-<<<<<<< HEAD
+    <template name="Crash_queries" filename="xml/Crash_queries.xml" />
     <template name="distupgrade_queries" filename="xml/distupgrade_queries.xml" />
-=======
-    <template name="Crash_queries" filename="xml/Crash_queries.xml" />
->>>>>>> 44274888
 
     <!-- queries used to test the datasource system -->
     <template name="test_queries" filename="xml/test_queries.xml" />
