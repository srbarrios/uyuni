--- conflicted
+++ resolved
@@ -79,16 +79,10 @@
 
     public static final String DEFAULT_SAT_PARENT = "satellite.rhn.redhat.com";
 
-<<<<<<< HEAD
-    public static final String FORCE_UNENTITLEMENT = "web.force_unentitlement";
-
-    public static final String PRODUCT_NAME = "product_name";
+    public static final String PRODUCT_NAME = "web.product_name";
     public static final String VENDOR_NAME = "java.vendor_name";
     public static final String ENTERPRISE_LINUX_NAME = "java.enterprise_linux_name";
     public static final String VENDOR_SERVICE_NAME = "java.vendor_service_name";
-=======
-    public static final String PRODUCT_NAME = "web.product_name";
->>>>>>> 2be67e02
 
     public static final String COBBLER_AUTOMATED_USER = "java.taskomatic_cobbler_user";
 
