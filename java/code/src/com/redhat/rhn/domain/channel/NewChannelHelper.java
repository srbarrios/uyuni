/**
 * Copyright (c) 2009--2014 Red Hat, Inc.
 *
 * This software is licensed to you under the GNU General Public License,
 * version 2 (GPLv2). There is NO WARRANTY for this software, express or
 * implied, including the implied warranties of MERCHANTABILITY or FITNESS
 * FOR A PARTICULAR PURPOSE. You should have received a copy of GPLv2
 * along with this software; if not, see
 * http://www.gnu.org/licenses/old-licenses/gpl-2.0.txt.
 *
 * Red Hat trademarks are not licensed under GPLv2. No permission is
 * granted to use or replicate Red Hat trademarks that are incorporated
 * in this software or its documentation.
 */
package com.redhat.rhn.domain.channel;

import com.redhat.rhn.domain.common.ChecksumType;
import com.redhat.rhn.domain.errata.Errata;
import com.redhat.rhn.domain.user.User;
import com.redhat.rhn.manager.channel.ChannelManager;
import com.redhat.rhn.manager.channel.InvalidGPGFingerprintException;
import com.redhat.rhn.manager.errata.ErrataManager;
import com.redhat.rhn.manager.user.UserManager;
import com.redhat.rhn.frontend.xmlrpc.InvalidChannelLabelException;
import com.redhat.rhn.frontend.xmlrpc.InvalidChannelNameException;
import com.redhat.rhn.frontend.xmlrpc.InvalidGPGKeyException;
import com.redhat.rhn.frontend.xmlrpc.InvalidGPGUrlException;

import org.apache.commons.lang.StringUtils;

import java.util.Date;
import java.util.HashSet;
import java.util.List;
import java.util.Map;
import java.util.Set;
import java.util.regex.Matcher;
import java.util.regex.Pattern;

/**
 *
 * NewChannelHelper
 * Class to help in cloning a channel
 * @deprecated This class is deprecated by the CloneChannelCommand class.
 * Use that instead.
 * @version $Rev$
 */
@Deprecated
public class NewChannelHelper {

    //required
    private String name;
    private String label;
    private ChannelArch arch;
    private String summary;
    private User user;

    //optional
    private Channel parent;
    private String gpgId;
    private String gpgUrl;
    private String gpgFingerprint;
    private String description;
    private ProductName productName;
<<<<<<< HEAD
    private String updateTag;
=======
    private String maintainerName;
    private String maintainerEmail;
    private String maintainerPhone;
    private String supportPolicy;
    private String access;
    private ChecksumType checksumType;
>>>>>>> 07c953cd

    /**
     * Creates a cloned channel based off the info contained within this object
     *      and the packages in the toClone
     * @param originalState if false clone all packages and errata, if true
     *      only clone the original packages and no errata
     * @param toClone the channel to clone
     * @deprecated This function is deprecated by CloneChannelCommand.create()
     * @return the cloned channel
     */
    @Deprecated
    public Channel clone(boolean originalState, Channel toClone) {

        if (!verifyName(name)) {
            throw new InvalidChannelNameException(name,
                    InvalidChannelNameException.Reason.REGEX_FAILS,
                    "edit.channel.invalidchannelname.supportedregex", "");
        }

        if (!verifyLabel(label)) {
            throw new InvalidChannelLabelException(label,
                    InvalidChannelLabelException.Reason.REGEX_FAILS,
                    "edit.channel.invalidchannellabel.supportedregex", "");
        }

        if (summary == null || StringUtils.isEmpty(summary)) {
            throw new InvalidChannelParameter("Summary", "Summary must be provided.");
        }

        if (gpgFingerprint != null && !verifyGpgFingerprint(gpgFingerprint)) {
            throw new InvalidGPGFingerprintException();
        }

        if (gpgUrl != null && !verifyGpgUrl(gpgUrl)) {
            throw new InvalidGPGUrlException();
        }

        if (gpgId != null && !verifyGpgId(gpgId)) {
            throw new InvalidGPGKeyException();
        }

        ClonedChannel cloned = new ClonedChannel();
        cloned.setName(name);
        cloned.setLabel(label);
        cloned.setChannelArch(arch);
        cloned.setSummary(summary);
        cloned.setGPGKeyUrl(gpgUrl);
        cloned.setGPGKeyId(gpgId);
        cloned.setGPGKeyFp(gpgFingerprint);
        cloned.setDescription(description);
        cloned.setCreated(new Date());
        cloned.setOrg(user.getOrg());
        cloned.setBaseDir("/dev/null");  //this is how the perl code did it
        cloned.setOriginal(toClone);
        cloned.setProductName(productName);
<<<<<<< HEAD
        cloned.setUpdateTag(updateTag);
=======
        cloned.setMaintainerName(maintainerName);
        cloned.setMaintainerEmail(maintainerEmail);
        cloned.setMaintainerPhone(maintainerPhone);
        cloned.setSupportPolicy(supportPolicy);
        cloned.setAccess(access);
        cloned.setChecksumType(checksumType);
>>>>>>> 07c953cd

        if (parent != null) {
           cloned.setParentChannel(parent);
            List<Map<String, String>> compatibleArches = ChannelManager
                    .compatibleChildChannelArches(parent.getChannelArch().getLabel());
            Set<String> compatibleArchLabels = new HashSet<String>();

            for (Map<String, String> compatibleArch : compatibleArches) {
                compatibleArchLabels.add(compatibleArch.get("label"));
            }

            if (!compatibleArchLabels.contains(arch.getLabel())) {
                throw new IllegalArgumentException(
                        "Incompatible parent and child channel architectures");
            }
        }
        //must save and reload the object here, in order to further work with it
        ChannelFactory.save(cloned);
        cloned = (ClonedChannel)ChannelFactory.reload(cloned);

        cloned.setGloballySubscribable(true, cloned.getOrg());

        if (originalState) {
            List<Long> originalPacks = ChannelFactory.findOriginalPackages(toClone);
            Long clonedChannelId = cloned.getId();
            for (Long pid : originalPacks) {
                if (UserManager.verifyPackageAccess(user.getOrg(), pid)) {
                   ChannelFactory.addChannelPackage(clonedChannelId, pid);
                }
            }
        }
        else {
            cloned.getPackages().addAll(toClone.getPackages());
            ErrataManager.publishErrataToChannelAsync(cloned,
                    getErrataIds(toClone.getErratas()), user);
        }

        //adopt the channel into the org's channelfamily
        ChannelFamily family = ChannelFamilyFactory.lookupOrCreatePrivateFamily(
            user.getOrg());

        family.getChannels().add(cloned);
        cloned.setChannelFamily(family);

        return cloned;
    }

    private Set<Long> getErrataIds(Set<Errata> errata) {
        Set<Long> ids = new HashSet();
        for (Errata erratum : errata) {
            ids.add(erratum.getId());
        }
        return ids;
    }

    /**
     * Verifies a potential name for a channel
     * @param name the name of the channel
     * @return true if it is correct, false otherwise
     */
    public static boolean verifyName(String name) {

        if (name.length() < 6) {
            return false;
        }

        Pattern pattern = Pattern.compile("^(rhn|red\\s*hat).*", Pattern.CASE_INSENSITIVE);
        Matcher match = pattern.matcher(name);
        if (match.matches()) {
            return false;
        }
        pattern = Pattern.compile("^[a-z][\\w\\d\\s\\-\\.\\'\\(\\)\\/\\_]*$",
                Pattern.CASE_INSENSITIVE);
        match = pattern.matcher(name);
        if (!match.matches()) {
            return false;
        }
        return true;

    }

    /**
     * Verifies a potential label for a channel
     * @param label the label of the channel
     * @return true if it is correct, false otherwise
     */
    public static boolean verifyLabel(String label) {
        if (label.length() < 6) {
            return false;
        }

        Pattern pattern = Pattern.compile("^(rhn|red\\s*hat).*", Pattern.CASE_INSENSITIVE);
        Matcher match = pattern.matcher(label);
        if (match.matches()) {
            return false;
        }

        pattern = Pattern.compile("^[a-z\\d][a-z\\d\\-\\.\\_]*$", Pattern.CASE_INSENSITIVE);
        match = pattern.matcher(label);
        if (!match.matches()) {
            return false;
        }

        return true;
    }

    /**
     * Verifies a potential GPG Fingerprint for a channel
     * @param gpgFp the gpg fingerprint of the channel
     * @return true if it is correct, false otherwise
     */
    public static boolean verifyGpgFingerprint(String gpgFp) {
        Pattern pattern = Pattern.compile("^(\\s*[0-9A-F]{4}\\s*){10}$",
                Pattern.CASE_INSENSITIVE);
        Matcher match = pattern.matcher(gpgFp);
        return match.matches();
    }

    /**
     * Verifies a potential GPG ID for a channel
     * @param gpgId the gpg id of the channel
     * @return true if it is correct, false otherwise
     */
    public static boolean verifyGpgId(String gpgId) {
        Pattern pattern = Pattern.compile("^[0-9A-F]{8}$", Pattern.CASE_INSENSITIVE);
        Matcher match = pattern.matcher(gpgId);
        return match.matches();
    }

    /**
     * Verifies a potential GPG URL for a channel
     * @param gpgUrl the gpg url of the channel
     * @return true if it is correct, false otherwise
     */
    public static boolean verifyGpgUrl(String gpgUrl) {
        Pattern pattern = Pattern.compile("^(http[s]*|file)?\\://.*?$",
                Pattern.CASE_INSENSITIVE);
        Matcher match = pattern.matcher(gpgUrl);
        return match.matches();
    }


    /**
     * @param archIn The arch to set.
     */
    public void setArch(ChannelArch archIn) {
        this.arch = archIn;
    }

    /**
     * @param descriptionIn The description to set.
     */
    public void setDescription(String descriptionIn) {
        this.description = descriptionIn;
    }

    /**
     * @param gpgFingerprintIn The gpgFingerprint to set.
     */
    public void setGpgFingerprint(String gpgFingerprintIn) {
        this.gpgFingerprint = gpgFingerprintIn;
    }

    /**
     * @param gpgIdIn The gpgId to set.
     */
    public void setGpgId(String gpgIdIn) {
        this.gpgId = gpgIdIn;
    }

    /**
     * @param gpgUrlIn The gpgUrl to set.
     */
    public void setGpgUrl(String gpgUrlIn) {
        this.gpgUrl = gpgUrlIn;
    }

    /**
     * @param labelIn The label to set.
     */
    public void setLabel(String labelIn) {
        this.label = labelIn;
    }

    /**
     * @param nameIn The name to set.
     */
    public void setName(String nameIn) {
        this.name = nameIn;
    }

    /**
     * @param parentIn The parent to set.
     */
    public void setParent(Channel parentIn) {
        this.parent = parentIn;
    }

    /**
     * @param productNameIn Product name to set.
     */
    public void setProductName(ProductName productNameIn) {
        this.productName = productNameIn;
    }

    /**
     * @param summaryIn The summary to set.
     */
    public void setSummary(String summaryIn) {
        this.summary = summaryIn;
    }

    /**
     * @param userIn The user to set.
     */
    public void setUser(User userIn) {
        this.user = userIn;
    }

<<<<<<< HEAD
    public void setUpdateTag(String updateTagIn) {
        this.updateTag = updateTagIn;
    }
=======
    /**
     * @return the maintainer name
     */
    public String getMaintainerName() {
        return maintainerName;
    }

    /**
     * @param maintainerNameIn the maintainer name to set
     */
    public void setMaintainerName(String maintainerNameIn) {
        this.maintainerName = maintainerNameIn;
    }

    /**
     * @return the maintainer email
     */
    public String getMaintainerEmail() {
        return maintainerEmail;
    }

    /**
     * @param maintainerEmailIn the maintainer email to set
     */
    public void setMaintainerEmail(String maintainerEmailIn) {
        this.maintainerEmail = maintainerEmailIn;
    }

    /**
     * @return the maintainer phone
     */
    public String getMaintainerPhone() {
        return maintainerPhone;
    }

    /**
     * @param maintainerPhoneIn the maintainer phone to set
     */
    public void setMaintainerPhone(String maintainerPhoneIn) {
        this.maintainerPhone = maintainerPhoneIn;
    }

    /**
     * @return the support policy
     */
    public String getSupportPolicy() {
        return supportPolicy;
    }

    /**
     * @param supportPolicyIn the support policy to set
     */
    public void setSupportPolicy(String supportPolicyIn) {
        this.supportPolicy = supportPolicyIn;
    }

    /**
     * @return the access
     */
    public String getAccess() {
        return access;
    }

    /**
     * @param accessIn the access to set
     */
    public void setAccess(String accessIn) {
        this.access = accessIn;
    }

    /**
     * @return the checksum type
     */
    public ChecksumType getChecksumType() {
        return checksumType;
    }

    /**
     * @param checksumTypeIn the checksum type to set
     */
    public void setChecksumType(ChecksumType checksumTypeIn) {
        this.checksumType = checksumTypeIn;
    }

>>>>>>> 07c953cd
}<|MERGE_RESOLUTION|>--- conflicted
+++ resolved
@@ -61,16 +61,13 @@
     private String gpgFingerprint;
     private String description;
     private ProductName productName;
-<<<<<<< HEAD
     private String updateTag;
-=======
     private String maintainerName;
     private String maintainerEmail;
     private String maintainerPhone;
     private String supportPolicy;
     private String access;
     private ChecksumType checksumType;
->>>>>>> 07c953cd
 
     /**
      * Creates a cloned channel based off the info contained within this object
@@ -126,16 +123,13 @@
         cloned.setBaseDir("/dev/null");  //this is how the perl code did it
         cloned.setOriginal(toClone);
         cloned.setProductName(productName);
-<<<<<<< HEAD
         cloned.setUpdateTag(updateTag);
-=======
         cloned.setMaintainerName(maintainerName);
         cloned.setMaintainerEmail(maintainerEmail);
         cloned.setMaintainerPhone(maintainerPhone);
         cloned.setSupportPolicy(supportPolicy);
         cloned.setAccess(access);
         cloned.setChecksumType(checksumType);
->>>>>>> 07c953cd
 
         if (parent != null) {
            cloned.setParentChannel(parent);
@@ -355,94 +349,91 @@
         this.user = userIn;
     }
 
-<<<<<<< HEAD
+    /**
+     * @return the maintainer name
+     */
+    public String getMaintainerName() {
+        return maintainerName;
+    }
+
+    /**
+     * @param maintainerNameIn the maintainer name to set
+     */
+    public void setMaintainerName(String maintainerNameIn) {
+        this.maintainerName = maintainerNameIn;
+    }
+
+    /**
+     * @return the maintainer email
+     */
+    public String getMaintainerEmail() {
+        return maintainerEmail;
+    }
+
+    /**
+     * @param maintainerEmailIn the maintainer email to set
+     */
+    public void setMaintainerEmail(String maintainerEmailIn) {
+        this.maintainerEmail = maintainerEmailIn;
+    }
+
+    /**
+     * @return the maintainer phone
+     */
+    public String getMaintainerPhone() {
+        return maintainerPhone;
+    }
+
+    /**
+     * @param maintainerPhoneIn the maintainer phone to set
+     */
+    public void setMaintainerPhone(String maintainerPhoneIn) {
+        this.maintainerPhone = maintainerPhoneIn;
+    }
+
+    /**
+     * @return the support policy
+     */
+    public String getSupportPolicy() {
+        return supportPolicy;
+    }
+
+    /**
+     * @param supportPolicyIn the support policy to set
+     */
+    public void setSupportPolicy(String supportPolicyIn) {
+        this.supportPolicy = supportPolicyIn;
+    }
+
+    /**
+     * @return the access
+     */
+    public String getAccess() {
+        return access;
+    }
+
+    /**
+     * @param accessIn the access to set
+     */
+    public void setAccess(String accessIn) {
+        this.access = accessIn;
+    }
+
+    /**
+     * @return the checksum type
+     */
+    public ChecksumType getChecksumType() {
+        return checksumType;
+    }
+
+    /**
+     * @param checksumTypeIn the checksum type to set
+     */
+    public void setChecksumType(ChecksumType checksumTypeIn) {
+        this.checksumType = checksumTypeIn;
+    }
+
     public void setUpdateTag(String updateTagIn) {
         this.updateTag = updateTagIn;
     }
-=======
-    /**
-     * @return the maintainer name
-     */
-    public String getMaintainerName() {
-        return maintainerName;
-    }
-
-    /**
-     * @param maintainerNameIn the maintainer name to set
-     */
-    public void setMaintainerName(String maintainerNameIn) {
-        this.maintainerName = maintainerNameIn;
-    }
-
-    /**
-     * @return the maintainer email
-     */
-    public String getMaintainerEmail() {
-        return maintainerEmail;
-    }
-
-    /**
-     * @param maintainerEmailIn the maintainer email to set
-     */
-    public void setMaintainerEmail(String maintainerEmailIn) {
-        this.maintainerEmail = maintainerEmailIn;
-    }
-
-    /**
-     * @return the maintainer phone
-     */
-    public String getMaintainerPhone() {
-        return maintainerPhone;
-    }
-
-    /**
-     * @param maintainerPhoneIn the maintainer phone to set
-     */
-    public void setMaintainerPhone(String maintainerPhoneIn) {
-        this.maintainerPhone = maintainerPhoneIn;
-    }
-
-    /**
-     * @return the support policy
-     */
-    public String getSupportPolicy() {
-        return supportPolicy;
-    }
-
-    /**
-     * @param supportPolicyIn the support policy to set
-     */
-    public void setSupportPolicy(String supportPolicyIn) {
-        this.supportPolicy = supportPolicyIn;
-    }
-
-    /**
-     * @return the access
-     */
-    public String getAccess() {
-        return access;
-    }
-
-    /**
-     * @param accessIn the access to set
-     */
-    public void setAccess(String accessIn) {
-        this.access = accessIn;
-    }
-
-    /**
-     * @return the checksum type
-     */
-    public ChecksumType getChecksumType() {
-        return checksumType;
-    }
-
-    /**
-     * @param checksumTypeIn the checksum type to set
-     */
-    public void setChecksumType(ChecksumType checksumTypeIn) {
-        this.checksumType = checksumTypeIn;
-    }
-
->>>>>>> 07c953cd
 }