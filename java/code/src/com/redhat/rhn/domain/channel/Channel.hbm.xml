--- conflicted
+++ resolved
@@ -277,13 +277,8 @@
                     AND uc.user_id = :user_id
                     AND c.org_id is not null
                     AND uc.role = 'subscribe'
-<<<<<<< HEAD
-    				AND c.parent_channel is null
-    		    order by C.name]]>
-=======
                                 AND c.parent_channel is null
                     order by C.name]]>
->>>>>>> a165cfa9
         <return alias="c" class="com.redhat.rhn.domain.channel.Channel" />
     </sql-query>
     <sql-query name="Channel.findSubscribableBaseChannels">
@@ -315,15 +310,9 @@
     </query>
 
    <query name="Channel.listAllChildren">
-<<<<<<< HEAD
-	<![CDATA[
-    			from com.redhat.rhn.domain.channel.Channel as c where c.parentChannel = :parent
-    						]]>
-=======
         <![CDATA[
                         from com.redhat.rhn.domain.channel.Channel as c where c.parentChannel = :parent
                                                 ]]>
->>>>>>> a165cfa9
     </query>
 
     <sql-query name="Channel.findByIdAndUserId">
@@ -533,17 +522,10 @@
         <return-scalar column="id" type="long"/>
     </sql-query>
 
-<<<<<<< HEAD
-	<query name="Channel.lookupOriginal">
-    	<![CDATA[ select c.original
-    			from com.redhat.rhn.domain.channel.ClonedChannel as c where c = :clone
-    						]]>
-=======
         <query name="Channel.lookupOriginal">
         <![CDATA[ select c.original
                         from com.redhat.rhn.domain.channel.ClonedChannel as c where c = :clone
                                                 ]]>
->>>>>>> a165cfa9
     </query>
     <query name="Channel.findChannelArchLabelsSyncdChannels">
         <![CDATA[select distinct c.channelArch.label from com.redhat.rhn.domain.channel.Channel as c]]>
