--- conflicted
+++ resolved
@@ -1243,7 +1243,22 @@
     }
 
     /**
-<<<<<<< HEAD
+     * Adds errata to channel mapping. Does nothing else
+     * @param eids List of eids to add mappings for
+     * @param cid channel id we're cloning into
+     */
+    public static void addClonedErrataToChannel(List<Long> eids, Long cid) {
+        WriteMode m = ModeFactory.getWriteMode("Channel_queries",
+                "add_cloned_erratum_to_channel");
+        Map<String, Object> params = new HashMap<String, Object>();
+        params.put("cid", cid);
+        for (Long eid : eids) {
+            params.put("eid", eid);
+            m.executeUpdate(params);
+        }
+    }
+
+    /**
      * List all vendor channels (org is null)
      * @return list of vendor channels
      */
@@ -1306,20 +1321,5 @@
      */
     public static void save(ProductName productName) {
         singleton.saveObject(productName);
-=======
-     * Adds errata to channel mapping. Does nothing else
-     * @param eids List of eids to add mappings for
-     * @param cid channel id we're cloning into
-     */
-    public static void addClonedErrataToChannel(List<Long> eids, Long cid) {
-        WriteMode m = ModeFactory.getWriteMode("Channel_queries",
-                "add_cloned_erratum_to_channel");
-        Map<String, Object> params = new HashMap<String, Object>();
-        params.put("cid", cid);
-        for (Long eid : eids) {
-            params.put("eid", eid);
-            m.executeUpdate(params);
-        }
->>>>>>> 07c953cd
     }
 }