--- conflicted
+++ resolved
@@ -85,11 +85,7 @@
                 <!-- ConfigUploadAction: 15 -->
                 <subclass name="com.redhat.rhn.domain.action.config.ConfigUploadAction"
                     discriminator-value="15" lazy="true">
-<<<<<<< HEAD
-                    <set name="configChannelAssociations" cascade="all" lazy="false" table="rhnActionConfigChannel">
-=======
                     <set name="rhnActionConfigChannel" table="rhnActionConfigChannel" cascade="all" lazy="false">
->>>>>>> b205b635
                         <key column="action_id"/>
                         <composite-element
                             class="com.redhat.rhn.domain.action.config.ConfigChannelAssociation">
@@ -108,11 +104,7 @@
                                         </many-to-one>
                                 </composite-element>
                     </set>
-<<<<<<< HEAD
-                    <set name="configFileNameAssociations" cascade="all" lazy="true" table="rhnActionConfigFileName">
-=======
                     <set name="rhnActionConfigFileName" table="rhnActionConfigFileName" cascade="all" lazy="true">
->>>>>>> b205b635
                         <key column="action_id"/>
                         <composite-element
                             class="com.redhat.rhn.domain.action.config.ConfigFileNameAssociation">
@@ -141,15 +133,11 @@
                                         class="com.redhat.rhn.domain.action.config.ConfigDateFileAction"
                                         />
                         </set>
-<<<<<<< HEAD
-                        <set name="configChannelAssociations" cascade="all" lazy="true" table="rhnActionConfigChannel">
-=======
                         <!-- in order to use the composite-element mapping here we have
                                  to make sure the name of the variable is the same as the table name
                                  since Hibernate doesnt support name and table attributes for the set
                                  element.  Ugly, but its less code -->
                         <set name="rhnActionConfigChannel" table="rhnActionConfigChannel" cascade="all" lazy="true">
->>>>>>> b205b635
                                 <key column="action_id"/>
                                 <composite-element
                                         class="com.redhat.rhn.domain.action.config.ConfigChannelAssociation">
