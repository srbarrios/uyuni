/**
 * Copyright (c) 2009--2017 Red Hat, Inc.
 *
 * This software is licensed to you under the GNU General Public License,
 * version 2 (GPLv2). There is NO WARRANTY for this software, express or
 * implied, including the implied warranties of MERCHANTABILITY or FITNESS
 * FOR A PARTICULAR PURPOSE. You should have received a copy of GPLv2
 * along with this software; if not, see
 * http://www.gnu.org/licenses/old-licenses/gpl-2.0.txt.
 *
 * Red Hat trademarks are not licensed under GPLv2. No permission is
 * granted to use or replicate Red Hat trademarks that are incorporated
 * in this software or its documentation.
 */
package com.redhat.rhn.taskomatic.task.repomd;

import com.redhat.rhn.common.conf.Config;
import com.redhat.rhn.common.conf.ConfigDefaults;
import com.redhat.rhn.common.db.datasource.DataResult;
import com.redhat.rhn.common.hibernate.HibernateFactory;
import com.redhat.rhn.common.localization.LocalizationService;
import com.redhat.rhn.common.util.StringUtil;
import com.redhat.rhn.domain.channel.Channel;
import com.redhat.rhn.domain.channel.ChannelFactory;
import com.redhat.rhn.domain.channel.RepoMetadata;
import com.redhat.rhn.frontend.dto.PackageDto;
import com.redhat.rhn.manager.channel.ChannelManager;
import com.redhat.rhn.manager.rhnpackage.PackageManager;
import com.redhat.rhn.manager.task.TaskManager;

import java.io.BufferedWriter;
import java.io.File;
import java.io.FileInputStream;
import java.io.FileNotFoundException;
import java.io.FileOutputStream;
import java.io.FileWriter;
import java.io.IOException;
import java.io.OutputStreamWriter;
import java.lang.reflect.InvocationTargetException;
import java.lang.reflect.Method;
import java.nio.file.Files;
import java.security.DigestInputStream;
import java.security.DigestOutputStream;
import java.security.MessageDigest;
import java.security.NoSuchAlgorithmException;
import java.util.Date;

/**
 *
 * @version $Rev $
 *
 */
public class RpmRepositoryWriter extends RepositoryWriter {

    private static final String PRIMARY_FILE = "primary.xml.gz.new";
    private static final String FILELISTS_FILE = "filelists.xml.gz.new";
    private static final String OTHER_FILE = "other.xml.gz.new";
    private static final String REPOMD_FILE = "repomd.xml.new";
    private static final String UPDATEINFO_FILE = "updateinfo.xml.gz.new";
    private static final String PRODUCTS_FILE = "products.xml";
    private static final String SUSEDATA_FILE = "susedata.xml.gz.new";
    private static final String NOREPO_FILE = "noyumrepo.txt";

    private static final String GROUP = "groups";
    private static final String MODULES = "modules";

    private String checksumtype;

    /**
     * Constructor takes in pathprefix and mountpoint
     * @param pathPrefixIn prefix to package path
     * @param mountPointIn mount point package resides
     */
    public RpmRepositoryWriter(String pathPrefixIn, String mountPointIn) {
        super(pathPrefixIn, mountPointIn);
    }

    /**
     *
     * @param channel channel info
     * @return repodata sanity
     */
    @Override
    public boolean isChannelRepodataStale(Channel channel) {
        File theFile = new File(mountPoint + File.separator + pathPrefix +
                File.separator + channel.getLabel() + File.separator +
                "repomd.xml");
        Date mdlastModified = new Date(theFile.lastModified());
        Date dblastModified = channel.getLastModified();
        log.info("File Modified Date:" + LocalizationService.getInstance().
                formatCustomDate(mdlastModified));
        log.info("Channel Modified Date:" + LocalizationService.getInstance().
                formatCustomDate(dblastModified));
        // We need to cut some digits from ms, we don't want to be very accurate. However
        // removing ms completely will not work either.
        Long mdfasttimeCut = mdlastModified.getTime() / 100;
        Long dbfasttimeCut = dblastModified.getTime() / 100;

        return !mdfasttimeCut.equals(dbfasttimeCut);

    }

    /**
     *
     * @param channel channelinfo for repomd file creation
     */
    @Override
    public void writeRepomdFiles(Channel channel) {
        PackageManager.createRepoEntrys(channel.getId());

        String prefix = mountPoint + File.separator + pathPrefix +
                File.separator + channel.getLabel() + File.separator;

        // we closed the session, so we need to reload the object
        channel = (Channel) HibernateFactory.getSession().get(channel.getClass(),
                channel.getId());
        if (!new File(prefix).mkdirs() && !new File(prefix).exists()) {
            throw new RepomdRuntimeException("Unable to create directory: " +
                    prefix);
        }
        // Get compatible checksumType
        this.checksumtype = channel.getChecksumTypeLabel();
        if (checksumtype == null) {
            generateBadRepo(channel, prefix);
            return;
        }
        new File(prefix + NOREPO_FILE).delete();
        if (log.isDebugEnabled()) {
            log.debug("Checksum Type Value: " + this.checksumtype);
        }

        // java.security.MessageDigest recognizes:
        // MD2, MD5, SHA-1, SHA-256, SHA-384, SHA-512
        String checksumAlgo = this.checksumtype;
        if (checksumAlgo.toUpperCase().startsWith("SHA")) {
            checksumAlgo = this.checksumtype.substring(0, 3) + "-" +
                    this.checksumtype.substring(3);
        }
        // translate sha1 to sha for xml repo files
        String checksumLabel = this.checksumtype;
        if (checksumLabel.equals("sha1")) {
            checksumLabel = "sha";
        }

        log.info("Generating new repository metadata for channel '" +
                channel.getLabel() + "'(" + this.checksumtype + ") " +
                channel.getPackageCount() + " packages, " +
                channel.getErrataCount() + " errata");

        CompressingDigestOutputWriter primaryFile;
        CompressingDigestOutputWriter filelistsFile;
        CompressingDigestOutputWriter otherFile;
        CompressingDigestOutputWriter susedataFile;

        try {
            primaryFile = new CompressingDigestOutputWriter(
                    new FileOutputStream(prefix + PRIMARY_FILE),
                    checksumAlgo);
            filelistsFile = new CompressingDigestOutputWriter(
                    new FileOutputStream(prefix + FILELISTS_FILE),
                    checksumAlgo);
            otherFile = new CompressingDigestOutputWriter(
                    new FileOutputStream(prefix + OTHER_FILE), checksumAlgo);
            susedataFile = new CompressingDigestOutputWriter(
                    new FileOutputStream(prefix + SUSEDATA_FILE), checksumAlgo);
        }
        catch (IOException e) {
            throw new RepomdRuntimeException(e);
        }
        catch (NoSuchAlgorithmException e) {
            throw new RepomdRuntimeException(e);
        }

        BufferedWriter primaryBufferedWriter = new BufferedWriter(
                new OutputStreamWriter(primaryFile));
        BufferedWriter filelistsBufferedWriter = new BufferedWriter(
                new OutputStreamWriter(filelistsFile));
        BufferedWriter otherBufferedWriter = new BufferedWriter(
                new OutputStreamWriter(otherFile));
        BufferedWriter susedataBufferedWriter = new BufferedWriter(
                new OutputStreamWriter(susedataFile));
        PrimaryXmlWriter primary = new PrimaryXmlWriter(
                primaryBufferedWriter);
        FilelistsXmlWriter filelists = new FilelistsXmlWriter(
                filelistsBufferedWriter);
        OtherXmlWriter other = new OtherXmlWriter(otherBufferedWriter);
        SuseDataXmlWriter susedata = new SuseDataXmlWriter(
                susedataBufferedWriter);
        Date start = new Date();

        primary.begin(channel);
        filelists.begin(channel);
        other.begin(channel);
        susedata.begin(channel);

        // batch the elaboration so we don't have to hold many thousands of
        // packages in memory at once
        final int batchSize = 1000;
        DataResult<PackageDto> packages = TaskManager.getChannelPackageDtos(channel);
        for (int i = 0; i < packages.size(); i += batchSize) {
            DataResult<PackageDto> packageBatch = packages.subList(i, i + batchSize);
            packageBatch.elaborate();
            for (PackageDto pkgDto : packageBatch) {
                // this is a sanity check
                // package may have been deleted before packageBatch.elaborate()
                if (pkgDto.getChecksum() == null) {
                    // channel content changed, we cannot guarantee correct repodata
                    throw new RepomdRuntimeException("Package with id " + pkgDto.getId() +
                            " removed from server, interrupting repo generation for " +
                            channel.getLabel());
                }
                primary.addPackage(pkgDto);
                filelists.addPackage(pkgDto);
                other.addPackage(pkgDto);
                susedata.addPackage(pkgDto);
                try {
                    primaryFile.flush();
                    filelistsFile.flush();
                    otherFile.flush();
                    susedataFile.flush();
                }
                catch (IOException e) {
                    throw new RepomdRuntimeException(e);
                }
            }
        }
        primary.end();
        filelists.end();
        other.end();
        susedata.end();
        try {
            primaryBufferedWriter.close();
            filelistsBufferedWriter.close();
            otherBufferedWriter.close();
            susedataBufferedWriter.close();
        }
        catch (IOException e) {
            throw new RepomdRuntimeException(e);
        }

        RepomdIndexData primaryData = new RepomdIndexData(primaryFile
                .getCompressedChecksum(), primaryFile
                .getUncompressedChecksum(), channel.getLastModified());
        RepomdIndexData filelistsData = new RepomdIndexData(filelistsFile
                .getCompressedChecksum(), filelistsFile
                .getUncompressedChecksum(), channel.getLastModified());
        RepomdIndexData otherData = new RepomdIndexData(otherFile
                .getCompressedChecksum(), otherFile
                .getUncompressedChecksum(), channel.getLastModified());
        RepomdIndexData susedataData = new RepomdIndexData(susedataFile
                .getCompressedChecksum(), susedataFile
                .getUncompressedChecksum(), channel.getLastModified());

        if (log.isDebugEnabled()) {
            log.debug("Starting updateinfo generation for '" + channel.getLabel() + '"');
        }
        RepomdIndexData updateinfoData = generateUpdateinfo(channel,
                prefix, checksumAlgo);
        RepomdIndexData productsData = generateProducts(channel, prefix, checksumAlgo);

        RepomdIndexData groupsData = loadRepoMetadataFile(channel, checksumAlgo, GROUP);
        RepomdIndexData modulesData = loadRepoMetadataFile(channel, checksumAlgo, MODULES);

        // Set the type so yum can read and perform checksum
        primaryData.setType(checksumLabel);
        filelistsData.setType(checksumLabel);
        otherData.setType(checksumLabel);
        if (susedataData != null) {
            susedataData.setType(checksumLabel);
        }
        if (updateinfoData != null) {
            updateinfoData.setType(checksumLabel);
        }

        if (groupsData != null) {
            groupsData.setType(checksumLabel);
        }
<<<<<<< HEAD
        if (productsData != null) {
            productsData.setType(checksumLabel);
=======
        if (modulesData != null) {
            modulesData.setType(checksumLabel);
>>>>>>> f1df99dc
        }

        FileWriter indexFile;

        try {
            indexFile = new FileWriter(prefix + REPOMD_FILE);
        }
        catch (IOException e) {
            throw new RepomdRuntimeException(e);
        }

        RepomdIndexWriter index = new RepomdIndexWriter(indexFile, primaryData,
<<<<<<< HEAD
                filelistsData, otherData, susedataData, updateinfoData,
                groupsData, productsData);
=======
                filelistsData, otherData, updateinfoData, groupsData, modulesData);
>>>>>>> f1df99dc

        index.writeRepomdIndex();

        try {
            indexFile.close();
        }
        catch (IOException e) {
            throw new RepomdRuntimeException(e);
        }

        renameFiles(prefix, channel.getLastModified().getTime(),
                updateinfoData != null, productsData != null);

        log.info("Repository metadata generation for '" +
                channel.getLabel() + "' finished in " +
                (int) (new Date().getTime() - start.getTime()) / 1000 + " seconds");
    }

    /**
     * Deletes existing repo and generates file stating that no repo was generated
     * @param channel the channel to do this for
     * @param prefix the directory prefix
     */
    private void generateBadRepo(Channel channel, String prefix) {
        log.warn("No repo will be generated for channel " + channel.getLabel());
        deleteRepomdFiles(channel.getLabel(), false);
        try {
            FileWriter norepo = new FileWriter(prefix + NOREPO_FILE);
            norepo.write("No repo will be generated for channel " +
                    channel.getLabel() + ".\n");
            norepo.close();
        }
        catch (IOException e) {
            log.warn("Cannot create " + NOREPO_FILE + " file.");
        }
        return;
    }

    private String getRepoMetadataRelativeFilename(Channel channel, String metadataType) {
        Method method = null;
        try {
            if (metadataType.equals(GROUP)) {
                method = channel.getClass().getMethod("getComps");
            }
            else if (metadataType.equals(MODULES)) {
                method = channel.getClass().getMethod("getModules");
            }
            else {
                return null;
            }
        }
        catch (NoSuchMethodException e) {
            return null;
        }

        try {
            RepoMetadata rmd = (RepoMetadata)method.invoke(channel);
            if (rmd.getRelativeFilename() != null) {
                return rmd.getRelativeFilename();
            }
        }
        catch (IllegalAccessException | InvocationTargetException e) {
            return null;
        }

        if (channel.isCloned()) {
            // use a hack not to use ClonedChannel and it's getOriginal() method
            Long originalChannelId = ChannelManager.lookupOriginalId(channel);
            Channel originalChannel = ChannelFactory.lookupById(originalChannelId);
            return getRepoMetadataRelativeFilename(originalChannel, metadataType);
        }
        return null;
    }

    /**
     *
     * @param channel channel indo
     * @param checksumAlgo checksum algorithm
     * @param metadataType rype of repo metadata file ("groups", "modules")
     * @return repomd index for given channel
     */
    private RepomdIndexData loadRepoMetadataFile(Channel channel, String checksumAlgo, String metadataType) {
        String mount = Config.get().getString(ConfigDefaults.MOUNT_POINT);
        String relativeFilename = getRepoMetadataRelativeFilename(channel, metadataType);

        if (relativeFilename == null) {
            return null;
        }

        File metadataFile = new File(mount + File.separator + relativeFilename);
        FileInputStream stream;
        try {
            stream = new FileInputStream(metadataFile);
        }
        catch (FileNotFoundException e) {
            return null;
        }

        DigestInputStream digestStream;
        try {
            digestStream = new DigestInputStream(stream, MessageDigest
                    .getInstance(checksumAlgo));
        }
        catch (NoSuchAlgorithmException nsae) {
            throw new RepomdRuntimeException(nsae);
        }
        byte[] bytes = new byte[10];

        try {
            while (digestStream.read(bytes) != -1) {
                // no-op
            }
        }
        catch (IOException e) {
            return null;
        }

        Date timeStamp = new Date(metadataFile.lastModified());

        return new RepomdIndexData(StringUtil.getHexString(digestStream
                .getMessageDigest().digest()), null, timeStamp);
    }

    /**
     * Generates update info for given channel
     * @param channel channel info
     * @param prefix repodata file prefix
     * @param checksumtypeIn checksum type
     * @return repodata index
     */
    private RepomdIndexData generateUpdateinfo(Channel channel, String prefix,
            String checksumtypeIn) {

        if (channel.getErrataCount() == 0) {
            return null;
        }

        CompressingDigestOutputWriter updateinfoFile;
        try {
            updateinfoFile = new CompressingDigestOutputWriter(
                    new FileOutputStream(prefix + UPDATEINFO_FILE), checksumtypeIn);
        }
        catch (FileNotFoundException e) {
            throw new RepomdRuntimeException(e);
        }
        catch (NoSuchAlgorithmException e) {
            throw new RepomdRuntimeException(e);
        }
        catch (IOException e) {
            throw new RepomdRuntimeException(e);
        }
        BufferedWriter updateinfoBufferedWriter = new BufferedWriter(
                new OutputStreamWriter(updateinfoFile));
        UpdateInfoWriter updateinfo = new UpdateInfoWriter(
                updateinfoBufferedWriter);
        updateinfo.getUpdateInfo(channel);
        try {
            updateinfoBufferedWriter.close();
        }
        catch (IOException e) {
            throw new RepomdRuntimeException(e);
        }

        RepomdIndexData updateinfoData = new RepomdIndexData(updateinfoFile
                .getCompressedChecksum(), updateinfoFile
                .getUncompressedChecksum(), channel.getLastModified());
        return updateinfoData;
    }

    /**
     * Generates product info for given channel
     * @param channel channel info
     * @param checksumtype checksum type
     * @return repodata index
     */
    private RepomdIndexData generateProducts(Channel channel, String prefix,
            String checksumtypeIn) {

        DigestOutputStream productsFile;
        try {
            productsFile = new DigestOutputStream(
                    new FileOutputStream(prefix + PRODUCTS_FILE),
                    MessageDigest.getInstance(checksumtypeIn));
        }
        catch (FileNotFoundException e) {
            throw new RepomdRuntimeException(e);
        }
        catch (NoSuchAlgorithmException e) {
            throw new RepomdRuntimeException(e);
        }
        BufferedWriter productsBufferedWriter = new BufferedWriter(
                new OutputStreamWriter(productsFile));
        SuseProductWriter products = new SuseProductWriter(
                productsBufferedWriter);
        String ret = products.getProducts(channel);
        try {
            productsBufferedWriter.close();
        }
        catch (IOException e) {
            throw new RepomdRuntimeException(e);
        }
        if (ret == null) {
            return null;
        }

        RepomdIndexData productsData = new RepomdIndexData(
                StringUtil.getHexString(productsFile.getMessageDigest().digest()),
                StringUtil.getHexString(productsFile.getMessageDigest().digest()),
                channel.getLastModified());
        return productsData;
    }

    /**
     * Renames the repo cache files
     * @param prefix path prefix
     * @param lastModified file last_modified
     * @param doUpdateinfo
     */
    private void renameFiles(String prefix, Long lastModified,
            Boolean doUpdateinfo, Boolean hasProducts) {
        File primary = new File(prefix + PRIMARY_FILE);
        File filelists = new File(prefix + FILELISTS_FILE);
        File other = new File(prefix + OTHER_FILE);
        File susedata = new File(prefix + SUSEDATA_FILE);
        File repomd = new File(prefix + REPOMD_FILE);

        File updateinfo = null;
        if (doUpdateinfo) {
            updateinfo = new File(prefix + UPDATEINFO_FILE);
            updateinfo.setLastModified(lastModified);
        }
        File products = null;
        if (hasProducts) {
            products = new File(prefix + PRODUCTS_FILE);
            products.setLastModified(lastModified);
        }

        primary.setLastModified(lastModified);
        filelists.setLastModified(lastModified);
        other.setLastModified(lastModified);
        susedata.setLastModified(lastModified);
        repomd.setLastModified(lastModified);

        File renamedupdateinfo = new File(prefix + "updateinfo.xml.gz");
        if (doUpdateinfo) {
            updateinfo.renameTo(renamedupdateinfo);
        }
        else {
            try {
                Files.deleteIfExists(renamedupdateinfo.toPath());
            }
            catch (IOException e) {
                throw new RepomdRuntimeException(e);
            }
        }
        if (hasProducts) {
            products.renameTo(new File(prefix + "products.xml"));
        }
        else {
            File p = new File(prefix + "products.xml");
            if (p.exists()) {
                p.delete();
            }
        }

        primary.renameTo(new File(prefix + "primary.xml.gz"));
        filelists.renameTo(new File(prefix + "filelists.xml.gz"));
        other.renameTo(new File(prefix + "other.xml.gz"));
        susedata.renameTo(new File(prefix + "susedata.xml.gz"));
        repomd.renameTo(new File(prefix + "repomd.xml"));
    }

}<|MERGE_RESOLUTION|>--- conflicted
+++ resolved
@@ -275,13 +275,11 @@
         if (groupsData != null) {
             groupsData.setType(checksumLabel);
         }
-<<<<<<< HEAD
+        if (modulesData != null) {
+            modulesData.setType(checksumLabel);
+        }
         if (productsData != null) {
             productsData.setType(checksumLabel);
-=======
-        if (modulesData != null) {
-            modulesData.setType(checksumLabel);
->>>>>>> f1df99dc
         }
 
         FileWriter indexFile;
@@ -294,12 +292,8 @@
         }
 
         RepomdIndexWriter index = new RepomdIndexWriter(indexFile, primaryData,
-<<<<<<< HEAD
                 filelistsData, otherData, susedataData, updateinfoData,
-                groupsData, productsData);
-=======
-                filelistsData, otherData, updateinfoData, groupsData, modulesData);
->>>>>>> f1df99dc
+                groupsData, modulesData, productsData);
 
         index.writeRepomdIndex();
 
