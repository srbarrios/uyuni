--- conflicted
+++ resolved
@@ -72,12 +72,6 @@
         <source>Virtualization</source>
         <target>Virtualització</target>
       </trans-unit>
-<<<<<<< HEAD
-=======
-      <trans-unit id="virtualization_host_platform">
-        <source>Virtualization Platform</source>
-        <target>Plataforma de virtualització</target>
-      </trans-unit>
       <trans-unit id="Europe/Paris">
         <source>(GMT+0100) Europe (Central)</source>
         <target>(GMT+0100) Europa (Central)</target>
@@ -92,6 +86,5 @@
           <context context-type="sourcefile">/rhn/account/UserDetails</context>
         </context-group>
       </trans-unit>
->>>>>>> 2d33a750
     </body>
   </file></xliff>