<?xml version="1.0" encoding="utf-8"?>
<xliff xmlns="urn:oasis:names:tc:xliff:document:1.1" xmlns:xyz="urn:appInfo:Items" xmlns:xsi="http://www.w3.org/2001/XMLSchema-instance" xsi:schemaLocation="urn:oasis:names:tc:xliff:document:1.1 http://www.oasis-open.org/committees/xliff/documents/xliff-core-1.1.xsd" version="1.1">
  <file source-language="en" datatype="plaintext" original="" target-language="fr">
    <body>
      <trans-unit id="common.nav.overview">
        <source>Overview</source>
        <context-group name="ctx">
          <context context-type="sourcefile">Configuration Navigation Menu</context>
        </context-group>
        <target>Aperçu</target>
      </trans-unit>
      <trans-unit id="common.nav.systems">
        <source>Systems</source>
        <context-group name="ctx">
          <context context-type="sourcefile">Configuration Navigation Menu</context>
        </context-group>
        <target>Systèmes</target>
      </trans-unit>
      <trans-unit id="users.nav.all">
        <source>All</source>
        <context-group name="ctx">
          <context context-type="sourcefile">Users Navigation Menu</context>
        </context-group>
        <target>Tous</target>
      </trans-unit>
      <trans-unit id="users.nav.active">
        <source>Active</source>
        <context-group name="ctx">
          <context context-type="sourcefile">Users Navigation Menu</context>
        </context-group>
        <target>Actifs</target>
      </trans-unit>
      <trans-unit id="users.nav.disabled">
        <source>Deactivated</source>
        <context-group name="ctx">
          <context context-type="sourcefile">Users Navigation Menu</context>
        </context-group>
        <target>Désactivés</target>
      </trans-unit>
      <trans-unit id="User">
        <source>User</source>
        <context-group name="ctx">
          <context context-type="sourcefile">Users Navigation Menu</context>
        </context-group>
        <target>Utilisateur</target>
      </trans-unit>
      <trans-unit id="action.nav.backout">
        <source>Back Out Patches</source>
        <context-group name="ctx">
          <context context-type="sourcefile">Action Details Navigation Menu</context>
        </context-group>
        <target>Retirer des correctifs</target>
      </trans-unit>
      <trans-unit id="action.nav.install">
        <source>Install Patches</source>
        <context-group name="ctx">
          <context context-type="sourcefile">Action Details Navigation Menu</context>
        </context-group>
<<<<<<< HEAD
      <target>Installer des correctifs</target></trans-unit>


=======
        <target>Installer des correctifs</target>
      </trans-unit>
      <trans-unit id="system.nav.all">
        <source>All</source>
        <context-group name="ctx">
          <context context-type="sourcefile">Systems Navigation Menu</context>
        </context-group>
        <target>Tous</target>
      </trans-unit>
>>>>>>> 4869bc83
      <trans-unit id="virtualization.entitlements">
        <source>Virtualization Entitlements</source>
        <context-group name="ctx">
          <context context-type="sourcefile">Subscription Management Menu</context>
        </context-group>
        <target>Droits d'accès à la virtualisation</target>
      </trans-unit>
      <trans-unit id="guest.limited.hosts">
        <source>Virtualization Hosts</source>
        <context-group name="ctx">
          <context context-type="sourcefile">Virtualization Entitlements Navigation</context>
        </context-group>
        <target>Hôtes de virtualisation</target>
      </trans-unit>
      <trans-unit id="guest.unlimited.hosts">
        <source>Virtualization Platform Hosts</source>
        <context-group name="ctx">
          <context context-type="sourcefile">Virtualization Entitlements Navigation</context>
        </context-group>
        <target>Hôtes de la plateforme de virtualisation</target>
      </trans-unit>
      <trans-unit id="guests.without.hosts">
        <source>Guests Without Hosts</source>
        <context-group name="ctx">
          <context context-type="sourcefile">Virtualization Entitlements Navigation</context>
        </context-group>
        <target>Invités sans hôtes</target>
      </trans-unit>
      <trans-unit id="Virtualization">
        <source>Virtualization</source>
        <context-group name="ctx">
          <context context-type="sourcefile">Systems Navigation Menu</context>
        </context-group>
        <target>Virtualisation</target>
      </trans-unit>
      <trans-unit id="Virtual Systems">
        <source>Virtual Systems</source>
        <context-group name="ctx">
          <context context-type="sourcefile">Systems Navigation Menu</context>
        </context-group>
        <target>Systèmes virtuels</target>
      </trans-unit>
      <trans-unit id="Duplicate Systems">
        <source>Duplicate Systems</source>
        <context-group name="ctx">
          <context context-type="sourcefile">Systems Navigation Menu</context>
        </context-group>
        <target>Baliser les systèmes</target>
      </trans-unit>
      <trans-unit id="duplicate.systems.nav.ips">
        <source>Duplicate IP Address</source>
        <context-group name="ctx">
          <context context-type="sourcefile">Duplicate Systems Navigation Menu</context>
        </context-group>
        <target>IP adresses dupliquées</target>
      </trans-unit>
      <trans-unit id="duplicate.systems.nav.ip6s">
        <source>Duplicate IPv6 Address</source>
        <context-group name="ctx">
          <context context-type="sourcefile">Duplicate Systems Navigation Menu</context>
        </context-group>
        <target>Adresses IPv6 dupliquées</target>
      </trans-unit>
      <trans-unit id="duplicate.systems.nav.mac_address">
        <source>Duplicate MAC Address</source>
        <context-group name="ctx">
          <context context-type="sourcefile">Systems Navigation Menu</context>
        </context-group>
        <target>Adresses MAC dupliquées</target>
      </trans-unit>
      <trans-unit id="duplicate.systems.nav.hostname">
        <source>Duplicate Hostname</source>
        <context-group name="ctx">
          <context context-type="sourcefile">Systems Navigation Menu</context>
        </context-group>
        <target>Nom d'hôte dupliqués</target>
      </trans-unit>
      <trans-unit id="System Currency">
        <source>System Currency</source>
        <context-group name="ctx">
          <context context-type="sourcefile">Systems Navigation Menu</context>
        </context-group>
<<<<<<< HEAD
      <target>Besoin de mise à jour du système</target></trans-unit>







=======
        <target>Besoin de mise à jour du système</target>
      </trans-unit>
      <trans-unit id="system.nav.outofdate">
        <source>Out of Date</source>
        <context-group name="ctx">
          <context context-type="sourcefile">Systems Navigation Menu</context>
        </context-group>
        <target>Périmés</target>
      </trans-unit>
      <trans-unit id="system.nav.unentitled">
        <source>Unentitled</source>
        <context-group name="ctx">
          <context context-type="sourcefile">Systems Navigation Menu</context>
        </context-group>
        <target>Sans droit</target>
      </trans-unit>
      <trans-unit id="system.nav.ungrouped">
        <source>Ungrouped</source>
        <context-group name="ctx">
          <context context-type="sourcefile">Systems Navigation Menu</context>
        </context-group>
        <target>Sans groupe</target>
      </trans-unit>
      <trans-unit id="system.nav.inactive">
        <source>Inactive</source>
        <context-group name="ctx">
          <context context-type="sourcefile">Systems Navigation Menu</context>
        </context-group>
        <target>Inactifs</target>
      </trans-unit>
      <trans-unit id="system.nav.proxy">
        <source>Proxy</source>
        <context-group name="ctx">
          <context context-type="sourcefile">Systems Navigation Menu</context>
        </context-group>
        <target>Proxy</target>
      </trans-unit>
>>>>>>> 4869bc83
      <trans-unit id="ssm.nav.config">
        <source>Configuration</source>
        <context-group name="ctx">
          <context context-type="sourcefile">System Set Manager Navigation Menu</context>
        </context-group>
        <target>Configuration</target>
      </trans-unit>
      <trans-unit id="ssm.nav.config.deploy">
        <source>Deploy Files</source>
        <context-group name="ctx">
          <context context-type="sourcefile">System Set Manager Navigation Menu</context>
        </context-group>
        <target>Déployer les fichiers</target>
      </trans-unit>
      <trans-unit id="ssm.nav.config.diff">
        <source>Compare Files</source>
        <context-group name="ctx">
          <context context-type="sourcefile">System Set Manager Navigation Menu</context>
        </context-group>
        <target>Comparer les fichiers</target>
      </trans-unit>
      <trans-unit id="ssm.nav.config.subscribe">
        <source>Subscribe to Channels</source>
        <context-group name="ctx">
          <context context-type="sourcefile">System Set Manager Navigation Menu</context>
        </context-group>
        <target>S'abonner aux canaux</target>
      </trans-unit>
      <trans-unit id="ssm.nav.config.unsubscribe">
        <source>Unsubscribe from Channels</source>
        <context-group name="ctx">
          <context context-type="sourcefile">System Set Manager Navigation Menu</context>
        </context-group>
        <target>Se désabonner des canaux</target>
      </trans-unit>
      <trans-unit id="ssm.nav.config.enable">
        <source>Enable Configuration</source>
        <context-group name="ctx">
          <context context-type="sourcefile">System Set Manager Navigation Menu</context>
        </context-group>
        <target>Activer la configuration</target>
      </trans-unit>
      <trans-unit id="ssm.nav.status">
        <source>Status</source>
        <context-group name="ctx">
          <context context-type="sourcefile">System Set Manager Navigation Menu</context>
        </context-group>
        <target>Statut</target>
      </trans-unit>
      <trans-unit id="ssm.nav.status.inprogress">
        <source>In Progress</source>
        <context-group name="ctx">
          <context context-type="sourcefile">System Set Manager Navigation Menu</context>
        </context-group>
        <target>En cours</target>
      </trans-unit>
      <trans-unit id="ssm.nav.status.completed">
        <source>Completed</source>
        <context-group name="ctx">
          <context context-type="sourcefile">System Set Manager Navigation Menu</context>
        </context-group>
        <target>Terminé</target>
      </trans-unit>
      <trans-unit id="ssm.nav.status.all">
<<<<<<< HEAD
         <source>All</source>
         <context-group name="ctx">
            <context context-type="sourcefile">System Set Manager Navigation Menu</context>
         </context-group>
      <target>Tous</target></trans-unit>


=======
        <source>All</source>
        <context-group name="ctx">
          <context context-type="sourcefile">System Set Manager Navigation Menu</context>
        </context-group>
        <target>Tous</target>
      </trans-unit>
      <trans-unit id="channel.nav.relevant">
        <source>Relevant channels</source>
        <context-group name="ctx">
          <context context-type="sourcefile">Channel Navigation Menu</context>
        </context-group>
        <target>Canaux appropriés</target>
      </trans-unit>
>>>>>>> 4869bc83
      <trans-unit id="channel.nav.all">
        <source>All Channels</source>
        <context-group name="ctx">
          <context context-type="sourcefile">Channel Navigation Menu</context>
        </context-group>
        <target>Tous les canaux</target>
      </trans-unit>
      <trans-unit id="channel.nav.shared">
        <source>Shared Channels</source>
        <context-group name="ctx">
          <context context-type="sourcefile">Channel Navigation Menu</context>
        </context-group>
<<<<<<< HEAD
      <target>Canaux partagés</target></trans-unit>


=======
        <target>Canaux partagés</target>
      </trans-unit>
      <trans-unit id="channel.nav.vendor">
        <source>Red Hat Channels</source>
        <context-group name="ctx">
          <context context-type="sourcefile">Channel Navigation Menu</context>
        </context-group>
        <target>Canaux de Red Hat</target>
      </trans-unit>
>>>>>>> 4869bc83
      <trans-unit id="channel.nav.popular">
        <source>Popular Channels</source>
        <context-group name="ctx">
          <context context-type="sourcefile">Channel Navigation Menu</context>
        </context-group>
        <target>Canaux populaires</target>
      </trans-unit>
      <trans-unit id="channel.nav.custom">
        <source>My Channels</source>
        <context-group name="ctx">
          <context context-type="sourcefile">Channel Navigation Menu</context>
        </context-group>
        <target>Mes canaux</target>
      </trans-unit>
      <trans-unit id="channel.nav.retired">
        <source>Retired Channels</source>
        <context-group name="ctx">
          <context context-type="sourcefile">Channel Navigation Menu</context>
        </context-group>
<<<<<<< HEAD
      <target>Canaux éliminés</target></trans-unit>


=======
        <target>Canaux éliminés</target>
      </trans-unit>
      <trans-unit id="audit.nav.audit">
        <source>Audit</source>
        <context-group name="ctx">
          <context context-type="sourcefile">Audit Navigation Menu</context>
        </context-group>
        <target>Audit</target>
      </trans-unit>
>>>>>>> 4869bc83
      <trans-unit id="config.nav.managed">
        <source>Managed Systems</source>
        <context-group name="ctx">
          <context context-type="sourcefile">Configuration Navigation Menu</context>
        </context-group>
        <target>Systèmes gérés</target>
      </trans-unit>
      <trans-unit id="config.nav.target">
        <source>Target Systems</source>
        <context-group name="ctx">
          <context context-type="sourcefile">Configuration Navigation Menu</context>
        </context-group>
        <target>Systèmes cibles</target>
      </trans-unit>
      <trans-unit id="config.nav.config">
        <source>Configuration</source>
        <context-group name="ctx">
          <context context-type="sourcefile">Configuration Navigation Menu</context>
        </context-group>
        <target>Configuration</target>
      </trans-unit>
      <trans-unit id="config.nav.channels">
        <source>Configuration Channels</source>
        <context-group name="ctx">
          <context context-type="sourcefile">Configuration Navigation Menu</context>
        </context-group>
        <target>Canaux de configuration</target>
      </trans-unit>
      <trans-unit id="config.nav.files">
        <source>Configuration Files</source>
        <context-group name="ctx">
          <context context-type="sourcefile">Configuration Navigation Menu</context>
        </context-group>
<<<<<<< HEAD
      <target>Fichiers de configuration</target></trans-unit>


=======
        <target>Fichiers de configuration</target>
      </trans-unit>
      <trans-unit id="config.nav.quota">
        <source>Quota for File Storage</source>
        <context-group name="ctx">
          <context context-type="sourcefile">Configuration Navigation Menu</context>
        </context-group>
        <target>Quota pour le stockage des fichiers</target>
      </trans-unit>
>>>>>>> 4869bc83
      <trans-unit id="config.nav.globalfiles">
        <source>Centrally Managed Files</source>
        <context-group name="ctx">
          <context context-type="sourcefile">Configuration Navigation Menu</context>
        </context-group>
        <target>Fichiers gérés centralement</target>
      </trans-unit>
      <trans-unit id="config.nav.localfiles">
        <source>Locally Managed Files</source>
        <context-group name="ctx">
          <context context-type="sourcefile">Configuration Navigation Menu</context>
        </context-group>
        <target>Fichiers gérés localement</target>
      </trans-unit>
      <!-- ConfigChannel details navigation -->
      <trans-unit id="configchannel.nav.overview">
        <source>Overview</source>
        <context-group name="ctx">
          <context context-type="sourcefile">/rhn/configuration/ChannelOverview.do</context>
        </context-group>
        <target>Aperçu</target>
      </trans-unit>
      <trans-unit id="configchannel.nav.list">
        <source>List/Remove Files</source>
        <context-group name="ctx">
          <context context-type="sourcefile">/rhn/configuration/ChannelFiles.do</context>
        </context-group>
        <target>Afficher / Supprimer des fichiers</target>
      </trans-unit>
      <trans-unit id="configchannel.nav.add">
        <source>Add Files</source>
        <context-group name="ctx">
          <context context-type="sourcefile">/rhn/configuration/ChannelOverview.do</context>
        </context-group>
        <target>Ajouter des fichiers</target>
      </trans-unit>
      <trans-unit id="configchannel.nav.add.upload">
        <source>Upload File</source>
        <context-group name="ctx">
          <context context-type="sourcefile">/rhn/configuration/ChannelOverview.do</context>
        </context-group>
        <target>Transférer le fichier</target>
      </trans-unit>
      <trans-unit id="configchannel.nav.add.import">
        <source>Import Files</source>
        <context-group name="ctx">
          <context context-type="sourcefile">/rhn/configuration/ChannelOverview.do</context>
        </context-group>
        <target>Importer des fichiers</target>
      </trans-unit>
      <trans-unit id="configchannel.nav.add.create">
        <source>Create File</source>
        <context-group name="ctx">
          <context context-type="sourcefile">/rhn/configuration/ChannelOverview.do</context>
        </context-group>
        <target>Créer un fichier</target>
      </trans-unit>
      <trans-unit id="configchannel.nav.deploy">
        <source>Deploy Files</source>
        <context-group name="ctx">
          <context context-type="sourcefile">/rhn/configuration/ChannelOverview.do</context>
        </context-group>
        <target>Déployer les fichiers</target>
      </trans-unit>
      <trans-unit id="configchannel.nav.systems">
        <source>Systems</source>
        <context-group name="ctx">
          <context context-type="sourcefile">/rhn/configuration/channel/ChannelSystems.do</context>
        </context-group>
        <target>Systèmes</target>
      </trans-unit>
      <trans-unit id="configchannel.nav.systems.subscribed">
        <source>Subscribed Systems</source>
        <context-group name="ctx">
          <context context-type="sourcefile">/rhn/configuration/channel/ChannelSystems.do</context>
        </context-group>
        <target>Systèmes abonnés</target>
      </trans-unit>
      <trans-unit id="configchannel.nav.systems.target">
        <source>Target Systems</source>
        <context-group name="ctx">
          <context context-type="sourcefile">/rhn/configuration/channel/ChannelSystems.do</context>
        </context-group>
        <target>Systèmes cibles</target>
      </trans-unit>
      <!-- END config channel nav -->
      <!-- config file nav -->
      <trans-unit id="configfile.nav.details">
        <source>Details</source>
        <context-group name="ctx">
          <context context-type="sourcefile">/rhn/configuration/file/FileDetails.do</context>
        </context-group>
        <target>Détails</target>
      </trans-unit>
      <trans-unit id="configfile.nav.revisions">
        <source>Manage Revisions</source>
        <context-group name="ctx">
          <context context-type="sourcefile">/rhn/configuration/FileRevisions.do</context>
        </context-group>
        <target>Gérer les versions</target>
      </trans-unit>
      <trans-unit id="configfile.nav.deploy">
        <source>Deploy File</source>
        <context-group name="ctx">
          <context context-type="sourcefile">/rhn/configuration/FileDeploy.do</context>
        </context-group>
        <target>Déployer le fichier</target>
      </trans-unit>
      <trans-unit id="configfile.nav.copy">
        <source>Copy File</source>
        <context-group name="ctx">
          <context context-type="sourcefile">/rhn/configuration/FileCopy.do</context>
        </context-group>
        <target>Copier le fichier</target>
      </trans-unit>
      <trans-unit id="configfile.nav.copy.central">
        <source>Copy To Centrally-Managed</source>
        <context-group name="ctx">
          <context context-type="sourcefile">/rhn/configuration/FileCopy.do</context>
        </context-group>
        <target>Copier vers les fichiers gérés centralement</target>
      </trans-unit>
      <trans-unit id="configfile.nav.copy.local">
        <source>Copy To Locally-Managed</source>
        <context-group name="ctx">
          <context context-type="sourcefile">/rhn/configuration/FileCopy.do</context>
        </context-group>
        <target>Copier vers les fichiers gérés localement</target>
      </trans-unit>
      <trans-unit id="configfile.nav.copy.sandbox">
        <source>Copy To System Sandbox</source>
        <context-group name="ctx">
          <context context-type="sourcefile">/rhn/configuration/FileCopy.do</context>
        </context-group>
        <target>Copier dans la sandbox système</target>
      </trans-unit>
      <trans-unit id="configfile.nav.compare">
        <source>Compare File</source>
        <context-group name="ctx">
          <context context-type="sourcefile">/rhn/configuration/FileCompare.do</context>
        </context-group>
        <target>Comparer le fichier</target>
      </trans-unit>
      <trans-unit id="configfile.nav.compare.deployed">
        <source>Deployed Files</source>
        <context-group name="ctx">
          <context context-type="sourcefile">/rhn/configuration/FileCompare.do</context>
        </context-group>
        <target>Fichiers déployés</target>
      </trans-unit>
      <trans-unit id="configfile.nav.compare.revision">
        <source>Other Revisions</source>
        <context-group name="ctx">
          <context context-type="sourcefile">/rhn/configuration/FileCompare.do</context>
        </context-group>
        <target>Autres versions</target>
      </trans-unit>
      <trans-unit id="configfile.nav.compare.copy">
        <source>Other Copies</source>
        <context-group name="ctx">
          <context context-type="sourcefile">/rhn/configuration/FileCompare.do</context>
        </context-group>
        <target>Autres copies</target>
      </trans-unit>
      <trans-unit id="configfile.nav.compare.file">
        <source>Other Files</source>
        <context-group name="ctx">
          <context context-type="sourcefile">/rhn/configuration/FileCompare.do</context>
        </context-group>
        <target>Autres fichiers</target>
      </trans-unit>
      <group>
        <context-group name="ctx">
          <context context-type="sourcefile">/rhn/systems/details/audit/ListScap.do</context>
        </context-group>
        <trans-unit id="nav.system.audit.list_scans">
          <source>List Scans</source>
          <target>Répertorier les scans</target>
        </trans-unit>
        <trans-unit id="nav.system.audit.schedule">
          <source>Schedule</source>
          <target>Programmation</target>
        </trans-unit>
      </group>
      <!-- SDC Config file navigation-->
      <group>
        <context-group name="ctx">
          <context context-type="sourcefile">/rhn/systems/details/configuration/Overview.do</context>
        </context-group>
        <trans-unit id="nav.sdc.config.overview">
          <source>Overview</source>
          <target>Aperçu</target>
        </trans-unit>
        <trans-unit id="nav.sdc.config.view_modify_files">
<<<<<<< HEAD
            <source>View/Modify Files</source>
        <target>Afficher/Modifier des fichiers</target></trans-unit>


=======
          <source>View/Modify Files</source>
          <target>Afficher/Modifier des fichiers</target>
        </trans-unit>
        <trans-unit id="nav.sdc.config.add_files">
          <source>Add File</source>
          <target>Ajouter le fichier</target>
        </trans-unit>
        <trans-unit id="nav.sdc.config.deploy_files">
          <source>Deploy Files</source>
          <target>Déployer les fichiers</target>
        </trans-unit>
>>>>>>> 4869bc83
        <trans-unit id="nav.sdc.config.compare_files">
          <source>Compare Files</source>
          <target>Comparer les fichiers</target>
        </trans-unit>
        <trans-unit id="nav.sdc.config.manage_channels">
          <source>Manage Configuration Channels</source>
          <target>Gérer les canaux de configuration</target>
        </trans-unit>
        <trans-unit id="nav.sdc.config.list_unsubscribe_channels">
          <source>List/Unsubscribe from Channels</source>
          <target>Lister/Se désabonner des canaux</target>
        </trans-unit>
        <trans-unit id="nav.sdc.config.subscribe_channels">
          <source>Subscribe to Channels</source>
          <target>S'abonner aux canaux</target>
        </trans-unit>
        <trans-unit id="nav.sdc.config.rank_channels">
          <source>View/Modify Rankings</source>
          <target>Afficher/Modifier les classements</target>
        </trans-unit>
        <trans-unit id="nav.sdc.config.centrally_managed_files">
          <source>Centrally-Managed Files</source>
          <target>Fichiers gérés centralement</target>
        </trans-unit>
        <trans-unit id="nav.sdc.config.locally_managed_files">
          <source>Locally-Managed Files</source>
          <target>Fichiers gérés localement</target>
        </trans-unit>
        <trans-unit id="nav.sdc.config.sandbox_managed_files">
          <source>Local Sandbox</source>
          <target>Sandbox locale</target>
        </trans-unit>
      </group>
      <!-- END config file nav -->
      <group>
        <context-group name="ctx">
          <context context-type="sourcefile">System Details Navigation Menu</context>
        </context-group>
        <trans-unit id="system.detail.nav.list">
          <source>List</source>
          <target>Afficher</target>
        </trans-unit>
        <trans-unit id="system.detail.nav.remove">
          <source>List / Remove</source>
          <target>Afficher/Supprimer</target>
        </trans-unit>
      </group>
      <trans-unit id="Add">
        <source>Add</source>
        <context-group name="ctx">
          <context context-type="sourcefile">Navigation Menu</context>
        </context-group>
        <target>Ajouter</target>
      </trans-unit>
      <trans-unit id="Verify">
        <source>Verify</source>
        <context-group name="ctx">
          <context context-type="sourcefile">Navigation Menu</context>
        </context-group>
        <target>Vérifier</target>
      </trans-unit>
      <trans-unit id="Snapshots">
        <source>Snapshots</source>
        <context-group name="ctx">
          <context context-type="sourcefile">Navigation Menu</context>
        </context-group>
        <target>Instantanés</target>
      </trans-unit>
      <trans-unit id="Installation Guide">
        <source>Installation Guide</source>
        <context-group name="ctx">
          <context context-type="sourcefile">Navigation Menu</context>
        </context-group>
        <target>Guide d'installation</target>
      </trans-unit>
      <trans-unit id="Software">
        <source>Software</source>
        <context-group name="ctx">
          <context context-type="sourcefile">Navigation Menu</context>
        </context-group>
        <target>Logiciel</target>
      </trans-unit>
      <trans-unit id="Provisioning">
        <source>Provisioning</source>
        <context-group name="ctx">
          <context context-type="sourcefile">Navigation Menu (system details)</context>
        </context-group>
        <target>Provisioning</target>
      </trans-unit>
      <trans-unit id="Misc">
        <source>Misc</source>
        <context-group name="ctx">
          <context context-type="sourcefile">Navigation Menu</context>
        </context-group>
        <target>Divers</target>
      </trans-unit>
      <trans-unit id="Snapshot Tags">
        <source>Snapshot Tags</source>
        <context-group name="ctx">
          <context context-type="sourcefile">Navigation Menu</context>
        </context-group>
        <target>Étiquettes d'instantanés</target>
      </trans-unit>
      <trans-unit id="Session Status">
        <source>Session Status</source>
        <context-group name="ctx">
          <context context-type="sourcefile">Navigation Menu</context>
        </context-group>
<<<<<<< HEAD
      <target>Statut de sessions</target></trans-unit>


=======
        <target>Statut de sessions</target>
      </trans-unit>
      <trans-unit id="Session History">
        <source>Session History</source>
        <context-group name="ctx">
          <context context-type="sourcefile">Navigation Menu</context>
        </context-group>
        <target>Historique de sessions</target>
      </trans-unit>
>>>>>>> 4869bc83
      <trans-unit id="Sandbox">
        <source>Sandbox</source>
        <context-group name="ctx">
          <context context-type="sourcefile">Navigation Menu</context>
        </context-group>
        <target>Sandbox</target>
      </trans-unit>
      <trans-unit id="Spacewalk">
        <source>@@PRODUCT_NAME@@</source>
        <context-group name="ctx">
          <context context-type="sourcefile">Navigation Menu</context>
        </context-group>
        <target>@@PRODUCT_NAME@@</target>
      </trans-unit>
      <trans-unit id="Spacewalk Configuration">
        <source>@@PRODUCT_NAME@@ Configuration</source>
        <context-group name="ctx">
          <context context-type="sourcefile">Navigation Menu</context>
        </context-group>
        <target>Configuration de @@PRODUCT_NAME@@</target>
      </trans-unit>
      <trans-unit id="Remote Command">
        <source>Remote Command</source>
        <context-group name="ctx">
          <context context-type="sourcefile">Navigation Menu</context>
        </context-group>
        <target>Commande à distance</target>
      </trans-unit>
      <trans-unit id="Tag Systems">
        <source>Tag Systems</source>
        <context-group name="ctx">
          <context context-type="sourcefile">Navigation Menu</context>
        </context-group>
        <target>Tag systems</target>
      </trans-unit>
      <trans-unit id="Reactivation">
        <source>Reactivation</source>
        <context-group name="ctx">
          <context context-type="sourcefile">Navigation Menu</context>
        </context-group>
        <target>Réactivation</target>
      </trans-unit>
      <trans-unit id="Properties">
        <source>Properties</source>
        <context-group name="ctx">
          <context context-type="sourcefile">Navigation Menu</context>
        </context-group>
        <target>Propriétés</target>
      </trans-unit>
      <trans-unit id="Pending">
        <source>Pending</source>
        <context-group name="ctx">
          <context context-type="sourcefile">Navigation Menu</context>
        </context-group>
        <target>En attente</target>
      </trans-unit>
      <trans-unit id="Patches">
        <source>Patches</source>
        <context-group name="ctx">
          <context context-type="sourcefile">Navigation Menu</context>
        </context-group>
        <target>Correctifs</target>
      </trans-unit>
      <trans-unit id="Patch Clusters">
        <source>Patch Clusters</source>
        <context-group name="ctx">
          <context context-type="sourcefile">Navigation Menu</context>
        </context-group>
        <target>Clusters de correctifs</target>
      </trans-unit>
      <trans-unit id="Notes">
        <source>Notes</source>
        <context-group name="ctx">
          <context context-type="sourcefile">Navigation Menu</context>
        </context-group>
        <target>Notes</target>
      </trans-unit>
      <trans-unit id="Managed Files">
        <source>Managed Files</source>
        <context-group name="ctx">
          <context context-type="sourcefile">Navigation Menu</context>
        </context-group>
        <target>Fichiers gérés</target>
      </trans-unit>
      <trans-unit id="List / Remove">
        <source>List / Remove</source>
        <context-group name="ctx">
          <context context-type="sourcefile">Navigation Menu</context>
        </context-group>
        <target>Afficher/Supprimer</target>
      </trans-unit>
      <trans-unit id="Add / Remove">
        <source>Add / Remove</source>
        <context-group name="ctx">
          <context context-type="sourcefile">Navigation Menu</context>
        </context-group>
        <target>Ajouter / Supprimer</target>
      </trans-unit>
      <trans-unit id="List / Leave">
        <source>List / Leave</source>
        <context-group name="ctx">
          <context context-type="sourcefile">Navigation Menu</context>
        </context-group>
        <target>Afficher/Laisser</target>
      </trans-unit>
      <trans-unit id="History">
        <source>History</source>
        <context-group name="ctx">
          <context context-type="sourcefile">Navigation Menu</context>
        </context-group>
        <target>Historique</target>
      </trans-unit>
      <trans-unit id="Hardware">
        <source>Hardware</source>
        <context-group name="ctx">
          <context context-type="sourcefile">Navigation Menu</context>
        </context-group>
        <target>Matériel</target>
      </trans-unit>
      <trans-unit id="Diff">
        <source>Diff</source>
        <context-group name="ctx">
          <context context-type="sourcefile">Navigation Menu</context>
        </context-group>
        <target>Diff</target>
      </trans-unit>
      <trans-unit id="Custom Info">
        <source>Custom Info</source>
        <context-group name="ctx">
          <context context-type="sourcefile">Navigation Menu</context>
        </context-group>
        <target>Informations personnalisées</target>
      </trans-unit>
      <trans-unit id="Configuration">
        <source>Configuration</source>
        <context-group name="ctx">
          <context context-type="sourcefile">Navigation Menu</context>
        </context-group>
        <target>Configuration</target>
      </trans-unit>
      <trans-unit id="Config Files">
        <source>Config Files</source>
        <context-group name="ctx">
          <context context-type="sourcefile">Navigation Menu</context>
        </context-group>
<<<<<<< HEAD
      <target>Fichiers de configuration</target></trans-unit>



=======
        <target>Fichiers de configuration</target>
      </trans-unit>
      <trans-unit id="Local Overrides">
        <source>Local Overrides</source>
        <context-group name="ctx">
          <context context-type="sourcefile">Navigation Menu</context>
        </context-group>
        <target>Contournements locaux</target>
      </trans-unit>
      <trans-unit id="Outage Policy">
        <source>Outage Policy</source>
        <context-group name="ctx">
          <context context-type="sourcefile">Navigation Menu</context>
        </context-group>
        <target>Politique de défaillances</target>
      </trans-unit>
>>>>>>> 4869bc83
      <trans-unit id="Join">
        <source>Join</source>
        <context-group name="ctx">
          <context context-type="sourcefile">Navigation Menu</context>
        </context-group>
        <target>Joindre</target>
      </trans-unit>
      <trans-unit id="Rollback">
        <source>Rollback</source>
        <context-group name="ctx">
          <context context-type="sourcefile">Navigation Menu</context>
        </context-group>
        <target>Rollback</target>
      </trans-unit>
      <trans-unit id="Supported">
        <source>Supported</source>
        <context-group name="ctx">
          <context context-type="sourcefile">Navigation Menu</context>
        </context-group>
        <target>Supporté</target>
      </trans-unit>
      <trans-unit id="Retired">
        <source>Retired</source>
        <context-group name="ctx">
          <context context-type="sourcefile">Navigation Menu</context>
        </context-group>
        <target>Retirés</target>
      </trans-unit>
      <trans-unit id="Connection">
        <source>Connection</source>
        <context-group name="ctx">
          <context context-type="sourcefile">Navigation Menu</context>
        </context-group>
        <target>Connexion</target>
      </trans-unit>
      <trans-unit id="Activation">
        <source>Activation</source>
        <context-group name="ctx">
          <context context-type="sourcefile">Navigation Menu</context>
        </context-group>
        <target>Activation</target>
      </trans-unit>
      <trans-unit id="Systems Using Proxy">
        <source>Systems Using Proxy</source>
        <context-group name="ctx">
          <context context-type="sourcefile">Navigation Menu</context>
        </context-group>
        <target>Systèmes utilisant un Proxy</target>
      </trans-unit>
      <trans-unit id="Help Desk">
        <source>Help Desk</source>
        <context-group name="ctx">
          <context context-type="sourcefile">Navigation Menu</context>
        </context-group>
        <target>Service d'assistance</target>
      </trans-unit>
      <trans-unit id="Kickstart Details">
        <source>Kickstart Details</source>
        <context-group name="ctx">
          <context context-type="sourcefile">Kickstart Details Menu</context>
        </context-group>
        <target>Détails du kickstart</target>
      </trans-unit>
      <trans-unit id="kickstart.tree.edit.nav">
        <source>Edit</source>
        <context-group name="ctx">
          <context context-type="sourcefile">/rhn/kickstart</context>
        </context-group>
        <target>Modifier</target>
      </trans-unit>
      <trans-unit id="kickstart.variable.nav">
        <source>Variables</source>
        <context-group name="ctx">
          <context context-type="sourcefile">/rhn/kickstart</context>
        </context-group>
        <target>Variables</target>
      </trans-unit>
      <trans-unit id="System Details">
        <source>System Details</source>
        <context-group name="ctx">
          <context context-type="sourcefile">Kickstart Details Menu</context>
        </context-group>
        <target>Détails du système</target>
      </trans-unit>
      <trans-unit id="Scripts">
        <source>Scripts</source>
        <context-group name="ctx">
          <context context-type="sourcefile">Kickstart Details Menu</context>
        </context-group>
        <target>Scripts</target>
      </trans-unit>
      <trans-unit id="Kickstart File">
        <source>Kickstart File</source>
        <context-group name="ctx">
          <context context-type="sourcefile">Kickstart Details Menu</context>
        </context-group>
        <target>Fichier kickstart</target>
      </trans-unit>
      <trans-unit id="Operating System">
        <source>Operating System</source>
        <context-group name="ctx">
          <context context-type="sourcefile">Kickstart Details Menu</context>
        </context-group>
        <target>Système d'exploitation</target>
      </trans-unit>
      <trans-unit id="Bare Metal Kickstart">
        <source>Bare Metal Kickstart</source>
        <context-group name="ctx">
          <context context-type="sourcefile">Kickstart Details Menu</context>
        </context-group>
        <target>Kickstart Bare Metal</target>
      </trans-unit>
      <trans-unit id="Bare Metal">
        <source>Bare Metal</source>
        <context-group name="ctx">
          <context context-type="sourcefile">Kickstart Menu</context>
        </context-group>
        <target>Bare Metal</target>
      </trans-unit>
      <trans-unit id="Advanced Options">
        <source>Advanced Options</source>
        <context-group name="ctx">
          <context context-type="sourcefile">Kickstart Details Menu</context>
        </context-group>
<<<<<<< HEAD
      <target>Options avancées</target></trans-unit>

  <trans-unit id="Locale">
    <source>Locale</source>
    <context-group name="ctx">
      <context context-type="sourcefile">Kickstart System Details Menu</context>
    </context-group>
  <target>Langue</target></trans-unit>

  <trans-unit id="Partitioning">
    <source>Partitioning</source>
    <context-group name="ctx">
      <context context-type="sourcefile">Kickstart System Details Menu</context>
    </context-group>
  <target>Partitionnement</target></trans-unit>

  <trans-unit id="GPG_SSL">
    <source>GPG &amp; SSL</source>
    <context-group name="ctx">
      <context context-type="sourcefile">Kickstart System Details Menu</context>
    </context-group>
  <target>GPG &amp; SSL</target></trans-unit>

  <trans-unit id="Troubleshooting">
    <source>Troubleshooting</source>
    <context-group name="ctx">
      <context context-type="sourcefile">Kickstart System Details Menu</context>
    </context-group>
  <target>Résolution de problèmes</target></trans-unit>

  <trans-unit id="Package Groups">
    <source>Package Groups</source>
    <context-group name="ctx">
      <context context-type="sourcefile">Kickstart Software menu</context>
    </context-group>
  <target>Groupes de paquetages</target></trans-unit>

  <trans-unit id="Package Profiles">
    <source>Package Profiles</source>
    <context-group name="ctx">
      <context context-type="sourcefile">Kickstart Software menu</context>
    </context-group>
  <target>Profils de paquetages</target></trans-unit>



  <trans-unit id="Critical">
    <source>Critical</source>
    <context-group name="ctx">
      <context context-type="sourcefile">/rhn/monitoring/ProbeList.do</context>
    </context-group>
  <target>Critique</target></trans-unit>

  <trans-unit id="Unknown">
    <source>Unknown</source>
    <context-group name="ctx">
      <context context-type="sourcefile">/rhn/monitoring/ProbeList.do</context>
    </context-group>
  <target>Inconnu</target></trans-unit>

  <trans-unit id="Recently Registered">
    <source>Recently Registered</source>
    <context-group name="ctx">
      <context context-type="sourcefile">/rhn/systems/Registered.do</context>
    </context-group>
  <target>Enregistrés récemment</target></trans-unit>

  <trans-unit id="Target Systems">
    <source>Target Systems</source>
    <context-group name="ctx">
      <context context-type="sourcefile">/rhn/software/channel/downloads/Download.do</context>
    </context-group>
  <target>Systèmes cibles</target></trans-unit>

  <trans-unit id="Admins">
    <source>Admins</source>
    <context-group name="ctx">
      <context context-type="sourcefile">/rhn/groups/*.do</context>
    </context-group>
  <target>Admins</target></trans-unit>

  <trans-unit id="Subscribed Systems">
    <source>Subscribed Systems</source>
    <context-group name="ctx">
      <context context-type="sourcefile">/rhn/software/channel/downloads/Download.do</context>
    </context-group>
  <target>Systèmes abonnés</target></trans-unit>

  <trans-unit id="Repositories">
    <source>Repositories</source>
    <context-group name="ctx">
      <context context-type="sourcefile">/rhn/channels/manage/Edit.do</context>
    </context-group>
  <target>Référentiels</target></trans-unit>

  <trans-unit id="Managers">
    <source>Managers</source>
    <context-group name="ctx">
      <context context-type="sourcefile">/rhn/software/channel/downloads/Download.do</context>
    </context-group>
  <target>Gestionnaires</target></trans-unit>

  <trans-unit id="Subscribers">
    <source>Subscribers</source>
    <context-group name="ctx">
      <context context-type="sourcefile">/rhn/software/channel/downloads/Download.do</context>
    </context-group>
  <target>Abonnés</target></trans-unit>

  <trans-unit id="Downloads">
    <source>Downloads</source>
    <context-group name="ctx">
      <context context-type="sourcefile">/rhn/software/channel/downloads/Download.do</context>
    </context-group>
  <target>Téléchargements</target></trans-unit>

  <trans-unit id="License">
    <source>License</source>
    <context-group name="ctx">
      <context context-type="sourcefile">/rhn/software/channel/downloads/Download.do</context>
    </context-group>
  <target>Licence</target></trans-unit>

  <trans-unit id="Sync">
    <source>Sync</source>
    <context-group name="ctx">
      <context context-type="sourcefile">/rhn/channels/manage/errata/SyncErrata.do</context>
    </context-group>
  <target>Sync</target></trans-unit>

  <trans-unit id="Organizations">
    <source>Organizations</source>
    <context-group name="ctx">
      <context context-type="sourcefile">/rhn/admin/multiorg/Organizations.do</context>
    </context-group>
  <target>Organisations</target></trans-unit>


    <trans-unit id="Trusts">
    <source>Trusts</source>
    <context-group name="ctx">
      <context context-type="sourcefile">/rhn/admin/multiorg/Organizations.do</context>
    </context-group>
  <target>Confiances</target></trans-unit>

    <trans-unit id="Channels Consumed">
    <source>Channels Consumed</source>
    <context-group name="ctx">
      <context context-type="sourcefile">/rhn/multiorg/OrgTrustDetails.do</context>
    </context-group>
  <target>Canaux consommés</target></trans-unit>

    <trans-unit id="Channels Provided">
    <source>Channels Provided</source>
    <context-group name="ctx">
      <context context-type="sourcefile">/rhn/multiorg/OrgTrustDetails.do</context>
    </context-group>
  <target>Canaux fournis</target></trans-unit>

  <trans-unit id="Subscriptions">
    <source>Subscriptions</source>
    <context-group name="ctx">
      <context context-type="sourcefile">/rhn/admin/multiorg/Subscriptions.do</context>
    </context-group>
  <target>Abonnements</target></trans-unit>




  <!-- SSM NAV -->
  <group>
  <trans-unit id="Child Channels">
    <source>Child Channels</source>
    <context-group name="ctx">
      <context context-type="sourcefile">/rhn/channel/ssm/ChildSubscriptions.do</context>
    </context-group>
  <target>Canaux enfants</target></trans-unit>

  <trans-unit id="Chat">
    <source>Chat</source>
    <context-group name="ctx">
      <context context-type="sourcefile">/rhn/help/about.pxt</context>
    </context-group>
  <target>Chat</target></trans-unit>

  <trans-unit id="Base Channels">
    <source>Base Channels</source>
    <context-group name="ctx">
      <context context-type="sourcefile">/rhn/channel/ssm/ChildSubscriptions.do</context>
    </context-group>
  <target>Canaux de base</target></trans-unit>
  </group>

<!-- Multiorg nav -->
  <group>
  <trans-unit id="Software Channel Entitlements">
    <source>Software Channel Entitlements</source>
    <context-group name="ctx">
      <context context-type="sourcefile">/rhn/admin/multiorg/OrgSoftwareSubscriptions.do</context>
    </context-group>
  <target>Droits d'accès aux canaux logiciels</target></trans-unit>
  </group>

<!-- Activation Keys nav -->
  <group>
  <trans-unit id="activation-keys.nav.activated_systems">
    <source>Activated Systems</source>
    <context-group name="ctx">
      <context context-type="sourcefile">/rhn/activationkeys/Edit.do</context>
    </context-group>
  <target>Systèmes activés</target></trans-unit>
  </group>

<!-- Main nav -->
  <group>
    <context-group name="ctx">
      <context context-type="sourcefile">Title bar</context>
    </context-group>
  <trans-unit id="manage">
    <source>Manage</source>
  <target>Gérer</target></trans-unit>
  <trans-unit id="clear">
    <source>Clear</source>
  <target>Vider</target></trans-unit>

  </group>


=======
        <target>Options avancées</target>
      </trans-unit>
      <trans-unit id="Locale">
        <source>Locale</source>
        <context-group name="ctx">
          <context context-type="sourcefile">Kickstart System Details Menu</context>
        </context-group>
        <target>Langue</target>
      </trans-unit>
      <trans-unit id="Partitioning">
        <source>Partitioning</source>
        <context-group name="ctx">
          <context context-type="sourcefile">Kickstart System Details Menu</context>
        </context-group>
        <target>Partitionnement</target>
      </trans-unit>
      <trans-unit id="GPG_SSL">
        <source>GPG &amp; SSL</source>
        <context-group name="ctx">
          <context context-type="sourcefile">Kickstart System Details Menu</context>
        </context-group>
        <target>GPG &amp; SSL</target>
      </trans-unit>
      <trans-unit id="Troubleshooting">
        <source>Troubleshooting</source>
        <context-group name="ctx">
          <context context-type="sourcefile">Kickstart System Details Menu</context>
        </context-group>
        <target>Résolution de problèmes</target>
      </trans-unit>
      <trans-unit id="Package Groups">
        <source>Package Groups</source>
        <context-group name="ctx">
          <context context-type="sourcefile">Kickstart Software menu</context>
        </context-group>
        <target>Groupes de paquetages</target>
      </trans-unit>
      <trans-unit id="Package Profiles">
        <source>Package Profiles</source>
        <context-group name="ctx">
          <context context-type="sourcefile">Kickstart Software menu</context>
        </context-group>
        <target>Profils de paquetages</target>
      </trans-unit>
      <trans-unit id="Expiration Dates &amp; Purchase History">
        <source>Expiration Dates &amp; Purchase History</source>
        <context-group name="ctx">
          <context context-type="sourcefile">Overview left nav menu</context>
        </context-group>
        <target>Dates d'expiration et historique d'achats</target>
      </trans-unit>
      <trans-unit id="Purchase or Renew">
        <source>Purchase or Renew</source>
        <context-group name="ctx">
          <context context-type="sourcefile">Overview left nav menu</context>
        </context-group>
        <target>Acheter ou renouveler</target>
      </trans-unit>
      <trans-unit id="Critical">
        <source>Critical</source>
        <context-group name="ctx">
          <context context-type="sourcefile">/rhn/monitoring/ProbeList.do</context>
        </context-group>
        <target>Critique</target>
      </trans-unit>
      <trans-unit id="Unknown">
        <source>Unknown</source>
        <context-group name="ctx">
          <context context-type="sourcefile">/rhn/monitoring/ProbeList.do</context>
        </context-group>
        <target>Inconnu</target>
      </trans-unit>
      <trans-unit id="Recently Registered">
        <source>Recently Registered</source>
        <context-group name="ctx">
          <context context-type="sourcefile">/rhn/systems/Registered.do</context>
        </context-group>
        <target>Enregistrés récemment</target>
      </trans-unit>
      <trans-unit id="Target Systems">
        <source>Target Systems</source>
        <context-group name="ctx">
          <context context-type="sourcefile">/rhn/software/channel/downloads/Download.do</context>
        </context-group>
        <target>Systèmes cibles</target>
      </trans-unit>
      <trans-unit id="Admins">
        <source>Admins</source>
        <context-group name="ctx">
          <context context-type="sourcefile">/rhn/groups/*.do</context>
        </context-group>
        <target>Admins</target>
      </trans-unit>
      <trans-unit id="Subscribed Systems">
        <source>Subscribed Systems</source>
        <context-group name="ctx">
          <context context-type="sourcefile">/rhn/software/channel/downloads/Download.do</context>
        </context-group>
        <target>Systèmes abonnés</target>
      </trans-unit>
      <trans-unit id="Repositories">
        <source>Repositories</source>
        <context-group name="ctx">
          <context context-type="sourcefile">/rhn/channels/manage/Edit.do</context>
        </context-group>
        <target>Référentiels</target>
      </trans-unit>
      <trans-unit id="Managers">
        <source>Managers</source>
        <context-group name="ctx">
          <context context-type="sourcefile">/rhn/software/channel/downloads/Download.do</context>
        </context-group>
        <target>Gestionnaires</target>
      </trans-unit>
      <trans-unit id="Subscribers">
        <source>Subscribers</source>
        <context-group name="ctx">
          <context context-type="sourcefile">/rhn/software/channel/downloads/Download.do</context>
        </context-group>
        <target>Abonnés</target>
      </trans-unit>
      <trans-unit id="Downloads">
        <source>Downloads</source>
        <context-group name="ctx">
          <context context-type="sourcefile">/rhn/software/channel/downloads/Download.do</context>
        </context-group>
        <target>Téléchargements</target>
      </trans-unit>
      <trans-unit id="License">
        <source>License</source>
        <context-group name="ctx">
          <context context-type="sourcefile">/rhn/software/channel/downloads/Download.do</context>
        </context-group>
        <target>Licence</target>
      </trans-unit>
      <trans-unit id="Sync">
        <source>Sync</source>
        <context-group name="ctx">
          <context context-type="sourcefile">/rhn/channels/manage/errata/SyncErrata.do</context>
        </context-group>
        <target>Sync</target>
      </trans-unit>
      <trans-unit id="Organizations">
        <source>Organizations</source>
        <context-group name="ctx">
          <context context-type="sourcefile">/rhn/admin/multiorg/Organizations.do</context>
        </context-group>
        <target>Organisations</target>
      </trans-unit>
      <trans-unit id="Trusts">
        <source>Trusts</source>
        <context-group name="ctx">
          <context context-type="sourcefile">/rhn/admin/multiorg/Organizations.do</context>
        </context-group>
        <target>Confiances</target>
      </trans-unit>
      <trans-unit id="Channels Consumed">
        <source>Channels Consumed</source>
        <context-group name="ctx">
          <context context-type="sourcefile">/rhn/multiorg/OrgTrustDetails.do</context>
        </context-group>
        <target>Canaux consommés</target>
      </trans-unit>
      <trans-unit id="Channels Provided">
        <source>Channels Provided</source>
        <context-group name="ctx">
          <context context-type="sourcefile">/rhn/multiorg/OrgTrustDetails.do</context>
        </context-group>
        <target>Canaux fournis</target>
      </trans-unit>
      <trans-unit id="Subscriptions">
        <source>Subscriptions</source>
        <context-group name="ctx">
          <context context-type="sourcefile">/rhn/admin/multiorg/Subscriptions.do</context>
        </context-group>
        <target>Abonnements</target>
      </trans-unit>
      <trans-unit id="subdetails.details">
        <source>Details</source>
        <context-group name="ctx">
          <context context-type="sourcefile">/rhn/admin/multiorg/EntitlementDetails.do</context>
        </context-group>
        <target>Détails</target>
      </trans-unit>
      <!-- SSM NAV -->
      <group>
        <trans-unit id="Child Channels">
          <source>Child Channels</source>
          <context-group name="ctx">
            <context context-type="sourcefile">/rhn/channel/ssm/ChildSubscriptions.do</context>
          </context-group>
          <target>Canaux enfants</target>
        </trans-unit>
        <trans-unit id="Chat">
          <source>Chat</source>
          <context-group name="ctx">
            <context context-type="sourcefile">/rhn/help/about.pxt</context>
          </context-group>
          <target>Chat</target>
        </trans-unit>
        <trans-unit id="Base Channels">
          <source>Base Channels</source>
          <context-group name="ctx">
            <context context-type="sourcefile">/rhn/channel/ssm/ChildSubscriptions.do</context>
          </context-group>
          <target>Canaux de base</target>
        </trans-unit>
      </group>
      <!-- Multiorg nav -->
      <group>
        <trans-unit id="Software Channel Entitlements">
          <source>Software Channel Entitlements</source>
          <context-group name="ctx">
            <context context-type="sourcefile">/rhn/admin/multiorg/OrgSoftwareSubscriptions.do</context>
          </context-group>
          <target>Droits d'accès aux canaux logiciels</target>
        </trans-unit>
      </group>
      <!-- Activation Keys nav -->
      <group>
        <trans-unit id="activation-keys.nav.activated_systems">
          <source>Activated Systems</source>
          <context-group name="ctx">
            <context context-type="sourcefile">/rhn/activationkeys/Edit.do</context>
          </context-group>
          <target>Systèmes activés</target>
        </trans-unit>
      </group>
      <!-- Main nav -->
      <group>
        <context-group name="ctx">
          <context context-type="sourcefile">Title bar</context>
        </context-group>
        <trans-unit id="manage">
          <source>Manage</source>
          <target>Gérer</target>
        </trans-unit>
        <trans-unit id="clear">
          <source>Clear</source>
          <target>Vider</target>
        </trans-unit>
      </group>
>>>>>>> 4869bc83
    </body>
  </file>
</xliff><|MERGE_RESOLUTION|>--- conflicted
+++ resolved
@@ -56,11 +56,6 @@
         <context-group name="ctx">
           <context context-type="sourcefile">Action Details Navigation Menu</context>
         </context-group>
-<<<<<<< HEAD
-      <target>Installer des correctifs</target></trans-unit>
-
-
-=======
         <target>Installer des correctifs</target>
       </trans-unit>
       <trans-unit id="system.nav.all">
@@ -70,7 +65,6 @@
         </context-group>
         <target>Tous</target>
       </trans-unit>
->>>>>>> 4869bc83
       <trans-unit id="virtualization.entitlements">
         <source>Virtualization Entitlements</source>
         <context-group name="ctx">
@@ -153,16 +147,6 @@
         <context-group name="ctx">
           <context context-type="sourcefile">Systems Navigation Menu</context>
         </context-group>
-<<<<<<< HEAD
-      <target>Besoin de mise à jour du système</target></trans-unit>
-
-
-
-
-
-
-
-=======
         <target>Besoin de mise à jour du système</target>
       </trans-unit>
       <trans-unit id="system.nav.outofdate">
@@ -200,7 +184,6 @@
         </context-group>
         <target>Proxy</target>
       </trans-unit>
->>>>>>> 4869bc83
       <trans-unit id="ssm.nav.config">
         <source>Configuration</source>
         <context-group name="ctx">
@@ -265,15 +248,6 @@
         <target>Terminé</target>
       </trans-unit>
       <trans-unit id="ssm.nav.status.all">
-<<<<<<< HEAD
-         <source>All</source>
-         <context-group name="ctx">
-            <context context-type="sourcefile">System Set Manager Navigation Menu</context>
-         </context-group>
-      <target>Tous</target></trans-unit>
-
-
-=======
         <source>All</source>
         <context-group name="ctx">
           <context context-type="sourcefile">System Set Manager Navigation Menu</context>
@@ -287,7 +261,6 @@
         </context-group>
         <target>Canaux appropriés</target>
       </trans-unit>
->>>>>>> 4869bc83
       <trans-unit id="channel.nav.all">
         <source>All Channels</source>
         <context-group name="ctx">
@@ -300,11 +273,6 @@
         <context-group name="ctx">
           <context context-type="sourcefile">Channel Navigation Menu</context>
         </context-group>
-<<<<<<< HEAD
-      <target>Canaux partagés</target></trans-unit>
-
-
-=======
         <target>Canaux partagés</target>
       </trans-unit>
       <trans-unit id="channel.nav.vendor">
@@ -314,7 +282,6 @@
         </context-group>
         <target>Canaux de Red Hat</target>
       </trans-unit>
->>>>>>> 4869bc83
       <trans-unit id="channel.nav.popular">
         <source>Popular Channels</source>
         <context-group name="ctx">
@@ -334,11 +301,6 @@
         <context-group name="ctx">
           <context context-type="sourcefile">Channel Navigation Menu</context>
         </context-group>
-<<<<<<< HEAD
-      <target>Canaux éliminés</target></trans-unit>
-
-
-=======
         <target>Canaux éliminés</target>
       </trans-unit>
       <trans-unit id="audit.nav.audit">
@@ -348,7 +310,6 @@
         </context-group>
         <target>Audit</target>
       </trans-unit>
->>>>>>> 4869bc83
       <trans-unit id="config.nav.managed">
         <source>Managed Systems</source>
         <context-group name="ctx">
@@ -382,11 +343,6 @@
         <context-group name="ctx">
           <context context-type="sourcefile">Configuration Navigation Menu</context>
         </context-group>
-<<<<<<< HEAD
-      <target>Fichiers de configuration</target></trans-unit>
-
-
-=======
         <target>Fichiers de configuration</target>
       </trans-unit>
       <trans-unit id="config.nav.quota">
@@ -396,7 +352,6 @@
         </context-group>
         <target>Quota pour le stockage des fichiers</target>
       </trans-unit>
->>>>>>> 4869bc83
       <trans-unit id="config.nav.globalfiles">
         <source>Centrally Managed Files</source>
         <context-group name="ctx">
@@ -591,12 +546,6 @@
           <target>Aperçu</target>
         </trans-unit>
         <trans-unit id="nav.sdc.config.view_modify_files">
-<<<<<<< HEAD
-            <source>View/Modify Files</source>
-        <target>Afficher/Modifier des fichiers</target></trans-unit>
-
-
-=======
           <source>View/Modify Files</source>
           <target>Afficher/Modifier des fichiers</target>
         </trans-unit>
@@ -608,7 +557,6 @@
           <source>Deploy Files</source>
           <target>Déployer les fichiers</target>
         </trans-unit>
->>>>>>> 4869bc83
         <trans-unit id="nav.sdc.config.compare_files">
           <source>Compare Files</source>
           <target>Comparer les fichiers</target>
@@ -717,11 +665,6 @@
         <context-group name="ctx">
           <context context-type="sourcefile">Navigation Menu</context>
         </context-group>
-<<<<<<< HEAD
-      <target>Statut de sessions</target></trans-unit>
-
-
-=======
         <target>Statut de sessions</target>
       </trans-unit>
       <trans-unit id="Session History">
@@ -731,7 +674,6 @@
         </context-group>
         <target>Historique de sessions</target>
       </trans-unit>
->>>>>>> 4869bc83
       <trans-unit id="Sandbox">
         <source>Sandbox</source>
         <context-group name="ctx">
@@ -877,12 +819,6 @@
         <context-group name="ctx">
           <context context-type="sourcefile">Navigation Menu</context>
         </context-group>
-<<<<<<< HEAD
-      <target>Fichiers de configuration</target></trans-unit>
-
-
-
-=======
         <target>Fichiers de configuration</target>
       </trans-unit>
       <trans-unit id="Local Overrides">
@@ -899,7 +835,6 @@
         </context-group>
         <target>Politique de défaillances</target>
       </trans-unit>
->>>>>>> 4869bc83
       <trans-unit id="Join">
         <source>Join</source>
         <context-group name="ctx">
@@ -1024,236 +959,6 @@
         <context-group name="ctx">
           <context context-type="sourcefile">Kickstart Details Menu</context>
         </context-group>
-<<<<<<< HEAD
-      <target>Options avancées</target></trans-unit>
-
-  <trans-unit id="Locale">
-    <source>Locale</source>
-    <context-group name="ctx">
-      <context context-type="sourcefile">Kickstart System Details Menu</context>
-    </context-group>
-  <target>Langue</target></trans-unit>
-
-  <trans-unit id="Partitioning">
-    <source>Partitioning</source>
-    <context-group name="ctx">
-      <context context-type="sourcefile">Kickstart System Details Menu</context>
-    </context-group>
-  <target>Partitionnement</target></trans-unit>
-
-  <trans-unit id="GPG_SSL">
-    <source>GPG &amp; SSL</source>
-    <context-group name="ctx">
-      <context context-type="sourcefile">Kickstart System Details Menu</context>
-    </context-group>
-  <target>GPG &amp; SSL</target></trans-unit>
-
-  <trans-unit id="Troubleshooting">
-    <source>Troubleshooting</source>
-    <context-group name="ctx">
-      <context context-type="sourcefile">Kickstart System Details Menu</context>
-    </context-group>
-  <target>Résolution de problèmes</target></trans-unit>
-
-  <trans-unit id="Package Groups">
-    <source>Package Groups</source>
-    <context-group name="ctx">
-      <context context-type="sourcefile">Kickstart Software menu</context>
-    </context-group>
-  <target>Groupes de paquetages</target></trans-unit>
-
-  <trans-unit id="Package Profiles">
-    <source>Package Profiles</source>
-    <context-group name="ctx">
-      <context context-type="sourcefile">Kickstart Software menu</context>
-    </context-group>
-  <target>Profils de paquetages</target></trans-unit>
-
-
-
-  <trans-unit id="Critical">
-    <source>Critical</source>
-    <context-group name="ctx">
-      <context context-type="sourcefile">/rhn/monitoring/ProbeList.do</context>
-    </context-group>
-  <target>Critique</target></trans-unit>
-
-  <trans-unit id="Unknown">
-    <source>Unknown</source>
-    <context-group name="ctx">
-      <context context-type="sourcefile">/rhn/monitoring/ProbeList.do</context>
-    </context-group>
-  <target>Inconnu</target></trans-unit>
-
-  <trans-unit id="Recently Registered">
-    <source>Recently Registered</source>
-    <context-group name="ctx">
-      <context context-type="sourcefile">/rhn/systems/Registered.do</context>
-    </context-group>
-  <target>Enregistrés récemment</target></trans-unit>
-
-  <trans-unit id="Target Systems">
-    <source>Target Systems</source>
-    <context-group name="ctx">
-      <context context-type="sourcefile">/rhn/software/channel/downloads/Download.do</context>
-    </context-group>
-  <target>Systèmes cibles</target></trans-unit>
-
-  <trans-unit id="Admins">
-    <source>Admins</source>
-    <context-group name="ctx">
-      <context context-type="sourcefile">/rhn/groups/*.do</context>
-    </context-group>
-  <target>Admins</target></trans-unit>
-
-  <trans-unit id="Subscribed Systems">
-    <source>Subscribed Systems</source>
-    <context-group name="ctx">
-      <context context-type="sourcefile">/rhn/software/channel/downloads/Download.do</context>
-    </context-group>
-  <target>Systèmes abonnés</target></trans-unit>
-
-  <trans-unit id="Repositories">
-    <source>Repositories</source>
-    <context-group name="ctx">
-      <context context-type="sourcefile">/rhn/channels/manage/Edit.do</context>
-    </context-group>
-  <target>Référentiels</target></trans-unit>
-
-  <trans-unit id="Managers">
-    <source>Managers</source>
-    <context-group name="ctx">
-      <context context-type="sourcefile">/rhn/software/channel/downloads/Download.do</context>
-    </context-group>
-  <target>Gestionnaires</target></trans-unit>
-
-  <trans-unit id="Subscribers">
-    <source>Subscribers</source>
-    <context-group name="ctx">
-      <context context-type="sourcefile">/rhn/software/channel/downloads/Download.do</context>
-    </context-group>
-  <target>Abonnés</target></trans-unit>
-
-  <trans-unit id="Downloads">
-    <source>Downloads</source>
-    <context-group name="ctx">
-      <context context-type="sourcefile">/rhn/software/channel/downloads/Download.do</context>
-    </context-group>
-  <target>Téléchargements</target></trans-unit>
-
-  <trans-unit id="License">
-    <source>License</source>
-    <context-group name="ctx">
-      <context context-type="sourcefile">/rhn/software/channel/downloads/Download.do</context>
-    </context-group>
-  <target>Licence</target></trans-unit>
-
-  <trans-unit id="Sync">
-    <source>Sync</source>
-    <context-group name="ctx">
-      <context context-type="sourcefile">/rhn/channels/manage/errata/SyncErrata.do</context>
-    </context-group>
-  <target>Sync</target></trans-unit>
-
-  <trans-unit id="Organizations">
-    <source>Organizations</source>
-    <context-group name="ctx">
-      <context context-type="sourcefile">/rhn/admin/multiorg/Organizations.do</context>
-    </context-group>
-  <target>Organisations</target></trans-unit>
-
-
-    <trans-unit id="Trusts">
-    <source>Trusts</source>
-    <context-group name="ctx">
-      <context context-type="sourcefile">/rhn/admin/multiorg/Organizations.do</context>
-    </context-group>
-  <target>Confiances</target></trans-unit>
-
-    <trans-unit id="Channels Consumed">
-    <source>Channels Consumed</source>
-    <context-group name="ctx">
-      <context context-type="sourcefile">/rhn/multiorg/OrgTrustDetails.do</context>
-    </context-group>
-  <target>Canaux consommés</target></trans-unit>
-
-    <trans-unit id="Channels Provided">
-    <source>Channels Provided</source>
-    <context-group name="ctx">
-      <context context-type="sourcefile">/rhn/multiorg/OrgTrustDetails.do</context>
-    </context-group>
-  <target>Canaux fournis</target></trans-unit>
-
-  <trans-unit id="Subscriptions">
-    <source>Subscriptions</source>
-    <context-group name="ctx">
-      <context context-type="sourcefile">/rhn/admin/multiorg/Subscriptions.do</context>
-    </context-group>
-  <target>Abonnements</target></trans-unit>
-
-
-
-
-  <!-- SSM NAV -->
-  <group>
-  <trans-unit id="Child Channels">
-    <source>Child Channels</source>
-    <context-group name="ctx">
-      <context context-type="sourcefile">/rhn/channel/ssm/ChildSubscriptions.do</context>
-    </context-group>
-  <target>Canaux enfants</target></trans-unit>
-
-  <trans-unit id="Chat">
-    <source>Chat</source>
-    <context-group name="ctx">
-      <context context-type="sourcefile">/rhn/help/about.pxt</context>
-    </context-group>
-  <target>Chat</target></trans-unit>
-
-  <trans-unit id="Base Channels">
-    <source>Base Channels</source>
-    <context-group name="ctx">
-      <context context-type="sourcefile">/rhn/channel/ssm/ChildSubscriptions.do</context>
-    </context-group>
-  <target>Canaux de base</target></trans-unit>
-  </group>
-
-<!-- Multiorg nav -->
-  <group>
-  <trans-unit id="Software Channel Entitlements">
-    <source>Software Channel Entitlements</source>
-    <context-group name="ctx">
-      <context context-type="sourcefile">/rhn/admin/multiorg/OrgSoftwareSubscriptions.do</context>
-    </context-group>
-  <target>Droits d'accès aux canaux logiciels</target></trans-unit>
-  </group>
-
-<!-- Activation Keys nav -->
-  <group>
-  <trans-unit id="activation-keys.nav.activated_systems">
-    <source>Activated Systems</source>
-    <context-group name="ctx">
-      <context context-type="sourcefile">/rhn/activationkeys/Edit.do</context>
-    </context-group>
-  <target>Systèmes activés</target></trans-unit>
-  </group>
-
-<!-- Main nav -->
-  <group>
-    <context-group name="ctx">
-      <context context-type="sourcefile">Title bar</context>
-    </context-group>
-  <trans-unit id="manage">
-    <source>Manage</source>
-  <target>Gérer</target></trans-unit>
-  <trans-unit id="clear">
-    <source>Clear</source>
-  <target>Vider</target></trans-unit>
-
-  </group>
-
-
-=======
         <target>Options avancées</target>
       </trans-unit>
       <trans-unit id="Locale">
@@ -1496,7 +1201,6 @@
           <target>Vider</target>
         </trans-unit>
       </group>
->>>>>>> 4869bc83
     </body>
   </file>
 </xliff>