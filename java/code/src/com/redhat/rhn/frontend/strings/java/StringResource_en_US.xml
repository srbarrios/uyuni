--- conflicted
+++ resolved
@@ -8272,11 +8272,9 @@
      <trans-unit id="snapshots.configchannel">
         <source>Configuration Channels Updated</source>
      </trans-unit>
-<<<<<<< HEAD
      <trans-unit id="channel.edit.repo.neversynced">
         <source>This repo has never been synced.</source>
      </trans-unit>     
-=======
      <trans-unit id="ssm.provision.scheduled">
         <source>Successfully scheduled {0} system(s) for provisioning.</source>
      </trans-unit>
@@ -8289,7 +8287,6 @@
      <trans-unit id="ssm.package.verify.operationname">
         <source>Schedule Package Verifications</source>
      </trans-unit>
->>>>>>> 953f2345
      <trans-unit id="kickstart.cobbler.distro.syncfail">
         <source>
 The following is a list of errors gathered while Spacewalk attempts to 
