<?xml version="1.0" encoding="utf-8"?>
<!-- vim: set et ts=2 sw=2 ai: -->
<xliff xmlns="urn:oasis:names:tc:xliff:document:1.1" xmlns:xyz="urn:appInfo:Items" xmlns:xsi="http://www.w3.org/2001/XMLSchema-instance" xsi:schemaLocation="urn:oasis:names:tc:xliff:document:1.1 http://www.oasis-open.org/committees/xliff/documents/xliff-core-1.1.xsd" version="1.1">
  <file source-language="en" datatype="plaintext" original="">
    <body>
      <trans-unit id="common.nav.overview">
        <source>Overview</source>
        <context-group name="ctx">
          <context context-type="sourcefile">Configuration Navigation Menu</context>
        </context-group>
      </trans-unit>
      <trans-unit id="common.nav.systems">
        <source>Systems</source>
        <context-group name="ctx">
          <context context-type="sourcefile">Configuration Navigation Menu</context>
        </context-group>
      </trans-unit>
      <trans-unit id="users.nav.all">
        <source>All</source>
        <context-group name="ctx">
          <context context-type="sourcefile">Users Navigation Menu</context>
        </context-group>
      </trans-unit>
      <trans-unit id="users.nav.active">
        <source>Active</source>
        <context-group name="ctx">
          <context context-type="sourcefile">Users Navigation Menu</context>
        </context-group>
      </trans-unit>
      <trans-unit id="users.nav.disabled">
        <source>Deactivated</source>
        <context-group name="ctx">
          <context context-type="sourcefile">Users Navigation Menu</context>
        </context-group>
      </trans-unit>
      <trans-unit id="User">
        <source>User</source>
        <context-group name="ctx">
          <context context-type="sourcefile">Users Navigation Menu</context>
        </context-group>
      </trans-unit>
      <trans-unit id="action.nav.backout">
        <source>Back Out Patches</source>
        <context-group name="ctx">
          <context context-type="sourcefile">Action Details Navigation Menu</context>
        </context-group>
      </trans-unit>
      <trans-unit id="action.nav.install">
        <source>Install Patches</source>
        <context-group name="ctx">
          <context context-type="sourcefile">Action Details Navigation Menu</context>
        </context-group>
      </trans-unit>
<<<<<<< HEAD


=======
>>>>>>> 4869bc83
      <trans-unit id="virtualization.entitlements">
        <source>Virtualization Entitlements</source>
        <context-group name="ctx">
          <context context-type="sourcefile">Subscription Management Menu</context>
        </context-group>
      </trans-unit>
      <trans-unit id="guest.limited.hosts">
        <source>Virtualization Hosts</source>
        <context-group name="ctx">
          <context context-type="sourcefile">Virtualization Entitlements Navigation</context>
        </context-group>
      </trans-unit>
      <trans-unit id="guest.unlimited.hosts">
        <source>Virtualization Platform Hosts</source>
        <context-group name="ctx">
          <context context-type="sourcefile">Virtualization Entitlements Navigation</context>
        </context-group>
      </trans-unit>
      <trans-unit id="guests.without.hosts">
        <source>Guests Without Hosts</source>
        <context-group name="ctx">
          <context context-type="sourcefile">Virtualization Entitlements Navigation</context>
        </context-group>
      </trans-unit>
      <trans-unit id="Virtualization">
        <source>Virtualization</source>
        <context-group name="ctx">
          <context context-type="sourcefile">Systems Navigation Menu</context>
        </context-group>
      </trans-unit>
      <trans-unit id="Virtual Systems">
        <source>Virtual Systems</source>
        <context-group name="ctx">
          <context context-type="sourcefile">Systems Navigation Menu</context>
        </context-group>
      </trans-unit>
      <trans-unit id="Duplicate Systems">
<<<<<<< HEAD
<source>Duplicate Systems</source>
        <context-group name="ctx">
          <context context-type="sourcefile">Systems Navigation Menu</context>
        </context-group>
      </trans-unit>
      <trans-unit id="Requiring Reboot">
        <source>Requiring Reboot</source>
        <context-group name="ctx">
          <context context-type="sourcefile">Systems Navigation Menu</context>
        </context-group>
      </trans-unit>
      <trans-unit id="Non-compliant Systems">
        <source>Non-compliant Systems</source>
        <context-group name="ctx">
          <context context-type="sourcefile">Systems Navigation Menu</context>
        </context-group>
      </trans-unit>

      <trans-unit id="duplicate.systems.nav.ips">
<source>Duplicate IP Address</source>
        <context-group name="ctx">
          <context context-type="sourcefile">Duplicate Systems Navigation Menu</context>
        </context-group>
      </trans-unit>

      <trans-unit id="duplicate.systems.nav.ip6s">
        <source>Duplicate IPv6 Address</source>
        <context-group name="ctx">
          <context context-type="sourcefile">Duplicate Systems Navigation Menu</context>
        </context-group>
      </trans-unit>

      <trans-unit id="duplicate.systems.nav.mac_address">
<source>Duplicate MAC Address</source>
=======
        <source>Duplicate Systems</source>
>>>>>>> 4869bc83
        <context-group name="ctx">
          <context context-type="sourcefile">Systems Navigation Menu</context>
        </context-group>
      </trans-unit>
      <trans-unit id="Requiring Reboot">
        <source>Requiring Reboot</source>
        <context-group name="ctx">
          <context context-type="sourcefile">Systems Navigation Menu</context>
        </context-group>
      </trans-unit>
      <trans-unit id="Extra Packages">
        <source>Extra Packages</source>
        <context-group name="ctx">
          <context context-type="sourcefile">Systems Navigation Menu</context>
        </context-group>
      </trans-unit>
<<<<<<< HEAD







=======
      <trans-unit id="duplicate.systems.nav.ips">
        <source>Duplicate IP Address</source>
        <context-group name="ctx">
          <context context-type="sourcefile">Duplicate Systems Navigation Menu</context>
        </context-group>
      </trans-unit>
      <trans-unit id="duplicate.systems.nav.ip6s">
        <source>Duplicate IPv6 Address</source>
        <context-group name="ctx">
          <context context-type="sourcefile">Duplicate Systems Navigation Menu</context>
        </context-group>
      </trans-unit>
      <trans-unit id="duplicate.systems.nav.mac_address">
        <source>Duplicate MAC Address</source>
        <context-group name="ctx">
          <context context-type="sourcefile">Systems Navigation Menu</context>
        </context-group>
      </trans-unit>
      <trans-unit id="duplicate.systems.nav.hostname">
        <source>Duplicate Hostname</source>
        <context-group name="ctx">
          <context context-type="sourcefile">Systems Navigation Menu</context>
        </context-group>
      </trans-unit>
      <trans-unit id="System Currency">
        <source>System Currency</source>
        <context-group name="ctx">
          <context context-type="sourcefile">Systems Navigation Menu</context>
        </context-group>
      </trans-unit>
>>>>>>> 4869bc83
      <trans-unit id="ssm.nav.config">
        <source>Configuration</source>
        <context-group name="ctx">
          <context context-type="sourcefile">System Set Manager Navigation Menu</context>
        </context-group>
      </trans-unit>
      <trans-unit id="ssm.nav.config.deploy">
        <source>Deploy Files</source>
        <context-group name="ctx">
          <context context-type="sourcefile">System Set Manager Navigation Menu</context>
        </context-group>
      </trans-unit>
      <trans-unit id="ssm.nav.config.diff">
        <source>Compare Files</source>
        <context-group name="ctx">
          <context context-type="sourcefile">System Set Manager Navigation Menu</context>
        </context-group>
      </trans-unit>
      <trans-unit id="ssm.nav.config.subscribe">
        <source>Subscribe to Channels</source>
        <context-group name="ctx">
          <context context-type="sourcefile">System Set Manager Navigation Menu</context>
        </context-group>
      </trans-unit>
      <trans-unit id="ssm.nav.config.unsubscribe">
        <source>Unsubscribe from Channels</source>
        <context-group name="ctx">
          <context context-type="sourcefile">System Set Manager Navigation Menu</context>
        </context-group>
      </trans-unit>
      <trans-unit id="ssm.nav.config.enable">
        <source>Enable Configuration</source>
        <context-group name="ctx">
          <context context-type="sourcefile">System Set Manager Navigation Menu</context>
        </context-group>
      </trans-unit>
      <trans-unit id="ssm.nav.status">
        <source>Status</source>
        <context-group name="ctx">
          <context context-type="sourcefile">System Set Manager Navigation Menu</context>
        </context-group>
      </trans-unit>
      <trans-unit id="ssm.nav.status.inprogress">
        <source>In Progress</source>
        <context-group name="ctx">
          <context context-type="sourcefile">System Set Manager Navigation Menu</context>
        </context-group>
      </trans-unit>
      <trans-unit id="ssm.nav.status.completed">
        <source>Completed</source>
        <context-group name="ctx">
          <context context-type="sourcefile">System Set Manager Navigation Menu</context>
        </context-group>
      </trans-unit>
      <trans-unit id="ssm.nav.status.all">
<<<<<<< HEAD
         <source>All</source>
         <context-group name="ctx">
            <context context-type="sourcefile">System Set Manager Navigation Menu</context>
         </context-group>
      </trans-unit>


=======
        <source>All</source>
        <context-group name="ctx">
          <context context-type="sourcefile">System Set Manager Navigation Menu</context>
        </context-group>
      </trans-unit>
>>>>>>> 4869bc83
      <trans-unit id="channel.nav.all">
        <source>All Channels</source>
        <context-group name="ctx">
          <context context-type="sourcefile">Channel Navigation Menu</context>
        </context-group>
      </trans-unit>
      <trans-unit id="channel.nav.shared">
        <source>Shared Channels</source>
        <context-group name="ctx">
          <context context-type="sourcefile">Channel Navigation Menu</context>
        </context-group>
      </trans-unit>
      <trans-unit id="channel.nav.vendor">
<<<<<<< HEAD
<source>@@VENDOR_NAME@@ Channels</source>
          <context-group name="ctx">
=======
        <source>Red Hat Channels</source>
        <context-group name="ctx">
>>>>>>> 4869bc83
          <context context-type="sourcefile">Channel Navigation Menu</context>
        </context-group>
      </trans-unit>
      <trans-unit id="channel.nav.popular">
        <source>Popular Channels</source>
        <context-group name="ctx">
          <context context-type="sourcefile">Channel Navigation Menu</context>
        </context-group>
      </trans-unit>
      <trans-unit id="channel.nav.custom">
        <source>My Channels</source>
        <context-group name="ctx">
          <context context-type="sourcefile">Channel Navigation Menu</context>
        </context-group>
      </trans-unit>
      <trans-unit id="channel.nav.retired">
        <source>Retired Channels</source>
        <context-group name="ctx">
          <context context-type="sourcefile">Channel Navigation Menu</context>
        </context-group>
      </trans-unit>
<<<<<<< HEAD


=======
>>>>>>> 4869bc83
      <trans-unit id="config.nav.managed">
        <source>Managed Systems</source>
        <context-group name="ctx">
          <context context-type="sourcefile">Configuration Navigation Menu</context>
        </context-group>
      </trans-unit>
      <trans-unit id="config.nav.target">
        <source>Target Systems</source>
        <context-group name="ctx">
          <context context-type="sourcefile">Configuration Navigation Menu</context>
        </context-group>
      </trans-unit>
      <trans-unit id="config.nav.config">
        <source>Configuration</source>
        <context-group name="ctx">
          <context context-type="sourcefile">Configuration Navigation Menu</context>
        </context-group>
      </trans-unit>
      <trans-unit id="config.nav.channels">
        <source>Configuration Channels</source>
        <context-group name="ctx">
          <context context-type="sourcefile">Configuration Navigation Menu</context>
        </context-group>
      </trans-unit>
      <trans-unit id="config.nav.files">
<<<<<<< HEAD
<source>Configuration Files</source>
          <context-group name="ctx">
          <context context-type="sourcefile">Configuration Navigation Menu</context>
        </context-group>
      </trans-unit>


=======
        <source>Configuration Files</source>
        <context-group name="ctx">
          <context context-type="sourcefile">Configuration Navigation Menu</context>
        </context-group>
      </trans-unit>
>>>>>>> 4869bc83
      <trans-unit id="config.nav.globalfiles">
        <source>Centrally Managed Files</source>
        <context-group name="ctx">
          <context context-type="sourcefile">Configuration Navigation Menu</context>
        </context-group>
      </trans-unit>
      <trans-unit id="config.nav.localfiles">
        <source>Locally Managed Files</source>
        <context-group name="ctx">
          <context context-type="sourcefile">Configuration Navigation Menu</context>
        </context-group>
      </trans-unit>
      <!-- ConfigChannel details navigation -->
      <trans-unit id="configchannel.nav.overview">
        <source>Overview</source>
        <context-group name="ctx">
          <context context-type="sourcefile">/rhn/configuration/ChannelOverview.do</context>
        </context-group>
      </trans-unit>
      <trans-unit id="configchannel.nav.list">
        <source>List/Remove Files</source>
        <context-group name="ctx">
          <context context-type="sourcefile">/rhn/configuration/ChannelFiles.do</context>
        </context-group>
      </trans-unit>
      <trans-unit id="configchannel.nav.add">
        <source>Add Files</source>
        <context-group name="ctx">
          <context context-type="sourcefile">/rhn/configuration/ChannelOverview.do</context>
        </context-group>
      </trans-unit>
      <trans-unit id="configchannel.nav.add.upload">
        <source>Upload File</source>
        <context-group name="ctx">
          <context context-type="sourcefile">/rhn/configuration/ChannelOverview.do</context>
        </context-group>
      </trans-unit>
      <trans-unit id="configchannel.nav.add.import">
        <source>Import Files</source>
        <context-group name="ctx">
          <context context-type="sourcefile">/rhn/configuration/ChannelOverview.do</context>
        </context-group>
      </trans-unit>
      <trans-unit id="configchannel.nav.add.create">
        <source>Create File</source>
        <context-group name="ctx">
          <context context-type="sourcefile">/rhn/configuration/ChannelOverview.do</context>
        </context-group>
      </trans-unit>
      <trans-unit id="configchannel.nav.deploy">
        <source>Deploy Files</source>
        <context-group name="ctx">
          <context context-type="sourcefile">/rhn/configuration/ChannelOverview.do</context>
        </context-group>
      </trans-unit>
      <trans-unit id="configchannel.nav.systems">
        <source>Systems</source>
        <context-group name="ctx">
          <context context-type="sourcefile">/rhn/configuration/channel/ChannelSystems.do</context>
        </context-group>
      </trans-unit>
      <trans-unit id="configchannel.nav.systems.subscribed">
        <source>Subscribed Systems</source>
        <context-group name="ctx">
          <context context-type="sourcefile">/rhn/configuration/channel/ChannelSystems.do</context>
        </context-group>
      </trans-unit>
      <trans-unit id="configchannel.nav.systems.target">
        <source>Target Systems</source>
        <context-group name="ctx">
          <context context-type="sourcefile">/rhn/configuration/channel/ChannelSystems.do</context>
        </context-group>
      </trans-unit>
      <!-- END config channel nav -->
      <!-- config file nav -->
      <trans-unit id="configfile.nav.details">
        <source>Details</source>
        <context-group name="ctx">
          <context context-type="sourcefile">/rhn/configuration/file/FileDetails.do</context>
        </context-group>
      </trans-unit>
      <trans-unit id="configfile.nav.revisions">
        <source>Manage Revisions</source>
        <context-group name="ctx">
          <context context-type="sourcefile">/rhn/configuration/FileRevisions.do</context>
        </context-group>
      </trans-unit>
      <trans-unit id="configfile.nav.deploy">
        <source>Deploy File</source>
        <context-group name="ctx">
          <context context-type="sourcefile">/rhn/configuration/FileDeploy.do</context>
        </context-group>
      </trans-unit>
      <trans-unit id="configfile.nav.copy">
        <source>Copy File</source>
        <context-group name="ctx">
          <context context-type="sourcefile">/rhn/configuration/FileCopy.do</context>
        </context-group>
      </trans-unit>
      <trans-unit id="configfile.nav.copy.central">
        <source>Copy To Centrally-Managed</source>
        <context-group name="ctx">
          <context context-type="sourcefile">/rhn/configuration/FileCopy.do</context>
        </context-group>
      </trans-unit>
      <trans-unit id="configfile.nav.copy.local">
        <source>Copy To Locally-Managed</source>
        <context-group name="ctx">
          <context context-type="sourcefile">/rhn/configuration/FileCopy.do</context>
        </context-group>
      </trans-unit>
      <trans-unit id="configfile.nav.copy.sandbox">
        <source>Copy To System Sandbox</source>
        <context-group name="ctx">
          <context context-type="sourcefile">/rhn/configuration/FileCopy.do</context>
        </context-group>
      </trans-unit>
      <trans-unit id="configfile.nav.compare">
        <source>Compare File</source>
        <context-group name="ctx">
          <context context-type="sourcefile">/rhn/configuration/FileCompare.do</context>
        </context-group>
      </trans-unit>
      <trans-unit id="configfile.nav.compare.deployed">
        <source>Deployed Files</source>
        <context-group name="ctx">
          <context context-type="sourcefile">/rhn/configuration/FileCompare.do</context>
        </context-group>
      </trans-unit>
      <trans-unit id="configfile.nav.compare.revision">
        <source>Other Revisions</source>
        <context-group name="ctx">
          <context context-type="sourcefile">/rhn/configuration/FileCompare.do</context>
        </context-group>
      </trans-unit>
      <trans-unit id="configfile.nav.compare.copy">
        <source>Other Copies</source>
        <context-group name="ctx">
          <context context-type="sourcefile">/rhn/configuration/FileCompare.do</context>
        </context-group>
      </trans-unit>
      <trans-unit id="configfile.nav.compare.file">
        <source>Other Files</source>
        <context-group name="ctx">
          <context context-type="sourcefile">/rhn/configuration/FileCompare.do</context>
        </context-group>
<<<<<<< HEAD
    </trans-unit>

=======
      </trans-unit>
>>>>>>> 4869bc83
      <group>
        <context-group name="ctx">
          <context context-type="sourcefile">/rhn/systems/details/audit/ListScap.do</context>
        </context-group>
        <trans-unit id="nav.system.audit.list_scans">
          <source>List Scans</source>
        </trans-unit>
        <trans-unit id="nav.system.audit.schedule">
          <source>Schedule</source>
        </trans-unit>
      </group>
<<<<<<< HEAD

    <!-- SDC Config file navigation-->
=======
      <!-- SDC Config file navigation-->
>>>>>>> 4869bc83
      <group>
        <context-group name="ctx">
          <context context-type="sourcefile">/rhn/systems/details/configuration/Overview.do</context>
        </context-group>
        <trans-unit id="nav.sdc.config.overview">
          <source>Overview</source>
        </trans-unit>
        <trans-unit id="nav.sdc.config.view_modify_files">
<<<<<<< HEAD
            <source>View/Modify Files</source>
        </trans-unit>


=======
          <source>View/Modify Files</source>
        </trans-unit>
>>>>>>> 4869bc83
        <trans-unit id="nav.sdc.config.compare_files">
          <source>Compare Files</source>
        </trans-unit>
        <trans-unit id="nav.sdc.config.manage_channels">
          <source>Manage Configuration Channels</source>
        </trans-unit>
        <trans-unit id="nav.sdc.config.list_unsubscribe_channels">
          <source>List/Unsubscribe from Channels</source>
        </trans-unit>
        <trans-unit id="nav.sdc.config.subscribe_channels">
          <source>Subscribe to Channels</source>
        </trans-unit>
        <trans-unit id="nav.sdc.config.rank_channels">
          <source>View/Modify Rankings</source>
        </trans-unit>
        <trans-unit id="nav.sdc.config.centrally_managed_files">
          <source>Centrally-Managed Files</source>
        </trans-unit>
        <trans-unit id="nav.sdc.config.locally_managed_files">
          <source>Locally-Managed Files</source>
        </trans-unit>
        <trans-unit id="nav.sdc.config.sandbox_managed_files">
          <source>Local Sandbox</source>
        </trans-unit>
      </group>
      <!-- END config file nav -->
      <group>
        <context-group name="ctx">
          <context context-type="sourcefile">System Details Navigation Menu</context>
        </context-group>
        <trans-unit id="system.detail.nav.list">
          <source>List</source>
        </trans-unit>
        <trans-unit id="system.detail.nav.remove">
          <source>List / Remove</source>
        </trans-unit>
      </group>
      <trans-unit id="Add">
        <source>Add</source>
        <context-group name="ctx">
          <context context-type="sourcefile">Navigation Menu</context>
        </context-group>
      </trans-unit>
      <trans-unit id="Verify">
        <source>Verify</source>
        <context-group name="ctx">
          <context context-type="sourcefile">Navigation Menu</context>
        </context-group>
      </trans-unit>
      <trans-unit id="Snapshots">
        <source>Snapshots</source>
        <context-group name="ctx">
          <context context-type="sourcefile">Navigation Menu</context>
        </context-group>
      </trans-unit>
      <trans-unit id="Installation Guide">
        <source>Installation Guide</source>
        <context-group name="ctx">
          <context context-type="sourcefile">Navigation Menu</context>
        </context-group>
      </trans-unit>
      <trans-unit id="Software">
        <source>Software</source>
        <context-group name="ctx">
          <context context-type="sourcefile">Navigation Menu</context>
        </context-group>
      </trans-unit>
      <trans-unit id="Provisioning">
        <source>Provisioning</source>
        <context-group name="ctx">
          <context context-type="sourcefile">Navigation Menu (system details)</context>
        </context-group>
      </trans-unit>
      <trans-unit id="Misc">
        <source>Misc</source>
        <context-group name="ctx">
          <context context-type="sourcefile">Navigation Menu</context>
        </context-group>
      </trans-unit>
      <trans-unit id="Snapshot Tags">
        <source>Snapshot Tags</source>
        <context-group name="ctx">
          <context context-type="sourcefile">Navigation Menu</context>
        </context-group>
      </trans-unit>
      <trans-unit id="Session Status">
<<<<<<< HEAD
<source>Session Status</source>
=======
        <source>Session Status</source>
>>>>>>> 4869bc83
        <context-group name="ctx">
          <context context-type="sourcefile">Navigation Menu</context>
        </context-group>
      </trans-unit>
<<<<<<< HEAD


=======
>>>>>>> 4869bc83
      <trans-unit id="Sandbox">
        <source>Sandbox</source>
        <context-group name="ctx">
          <context context-type="sourcefile">Navigation Menu</context>
        </context-group>
      </trans-unit>
      <trans-unit id="Spacewalk">
        <source>@@PRODUCT_NAME@@</source>
        <context-group name="ctx">
          <context context-type="sourcefile">Navigation Menu</context>
        </context-group>
      </trans-unit>
      <trans-unit id="Spacewalk Configuration">
        <source>@@PRODUCT_NAME@@ Configuration</source>
        <context-group name="ctx">
          <context context-type="sourcefile">Navigation Menu</context>
        </context-group>
      </trans-unit>
      <trans-unit id="Remote Command">
        <source>Remote Command</source>
        <context-group name="ctx">
          <context context-type="sourcefile">Navigation Menu</context>
        </context-group>
      </trans-unit>
      <trans-unit id="Tag Systems">
        <source>Tag Systems</source>
        <context-group name="ctx">
          <context context-type="sourcefile">Navigation Menu</context>
        </context-group>
      </trans-unit>
      <trans-unit id="Reactivation">
        <source>Reactivation</source>
        <context-group name="ctx">
          <context context-type="sourcefile">Navigation Menu</context>
        </context-group>
      </trans-unit>
      <trans-unit id="Properties">
        <source>Properties</source>
        <context-group name="ctx">
          <context context-type="sourcefile">Navigation Menu</context>
        </context-group>
      </trans-unit>
      <trans-unit id="Pending">
        <source>Pending</source>
        <context-group name="ctx">
          <context context-type="sourcefile">Navigation Menu</context>
        </context-group>
      </trans-unit>
      <trans-unit id="Patches">
        <source>Patches</source>
        <context-group name="ctx">
          <context context-type="sourcefile">Navigation Menu</context>
        </context-group>
      </trans-unit>
      <trans-unit id="Patch Clusters">
        <source>Patch Clusters</source>
        <context-group name="ctx">
          <context context-type="sourcefile">Navigation Menu</context>
        </context-group>
      </trans-unit>
      <trans-unit id="Notes">
        <source>Notes</source>
        <context-group name="ctx">
          <context context-type="sourcefile">Navigation Menu</context>
        </context-group>
      </trans-unit>
      <trans-unit id="Managed Files">
        <source>Managed Files</source>
        <context-group name="ctx">
          <context context-type="sourcefile">Navigation Menu</context>
        </context-group>
      </trans-unit>
      <trans-unit id="List / Remove">
        <source>List / Remove</source>
        <context-group name="ctx">
          <context context-type="sourcefile">Navigation Menu</context>
        </context-group>
      </trans-unit>
      <trans-unit id="Add / Remove">
        <source>Add / Remove</source>
        <context-group name="ctx">
          <context context-type="sourcefile">Navigation Menu</context>
        </context-group>
      </trans-unit>
      <trans-unit id="List / Leave">
        <source>List / Leave</source>
        <context-group name="ctx">
          <context context-type="sourcefile">Navigation Menu</context>
        </context-group>
      </trans-unit>
      <trans-unit id="History">
        <source>History</source>
        <context-group name="ctx">
          <context context-type="sourcefile">Navigation Menu</context>
        </context-group>
      </trans-unit>
      <trans-unit id="Hardware">
        <source>Hardware</source>
        <context-group name="ctx">
          <context context-type="sourcefile">Navigation Menu</context>
        </context-group>
      </trans-unit>
      <trans-unit id="Diff">
        <source>Diff</source>
        <context-group name="ctx">
          <context context-type="sourcefile">Navigation Menu</context>
        </context-group>
      </trans-unit>
      <trans-unit id="Custom Info">
        <source>Custom Info</source>
        <context-group name="ctx">
          <context context-type="sourcefile">Navigation Menu</context>
        </context-group>
      </trans-unit>
      <trans-unit id="Configuration">
        <source>Configuration</source>
        <context-group name="ctx">
          <context context-type="sourcefile">Navigation Menu</context>
        </context-group>
      </trans-unit>
      <trans-unit id="Config Files">
<<<<<<< HEAD
<source>Config Files</source>
=======
        <source>Config Files</source>
>>>>>>> 4869bc83
        <context-group name="ctx">
          <context context-type="sourcefile">Navigation Menu</context>
        </context-group>
      </trans-unit>
<<<<<<< HEAD



=======
>>>>>>> 4869bc83
      <trans-unit id="Join">
        <source>Join</source>
        <context-group name="ctx">
          <context context-type="sourcefile">Navigation Menu</context>
        </context-group>
      </trans-unit>
      <trans-unit id="Rollback">
        <source>Rollback</source>
        <context-group name="ctx">
          <context context-type="sourcefile">Navigation Menu</context>
        </context-group>
      </trans-unit>
      <trans-unit id="Supported">
        <source>Supported</source>
        <context-group name="ctx">
          <context context-type="sourcefile">Navigation Menu</context>
        </context-group>
      </trans-unit>
      <trans-unit id="Retired">
        <source>Retired</source>
        <context-group name="ctx">
          <context context-type="sourcefile">Navigation Menu</context>
        </context-group>
      </trans-unit>
      <trans-unit id="Connection">
        <source>Connection</source>
        <context-group name="ctx">
          <context context-type="sourcefile">Navigation Menu</context>
        </context-group>
      </trans-unit>
      <trans-unit id="Activation">
        <source>Activation</source>
        <context-group name="ctx">
          <context context-type="sourcefile">Navigation Menu</context>
        </context-group>
      </trans-unit>
      <trans-unit id="Systems Using Proxy">
        <source>Systems Using Proxy</source>
        <context-group name="ctx">
          <context context-type="sourcefile">Navigation Menu</context>
        </context-group>
      </trans-unit>
      <trans-unit id="Help Desk">
        <source>Help Desk</source>
        <context-group name="ctx">
          <context context-type="sourcefile">Navigation Menu</context>
        </context-group>
      </trans-unit>
      <trans-unit id="Kickstart Details">
<<<<<<< HEAD
<source>Autoinstallation Details</source>
=======
        <source>Kickstart Details</source>
>>>>>>> 4869bc83
        <context-group name="ctx">
          <context context-type="sourcefile">Kickstart Details Menu</context>
        </context-group>
      </trans-unit>
      <trans-unit id="kickstart.tree.edit.nav">
        <source>Edit</source>
        <context-group name="ctx">
          <context context-type="sourcefile">/rhn/kickstart</context>
        </context-group>
      </trans-unit>
      <trans-unit id="kickstart.variable.nav">
        <source>Variables</source>
        <context-group name="ctx">
          <context context-type="sourcefile">/rhn/kickstart</context>
        </context-group>
      </trans-unit>
      <trans-unit id="System Details">
        <source>System Details</source>
        <context-group name="ctx">
          <context context-type="sourcefile">Kickstart Details Menu</context>
        </context-group>
      </trans-unit>
      <trans-unit id="Scripts">
        <source>Scripts</source>
        <context-group name="ctx">
          <context context-type="sourcefile">Kickstart Details Menu</context>
        </context-group>
      </trans-unit>
<<<<<<< HEAD

	  <trans-unit id="Kickstart File">
<source>Autoinstallation File</source>
=======
      <trans-unit id="Kickstart File">
        <source>Kickstart File</source>
>>>>>>> 4869bc83
        <context-group name="ctx">
          <context context-type="sourcefile">Kickstart Details Menu</context>
        </context-group>
      </trans-unit>
      <trans-unit id="Operating System">
        <source>Operating System</source>
        <context-group name="ctx">
          <context context-type="sourcefile">Kickstart Details Menu</context>
        </context-group>
      </trans-unit>
      <trans-unit id="Bare Metal Kickstart">
<<<<<<< HEAD
<source>Bare Metal Autoinstallation</source>
=======
        <source>Bare Metal Kickstart</source>
>>>>>>> 4869bc83
        <context-group name="ctx">
          <context context-type="sourcefile">Kickstart Details Menu</context>
        </context-group>
      </trans-unit>
      <trans-unit id="Bare Metal">
        <source>Bare Metal</source>
        <context-group name="ctx">
          <context context-type="sourcefile">Kickstart Menu</context>
        </context-group>
      </trans-unit>
      <trans-unit id="Advanced Options">
        <source>Advanced Options</source>
        <context-group name="ctx">
          <context context-type="sourcefile">Kickstart Details Menu</context>
        </context-group>
      </trans-unit>
<<<<<<< HEAD

  <trans-unit id="Locale">
    <source>Locale</source>
    <context-group name="ctx">
      <context context-type="sourcefile">Kickstart System Details Menu</context>
    </context-group>
  </trans-unit>

  <trans-unit id="Partitioning">
    <source>Partitioning</source>
    <context-group name="ctx">
      <context context-type="sourcefile">Kickstart System Details Menu</context>
    </context-group>
  </trans-unit>

  <trans-unit id="GPG_SSL">
    <source>GPG &amp; SSL</source>
    <context-group name="ctx">
      <context context-type="sourcefile">Kickstart System Details Menu</context>
    </context-group>
  </trans-unit>

  <trans-unit id="Troubleshooting">
    <source>Troubleshooting</source>
    <context-group name="ctx">
      <context context-type="sourcefile">Kickstart System Details Menu</context>
    </context-group>
  </trans-unit>

  <trans-unit id="Package Groups">
    <source>Package Groups</source>
    <context-group name="ctx">
      <context context-type="sourcefile">Kickstart Software menu</context>
    </context-group>
  </trans-unit>

  <trans-unit id="Package Profiles">
    <source>Package Profiles</source>
    <context-group name="ctx">
      <context context-type="sourcefile">Kickstart Software menu</context>
    </context-group>
  </trans-unit>



  <trans-unit id="Critical">
    <source>Critical</source>
    <context-group name="ctx">
      <context context-type="sourcefile">/rhn/monitoring/ProbeList.do</context>
    </context-group>
  </trans-unit>

  <trans-unit id="Unknown">
    <source>Unknown</source>
    <context-group name="ctx">
      <context context-type="sourcefile">/rhn/monitoring/ProbeList.do</context>
    </context-group>
  </trans-unit>

  <trans-unit id="Recently Registered">
    <source>Recently Registered</source>
    <context-group name="ctx">
      <context context-type="sourcefile">/rhn/systems/Registered.do</context>
    </context-group>
  </trans-unit>

  <trans-unit id="Target Systems">
    <source>Target Systems</source>
    <context-group name="ctx">
      <context context-type="sourcefile">/rhn/software/channel/downloads/Download.do</context>
    </context-group>
  </trans-unit>

  <trans-unit id="Admins">
    <source>Admins</source>
    <context-group name="ctx">
      <context context-type="sourcefile">/rhn/groups/*.do</context>
    </context-group>
  </trans-unit>

  <trans-unit id="Subscribed Systems">
    <source>Subscribed Systems</source>
    <context-group name="ctx">
      <context context-type="sourcefile">/rhn/software/channel/downloads/Download.do</context>
    </context-group>
  </trans-unit>

  <trans-unit id="Repositories">
    <source>Repositories</source>
    <context-group name="ctx">
      <context context-type="sourcefile">/rhn/channels/manage/Edit.do</context>
    </context-group>
  </trans-unit>

  <trans-unit id="Managers">
    <source>Managers</source>
    <context-group name="ctx">
      <context context-type="sourcefile">/rhn/software/channel/downloads/Download.do</context>
    </context-group>
  </trans-unit>

  <trans-unit id="Subscribers">
    <source>Subscribers</source>
    <context-group name="ctx">
      <context context-type="sourcefile">/rhn/software/channel/downloads/Download.do</context>
    </context-group>
  </trans-unit>

  <trans-unit id="Downloads">
    <source>Downloads</source>
    <context-group name="ctx">
      <context context-type="sourcefile">/rhn/software/channel/downloads/Download.do</context>
    </context-group>
  </trans-unit>

  <trans-unit id="License">
    <source>License</source>
    <context-group name="ctx">
      <context context-type="sourcefile">/rhn/software/channel/downloads/Download.do</context>
    </context-group>
  </trans-unit>

  <trans-unit id="Sync">
    <source>Sync</source>
    <context-group name="ctx">
      <context context-type="sourcefile">/rhn/channels/manage/errata/SyncErrata.do</context>
    </context-group>
  </trans-unit>

  <trans-unit id="Organizations">
    <source>Organizations</source>
    <context-group name="ctx">
      <context context-type="sourcefile">/rhn/admin/multiorg/Organizations.do</context>
    </context-group>
  </trans-unit>


    <trans-unit id="Trusts">
    <source>Trusts</source>
    <context-group name="ctx">
      <context context-type="sourcefile">/rhn/admin/multiorg/Organizations.do</context>
    </context-group>
  </trans-unit>

    <trans-unit id="Channels Consumed">
    <source>Channels Consumed</source>
    <context-group name="ctx">
      <context context-type="sourcefile">/rhn/multiorg/OrgTrustDetails.do</context>
    </context-group>
  </trans-unit>

    <trans-unit id="Channels Provided">
    <source>Channels Provided</source>
    <context-group name="ctx">
      <context context-type="sourcefile">/rhn/multiorg/OrgTrustDetails.do</context>
    </context-group>
  </trans-unit>

  <trans-unit id="Subscriptions">
    <source>Subscriptions</source>
    <context-group name="ctx">
      <context context-type="sourcefile">/rhn/admin/multiorg/Subscriptions.do</context>
    </context-group>
  </trans-unit>




  <!-- SSM NAV -->
  <group>
  <trans-unit id="Child Channels">
    <source>Child Channels</source>
    <context-group name="ctx">
      <context context-type="sourcefile">/rhn/channel/ssm/ChildSubscriptions.do</context>
    </context-group>
  </trans-unit>

  <trans-unit id="Chat">
    <source>Chat</source>
    <context-group name="ctx">
      <context context-type="sourcefile">/rhn/help/about.pxt</context>
    </context-group>
  </trans-unit>

  <trans-unit id="Base Channels">
    <source>Base Channels</source>
    <context-group name="ctx">
      <context context-type="sourcefile">/rhn/channel/ssm/ChildSubscriptions.do</context>
    </context-group>
  </trans-unit>
  </group>

<!-- Multiorg nav -->
  <group>
  <trans-unit id="Software Channel Entitlements">
    <source>Software Channel Entitlements</source>
    <context-group name="ctx">
      <context context-type="sourcefile">/rhn/admin/multiorg/OrgSoftwareSubscriptions.do</context>
    </context-group>
  </trans-unit>
  </group>

<!-- Activation Keys nav -->
  <group>
  <trans-unit id="activation-keys.nav.activated_systems">
    <source>Activated Systems</source>
    <context-group name="ctx">
      <context context-type="sourcefile">/rhn/activationkeys/Edit.do</context>
    </context-group>
  </trans-unit>
  </group>

<!-- Main nav -->
  <group>
    <context-group name="ctx">
      <context context-type="sourcefile">Title bar</context>
    </context-group>  
  <trans-unit id="manage">
    <source>Manage</source>
  </trans-unit>
  <trans-unit id="clear">
    <source>Clear</source>
  </trans-unit>
  
  </group>


=======
      <trans-unit id="Locale">
        <source>Locale</source>
        <context-group name="ctx">
          <context context-type="sourcefile">Kickstart System Details Menu</context>
        </context-group>
      </trans-unit>
      <trans-unit id="Partitioning">
        <source>Partitioning</source>
        <context-group name="ctx">
          <context context-type="sourcefile">Kickstart System Details Menu</context>
        </context-group>
      </trans-unit>
      <trans-unit id="GPG_SSL">
        <source>GPG &amp; SSL</source>
        <context-group name="ctx">
          <context context-type="sourcefile">Kickstart System Details Menu</context>
        </context-group>
      </trans-unit>
      <trans-unit id="Troubleshooting">
        <source>Troubleshooting</source>
        <context-group name="ctx">
          <context context-type="sourcefile">Kickstart System Details Menu</context>
        </context-group>
      </trans-unit>
      <trans-unit id="Package Groups">
        <source>Package Groups</source>
        <context-group name="ctx">
          <context context-type="sourcefile">Kickstart Software menu</context>
        </context-group>
      </trans-unit>
      <trans-unit id="Package Profiles">
        <source>Package Profiles</source>
        <context-group name="ctx">
          <context context-type="sourcefile">Kickstart Software menu</context>
        </context-group>
      </trans-unit>
      <trans-unit id="Critical">
        <source>Critical</source>
        <context-group name="ctx">
          <context context-type="sourcefile">/rhn/monitoring/ProbeList.do</context>
        </context-group>
      </trans-unit>
      <trans-unit id="Unknown">
        <source>Unknown</source>
        <context-group name="ctx">
          <context context-type="sourcefile">/rhn/monitoring/ProbeList.do</context>
        </context-group>
      </trans-unit>
      <trans-unit id="Recently Registered">
        <source>Recently Registered</source>
        <context-group name="ctx">
          <context context-type="sourcefile">/rhn/systems/Registered.do</context>
        </context-group>
      </trans-unit>
      <trans-unit id="Target Systems">
        <source>Target Systems</source>
        <context-group name="ctx">
          <context context-type="sourcefile">/rhn/software/channel/downloads/Download.do</context>
        </context-group>
      </trans-unit>
      <trans-unit id="Admins">
        <source>Admins</source>
        <context-group name="ctx">
          <context context-type="sourcefile">/rhn/groups/*.do</context>
        </context-group>
      </trans-unit>
      <trans-unit id="Subscribed Systems">
        <source>Subscribed Systems</source>
        <context-group name="ctx">
          <context context-type="sourcefile">/rhn/software/channel/downloads/Download.do</context>
        </context-group>
      </trans-unit>
      <trans-unit id="Repositories">
        <source>Repositories</source>
        <context-group name="ctx">
          <context context-type="sourcefile">/rhn/channels/manage/Edit.do</context>
        </context-group>
      </trans-unit>
      <trans-unit id="Managers">
        <source>Managers</source>
        <context-group name="ctx">
          <context context-type="sourcefile">/rhn/software/channel/downloads/Download.do</context>
        </context-group>
      </trans-unit>
      <trans-unit id="Subscribers">
        <source>Subscribers</source>
        <context-group name="ctx">
          <context context-type="sourcefile">/rhn/software/channel/downloads/Download.do</context>
        </context-group>
      </trans-unit>
      <trans-unit id="Downloads">
        <source>Downloads</source>
        <context-group name="ctx">
          <context context-type="sourcefile">/rhn/software/channel/downloads/Download.do</context>
        </context-group>
      </trans-unit>
      <trans-unit id="License">
        <source>License</source>
        <context-group name="ctx">
          <context context-type="sourcefile">/rhn/software/channel/downloads/Download.do</context>
        </context-group>
      </trans-unit>
      <trans-unit id="Sync">
        <source>Sync</source>
        <context-group name="ctx">
          <context context-type="sourcefile">/rhn/channels/manage/errata/SyncErrata.do</context>
        </context-group>
      </trans-unit>
      <trans-unit id="Organizations">
        <source>Organizations</source>
        <context-group name="ctx">
          <context context-type="sourcefile">/rhn/admin/multiorg/Organizations.do</context>
        </context-group>
      </trans-unit>
      <trans-unit id="Trusts">
        <source>Trusts</source>
        <context-group name="ctx">
          <context context-type="sourcefile">/rhn/admin/multiorg/Organizations.do</context>
        </context-group>
      </trans-unit>
      <trans-unit id="Channels Consumed">
        <source>Channels Consumed</source>
        <context-group name="ctx">
          <context context-type="sourcefile">/rhn/multiorg/OrgTrustDetails.do</context>
        </context-group>
      </trans-unit>
      <trans-unit id="Channels Provided">
        <source>Channels Provided</source>
        <context-group name="ctx">
          <context context-type="sourcefile">/rhn/multiorg/OrgTrustDetails.do</context>
        </context-group>
      </trans-unit>
      <trans-unit id="Subscriptions">
        <source>Subscriptions</source>
        <context-group name="ctx">
          <context context-type="sourcefile">/rhn/admin/multiorg/Subscriptions.do</context>
        </context-group>
      </trans-unit>
      <!-- SSM NAV -->
      <group>
        <trans-unit id="Child Channels">
          <source>Child Channels</source>
          <context-group name="ctx">
            <context context-type="sourcefile">/rhn/channel/ssm/ChildSubscriptions.do</context>
          </context-group>
        </trans-unit>
        <trans-unit id="Chat">
          <source>Chat</source>
          <context-group name="ctx">
            <context context-type="sourcefile">/rhn/help/about.pxt</context>
          </context-group>
        </trans-unit>
        <trans-unit id="Base Channels">
          <source>Base Channels</source>
          <context-group name="ctx">
            <context context-type="sourcefile">/rhn/channel/ssm/ChildSubscriptions.do</context>
          </context-group>
        </trans-unit>
      </group>
      <!-- Multiorg nav -->
      <group>
        <trans-unit id="Software Channel Entitlements">
          <source>Software Channel Entitlements</source>
          <context-group name="ctx">
            <context context-type="sourcefile">/rhn/admin/multiorg/OrgSoftwareSubscriptions.do</context>
          </context-group>
        </trans-unit>
      </group>
      <!-- Activation Keys nav -->
      <group>
        <trans-unit id="activation-keys.nav.activated_systems">
          <source>Activated Systems</source>
          <context-group name="ctx">
            <context context-type="sourcefile">/rhn/activationkeys/Edit.do</context>
          </context-group>
        </trans-unit>
      </group>
      <!-- Main nav -->
      <group>
        <context-group name="ctx">
          <context context-type="sourcefile">Title bar</context>
        </context-group>
        <trans-unit id="manage">
          <source>Manage</source>
        </trans-unit>
        <trans-unit id="clear">
          <source>Clear</source>
        </trans-unit>
      </group>
>>>>>>> 4869bc83
      <!-- SUSE Studio -->
      <trans-unit id="Credentials">
        <source>Credentials</source>
      </trans-unit>
      <trans-unit id="Images">
        <source>Images</source>
      </trans-unit>
    </body>
  </file>
</xliff><|MERGE_RESOLUTION|>--- conflicted
+++ resolved
@@ -51,11 +51,6 @@
           <context context-type="sourcefile">Action Details Navigation Menu</context>
         </context-group>
       </trans-unit>
-<<<<<<< HEAD
-
-
-=======
->>>>>>> 4869bc83
       <trans-unit id="virtualization.entitlements">
         <source>Virtualization Entitlements</source>
         <context-group name="ctx">
@@ -93,8 +88,7 @@
         </context-group>
       </trans-unit>
       <trans-unit id="Duplicate Systems">
-<<<<<<< HEAD
-<source>Duplicate Systems</source>
+        <source>Duplicate Systems</source>
         <context-group name="ctx">
           <context context-type="sourcefile">Systems Navigation Menu</context>
         </context-group>
@@ -111,63 +105,24 @@
           <context context-type="sourcefile">Systems Navigation Menu</context>
         </context-group>
       </trans-unit>
-
+      <trans-unit id="Extra Packages">
+        <source>Extra Packages</source>
+        <context-group name="ctx">
+          <context context-type="sourcefile">Systems Navigation Menu</context>
+        </context-group>
+      </trans-unit>
       <trans-unit id="duplicate.systems.nav.ips">
-<source>Duplicate IP Address</source>
+        <source>Duplicate IP Address</source>
         <context-group name="ctx">
           <context context-type="sourcefile">Duplicate Systems Navigation Menu</context>
         </context-group>
       </trans-unit>
-
       <trans-unit id="duplicate.systems.nav.ip6s">
         <source>Duplicate IPv6 Address</source>
         <context-group name="ctx">
           <context context-type="sourcefile">Duplicate Systems Navigation Menu</context>
         </context-group>
       </trans-unit>
-
-      <trans-unit id="duplicate.systems.nav.mac_address">
-<source>Duplicate MAC Address</source>
-=======
-        <source>Duplicate Systems</source>
->>>>>>> 4869bc83
-        <context-group name="ctx">
-          <context context-type="sourcefile">Systems Navigation Menu</context>
-        </context-group>
-      </trans-unit>
-      <trans-unit id="Requiring Reboot">
-        <source>Requiring Reboot</source>
-        <context-group name="ctx">
-          <context context-type="sourcefile">Systems Navigation Menu</context>
-        </context-group>
-      </trans-unit>
-      <trans-unit id="Extra Packages">
-        <source>Extra Packages</source>
-        <context-group name="ctx">
-          <context context-type="sourcefile">Systems Navigation Menu</context>
-        </context-group>
-      </trans-unit>
-<<<<<<< HEAD
-
-
-
-
-
-
-
-=======
-      <trans-unit id="duplicate.systems.nav.ips">
-        <source>Duplicate IP Address</source>
-        <context-group name="ctx">
-          <context context-type="sourcefile">Duplicate Systems Navigation Menu</context>
-        </context-group>
-      </trans-unit>
-      <trans-unit id="duplicate.systems.nav.ip6s">
-        <source>Duplicate IPv6 Address</source>
-        <context-group name="ctx">
-          <context context-type="sourcefile">Duplicate Systems Navigation Menu</context>
-        </context-group>
-      </trans-unit>
       <trans-unit id="duplicate.systems.nav.mac_address">
         <source>Duplicate MAC Address</source>
         <context-group name="ctx">
@@ -186,7 +141,6 @@
           <context context-type="sourcefile">Systems Navigation Menu</context>
         </context-group>
       </trans-unit>
->>>>>>> 4869bc83
       <trans-unit id="ssm.nav.config">
         <source>Configuration</source>
         <context-group name="ctx">
@@ -242,21 +196,11 @@
         </context-group>
       </trans-unit>
       <trans-unit id="ssm.nav.status.all">
-<<<<<<< HEAD
-         <source>All</source>
-         <context-group name="ctx">
-            <context context-type="sourcefile">System Set Manager Navigation Menu</context>
-         </context-group>
-      </trans-unit>
-
-
-=======
         <source>All</source>
         <context-group name="ctx">
           <context context-type="sourcefile">System Set Manager Navigation Menu</context>
         </context-group>
       </trans-unit>
->>>>>>> 4869bc83
       <trans-unit id="channel.nav.all">
         <source>All Channels</source>
         <context-group name="ctx">
@@ -270,13 +214,8 @@
         </context-group>
       </trans-unit>
       <trans-unit id="channel.nav.vendor">
-<<<<<<< HEAD
-<source>@@VENDOR_NAME@@ Channels</source>
-          <context-group name="ctx">
-=======
-        <source>Red Hat Channels</source>
-        <context-group name="ctx">
->>>>>>> 4869bc83
+        <source>@@VENDOR_NAME@@ Channels</source>
+        <context-group name="ctx">
           <context context-type="sourcefile">Channel Navigation Menu</context>
         </context-group>
       </trans-unit>
@@ -298,11 +237,6 @@
           <context context-type="sourcefile">Channel Navigation Menu</context>
         </context-group>
       </trans-unit>
-<<<<<<< HEAD
-
-
-=======
->>>>>>> 4869bc83
       <trans-unit id="config.nav.managed">
         <source>Managed Systems</source>
         <context-group name="ctx">
@@ -328,21 +262,11 @@
         </context-group>
       </trans-unit>
       <trans-unit id="config.nav.files">
-<<<<<<< HEAD
-<source>Configuration Files</source>
-          <context-group name="ctx">
+        <source>Configuration Files</source>
+        <context-group name="ctx">
           <context context-type="sourcefile">Configuration Navigation Menu</context>
         </context-group>
       </trans-unit>
-
-
-=======
-        <source>Configuration Files</source>
-        <context-group name="ctx">
-          <context context-type="sourcefile">Configuration Navigation Menu</context>
-        </context-group>
-      </trans-unit>
->>>>>>> 4869bc83
       <trans-unit id="config.nav.globalfiles">
         <source>Centrally Managed Files</source>
         <context-group name="ctx">
@@ -489,12 +413,7 @@
         <context-group name="ctx">
           <context context-type="sourcefile">/rhn/configuration/FileCompare.do</context>
         </context-group>
-<<<<<<< HEAD
-    </trans-unit>
-
-=======
-      </trans-unit>
->>>>>>> 4869bc83
+      </trans-unit>
       <group>
         <context-group name="ctx">
           <context context-type="sourcefile">/rhn/systems/details/audit/ListScap.do</context>
@@ -506,12 +425,7 @@
           <source>Schedule</source>
         </trans-unit>
       </group>
-<<<<<<< HEAD
-
-    <!-- SDC Config file navigation-->
-=======
       <!-- SDC Config file navigation-->
->>>>>>> 4869bc83
       <group>
         <context-group name="ctx">
           <context context-type="sourcefile">/rhn/systems/details/configuration/Overview.do</context>
@@ -520,15 +434,8 @@
           <source>Overview</source>
         </trans-unit>
         <trans-unit id="nav.sdc.config.view_modify_files">
-<<<<<<< HEAD
-            <source>View/Modify Files</source>
-        </trans-unit>
-
-
-=======
           <source>View/Modify Files</source>
         </trans-unit>
->>>>>>> 4869bc83
         <trans-unit id="nav.sdc.config.compare_files">
           <source>Compare Files</source>
         </trans-unit>
@@ -615,20 +522,11 @@
         </context-group>
       </trans-unit>
       <trans-unit id="Session Status">
-<<<<<<< HEAD
-<source>Session Status</source>
-=======
         <source>Session Status</source>
->>>>>>> 4869bc83
-        <context-group name="ctx">
-          <context context-type="sourcefile">Navigation Menu</context>
-        </context-group>
-      </trans-unit>
-<<<<<<< HEAD
-
-
-=======
->>>>>>> 4869bc83
+        <context-group name="ctx">
+          <context context-type="sourcefile">Navigation Menu</context>
+        </context-group>
+      </trans-unit>
       <trans-unit id="Sandbox">
         <source>Sandbox</source>
         <context-group name="ctx">
@@ -750,21 +648,11 @@
         </context-group>
       </trans-unit>
       <trans-unit id="Config Files">
-<<<<<<< HEAD
-<source>Config Files</source>
-=======
         <source>Config Files</source>
->>>>>>> 4869bc83
-        <context-group name="ctx">
-          <context context-type="sourcefile">Navigation Menu</context>
-        </context-group>
-      </trans-unit>
-<<<<<<< HEAD
-
-
-
-=======
->>>>>>> 4869bc83
+        <context-group name="ctx">
+          <context context-type="sourcefile">Navigation Menu</context>
+        </context-group>
+      </trans-unit>
       <trans-unit id="Join">
         <source>Join</source>
         <context-group name="ctx">
@@ -814,11 +702,7 @@
         </context-group>
       </trans-unit>
       <trans-unit id="Kickstart Details">
-<<<<<<< HEAD
-<source>Autoinstallation Details</source>
-=======
-        <source>Kickstart Details</source>
->>>>>>> 4869bc83
+        <source>Autoinstallation Details</source>
         <context-group name="ctx">
           <context context-type="sourcefile">Kickstart Details Menu</context>
         </context-group>
@@ -847,14 +731,8 @@
           <context context-type="sourcefile">Kickstart Details Menu</context>
         </context-group>
       </trans-unit>
-<<<<<<< HEAD
-
-	  <trans-unit id="Kickstart File">
-<source>Autoinstallation File</source>
-=======
       <trans-unit id="Kickstart File">
         <source>Kickstart File</source>
->>>>>>> 4869bc83
         <context-group name="ctx">
           <context context-type="sourcefile">Kickstart Details Menu</context>
         </context-group>
@@ -866,11 +744,7 @@
         </context-group>
       </trans-unit>
       <trans-unit id="Bare Metal Kickstart">
-<<<<<<< HEAD
-<source>Bare Metal Autoinstallation</source>
-=======
-        <source>Bare Metal Kickstart</source>
->>>>>>> 4869bc83
+        <source>Bare Metal Autoinstallation</source>
         <context-group name="ctx">
           <context context-type="sourcefile">Kickstart Details Menu</context>
         </context-group>
@@ -887,235 +761,6 @@
           <context context-type="sourcefile">Kickstart Details Menu</context>
         </context-group>
       </trans-unit>
-<<<<<<< HEAD
-
-  <trans-unit id="Locale">
-    <source>Locale</source>
-    <context-group name="ctx">
-      <context context-type="sourcefile">Kickstart System Details Menu</context>
-    </context-group>
-  </trans-unit>
-
-  <trans-unit id="Partitioning">
-    <source>Partitioning</source>
-    <context-group name="ctx">
-      <context context-type="sourcefile">Kickstart System Details Menu</context>
-    </context-group>
-  </trans-unit>
-
-  <trans-unit id="GPG_SSL">
-    <source>GPG &amp; SSL</source>
-    <context-group name="ctx">
-      <context context-type="sourcefile">Kickstart System Details Menu</context>
-    </context-group>
-  </trans-unit>
-
-  <trans-unit id="Troubleshooting">
-    <source>Troubleshooting</source>
-    <context-group name="ctx">
-      <context context-type="sourcefile">Kickstart System Details Menu</context>
-    </context-group>
-  </trans-unit>
-
-  <trans-unit id="Package Groups">
-    <source>Package Groups</source>
-    <context-group name="ctx">
-      <context context-type="sourcefile">Kickstart Software menu</context>
-    </context-group>
-  </trans-unit>
-
-  <trans-unit id="Package Profiles">
-    <source>Package Profiles</source>
-    <context-group name="ctx">
-      <context context-type="sourcefile">Kickstart Software menu</context>
-    </context-group>
-  </trans-unit>
-
-
-
-  <trans-unit id="Critical">
-    <source>Critical</source>
-    <context-group name="ctx">
-      <context context-type="sourcefile">/rhn/monitoring/ProbeList.do</context>
-    </context-group>
-  </trans-unit>
-
-  <trans-unit id="Unknown">
-    <source>Unknown</source>
-    <context-group name="ctx">
-      <context context-type="sourcefile">/rhn/monitoring/ProbeList.do</context>
-    </context-group>
-  </trans-unit>
-
-  <trans-unit id="Recently Registered">
-    <source>Recently Registered</source>
-    <context-group name="ctx">
-      <context context-type="sourcefile">/rhn/systems/Registered.do</context>
-    </context-group>
-  </trans-unit>
-
-  <trans-unit id="Target Systems">
-    <source>Target Systems</source>
-    <context-group name="ctx">
-      <context context-type="sourcefile">/rhn/software/channel/downloads/Download.do</context>
-    </context-group>
-  </trans-unit>
-
-  <trans-unit id="Admins">
-    <source>Admins</source>
-    <context-group name="ctx">
-      <context context-type="sourcefile">/rhn/groups/*.do</context>
-    </context-group>
-  </trans-unit>
-
-  <trans-unit id="Subscribed Systems">
-    <source>Subscribed Systems</source>
-    <context-group name="ctx">
-      <context context-type="sourcefile">/rhn/software/channel/downloads/Download.do</context>
-    </context-group>
-  </trans-unit>
-
-  <trans-unit id="Repositories">
-    <source>Repositories</source>
-    <context-group name="ctx">
-      <context context-type="sourcefile">/rhn/channels/manage/Edit.do</context>
-    </context-group>
-  </trans-unit>
-
-  <trans-unit id="Managers">
-    <source>Managers</source>
-    <context-group name="ctx">
-      <context context-type="sourcefile">/rhn/software/channel/downloads/Download.do</context>
-    </context-group>
-  </trans-unit>
-
-  <trans-unit id="Subscribers">
-    <source>Subscribers</source>
-    <context-group name="ctx">
-      <context context-type="sourcefile">/rhn/software/channel/downloads/Download.do</context>
-    </context-group>
-  </trans-unit>
-
-  <trans-unit id="Downloads">
-    <source>Downloads</source>
-    <context-group name="ctx">
-      <context context-type="sourcefile">/rhn/software/channel/downloads/Download.do</context>
-    </context-group>
-  </trans-unit>
-
-  <trans-unit id="License">
-    <source>License</source>
-    <context-group name="ctx">
-      <context context-type="sourcefile">/rhn/software/channel/downloads/Download.do</context>
-    </context-group>
-  </trans-unit>
-
-  <trans-unit id="Sync">
-    <source>Sync</source>
-    <context-group name="ctx">
-      <context context-type="sourcefile">/rhn/channels/manage/errata/SyncErrata.do</context>
-    </context-group>
-  </trans-unit>
-
-  <trans-unit id="Organizations">
-    <source>Organizations</source>
-    <context-group name="ctx">
-      <context context-type="sourcefile">/rhn/admin/multiorg/Organizations.do</context>
-    </context-group>
-  </trans-unit>
-
-
-    <trans-unit id="Trusts">
-    <source>Trusts</source>
-    <context-group name="ctx">
-      <context context-type="sourcefile">/rhn/admin/multiorg/Organizations.do</context>
-    </context-group>
-  </trans-unit>
-
-    <trans-unit id="Channels Consumed">
-    <source>Channels Consumed</source>
-    <context-group name="ctx">
-      <context context-type="sourcefile">/rhn/multiorg/OrgTrustDetails.do</context>
-    </context-group>
-  </trans-unit>
-
-    <trans-unit id="Channels Provided">
-    <source>Channels Provided</source>
-    <context-group name="ctx">
-      <context context-type="sourcefile">/rhn/multiorg/OrgTrustDetails.do</context>
-    </context-group>
-  </trans-unit>
-
-  <trans-unit id="Subscriptions">
-    <source>Subscriptions</source>
-    <context-group name="ctx">
-      <context context-type="sourcefile">/rhn/admin/multiorg/Subscriptions.do</context>
-    </context-group>
-  </trans-unit>
-
-
-
-
-  <!-- SSM NAV -->
-  <group>
-  <trans-unit id="Child Channels">
-    <source>Child Channels</source>
-    <context-group name="ctx">
-      <context context-type="sourcefile">/rhn/channel/ssm/ChildSubscriptions.do</context>
-    </context-group>
-  </trans-unit>
-
-  <trans-unit id="Chat">
-    <source>Chat</source>
-    <context-group name="ctx">
-      <context context-type="sourcefile">/rhn/help/about.pxt</context>
-    </context-group>
-  </trans-unit>
-
-  <trans-unit id="Base Channels">
-    <source>Base Channels</source>
-    <context-group name="ctx">
-      <context context-type="sourcefile">/rhn/channel/ssm/ChildSubscriptions.do</context>
-    </context-group>
-  </trans-unit>
-  </group>
-
-<!-- Multiorg nav -->
-  <group>
-  <trans-unit id="Software Channel Entitlements">
-    <source>Software Channel Entitlements</source>
-    <context-group name="ctx">
-      <context context-type="sourcefile">/rhn/admin/multiorg/OrgSoftwareSubscriptions.do</context>
-    </context-group>
-  </trans-unit>
-  </group>
-
-<!-- Activation Keys nav -->
-  <group>
-  <trans-unit id="activation-keys.nav.activated_systems">
-    <source>Activated Systems</source>
-    <context-group name="ctx">
-      <context context-type="sourcefile">/rhn/activationkeys/Edit.do</context>
-    </context-group>
-  </trans-unit>
-  </group>
-
-<!-- Main nav -->
-  <group>
-    <context-group name="ctx">
-      <context context-type="sourcefile">Title bar</context>
-    </context-group>  
-  <trans-unit id="manage">
-    <source>Manage</source>
-  </trans-unit>
-  <trans-unit id="clear">
-    <source>Clear</source>
-  </trans-unit>
-  
-  </group>
-
-
-=======
       <trans-unit id="Locale">
         <source>Locale</source>
         <context-group name="ctx">
@@ -1305,7 +950,6 @@
           <source>Clear</source>
         </trans-unit>
       </group>
->>>>>>> 4869bc83
       <!-- SUSE Studio -->
       <trans-unit id="Credentials">
         <source>Credentials</source>
