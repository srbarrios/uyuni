<?xml version="1.0" encoding="utf-8"?>
<xliff xmlns="urn:oasis:names:tc:xliff:document:1.1" xmlns:xyz="urn:appInfo:Items" xmlns:xsi="http://www.w3.org/2001/XMLSchema-instance" xsi:schemaLocation="urn:oasis:names:tc:xliff:document:1.1 http://www.oasis-open.org/committees/xliff/documents/xliff-core-1.1.xsd" version="1.1">
  <file source-language="en" datatype="plaintext" original="" target-language="ja">
    <body>
<<<<<<< HEAD

<!-- New Account Email -->
=======
      <trans-unit id="email.verify.subject">
        <source>@@PRODUCT_NAME@@ login Email Verification</source>
        <context-group name="ctx">
          <context context-type="sourcefile">/rhn/account/ChangeEmail.do</context>
          <context context-type="sourcefile">/users/ChangeEmail.do</context>
        </context-group>
        <target>@@PRODUCT_NAME@@ ログイン電子メールの確認</target>
      </trans-unit>
      <!-- New Account Email -->
>>>>>>> 4869bc83
      <trans-unit id="email.newaccount.subject">
        <source>Your @@PRODUCT_NAME@@ Account is ready</source>
        <context-group name="ctx">
          <context context-type="sourcefile">/rhn/account/ChangeEmail.do</context>
          <context context-type="sourcefile">/users/ChangeEmail.do</context>
        </context-group>
        <target>@@PRODUCT_NAME@@ アカウントの準備が整いました。</target>
      </trans-unit>
      <trans-unit id="email.newaccountbycreator.body">
        <source>Hello,

A Red Hat login has been created for you by {0} {1}. Your
Red Hat login, in combination with an active Red Hat subscription,
provides you with access to manage systems on @@PRODUCT_NAME@@.

  Red Hat login: {2}
       Password: {3}
         e-mail: {4}

  {5}

Important: Please change your password upon logging in.

Thank you for using @@PRODUCT_NAME@@.
{6}</source>
        <context-group name="ctx">
          <context context-type="sourcefile">/rhn/users/CreateUser.do</context>
          <context context-type="paramnotes">
              ...created for you by James Bond (admin).
              where James = account creator's first names, Bond = account creator's last name, and
              admin = account creator's login.
              ...Red Hat login: kjohnny Password: mypass e-mail: kganong@redhat.com
              https://rhn.redhat.com/
              Important: Please ...
              Thank you for using @@PRODUCT_NAME@@.
              --the @@PRODUCT_NAME@@ Team
          </context>
        </context-group>
        <target>@@PRODUCT_NAME@@ ユーザー様

Red Hat ログインが {0} {1} により作成されました。
Red Hat ログインをアクティブな Red Hat サブスクリプションと合わせて
ご使用頂くと、@@PRODUCT_NAME@@ 上でシステムを管理することができます。

  Red Hat ログイン: {2}
        パスワード: {3}
        電子メール: {4}

  {5}

重要: ログイン後にパスワードを変更してください。

@@PRODUCT_NAME@@ をご利用頂きありがとうございます。
{6}</target>
      </trans-unit>
      <trans-unit id="email.newaccount.body">
        <source>Hello,

A Red Hat login has been created for you. Your
Red Hat login, in combination with an active Red Hat subscription,
provides you with access to manage systems on @@PRODUCT_NAME@@.

  Red Hat login: {0}
       Password: {1}
         e-mail: {2}

  {3}

Important: Please change your password upon logging in.

Thank you for using @@PRODUCT_NAME@@.
{4}</source>
        <context-group name="ctx">
          <context context-type="sourcefile">/rhn/users/CreateUser.do</context>
          <context context-type="paramnotes">
              ...created for you by James Bond (admin).
              where James = account creator's first names, Bond = account creator's last name, and
              admin = account creator's login.
              ...Red Hat login: kjohnny Password: mypass e-mail: kganong@redhat.com
              https://rhn.redhat.com/
              Important: Please ...
              Thank you for using @@PRODUCT_NAME@@.
              --the @@PRODUCT_NAME@@ Team
          </context>
        </context-group>
        <target>@@PRODUCT_NAME@@ ユーザー様

Red Hat ログインが作成されました。
Red Hat ログインをアクティブな Red Hat サブスクリプションと合わせて
ご使用頂くと、@@PRODUCT_NAME@@ 上でシステムを管理することができます。

  Red Hat ログイン: {0}
        パスワード: {1}
        電子メール: {2}

  {3}
重要: ログイン後にパスワードを変更してください。

@@PRODUCT_NAME@@ をご利用頂きありがとうございます。
{4}</target>
      </trans-unit>
      <trans-unit id="email.newaccount.pam.body">
        <source>Hello,

A Red Hat login has been created for you by {0} {1}.  Your
Red Hat login, in combination with an active Red Hat subscription,
provides you with access to manage systems on @@PRODUCT_NAME@@.

  Red Hat login: {2}
         e-mail: {4}

  {5}

Thank you for using @@PRODUCT_NAME@@.
{6}</source>
        <context-group name="ctx">
          <context context-type="sourcefile">/rhn/users/CreateUser.do</context>
          <context context-type="paramnotes">
              ...created for you by James Bond (admin).
              where James = account creator's first names, Bond = account creator's last name, and
              admin = account creator's login.
              ...Red Hat login: kjohnny e-mail: kganong@redhat.com
              https://rhn.redhat.com/

              Thank you for using @@PRODUCT_NAME@@.
              --the @@PRODUCT_NAME@@ Team
          </context>
        </context-group>
        <target>@@PRODUCT_NAME@@ ユーザー様

Red Hat ログインが {0} {1} により作成されました。
Red Hat ログインをアクティブな Red Hat サブスクリプションと合わせて
ご使用頂くと、@@PRODUCT_NAME@@ 上でシステムを管理することができます。

  Red Hat ログイン: {2}
        電子メール: {4}

  {5}

@@PRODUCT_NAME@@ をご利用頂きありがとうございます。
{6}</target>
      </trans-unit>
      <!-- New User Email -->
      <trans-unit id="email.newuser.subject">
        <source>@@PRODUCT_NAME@@ User Created: {0} ({1}, {2} &lt;{3}&gt;)</source>
        <context-group name="ctx">
          <context context-type="sourcefile">/rhn/account/ChangeEmail.do</context>
          <context context-type="sourcefile">/users/ChangeEmail.do</context>
          <context context-type="paramnotes">@@PRODUCT_NAME@@ User Created: dugb (Bordon, Duglas &lt;dugb@meko.com&gt;)</context>
        </context-group>
        <target>@@PRODUCT_NAME@@ ユーザーが作成されました: {0} ({1}, {2} &lt;{3}&gt;)</target>
      </trans-unit>
      <trans-unit id="email.newuser.body">
        <source>Hello,

A new user has been added to your account.

{0}

To see all the active users and Red Hat logins associated with your account,
please visit:

  {1}

Thank you for using @@PRODUCT_NAME@@.
{2}</source>
        <context-group name="ctx">
          <context context-type="sourcefile">/rhn/account/ChangeEmail.do</context>
          <context context-type="sourcefile">/users/ChangeEmail.do</context>
          <context context-type="paramnotes">
          Account Information:
              Your @@PRODUCT_NAME@@ login:         mdputter
              Your @@PRODUCT_NAME@@ email address: mdputter@myhog.com
              ...please visit:
              https://rhn.redhat.com/rhn/users/ActiveList.do
              Thank you for using @@PRODUCT_NAME@@.
              --the @@PRODUCT_NAME@@ Team</context>
        </context-group>
        <target>@@PRODUCT_NAME@@ ユーザー様

新しいユーザーがアカウントに追加されました。

{0}

アカウントに関連付けられている有効なユーザーや Red Hat ログインをすべて
表示するには、
以下をご確認ください。

  {1}

@@PRODUCT_NAME@@ をご利用頂きありがとうございます。
<<<<<<< HEAD
{2}</target></trans-unit>






=======
{2}</target>
      </trans-unit>
      <trans-unit id="email.user.deleted.subject">
        <source>@@PRODUCT_NAME@@ Account Deactivated: {0}</source>
        <target>@@PRODUCT_NAME@@ アカウントが無効になりました: {0}</target>
      </trans-unit>
      <trans-unit id="email.user.deleted.body">
        <source>
The Red Hat login {0} has been deactivated in response to your request.

Thank you for contacting Red Hat.
         </source>
        <target>
要求に応答して Red Hat ログイン {0} が停止されました。

Red Hat にご連絡いただき誠にありがとうございます。
         </target>
      </trans-unit>
      <trans-unit id="email.newuser.bala.subject">
        <source>Red Hat login creation request</source>
        <context-group name="ctx">
          <context context-type="sourcefile">Taskomatic</context>
        </context-group>
        <target>Red Hat ログイン作成のリクエスト</target>
      </trans-unit>
      <trans-unit id="email.newuser.bala.footer">
        <source>
For additional information in German language, please visit our Website:
{0}
</source>
        <context-group name="ctx">
          <context context-type="sourcefile">Taskomatic</context>
          <context context-type="paramnotes">
          {0} - URL to German website
          </context>
        </context-group>
        <target>
ドイツ語の詳細については、弊社の Web サイトをご覧ください。
{0}
</target>
      </trans-unit>
      <trans-unit id="email.newuser.bala.footer2">
        <source>
For French, click here: {0}
</source>
        <context-group name="ctx">
          <context context-type="sourcefile">Taskomatic</context>
          <context context-type="paramnotes">
          {0} - URL to German website containing French and German text
          </context>
        </context-group>
        <target>
フランス語については、ここをクリックしてください: {0}
</target>
      </trans-unit>
      <trans-unit id="email.newuser.bala.body">
        <source>
Dear Red Hat Customer,

You were recently named on an order for new Red Hat subscriptions.  These
subscriptions are now available in the following account:

  Customer Name : {0}
  Account Number: {1}

You can click on the link below to create a new Red Hat Login for this account
and obtain access to your subscriptions:

{2}

If you are not the technical manager who will utilize the Red Hat subscription
services purchased, please forward this email to the appropriate user within
your organization.  If they do not already have a Red Hat Login, that user may
follow the link above to establish a new one.

If you already have a login and it is linked to the above account, then no
action is required.  You can find the account number linked to an existing Red
Hat Login by logging into the following page:

http://www.redhat.com/support/

If you already have a Red Hat Login that is linked to a different account than
the one listed on this email, and would like to use that account to manage these
subscriptions, Red Hat can transfer them to your desired account.  Please
contact your regional Red Hat Customer Service Representative, using the contact
information provided at the following link:
>>>>>>> 4869bc83


<<<<<<< HEAD

<group>
  <context-group name="ctx">
    <context context-type="sourcefile">Taskomatic task: ErrataMailer.java</context>
  </context-group>

  <trans-unit id="email.errata.notification.body.summary">
    <source>
=======
Thank you for choosing Red Hat.

Sincerely,
Red Hat Account Management Team
</source>
        <context-group name="ctx">
          <context context-type="sourcefile">Taskomatic task: PushedUsers.java</context>
          <context context-type="paramnotes">
          {0} - Customers name - Web_Customer.name - Michael Bowman
          {1} - Account number - 012543
          {2} - Creation url - http://blah/CreatePersonal.do?checksum=$1$a322349ade
          {3} - Customer Server url - http://blah/about/contact/dir/#custservice
          </context>
        </context-group>
        <target>
お客様各位

お客様は最近新しい Red Hat サブスクリプションを注文されました。これらの
サブスクリプションは以下のアカウントで利用可能になりました。

  お客様の名前 : {0}
  アカウント番号: {1}

以下のリンクをクリックしてこのアカウントの新しい Red Hat ログインを作成し、
お客様のサブスクリプションへのアクセスを取得できます。

{2}

購入した Red Hat サブスクリプションサービスを使用する技術マネージャでない場合は
この電子メールを組織内の適切なユーザーに転送してください。
そのユーザーが Red Hat ログインをまだ持っていない場合、ユーザーは上記のリンクに従って新しいログインを
確立できます。

ログインをすでに持っており、ログインが上記のアカウントにリンクされている場合は、
操作は必要ありません。以下のページにログインし、既存の Red Hat ログインにリンクされた
アカウント番号を見つけることができます。

http://www.redhat.com/support/

この電子メールにリストされたものとは異なるアカウントにリンクされた Red Hat ログインをすでに
持っており、そのアカウントを使用してこれらのサブスクリプションを管理する場合、
Red Hat はサブスクリプション必要なアカウントに転送できます。
次のリンクで提供された連絡先情報を使用して地域の Red Hat カスタマーサービス担当者
にご連絡ください。

{3}

アカウント管理者 (組織管理者) への注記: 新しいユーザーがサブスクリプション
にアクセスする前に、アカウントでサブスクリプションを参照および管理できるようにする
必要があります。この場合は、アカウントに User Administration エンタイトルメント
が存在する必要があります。必要に応じて、上記のリンクに従い、
地域の Red Hat カスタマーサービス担当者に連絡してこの機能を要求して
ください。

Red Hat をお選びいただき誠にありがとうございます。

敬具
Red Hat アカウント管理チーム
</target>
      </trans-unit>
      <trans-unit id="email.unchanneledsystem.subject">
        <source>Your Red Hat system is not able to receive service</source>
        <context-group name="ctx">
          <context context-type="sourcefile">Taskomatic</context>
        </context-group>
        <target>ご使用の Red Hat システムはサービスを受けることができません</target>
      </trans-unit>
      <trans-unit id="email.unchanneledsystem.body">
        <source>
Dear Red Hat Customer,

The following system has been associated with your Red Hat login and
account in the past day, but could not be entitled to @@PRODUCT_NAME@@
services.

{0}

There are several reasons why this may have occurred:

1) You recently reinstalled a system and are attempting to associate
   the system with an existing, active subscription. Please ensure you
   delete your existing system profile on @@PRODUCT_NAME@@.

2) The number of systems you have connected to @@PRODUCT_NAME@@ exceeds
   the number of active Red Hat subscriptions associated with your
   account.  This may be because your subscriptions have expired or
   you need to purchase a Red Hat subscription.

   To check the expiration dates of your existing Red Hat
   subscriptions, please visit:

   https://www.redhat.com/apps/support/

   Log in and click on View and manage your subscriptions link.

3) You recently installed a Red Hat product and your subscription
   number was not successfully activated. If you would like to try and
   activate your subscription again, please visit:

   https://www.redhat.com/activate

For additional questions, please contact a Red Hat Customer Service
representative at:

http://www.redhat.com/about/contact/directory.html#custservice

Thank you for using @@PRODUCT_NAME@@.
</source>
        <context-group name="ctx">
          <context context-type="sourcefile">Taskomatic task: NoChannelCheck.java</context>
          <context context-type="paramnotes">
                     {0} - Server name Name - Server.name - highwind
          </context>
        </context-group>
        <target>
お客様各位

過去に以下のシステムが Red Hat ログインとアカウントに関連付けられていましたが、
@@PRODUCT_NAME@@ サービスへのエンタイトルメントをこれらのシステムに与える
ことはできませんでした。

{0}

この原因としていくつかのことが考えられます。

1)最近システムを再インストールし、システムを既存のアクティブのサブスクリプション
  に関連付けようとしています。@@PRODUCT_NAME@@ 上の既存の
  システムプロファイルを削除してください。

2) @@PRODUCT_NAME@@ に接続したシステムの数が、アカウントに関連付けられた
  アクティブな Red Hat サブスクリプションの数を超えています。
  この理由としては、サブスクリプションの有効期限が切れているか、
    Red Hat サブスクリプションを購入する必要があることが考えられます。

  既存の Red Hat サブスクリプションの有効期限日を確認するには、
   以下の URL にアクセスしてください。

   https://www.redhat.com/apps/support/

   ログインして [View] をクリックし、サブスクライブリンクを管理します。

3)最近 Red Hat 製品をインストールし、サブスクリプション番号が正常に
  アクティベートされませんでした。もう一度サブスクリプションをアクティベートする場合は、
  以下の URL にアクセスしてください。

   https://www.redhat.com/activate

追加の質問については、以下のサイトで Red Hat カスタマーサービスに
ご連絡ください。

http://www.redhat.com/about/contact/directory.html#custservice

@@PRODUCT_NAME@@ をお選びいただき誠にありがとうございます。
</target>
      </trans-unit>
      <group>
        <context-group name="ctx">
          <context context-type="sourcefile">Taskomatic task: ErrataMailer.java</context>
        </context-group>
        <trans-unit id="email.errata.notification.body.summary">
          <source>
>>>>>>> 4869bc83
@@PRODUCT_NAME@@ has determined that the following advisory is applicable to
one or more of the systems you have registered:

Complete information about this errata can be found at the following location:
     {0}

{1} - {2}
------------------------------------------------------------------------------
Summary:
{3}

{4} {5} {6}
{7}
------------------------------------------------------------------------------
    </source>
          <context-group name="ctx">
            <context context-type="paramnotes">
        {0} - Errata Details URL
        {1} - errata advisory type
        {2} - errata advisory
        {3} - errata synopsis
        {4} - errata topic
        {5} - errata description
        {6} - errata notes
        {7} - errata refs
      </context>
          </context-group>
          <target>
@@PRODUCT_NAME@@ は以下のアドバイザりが、登録した 1 つまたは複数のシステムに
適用可能であると判断しました。

このエラータに関する完全な情報は以下の場所で見つけることができます。
     {0}

{1} - {2}
------------------------------------------------------------------------------
概要:
{3}

{4} {5} {6}
{7}
------------------------------------------------------------------------------
    </target>
        </trans-unit>
        <trans-unit id="email.errata.notification.body.affectedheader">
          <source>
---------------------
Affected Systems List
---------------------
This Errata Advisory may apply to the systems listed below. If you know that
this errata does not apply to a system listed, it might be possible that the
package profile for that server is out of date. In that case you should run
'up2date -p' (RHEL 4 and below) or 'rhn-profile-sync' (RHEL 5 and above) as root on the system in question to refresh your software profile.
    </source>
          <target>
---------------------
影響を受けるシステムのリスト
---------------------
このエラータアドバイザリは、以下にリストされたシステムに適用できます。
リストされたシステムにこのエラータを適用しない場合は、該当するサーバーのパッケージプロファイルが古い
可能性があります。この場合は、該当するシステムで root として 'up2date -p' (RHEL 4 以下) または
'rhn-profile-sync' (RHEL 5 以上) を実行し、ソフトウェアプロファイルを更新する必要があります。
    </target>
        </trans-unit>
        <trans-unit id="email.errata.notification.body.onesystem">
          <source>
There is 1 affected system registered in 'Overview' (only systems for
which you have explicitly enabled Errata Alerts are shown).
    </source>
          <target>
[概要] で登録された 1 つのシステムが影響を受けています (明示的にエラータアラートを
有効にしたシステムのみが表示されます)。
    </target>
        </trans-unit>
        <trans-unit id="email.errata.notification.body.numsystems">
          <source>
There are {0} affected systems registered in 'Overview' (only systems for
which you have explicitly enabled Errata Alerts are shown).
    </source>
          <context-group name="ctx">
            <context context-type="paramnotes">
        {0} - system count
      </context>
          </context-group>
          <target>
[概要] で登録された {0} 個のシステムが影響を受けています (明示的にエラータアラートを
有効にしたシステムのみが表示されます)。
    </target>
        </trans-unit>
        <trans-unit id="email.errata.notification.body.affected">
          <source>
Release    Arch       Profile Name
---------- ---------- ---------------------------------------------
{0}

You may address the issues outlined in this advisory in two ways:

     - select your server name by clicking on its name from the list
       available at the following location, and then schedule an
       errata update for it:
           {1}

     - run the Update Agent on each affected server.
    </source>
          <context-group name="ctx">
            <context context-type="paramnotes">
        {0} - systems affected list
        {1} - system list URL
      </context>
          </context-group>
          <target>
リリース    アーキテクチャ       プロファイル名
---------- ---------- ---------------------------------------------
{0}

このアドバイザリで簡単に説明された問題は次の 2 つの方法で解決できます。

    -以下の場所で利用可能なリストからサーバー名をクリックして
    サーバー名を選択し、そのエラータ更新をスケジュール
    します。
           {1}

     - 影響を受けた各サーバーで Update Agent を実行します。n    </target>
        </trans-unit>
        <trans-unit id="email.errata.notification.body.preferences">
          <source>
Changing Notification Preferences
---------------------------------
To enable/disable your Errata Alert preferences globally please log in to @@PRODUCT_NAME@@
and navigate from "Overview" / "Your Account" to the "Preferences" tab.

        URL: {0}

You can also enable/disable notification on a per system basis by selecting an
individual system from the "Systems List". From the individual system view
click the "Details" tab.

{1}
{2}
    </source>
          <context-group name="ctx">
            <context context-type="paramnotes">
        {0} - account preferences URL
        {1} - email footer
        {2} - account info
      </context>
          </context-group>
          <target>
通知設定の変更
---------------------------------
エラータアラート設定をグローバルで有効または無効にするには、@@PRODUCT_NAME@@ にログインし、
"概要" / "お客様のアカウント" から "個人設定" タブにナビゲートします。

        URL: {0}

また、"システムリスト" から個々のシステム選択してシステムごとに通知を有効または無効に
することもできます。個々のシステムビューから、n"詳細" タブをクリックします。

{1}
{2}
    </target>
        </trans-unit>
      </group>
      <trans-unit id="dailysummary.email.subject">
        <source>@@PRODUCT_NAME@@ Daily Status Report for {0}</source>
        <context-group name="ctx">
          <context context-type="sourcefile">Taskomatic task: DailySummary.java</context>
          <context context-type="paramnotes">{0} - current time in short format</context>
        </context-group>
        <target>{0} の @@PRODUCT_NAME@@ デイリーステータスレポート</target>
      </trans-unit>
      <trans-unit id="dailysummary.email.body">
        <source>This is the @@PRODUCT_NAME@@ Status Report for your account {0}, as of {1}.

This email will be sent when any of the following apply:

1.  The system fails to check in with @@PRODUCT_NAME@@ within a 24-hour window.
2.  The system registers scheduled action activity.

{2}
{3}
Disabling this email:
----------------------

To disable this email for systems, visit the Preferences page at
https://{4}/rhn/account/UserPreferences.do


Thank you for using @@PRODUCT_NAME@@.
{5}
{6}
</source>
        <context-group name="ctx">
          <context context-type="sourcefile">Taskomatic task: DailySummary.java</context>
          <context context-type="paramnotes">
             {0} = login
             {1} = datetime (now with timezone)
             {2} = action message
             {3} = awol message
             {4} = hostname
             {5} = emailFooter from template db
             {6} = email account info from template db
          </context>
        </context-group>
        <target>これは、アカウント {0} ({1}) の @@PRODUCT_NAME@@ ステータスレポートです。

この電子メールは以下のいずれかの状況に該当する場合に送信されます。

1. システムが、24 時間以内に @@PRODUCT_NAME@@ にチェックインするのに失敗する。
2.  システムが、スケジュールされた動作アクティビティを登録する。

{2}
{3}
この電子メールの無効化:
----------------------

システムでこの電子メールを無効にする方法については、以下を参照してください。

https://{4}/rhn/help/reference/en-US/s1-sm-your-rhn.jsp


@@PRODUCT_NAME@@ をご利用頂きありがとうございます。
{5}
{6}
<<<<<<< HEAD
</target></trans-unit>
=======
</target>
      </trans-unit>
      <trans-unit id="email.verification.notice.body">
        <source>
Dear @@PRODUCT_NAME@@ User,

This email is sent to validate the email address that you have
provided for your Red Hat login. Your Red Hat login, in combination
with an active Red Hat subscription, provides you with access to
systems management capabilities through @@PRODUCT_NAME@@.

To ensure the security of the account information associated with your
Red Hat login, please take a moment to click through the link below
and verify that we have the correct email address. If you do not
confirm your email address, your Red Hat login will eventually be
deactivated.

To confirm your email address, please visit the following URL:

{0}

Thank you for using @@PRODUCT_NAME@@.
{1}
{2}
</source>
        <context-group name="ctx">
          <context context-type="sourcefile">Taskomatic task: EmailEngine.java</context>
          <context context-type="paramnotes">
                     {0} - Confirmation URL: https://rhn.redhat.com/
          </context>
        </context-group>
        <target>
@@PRODUCT_NAME@@ ユーザー各位

この電子メールは、Red Hat ログインに提供された電子メールアドレスを
有効にするために送信されています。Red Hat ログインとアクティブな Red Hat
サブスクリプションの組み合わせにより、@@PRODUCT_NAME@@ からシステム管理機能に
アクセスできるようになります。

Red Hat ログインに関連付けられたアカウント情報のセキュリティを確保するために、
以下のリンクをクリックして正しい電子メールアドレスを持っていることを
確認してください。電子メールアドレスを確認しない場合、
Red Hat ログインは最終的に無効に
なります。

電子メールアドレスを確認するには、次の URL にアクセスしてください。

{0}

@@PRODUCT_NAME@@ をご使用いただき誠にありがとうございます。
{1}
{2}
</target>
      </trans-unit>
      <trans-unit id="email.verification.notice.subject">
        <source>Red Hat login Email Verification</source>
        <context-group name="ctx">
          <context context-type="sourcefile">Taskomatic</context>
        </context-group>
        <target>Red Hat ログイン電子メールの確認</target>
      </trans-unit>
      <trans-unit id="email.verification.warning.body">
        <source>
Dear @@PRODUCT_NAME@@ User,

This email is sent to validate the email address that you have
provided for your Red Hat login. Your Red Hat login, in combination
with an active Red Hat subscription, provides you with access to
systems management capabilities through @@PRODUCT_NAME@@.

To ensure the security of the account information associated with your
Red Hat login, please take a moment to click through the link below
and verify that we have the correct email address. If you do not
confirm your email address, your Red Hat login will eventually be
deactivated.

Please note that this is a final notice.  If you do not click through
this URL within the next 2 days, your Red Hat login will deactivated.

To confirm your email address, please visit the following URL:

{0}

Thank you for using @@PRODUCT_NAME@@.
{1}
{2}
</source>
        <context-group name="ctx">
          <context context-type="sourcefile">Taskomatic task: EmailEngine.java</context>
          <context context-type="paramnotes">
                     {0} - Confirmation URL: https://rhn.redhat.com/
         {1} - EmailFooter
         {2} - EmailAccountInfo
          </context>
        </context-group>
        <target>
@@PRODUCT_NAME@@ ユーザー各位

この電子メールは、Red Hat ログインに提供された電子メールアドレスを
有効にするために送信されています。Red Hat ログインとアクティブな Red Hat
サブスクリプションの組み合わせにより、@@PRODUCT_NAME@@ からシステム管理機能に
アクセスできるようになります。
>>>>>>> 4869bc83



<<<<<<< HEAD

=======
電子メールアドレスを確認するには、次の URL にアクセスしてください。

{0}

@@PRODUCT_NAME@@ をご利用頂きありがとうございます。
{1}
{2}
</target>
      </trans-unit>
      <trans-unit id="email.verification.warning.subject">
        <source>Red Hat Login Email Verification, Final Notice</source>
        <context-group name="ctx">
          <context context-type="sourcefile">Taskomatic</context>
        </context-group>
        <target>Red Hat ログイン電子メールの確認、最終通知</target>
      </trans-unit>
>>>>>>> 4869bc83
      <trans-unit id="email.satellitecert.graceperiod.subject">
        <source>@@PRODUCT_NAME@@ Certificate expiration warning</source>
        <context-group name="ctx">
          <context context-type="sourcefile">Taskomatic: @@PRODUCT_NAME@@CertificateCheck</context>
        </context-group>
        <target>Red Hat @@PRODUCT_NAME@@ サーバー証明書の失効通知</target>
      </trans-unit>
      <trans-unit id="email.satellitecert.graceperiod.body">
        <source>
Dear @@PRODUCT_NAME@@ User,

This email is being sent to you to inform you that your @@PRODUCT_NAME@@ Certificate
has expired on your {0} server. After {1} day(s) the systems
management services provided by your @@PRODUCT_NAME@@ Server will become inaccessible.</source>
        <context-group name="ctx">
          <context context-type="sourcefile">Taskomatic: @@PRODUCT_NAME@@CertificateCheck</context>
          <context context-type="paramnotes">
          {0} - Hostname of the @@PRODUCT_NAME@@ Whose Cert has Expired: highwind.devel.redhat.com
          {1} - Days Until satellite certificate expiration: 7
          </context>
        </context-group>
        <target>
@@PRODUCT_NAME@@ ユーザー各位

この電子メールは @@PRODUCT_NAME@@ 証明書の有効期限がローカルサテライト {0} で
切れていることを通知するために送信されています。{1} 日後に、@@PRODUCT_NAME@@ サーバー
により提供されたシステム管理サービスにアクセスできなくなります。
@@PRODUCT_NAME@@ 証明書の更新方法については、地域の Red Hat カスタマーサービス担当者に
ご連絡ください。

@@PRODUCT_NAME@@ をご利用頂きありがとうございます。
--@@PRODUCT_NAME@@ チーム
</target>
      </trans-unit>
      <trans-unit id="email.satellitecert.expired.subject">
        <source>@@PRODUCT_NAME@@ Certificate expiration notice</source>
        <context-group name="ctx">
          <context context-type="sourcefile">Taskomatic: @@PRODUCT_NAME@@CertificateCheck</context>
        </context-group>
        <target>Red Hat Satellite 証明書の失効通知</target>
      </trans-unit>
      <trans-unit id="email.satellitecert.spwbodyend">
        <source>


Thank you for using @@PRODUCT_NAME@@.
--the @@PRODUCT_NAME@@ Team
</source>
        <context-group name="ctx">
          <context context-type="sourcefile">Taskomatic: @@PRODUCT_NAME@@CertificateCheck</context>
        </context-group>
        <target>


@@PRODUCT_NAME@@ をご利用いただきありがとうございます。
--@@PRODUCT_NAME@@ Team
</target>
      </trans-unit>
      <trans-unit id="email.satellitecert.satbodyend">
        <source>
Please contact your regional Red Hat Customer Service Representative for information
on how to renew your @@PRODUCT_NAME@@ Certificate.


Thank you for using @@PRODUCT_NAME@@.
--the @@PRODUCT_NAME@@ Team
</source>
        <context-group name="ctx">
          <context context-type="sourcefile">Taskomatic: @@PRODUCT_NAME@@CertificateCheck</context>
        </context-group>
        <target>
@@PRODUCT_NAME@@ 証明書の更新に関する詳細
については、ご利用地域を担当している 
Red Hat カスタマーサービスまでご連絡ください。


@@PRODUCT_NAME@@ をご利用いただきありがとうございます。
--@@PRODUCT_NAME@@ Team
</target>
      </trans-unit>
      <trans-unit id="email.satellitecert.expired.body">
        <source>
Dear @@PRODUCT_NAME@@ User,

This email is being sent to you to inform you that your @@PRODUCT_NAME@@ Certificate
has expired on your {0} server. The system management services will be inaccessible
until your certificate is renewed.</source>
        <context-group name="ctx">
          <context context-type="sourcefile">Taskomatic: @@PRODUCT_NAME@@CertificateCheck</context>
          <context context-type="paramnotes">{0} - Hostname of the @@PRODUCT_NAME@@ Whose Cert has Expired: highwind.devel.redhat.com </context>
        </context-group>
        <target>
@@PRODUCT_NAME@@ ユーザー各位

この電子メールは @@PRODUCT_NAME@@ 証明書の有効期限がローカルサテライト {0} で
切れていることを通知するために送信されています。証明書が更新されるまでシステム管理サービスには
アクセスできません。 @@PRODUCT_NAME@@ 証明書の更新方法については、
地域の Red Hat カスタマーサービス担当者にご連絡ください。


@@PRODUCT_NAME@@ をご利用頂きありがとうございます。
--@@PRODUCT_NAME@@ チーム
</target>
      </trans-unit>
    </body>
  </file>
</xliff><|MERGE_RESOLUTION|>--- conflicted
+++ resolved
@@ -2,10 +2,6 @@
 <xliff xmlns="urn:oasis:names:tc:xliff:document:1.1" xmlns:xyz="urn:appInfo:Items" xmlns:xsi="http://www.w3.org/2001/XMLSchema-instance" xsi:schemaLocation="urn:oasis:names:tc:xliff:document:1.1 http://www.oasis-open.org/committees/xliff/documents/xliff-core-1.1.xsd" version="1.1">
   <file source-language="en" datatype="plaintext" original="" target-language="ja">
     <body>
-<<<<<<< HEAD
-
-<!-- New Account Email -->
-=======
       <trans-unit id="email.verify.subject">
         <source>@@PRODUCT_NAME@@ login Email Verification</source>
         <context-group name="ctx">
@@ -15,7 +11,6 @@
         <target>@@PRODUCT_NAME@@ ログイン電子メールの確認</target>
       </trans-unit>
       <!-- New Account Email -->
->>>>>>> 4869bc83
       <trans-unit id="email.newaccount.subject">
         <source>Your @@PRODUCT_NAME@@ Account is ready</source>
         <context-group name="ctx">
@@ -207,15 +202,6 @@
   {1}
 
 @@PRODUCT_NAME@@ をご利用頂きありがとうございます。
-<<<<<<< HEAD
-{2}</target></trans-unit>
-
-
-
-
-
-
-=======
 {2}</target>
       </trans-unit>
       <trans-unit id="email.user.deleted.subject">
@@ -302,19 +288,16 @@
 subscriptions, Red Hat can transfer them to your desired account.  Please
 contact your regional Red Hat Customer Service Representative, using the contact
 information provided at the following link:
->>>>>>> 4869bc83
-
-
-<<<<<<< HEAD
-
-<group>
-  <context-group name="ctx">
-    <context context-type="sourcefile">Taskomatic task: ErrataMailer.java</context>
-  </context-group>
-
-  <trans-unit id="email.errata.notification.body.summary">
-    <source>
-=======
+
+{3}
+
+Note to the Account Administrator (Organization Administrator): Before a new
+user can access subscriptions, you must grant them the ability to see and manage
+the subscriptions on your account.  This requires that a User Administration
+entitlement exist on your account.  If required, please follow the link above
+and contact your regional Red Hat Customer Service Representative to request
+this feature.
+
 Thank you for choosing Red Hat.
 
 Sincerely,
@@ -476,7 +459,6 @@
         </context-group>
         <trans-unit id="email.errata.notification.body.summary">
           <source>
->>>>>>> 4869bc83
 @@PRODUCT_NAME@@ has determined that the following advisory is applicable to
 one or more of the systems you have registered:
 
@@ -701,9 +683,6 @@
 @@PRODUCT_NAME@@ をご利用頂きありがとうございます。
 {5}
 {6}
-<<<<<<< HEAD
-</target></trans-unit>
-=======
 </target>
       </trans-unit>
       <trans-unit id="email.verification.notice.body">
@@ -806,13 +785,16 @@
 有効にするために送信されています。Red Hat ログインとアクティブな Red Hat
 サブスクリプションの組み合わせにより、@@PRODUCT_NAME@@ からシステム管理機能に
 アクセスできるようになります。
->>>>>>> 4869bc83
-
-
-
-<<<<<<< HEAD
-
-=======
+
+Red Hat ログインに関連付けられたアカウント情報のセキュリティを確保するために、
+以下のリンクをクリックして正しい電子メールアドレスを持っていることを
+確認してください。電子メールアドレスを確認しない場合、
+Red Hat ログインは最終的に無効に
+なります。
+
+これは最終的な通知であることに注意してください。2 日以内に
+この URL をクリックしないと、Red Hat ログインが無効になります。
+
 電子メールアドレスを確認するには、次の URL にアクセスしてください。
 
 {0}
@@ -829,7 +811,6 @@
         </context-group>
         <target>Red Hat ログイン電子メールの確認、最終通知</target>
       </trans-unit>
->>>>>>> 4869bc83
       <trans-unit id="email.satellitecert.graceperiod.subject">
         <source>@@PRODUCT_NAME@@ Certificate expiration warning</source>
         <context-group name="ctx">
