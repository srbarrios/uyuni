--- conflicted
+++ resolved
@@ -5947,150 +5947,6 @@
         </context-group>
         <target>已作为外部认证的 &lt;strong&gt;{0}&lt;/strong&gt; 用户记录。要使用这个帐户的登录和密码登录，请在 &lt;a href=&quot;/rhn/account/UserDetails.do&quot;&gt;&lt;strong&gt;{0} 用户页面&lt;/strong&gt;&lt;/a&gt; 设置密码。</target>
       </trans-unit>
-<<<<<<< HEAD
-=======
-      <trans-unit id="satellite.expired">
-        <source>Your satellite certificate has expired. Please visit the following link for steps on how to request or generate a new certificate: &lt;a href="https://access.redhat.com/knowledge/tools/satcert"&gt;https://access.redhat.com/knowledge/tools/satcert&lt;/a&gt;</source>
-        <context-group name="ctx">
-          <context context-type="sourcefile">/rhn/Login.do</context>
-        </context-group>
-        <target>您的 satellite 证书已经过期。请访问以下连接查看如何请求或者生成一个新证书：&lt;a href=&quot;https://access.redhat.com/knowledge/tools/satcert&quot;&gt;https://access.redhat.com/knowledge/tools/satcert&lt;/a&gt;</target>
-      </trans-unit>
-      <trans-unit id="satellite.expired.restricted">
-        <source>Your Satellite Certificate has expired. Your Satellite is on day {0} of {1} day restricted period and will soon stop functioning. Please visit the following url for steps on how to request or generate a new certificate: https://access.redhat.com/knowledge/tools/satcert</source>
-        <context-group name="ctx">
-          <context context-type="sourcefile">/rhn/Login.do</context>
-        </context-group>
-        <target>您的 Satellite 证书已经过期。您的 Satellite 正处于 {1} 之 {0} 天限制期内，并将很快无法工作。请访问以下 url 产看请求或者生成新证书的步骤：https://access.redhat.com/knowledge/tools/satcert</target>
-      </trans-unit>
-      <trans-unit id="satellite.graceperiod">
-        <source>Your satellite certificate has expired. Please visit the following link for steps on how to request or generate a new certificate: &lt;a href="https://access.redhat.com/knowledge/tools/satcert"&gt;https://access.redhat.com/knowledge/tools/satcert&lt;/a&gt; Your satellite enters restricted period in {0} day(s).</source>
-        <context-group name="ctx">
-          <context context-type="sourcefile">/rhn/Login.do</context>
-          <context context-type="sourcefile">/rhn/YourRhn.do</context>
-        </context-group>
-        <target>您的 satellite 证书已经过期。请访问以下连接查看如何请求或者生成一个新证书：&lt;a href=&quot;https://access.redhat.com/knowledge/tools/satcert&quot;&gt;https://access.redhat.com/knowledge/tools/satcert&lt;a&gt;。您的 satellite 进入 {0} 天限制期。</target>
-      </trans-unit>
-      <trans-unit id="restricted.forbidden">
-        <source>You are not allowed to perform this action until your Satellite Certificate is renewed. Your Satellite is on day {0} of the {1} restricted period and will soon stop functioning. Please visit the following url for steps on how to request or generate a new certificate: https://access.redhat.com/knowledge/tools/satcert</source>
-        <context-group name="ctx">
-          <context context-type="sourcefile">/rhn/Login.do</context>
-        </context-group>
-        <target>未更新 Satellite 证书前您无法执行这个动作。您的 Satellite 证书已经过期。您的 Satellite 正处于 {1} 之 {0} 天限制期内，并将很快无法工作。请访问以下 url 产看请求或者生成新证书的步骤：https://access.redhat.com/knowledge/tools/satcert</target>
-      </trans-unit>
-      <trans-unit id="certificate.config.error.nocert">
-        <source>No certificate found.  Please select a local certificate file or paste contents into the form.</source>
-        <context-group name="ctx">
-          <context context-type="sourcefile">/rhn/admin/config/CertificateConfig.do</context>
-        </context-group>
-        <target>没有找到证书。请选择一个本地的证书文件或把它的内容粘贴到表格中。</target>
-      </trans-unit>
-      <trans-unit id="certificate.config.success">
-        <source>Certificate uploaded.  @@PRODUCT_NAME@@ has been re-activated.</source>
-        <context-group name="ctx">
-          <context context-type="sourcefile">/rhn/admin/config/CertificateConfig.do</context>
-        </context-group>
-        <target>证书已被上传。已重新激活 @@PRODUCT_NAME@@。</target>
-      </trans-unit>
-      <trans-unit id="certificate.config.error.10">
-        <source>Could not parse certificate file, see log file for more details.</source>
-        <context-group name="ctx">
-          <context context-type="sourcefile">/rhn/admin/config/CertificateConfig.do</context>
-        </context-group>
-        <target>不能解释证书文件</target>
-      </trans-unit>
-      <trans-unit id="certificate.config.error.11">
-        <source>Certificate expired</source>
-        <context-group name="ctx">
-          <context context-type="sourcefile">/rhn/admin/config/CertificateConfig.do</context>
-        </context-group>
-        <target>证书过期</target>
-      </trans-unit>
-      <trans-unit id="certificate.config.error.12">
-        <source>Unknown @@PRODUCT_NAME@@ version, see log file for more details.</source>
-        <context-group name="ctx">
-          <context context-type="sourcefile">/rhn/admin/config/CertificateConfig.do</context>
-        </context-group>
-        <target>未知 @@PRODUCT_NAME@@ 版本</target>
-      </trans-unit>
-      <trans-unit id="certificate.config.error.20">
-        <source>Remote activation failure, see log file for more details.</source>
-        <context-group name="ctx">
-          <context context-type="sourcefile">/rhn/admin/config/CertificateConfig.do</context>
-        </context-group>
-        <target>远程激活失败</target>
-      </trans-unit>
-      <trans-unit id="certificate.config.error.30">
-        <source>Local activation failure, see log file for more details.</source>
-        <context-group name="ctx">
-          <context context-type="sourcefile">/rhn/admin/config/CertificateConfig.do</context>
-        </context-group>
-        <target>本地激活失败，更多的细节请查看日志文件。</target>
-      </trans-unit>
-      <trans-unit id="certificate.config.error.40">
-        <source>Channel population failure, see log file for more details.</source>
-        <context-group name="ctx">
-          <context context-type="sourcefile">/rhn/admin/config/CertificateConfig.do</context>
-        </context-group>
-        <target>频道产生失败</target>
-      </trans-unit>
-      <trans-unit id="certificate.config.error.80">
-        <source>No management entitlements remaining</source>
-        <context-group name="ctx">
-          <context context-type="sourcefile">/rhn/admin/config/CertificateConfig.do</context>
-        </context-group>
-        <target>没有有效的管理权利</target>
-      </trans-unit>
-      <trans-unit id="certificate.config.error.82">
-        <source>@@PRODUCT_NAME@@ channel not found</source>
-        <context-group name="ctx">
-          <context context-type="sourcefile">/rhn/admin/config/CertificateConfig.do</context>
-        </context-group>
-        <target>没有找到 @@PRODUCT_NAME@@ 频道</target>
-      </trans-unit>
-      <trans-unit id="certificate.config.error.83">
-        <source>No @@PRODUCT_NAME@@ channel entitlements remaining</source>
-        <context-group name="ctx">
-          <context context-type="sourcefile">/rhn/admin/config/CertificateConfig.do</context>
-        </context-group>
-        <target>没有留下 @@PRODUCT_NAME@@ 频道权利</target>
-      </trans-unit>
-      <trans-unit id="certificate.config.error.84">
-        <source>Invalid @@PRODUCT_NAME@@ certificate</source>
-        <context-group name="ctx">
-          <context context-type="sourcefile">/rhn/admin/config/CertificateConfig.do</context>
-        </context-group>
-        <target>无效的 @@PRODUCT_NAME@@ 证书</target>
-      </trans-unit>
-      <trans-unit id="certificate.config.error.85">
-        <source>Unknown activation error, see log file for more details.</source>
-        <context-group name="ctx">
-          <context context-type="sourcefile">/rhn/admin/config/CertificateConfig.do</context>
-        </context-group>
-        <target>未知的激活错误，更多的细节请查看日志文件。</target>
-      </trans-unit>
-      <trans-unit id="certificate.config.error.86">
-        <source>@@PRODUCT_NAME@@ has no base channel on parent server</source>
-        <context-group name="ctx">
-          <context context-type="sourcefile">/rhn/admin/config/CertificateConfig.do</context>
-        </context-group>
-        <target>@@PRODUCT_NAME@@ 在上级服务器上没有基本频道</target>
-      </trans-unit>
-      <trans-unit id="certificate.config.error.87">
-        <source>No @@PRODUCT_NAME@@ channel available for this version</source>
-        <context-group name="ctx">
-          <context context-type="sourcefile">/rhn/admin/config/CertificateConfig.do</context>
-        </context-group>
-        <target>没有这个版本可用的 @@PRODUCT_NAME@@ 频道</target>
-      </trans-unit>
-      <trans-unit id="certificate.config.error.127">
-        <source>Unhandled error, see log file for more details.</source>
-        <context-group name="ctx">
-          <context context-type="sourcefile">/rhn/admin/config/CertificateConfig.do</context>
-        </context-group>
-        <target>未处理的错误，更多的细节请查看日志文件。</target>
-      </trans-unit>
->>>>>>> 2d33a750
       <trans-unit id="hostname">
         <source>@@PRODUCT_NAME@@ server hostname</source>
         <context-group name="ctx">
