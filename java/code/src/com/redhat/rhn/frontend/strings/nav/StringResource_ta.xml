--- conflicted
+++ resolved
@@ -56,14 +56,8 @@
         <context-group name="ctx">
           <context context-type="sourcefile">Action Details Navigation Menu</context>
         </context-group>
-<<<<<<< HEAD
-      <target>பின்னிணைப்புகளை நிறுவவும்</target></trans-unit>
-
-
-=======
         <target>பின்னிணைப்புகளை நிறுவவும்</target>
       </trans-unit>
->>>>>>> 4869bc83
       <trans-unit id="virtualization.entitlements">
         <source>Virtualization Entitlements</source>
         <context-group name="ctx">
@@ -135,27 +129,12 @@
         <target/>
       </trans-unit>
       <trans-unit id="System Currency">
-<<<<<<< HEAD
-<source>System Currency</source>
+        <source>System Currency</source>
         <context-group name="ctx">
           <context context-type="sourcefile">Systems Navigation Menu</context>
         </context-group>
-      <target></target></trans-unit>
-
-
-
-
-
-
-
-=======
-        <source>System Currency</source>
-        <context-group name="ctx">
-          <context context-type="sourcefile">Systems Navigation Menu</context>
-        </context-group>
         <target/>
       </trans-unit>
->>>>>>> 4869bc83
       <trans-unit id="ssm.nav.config">
         <source>Configuration</source>
         <context-group name="ctx">
@@ -220,22 +199,12 @@
         <target>முடிக்கப்பட்டது</target>
       </trans-unit>
       <trans-unit id="ssm.nav.status.all">
-<<<<<<< HEAD
-         <source>All</source>
-         <context-group name="ctx">
-            <context context-type="sourcefile">System Set Manager Navigation Menu</context>
-         </context-group>
-      <target>அனைத்தும்</target></trans-unit>
-
-
-=======
         <source>All</source>
         <context-group name="ctx">
           <context context-type="sourcefile">System Set Manager Navigation Menu</context>
         </context-group>
         <target>அனைத்தும்</target>
       </trans-unit>
->>>>>>> 4869bc83
       <trans-unit id="channel.nav.all">
         <source>All Channels</source>
         <context-group name="ctx">
@@ -244,22 +213,12 @@
         <target>அனைத்து சேனல்கள்</target>
       </trans-unit>
       <trans-unit id="channel.nav.shared">
-<<<<<<< HEAD
-<source>Shared Channels</source>
-          <context-group name="ctx">
+        <source>Shared Channels</source>
+        <context-group name="ctx">
           <context context-type="sourcefile">Channel Navigation Menu</context>
         </context-group>
-      <target>பகிரப்பட்ட சேனல்கள்</target></trans-unit>
-
-
-=======
-        <source>Shared Channels</source>
-        <context-group name="ctx">
-          <context context-type="sourcefile">Channel Navigation Menu</context>
-        </context-group>
         <target>பகிரப்பட்ட சேனல்கள்</target>
       </trans-unit>
->>>>>>> 4869bc83
       <trans-unit id="channel.nav.popular">
         <source>Popular Channels</source>
         <context-group name="ctx">
@@ -279,14 +238,8 @@
         <context-group name="ctx">
           <context context-type="sourcefile">Channel Navigation Menu</context>
         </context-group>
-<<<<<<< HEAD
-      <target></target></trans-unit>
-
-
-=======
         <target/>
       </trans-unit>
->>>>>>> 4869bc83
       <trans-unit id="config.nav.managed">
         <source>Managed Systems</source>
         <context-group name="ctx">
@@ -316,22 +269,12 @@
         <target>கட்டமைப்பு தடங்கள்</target>
       </trans-unit>
       <trans-unit id="config.nav.files">
-<<<<<<< HEAD
-<source>Configuration Files</source>
-          <context-group name="ctx">
+        <source>Configuration Files</source>
+        <context-group name="ctx">
           <context context-type="sourcefile">Configuration Navigation Menu</context>
         </context-group>
-      <target>கட்டமைப்பு கோப்புகள்</target></trans-unit>
-
-
-=======
-        <source>Configuration Files</source>
-        <context-group name="ctx">
-          <context context-type="sourcefile">Configuration Navigation Menu</context>
-        </context-group>
         <target>கட்டமைப்பு கோப்புகள்</target>
       </trans-unit>
->>>>>>> 4869bc83
       <trans-unit id="config.nav.globalfiles">
         <source>Centrally Managed Files</source>
         <context-group name="ctx">
@@ -513,16 +456,9 @@
           <target>கண்ணோட்டம்</target>
         </trans-unit>
         <trans-unit id="nav.sdc.config.view_modify_files">
-<<<<<<< HEAD
-            <source>View/Modify Files</source>
-        <target>கோப்புகளை பார்வையிடல்/மாற்றுதல்</target></trans-unit>
-
-
-=======
           <source>View/Modify Files</source>
           <target>கோப்புகளை பார்வையிடல்/மாற்றுதல்</target>
         </trans-unit>
->>>>>>> 4869bc83
         <trans-unit id="nav.sdc.config.compare_files">
           <source>Compare Files</source>
           <target>கோப்புகளை ஒப்பிடுதல்</target>
@@ -627,22 +563,12 @@
         <target>நொடிப்பு ஒட்டுகள்</target>
       </trans-unit>
       <trans-unit id="Session Status">
-<<<<<<< HEAD
-<source>Session Status</source>
-        <context-group name="ctx">
-          <context context-type="sourcefile">Navigation Menu</context>
-        </context-group>
-      <target>அமர்வு நிலை</target></trans-unit>
-
-
-=======
         <source>Session Status</source>
         <context-group name="ctx">
           <context context-type="sourcefile">Navigation Menu</context>
         </context-group>
         <target>அமர்வு நிலை</target>
       </trans-unit>
->>>>>>> 4869bc83
       <trans-unit id="Sandbox">
         <source>Sandbox</source>
         <context-group name="ctx">
@@ -784,23 +710,12 @@
         <target>கட்டமைப்பு</target>
       </trans-unit>
       <trans-unit id="Config Files">
-<<<<<<< HEAD
-<source>Config Files</source>
-        <context-group name="ctx">
-          <context context-type="sourcefile">Navigation Menu</context>
-        </context-group>
-      <target>கட்டமை கோப்புகள்</target></trans-unit>
-
-
-
-=======
         <source>Config Files</source>
         <context-group name="ctx">
           <context context-type="sourcefile">Navigation Menu</context>
         </context-group>
         <target>கட்டமை கோப்புகள்</target>
       </trans-unit>
->>>>>>> 4869bc83
       <trans-unit id="Join">
         <source>Join</source>
         <context-group name="ctx">
@@ -925,236 +840,6 @@
         <context-group name="ctx">
           <context context-type="sourcefile">Kickstart Details Menu</context>
         </context-group>
-<<<<<<< HEAD
-      <target>கூடுதல் விருப்பங்கள்</target></trans-unit>
-
-  <trans-unit id="Locale">
-    <source>Locale</source>
-    <context-group name="ctx">
-      <context context-type="sourcefile">Kickstart System Details Menu</context>
-    </context-group>
-  <target>மொழி</target></trans-unit>
-
-  <trans-unit id="Partitioning">
-    <source>Partitioning</source>
-    <context-group name="ctx">
-      <context context-type="sourcefile">Kickstart System Details Menu</context>
-    </context-group>
-  <target>பகிர்தல்</target></trans-unit>
-
-  <trans-unit id="GPG_SSL">
-    <source>GPG &amp; SSL</source>
-    <context-group name="ctx">
-      <context context-type="sourcefile">Kickstart System Details Menu</context>
-    </context-group>
-  <target>GPG &amp; SSL</target></trans-unit>
-
-  <trans-unit id="Troubleshooting">
-    <source>Troubleshooting</source>
-    <context-group name="ctx">
-      <context context-type="sourcefile">Kickstart System Details Menu</context>
-    </context-group>
-  <target>பழுது பார்த்தல்</target></trans-unit>
-
-  <trans-unit id="Package Groups">
-    <source>Package Groups</source>
-    <context-group name="ctx">
-      <context context-type="sourcefile">Kickstart Software menu</context>
-    </context-group>
-  <target>தொகுப்பு குழுக்கள்</target></trans-unit>
-
-  <trans-unit id="Package Profiles">
-    <source>Package Profiles</source>
-    <context-group name="ctx">
-      <context context-type="sourcefile">Kickstart Software menu</context>
-    </context-group>
-  <target>தொகுப்பு விவரக்குறிப்பு</target></trans-unit>
-
-
-
-  <trans-unit id="Critical">
-    <source>Critical</source>
-    <context-group name="ctx">
-      <context context-type="sourcefile">/rhn/monitoring/ProbeList.do</context>
-    </context-group>
-  <target>சிக்கலான</target></trans-unit>
-
-  <trans-unit id="Unknown">
-    <source>Unknown</source>
-    <context-group name="ctx">
-      <context context-type="sourcefile">/rhn/monitoring/ProbeList.do</context>
-    </context-group>
-  <target>தெரியாதது</target></trans-unit>
-
-  <trans-unit id="Recently Registered">
-    <source>Recently Registered</source>
-    <context-group name="ctx">
-      <context context-type="sourcefile">/rhn/systems/Registered.do</context>
-    </context-group>
-  <target>சமீபத்தில் பதிவு செய்யப்பட்டது</target></trans-unit>
-
-  <trans-unit id="Target Systems">
-    <source>Target Systems</source>
-    <context-group name="ctx">
-      <context context-type="sourcefile">/rhn/software/channel/downloads/Download.do</context>
-    </context-group>
-  <target>இலக்கு கணினிகள்</target></trans-unit>
-
-  <trans-unit id="Admins">
-    <source>Admins</source>
-    <context-group name="ctx">
-      <context context-type="sourcefile">/rhn/groups/*.do</context>
-    </context-group>
-  <target>நிர்வாகங்கள்</target></trans-unit>
-
-  <trans-unit id="Subscribed Systems">
-    <source>Subscribed Systems</source>
-    <context-group name="ctx">
-      <context context-type="sourcefile">/rhn/software/channel/downloads/Download.do</context>
-    </context-group>
-  <target>சந்தாப்படுத்தப்பட்ட கணினிகள்</target></trans-unit>
-
-  <trans-unit id="Repositories">
-    <source>Repositories</source>
-    <context-group name="ctx">
-      <context context-type="sourcefile">/rhn/channels/manage/Edit.do</context>
-    </context-group>
-  <target></target></trans-unit>
-
-  <trans-unit id="Managers">
-    <source>Managers</source>
-    <context-group name="ctx">
-      <context context-type="sourcefile">/rhn/software/channel/downloads/Download.do</context>
-    </context-group>
-  <target>மேலாளர்கள்</target></trans-unit>
-
-  <trans-unit id="Subscribers">
-    <source>Subscribers</source>
-    <context-group name="ctx">
-      <context context-type="sourcefile">/rhn/software/channel/downloads/Download.do</context>
-    </context-group>
-  <target>சந்தாதாரர்கள்</target></trans-unit>
-
-  <trans-unit id="Downloads">
-    <source>Downloads</source>
-    <context-group name="ctx">
-      <context context-type="sourcefile">/rhn/software/channel/downloads/Download.do</context>
-    </context-group>
-  <target>பதிவிறக்கங்கள்</target></trans-unit>
-
-  <trans-unit id="License">
-    <source>License</source>
-    <context-group name="ctx">
-      <context context-type="sourcefile">/rhn/software/channel/downloads/Download.do</context>
-    </context-group>
-  <target>உரிமம்</target></trans-unit>
-
-  <trans-unit id="Sync">
-    <source>Sync</source>
-    <context-group name="ctx">
-      <context context-type="sourcefile">/rhn/channels/manage/errata/SyncErrata.do</context>
-    </context-group>
-  <target></target></trans-unit>
-
-  <trans-unit id="Organizations">
-    <source>Organizations</source>
-    <context-group name="ctx">
-      <context context-type="sourcefile">/rhn/admin/multiorg/Organizations.do</context>
-    </context-group>
-  <target>நிறுவனங்கள்</target></trans-unit>
-
-
-    <trans-unit id="Trusts">
-    <source>Trusts</source>
-    <context-group name="ctx">
-      <context context-type="sourcefile">/rhn/admin/multiorg/Organizations.do</context>
-    </context-group>
-  <target>நம்பகங்கள்</target></trans-unit>
-
-    <trans-unit id="Channels Consumed">
-    <source>Channels Consumed</source>
-    <context-group name="ctx">
-      <context context-type="sourcefile">/rhn/multiorg/OrgTrustDetails.do</context>
-    </context-group>
-  <target>பெறப்பட்ட சேனல்கள்</target></trans-unit>
-
-    <trans-unit id="Channels Provided">
-    <source>Channels Provided</source>
-    <context-group name="ctx">
-      <context context-type="sourcefile">/rhn/multiorg/OrgTrustDetails.do</context>
-    </context-group>
-  <target>கொடுக்கப்பட்ட சேனல்கள்</target></trans-unit>
-
-  <trans-unit id="Subscriptions">
-    <source>Subscriptions</source>
-    <context-group name="ctx">
-      <context context-type="sourcefile">/rhn/admin/multiorg/Subscriptions.do</context>
-    </context-group>
-  <target>சந்தாக்கள்</target></trans-unit>
-
-
-
-
-  <!-- SSM NAV -->
-  <group>
-  <trans-unit id="Child Channels">
-    <source>Child Channels</source>
-    <context-group name="ctx">
-      <context context-type="sourcefile">/rhn/channel/ssm/ChildSubscriptions.do</context>
-    </context-group>
-  <target>சேய் தடங்கள்</target></trans-unit>
-
-  <trans-unit id="Chat">
-    <source>Chat</source>
-    <context-group name="ctx">
-      <context context-type="sourcefile">/rhn/help/about.pxt</context>
-    </context-group>
-  <target></target></trans-unit>
-
-  <trans-unit id="Base Channels">
-    <source>Base Channels</source>
-    <context-group name="ctx">
-      <context context-type="sourcefile">/rhn/channel/ssm/ChildSubscriptions.do</context>
-    </context-group>
-  <target>அடிப்படை தடங்கள்</target></trans-unit>
-  </group>
-
-<!-- Multiorg nav -->
-  <group>
-  <trans-unit id="Software Channel Entitlements">
-    <source>Software Channel Entitlements</source>
-    <context-group name="ctx">
-      <context context-type="sourcefile">/rhn/admin/multiorg/OrgSoftwareSubscriptions.do</context>
-    </context-group>
-  <target>மென்பொருள் தட உரிமங்கள்</target></trans-unit>
-  </group>
-
-<!-- Activation Keys nav -->
-  <group>
-  <trans-unit id="activation-keys.nav.activated_systems">
-    <source>Activated Systems</source>
-    <context-group name="ctx">
-      <context context-type="sourcefile">/rhn/activationkeys/Edit.do</context>
-    </context-group>
-  <target>செயல்படுத்தப்பட்ட கணினிகள்</target></trans-unit>
-  </group>
-
-<!-- Main nav -->
-  <group>
-    <context-group name="ctx">
-      <context context-type="sourcefile">Title bar</context>
-    </context-group>
-  <trans-unit id="manage">
-    <source>Manage</source>
-  <target></target></trans-unit>
-  <trans-unit id="clear">
-    <source>Clear</source>
-  <target></target></trans-unit>
-
-  </group>
-
-
-=======
         <target>கூடுதல் விருப்பங்கள்</target>
       </trans-unit>
       <trans-unit id="Locale">
@@ -1376,7 +1061,6 @@
           <target/>
         </trans-unit>
       </group>
->>>>>>> 4869bc83
     </body>
   </file>
 </xliff>