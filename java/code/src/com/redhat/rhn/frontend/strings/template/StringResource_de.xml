--- conflicted
+++ resolved
@@ -2,10 +2,6 @@
 <xliff xmlns="urn:oasis:names:tc:xliff:document:1.1" xmlns:xyz="urn:appInfo:Items" xmlns:xsi="http://www.w3.org/2001/XMLSchema-instance" xsi:schemaLocation="urn:oasis:names:tc:xliff:document:1.1 http://www.oasis-open.org/committees/xliff/documents/xliff-core-1.1.xsd" version="1.1">
   <file source-language="en" datatype="plaintext" original="" target-language="de">
     <body>
-<<<<<<< HEAD
-
-<!-- New Account Email -->
-=======
       <trans-unit id="email.verify.subject">
         <source>@@PRODUCT_NAME@@ login Email Verification</source>
         <context-group name="ctx">
@@ -15,7 +11,6 @@
         <target>@@PRODUCT_NAME@@ Login E-Mail Verifizierung</target>
       </trans-unit>
       <!-- New Account Email -->
->>>>>>> 4869bc83
       <trans-unit id="email.newaccount.subject">
         <source>Your @@PRODUCT_NAME@@ Account is ready</source>
         <context-group name="ctx">
@@ -207,9 +202,6 @@
   {1}
 
 Vielen Dank, dass Sie @@PRODUCT_NAME@@ verwenden.
-<<<<<<< HEAD
-{2}</target></trans-unit>
-=======
 {2}</target>
       </trans-unit>
       <trans-unit id="email.user.deleted.subject">
@@ -390,25 +382,28 @@
 1) You recently reinstalled a system and are attempting to associate
    the system with an existing, active subscription. Please ensure you
    delete your existing system profile on @@PRODUCT_NAME@@.
->>>>>>> 4869bc83
-
-
-
-
-
-
-
-
-<<<<<<< HEAD
-
-<group>
-  <context-group name="ctx">
-    <context context-type="sourcefile">Taskomatic task: ErrataMailer.java</context>
-  </context-group>
-
-  <trans-unit id="email.errata.notification.body.summary">
-    <source>
-=======
+
+2) The number of systems you have connected to @@PRODUCT_NAME@@ exceeds
+   the number of active Red Hat subscriptions associated with your
+   account.  This may be because your subscriptions have expired or
+   you need to purchase a Red Hat subscription.
+
+   To check the expiration dates of your existing Red Hat
+   subscriptions, please visit:
+
+   https://www.redhat.com/apps/support/
+
+   Log in and click on View and manage your subscriptions link.
+
+3) You recently installed a Red Hat product and your subscription
+   number was not successfully activated. If you would like to try and
+   activate your subscription again, please visit:
+
+   https://www.redhat.com/activate
+
+For additional questions, please contact a Red Hat Customer Service
+representative at:
+
 http://www.redhat.com/about/contact/directory.html#custservice
 
 Thank you for using @@PRODUCT_NAME@@.
@@ -465,7 +460,6 @@
         </context-group>
         <trans-unit id="email.errata.notification.body.summary">
           <source>
->>>>>>> 4869bc83
 @@PRODUCT_NAME@@ has determined that the following advisory is applicable to
 one or more of the systems you have registered:
 
@@ -689,9 +683,6 @@
 
 Vielen Dank, dass Sie @@PRODUCT_NAME@ verwenden.
 {5}
-<<<<<<< HEAD
-{6}</target></trans-unit>
-=======
 {6}</target>
       </trans-unit>
       <trans-unit id="email.verification.notice.body">
@@ -725,13 +716,18 @@
         </context-group>
         <target>
 Sehr geehrter @@PRODUCT_NAME@@ Benutzer,
->>>>>>> 4869bc83
-
-
-
-<<<<<<< HEAD
-
-=======
+
+diese E-Mail wurde gesendet, um die E-Mail-Adresse zu verifizieren,
+die Sie für Ihr Red Hat Login angegeben haben. Ihr Red Hat Login
+in Verbindung mit einem aktiven Red Hat Abonnement ermöglicht Ihnen
+Zugang zu Systemverwaltungsfunktionen über das @@PRODUCT_NAME@@.
+
+Um die Sicherheit Ihrer Account-Informationen in Verbindung mit Ihrem Red Hat
+Login zu gewährleisten, sollten Sie sich einen Moment Zeit nehmen und uns
+mit Hilfe des untenstehenden Links bestätigen, dass wir die korrekte
+E-Mail-Adresse besitzen. Wenn wir keine Bestätigung für Ihre E-Mail-Adresse
+erhalten, wird Ihr Red Hat Login zukünftig deaktiviert
+
 Um Ihre E-Mail-Adresse zu bestätigen, besuchen Sie bitte folgende URL:
 
 {0}
@@ -813,7 +809,6 @@
         </context-group>
         <target>Red Hat Login E-Mail Verifizierung, Letzte Benachrichtigung</target>
       </trans-unit>
->>>>>>> 4869bc83
       <trans-unit id="email.satellitecert.graceperiod.subject">
         <source>@@PRODUCT_NAME@@ Certificate expiration warning</source>
         <context-group name="ctx">
