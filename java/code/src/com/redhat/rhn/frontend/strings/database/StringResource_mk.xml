--- conflicted
+++ resolved
@@ -19,22 +19,14 @@
       </trans-unit>
       <trans-unit id="Completed" xml:space="preserve">
         <source>Completed</source>
-<<<<<<< HEAD
-        <target/>
-=======
         <target>Завршено</target>
->>>>>>> cb6c8e90
         <context-group name="ctx">
           <context context-type="sourcefile">/rhn/configuration/Overview</context>
         </context-group>
       </trans-unit>
       <trans-unit id="Failed" xml:space="preserve">
         <source>Failed</source>
-<<<<<<< HEAD
-        <target/>
-=======
         <target>Неуспешно</target>
->>>>>>> cb6c8e90
         <context-group name="ctx">
           <context context-type="sourcefile">/rhn/configuration/Overview</context>
         </context-group>
@@ -42,11 +34,7 @@
       <!-- System Group Types -->
       <trans-unit id="Spacewalk Management Entitled Servers" xml:space="preserve">
         <source>Management</source>
-<<<<<<< HEAD
-        <target/>
-=======
         <target>Администрација</target>
->>>>>>> cb6c8e90
         <context-group name="ctx">
           <context context-type="sourcefile">/rhn/systems/SystemList</context>
         </context-group>
@@ -77,11 +65,7 @@
       </trans-unit>
       <trans-unit id="enterprise_entitled" xml:space="preserve">
         <source>Management</source>
-<<<<<<< HEAD
-        <target/>
-=======
         <target>Администрација</target>
->>>>>>> cb6c8e90
         <context-group name="ctx">
           <context context-type="sourcefile">/rhn/errata/details/SystemsAffected.do</context>
           <context context-type="sourcefile">/rhn/systems/SystemEntitlements.do</context>
