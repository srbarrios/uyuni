<?xml version="1.0" encoding="utf-8"?>
<xliff xmlns="urn:oasis:names:tc:xliff:document:1.1" xmlns:xyz="urn:appInfo:Items" xmlns:xsi="http://www.w3.org/2001/XMLSchema-instance" xsi:schemaLocation="urn:oasis:names:tc:xliff:document:1.1 http://www.oasis-open.org/committees/xliff/documents/xliff-core-1.1.xsd" version="1.1">
  <file source-language="en" datatype="plaintext" original="" target-language="ko">
    <body>
      <trans-unit id="common.nav.overview">
        <source>Overview</source>
        <context-group name="ctx">
          <context context-type="sourcefile">Configuration Navigation Menu</context>
        </context-group>
        <target>개요</target>
      </trans-unit>
      <trans-unit id="common.nav.systems">
        <source>Systems</source>
        <context-group name="ctx">
          <context context-type="sourcefile">Configuration Navigation Menu</context>
        </context-group>
        <target>시스템</target>
      </trans-unit>
      <trans-unit id="users.nav.all">
        <source>All</source>
        <context-group name="ctx">
          <context context-type="sourcefile">Users Navigation Menu</context>
        </context-group>
        <target>전체</target>
      </trans-unit>
      <trans-unit id="users.nav.active">
        <source>Active</source>
        <context-group name="ctx">
          <context context-type="sourcefile">Users Navigation Menu</context>
        </context-group>
        <target>활성</target>
      </trans-unit>
      <trans-unit id="users.nav.disabled">
        <source>Deactivated</source>
        <context-group name="ctx">
          <context context-type="sourcefile">Users Navigation Menu</context>
        </context-group>
        <target>비활성화됨</target>
      </trans-unit>
      <trans-unit id="User">
        <source>User</source>
        <context-group name="ctx">
          <context context-type="sourcefile">Users Navigation Menu</context>
        </context-group>
        <target>사용자</target>
      </trans-unit>
      <trans-unit id="action.nav.backout">
        <source>Back Out Patches</source>
        <context-group name="ctx">
          <context context-type="sourcefile">Action Details Navigation Menu</context>
        </context-group>
        <target>패치 제거</target>
      </trans-unit>
      <trans-unit id="action.nav.install">
        <source>Install Patches</source>
        <context-group name="ctx">
          <context context-type="sourcefile">Action Details Navigation Menu</context>
        </context-group>
<<<<<<< HEAD
      <target>패치 설치</target></trans-unit>


=======
        <target>패치 설치</target>
      </trans-unit>
      <trans-unit id="system.nav.all">
        <source>All</source>
        <context-group name="ctx">
          <context context-type="sourcefile">Systems Navigation Menu</context>
        </context-group>
        <target>전체</target>
      </trans-unit>
>>>>>>> 4869bc83
      <trans-unit id="virtualization.entitlements">
        <source>Virtualization Entitlements</source>
        <context-group name="ctx">
          <context context-type="sourcefile">Subscription Management Menu</context>
        </context-group>
        <target>가상화 인타이틀먼트</target>
      </trans-unit>
      <trans-unit id="guest.limited.hosts">
        <source>Virtualization Hosts</source>
        <context-group name="ctx">
          <context context-type="sourcefile">Virtualization Entitlements Navigation</context>
        </context-group>
        <target>가상화 호스트</target>
      </trans-unit>
      <trans-unit id="guest.unlimited.hosts">
        <source>Virtualization Platform Hosts</source>
        <context-group name="ctx">
          <context context-type="sourcefile">Virtualization Entitlements Navigation</context>
        </context-group>
        <target>가상화 플랫폼 호스트</target>
      </trans-unit>
      <trans-unit id="guests.without.hosts">
        <source>Guests Without Hosts</source>
        <context-group name="ctx">
          <context context-type="sourcefile">Virtualization Entitlements Navigation</context>
        </context-group>
        <target>호스트없는 게스트</target>
      </trans-unit>
      <trans-unit id="Virtualization">
        <source>Virtualization</source>
        <context-group name="ctx">
          <context context-type="sourcefile">Systems Navigation Menu</context>
        </context-group>
        <target>가상화</target>
      </trans-unit>
      <trans-unit id="Virtual Systems">
        <source>Virtual Systems</source>
        <context-group name="ctx">
          <context context-type="sourcefile">Systems Navigation Menu</context>
        </context-group>
        <target>가상 시스템</target>
      </trans-unit>
      <trans-unit id="Duplicate Systems">
        <source>Duplicate Systems</source>
        <context-group name="ctx">
          <context context-type="sourcefile">Systems Navigation Menu</context>
        </context-group>
        <target>중복 시스템 </target>
      </trans-unit>
      <trans-unit id="duplicate.systems.nav.ips">
        <source>Duplicate IP Address</source>
        <context-group name="ctx">
          <context context-type="sourcefile">Duplicate Systems Navigation Menu</context>
        </context-group>
        <target>중복 IP 주소 </target>
      </trans-unit>
      <trans-unit id="duplicate.systems.nav.ip6s">
        <source>Duplicate IPv6 Address</source>
        <context-group name="ctx">
          <context context-type="sourcefile">Duplicate Systems Navigation Menu</context>
        </context-group>
        <target>중복 IPv6 주소</target>
      </trans-unit>
      <trans-unit id="duplicate.systems.nav.mac_address">
        <source>Duplicate MAC Address</source>
        <context-group name="ctx">
          <context context-type="sourcefile">Systems Navigation Menu</context>
        </context-group>
        <target>중복 MAC 주소</target>
      </trans-unit>
      <trans-unit id="duplicate.systems.nav.hostname">
        <source>Duplicate Hostname</source>
        <context-group name="ctx">
          <context context-type="sourcefile">Systems Navigation Menu</context>
        </context-group>
        <target>중복된 호스트 이름 </target>
      </trans-unit>
      <trans-unit id="System Currency">
        <source>System Currency</source>
        <context-group name="ctx">
          <context context-type="sourcefile">Systems Navigation Menu</context>
        </context-group>
<<<<<<< HEAD
      <target></target></trans-unit>







=======
        <target>시스템 상태</target>
      </trans-unit>
      <trans-unit id="system.nav.outofdate">
        <source>Out of Date</source>
        <context-group name="ctx">
          <context context-type="sourcefile">Systems Navigation Menu</context>
        </context-group>
        <target>업데이트되지 않은 시스템</target>
      </trans-unit>
      <trans-unit id="system.nav.unentitled">
        <source>Unentitled</source>
        <context-group name="ctx">
          <context context-type="sourcefile">Systems Navigation Menu</context>
        </context-group>
        <target>인타이틀먼트 해제</target>
      </trans-unit>
      <trans-unit id="system.nav.ungrouped">
        <source>Ungrouped</source>
        <context-group name="ctx">
          <context context-type="sourcefile">Systems Navigation Menu</context>
        </context-group>
        <target>그룹 해제</target>
      </trans-unit>
      <trans-unit id="system.nav.inactive">
        <source>Inactive</source>
        <context-group name="ctx">
          <context context-type="sourcefile">Systems Navigation Menu</context>
        </context-group>
        <target>비활성</target>
      </trans-unit>
      <trans-unit id="system.nav.proxy">
        <source>Proxy</source>
        <context-group name="ctx">
          <context context-type="sourcefile">Systems Navigation Menu</context>
        </context-group>
        <target>Proxy</target>
      </trans-unit>
>>>>>>> 4869bc83
      <trans-unit id="ssm.nav.config">
        <source>Configuration</source>
        <context-group name="ctx">
          <context context-type="sourcefile">System Set Manager Navigation Menu</context>
        </context-group>
        <target>설정</target>
      </trans-unit>
      <trans-unit id="ssm.nav.config.deploy">
        <source>Deploy Files</source>
        <context-group name="ctx">
          <context context-type="sourcefile">System Set Manager Navigation Menu</context>
        </context-group>
        <target>파일 디플로이</target>
      </trans-unit>
      <trans-unit id="ssm.nav.config.diff">
        <source>Compare Files</source>
        <context-group name="ctx">
          <context context-type="sourcefile">System Set Manager Navigation Menu</context>
        </context-group>
        <target>파일 비교</target>
      </trans-unit>
      <trans-unit id="ssm.nav.config.subscribe">
        <source>Subscribe to Channels</source>
        <context-group name="ctx">
          <context context-type="sourcefile">System Set Manager Navigation Menu</context>
        </context-group>
        <target>채널에 등록</target>
      </trans-unit>
      <trans-unit id="ssm.nav.config.unsubscribe">
        <source>Unsubscribe from Channels</source>
        <context-group name="ctx">
          <context context-type="sourcefile">System Set Manager Navigation Menu</context>
        </context-group>
        <target>채널에서 등록 해제</target>
      </trans-unit>
      <trans-unit id="ssm.nav.config.enable">
        <source>Enable Configuration</source>
        <context-group name="ctx">
          <context context-type="sourcefile">System Set Manager Navigation Menu</context>
        </context-group>
        <target>설정 활성화</target>
      </trans-unit>
      <trans-unit id="ssm.nav.status">
        <source>Status</source>
        <context-group name="ctx">
          <context context-type="sourcefile">System Set Manager Navigation Menu</context>
        </context-group>
        <target>상태 </target>
      </trans-unit>
      <trans-unit id="ssm.nav.status.inprogress">
        <source>In Progress</source>
        <context-group name="ctx">
          <context context-type="sourcefile">System Set Manager Navigation Menu</context>
        </context-group>
        <target>진행 중 </target>
      </trans-unit>
      <trans-unit id="ssm.nav.status.completed">
        <source>Completed</source>
        <context-group name="ctx">
          <context context-type="sourcefile">System Set Manager Navigation Menu</context>
        </context-group>
        <target>완료 </target>
      </trans-unit>
      <trans-unit id="ssm.nav.status.all">
<<<<<<< HEAD
         <source>All</source>
         <context-group name="ctx">
            <context context-type="sourcefile">System Set Manager Navigation Menu</context>
         </context-group>
      <target>전체</target></trans-unit>


=======
        <source>All</source>
        <context-group name="ctx">
          <context context-type="sourcefile">System Set Manager Navigation Menu</context>
        </context-group>
        <target>전체</target>
      </trans-unit>
      <trans-unit id="channel.nav.relevant">
        <source>Relevant channels</source>
        <context-group name="ctx">
          <context context-type="sourcefile">Channel Navigation Menu</context>
        </context-group>
        <target>적절한 채널</target>
      </trans-unit>
>>>>>>> 4869bc83
      <trans-unit id="channel.nav.all">
        <source>All Channels</source>
        <context-group name="ctx">
          <context context-type="sourcefile">Channel Navigation Menu</context>
        </context-group>
        <target>모든 채널 </target>
      </trans-unit>
      <trans-unit id="channel.nav.shared">
        <source>Shared Channels</source>
        <context-group name="ctx">
          <context context-type="sourcefile">Channel Navigation Menu</context>
        </context-group>
<<<<<<< HEAD
      <target>공유 채널   </target></trans-unit>


=======
        <target>공유 채널   </target>
      </trans-unit>
      <trans-unit id="channel.nav.vendor">
        <source>Red Hat Channels</source>
        <context-group name="ctx">
          <context context-type="sourcefile">Channel Navigation Menu</context>
        </context-group>
        <target>Red Hat 채널 </target>
      </trans-unit>
>>>>>>> 4869bc83
      <trans-unit id="channel.nav.popular">
        <source>Popular Channels</source>
        <context-group name="ctx">
          <context context-type="sourcefile">Channel Navigation Menu</context>
        </context-group>
        <target>많이 사용되는 채널 </target>
      </trans-unit>
      <trans-unit id="channel.nav.custom">
        <source>My Channels</source>
        <context-group name="ctx">
          <context context-type="sourcefile">Channel Navigation Menu</context>
        </context-group>
        <target>내 채널  </target>
      </trans-unit>
      <trans-unit id="channel.nav.retired">
        <source>Retired Channels</source>
        <context-group name="ctx">
          <context context-type="sourcefile">Channel Navigation Menu</context>
        </context-group>
<<<<<<< HEAD
      <target></target></trans-unit>


=======
        <target>더이상 사용되지 않는 채널 </target>
      </trans-unit>
      <trans-unit id="audit.nav.audit">
        <source>Audit</source>
        <context-group name="ctx">
          <context context-type="sourcefile">Audit Navigation Menu</context>
        </context-group>
        <target>감사 </target>
      </trans-unit>
>>>>>>> 4869bc83
      <trans-unit id="config.nav.managed">
        <source>Managed Systems</source>
        <context-group name="ctx">
          <context context-type="sourcefile">Configuration Navigation Menu</context>
        </context-group>
        <target>관리 시스템</target>
      </trans-unit>
      <trans-unit id="config.nav.target">
        <source>Target Systems</source>
        <context-group name="ctx">
          <context context-type="sourcefile">Configuration Navigation Menu</context>
        </context-group>
        <target>대상 시스템</target>
      </trans-unit>
      <trans-unit id="config.nav.config">
        <source>Configuration</source>
        <context-group name="ctx">
          <context context-type="sourcefile">Configuration Navigation Menu</context>
        </context-group>
        <target>설정</target>
      </trans-unit>
      <trans-unit id="config.nav.channels">
        <source>Configuration Channels</source>
        <context-group name="ctx">
          <context context-type="sourcefile">Configuration Navigation Menu</context>
        </context-group>
        <target>설정 채널</target>
      </trans-unit>
      <trans-unit id="config.nav.files">
        <source>Configuration Files</source>
        <context-group name="ctx">
          <context context-type="sourcefile">Configuration Navigation Menu</context>
        </context-group>
<<<<<<< HEAD
      <target>설정 파일</target></trans-unit>


=======
        <target>설정 파일</target>
      </trans-unit>
      <trans-unit id="config.nav.quota">
        <source>Quota for File Storage</source>
        <context-group name="ctx">
          <context context-type="sourcefile">Configuration Navigation Menu</context>
        </context-group>
        <target>파일 저장용 쿼터</target>
      </trans-unit>
>>>>>>> 4869bc83
      <trans-unit id="config.nav.globalfiles">
        <source>Centrally Managed Files</source>
        <context-group name="ctx">
          <context context-type="sourcefile">Configuration Navigation Menu</context>
        </context-group>
        <target>중앙 관리 파일</target>
      </trans-unit>
      <trans-unit id="config.nav.localfiles">
        <source>Locally Managed Files</source>
        <context-group name="ctx">
          <context context-type="sourcefile">Configuration Navigation Menu</context>
        </context-group>
        <target>로컬 관리 파일</target>
      </trans-unit>
      <!-- ConfigChannel details navigation -->
      <trans-unit id="configchannel.nav.overview">
        <source>Overview</source>
        <context-group name="ctx">
          <context context-type="sourcefile">/rhn/configuration/ChannelOverview.do</context>
        </context-group>
        <target>개요</target>
      </trans-unit>
      <trans-unit id="configchannel.nav.list">
        <source>List/Remove Files</source>
        <context-group name="ctx">
          <context context-type="sourcefile">/rhn/configuration/ChannelFiles.do</context>
        </context-group>
        <target>파일 목록/삭제</target>
      </trans-unit>
      <trans-unit id="configchannel.nav.add">
        <source>Add Files</source>
        <context-group name="ctx">
          <context context-type="sourcefile">/rhn/configuration/ChannelOverview.do</context>
        </context-group>
        <target>파일 추가</target>
      </trans-unit>
      <trans-unit id="configchannel.nav.add.upload">
        <source>Upload File</source>
        <context-group name="ctx">
          <context context-type="sourcefile">/rhn/configuration/ChannelOverview.do</context>
        </context-group>
        <target>파일 업로드</target>
      </trans-unit>
      <trans-unit id="configchannel.nav.add.import">
        <source>Import Files</source>
        <context-group name="ctx">
          <context context-type="sourcefile">/rhn/configuration/ChannelOverview.do</context>
        </context-group>
        <target>파일 가져오기</target>
      </trans-unit>
      <trans-unit id="configchannel.nav.add.create">
        <source>Create File</source>
        <context-group name="ctx">
          <context context-type="sourcefile">/rhn/configuration/ChannelOverview.do</context>
        </context-group>
        <target>파일 생성</target>
      </trans-unit>
      <trans-unit id="configchannel.nav.deploy">
        <source>Deploy Files</source>
        <context-group name="ctx">
          <context context-type="sourcefile">/rhn/configuration/ChannelOverview.do</context>
        </context-group>
        <target>파일 배포 </target>
      </trans-unit>
      <trans-unit id="configchannel.nav.systems">
        <source>Systems</source>
        <context-group name="ctx">
          <context context-type="sourcefile">/rhn/configuration/channel/ChannelSystems.do</context>
        </context-group>
        <target>시스템</target>
      </trans-unit>
      <trans-unit id="configchannel.nav.systems.subscribed">
        <source>Subscribed Systems</source>
        <context-group name="ctx">
          <context context-type="sourcefile">/rhn/configuration/channel/ChannelSystems.do</context>
        </context-group>
        <target>등록된 시스템</target>
      </trans-unit>
      <trans-unit id="configchannel.nav.systems.target">
        <source>Target Systems</source>
        <context-group name="ctx">
          <context context-type="sourcefile">/rhn/configuration/channel/ChannelSystems.do</context>
        </context-group>
        <target>대상 시스템</target>
      </trans-unit>
      <!-- END config channel nav -->
      <!-- config file nav -->
      <trans-unit id="configfile.nav.details">
        <source>Details</source>
        <context-group name="ctx">
          <context context-type="sourcefile">/rhn/configuration/file/FileDetails.do</context>
        </context-group>
        <target>상세 정보</target>
      </trans-unit>
      <trans-unit id="configfile.nav.revisions">
        <source>Manage Revisions</source>
        <context-group name="ctx">
          <context context-type="sourcefile">/rhn/configuration/FileRevisions.do</context>
        </context-group>
        <target>개정판 관리</target>
      </trans-unit>
      <trans-unit id="configfile.nav.deploy">
        <source>Deploy File</source>
        <context-group name="ctx">
          <context context-type="sourcefile">/rhn/configuration/FileDeploy.do</context>
        </context-group>
        <target>파일 디플로이</target>
      </trans-unit>
      <trans-unit id="configfile.nav.copy">
        <source>Copy File</source>
        <context-group name="ctx">
          <context context-type="sourcefile">/rhn/configuration/FileCopy.do</context>
        </context-group>
        <target>파일 복사</target>
      </trans-unit>
      <trans-unit id="configfile.nav.copy.central">
        <source>Copy To Centrally-Managed</source>
        <context-group name="ctx">
          <context context-type="sourcefile">/rhn/configuration/FileCopy.do</context>
        </context-group>
        <target>중앙 관리 영역에 복사</target>
      </trans-unit>
      <trans-unit id="configfile.nav.copy.local">
        <source>Copy To Locally-Managed</source>
        <context-group name="ctx">
          <context context-type="sourcefile">/rhn/configuration/FileCopy.do</context>
        </context-group>
        <target>로컬 관리 영역에 복사</target>
      </trans-unit>
      <trans-unit id="configfile.nav.copy.sandbox">
        <source>Copy To System Sandbox</source>
        <context-group name="ctx">
          <context context-type="sourcefile">/rhn/configuration/FileCopy.do</context>
        </context-group>
        <target>시스템 Sandbox에 복사</target>
      </trans-unit>
      <trans-unit id="configfile.nav.compare">
        <source>Compare File</source>
        <context-group name="ctx">
          <context context-type="sourcefile">/rhn/configuration/FileCompare.do</context>
        </context-group>
        <target>파일 비교</target>
      </trans-unit>
      <trans-unit id="configfile.nav.compare.deployed">
        <source>Deployed Files</source>
        <context-group name="ctx">
          <context context-type="sourcefile">/rhn/configuration/FileCompare.do</context>
        </context-group>
        <target>배포된 파일</target>
      </trans-unit>
      <trans-unit id="configfile.nav.compare.revision">
        <source>Other Revisions</source>
        <context-group name="ctx">
          <context context-type="sourcefile">/rhn/configuration/FileCompare.do</context>
        </context-group>
        <target>기타 다른 개정판</target>
      </trans-unit>
      <trans-unit id="configfile.nav.compare.copy">
        <source>Other Copies</source>
        <context-group name="ctx">
          <context context-type="sourcefile">/rhn/configuration/FileCompare.do</context>
        </context-group>
        <target>기타 다른 복사본</target>
      </trans-unit>
      <trans-unit id="configfile.nav.compare.file">
        <source>Other Files</source>
        <context-group name="ctx">
          <context context-type="sourcefile">/rhn/configuration/FileCompare.do</context>
        </context-group>
        <target>기타 다른 파일</target>
      </trans-unit>
      <group>
        <context-group name="ctx">
          <context context-type="sourcefile">/rhn/systems/details/audit/ListScap.do</context>
        </context-group>
        <trans-unit id="nav.system.audit.list_scans">
          <source>List Scans</source>
          <target>검사 목록 </target>
        </trans-unit>
        <trans-unit id="nav.system.audit.schedule">
          <source>Schedule</source>
          <target>스케줄 </target>
        </trans-unit>
      </group>
      <!-- SDC Config file navigation-->
      <group>
        <context-group name="ctx">
          <context context-type="sourcefile">/rhn/systems/details/configuration/Overview.do</context>
        </context-group>
        <trans-unit id="nav.sdc.config.overview">
          <source>Overview</source>
          <target>개요</target>
        </trans-unit>
        <trans-unit id="nav.sdc.config.view_modify_files">
<<<<<<< HEAD
            <source>View/Modify Files</source>
        <target>파일 보기/수정</target></trans-unit>


=======
          <source>View/Modify Files</source>
          <target>파일 보기/수정</target>
        </trans-unit>
        <trans-unit id="nav.sdc.config.add_files">
          <source>Add File</source>
          <target>파일 추가</target>
        </trans-unit>
        <trans-unit id="nav.sdc.config.deploy_files">
          <source>Deploy Files</source>
          <target>파일 배포 </target>
        </trans-unit>
>>>>>>> 4869bc83
        <trans-unit id="nav.sdc.config.compare_files">
          <source>Compare Files</source>
          <target>파일 비교</target>
        </trans-unit>
        <trans-unit id="nav.sdc.config.manage_channels">
          <source>Manage Configuration Channels</source>
          <target>설정 채널 관리</target>
        </trans-unit>
        <trans-unit id="nav.sdc.config.list_unsubscribe_channels">
          <source>List/Unsubscribe from Channels</source>
          <target>채널에서 나열/등록 해제</target>
        </trans-unit>
        <trans-unit id="nav.sdc.config.subscribe_channels">
          <source>Subscribe to Channels</source>
          <target>채널에 등록</target>
        </trans-unit>
        <trans-unit id="nav.sdc.config.rank_channels">
          <source>View/Modify Rankings</source>
          <target>순위 보기/수정</target>
        </trans-unit>
        <trans-unit id="nav.sdc.config.centrally_managed_files">
          <source>Centrally-Managed Files</source>
          <target>중앙 관리 파일</target>
        </trans-unit>
        <trans-unit id="nav.sdc.config.locally_managed_files">
          <source>Locally-Managed Files</source>
          <target>로컬 관리 파일</target>
        </trans-unit>
        <trans-unit id="nav.sdc.config.sandbox_managed_files">
          <source>Local Sandbox</source>
          <target>로컬 Sandbox</target>
        </trans-unit>
      </group>
      <!-- END config file nav -->
      <group>
        <context-group name="ctx">
          <context context-type="sourcefile">System Details Navigation Menu</context>
        </context-group>
        <trans-unit id="system.detail.nav.list">
          <source>List</source>
          <target>목록</target>
        </trans-unit>
        <trans-unit id="system.detail.nav.remove">
          <source>List / Remove</source>
          <target>목록 / 삭제</target>
        </trans-unit>
      </group>
      <trans-unit id="Add">
        <source>Add</source>
        <context-group name="ctx">
          <context context-type="sourcefile">Navigation Menu</context>
        </context-group>
        <target>추가</target>
      </trans-unit>
      <trans-unit id="Verify">
        <source>Verify</source>
        <context-group name="ctx">
          <context context-type="sourcefile">Navigation Menu</context>
        </context-group>
        <target>검증</target>
      </trans-unit>
      <trans-unit id="Snapshots">
        <source>Snapshots</source>
        <context-group name="ctx">
          <context context-type="sourcefile">Navigation Menu</context>
        </context-group>
        <target>스냅샷</target>
      </trans-unit>
      <trans-unit id="Installation Guide">
        <source>Installation Guide</source>
        <context-group name="ctx">
          <context context-type="sourcefile">Navigation Menu</context>
        </context-group>
        <target>설치 가이드  </target>
      </trans-unit>
      <trans-unit id="Software">
        <source>Software</source>
        <context-group name="ctx">
          <context context-type="sourcefile">Navigation Menu</context>
        </context-group>
        <target>소프트웨어</target>
      </trans-unit>
      <trans-unit id="Provisioning">
        <source>Provisioning</source>
        <context-group name="ctx">
          <context context-type="sourcefile">Navigation Menu (system details)</context>
        </context-group>
        <target>Provisioning</target>
      </trans-unit>
      <trans-unit id="Misc">
        <source>Misc</source>
        <context-group name="ctx">
          <context context-type="sourcefile">Navigation Menu</context>
        </context-group>
        <target>기타</target>
      </trans-unit>
      <trans-unit id="Snapshot Tags">
        <source>Snapshot Tags</source>
        <context-group name="ctx">
          <context context-type="sourcefile">Navigation Menu</context>
        </context-group>
        <target>스냅샷 태그</target>
      </trans-unit>
      <trans-unit id="Session Status">
        <source>Session Status</source>
        <context-group name="ctx">
          <context context-type="sourcefile">Navigation Menu</context>
        </context-group>
<<<<<<< HEAD
      <target>세션 상태</target></trans-unit>


=======
        <target>세션 상태</target>
      </trans-unit>
      <trans-unit id="Session History">
        <source>Session History</source>
        <context-group name="ctx">
          <context context-type="sourcefile">Navigation Menu</context>
        </context-group>
        <target>세션 기록</target>
      </trans-unit>
>>>>>>> 4869bc83
      <trans-unit id="Sandbox">
        <source>Sandbox</source>
        <context-group name="ctx">
          <context context-type="sourcefile">Navigation Menu</context>
        </context-group>
        <target>Sandbox</target>
      </trans-unit>
      <trans-unit id="Spacewalk">
        <source>@@PRODUCT_NAME@@</source>
        <context-group name="ctx">
          <context context-type="sourcefile">Navigation Menu</context>
        </context-group>
        <target>@@PRODUCT_NAME@@</target>
      </trans-unit>
      <trans-unit id="Spacewalk Configuration">
        <source>@@PRODUCT_NAME@@ Configuration</source>
        <context-group name="ctx">
          <context context-type="sourcefile">Navigation Menu</context>
        </context-group>
        <target>@@PRODUCT_NAME@@ 설정 </target>
      </trans-unit>
      <trans-unit id="Remote Command">
        <source>Remote Command</source>
        <context-group name="ctx">
          <context context-type="sourcefile">Navigation Menu</context>
        </context-group>
        <target>원격 명령</target>
      </trans-unit>
      <trans-unit id="Tag Systems">
        <source>Tag Systems</source>
        <context-group name="ctx">
          <context context-type="sourcefile">Navigation Menu</context>
        </context-group>
        <target>시스템 태그 </target>
      </trans-unit>
      <trans-unit id="Reactivation">
        <source>Reactivation</source>
        <context-group name="ctx">
          <context context-type="sourcefile">Navigation Menu</context>
        </context-group>
        <target>재활성</target>
      </trans-unit>
      <trans-unit id="Properties">
        <source>Properties</source>
        <context-group name="ctx">
          <context context-type="sourcefile">Navigation Menu</context>
        </context-group>
        <target>등록 정보</target>
      </trans-unit>
      <trans-unit id="Pending">
        <source>Pending</source>
        <context-group name="ctx">
          <context context-type="sourcefile">Navigation Menu</context>
        </context-group>
        <target>보류 중 </target>
      </trans-unit>
      <trans-unit id="Patches">
        <source>Patches</source>
        <context-group name="ctx">
          <context context-type="sourcefile">Navigation Menu</context>
        </context-group>
        <target>패치</target>
      </trans-unit>
      <trans-unit id="Patch Clusters">
        <source>Patch Clusters</source>
        <context-group name="ctx">
          <context context-type="sourcefile">Navigation Menu</context>
        </context-group>
        <target>패치 클러스터</target>
      </trans-unit>
      <trans-unit id="Notes">
        <source>Notes</source>
        <context-group name="ctx">
          <context context-type="sourcefile">Navigation Menu</context>
        </context-group>
        <target>알림</target>
      </trans-unit>
      <trans-unit id="Managed Files">
        <source>Managed Files</source>
        <context-group name="ctx">
          <context context-type="sourcefile">Navigation Menu</context>
        </context-group>
        <target>관리된 파일</target>
      </trans-unit>
      <trans-unit id="List / Remove">
        <source>List / Remove</source>
        <context-group name="ctx">
          <context context-type="sourcefile">Navigation Menu</context>
        </context-group>
        <target>목록 / 삭제</target>
      </trans-unit>
      <trans-unit id="Add / Remove">
        <source>Add / Remove</source>
        <context-group name="ctx">
          <context context-type="sourcefile">Navigation Menu</context>
        </context-group>
        <target>추가 / 제거 </target>
      </trans-unit>
      <trans-unit id="List / Leave">
        <source>List / Leave</source>
        <context-group name="ctx">
          <context context-type="sourcefile">Navigation Menu</context>
        </context-group>
        <target>목록 / 남김</target>
      </trans-unit>
      <trans-unit id="History">
        <source>History</source>
        <context-group name="ctx">
          <context context-type="sourcefile">Navigation Menu</context>
        </context-group>
        <target>기록</target>
      </trans-unit>
      <trans-unit id="Hardware">
        <source>Hardware</source>
        <context-group name="ctx">
          <context context-type="sourcefile">Navigation Menu</context>
        </context-group>
        <target>하드웨어</target>
      </trans-unit>
      <trans-unit id="Diff">
        <source>Diff</source>
        <context-group name="ctx">
          <context context-type="sourcefile">Navigation Menu</context>
        </context-group>
        <target>비교</target>
      </trans-unit>
      <trans-unit id="Custom Info">
        <source>Custom Info</source>
        <context-group name="ctx">
          <context context-type="sourcefile">Navigation Menu</context>
        </context-group>
        <target>고객 정보</target>
      </trans-unit>
      <trans-unit id="Configuration">
        <source>Configuration</source>
        <context-group name="ctx">
          <context context-type="sourcefile">Navigation Menu</context>
        </context-group>
        <target>설정</target>
      </trans-unit>
      <trans-unit id="Config Files">
        <source>Config Files</source>
        <context-group name="ctx">
          <context context-type="sourcefile">Navigation Menu</context>
        </context-group>
<<<<<<< HEAD
      <target>설정 파일</target></trans-unit>



=======
        <target>설정 파일</target>
      </trans-unit>
      <trans-unit id="Local Overrides">
        <source>Local Overrides</source>
        <context-group name="ctx">
          <context context-type="sourcefile">Navigation Menu</context>
        </context-group>
        <target>지역 우위</target>
      </trans-unit>
      <trans-unit id="Outage Policy">
        <source>Outage Policy</source>
        <context-group name="ctx">
          <context context-type="sourcefile">Navigation Menu</context>
        </context-group>
        <target>서비스 정지 정책</target>
      </trans-unit>
>>>>>>> 4869bc83
      <trans-unit id="Join">
        <source>Join</source>
        <context-group name="ctx">
          <context context-type="sourcefile">Navigation Menu</context>
        </context-group>
        <target>참가</target>
      </trans-unit>
      <trans-unit id="Rollback">
        <source>Rollback</source>
        <context-group name="ctx">
          <context context-type="sourcefile">Navigation Menu</context>
        </context-group>
        <target>롤백</target>
      </trans-unit>
      <trans-unit id="Supported">
        <source>Supported</source>
        <context-group name="ctx">
          <context context-type="sourcefile">Navigation Menu</context>
        </context-group>
        <target>지원됨</target>
      </trans-unit>
      <trans-unit id="Retired">
        <source>Retired</source>
        <context-group name="ctx">
          <context context-type="sourcefile">Navigation Menu</context>
        </context-group>
        <target>더이상 사용되지 않음</target>
      </trans-unit>
      <trans-unit id="Connection">
        <source>Connection</source>
        <context-group name="ctx">
          <context context-type="sourcefile">Navigation Menu</context>
        </context-group>
        <target>연결</target>
      </trans-unit>
      <trans-unit id="Activation">
        <source>Activation</source>
        <context-group name="ctx">
          <context context-type="sourcefile">Navigation Menu</context>
        </context-group>
        <target>활성</target>
      </trans-unit>
      <trans-unit id="Systems Using Proxy">
        <source>Systems Using Proxy</source>
        <context-group name="ctx">
          <context context-type="sourcefile">Navigation Menu</context>
        </context-group>
        <target>Proxy를 사용하는 시스템</target>
      </trans-unit>
      <trans-unit id="Help Desk">
        <source>Help Desk</source>
        <context-group name="ctx">
          <context context-type="sourcefile">Navigation Menu</context>
        </context-group>
        <target>헬프 데스크 </target>
      </trans-unit>
      <trans-unit id="Kickstart Details">
        <source>Kickstart Details</source>
        <context-group name="ctx">
          <context context-type="sourcefile">Kickstart Details Menu</context>
        </context-group>
        <target>킥스타트 정보</target>
      </trans-unit>
      <trans-unit id="kickstart.tree.edit.nav">
        <source>Edit</source>
        <context-group name="ctx">
          <context context-type="sourcefile">/rhn/kickstart</context>
        </context-group>
        <target>편집 </target>
      </trans-unit>
      <trans-unit id="kickstart.variable.nav">
        <source>Variables</source>
        <context-group name="ctx">
          <context context-type="sourcefile">/rhn/kickstart</context>
        </context-group>
        <target>매개 변수 </target>
      </trans-unit>
      <trans-unit id="System Details">
        <source>System Details</source>
        <context-group name="ctx">
          <context context-type="sourcefile">Kickstart Details Menu</context>
        </context-group>
        <target>시스템 정보</target>
      </trans-unit>
      <trans-unit id="Scripts">
        <source>Scripts</source>
        <context-group name="ctx">
          <context context-type="sourcefile">Kickstart Details Menu</context>
        </context-group>
        <target>스크립트</target>
      </trans-unit>
      <trans-unit id="Kickstart File">
        <source>Kickstart File</source>
        <context-group name="ctx">
          <context context-type="sourcefile">Kickstart Details Menu</context>
        </context-group>
        <target>킥스타트 파일</target>
      </trans-unit>
      <trans-unit id="Operating System">
        <source>Operating System</source>
        <context-group name="ctx">
          <context context-type="sourcefile">Kickstart Details Menu</context>
        </context-group>
        <target>운영 체제</target>
      </trans-unit>
      <trans-unit id="Bare Metal Kickstart">
        <source>Bare Metal Kickstart</source>
        <context-group name="ctx">
          <context context-type="sourcefile">Kickstart Details Menu</context>
        </context-group>
        <target>베어 메탈(Bare Metal) 킥스타트</target>
      </trans-unit>
      <trans-unit id="Bare Metal">
        <source>Bare Metal</source>
        <context-group name="ctx">
          <context context-type="sourcefile">Kickstart Menu</context>
        </context-group>
        <target>베어 메탈(Bare Metal) </target>
      </trans-unit>
      <trans-unit id="Advanced Options">
        <source>Advanced Options</source>
        <context-group name="ctx">
          <context context-type="sourcefile">Kickstart Details Menu</context>
        </context-group>
<<<<<<< HEAD
      <target>고급 옵션</target></trans-unit>

  <trans-unit id="Locale">
    <source>Locale</source>
    <context-group name="ctx">
      <context context-type="sourcefile">Kickstart System Details Menu</context>
    </context-group>
  <target>로케일</target></trans-unit>

  <trans-unit id="Partitioning">
    <source>Partitioning</source>
    <context-group name="ctx">
      <context context-type="sourcefile">Kickstart System Details Menu</context>
    </context-group>
  <target>파티션하기</target></trans-unit>

  <trans-unit id="GPG_SSL">
    <source>GPG &amp; SSL</source>
    <context-group name="ctx">
      <context context-type="sourcefile">Kickstart System Details Menu</context>
    </context-group>
  <target>GPG &amp; SSL</target></trans-unit>

  <trans-unit id="Troubleshooting">
    <source>Troubleshooting</source>
    <context-group name="ctx">
      <context context-type="sourcefile">Kickstart System Details Menu</context>
    </context-group>
  <target>문제 해결</target></trans-unit>

  <trans-unit id="Package Groups">
    <source>Package Groups</source>
    <context-group name="ctx">
      <context context-type="sourcefile">Kickstart Software menu</context>
    </context-group>
  <target>패키지 그룹</target></trans-unit>

  <trans-unit id="Package Profiles">
    <source>Package Profiles</source>
    <context-group name="ctx">
      <context context-type="sourcefile">Kickstart Software menu</context>
    </context-group>
  <target>패키지 프로파일</target></trans-unit>



  <trans-unit id="Critical">
    <source>Critical</source>
    <context-group name="ctx">
      <context context-type="sourcefile">/rhn/monitoring/ProbeList.do</context>
    </context-group>
  <target>치명적</target></trans-unit>

  <trans-unit id="Unknown">
    <source>Unknown</source>
    <context-group name="ctx">
      <context context-type="sourcefile">/rhn/monitoring/ProbeList.do</context>
    </context-group>
  <target>알 수 없는</target></trans-unit>

  <trans-unit id="Recently Registered">
    <source>Recently Registered</source>
    <context-group name="ctx">
      <context context-type="sourcefile">/rhn/systems/Registered.do</context>
    </context-group>
  <target>최근 등록  </target></trans-unit>

  <trans-unit id="Target Systems">
    <source>Target Systems</source>
    <context-group name="ctx">
      <context context-type="sourcefile">/rhn/software/channel/downloads/Download.do</context>
    </context-group>
  <target>대상 시스템</target></trans-unit>

  <trans-unit id="Admins">
    <source>Admins</source>
    <context-group name="ctx">
      <context context-type="sourcefile">/rhn/groups/*.do</context>
    </context-group>
  <target>관리 </target></trans-unit>

  <trans-unit id="Subscribed Systems">
    <source>Subscribed Systems</source>
    <context-group name="ctx">
      <context context-type="sourcefile">/rhn/software/channel/downloads/Download.do</context>
    </context-group>
  <target>등록된 시스템</target></trans-unit>

  <trans-unit id="Repositories">
    <source>Repositories</source>
    <context-group name="ctx">
      <context context-type="sourcefile">/rhn/channels/manage/Edit.do</context>
    </context-group>
  <target></target></trans-unit>

  <trans-unit id="Managers">
    <source>Managers</source>
    <context-group name="ctx">
      <context context-type="sourcefile">/rhn/software/channel/downloads/Download.do</context>
    </context-group>
  <target>관리자</target></trans-unit>

  <trans-unit id="Subscribers">
    <source>Subscribers</source>
    <context-group name="ctx">
      <context context-type="sourcefile">/rhn/software/channel/downloads/Download.do</context>
    </context-group>
  <target>등록자</target></trans-unit>

  <trans-unit id="Downloads">
    <source>Downloads</source>
    <context-group name="ctx">
      <context context-type="sourcefile">/rhn/software/channel/downloads/Download.do</context>
    </context-group>
  <target>다운로드</target></trans-unit>

  <trans-unit id="License">
    <source>License</source>
    <context-group name="ctx">
      <context context-type="sourcefile">/rhn/software/channel/downloads/Download.do</context>
    </context-group>
  <target>라이센스</target></trans-unit>

  <trans-unit id="Sync">
    <source>Sync</source>
    <context-group name="ctx">
      <context context-type="sourcefile">/rhn/channels/manage/errata/SyncErrata.do</context>
    </context-group>
  <target></target></trans-unit>

  <trans-unit id="Organizations">
    <source>Organizations</source>
    <context-group name="ctx">
      <context context-type="sourcefile">/rhn/admin/multiorg/Organizations.do</context>
    </context-group>
  <target>조직  </target></trans-unit>


    <trans-unit id="Trusts">
    <source>Trusts</source>
    <context-group name="ctx">
      <context context-type="sourcefile">/rhn/admin/multiorg/Organizations.do</context>
    </context-group>
  <target>신뢰도 </target></trans-unit>

    <trans-unit id="Channels Consumed">
    <source>Channels Consumed</source>
    <context-group name="ctx">
      <context context-type="sourcefile">/rhn/multiorg/OrgTrustDetails.do</context>
    </context-group>
  <target>채널 사용 </target></trans-unit>

    <trans-unit id="Channels Provided">
    <source>Channels Provided</source>
    <context-group name="ctx">
      <context context-type="sourcefile">/rhn/multiorg/OrgTrustDetails.do</context>
    </context-group>
  <target>채널 제공 </target></trans-unit>

  <trans-unit id="Subscriptions">
    <source>Subscriptions</source>
    <context-group name="ctx">
      <context context-type="sourcefile">/rhn/admin/multiorg/Subscriptions.do</context>
    </context-group>
  <target>서브스크립션 </target></trans-unit>




  <!-- SSM NAV -->
  <group>
  <trans-unit id="Child Channels">
    <source>Child Channels</source>
    <context-group name="ctx">
      <context context-type="sourcefile">/rhn/channel/ssm/ChildSubscriptions.do</context>
    </context-group>
  <target>자식 채널 </target></trans-unit>

  <trans-unit id="Chat">
    <source>Chat</source>
    <context-group name="ctx">
      <context context-type="sourcefile">/rhn/help/about.pxt</context>
    </context-group>
  <target></target></trans-unit>

  <trans-unit id="Base Channels">
    <source>Base Channels</source>
    <context-group name="ctx">
      <context context-type="sourcefile">/rhn/channel/ssm/ChildSubscriptions.do</context>
    </context-group>
  <target>기본 채널 </target></trans-unit>
  </group>

<!-- Multiorg nav -->
  <group>
  <trans-unit id="Software Channel Entitlements">
    <source>Software Channel Entitlements</source>
    <context-group name="ctx">
      <context context-type="sourcefile">/rhn/admin/multiorg/OrgSoftwareSubscriptions.do</context>
    </context-group>
  <target>소프트웨어 채널 인타이틀먼트  </target></trans-unit>
  </group>

<!-- Activation Keys nav -->
  <group>
  <trans-unit id="activation-keys.nav.activated_systems">
    <source>Activated Systems</source>
    <context-group name="ctx">
      <context context-type="sourcefile">/rhn/activationkeys/Edit.do</context>
    </context-group>
  <target>활성화된 시스템 </target></trans-unit>
  </group>

<!-- Main nav -->
  <group>
    <context-group name="ctx">
      <context context-type="sourcefile">Title bar</context>
    </context-group>
  <trans-unit id="manage">
    <source>Manage</source>
  <target></target></trans-unit>
  <trans-unit id="clear">
    <source>Clear</source>
  <target></target></trans-unit>

  </group>


=======
        <target>고급 옵션</target>
      </trans-unit>
      <trans-unit id="Locale">
        <source>Locale</source>
        <context-group name="ctx">
          <context context-type="sourcefile">Kickstart System Details Menu</context>
        </context-group>
        <target>로케일</target>
      </trans-unit>
      <trans-unit id="Partitioning">
        <source>Partitioning</source>
        <context-group name="ctx">
          <context context-type="sourcefile">Kickstart System Details Menu</context>
        </context-group>
        <target>파티션하기</target>
      </trans-unit>
      <trans-unit id="GPG_SSL">
        <source>GPG &amp; SSL</source>
        <context-group name="ctx">
          <context context-type="sourcefile">Kickstart System Details Menu</context>
        </context-group>
        <target>GPG &amp; SSL</target>
      </trans-unit>
      <trans-unit id="Troubleshooting">
        <source>Troubleshooting</source>
        <context-group name="ctx">
          <context context-type="sourcefile">Kickstart System Details Menu</context>
        </context-group>
        <target>문제 해결</target>
      </trans-unit>
      <trans-unit id="Package Groups">
        <source>Package Groups</source>
        <context-group name="ctx">
          <context context-type="sourcefile">Kickstart Software menu</context>
        </context-group>
        <target>패키지 그룹</target>
      </trans-unit>
      <trans-unit id="Package Profiles">
        <source>Package Profiles</source>
        <context-group name="ctx">
          <context context-type="sourcefile">Kickstart Software menu</context>
        </context-group>
        <target>패키지 프로파일</target>
      </trans-unit>
      <trans-unit id="Expiration Dates &amp; Purchase History">
        <source>Expiration Dates &amp; Purchase History</source>
        <context-group name="ctx">
          <context context-type="sourcefile">Overview left nav menu</context>
        </context-group>
        <target>만료 날짜 &amp; 구매 기록</target>
      </trans-unit>
      <trans-unit id="Purchase or Renew">
        <source>Purchase or Renew</source>
        <context-group name="ctx">
          <context context-type="sourcefile">Overview left nav menu</context>
        </context-group>
        <target>구매 혹은 갱신</target>
      </trans-unit>
      <trans-unit id="Critical">
        <source>Critical</source>
        <context-group name="ctx">
          <context context-type="sourcefile">/rhn/monitoring/ProbeList.do</context>
        </context-group>
        <target>치명적</target>
      </trans-unit>
      <trans-unit id="Unknown">
        <source>Unknown</source>
        <context-group name="ctx">
          <context context-type="sourcefile">/rhn/monitoring/ProbeList.do</context>
        </context-group>
        <target>알 수 없는</target>
      </trans-unit>
      <trans-unit id="Recently Registered">
        <source>Recently Registered</source>
        <context-group name="ctx">
          <context context-type="sourcefile">/rhn/systems/Registered.do</context>
        </context-group>
        <target>최근 등록  </target>
      </trans-unit>
      <trans-unit id="Target Systems">
        <source>Target Systems</source>
        <context-group name="ctx">
          <context context-type="sourcefile">/rhn/software/channel/downloads/Download.do</context>
        </context-group>
        <target>대상 시스템</target>
      </trans-unit>
      <trans-unit id="Admins">
        <source>Admins</source>
        <context-group name="ctx">
          <context context-type="sourcefile">/rhn/groups/*.do</context>
        </context-group>
        <target>관리 </target>
      </trans-unit>
      <trans-unit id="Subscribed Systems">
        <source>Subscribed Systems</source>
        <context-group name="ctx">
          <context context-type="sourcefile">/rhn/software/channel/downloads/Download.do</context>
        </context-group>
        <target>등록된 시스템</target>
      </trans-unit>
      <trans-unit id="Repositories">
        <source>Repositories</source>
        <context-group name="ctx">
          <context context-type="sourcefile">/rhn/channels/manage/Edit.do</context>
        </context-group>
        <target>리포지터리 </target>
      </trans-unit>
      <trans-unit id="Managers">
        <source>Managers</source>
        <context-group name="ctx">
          <context context-type="sourcefile">/rhn/software/channel/downloads/Download.do</context>
        </context-group>
        <target>관리자</target>
      </trans-unit>
      <trans-unit id="Subscribers">
        <source>Subscribers</source>
        <context-group name="ctx">
          <context context-type="sourcefile">/rhn/software/channel/downloads/Download.do</context>
        </context-group>
        <target>등록자</target>
      </trans-unit>
      <trans-unit id="Downloads">
        <source>Downloads</source>
        <context-group name="ctx">
          <context context-type="sourcefile">/rhn/software/channel/downloads/Download.do</context>
        </context-group>
        <target>다운로드</target>
      </trans-unit>
      <trans-unit id="License">
        <source>License</source>
        <context-group name="ctx">
          <context context-type="sourcefile">/rhn/software/channel/downloads/Download.do</context>
        </context-group>
        <target>라이센스</target>
      </trans-unit>
      <trans-unit id="Sync">
        <source>Sync</source>
        <context-group name="ctx">
          <context context-type="sourcefile">/rhn/channels/manage/errata/SyncErrata.do</context>
        </context-group>
        <target>동기화 </target>
      </trans-unit>
      <trans-unit id="Organizations">
        <source>Organizations</source>
        <context-group name="ctx">
          <context context-type="sourcefile">/rhn/admin/multiorg/Organizations.do</context>
        </context-group>
        <target>조직  </target>
      </trans-unit>
      <trans-unit id="Trusts">
        <source>Trusts</source>
        <context-group name="ctx">
          <context context-type="sourcefile">/rhn/admin/multiorg/Organizations.do</context>
        </context-group>
        <target>신뢰도 </target>
      </trans-unit>
      <trans-unit id="Channels Consumed">
        <source>Channels Consumed</source>
        <context-group name="ctx">
          <context context-type="sourcefile">/rhn/multiorg/OrgTrustDetails.do</context>
        </context-group>
        <target>채널 사용 </target>
      </trans-unit>
      <trans-unit id="Channels Provided">
        <source>Channels Provided</source>
        <context-group name="ctx">
          <context context-type="sourcefile">/rhn/multiorg/OrgTrustDetails.do</context>
        </context-group>
        <target>채널 제공 </target>
      </trans-unit>
      <trans-unit id="Subscriptions">
        <source>Subscriptions</source>
        <context-group name="ctx">
          <context context-type="sourcefile">/rhn/admin/multiorg/Subscriptions.do</context>
        </context-group>
        <target>서브스크립션 </target>
      </trans-unit>
      <trans-unit id="subdetails.details">
        <source>Details</source>
        <context-group name="ctx">
          <context context-type="sourcefile">/rhn/admin/multiorg/EntitlementDetails.do</context>
        </context-group>
        <target>상세 정보</target>
      </trans-unit>
      <!-- SSM NAV -->
      <group>
        <trans-unit id="Child Channels">
          <source>Child Channels</source>
          <context-group name="ctx">
            <context context-type="sourcefile">/rhn/channel/ssm/ChildSubscriptions.do</context>
          </context-group>
          <target>자식 채널 </target>
        </trans-unit>
        <trans-unit id="Chat">
          <source>Chat</source>
          <context-group name="ctx">
            <context context-type="sourcefile">/rhn/help/about.pxt</context>
          </context-group>
          <target>채팅 </target>
        </trans-unit>
        <trans-unit id="Base Channels">
          <source>Base Channels</source>
          <context-group name="ctx">
            <context context-type="sourcefile">/rhn/channel/ssm/ChildSubscriptions.do</context>
          </context-group>
          <target>기본 채널 </target>
        </trans-unit>
      </group>
      <!-- Multiorg nav -->
      <group>
        <trans-unit id="Software Channel Entitlements">
          <source>Software Channel Entitlements</source>
          <context-group name="ctx">
            <context context-type="sourcefile">/rhn/admin/multiorg/OrgSoftwareSubscriptions.do</context>
          </context-group>
          <target>소프트웨어 채널 인타이틀먼트  </target>
        </trans-unit>
      </group>
      <!-- Activation Keys nav -->
      <group>
        <trans-unit id="activation-keys.nav.activated_systems">
          <source>Activated Systems</source>
          <context-group name="ctx">
            <context context-type="sourcefile">/rhn/activationkeys/Edit.do</context>
          </context-group>
          <target>활성화된 시스템 </target>
        </trans-unit>
      </group>
      <!-- Main nav -->
      <group>
        <context-group name="ctx">
          <context context-type="sourcefile">Title bar</context>
        </context-group>
        <trans-unit id="manage">
          <source>Manage</source>
          <target>관리 </target>
        </trans-unit>
        <trans-unit id="clear">
          <source>Clear</source>
          <target>삭제 </target>
        </trans-unit>
      </group>
>>>>>>> 4869bc83
    </body>
  </file>
</xliff><|MERGE_RESOLUTION|>--- conflicted
+++ resolved
@@ -56,11 +56,6 @@
         <context-group name="ctx">
           <context context-type="sourcefile">Action Details Navigation Menu</context>
         </context-group>
-<<<<<<< HEAD
-      <target>패치 설치</target></trans-unit>
-
-
-=======
         <target>패치 설치</target>
       </trans-unit>
       <trans-unit id="system.nav.all">
@@ -70,7 +65,6 @@
         </context-group>
         <target>전체</target>
       </trans-unit>
->>>>>>> 4869bc83
       <trans-unit id="virtualization.entitlements">
         <source>Virtualization Entitlements</source>
         <context-group name="ctx">
@@ -153,16 +147,6 @@
         <context-group name="ctx">
           <context context-type="sourcefile">Systems Navigation Menu</context>
         </context-group>
-<<<<<<< HEAD
-      <target></target></trans-unit>
-
-
-
-
-
-
-
-=======
         <target>시스템 상태</target>
       </trans-unit>
       <trans-unit id="system.nav.outofdate">
@@ -200,7 +184,6 @@
         </context-group>
         <target>Proxy</target>
       </trans-unit>
->>>>>>> 4869bc83
       <trans-unit id="ssm.nav.config">
         <source>Configuration</source>
         <context-group name="ctx">
@@ -265,15 +248,6 @@
         <target>완료 </target>
       </trans-unit>
       <trans-unit id="ssm.nav.status.all">
-<<<<<<< HEAD
-         <source>All</source>
-         <context-group name="ctx">
-            <context context-type="sourcefile">System Set Manager Navigation Menu</context>
-         </context-group>
-      <target>전체</target></trans-unit>
-
-
-=======
         <source>All</source>
         <context-group name="ctx">
           <context context-type="sourcefile">System Set Manager Navigation Menu</context>
@@ -287,7 +261,6 @@
         </context-group>
         <target>적절한 채널</target>
       </trans-unit>
->>>>>>> 4869bc83
       <trans-unit id="channel.nav.all">
         <source>All Channels</source>
         <context-group name="ctx">
@@ -300,11 +273,6 @@
         <context-group name="ctx">
           <context context-type="sourcefile">Channel Navigation Menu</context>
         </context-group>
-<<<<<<< HEAD
-      <target>공유 채널   </target></trans-unit>
-
-
-=======
         <target>공유 채널   </target>
       </trans-unit>
       <trans-unit id="channel.nav.vendor">
@@ -314,7 +282,6 @@
         </context-group>
         <target>Red Hat 채널 </target>
       </trans-unit>
->>>>>>> 4869bc83
       <trans-unit id="channel.nav.popular">
         <source>Popular Channels</source>
         <context-group name="ctx">
@@ -334,11 +301,6 @@
         <context-group name="ctx">
           <context context-type="sourcefile">Channel Navigation Menu</context>
         </context-group>
-<<<<<<< HEAD
-      <target></target></trans-unit>
-
-
-=======
         <target>더이상 사용되지 않는 채널 </target>
       </trans-unit>
       <trans-unit id="audit.nav.audit">
@@ -348,7 +310,6 @@
         </context-group>
         <target>감사 </target>
       </trans-unit>
->>>>>>> 4869bc83
       <trans-unit id="config.nav.managed">
         <source>Managed Systems</source>
         <context-group name="ctx">
@@ -382,11 +343,6 @@
         <context-group name="ctx">
           <context context-type="sourcefile">Configuration Navigation Menu</context>
         </context-group>
-<<<<<<< HEAD
-      <target>설정 파일</target></trans-unit>
-
-
-=======
         <target>설정 파일</target>
       </trans-unit>
       <trans-unit id="config.nav.quota">
@@ -396,7 +352,6 @@
         </context-group>
         <target>파일 저장용 쿼터</target>
       </trans-unit>
->>>>>>> 4869bc83
       <trans-unit id="config.nav.globalfiles">
         <source>Centrally Managed Files</source>
         <context-group name="ctx">
@@ -591,12 +546,6 @@
           <target>개요</target>
         </trans-unit>
         <trans-unit id="nav.sdc.config.view_modify_files">
-<<<<<<< HEAD
-            <source>View/Modify Files</source>
-        <target>파일 보기/수정</target></trans-unit>
-
-
-=======
           <source>View/Modify Files</source>
           <target>파일 보기/수정</target>
         </trans-unit>
@@ -608,7 +557,6 @@
           <source>Deploy Files</source>
           <target>파일 배포 </target>
         </trans-unit>
->>>>>>> 4869bc83
         <trans-unit id="nav.sdc.config.compare_files">
           <source>Compare Files</source>
           <target>파일 비교</target>
@@ -717,11 +665,6 @@
         <context-group name="ctx">
           <context context-type="sourcefile">Navigation Menu</context>
         </context-group>
-<<<<<<< HEAD
-      <target>세션 상태</target></trans-unit>
-
-
-=======
         <target>세션 상태</target>
       </trans-unit>
       <trans-unit id="Session History">
@@ -731,7 +674,6 @@
         </context-group>
         <target>세션 기록</target>
       </trans-unit>
->>>>>>> 4869bc83
       <trans-unit id="Sandbox">
         <source>Sandbox</source>
         <context-group name="ctx">
@@ -877,12 +819,6 @@
         <context-group name="ctx">
           <context context-type="sourcefile">Navigation Menu</context>
         </context-group>
-<<<<<<< HEAD
-      <target>설정 파일</target></trans-unit>
-
-
-
-=======
         <target>설정 파일</target>
       </trans-unit>
       <trans-unit id="Local Overrides">
@@ -899,7 +835,6 @@
         </context-group>
         <target>서비스 정지 정책</target>
       </trans-unit>
->>>>>>> 4869bc83
       <trans-unit id="Join">
         <source>Join</source>
         <context-group name="ctx">
@@ -1024,236 +959,6 @@
         <context-group name="ctx">
           <context context-type="sourcefile">Kickstart Details Menu</context>
         </context-group>
-<<<<<<< HEAD
-      <target>고급 옵션</target></trans-unit>
-
-  <trans-unit id="Locale">
-    <source>Locale</source>
-    <context-group name="ctx">
-      <context context-type="sourcefile">Kickstart System Details Menu</context>
-    </context-group>
-  <target>로케일</target></trans-unit>
-
-  <trans-unit id="Partitioning">
-    <source>Partitioning</source>
-    <context-group name="ctx">
-      <context context-type="sourcefile">Kickstart System Details Menu</context>
-    </context-group>
-  <target>파티션하기</target></trans-unit>
-
-  <trans-unit id="GPG_SSL">
-    <source>GPG &amp; SSL</source>
-    <context-group name="ctx">
-      <context context-type="sourcefile">Kickstart System Details Menu</context>
-    </context-group>
-  <target>GPG &amp; SSL</target></trans-unit>
-
-  <trans-unit id="Troubleshooting">
-    <source>Troubleshooting</source>
-    <context-group name="ctx">
-      <context context-type="sourcefile">Kickstart System Details Menu</context>
-    </context-group>
-  <target>문제 해결</target></trans-unit>
-
-  <trans-unit id="Package Groups">
-    <source>Package Groups</source>
-    <context-group name="ctx">
-      <context context-type="sourcefile">Kickstart Software menu</context>
-    </context-group>
-  <target>패키지 그룹</target></trans-unit>
-
-  <trans-unit id="Package Profiles">
-    <source>Package Profiles</source>
-    <context-group name="ctx">
-      <context context-type="sourcefile">Kickstart Software menu</context>
-    </context-group>
-  <target>패키지 프로파일</target></trans-unit>
-
-
-
-  <trans-unit id="Critical">
-    <source>Critical</source>
-    <context-group name="ctx">
-      <context context-type="sourcefile">/rhn/monitoring/ProbeList.do</context>
-    </context-group>
-  <target>치명적</target></trans-unit>
-
-  <trans-unit id="Unknown">
-    <source>Unknown</source>
-    <context-group name="ctx">
-      <context context-type="sourcefile">/rhn/monitoring/ProbeList.do</context>
-    </context-group>
-  <target>알 수 없는</target></trans-unit>
-
-  <trans-unit id="Recently Registered">
-    <source>Recently Registered</source>
-    <context-group name="ctx">
-      <context context-type="sourcefile">/rhn/systems/Registered.do</context>
-    </context-group>
-  <target>최근 등록  </target></trans-unit>
-
-  <trans-unit id="Target Systems">
-    <source>Target Systems</source>
-    <context-group name="ctx">
-      <context context-type="sourcefile">/rhn/software/channel/downloads/Download.do</context>
-    </context-group>
-  <target>대상 시스템</target></trans-unit>
-
-  <trans-unit id="Admins">
-    <source>Admins</source>
-    <context-group name="ctx">
-      <context context-type="sourcefile">/rhn/groups/*.do</context>
-    </context-group>
-  <target>관리 </target></trans-unit>
-
-  <trans-unit id="Subscribed Systems">
-    <source>Subscribed Systems</source>
-    <context-group name="ctx">
-      <context context-type="sourcefile">/rhn/software/channel/downloads/Download.do</context>
-    </context-group>
-  <target>등록된 시스템</target></trans-unit>
-
-  <trans-unit id="Repositories">
-    <source>Repositories</source>
-    <context-group name="ctx">
-      <context context-type="sourcefile">/rhn/channels/manage/Edit.do</context>
-    </context-group>
-  <target></target></trans-unit>
-
-  <trans-unit id="Managers">
-    <source>Managers</source>
-    <context-group name="ctx">
-      <context context-type="sourcefile">/rhn/software/channel/downloads/Download.do</context>
-    </context-group>
-  <target>관리자</target></trans-unit>
-
-  <trans-unit id="Subscribers">
-    <source>Subscribers</source>
-    <context-group name="ctx">
-      <context context-type="sourcefile">/rhn/software/channel/downloads/Download.do</context>
-    </context-group>
-  <target>등록자</target></trans-unit>
-
-  <trans-unit id="Downloads">
-    <source>Downloads</source>
-    <context-group name="ctx">
-      <context context-type="sourcefile">/rhn/software/channel/downloads/Download.do</context>
-    </context-group>
-  <target>다운로드</target></trans-unit>
-
-  <trans-unit id="License">
-    <source>License</source>
-    <context-group name="ctx">
-      <context context-type="sourcefile">/rhn/software/channel/downloads/Download.do</context>
-    </context-group>
-  <target>라이센스</target></trans-unit>
-
-  <trans-unit id="Sync">
-    <source>Sync</source>
-    <context-group name="ctx">
-      <context context-type="sourcefile">/rhn/channels/manage/errata/SyncErrata.do</context>
-    </context-group>
-  <target></target></trans-unit>
-
-  <trans-unit id="Organizations">
-    <source>Organizations</source>
-    <context-group name="ctx">
-      <context context-type="sourcefile">/rhn/admin/multiorg/Organizations.do</context>
-    </context-group>
-  <target>조직  </target></trans-unit>
-
-
-    <trans-unit id="Trusts">
-    <source>Trusts</source>
-    <context-group name="ctx">
-      <context context-type="sourcefile">/rhn/admin/multiorg/Organizations.do</context>
-    </context-group>
-  <target>신뢰도 </target></trans-unit>
-
-    <trans-unit id="Channels Consumed">
-    <source>Channels Consumed</source>
-    <context-group name="ctx">
-      <context context-type="sourcefile">/rhn/multiorg/OrgTrustDetails.do</context>
-    </context-group>
-  <target>채널 사용 </target></trans-unit>
-
-    <trans-unit id="Channels Provided">
-    <source>Channels Provided</source>
-    <context-group name="ctx">
-      <context context-type="sourcefile">/rhn/multiorg/OrgTrustDetails.do</context>
-    </context-group>
-  <target>채널 제공 </target></trans-unit>
-
-  <trans-unit id="Subscriptions">
-    <source>Subscriptions</source>
-    <context-group name="ctx">
-      <context context-type="sourcefile">/rhn/admin/multiorg/Subscriptions.do</context>
-    </context-group>
-  <target>서브스크립션 </target></trans-unit>
-
-
-
-
-  <!-- SSM NAV -->
-  <group>
-  <trans-unit id="Child Channels">
-    <source>Child Channels</source>
-    <context-group name="ctx">
-      <context context-type="sourcefile">/rhn/channel/ssm/ChildSubscriptions.do</context>
-    </context-group>
-  <target>자식 채널 </target></trans-unit>
-
-  <trans-unit id="Chat">
-    <source>Chat</source>
-    <context-group name="ctx">
-      <context context-type="sourcefile">/rhn/help/about.pxt</context>
-    </context-group>
-  <target></target></trans-unit>
-
-  <trans-unit id="Base Channels">
-    <source>Base Channels</source>
-    <context-group name="ctx">
-      <context context-type="sourcefile">/rhn/channel/ssm/ChildSubscriptions.do</context>
-    </context-group>
-  <target>기본 채널 </target></trans-unit>
-  </group>
-
-<!-- Multiorg nav -->
-  <group>
-  <trans-unit id="Software Channel Entitlements">
-    <source>Software Channel Entitlements</source>
-    <context-group name="ctx">
-      <context context-type="sourcefile">/rhn/admin/multiorg/OrgSoftwareSubscriptions.do</context>
-    </context-group>
-  <target>소프트웨어 채널 인타이틀먼트  </target></trans-unit>
-  </group>
-
-<!-- Activation Keys nav -->
-  <group>
-  <trans-unit id="activation-keys.nav.activated_systems">
-    <source>Activated Systems</source>
-    <context-group name="ctx">
-      <context context-type="sourcefile">/rhn/activationkeys/Edit.do</context>
-    </context-group>
-  <target>활성화된 시스템 </target></trans-unit>
-  </group>
-
-<!-- Main nav -->
-  <group>
-    <context-group name="ctx">
-      <context context-type="sourcefile">Title bar</context>
-    </context-group>
-  <trans-unit id="manage">
-    <source>Manage</source>
-  <target></target></trans-unit>
-  <trans-unit id="clear">
-    <source>Clear</source>
-  <target></target></trans-unit>
-
-  </group>
-
-
-=======
         <target>고급 옵션</target>
       </trans-unit>
       <trans-unit id="Locale">
@@ -1496,7 +1201,6 @@
           <target>삭제 </target>
         </trans-unit>
       </group>
->>>>>>> 4869bc83
     </body>
   </file>
 </xliff>