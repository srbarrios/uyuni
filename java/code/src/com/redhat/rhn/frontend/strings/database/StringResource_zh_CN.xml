<?xml version="1.0" encoding="utf-8"?>
<xliff xmlns="urn:oasis:names:tc:xliff:document:1.1" xmlns:xyz="urn:appInfo:Items" xmlns:xsi="http://www.w3.org/2001/XMLSchema-instance" xsi:schemaLocation="urn:oasis:names:tc:xliff:document:1.1 http://www.oasis-open.org/committees/xliff/documents/xliff-core-1.1.xsd" version="1.1">
  <file source-language="en" datatype="plaintext" original="" target-language="zh_CN">
    <body>
      <!-- Action Statuses -->
      <trans-unit id="Queued">
        <source>Queued</source>
        <context-group name="ctx">
          <context context-type="sourcefile">/rhn/configuration/Overview</context>
        </context-group>
        <target>排队的</target>
      </trans-unit>
      <trans-unit id="Picked Up">
        <source>Picked Up</source>
        <context-group name="ctx">
          <context context-type="sourcefile">/rhn/configuration/Overview</context>
        </context-group>
        <target>获取</target>
      </trans-unit>
      <trans-unit id="Completed">
        <source>Completed</source>
        <context-group name="ctx">
          <context context-type="sourcefile">/rhn/configuration/Overview</context>
        </context-group>
        <target>完成的</target>
      </trans-unit>
      <trans-unit id="Failed">
        <source>Failed</source>
        <context-group name="ctx">
          <context context-type="sourcefile">/rhn/configuration/Overview</context>
        </context-group>
        <target>失败的</target>
      </trans-unit>
      <!-- System Group Types -->
      <trans-unit id="Spacewalk Update Entitled Servers">
        <source>Update</source>
        <context-group name="ctx">
          <context context-type="sourcefile">/rhn/systems/SystemList</context>
        </context-group>
        <target>更新</target>
      </trans-unit>
      <trans-unit id="Spacewalk Management Entitled Servers">
        <source>Management</source>
        <context-group name="ctx">
          <context context-type="sourcefile">/rhn/systems/SystemList</context>
        </context-group>
        <target>管理</target>
      </trans-unit>
      <trans-unit id="Spacewalk Provisioning Entitled Servers">
        <source>Provisioning</source>
        <context-group name="ctx">
          <context context-type="sourcefile">/rhn/systems/SystemList</context>
        </context-group>
        <target>Provisioning</target>
      </trans-unit>
      <trans-unit id="Non-Linux Entitled Servers">
        <source>Non-Linux</source>
        <context-group name="ctx">
          <context context-type="sourcefile">/rhn/systems/SystemList</context>
        </context-group>
        <target>非 Linux</target>
      </trans-unit>
      <trans-unit id="Spacewalk Monitoring Entitled Servers">
        <source>Monitoring</source>
        <context-group name="ctx">
          <context context-type="sourcefile">/rhn/systems/SystemList</context>
        </context-group>
        <target>监控</target>
      </trans-unit>
      <!--  Human Readable version of the entitlement labels -->
      <group>
        <context-group name="ctx">
          <context context-type="sourcefile">/rhn/errata/details/SystemsAffected.do</context>
          <context context-type="sourcefile">/rhn/systems/SystemEntitlements.do</context>
          <context context-type="sourcefile">/rhn/systems/details/Overview.do</context>
        </context-group>
        <trans-unit id="enterprise_entitled">
          <source>Management</source>
          <target>管理</target>
        </trans-unit>
        <trans-unit id="monitoring_entitled">
          <source>Monitoring</source>
          <target>监控</target>
        </trans-unit>
        <trans-unit id="nonlinux_entitled">
          <source>Non-Linux</source>
          <target>非 Linux</target>
        </trans-unit>
        <trans-unit id="provisioning_entitled">
          <source>Provisioning</source>
          <target>Provisioning</target>
        </trans-unit>
        <trans-unit id="sw_mgr_entitled">
          <source>Update</source>
          <target>更新</target>
        </trans-unit>
        <trans-unit id="unentitled">
          <source>&lt;em&gt;(none)&lt;/em&gt;</source>
          <target>&lt;em&gt;(无)&lt;/em&gt;</target>
        </trans-unit>
        <trans-unit id="base">
          <source>Base</source>
          <target>基础</target>
        </trans-unit>
        <trans-unit id="add-on">
          <source>Add-On</source>
          <target>附加</target>
        </trans-unit>
        <trans-unit id="virtualization_host">
          <source>Virtualization</source>
          <target>虚拟化</target>
        </trans-unit>
        <trans-unit id="virtualization_host_platform">
          <source>Virtualization Platform</source>
          <target>虚拟化平台</target>
        </trans-unit>
      </group>
      <!-- TimeZones -->
      <trans-unit id="Australia/Sydney">
        <source>(GMT+1000) Australia (Eastern)</source>
        <context-group name="ctx">
          <context context-type="sourcefile">/rhn/account/UserDetails</context>
        </context-group>
        <target>（GMT+1000）澳大利亚（东部）</target>
      </trans-unit>
      <trans-unit id="Asia/Tokyo">
        <source>(GMT+0900) Japan</source>
        <context-group name="ctx">
          <context context-type="sourcefile">/rhn/account/UserDetails</context>
        </context-group>
        <target>（GMT+0900）日本</target>
      </trans-unit>
      <trans-unit id="Asia/Hong_Kong">
        <source>(GMT+0800) Australia (Western)</source>
        <context-group name="ctx">
          <context context-type="sourcefile">/rhn/account/UserDetails</context>
        </context-group>
        <target>（GMT+0800）澳大利亚（西部）</target>
      </trans-unit>
      <trans-unit id="Europe/Moscow">
        <source>(GMT+0400) Russia (Moscow)</source>
        <context-group name="ctx">
          <context context-type="sourcefile">/rhn/account/UserDetails</context>
        </context-group>
        <target>（GMT+0400）俄罗斯（莫斯科）</target>
      </trans-unit>
      <trans-unit id="Europe/Bucharest">
        <source>(GMT+0200) Europe (Eastern)</source>
        <context-group name="ctx">
          <context context-type="sourcefile">/rhn/account/UserDetails</context>
        </context-group>
        <target>（GMT+0200）欧洲（东部）</target>
      </trans-unit>
      <trans-unit id="Europe/Paris">
        <source>(GMT+0100) Europe (Central)</source>
        <context-group name="ctx">
          <context context-type="sourcefile">/rhn/account/UserDetails</context>
        </context-group>
        <target>（GMT+0100）欧洲（中部）</target>
      </trans-unit>
      <trans-unit id="GMT">
        <source>(GMT+0000) Greenwich Mean Time</source>
        <context-group name="ctx">
          <context context-type="sourcefile">/rhn/account/UserDetails</context>
        </context-group>
        <target>（GMT+0000）格林威治标准时间</target>
      </trans-unit>
      <trans-unit id="America/St_Johns">
        <source>(GMT-0330) Canada (Newfoundland)</source>
        <context-group name="ctx">
          <context context-type="sourcefile">/rhn/account/UserDetails</context>
        </context-group>
        <target>（GMT-0330）加拿大（纽芬兰)</target>
      </trans-unit>
      <trans-unit id="America/Halifax">
        <source>(GMT-0400) Canada (Atlantic)</source>
        <context-group name="ctx">
          <context context-type="sourcefile">/rhn/account/UserDetails</context>
        </context-group>
        <target>（GMT-0400）加拿大（大西洋区）</target>
      </trans-unit>
      <trans-unit id="America/New_York">
        <source>(GMT-0500) United States (Eastern)</source>
        <context-group name="ctx">
          <context context-type="sourcefile">/rhn/account/UserDetails</context>
        </context-group>
        <target>（GMT-0500）美国（东部）</target>
      </trans-unit>
      <trans-unit id="America/Chicago">
        <source>(GMT-0600) United States (Central)</source>
        <context-group name="ctx">
          <context context-type="sourcefile">/rhn/account/UserDetails</context>
        </context-group>
        <target>（GMT-0600）美国（中部）</target>
      </trans-unit>
      <trans-unit id="America/Regina">
        <source>(GMT-0600) Canada (Regina)</source>
        <context-group name="ctx">
          <context context-type="sourcefile">/rhn/account/UserDetails</context>
        </context-group>
        <target>（GMT-0400）加拿大（里贾纳）</target>
      </trans-unit>
      <trans-unit id="America/Denver">
        <source>(GMT-0700) United States (Mountain)</source>
        <context-group name="ctx">
          <context context-type="sourcefile">/rhn/account/UserDetails</context>
        </context-group>
        <target>（GMT-0700）美国（山区）</target>
      </trans-unit>
      <trans-unit id="America/Los_Angeles">
        <source>(GMT-0800) United States (Pacific)</source>
        <context-group name="ctx">
          <context context-type="sourcefile">/rhn/account/UserDetails</context>
        </context-group>
        <target>（GMT-0800）美国（太平洋地区）</target>
      </trans-unit>
      <trans-unit id="America/Anchorage">
        <source>(GMT-0900) United States (Alaska)</source>
        <context-group name="ctx">
          <context context-type="sourcefile">/rhn/account/UserDetails</context>
        </context-group>
        <target>（GMT-0900）美国（阿拉斯加）</target>
      </trans-unit>
      <trans-unit id="Pacific/Honolulu">
        <source>(GMT-1000) United States (Hawaii)</source>
        <context-group name="ctx">
          <context context-type="sourcefile">/rhn/account/UserDetails</context>
        </context-group>
        <target>（GMT-1000）美国（夏威夷）</target>
      </trans-unit>
      <trans-unit id="Pacific/Enderbury">
        <source>(GMT+1300) Tonga</source>
        <context-group name="ctx">
          <context context-type="sourcefile">/rhn/account/UserDetails</context>
        </context-group>
        <target>（GMT+1300）汤加</target>
      </trans-unit>
      <trans-unit id="Pacific/Wallis">
        <source>(GMT+1200) New Zealand (Wallis)</source>
        <context-group name="ctx">
          <context context-type="sourcefile">/rhn/account/UserDetails</context>
        </context-group>
        <target>（GMT+1200）新西兰</target>
      </trans-unit>
      <trans-unit id="Pacific/Auckland">
        <source>(GMT+1200) New Zealand (Auckland)</source>
        <context-group name="ctx">
          <context context-type="sourcefile">/rhn/account/UserDetails</context>
        </context-group>
        <target>（GMT+1200）新西兰（奥克兰）</target>
      </trans-unit>
      <trans-unit id="Pacific/Norfolk">
        <source>(GMT+1130) Norfolk Island</source>
        <context-group name="ctx">
          <context context-type="sourcefile">/rhn/account/UserDetails</context>
        </context-group>
        <target>（GMT+1130）诺福克岛</target>
      </trans-unit>
      <trans-unit id="Pacific/Guadalcanal">
        <source>(GMT+1100) Micronesia</source>
        <context-group name="ctx">
          <context context-type="sourcefile">/rhn/account/UserDetails</context>
        </context-group>
        <target>（GMT+1100）密克罗尼西亚</target>
      </trans-unit>
      <trans-unit id="Australia/Darwin">
        <source>(GMT+0930) Australia (Central/Darwin)</source>
        <context-group name="ctx">
          <context context-type="sourcefile">/rhn/account/UserDetails</context>
        </context-group>
        <target>（GMT+0930）澳大利亚（中部／达尔文）</target>
      </trans-unit>
      <trans-unit id="Asia/Jakarta">
        <source>(GMT+0700) Thailand</source>
        <context-group name="ctx">
          <context context-type="sourcefile">/rhn/account/UserDetails</context>
        </context-group>
        <target>（GMT+0700）泰国</target>
      </trans-unit>
      <trans-unit id="Indian/Cocos">
        <source>(GMT+0630) Burma</source>
        <context-group name="ctx">
          <context context-type="sourcefile">/rhn/account/UserDetails</context>
        </context-group>
        <target>（GMT+0630）缅甸</target>
      </trans-unit>
      <trans-unit id="Indian/Chagos">
        <source>(GMT+0600) Bangladesh</source>
        <context-group name="ctx">
          <context context-type="sourcefile">/rhn/account/UserDetails</context>
        </context-group>
        <target>（GMT+0600）孟加拉国</target>
      </trans-unit>
      <trans-unit id="Asia/Katmandu">
        <source>(GMT+0545) Nepal</source>
        <context-group name="ctx">
          <context context-type="sourcefile">/rhn/account/UserDetails</context>
        </context-group>
        <target>（GMT+0545）尼泊尔</target>
      </trans-unit>
      <trans-unit id="Asia/Calcutta">
        <source>(GMT+0530) India (Calcutta)</source>
        <context-group name="ctx">
          <context context-type="sourcefile">/rhn/account/UserDetails</context>
        </context-group>
        <target>（GMT+0530）印度（加尔各答）</target>
      </trans-unit>
      <trans-unit id="Indian/Maldives">
        <source>(GMT+0500) Pakistan</source>
        <context-group name="ctx">
          <context context-type="sourcefile">/rhn/account/UserDetails</context>
        </context-group>
        <target>（GMT+0500）巴基斯坦</target>
      </trans-unit>
      <trans-unit id="Asia/Kabul">
        <source>(GMT+0430) Afghanistan</source>
        <context-group name="ctx">
          <context context-type="sourcefile">/rhn/account/UserDetails</context>
        </context-group>
        <target>（GMT+0430）阿富汗斯坦</target>
      </trans-unit>
      <trans-unit id="Indian/Mauritius">
        <source>(GMT+0400) Russia (Samara)</source>
        <context-group name="ctx">
          <context context-type="sourcefile">/rhn/account/UserDetails</context>
        </context-group>
        <target>（GMT+0400）俄罗斯（萨马拉）</target>
      </trans-unit>
      <trans-unit id="Atlantic/Azores">
        <source>(GMT-0100) Azores</source>
        <context-group name="ctx">
          <context context-type="sourcefile">/rhn/account/UserDetails</context>
        </context-group>
        <target>（GMT-0100）亚速尔</target>
      </trans-unit>
      <trans-unit id="Atlantic/South_Georgia">
        <source>(GMT-0200) Sandwich Islands</source>
        <context-group name="ctx">
          <context context-type="sourcefile">/rhn/account/UserDetails</context>
        </context-group>
<<<<<<< HEAD
    <target>（GMT-1100）Midway</target></trans-unit>

    <trans-unit id="America/Sao_Paulo">
<source>(GMT-0300) Brazil</source>
        <context-group name="ctx">
          <context context-type="sourcefile">/rhn/account/UserDetails</context>
        </context-group>
    <target>（GMT-0300）巴西</target></trans-unit>

    <trans-unit id="America/Indianapolis">
<source>(GMT-0500) United States (Indiana)</source>
=======
        <target>（GMT-0200）桑德韦奇群岛</target>
      </trans-unit>
      <trans-unit id="Pacific/Midway">
        <source>(GMT-1100) Midway</source>
        <context-group name="ctx">
          <context context-type="sourcefile">/rhn/account/UserDetails</context>
        </context-group>
        <target>（GMT-1100）Midway</target>
      </trans-unit>
      <trans-unit id="America/Sao_Paulo">
        <source>(GMT-0300) Brazil</source>
>>>>>>> 4869bc83
        <context-group name="ctx">
          <context context-type="sourcefile">/rhn/account/UserDetails</context>
        </context-group>
        <target>（GMT-0300）巴西</target>
      </trans-unit>
      <trans-unit id="America/Indianapolis">
        <source>(GMT-0500) United States (Indiana)</source>
        <context-group name="ctx">
          <context context-type="sourcefile">/rhn/account/UserDetails</context>
        </context-group>
        <target>（GMT-0500）美国（印地安纳）</target>
      </trans-unit>
      <trans-unit id="America/Phoenix">
        <source>(GMT-0700) United States (Arizona)</source>
        <context-group name="ctx">
          <context context-type="sourcefile">/rhn/account/UserDetails</context>
        </context-group>
<<<<<<< HEAD
    <target>（GMT+0330）伊朗</target></trans-unit>
	<!-- Monitoring "Config Macro" records - used to configure the monitoring sat -->
    <trans-unit id="MAIL_MX">
<source>Local mail exchanger</source>
      <context-group name="ctx">
        <context context-type="sourcefile">/rhn/monitoring/config/GeneralConfig.do</context>
      </context-group>
    <target>本地邮件交换器</target></trans-unit>

    <trans-unit id="MDOM">
<source>Mail domain (e.g. 'redhat.com' for myemail@redhat.com)</source>
      <context-group name="ctx">
        <context context-type="sourcefile">/rhn/monitoring/config/GeneralConfig.do</context>
      </context-group>
    <target>邮件域（例如：myemail@redhat.com 的邮件域是 'redhat.com'）</target></trans-unit>

    <trans-unit id="RHN_ADMIN_EMAIL">
<source>@@PRODUCT_NAME@@ administrator email</source>
      <context-group name="ctx">
        <context context-type="sourcefile">/rhn/monitoring/config/GeneralConfig.do</context>
      </context-group>
    <target>@@PRODUCT_NAME@@ 管理员的电子邮件</target></trans-unit>

	<trans-unit id="RHN_SAT_HOSTNAME">
<source>@@PRODUCT_NAME@@ hostname (FQDN)</source>
      <context-group name="ctx">
        <context context-type="sourcefile">/rhn/monitoring/config/GeneralConfig.do</context>
      </context-group>
    <target>@@PRODUCT_NAME@@ 主机名（FQDN）</target></trans-unit>

    <trans-unit id="RHN_SAT_WEB_PORT">
<source>@@PRODUCT_NAME@@ webserver port (80 for http, 443 for https)</source>
      <context-group name="ctx">
        <context context-type="sourcefile">/rhn/monitoring/config/GeneralConfig.do</context>
      </context-group>
    <target>@@PRODUCT_NAME@@ web 服务器端口（http 为 80，https 为 443）</target></trans-unit>

    <trans-unit id="XPROTO">
<source>External protocol ('http' or 'https')</source>
      <context-group name="ctx">
        <context context-type="sourcefile">/rhn/monitoring/config/GeneralConfig.do</context>
      </context-group>
    <target>外部协议（'http' 或 'https'）</target></trans-unit>

    <!-- Monitoring Probe Command Parameter descriptions -->
=======
        <target>（GMT-0700）美国（亚利桑那）</target>
      </trans-unit>
      <trans-unit id="Asia/Tehran">
        <source>(GMT+0330) Iran</source>
        <context-group name="ctx">
          <context context-type="sourcefile">/rhn/account/UserDetails</context>
        </context-group>
        <target>（GMT+0330）伊朗</target>
      </trans-unit>
      <!-- Monitoring "Config Macro" records - used to configure the monitoring sat -->
      <trans-unit id="MAIL_MX">
        <source>Local mail exchanger</source>
        <context-group name="ctx">
          <context context-type="sourcefile">/rhn/monitoring/config/GeneralConfig.do</context>
        </context-group>
        <target>本地邮件交换器</target>
      </trans-unit>
      <trans-unit id="MDOM">
        <source>Mail domain (e.g. 'redhat.com' for myemail@redhat.com)</source>
        <context-group name="ctx">
          <context context-type="sourcefile">/rhn/monitoring/config/GeneralConfig.do</context>
        </context-group>
        <target>邮件域（例如：myemail@redhat.com 的邮件域是 'redhat.com'）</target>
      </trans-unit>
      <trans-unit id="RHN_ADMIN_EMAIL">
        <source>@@PRODUCT_NAME@@ administrator email</source>
        <context-group name="ctx">
          <context context-type="sourcefile">/rhn/monitoring/config/GeneralConfig.do</context>
        </context-group>
        <target>@@PRODUCT_NAME@@ 管理员的电子邮件</target>
      </trans-unit>
      <trans-unit id="RHN_SAT_HOSTNAME">
        <source>@@PRODUCT_NAME@@ hostname (FQDN)</source>
        <context-group name="ctx">
          <context context-type="sourcefile">/rhn/monitoring/config/GeneralConfig.do</context>
        </context-group>
        <target>@@PRODUCT_NAME@@ 主机名（FQDN）</target>
      </trans-unit>
      <trans-unit id="RHN_SAT_WEB_PORT">
        <source>@@PRODUCT_NAME@@ webserver port (80 for http, 443 for https)</source>
        <context-group name="ctx">
          <context context-type="sourcefile">/rhn/monitoring/config/GeneralConfig.do</context>
        </context-group>
        <target>@@PRODUCT_NAME@@ web 服务器端口（http 为 80，https 为 443）</target>
      </trans-unit>
      <trans-unit id="XPROTO">
        <source>External protocol ('http' or 'https')</source>
        <context-group name="ctx">
          <context context-type="sourcefile">/rhn/monitoring/config/GeneralConfig.do</context>
        </context-group>
        <target>外部协议（'http' 或 'https'）</target>
      </trans-unit>
      <!-- Monitoring Probe Command Parameter descriptions -->
>>>>>>> 4869bc83
      <trans-unit id="Application Protocol">
        <source>Application Protocol</source>
        <context-group name="ctx">
          <context context-type="sourcefile">/rhn/systems/details/probes/ProbeEdit.do</context>
        </context-group>
        <target>应用协议</target>
      </trans-unit>
      <trans-unit id="Available Space Percent Used Critical if Above">
        <source>Available Space Percent Used Critical if Above</source>
        <context-group name="ctx">
          <context context-type="sourcefile">/rhn/systems/details/probes/ProbeEdit.do</context>
        </context-group>
        <target>如果被使用的可用空间的百分比超过这个值将到达 Critical</target>
      </trans-unit>
      <trans-unit id="Available Space Percent Used Warn if Above">
        <source>Available Space Percent Used Warn if Above</source>
        <context-group name="ctx">
          <context context-type="sourcefile">/rhn/systems/details/probes/ProbeEdit.do</context>
        </context-group>
        <target>如果被使用的可用空间的百分比超过这个值将到达 Warn</target>
      </trans-unit>
      <trans-unit id="BEA Domain Admin Server">
        <source>BEA Domain Admin Server</source>
        <context-group name="ctx">
          <context context-type="sourcefile">/rhn/systems/details/probes/ProbeEdit.do</context>
        </context-group>
        <target>BEA 域管理服务器</target>
      </trans-unit>
      <trans-unit id="BEA Server Name">
        <source>BEA Server Name</source>
        <context-group name="ctx">
          <context context-type="sourcefile">/rhn/systems/details/probes/ProbeEdit.do</context>
        </context-group>
        <target>BEA 服务器名</target>
      </trans-unit>
      <trans-unit id="Basic regular expression">
        <source>Basic regular expression</source>
        <context-group name="ctx">
          <context context-type="sourcefile">/rhn/systems/details/probes/ProbeEdit.do</context>
        </context-group>
        <target>基本正则表达式</target>
      </trans-unit>
      <trans-unit id="Command">
        <source>Command</source>
        <context-group name="ctx">
          <context context-type="sourcefile">/rhn/systems/details/probes/ProbeEdit.do</context>
        </context-group>
        <target>命令</target>
      </trans-unit>
      <trans-unit id="Command name">
        <source>Command name</source>
        <context-group name="ctx">
          <context context-type="sourcefile">/rhn/systems/details/probes/ProbeEdit.do</context>
        </context-group>
        <target>命令名称</target>
      </trans-unit>
      <trans-unit id="Count process groups">
        <source>Count process groups</source>
        <context-group name="ctx">
          <context context-type="sourcefile">/rhn/systems/details/probes/ProbeEdit.do</context>
        </context-group>
        <target>进程组群计数</target>
      </trans-unit>
      <trans-unit id="Critical 1 min">
        <source>Critical 1 min</source>
        <context-group name="ctx">
          <context context-type="sourcefile">/rhn/systems/details/probes/ProbeEdit.do</context>
        </context-group>
        <target>Critical 1分钟</target>
      </trans-unit>
      <trans-unit id="Critical 15 min">
        <source>Critical 15 min</source>
        <context-group name="ctx">
          <context context-type="sourcefile">/rhn/systems/details/probes/ProbeEdit.do</context>
        </context-group>
        <target>Critical 15分钟</target>
      </trans-unit>
      <trans-unit id="Critical 5 min">
        <source>Critical 5 min</source>
        <context-group name="ctx">
          <context context-type="sourcefile">/rhn/systems/details/probes/ProbeEdit.do</context>
        </context-group>
        <target>Critical 5分钟</target>
      </trans-unit>
      <trans-unit id="Critical Accesses">
        <source>Critical Accesses</source>
        <context-group name="ctx">
          <context context-type="sourcefile">/rhn/systems/details/probes/ProbeEdit.do</context>
        </context-group>
        <target>Critical 访问</target>
      </trans-unit>
      <trans-unit id="Critical Active Locks">
        <source>Critical Active Locks</source>
        <context-group name="ctx">
          <context context-type="sourcefile">/rhn/systems/details/probes/ProbeEdit.do</context>
        </context-group>
        <target>Critical 活跃的锁</target>
      </trans-unit>
      <trans-unit id="Critical Active Sessions">
        <source>Critical Active Sessions</source>
        <context-group name="ctx">
          <context context-type="sourcefile">/rhn/systems/details/probes/ProbeEdit.do</context>
        </context-group>
        <target>Critical 活跃的会话</target>
      </trans-unit>
      <trans-unit id="Critical Avail Sessions Used Pct">
        <source>Critical Avail Sessions Used Pct</source>
        <context-group name="ctx">
          <context context-type="sourcefile">/rhn/systems/details/probes/ProbeEdit.do</context>
        </context-group>
        <target>Critical 被使用的活跃会话的百分比</target>
      </trans-unit>
      <trans-unit id="Critical Blocked Process Count">
        <source>Critical Blocked Process Count</source>
        <context-group name="ctx">
          <context context-type="sourcefile">/rhn/systems/details/probes/ProbeEdit.do</context>
        </context-group>
        <target>Critical 阻塞进程数量</target>
      </trans-unit>
      <trans-unit id="Critical Blocking Sessions">
        <source>Critical Blocking Sessions</source>
        <context-group name="ctx">
          <context context-type="sourcefile">/rhn/systems/details/probes/ProbeEdit.do</context>
        </context-group>
        <target>Critical 阻塞会话</target>
      </trans-unit>
      <trans-unit id="Critical Buffer Cache Hit Ratio">
        <source>Critical Buffer Cache Hit Ratio</source>
        <context-group name="ctx">
          <context context-type="sourcefile">/rhn/systems/details/probes/ProbeEdit.do</context>
        </context-group>
        <target>Critical 缓冲区缓存点击率</target>
      </trans-unit>
      <trans-unit id="Critical CLOSE_WAIT Connections">
        <source>Critical CLOSE_WAIT Connections</source>
        <context-group name="ctx">
          <context context-type="sourcefile">/rhn/systems/details/probes/ProbeEdit.do</context>
        </context-group>
        <target>Critical CLOSE_WAIT 连接</target>
      </trans-unit>
      <trans-unit id="Critical CPU Load 1-Min Ave">
        <source>Critical CPU Load 1-Min Ave</source>
        <context-group name="ctx">
          <context context-type="sourcefile">/rhn/systems/details/probes/ProbeEdit.do</context>
        </context-group>
        <target>Critical CPU 负载 1 分钟平均值</target>
      </trans-unit>
      <trans-unit id="Critical CPU Load 15-Min Ave">
        <source>Critical CPU Load 15-Min Ave</source>
        <context-group name="ctx">
          <context context-type="sourcefile">/rhn/systems/details/probes/ProbeEdit.do</context>
        </context-group>
        <target>Critical CPU 负载 15 分钟平均值</target>
      </trans-unit>
      <trans-unit id="Critical CPU Load 5-Min Ave">
        <source>Critical CPU Load 5-Min Ave</source>
        <context-group name="ctx">
          <context context-type="sourcefile">/rhn/systems/details/probes/ProbeEdit.do</context>
        </context-group>
        <target>Critical CPU 负载 5 分钟平均值</target>
      </trans-unit>
      <trans-unit id="Critical CPU Pct Used">
        <source>Critical CPU Pct Used</source>
        <context-group name="ctx">
          <context context-type="sourcefile">/rhn/systems/details/probes/ProbeEdit.do</context>
        </context-group>
        <target>Critical CPU 使用的百分比</target>
      </trans-unit>
      <trans-unit id="Critical CPU Time Rate">
        <source>Critical CPU Time Rate</source>
        <context-group name="ctx">
          <context context-type="sourcefile">/rhn/systems/details/probes/ProbeEdit.do</context>
        </context-group>
        <target>Critical CPU 时间率</target>
      </trans-unit>
      <trans-unit id="Critical Child Process Count">
        <source>Critical Child Process Count</source>
        <context-group name="ctx">
          <context context-type="sourcefile">/rhn/systems/details/probes/ProbeEdit.do</context>
        </context-group>
        <target>Critical 子进程数</target>
      </trans-unit>
      <trans-unit id="Critical Child Process Groups">
        <source>Critical Child Process Groups</source>
        <context-group name="ctx">
          <context context-type="sourcefile">/rhn/systems/details/probes/ProbeEdit.do</context>
        </context-group>
        <target>Critical 子进程组</target>
      </trans-unit>
      <trans-unit id="Critical Connection Rate">
        <source>Critical Connection Rate</source>
        <context-group name="ctx">
          <context context-type="sourcefile">/rhn/systems/details/probes/ProbeEdit.do</context>
        </context-group>
        <target>Critical 连接率</target>
      </trans-unit>
      <trans-unit id="Critical Connections">
        <source>Critical Connections</source>
        <context-group name="ctx">
          <context context-type="sourcefile">/rhn/systems/details/probes/ProbeEdit.do</context>
        </context-group>
        <target>Critical 连接</target>
      </trans-unit>
      <trans-unit id="Critical Count">
        <source>Critical Count</source>
        <context-group name="ctx">
          <context context-type="sourcefile">/rhn/systems/details/probes/ProbeEdit.do</context>
        </context-group>
        <target>Critical 数</target>
      </trans-unit>
      <trans-unit id="Critical Data Dictionary Hit Ratio">
        <source>Critical Data Dictionary Hit Ratio</source>
        <context-group name="ctx">
          <context context-type="sourcefile">/rhn/systems/details/probes/ProbeEdit.do</context>
        </context-group>
        <target>Critical 数据字典点中率</target>
      </trans-unit>
      <trans-unit id="Critical Defunct Process Count">
        <source>Critical Defunct Process Count</source>
        <context-group name="ctx">
          <context context-type="sourcefile">/rhn/systems/details/probes/ProbeEdit.do</context>
        </context-group>
        <target>Critical 非现存进程数</target>
      </trans-unit>
      <trans-unit id="Critical Disk Sort Ratio">
        <source>Critical Disk Sort Ratio</source>
        <context-group name="ctx">
          <context context-type="sourcefile">/rhn/systems/details/probes/ProbeEdit.do</context>
        </context-group>
        <target>Critical 磁盘排序率</target>
      </trans-unit>
      <trans-unit id="Critical ESTABLISHED Connections">
        <source>Critical ESTABLISHED Connections</source>
        <context-group name="ctx">
          <context context-type="sourcefile">/rhn/systems/details/probes/ProbeEdit.do</context>
        </context-group>
        <target>Critical 建立的连接</target>
      </trans-unit>
      <trans-unit id="Critical Execution Time Moving Ave">
        <source>Critical Execution Time Moving Ave</source>
        <context-group name="ctx">
          <context context-type="sourcefile">/rhn/systems/details/probes/ProbeEdit.do</context>
        </context-group>
        <target>Critical 执行时间移动平均值</target>
      </trans-unit>
      <trans-unit id="Critical Exit Status">
        <source>Critical Exit Status</source>
        <context-group name="ctx">
          <context context-type="sourcefile">/rhn/systems/details/probes/ProbeEdit.do</context>
        </context-group>
        <target>Critical 退出状态</target>
      </trans-unit>
      <trans-unit id="Critical FIN_WAIT Connections">
        <source>Critical FIN_WAIT Connections</source>
        <context-group name="ctx">
          <context context-type="sourcefile">/rhn/systems/details/probes/ProbeEdit.do</context>
        </context-group>
        <target>Critical FIN_WAIT 连接</target>
      </trans-unit>
      <trans-unit id="Critical Filesystem Pct Used">
        <source>Critical Filesystem Pct Used</source>
        <context-group name="ctx">
          <context context-type="sourcefile">/rhn/systems/details/probes/ProbeEdit.do</context>
        </context-group>
        <target>Critical 文件系统使用的百分比</target>
      </trans-unit>
      <trans-unit id="Critical Heap Free">
        <source>Critical Heap Free</source>
        <context-group name="ctx">
          <context context-type="sourcefile">/rhn/systems/details/probes/ProbeEdit.do</context>
        </context-group>
        <target>Critical 空闲堆栈</target>
      </trans-unit>
      <trans-unit id="Critical High Execution Time">
        <source>Critical High Execution Time</source>
        <context-group name="ctx">
          <context context-type="sourcefile">/rhn/systems/details/probes/ProbeEdit.do</context>
        </context-group>
        <target>Critical 最长执行时间</target>
      </trans-unit>
      <trans-unit id="Critical Idle Sessions">
        <source>Critical Idle Sessions</source>
        <context-group name="ctx">
          <context context-type="sourcefile">/rhn/systems/details/probes/ProbeEdit.do</context>
        </context-group>
        <target>Critical 空闲会话</target>
      </trans-unit>
      <trans-unit id="Critical Idle Threads">
        <source>Critical Idle Threads</source>
        <context-group name="ctx">
          <context context-type="sourcefile">/rhn/systems/details/probes/ProbeEdit.do</context>
        </context-group>
        <target>Critical 空闲线程</target>
      </trans-unit>
      <trans-unit id="Critical Inodes Pct Used">
        <source>Critical Inodes Pct Used</source>
        <context-group name="ctx">
          <context context-type="sourcefile">/rhn/systems/details/probes/ProbeEdit.do</context>
        </context-group>
        <target>Critical Inodes 使用的百分比</target>
      </trans-unit>
      <trans-unit id="Critical Input Rate">
        <source>Critical Input Rate</source>
        <context-group name="ctx">
          <context context-type="sourcefile">/rhn/systems/details/probes/ProbeEdit.do</context>
        </context-group>
        <target>Critical 输入率</target>
      </trans-unit>
      <trans-unit id="Critical Latency">
        <source>Critical Latency</source>
        <context-group name="ctx">
          <context context-type="sourcefile">/rhn/systems/details/probes/ProbeEdit.do</context>
        </context-group>
        <target>Critical 延迟</target>
      </trans-unit>
      <trans-unit id="Critical Library Cache Miss Ratio">
        <source>Critical Library Cache Miss Ratio</source>
        <context-group name="ctx">
          <context context-type="sourcefile">/rhn/systems/details/probes/ProbeEdit.do</context>
        </context-group>
        <target>Critical 计算库缓存未点中率</target>
      </trans-unit>
      <trans-unit id="Critical Line Rate">
        <source>Critical Line Rate</source>
        <context-group name="ctx">
          <context context-type="sourcefile">/rhn/systems/details/probes/ProbeEdit.do</context>
        </context-group>
        <target>Critical 行率</target>
      </trans-unit>
      <trans-unit id="Critical Lines">
        <source>Critical Lines</source>
        <context-group name="ctx">
          <context context-type="sourcefile">/rhn/systems/details/probes/ProbeEdit.do</context>
        </context-group>
        <target>Critical 行</target>
      </trans-unit>
      <trans-unit id="Critical Match Rate">
        <source>Critical Match Rate</source>
        <context-group name="ctx">
          <context context-type="sourcefile">/rhn/systems/details/probes/ProbeEdit.do</context>
        </context-group>
        <target>Critical 匹配率</target>
      </trans-unit>
      <trans-unit id="Critical Matches">
        <source>Critical Matches</source>
        <context-group name="ctx">
          <context context-type="sourcefile">/rhn/systems/details/probes/ProbeEdit.do</context>
        </context-group>
        <target>Critical 匹配</target>
      </trans-unit>
      <trans-unit id="Critical Number Running Maximum">
        <source>Critical Number Running Maximum</source>
        <context-group name="ctx">
          <context context-type="sourcefile">/rhn/systems/details/probes/ProbeEdit.do</context>
        </context-group>
        <target>Critical 最大运行数量</target>
      </trans-unit>
      <trans-unit id="Critical Number Running Minimum">
        <source>Critical Number Running Minimum</source>
        <context-group name="ctx">
          <context context-type="sourcefile">/rhn/systems/details/probes/ProbeEdit.do</context>
        </context-group>
        <target>Critical 最小运行数量</target>
      </trans-unit>
      <trans-unit id="Critical Open Tables">
        <source>Critical Open Tables</source>
        <context-group name="ctx">
          <context context-type="sourcefile">/rhn/systems/details/probes/ProbeEdit.do</context>
        </context-group>
        <target>Critical 打开表</target>
      </trans-unit>
      <trans-unit id="Critical Opened Tables">
        <source>Critical Opened Tables</source>
        <context-group name="ctx">
          <context context-type="sourcefile">/rhn/systems/details/probes/ProbeEdit.do</context>
        </context-group>
        <target>Critical 打开的表</target>
      </trans-unit>
      <trans-unit id="Critical Output Rate">
        <source>Critical Output Rate</source>
        <context-group name="ctx">
          <context context-type="sourcefile">/rhn/systems/details/probes/ProbeEdit.do</context>
        </context-group>
        <target>Critical 输出率</target>
      </trans-unit>
      <trans-unit id="Critical Packet Loss Pct">
        <source>Critical Packet Loss Pct</source>
        <context-group name="ctx">
          <context context-type="sourcefile">/rhn/systems/details/probes/ProbeEdit.do</context>
        </context-group>
        <target>Critical 丢失的数据包的百分比</target>
      </trans-unit>
      <trans-unit id="Critical Percent">
        <source>Critical Percent</source>
        <context-group name="ctx">
          <context context-type="sourcefile">/rhn/systems/details/probes/ProbeEdit.do</context>
        </context-group>
        <target>Critical 百分比</target>
      </trans-unit>
      <trans-unit id="Critical Physical Memory Used">
        <source>Critical Physical Memory Used</source>
        <context-group name="ctx">
          <context context-type="sourcefile">/rhn/systems/details/probes/ProbeEdit.do</context>
        </context-group>
        <target>Critical 使用的物理内存</target>
      </trans-unit>
      <trans-unit id="Critical Process Count">
        <source>Critical Process Count</source>
        <context-group name="ctx">
          <context context-type="sourcefile">/rhn/systems/details/probes/ProbeEdit.do</context>
        </context-group>
        <target>Critical 进程数</target>
      </trans-unit>
      <trans-unit id="Critical Processes">
        <source>Critical Processes</source>
        <context-group name="ctx">
          <context context-type="sourcefile">/rhn/systems/details/probes/ProbeEdit.do</context>
        </context-group>
        <target>Critical 进程</target>
      </trans-unit>
      <trans-unit id="Critical Query Rate">
        <source>Critical Query Rate</source>
        <context-group name="ctx">
          <context context-type="sourcefile">/rhn/systems/details/probes/ProbeEdit.do</context>
        </context-group>
        <target>Critical 查询率</target>
      </trans-unit>
      <trans-unit id="Critical Query Time">
        <source>Critical Query Time</source>
        <context-group name="ctx">
          <context context-type="sourcefile">/rhn/systems/details/probes/ProbeEdit.do</context>
        </context-group>
        <target>Critical 查询时间</target>
      </trans-unit>
      <trans-unit id="Critical Queue Length">
        <source>Critical Queue Length</source>
        <context-group name="ctx">
          <context context-type="sourcefile">/rhn/systems/details/probes/ProbeEdit.do</context>
        </context-group>
        <target>Critical 队列长度</target>
      </trans-unit>
      <trans-unit id="Critical RAM Free">
        <source>Critical RAM Free</source>
        <context-group name="ctx">
          <context context-type="sourcefile">/rhn/systems/details/probes/ProbeEdit.do</context>
        </context-group>
        <target>Critical 可用的 RAM</target>
      </trans-unit>
      <trans-unit id="Critical Read Rate">
        <source>Critical Read Rate</source>
        <context-group name="ctx">
          <context context-type="sourcefile">/rhn/systems/details/probes/ProbeEdit.do</context>
        </context-group>
        <target>Critical 读频率</target>
      </trans-unit>
      <trans-unit id="Critical Redo Buffer Allocation Retries">
        <source>Critical Redo Buffer Allocation Retries</source>
        <context-group name="ctx">
          <context context-type="sourcefile">/rhn/systems/details/probes/ProbeEdit.do</context>
        </context-group>
        <target>Critical 重复重新尝试分配缓冲区</target>
      </trans-unit>
      <trans-unit id="Critical Redo Log Space Requests">
        <source>Critical Redo Log Space Requests</source>
        <context-group name="ctx">
          <context context-type="sourcefile">/rhn/systems/details/probes/ProbeEdit.do</context>
        </context-group>
        <target>Critical 重复日志空间请求</target>
      </trans-unit>
      <trans-unit id="Critical Request Rate">
        <source>Critical Request Rate</source>
        <context-group name="ctx">
          <context context-type="sourcefile">/rhn/systems/details/probes/ProbeEdit.do</context>
        </context-group>
        <target>Critical 请求率</target>
      </trans-unit>
      <trans-unit id="Critical Requests">
        <source>Critical Requests</source>
        <context-group name="ctx">
          <context context-type="sourcefile">/rhn/systems/details/probes/ProbeEdit.do</context>
        </context-group>
        <target>Critical 请求</target>
      </trans-unit>
      <trans-unit id="Critical Round-trip Ave">
        <source>Critical Round-trip Ave</source>
        <context-group name="ctx">
          <context context-type="sourcefile">/rhn/systems/details/probes/ProbeEdit.do</context>
        </context-group>
        <target>Critical 平均 Round-trip</target>
      </trans-unit>
      <trans-unit id="Critical Round-trip Avg">
        <source>Critical Round-trip Avg</source>
        <context-group name="ctx">
          <context context-type="sourcefile">/rhn/systems/details/probes/ProbeEdit.do</context>
        </context-group>
        <target>Critical 平均 Round-trip</target>
      </trans-unit>
      <trans-unit id="Critical SYN_RCVD Connections">
        <source>Critical SYN_RCVD Connections</source>
        <context-group name="ctx">
          <context context-type="sourcefile">/rhn/systems/details/probes/ProbeEdit.do</context>
        </context-group>
        <target>Critical SYN_RCVD 连接</target>
      </trans-unit>
      <trans-unit id="Critical Seconds">
        <source>Critical Seconds</source>
        <context-group name="ctx">
          <context context-type="sourcefile">/rhn/systems/details/probes/ProbeEdit.do</context>
        </context-group>
        <target>Critical 秒</target>
      </trans-unit>
      <trans-unit id="Critical Size">
        <source>Critical Size</source>
        <context-group name="ctx">
          <context context-type="sourcefile">/rhn/systems/details/probes/ProbeEdit.do</context>
        </context-group>
        <target>Critical 大小</target>
      </trans-unit>
      <trans-unit id="Critical Space Available">
        <source>Critical Space Available</source>
        <context-group name="ctx">
          <context context-type="sourcefile">/rhn/systems/details/probes/ProbeEdit.do</context>
        </context-group>
        <target>Critical 可用空间</target>
      </trans-unit>
      <trans-unit id="Critical Space Used">
        <source>Critical Space Used</source>
        <context-group name="ctx">
          <context context-type="sourcefile">/rhn/systems/details/probes/ProbeEdit.do</context>
        </context-group>
        <target>Critical 使用的空间</target>
      </trans-unit>
      <trans-unit id="Critical Stopped Process Count">
        <source>Critical Stopped Process Count</source>
        <context-group name="ctx">
          <context context-type="sourcefile">/rhn/systems/details/probes/ProbeEdit.do</context>
        </context-group>
        <target>Critical 终止进程数</target>
      </trans-unit>
      <trans-unit id="Critical Swap Pct Free">
        <source>Critical Swap Pct Free</source>
        <context-group name="ctx">
          <context context-type="sourcefile">/rhn/systems/details/probes/ProbeEdit.do</context>
        </context-group>
<<<<<<< HEAD
      <target>Critical 空闲的交换分区的百分比</target></trans-unit>


=======
        <target>Critical 空闲的交换分区的百分比</target>
      </trans-unit>
      <trans-unit id="Critical Swapped Process Count">
        <source>Critical Swapped Process Count</source>
        <context-group name="ctx">
          <context context-type="sourcefile">/rhn/systems/details/probes/ProbeEdit.do</context>
        </context-group>
        <target>Critical 交换的进程数</target>
      </trans-unit>
>>>>>>> 4869bc83
      <trans-unit id="Critical TIME_WAIT Connections">
        <source>Critical TIME_WAIT Connections</source>
        <context-group name="ctx">
          <context context-type="sourcefile">/rhn/systems/details/probes/ProbeEdit.do</context>
        </context-group>
        <target>Critical TIME_WAIT 连接</target>
      </trans-unit>
      <trans-unit id="Critical Threads">
        <source>Critical Threads</source>
        <context-group name="ctx">
          <context context-type="sourcefile">/rhn/systems/details/probes/ProbeEdit.do</context>
        </context-group>
        <target>Critical 线程</target>
      </trans-unit>
      <trans-unit id="Critical Threads Running">
        <source>Critical Threads Running</source>
        <context-group name="ctx">
          <context context-type="sourcefile">/rhn/systems/details/probes/ProbeEdit.do</context>
        </context-group>
        <target>Critical 运行的线程</target>
      </trans-unit>
      <trans-unit id="Critical Total Connections">
        <source>Critical Total Connections</source>
        <context-group name="ctx">
          <context context-type="sourcefile">/rhn/systems/details/probes/ProbeEdit.do</context>
        </context-group>
        <target>Critical 连接总数</target>
      </trans-unit>
      <trans-unit id="Critical Traffic">
        <source>Critical Traffic</source>
        <context-group name="ctx">
          <context context-type="sourcefile">/rhn/systems/details/probes/ProbeEdit.do</context>
        </context-group>
        <target>Critical 流量</target>
      </trans-unit>
      <trans-unit id="Critical Transferred Per Child">
        <source>Critical Transferred Per Child</source>
        <context-group name="ctx">
          <context context-type="sourcefile">/rhn/systems/details/probes/ProbeEdit.do</context>
        </context-group>
        <target>Critical 每个子进程的数据传输</target>
      </trans-unit>
      <trans-unit id="Critical Transferred Per Slot">
        <source>Critical Transferred Per Slot</source>
        <context-group name="ctx">
          <context context-type="sourcefile">/rhn/systems/details/probes/ProbeEdit.do</context>
        </context-group>
        <target>Critical 每个 slot 的数据传输</target>
      </trans-unit>
      <trans-unit id="Critical Users">
        <source>Critical Users</source>
        <context-group name="ctx">
          <context context-type="sourcefile">/rhn/systems/details/probes/ProbeEdit.do</context>
        </context-group>
        <target>Critical 用户</target>
      </trans-unit>
      <trans-unit id="Critical Value">
        <source>Critical Value</source>
        <context-group name="ctx">
          <context context-type="sourcefile">/rhn/systems/details/probes/ProbeEdit.do</context>
        </context-group>
        <target>Critical 值</target>
      </trans-unit>
      <trans-unit id="Critical Virtual Mem Pct Free">
        <source>Critical Virtual Mem Pct Free</source>
        <context-group name="ctx">
          <context context-type="sourcefile">/rhn/systems/details/probes/ProbeEdit.do</context>
        </context-group>
        <target>Critical 空闲的虚拟内存的百分比</target>
      </trans-unit>
      <trans-unit id="Critical Virtual Memory Used">
        <source>Critical Virtual Memory Used</source>
        <context-group name="ctx">
          <context context-type="sourcefile">/rhn/systems/details/probes/ProbeEdit.do</context>
        </context-group>
        <target>Critical 使用的虚拟内存</target>
      </trans-unit>
      <trans-unit id="Critical Waiters">
        <source>Critical Waiters</source>
        <context-group name="ctx">
          <context context-type="sourcefile">/rhn/systems/details/probes/ProbeEdit.do</context>
        </context-group>
        <target>Critical 等待者</target>
      </trans-unit>
      <trans-unit id="Critical Write Rate">
        <source>Critical Write Rate</source>
        <context-group name="ctx">
          <context context-type="sourcefile">/rhn/systems/details/probes/ProbeEdit.do</context>
        </context-group>
        <target>Critical 写频率</target>
      </trans-unit>
      <trans-unit id="Critical Write rate">
        <source>Critical Write rate</source>
        <context-group name="ctx">
          <context context-type="sourcefile">/rhn/systems/details/probes/ProbeEdit.do</context>
        </context-group>
<<<<<<< HEAD
      <target>Critical 写频率</target></trans-unit>






=======
        <target>Critical 写频率</target>
      </trans-unit>
      <trans-unit id="Critical if number of blocked processes exceeds">
        <source>Critical if number of blocked processes exceeds</source>
        <context-group name="ctx">
          <context context-type="sourcefile">/rhn/systems/details/probes/ProbeEdit.do</context>
        </context-group>
        <target>如果被阻塞的进程超过这个值将到达 Critical</target>
      </trans-unit>
      <trans-unit id="Critical if number of children for any process exceeds">
        <source>Critical if number of children for any process exceeds</source>
        <context-group name="ctx">
          <context context-type="sourcefile">/rhn/systems/details/probes/ProbeEdit.do</context>
        </context-group>
        <target>如果任何进程的子进程超过这个值将到达 Critical</target>
      </trans-unit>
      <trans-unit id="Critical if number of defunct processes exceeds">
        <source>Critical if number of defunct processes exceeds</source>
        <context-group name="ctx">
          <context context-type="sourcefile">/rhn/systems/details/probes/ProbeEdit.do</context>
        </context-group>
        <target>如果非现存的进程超过这个值将到达 Critical</target>
      </trans-unit>
      <trans-unit id="Critical if number of stopped processes exceeds">
        <source>Critical if number of stopped processes exceeds</source>
        <context-group name="ctx">
          <context context-type="sourcefile">/rhn/systems/details/probes/ProbeEdit.do</context>
        </context-group>
        <target>如果终止的进程超过这个值将到达 Critical</target>
      </trans-unit>
      <trans-unit id="Critical if number of swapped processes exceeds">
        <source>Critical if number of swapped processes exceeds</source>
        <context-group name="ctx">
          <context context-type="sourcefile">/rhn/systems/details/probes/ProbeEdit.do</context>
        </context-group>
        <target>如果被交换的进程超过这个值将到达 Critical</target>
      </trans-unit>
>>>>>>> 4869bc83
      <trans-unit id="Database">
        <source>Database</source>
        <context-group name="ctx">
          <context context-type="sourcefile">/rhn/systems/details/probes/ProbeEdit.do</context>
        </context-group>
        <target>数据库</target>
      </trans-unit>
      <trans-unit id="Device">
        <source>Device</source>
        <context-group name="ctx">
          <context context-type="sourcefile">/rhn/systems/details/probes/ProbeEdit.do</context>
        </context-group>
        <target>设备</target>
      </trans-unit>
      <trans-unit id="Disk number or disk name (from iostat)">
        <source>Disk number or disk name (from iostat)</source>
        <context-group name="ctx">
          <context context-type="sourcefile">/rhn/systems/details/probes/ProbeEdit.do</context>
        </context-group>
        <target>磁盘号或磁盘名（从 iostat 获得）</target>
      </trans-unit>
      <trans-unit id="Expect">
        <source>Expect</source>
        <context-group name="ctx">
          <context context-type="sourcefile">/rhn/systems/details/probes/ProbeEdit.do</context>
        </context-group>
        <target>期望</target>
      </trans-unit>
      <trans-unit id="Expect Content">
        <source>Expect Content</source>
        <context-group name="ctx">
          <context context-type="sourcefile">/rhn/systems/details/probes/ProbeEdit.do</context>
        </context-group>
        <target>期望的内容</target>
      </trans-unit>
      <trans-unit id="Expect Header">
        <source>Expect Header</source>
        <context-group name="ctx">
          <context context-type="sourcefile">/rhn/systems/details/probes/ProbeEdit.do</context>
        </context-group>
        <target>期望的头</target>
      </trans-unit>
      <trans-unit id="Expected DB Name (V$DATABASE.NAME)">
        <source>Expected DB Name (V$DATABASE.NAME)</source>
        <context-group name="ctx">
          <context context-type="sourcefile">/rhn/systems/details/probes/ProbeEdit.do</context>
        </context-group>
        <target>期望的 DB 名（V$DATABASE.NAME）</target>
      </trans-unit>
      <trans-unit id="FTP Port">
        <source>FTP Port</source>
        <context-group name="ctx">
          <context context-type="sourcefile">/rhn/systems/details/probes/ProbeEdit.do</context>
        </context-group>
        <target>FTP 端口</target>
      </trans-unit>
      <trans-unit id="Filesystem">
        <source>Filesystem</source>
        <context-group name="ctx">
          <context context-type="sourcefile">/rhn/systems/details/probes/ProbeEdit.do</context>
        </context-group>
        <target>文件系统</target>
      </trans-unit>
      <trans-unit id="HTTP Port">
        <source>HTTP Port</source>
        <context-group name="ctx">
          <context context-type="sourcefile">/rhn/systems/details/probes/ProbeEdit.do</context>
        </context-group>
        <target>HTTP 端口</target>
      </trans-unit>
      <trans-unit id="HTTPS Port">
        <source>HTTPS Port</source>
        <context-group name="ctx">
          <context context-type="sourcefile">/rhn/systems/details/probes/ProbeEdit.do</context>
        </context-group>
        <target>HTTPS 端口</target>
      </trans-unit>
      <trans-unit id="Host or Address to Look Up">
        <source>Host or Address to Look Up</source>
        <context-group name="ctx">
          <context context-type="sourcefile">/rhn/systems/details/probes/ProbeEdit.do</context>
        </context-group>
        <target>查询的主机或地址</target>
      </trans-unit>
      <trans-unit id="IMAP Port">
        <source>IMAP Port</source>
        <context-group name="ctx">
          <context context-type="sourcefile">/rhn/systems/details/probes/ProbeEdit.do</context>
        </context-group>
        <target>IMAP 端口</target>
      </trans-unit>
      <trans-unit id="IP Address (optional; defaults to host IP)">
        <source>IP Address (optional; defaults to host IP)</source>
        <context-group name="ctx">
          <context context-type="sourcefile">/rhn/systems/details/probes/ProbeEdit.do</context>
        </context-group>
        <target>IP 地址（可选项；默认是主机 IP）</target>
      </trans-unit>
      <trans-unit id="Include reclaimable memory">
        <source>Include reclaimable memory</source>
        <context-group name="ctx">
          <context context-type="sourcefile">/rhn/systems/details/probes/ProbeEdit.do</context>
        </context-group>
        <target>包括可以重新请求的内存</target>
      </trans-unit>
      <trans-unit id="Index Name">
        <source>Index Name</source>
        <context-group name="ctx">
          <context context-type="sourcefile">/rhn/systems/details/probes/ProbeEdit.do</context>
        </context-group>
        <target>索引名</target>
      </trans-unit>
      <trans-unit id="Index Owner">
        <source>Index Owner</source>
        <context-group name="ctx">
          <context context-type="sourcefile">/rhn/systems/details/probes/ProbeEdit.do</context>
        </context-group>
        <target>索引所有者</target>
      </trans-unit>
      <trans-unit id="Input Traffic Critical">
        <source>Input Traffic Critical</source>
        <context-group name="ctx">
          <context context-type="sourcefile">/rhn/systems/details/probes/ProbeEdit.do</context>
        </context-group>
        <target>输入流量 Critical</target>
      </trans-unit>
      <trans-unit id="Interface">
        <source>Interface</source>
        <context-group name="ctx">
          <context context-type="sourcefile">/rhn/systems/details/probes/ProbeEdit.do</context>
        </context-group>
        <target>接口</target>
      </trans-unit>
      <trans-unit id="JDBC Pool Name">
        <source>JDBC Pool Name</source>
        <context-group name="ctx">
          <context context-type="sourcefile">/rhn/systems/details/probes/ProbeEdit.do</context>
        </context-group>
        <target>JDBC 池名</target>
      </trans-unit>
      <trans-unit id="Local IP address filter pattern list">
        <source>Local IP address filter pattern list</source>
        <context-group name="ctx">
          <context context-type="sourcefile">/rhn/systems/details/probes/ProbeEdit.do</context>
        </context-group>
        <target>本地的 IP 地址过滤器特征列表</target>
      </trans-unit>
      <trans-unit id="Local port number filter">
        <source>Local port number filter</source>
        <context-group name="ctx">
          <context context-type="sourcefile">/rhn/systems/details/probes/ProbeEdit.do</context>
        </context-group>
        <target>本地端口过滤器</target>
      </trans-unit>
      <trans-unit id="Log file">
        <source>Log file</source>
        <context-group name="ctx">
          <context context-type="sourcefile">/rhn/systems/details/probes/ProbeEdit.do</context>
        </context-group>
        <target>日志文件</target>
      </trans-unit>
      <trans-unit id="MySQL Port">
        <source>MySQL Port</source>
        <context-group name="ctx">
          <context context-type="sourcefile">/rhn/systems/details/probes/ProbeEdit.do</context>
        </context-group>
        <target>MySQL 端口</target>
      </trans-unit>
      <trans-unit id="Number of Allocated Extents Critical if Above">
        <source>Number of Allocated Extents Critical if Above</source>
        <context-group name="ctx">
          <context context-type="sourcefile">/rhn/systems/details/probes/ProbeEdit.do</context>
        </context-group>
        <target>如果被分配的事件数量超过这个值将到达 Critical</target>
      </trans-unit>
      <trans-unit id="Number of Allocated Extents Warn if Above">
        <source>Number of Allocated Extents Warn if Above</source>
        <context-group name="ctx">
          <context context-type="sourcefile">/rhn/systems/details/probes/ProbeEdit.do</context>
        </context-group>
        <target>如果被分配的事件的数量超过这个值将到达 Critical</target>
      </trans-unit>
      <trans-unit id="OK Exit Status">
        <source>OK Exit Status</source>
        <context-group name="ctx">
          <context context-type="sourcefile">/rhn/systems/details/probes/ProbeEdit.do</context>
        </context-group>
        <target>OK 退出状态</target>
      </trans-unit>
      <trans-unit id="ORACLE_HOME">
        <source>ORACLE_HOME</source>
        <context-group name="ctx">
          <context context-type="sourcefile">/rhn/systems/details/probes/ProbeEdit.do</context>
        </context-group>
        <target>ORACLE_HOME</target>
      </trans-unit>
      <trans-unit id="Oracle Hostname or IP">
        <source>Oracle Hostname or IP</source>
        <context-group name="ctx">
          <context context-type="sourcefile">/rhn/systems/details/probes/ProbeEdit.do</context>
        </context-group>
        <target>Oracle 主机名或 IP</target>
      </trans-unit>
      <trans-unit id="Oracle Password">
        <source>Oracle Password</source>
        <context-group name="ctx">
          <context context-type="sourcefile">/rhn/systems/details/probes/ProbeEdit.do</context>
        </context-group>
<<<<<<< HEAD
      <target>Oracle 密码</target></trans-unit>


=======
        <target>Oracle 密码</target>
      </trans-unit>
      <trans-unit id="Oracle Password_confirm">
        <source>Oracle Password Confirm</source>
        <context-group name="ctx">
          <context context-type="sourcefile">/rhn/systems/details/probes/ProbeEdit.do</context>
        </context-group>
        <target>Oracle 密码确认</target>
      </trans-unit>
>>>>>>> 4869bc83
      <trans-unit id="Oracle Port">
        <source>Oracle Port</source>
        <context-group name="ctx">
          <context context-type="sourcefile">/rhn/systems/details/probes/ProbeEdit.do</context>
        </context-group>
        <target>Oracle 端口</target>
      </trans-unit>
      <trans-unit id="Oracle SID">
        <source>Oracle SID</source>
        <context-group name="ctx">
          <context context-type="sourcefile">/rhn/systems/details/probes/ProbeEdit.do</context>
        </context-group>
        <target>Oracle SID</target>
      </trans-unit>
      <trans-unit id="Oracle Username">
        <source>Oracle Username</source>
        <context-group name="ctx">
          <context context-type="sourcefile">/rhn/systems/details/probes/ProbeEdit.do</context>
        </context-group>
        <target>Oracle 用户名</target>
      </trans-unit>
      <trans-unit id="Output Traffic Critical">
        <source>Output Traffic Critical</source>
        <context-group name="ctx">
          <context context-type="sourcefile">/rhn/systems/details/probes/ProbeEdit.do</context>
        </context-group>
        <target>输出流量 Critical</target>
      </trans-unit>
      <trans-unit id="PID file (overrides command name)">
        <source>PID file (overrides command name)</source>
        <context-group name="ctx">
          <context context-type="sourcefile">/rhn/systems/details/probes/ProbeEdit.do</context>
        </context-group>
        <target>PID 文件（覆盖命令名）</target>
      </trans-unit>
      <trans-unit id="Packets to send">
        <source>Packets to send</source>
        <context-group name="ctx">
          <context context-type="sourcefile">/rhn/systems/details/probes/ProbeEdit.do</context>
        </context-group>
        <target>发送的数据包</target>
      </trans-unit>
      <trans-unit id="Password">
        <source>Password</source>
        <context-group name="ctx">
          <context context-type="sourcefile">/rhn/systems/details/probes/ProbeEdit.do</context>
        </context-group>
        <target>密码</target>
      </trans-unit>
      <trans-unit id="Pathname">
        <source>Pathname</source>
        <context-group name="ctx">
          <context context-type="sourcefile">/rhn/systems/details/probes/ProbeEdit.do</context>
        </context-group>
        <target>路径名</target>
      </trans-unit>
      <trans-unit id="Percent of Available Extents Critical if Above">
        <source>Percent of Available Extents Critical if Above</source>
        <context-group name="ctx">
          <context context-type="sourcefile">/rhn/systems/details/probes/ProbeEdit.do</context>
        </context-group>
        <target>如果有效的事件超过这个值将到达 Critical</target>
      </trans-unit>
      <trans-unit id="Percent of Available Extents Warn if Above">
        <source>Percent of Available Extents Warn if Above</source>
        <context-group name="ctx">
          <context context-type="sourcefile">/rhn/systems/details/probes/ProbeEdit.do</context>
        </context-group>
        <target>如果有效的事件超过这个值将到达 Warn</target>
      </trans-unit>
      <trans-unit id="Port">
        <source>Port</source>
        <context-group name="ctx">
          <context context-type="sourcefile">/rhn/systems/details/probes/ProbeEdit.do</context>
        </context-group>
        <target>端口</target>
      </trans-unit>
      <trans-unit id="Protocol (TCP/UDP)">
        <source>Protocol (TCP/UDP)</source>
        <context-group name="ctx">
          <context context-type="sourcefile">/rhn/systems/details/probes/ProbeEdit.do</context>
        </context-group>
        <target>协议（TCP/UDP）</target>
      </trans-unit>
      <trans-unit id="Queue Name">
        <source>Queue Name</source>
        <context-group name="ctx">
          <context context-type="sourcefile">/rhn/systems/details/probes/ProbeEdit.do</context>
        </context-group>
        <target>队列名</target>
      </trans-unit>
      <trans-unit id="RHNMD Port">
        <source>RHNMD Port</source>
        <context-group name="ctx">
          <context context-type="sourcefile">/rhn/systems/details/probes/ProbeEdit.do</context>
        </context-group>
        <target>RHNMD 端口</target>
      </trans-unit>
      <trans-unit id="RHNMD User">
        <source>RHNMD User</source>
        <context-group name="ctx">
          <context context-type="sourcefile">/rhn/systems/details/probes/ProbeEdit.do</context>
        </context-group>
        <target>RHNMD 用户</target>
      </trans-unit>
      <trans-unit id="SSH banner (number of lines)">
        <source>SSH banner (number of lines)</source>
        <context-group name="ctx">
          <context context-type="sourcefile">/rhn/systems/details/probes/ProbeEdit.do</context>
        </context-group>
        <target>SSH 标题（行数）</target>
      </trans-unit>
      <trans-unit id="Remote IP Address">
        <source>Remote IP Address</source>
        <context-group name="ctx">
          <context context-type="sourcefile">/rhn/systems/details/probes/ProbeEdit.do</context>
        </context-group>
        <target>远程 IP 地址</target>
      </trans-unit>
      <trans-unit id="Remote IP address filter pattern list">
        <source>Remote IP address filter pattern list</source>
        <context-group name="ctx">
          <context context-type="sourcefile">/rhn/systems/details/probes/ProbeEdit.do</context>
        </context-group>
        <target>远程的 IP 地址过滤器特征列表</target>
      </trans-unit>
      <trans-unit id="Remote port number filter">
        <source>Remote port number filter</source>
        <context-group name="ctx">
          <context context-type="sourcefile">/rhn/systems/details/probes/ProbeEdit.do</context>
        </context-group>
        <target>远程的端口号过滤器</target>
      </trans-unit>
      <trans-unit id="SMTP Port">
        <source>SMTP Port</source>
        <context-group name="ctx">
          <context context-type="sourcefile">/rhn/systems/details/probes/ProbeEdit.do</context>
        </context-group>
        <target>SMTP 端口</target>
      </trans-unit>
      <trans-unit id="SNMP Community String">
        <source>SNMP Community String</source>
        <context-group name="ctx">
          <context context-type="sourcefile">/rhn/systems/details/probes/ProbeEdit.do</context>
        </context-group>
        <target>SNMP Community String</target>
      </trans-unit>
      <trans-unit id="SNMP OID">
        <source>SNMP OID</source>
        <context-group name="ctx">
          <context context-type="sourcefile">/rhn/systems/details/probes/ProbeEdit.do</context>
        </context-group>
        <target>SNMP OID</target>
      </trans-unit>
      <trans-unit id="SNMP Port">
        <source>SNMP Port</source>
        <context-group name="ctx">
          <context context-type="sourcefile">/rhn/systems/details/probes/ProbeEdit.do</context>
        </context-group>
        <target>SNMP 端口</target>
      </trans-unit>
      <trans-unit id="SNMP Version">
        <source>SNMP Version</source>
        <context-group name="ctx">
          <context context-type="sourcefile">/rhn/systems/details/probes/ProbeEdit.do</context>
        </context-group>
        <target>SNMP 版本</target>
      </trans-unit>
      <trans-unit id="SSH Port">
        <source>SSH Port</source>
        <context-group name="ctx">
          <context context-type="sourcefile">/rhn/systems/details/probes/ProbeEdit.do</context>
        </context-group>
        <target>SSH 端口</target>
      </trans-unit>
      <trans-unit id="Send">
        <source>Send</source>
        <context-group name="ctx">
          <context context-type="sourcefile">/rhn/systems/details/probes/ProbeEdit.do</context>
        </context-group>
        <target>发送</target>
      </trans-unit>
      <trans-unit id="Service Name">
        <source>Service Name</source>
        <context-group name="ctx">
          <context context-type="sourcefile">/rhn/systems/details/probes/ProbeEdit.do</context>
        </context-group>
        <target>服务名</target>
      </trans-unit>
      <trans-unit id="Servlet Name">
        <source>Servlet Name</source>
        <context-group name="ctx">
          <context context-type="sourcefile">/rhn/systems/details/probes/ProbeEdit.do</context>
        </context-group>
        <target>Servlet 名</target>
      </trans-unit>
      <trans-unit id="Status (OK/WARNING/CRITICAL/UNKNOWN)">
        <source>Status (OK/WARNING/CRITICAL/UNKNOWN)</source>
        <context-group name="ctx">
          <context context-type="sourcefile">/rhn/systems/details/probes/ProbeEdit.do</context>
        </context-group>
        <target>状态（OK/WARNING/CRITICAL/未知）</target>
      </trans-unit>
      <trans-unit id="TNS Listener Port">
        <source>TNS Listener Port</source>
        <context-group name="ctx">
          <context context-type="sourcefile">/rhn/systems/details/probes/ProbeEdit.do</context>
        </context-group>
        <target>TNS Listener 端口</target>
      </trans-unit>
      <trans-unit id="Table Name">
        <source>Table Name</source>
        <context-group name="ctx">
          <context context-type="sourcefile">/rhn/systems/details/probes/ProbeEdit.do</context>
        </context-group>
        <target>表名</target>
      </trans-unit>
      <trans-unit id="Table Owner">
        <source>Table Owner</source>
        <context-group name="ctx">
          <context context-type="sourcefile">/rhn/systems/details/probes/ProbeEdit.do</context>
        </context-group>
        <target>表所有者</target>
      </trans-unit>
      <trans-unit id="Tablespace Name">
        <source>Tablespace Name</source>
        <context-group name="ctx">
          <context context-type="sourcefile">/rhn/systems/details/probes/ProbeEdit.do</context>
        </context-group>
        <target>表空间名</target>
      </trans-unit>
      <trans-unit id="Time Blocking (seconds)">
        <source>Time Blocking (seconds)</source>
        <context-group name="ctx">
          <context context-type="sourcefile">/rhn/systems/details/probes/ProbeEdit.do</context>
        </context-group>
        <target>阻塞的时间（秒）</target>
      </trans-unit>
      <trans-unit id="Time Idle (seconds)">
        <source>Time Idle (seconds)</source>
        <context-group name="ctx">
          <context context-type="sourcefile">/rhn/systems/details/probes/ProbeEdit.do</context>
        </context-group>
        <target>空闲的时间（秒）</target>
      </trans-unit>
      <trans-unit id="Timeout (seconds)">
        <source>Timeout (seconds)</source>
        <context-group name="ctx">
          <context context-type="sourcefile">/rhn/systems/details/probes/ProbeEdit.do</context>
        </context-group>
        <target>超时（秒）</target>
      </trans-unit>
      <trans-unit id="URL Path">
        <source>URL Path</source>
        <context-group name="ctx">
          <context context-type="sourcefile">/rhn/systems/details/probes/ProbeEdit.do</context>
        </context-group>
        <target>URL 路径</target>
      </trans-unit>
      <trans-unit id="UserAgent">
        <source>UserAgent</source>
        <context-group name="ctx">
          <context context-type="sourcefile">/rhn/systems/details/probes/ProbeEdit.do</context>
        </context-group>
        <target>UserAgent</target>
      </trans-unit>
      <trans-unit id="Username">
        <source>Username</source>
        <context-group name="ctx">
          <context context-type="sourcefile">/rhn/systems/details/probes/ProbeEdit.do</context>
        </context-group>
        <target>用户名</target>
      </trans-unit>
      <trans-unit id="Virtual Host">
        <source>Virtual Host</source>
        <context-group name="ctx">
          <context context-type="sourcefile">/rhn/systems/details/probes/ProbeEdit.do</context>
        </context-group>
        <target>虚拟主机</target>
      </trans-unit>
      <trans-unit id="Warn 1 min">
        <source>Warn 1 min</source>
        <context-group name="ctx">
          <context context-type="sourcefile">/rhn/systems/details/probes/ProbeEdit.do</context>
        </context-group>
        <target>Warn 1分钟</target>
      </trans-unit>
      <trans-unit id="Warn 15 min">
        <source>Warn 15 min</source>
        <context-group name="ctx">
          <context context-type="sourcefile">/rhn/systems/details/probes/ProbeEdit.do</context>
        </context-group>
        <target>Warn 15分钟</target>
      </trans-unit>
      <trans-unit id="Warn 5 min">
        <source>Warn 5 min</source>
        <context-group name="ctx">
          <context context-type="sourcefile">/rhn/systems/details/probes/ProbeEdit.do</context>
        </context-group>
        <target>Warn 5分钟</target>
      </trans-unit>
      <trans-unit id="Warn Percent">
        <source>Warn Percent</source>
        <context-group name="ctx">
          <context context-type="sourcefile">/rhn/systems/details/probes/ProbeEdit.do</context>
        </context-group>
        <target>Warn 百分比</target>
      </trans-unit>
      <trans-unit id="Warn Processes">
        <source>Warn Processes</source>
        <context-group name="ctx">
          <context context-type="sourcefile">/rhn/systems/details/probes/ProbeEdit.do</context>
        </context-group>
        <target>Warn 进程</target>
      </trans-unit>
      <trans-unit id="Warn Users">
        <source>Warn Users</source>
        <context-group name="ctx">
          <context context-type="sourcefile">/rhn/systems/details/probes/ProbeEdit.do</context>
        </context-group>
<<<<<<< HEAD
      <target>Warn 用户</target></trans-unit>






=======
        <target>Warn 用户</target>
      </trans-unit>
      <trans-unit id="Warn if number of blocked processes exceeds">
        <source>Warn if number of blocked processes exceeds</source>
        <context-group name="ctx">
          <context context-type="sourcefile">/rhn/systems/details/probes/ProbeEdit.do</context>
        </context-group>
        <target>如果被阻塞的进程超过这个值将到达 Warn</target>
      </trans-unit>
      <trans-unit id="Warn if number of children for any process exceeds">
        <source>Warn if number of children for any process exceeds</source>
        <context-group name="ctx">
          <context context-type="sourcefile">/rhn/systems/details/probes/ProbeEdit.do</context>
        </context-group>
        <target>如果任何进程的子进程超过这个值将到达 Warn</target>
      </trans-unit>
      <trans-unit id="Warn if number of defunct processes exceeds">
        <source>Warn if number of defunct processes exceeds</source>
        <context-group name="ctx">
          <context context-type="sourcefile">/rhn/systems/details/probes/ProbeEdit.do</context>
        </context-group>
        <target>如果非现存的进程进程超过这个值将到达 Warn</target>
      </trans-unit>
      <trans-unit id="Warn if number of stopped processes exceeds">
        <source>Warn if number of stopped processes exceeds</source>
        <context-group name="ctx">
          <context context-type="sourcefile">/rhn/systems/details/probes/ProbeEdit.do</context>
        </context-group>
        <target>如果被终止的进程超过这个值将到达 Warn</target>
      </trans-unit>
      <trans-unit id="Warn if number of swapped processes exceeds">
        <source>Warn if number of swapped processes exceeds</source>
        <context-group name="ctx">
          <context context-type="sourcefile">/rhn/systems/details/probes/ProbeEdit.do</context>
        </context-group>
        <target>如果被交换的进程超过这个值将到达 Warn</target>
      </trans-unit>
>>>>>>> 4869bc83
      <trans-unit id="Warning Accesses">
        <source>Warning Accesses</source>
        <context-group name="ctx">
          <context context-type="sourcefile">/rhn/systems/details/probes/ProbeEdit.do</context>
        </context-group>
        <target>Warning 访问</target>
      </trans-unit>
      <trans-unit id="Warning Active Locks">
        <source>Warning Active Locks</source>
        <context-group name="ctx">
          <context context-type="sourcefile">/rhn/systems/details/probes/ProbeEdit.do</context>
        </context-group>
        <target>Warning 活跃的锁</target>
      </trans-unit>
      <trans-unit id="Warning Active Sessions">
        <source>Warning Active Sessions</source>
        <context-group name="ctx">
          <context context-type="sourcefile">/rhn/systems/details/probes/ProbeEdit.do</context>
        </context-group>
        <target>Warning 活跃的会话</target>
      </trans-unit>
      <trans-unit id="Warning Avail Sessions Used Pct">
        <source>Warning Avail Sessions Used Pct</source>
        <context-group name="ctx">
          <context context-type="sourcefile">/rhn/systems/details/probes/ProbeEdit.do</context>
        </context-group>
        <target>Warning 被使用的活跃会话数量的白分比</target>
      </trans-unit>
      <trans-unit id="Warning Blocked Process Count">
        <source>Warning Blocked Process Count</source>
        <context-group name="ctx">
          <context context-type="sourcefile">/rhn/systems/details/probes/ProbeEdit.do</context>
        </context-group>
        <target>Warning 阻塞进程数量</target>
      </trans-unit>
      <trans-unit id="Warning Blocking Sessions">
        <source>Warning Blocking Sessions</source>
        <context-group name="ctx">
          <context context-type="sourcefile">/rhn/systems/details/probes/ProbeEdit.do</context>
        </context-group>
        <target>Warning 阻塞会话</target>
      </trans-unit>
      <trans-unit id="Warning Buffer Cache Hit Ratio">
        <source>Warning Buffer Cache Hit Ratio</source>
        <context-group name="ctx">
          <context context-type="sourcefile">/rhn/systems/details/probes/ProbeEdit.do</context>
        </context-group>
        <target>Warning 缓冲区缓存点中率</target>
      </trans-unit>
      <trans-unit id="Warning CLOSE_WAIT Connections">
        <source>Warning CLOSE_WAIT Connections</source>
        <context-group name="ctx">
          <context context-type="sourcefile">/rhn/systems/details/probes/ProbeEdit.do</context>
        </context-group>
        <target>Warning CLOSE_WAIT 连接</target>
      </trans-unit>
      <trans-unit id="Warning CPU Load 1-Min Ave">
        <source>Warning CPU Load 1-Min Ave</source>
        <context-group name="ctx">
          <context context-type="sourcefile">/rhn/systems/details/probes/ProbeEdit.do</context>
        </context-group>
        <target>Warning CPU 负载1分钟平均值</target>
      </trans-unit>
      <trans-unit id="Warning CPU Load 15-Min Ave">
        <source>Warning CPU Load 15-Min Ave</source>
        <context-group name="ctx">
          <context context-type="sourcefile">/rhn/systems/details/probes/ProbeEdit.do</context>
        </context-group>
        <target>Warning CPU 负载15分钟平均值</target>
      </trans-unit>
      <trans-unit id="Warning CPU Load 5-Min Ave">
        <source>Warning CPU Load 5-Min Ave</source>
        <context-group name="ctx">
          <context context-type="sourcefile">/rhn/systems/details/probes/ProbeEdit.do</context>
        </context-group>
        <target>Warning CPU 负载5分钟平均值</target>
      </trans-unit>
      <trans-unit id="Warning CPU Pct Used">
        <source>Warning CPU Pct Used</source>
        <context-group name="ctx">
          <context context-type="sourcefile">/rhn/systems/details/probes/ProbeEdit.do</context>
        </context-group>
        <target>Warning CPU 使用的百分比</target>
      </trans-unit>
      <trans-unit id="Warning CPU Time Rate">
        <source>Warning CPU Time Rate</source>
        <context-group name="ctx">
          <context context-type="sourcefile">/rhn/systems/details/probes/ProbeEdit.do</context>
        </context-group>
        <target>Warning CPU 时间率</target>
      </trans-unit>
      <trans-unit id="Warning Child Process Count">
        <source>Warning Child Process Count</source>
        <context-group name="ctx">
          <context context-type="sourcefile">/rhn/systems/details/probes/ProbeEdit.do</context>
        </context-group>
        <target>Warning 子进程数</target>
      </trans-unit>
      <trans-unit id="Warning Child Process Groups">
        <source>Warning Child Process Groups</source>
        <context-group name="ctx">
          <context context-type="sourcefile">/rhn/systems/details/probes/ProbeEdit.do</context>
        </context-group>
        <target>Warning 子进程组</target>
      </trans-unit>
      <trans-unit id="Warning Connection Rate">
        <source>Warning Connection Rate</source>
        <context-group name="ctx">
          <context context-type="sourcefile">/rhn/systems/details/probes/ProbeEdit.do</context>
        </context-group>
        <target>Warning 连接率</target>
      </trans-unit>
      <trans-unit id="Warning Connections">
        <source>Warning Connections</source>
        <context-group name="ctx">
          <context context-type="sourcefile">/rhn/systems/details/probes/ProbeEdit.do</context>
        </context-group>
        <target>Warning 连接</target>
      </trans-unit>
      <trans-unit id="Warning Count">
        <source>Warning Count</source>
        <context-group name="ctx">
          <context context-type="sourcefile">/rhn/systems/details/probes/ProbeEdit.do</context>
        </context-group>
        <target>Warning 数</target>
      </trans-unit>
      <trans-unit id="Warning Data Dictionary Hit Ratio">
        <source>Warning Data Dictionary Hit Ratio</source>
        <context-group name="ctx">
          <context context-type="sourcefile">/rhn/systems/details/probes/ProbeEdit.do</context>
        </context-group>
        <target>Warning 数据字典点中率</target>
      </trans-unit>
      <trans-unit id="Warning Defunct Process Count">
        <source>Warning Defunct Process Count</source>
        <context-group name="ctx">
          <context context-type="sourcefile">/rhn/systems/details/probes/ProbeEdit.do</context>
        </context-group>
        <target>Warning 非现存进程数</target>
      </trans-unit>
      <trans-unit id="Warning Disk Sort Ratio">
        <source>Warning Disk Sort Ratio</source>
        <context-group name="ctx">
          <context context-type="sourcefile">/rhn/systems/details/probes/ProbeEdit.do</context>
        </context-group>
        <target>Warning 磁盘排序率</target>
      </trans-unit>
      <trans-unit id="Warning ESTABLISHED Connections">
        <source>Warning ESTABLISHED Connections</source>
        <context-group name="ctx">
          <context context-type="sourcefile">/rhn/systems/details/probes/ProbeEdit.do</context>
        </context-group>
        <target>Warning 建立的连接</target>
      </trans-unit>
      <trans-unit id="Warning Execution Time Moving Ave">
        <source>Warning Execution Time Moving Ave</source>
        <context-group name="ctx">
          <context context-type="sourcefile">/rhn/systems/details/probes/ProbeEdit.do</context>
        </context-group>
        <target>Warning 执行时间移动平均值</target>
      </trans-unit>
      <trans-unit id="Warning Exit Status">
        <source>Warning Exit Status</source>
        <context-group name="ctx">
          <context context-type="sourcefile">/rhn/systems/details/probes/ProbeEdit.do</context>
        </context-group>
        <target>Warning 退出的状态</target>
      </trans-unit>
      <trans-unit id="Warning FIN_WAIT Connections">
        <source>Warning FIN_WAIT Connections</source>
        <context-group name="ctx">
          <context context-type="sourcefile">/rhn/systems/details/probes/ProbeEdit.do</context>
        </context-group>
        <target>Warning FIN_WAIT 连接</target>
      </trans-unit>
      <trans-unit id="Warning Filesystem Pct Used">
        <source>Warning Filesystem Pct Used</source>
        <context-group name="ctx">
          <context context-type="sourcefile">/rhn/systems/details/probes/ProbeEdit.do</context>
        </context-group>
        <target>Warning 文件系统使用的百分比</target>
      </trans-unit>
      <trans-unit id="Warning Heap Free">
        <source>Warning Heap Free</source>
        <context-group name="ctx">
          <context context-type="sourcefile">/rhn/systems/details/probes/ProbeEdit.do</context>
        </context-group>
        <target>Warning 空闲的堆栈</target>
      </trans-unit>
      <trans-unit id="Warning High Execution Time">
        <source>Warning High Execution Time</source>
        <context-group name="ctx">
          <context context-type="sourcefile">/rhn/systems/details/probes/ProbeEdit.do</context>
        </context-group>
        <target>Warning 最长执行时间</target>
      </trans-unit>
      <trans-unit id="Warning Idle Sessions">
        <source>Warning Idle Sessions</source>
        <context-group name="ctx">
          <context context-type="sourcefile">/rhn/systems/details/probes/ProbeEdit.do</context>
        </context-group>
        <target>Warning 空闲会话</target>
      </trans-unit>
      <trans-unit id="Warning Idle Threads">
        <source>Warning Idle Threads</source>
        <context-group name="ctx">
          <context context-type="sourcefile">/rhn/systems/details/probes/ProbeEdit.do</context>
        </context-group>
        <target>Warning 空闲线程</target>
      </trans-unit>
      <trans-unit id="Warning Inodes Pct Used">
        <source>Warning Inodes Pct Used</source>
        <context-group name="ctx">
          <context context-type="sourcefile">/rhn/systems/details/probes/ProbeEdit.do</context>
        </context-group>
        <target>Warning Inodes 使用的白分比</target>
      </trans-unit>
      <trans-unit id="Warning Input Rate">
        <source>Warning Input Rate</source>
        <context-group name="ctx">
          <context context-type="sourcefile">/rhn/systems/details/probes/ProbeEdit.do</context>
        </context-group>
        <target>Warning 输入率</target>
      </trans-unit>
      <trans-unit id="Warning Latency">
        <source>Warning Latency</source>
        <context-group name="ctx">
          <context context-type="sourcefile">/rhn/systems/details/probes/ProbeEdit.do</context>
        </context-group>
        <target>Warning 延迟</target>
      </trans-unit>
      <trans-unit id="Warning Library Cache Miss Ratio">
        <source>Warning Library Cache Miss Ratio</source>
        <context-group name="ctx">
          <context context-type="sourcefile">/rhn/systems/details/probes/ProbeEdit.do</context>
        </context-group>
        <target>Warning 计算库缓存未点中率</target>
      </trans-unit>
      <trans-unit id="Warning Line Rate">
        <source>Warning Line Rate</source>
        <context-group name="ctx">
          <context context-type="sourcefile">/rhn/systems/details/probes/ProbeEdit.do</context>
        </context-group>
        <target>Warning 行率</target>
      </trans-unit>
      <trans-unit id="Warning Lines">
        <source>Warning Lines</source>
        <context-group name="ctx">
          <context context-type="sourcefile">/rhn/systems/details/probes/ProbeEdit.do</context>
        </context-group>
        <target>Warning 行</target>
      </trans-unit>
      <trans-unit id="Warning Match Rate">
        <source>Warning Match Rate</source>
        <context-group name="ctx">
          <context context-type="sourcefile">/rhn/systems/details/probes/ProbeEdit.do</context>
        </context-group>
        <target>Warning 匹配率</target>
      </trans-unit>
      <trans-unit id="Warning Matches">
        <source>Warning Matches</source>
        <context-group name="ctx">
          <context context-type="sourcefile">/rhn/systems/details/probes/ProbeEdit.do</context>
        </context-group>
        <target>Warning 匹配</target>
      </trans-unit>
      <trans-unit id="Warning Open Tables">
        <source>Warning Open Tables</source>
        <context-group name="ctx">
          <context context-type="sourcefile">/rhn/systems/details/probes/ProbeEdit.do</context>
        </context-group>
        <target>Warning 打开表</target>
      </trans-unit>
      <trans-unit id="Warning Opened Tables">
        <source>Warning Opened Tables</source>
        <context-group name="ctx">
          <context context-type="sourcefile">/rhn/systems/details/probes/ProbeEdit.do</context>
        </context-group>
        <target>Warning 打开的表</target>
      </trans-unit>
      <trans-unit id="Warning Output Rate">
        <source>Warning Output Rate</source>
        <context-group name="ctx">
          <context context-type="sourcefile">/rhn/systems/details/probes/ProbeEdit.do</context>
        </context-group>
        <target>Warning 输出率</target>
      </trans-unit>
      <trans-unit id="Warning Packet Loss Pct">
        <source>Warning Packet Loss Pct</source>
        <context-group name="ctx">
          <context context-type="sourcefile">/rhn/systems/details/probes/ProbeEdit.do</context>
        </context-group>
        <target>Warning 丢失的数据包的百分比</target>
      </trans-unit>
      <trans-unit id="Warning Physical Memory Used">
        <source>Warning Physical Memory Used</source>
        <context-group name="ctx">
          <context context-type="sourcefile">/rhn/systems/details/probes/ProbeEdit.do</context>
        </context-group>
        <target>Warning 使用的物理内存</target>
      </trans-unit>
      <trans-unit id="Warning Process Count">
        <source>Warning Process Count</source>
        <context-group name="ctx">
          <context context-type="sourcefile">/rhn/systems/details/probes/ProbeEdit.do</context>
        </context-group>
        <target>Warning 进程数</target>
      </trans-unit>
      <trans-unit id="Warning Query Rate">
        <source>Warning Query Rate</source>
        <context-group name="ctx">
          <context context-type="sourcefile">/rhn/systems/details/probes/ProbeEdit.do</context>
        </context-group>
        <target>Warning 查询率</target>
      </trans-unit>
      <trans-unit id="Warning Query Time">
        <source>Warning Query Time</source>
        <context-group name="ctx">
          <context context-type="sourcefile">/rhn/systems/details/probes/ProbeEdit.do</context>
        </context-group>
        <target>Warning 查询时间</target>
      </trans-unit>
      <trans-unit id="Warning Queue Length">
        <source>Warning Queue Length</source>
        <context-group name="ctx">
          <context context-type="sourcefile">/rhn/systems/details/probes/ProbeEdit.do</context>
        </context-group>
        <target>Warning 队列长度</target>
      </trans-unit>
      <trans-unit id="Warning RAM Free">
        <source>Warning RAM Free</source>
        <context-group name="ctx">
          <context context-type="sourcefile">/rhn/systems/details/probes/ProbeEdit.do</context>
        </context-group>
        <target>Warning 可用的 RAM</target>
      </trans-unit>
      <trans-unit id="Warning Read Rate">
        <source>Warning Read Rate</source>
        <context-group name="ctx">
          <context context-type="sourcefile">/rhn/systems/details/probes/ProbeEdit.do</context>
        </context-group>
        <target>Warning 读频率</target>
      </trans-unit>
      <trans-unit id="Warning Redo Buffer Allocation Retries">
        <source>Warning Redo Buffer Allocation Retries</source>
        <context-group name="ctx">
          <context context-type="sourcefile">/rhn/systems/details/probes/ProbeEdit.do</context>
        </context-group>
        <target>Warning 重复重新尝试分配缓冲区</target>
      </trans-unit>
      <trans-unit id="Warning Redo Log Space Requests">
        <source>Warning Redo Log Space Requests</source>
        <context-group name="ctx">
          <context context-type="sourcefile">/rhn/systems/details/probes/ProbeEdit.do</context>
        </context-group>
        <target>Warning 重复日志空间请求</target>
      </trans-unit>
      <trans-unit id="Warning Request Rate">
        <source>Warning Request Rate</source>
        <context-group name="ctx">
          <context context-type="sourcefile">/rhn/systems/details/probes/ProbeEdit.do</context>
        </context-group>
        <target>Warning 请求率</target>
      </trans-unit>
      <trans-unit id="Warning Requests">
        <source>Warning Requests</source>
        <context-group name="ctx">
          <context context-type="sourcefile">/rhn/systems/details/probes/ProbeEdit.do</context>
        </context-group>
        <target>Warning 请求</target>
      </trans-unit>
      <trans-unit id="Warning Round-trip Ave">
        <source>Warning Round-trip Ave</source>
        <context-group name="ctx">
          <context context-type="sourcefile">/rhn/systems/details/probes/ProbeEdit.do</context>
        </context-group>
        <target>Warning 平均 Round-trip</target>
      </trans-unit>
      <trans-unit id="Warning Round-trip Avg">
        <source>Warning Round-trip Avg</source>
        <context-group name="ctx">
          <context context-type="sourcefile">/rhn/systems/details/probes/ProbeEdit.do</context>
        </context-group>
        <target>Warning 平均 Round-trip</target>
      </trans-unit>
      <trans-unit id="Warning SYN_RCVD Connections">
        <source>Warning SYN_RCVD Connections</source>
        <context-group name="ctx">
          <context context-type="sourcefile">/rhn/systems/details/probes/ProbeEdit.do</context>
        </context-group>
        <target>Warning SYN_RCVD 连接</target>
      </trans-unit>
      <trans-unit id="Warning Seconds">
        <source>Warning Seconds</source>
        <context-group name="ctx">
          <context context-type="sourcefile">/rhn/systems/details/probes/ProbeEdit.do</context>
        </context-group>
        <target>Warning 秒</target>
      </trans-unit>
      <trans-unit id="Warning Size">
        <source>Warning Size</source>
        <context-group name="ctx">
          <context context-type="sourcefile">/rhn/systems/details/probes/ProbeEdit.do</context>
        </context-group>
        <target>Warning 大小</target>
      </trans-unit>
      <trans-unit id="Warning Space Available">
        <source>Warning Space Available</source>
        <context-group name="ctx">
          <context context-type="sourcefile">/rhn/systems/details/probes/ProbeEdit.do</context>
        </context-group>
        <target>Warning 可用的空间</target>
      </trans-unit>
      <trans-unit id="Warning Space Used">
        <source>Warning Space Used</source>
        <context-group name="ctx">
          <context context-type="sourcefile">/rhn/systems/details/probes/ProbeEdit.do</context>
        </context-group>
        <target>Warning 使用的空间</target>
      </trans-unit>
      <trans-unit id="Warning Stopped Process Count">
        <source>Warning Stopped Process Count</source>
        <context-group name="ctx">
          <context context-type="sourcefile">/rhn/systems/details/probes/ProbeEdit.do</context>
        </context-group>
        <target>Warning 终止进程数</target>
      </trans-unit>
      <trans-unit id="Warning Swap Pct Free">
        <source>Warning Swap Pct Free</source>
        <context-group name="ctx">
          <context context-type="sourcefile">/rhn/systems/details/probes/ProbeEdit.do</context>
        </context-group>
<<<<<<< HEAD
      <target>Warning 空闲的交换分区的百分比</target></trans-unit>


=======
        <target>Warning 空闲的交换分区的百分比</target>
      </trans-unit>
      <trans-unit id="Warning Swapped Process Count">
        <source>Warning Swapped Process Count</source>
        <context-group name="ctx">
          <context context-type="sourcefile">/rhn/systems/details/probes/ProbeEdit.do</context>
        </context-group>
        <target>Warning 交换的进程数</target>
      </trans-unit>
>>>>>>> 4869bc83
      <trans-unit id="Warning TIME_WAIT Connections">
        <source>Warning TIME_WAIT Connections</source>
        <context-group name="ctx">
          <context context-type="sourcefile">/rhn/systems/details/probes/ProbeEdit.do</context>
        </context-group>
        <target>Warning TIME_WAIT 连接</target>
      </trans-unit>
      <trans-unit id="Warning Threads">
        <source>Warning Threads</source>
        <context-group name="ctx">
          <context context-type="sourcefile">/rhn/systems/details/probes/ProbeEdit.do</context>
        </context-group>
        <target>Warning 线程</target>
      </trans-unit>
      <trans-unit id="Warning Threads Running">
        <source>Warning Threads Running</source>
        <context-group name="ctx">
          <context context-type="sourcefile">/rhn/systems/details/probes/ProbeEdit.do</context>
        </context-group>
        <target>Warning 运行的线程</target>
      </trans-unit>
      <trans-unit id="Warning Total Connections">
        <source>Warning Total Connections</source>
        <context-group name="ctx">
          <context context-type="sourcefile">/rhn/systems/details/probes/ProbeEdit.do</context>
        </context-group>
        <target>Warning 连接的总数</target>
      </trans-unit>
      <trans-unit id="Warning Traffic">
        <source>Warning Traffic</source>
        <context-group name="ctx">
          <context context-type="sourcefile">/rhn/systems/details/probes/ProbeEdit.do</context>
        </context-group>
        <target>Warning 流量</target>
      </trans-unit>
      <trans-unit id="Warning Transferred Per Child">
        <source>Warning Transferred Per Child</source>
        <context-group name="ctx">
          <context context-type="sourcefile">/rhn/systems/details/probes/ProbeEdit.do</context>
        </context-group>
        <target>Warning 每个子进程的数据传输</target>
      </trans-unit>
      <trans-unit id="Warning Transferred Per Slot">
        <source>Warning Transferred Per Slot</source>
        <context-group name="ctx">
          <context context-type="sourcefile">/rhn/systems/details/probes/ProbeEdit.do</context>
        </context-group>
        <target>Warning 每个 slot 的数据传输</target>
      </trans-unit>
      <trans-unit id="Warning Users">
        <source>Warning Users</source>
        <context-group name="ctx">
          <context context-type="sourcefile">/rhn/systems/details/probes/ProbeEdit.do</context>
        </context-group>
        <target>Warning 用户</target>
      </trans-unit>
      <trans-unit id="Warning Value">
        <source>Warning Value</source>
        <context-group name="ctx">
          <context context-type="sourcefile">/rhn/systems/details/probes/ProbeEdit.do</context>
        </context-group>
        <target>Warning 值</target>
      </trans-unit>
      <trans-unit id="Warning Virtual Mem Pct Free">
        <source>Warning Virtual Mem Pct Free</source>
        <context-group name="ctx">
          <context context-type="sourcefile">/rhn/systems/details/probes/ProbeEdit.do</context>
        </context-group>
        <target>Warning 空闲的虚拟内存的百分比</target>
      </trans-unit>
      <trans-unit id="Warning Virtual Memory Used">
        <source>Warning Virtual Memory Used</source>
        <context-group name="ctx">
          <context context-type="sourcefile">/rhn/systems/details/probes/ProbeEdit.do</context>
        </context-group>
        <target>Warning 使用的虚拟内存</target>
      </trans-unit>
      <trans-unit id="Warning Waiters">
        <source>Warning Waiters</source>
        <context-group name="ctx">
          <context context-type="sourcefile">/rhn/systems/details/probes/ProbeEdit.do</context>
        </context-group>
        <target>Warning 等待者</target>
      </trans-unit>
      <trans-unit id="Warning Write Rate">
        <source>Warning Write Rate</source>
        <context-group name="ctx">
          <context context-type="sourcefile">/rhn/systems/details/probes/ProbeEdit.do</context>
        </context-group>
        <target>Warning 写入率</target>
      </trans-unit>
      <!-- PROBE METRICS -->
      <trans-unit id="metrics.Active locks">
        <source>Active locks</source>
        <context-group name="ctx">
          <context context-type="sourcefile">/rhn/systems/details/probes/ProbeDetails.do</context>
        </context-group>
        <target>活跃的锁</target>
      </trans-unit>
      <trans-unit id="metrics.Active sessions">
        <source>Active sessions</source>
        <context-group name="ctx">
          <context context-type="sourcefile">/rhn/systems/details/probes/ProbeDetails.do</context>
        </context-group>
        <target>活跃的会话</target>
      </trans-unit>
      <trans-unit id="metrics.Blocked processes">
        <source>Blocked processes</source>
        <context-group name="ctx">
          <context context-type="sourcefile">/rhn/systems/details/probes/ProbeDetails.do</context>
        </context-group>
        <target>阻塞的进程</target>
      </trans-unit>
      <trans-unit id="metrics.Blocking sessions">
        <source>Blocking sessions</source>
        <context-group name="ctx">
          <context context-type="sourcefile">/rhn/systems/details/probes/ProbeDetails.do</context>
        </context-group>
        <target>阻塞的会话</target>
      </trans-unit>
      <trans-unit id="metrics.Buffer cache hit ratio">
        <source>Buffer cache hit ratio</source>
        <context-group name="ctx">
          <context context-type="sourcefile">/rhn/systems/details/probes/ProbeDetails.do</context>
        </context-group>
        <target>缓冲区缓存点中率</target>
      </trans-unit>
      <trans-unit id="metrics.CLOSE_WAIT conns">
        <source>CLOSE_WAIT conns</source>
        <context-group name="ctx">
          <context context-type="sourcefile">/rhn/systems/details/probes/ProbeDetails.do</context>
        </context-group>
        <target>CLOSE_WAIT 连接</target>
      </trans-unit>
      <trans-unit id="metrics.CPU load 1-min ave">
        <source>CPU load 1-min ave</source>
        <context-group name="ctx">
          <context context-type="sourcefile">/rhn/systems/details/probes/ProbeDetails.do</context>
        </context-group>
        <target>CPU 负载1分钟平均值</target>
      </trans-unit>
      <trans-unit id="metrics.CPU load 1-min avg">
        <source>CPU load 1-min avg</source>
        <context-group name="ctx">
          <context context-type="sourcefile">/rhn/systems/details/probes/ProbeDetails.do</context>
        </context-group>
        <target>CPU 负载1分钟平均值</target>
      </trans-unit>
      <trans-unit id="metrics.CPU load 15-min ave">
        <source>CPU load 15-min ave</source>
        <context-group name="ctx">
          <context context-type="sourcefile">/rhn/systems/details/probes/ProbeDetails.do</context>
        </context-group>
        <target>CPU 负载15分钟平均值</target>
      </trans-unit>
      <trans-unit id="metrics.CPU load 15-min avg">
        <source>CPU load 15-min avg</source>
        <context-group name="ctx">
          <context context-type="sourcefile">/rhn/systems/details/probes/ProbeDetails.do</context>
        </context-group>
        <target>CPU 负载15分钟平均值</target>
      </trans-unit>
      <trans-unit id="metrics.CPU load 5-min ave">
        <source>CPU load 5-min ave</source>
        <context-group name="ctx">
          <context context-type="sourcefile">/rhn/systems/details/probes/ProbeDetails.do</context>
        </context-group>
        <target>CPU 负载5分钟平均值</target>
      </trans-unit>
      <trans-unit id="metrics.CPU load 5-min avg">
        <source>CPU load 5-min avg</source>
        <context-group name="ctx">
          <context context-type="sourcefile">/rhn/systems/details/probes/ProbeDetails.do</context>
        </context-group>
        <target>CPU 负载5分钟平均值</target>
      </trans-unit>
      <trans-unit id="metrics.CPU pct used">
        <source>CPU pct used</source>
        <context-group name="ctx">
          <context context-type="sourcefile">/rhn/systems/details/probes/ProbeDetails.do</context>
        </context-group>
        <target>CPU 使用的百分比</target>
      </trans-unit>
      <trans-unit id="metrics.CPU usage">
        <source>CPU usage</source>
        <context-group name="ctx">
          <context context-type="sourcefile">/rhn/systems/details/probes/ProbeDetails.do</context>
        </context-group>
        <target>CPU 使用</target>
      </trans-unit>
      <trans-unit id="metrics.Cache miss rate">
        <source>Cache miss rate</source>
        <context-group name="ctx">
          <context context-type="sourcefile">/rhn/systems/details/probes/ProbeDetails.do</context>
        </context-group>
        <target>缓存未点中率</target>
      </trans-unit>
      <trans-unit id="metrics.Child process groups">
        <source>Child process groups</source>
        <context-group name="ctx">
          <context context-type="sourcefile">/rhn/systems/details/probes/ProbeDetails.do</context>
        </context-group>
        <target>子进程组</target>
      </trans-unit>
      <trans-unit id="metrics.Conn rate">
        <source>Conn rate</source>
        <context-group name="ctx">
          <context context-type="sourcefile">/rhn/systems/details/probes/ProbeDetails.do</context>
        </context-group>
        <target>连接率</target>
      </trans-unit>
      <trans-unit id="metrics.Connections">
        <source>Connections</source>
        <context-group name="ctx">
          <context context-type="sourcefile">/rhn/systems/details/probes/ProbeDetails.do</context>
        </context-group>
        <target>连接</target>
      </trans-unit>
      <trans-unit id="metrics.Consistent get rate">
        <source>Consistent get rate</source>
        <context-group name="ctx">
          <context context-type="sourcefile">/rhn/systems/details/probes/ProbeDetails.do</context>
        </context-group>
        <target>Consistent get 率</target>
      </trans-unit>
      <trans-unit id="metrics.Current requests">
        <source>Current requests</source>
        <context-group name="ctx">
          <context context-type="sourcefile">/rhn/systems/details/probes/ProbeDetails.do</context>
        </context-group>
        <target>当前的请求</target>
      </trans-unit>
      <trans-unit id="metrics.DB block get rate">
        <source>DB block get rate</source>
        <context-group name="ctx">
          <context context-type="sourcefile">/rhn/systems/details/probes/ProbeDetails.do</context>
        </context-group>
        <target>DB 块 get 率</target>
      </trans-unit>
      <trans-unit id="metrics.Data dict hit ratio">
        <source>Data dict hit ratio</source>
        <context-group name="ctx">
          <context context-type="sourcefile">/rhn/systems/details/probes/ProbeDetails.do</context>
        </context-group>
        <target>数据字典点中率</target>
      </trans-unit>
      <trans-unit id="metrics.Defunct processes">
        <source>Defunct processes</source>
        <context-group name="ctx">
          <context context-type="sourcefile">/rhn/systems/details/probes/ProbeDetails.do</context>
        </context-group>
        <target>非现存进程</target>
      </trans-unit>
      <trans-unit id="metrics.Disk sort rate">
        <source>Disk sort rate</source>
        <context-group name="ctx">
          <context context-type="sourcefile">/rhn/systems/details/probes/ProbeDetails.do</context>
        </context-group>
        <target>磁盘排序率</target>
      </trans-unit>
      <trans-unit id="metrics.Disk sort ratio">
        <source>Disk sort ratio</source>
        <context-group name="ctx">
          <context context-type="sourcefile">/rhn/systems/details/probes/ProbeDetails.do</context>
        </context-group>
        <target>缓冲区缓存点中率</target>
      </trans-unit>
      <trans-unit id="metrics.ESTABLISHED conns">
        <source>ESTABLISHED conns</source>
        <context-group name="ctx">
          <context context-type="sourcefile">/rhn/systems/details/probes/ProbeDetails.do</context>
        </context-group>
        <target>建立的连接</target>
      </trans-unit>
      <trans-unit id="metrics.Exec time moving ave">
        <source>Exec time moving ave</source>
        <context-group name="ctx">
          <context context-type="sourcefile">/rhn/systems/details/probes/ProbeDetails.do</context>
        </context-group>
        <target>执行时间移动平均值</target>
      </trans-unit>
      <trans-unit id="metrics.Execution rate">
        <source>Execution rate</source>
        <context-group name="ctx">
          <context context-type="sourcefile">/rhn/systems/details/probes/ProbeDetails.do</context>
        </context-group>
        <target>执行率</target>
      </trans-unit>
      <trans-unit id="metrics.Execution time ave">
        <source>Execution time ave</source>
        <context-group name="ctx">
          <context context-type="sourcefile">/rhn/systems/details/probes/ProbeDetails.do</context>
        </context-group>
        <target>执行时间平均值</target>
      </trans-unit>
      <trans-unit id="metrics.FIN_WAIT conns">
        <source>FIN_WAIT conns</source>
        <context-group name="ctx">
          <context context-type="sourcefile">/rhn/systems/details/probes/ProbeDetails.do</context>
        </context-group>
        <target>FIN_WAIT 连接</target>
      </trans-unit>
      <trans-unit id="metrics.Filesystem pct used">
        <source>Filesystem pct used</source>
        <context-group name="ctx">
          <context context-type="sourcefile">/rhn/systems/details/probes/ProbeDetails.do</context>
        </context-group>
        <target>文件系统使用的百分比</target>
      </trans-unit>
      <trans-unit id="metrics.Get rate">
        <source>Get rate</source>
        <context-group name="ctx">
          <context context-type="sourcefile">/rhn/systems/details/probes/ProbeDetails.do</context>
        </context-group>
        <target>Get 率</target>
      </trans-unit>
      <trans-unit id="metrics.High exec time">
        <source>High exec time</source>
        <context-group name="ctx">
          <context context-type="sourcefile">/rhn/systems/details/probes/ProbeDetails.do</context>
        </context-group>
        <target>最长执行时间</target>
      </trans-unit>
      <trans-unit id="metrics.Idle sessions">
        <source>Idle sessions</source>
        <context-group name="ctx">
          <context context-type="sourcefile">/rhn/systems/details/probes/ProbeDetails.do</context>
        </context-group>
        <target>空闲的会话</target>
      </trans-unit>
      <trans-unit id="metrics.Idle threads">
        <source>Idle threads</source>
        <context-group name="ctx">
          <context context-type="sourcefile">/rhn/systems/details/probes/ProbeDetails.do</context>
        </context-group>
        <target>空闲的线程</target>
      </trans-unit>
      <trans-unit id="metrics.Inodes pct used">
        <source>Inodes pct used</source>
        <context-group name="ctx">
          <context context-type="sourcefile">/rhn/systems/details/probes/ProbeDetails.do</context>
        </context-group>
        <target>Inodes 使用的百分比</target>
      </trans-unit>
      <trans-unit id="metrics.Input rate">
        <source>Input rate</source>
        <context-group name="ctx">
          <context context-type="sourcefile">/rhn/systems/details/probes/ProbeDetails.do</context>
        </context-group>
        <target>输出率</target>
      </trans-unit>
      <trans-unit id="metrics.Invocation rate">
        <source>Invocation rate</source>
        <context-group name="ctx">
          <context context-type="sourcefile">/rhn/systems/details/probes/ProbeDetails.do</context>
        </context-group>
        <target>调用率</target>
      </trans-unit>
      <trans-unit id="metrics.Latency">
        <source>Latency</source>
        <context-group name="ctx">
          <context context-type="sourcefile">/rhn/systems/details/probes/ProbeDetails.do</context>
        </context-group>
        <target>延迟</target>
      </trans-unit>
      <trans-unit id="metrics.Library cache miss ratio">
        <source>Library cache miss ratio</source>
        <context-group name="ctx">
          <context context-type="sourcefile">/rhn/systems/details/probes/ProbeDetails.do</context>
        </context-group>
        <target>库缓存未点中率</target>
      </trans-unit>
      <trans-unit id="metrics.Line rate">
        <source>Line rate</source>
        <context-group name="ctx">
          <context context-type="sourcefile">/rhn/systems/details/probes/ProbeDetails.do</context>
        </context-group>
        <target>行率</target>
      </trans-unit>
      <trans-unit id="metrics.Lines">
        <source>Lines</source>
        <context-group name="ctx">
          <context context-type="sourcefile">/rhn/systems/details/probes/ProbeDetails.do</context>
        </context-group>
        <target>行</target>
      </trans-unit>
      <trans-unit id="metrics.Low exec time">
        <source>Low exec time</source>
        <context-group name="ctx">
          <context context-type="sourcefile">/rhn/systems/details/probes/ProbeDetails.do</context>
        </context-group>
        <target>最短执行时间</target>
      </trans-unit>
      <trans-unit id="metrics.Max transferred per child">
        <source>Max transferred per child</source>
        <context-group name="ctx">
          <context context-type="sourcefile">/rhn/systems/details/probes/ProbeDetails.do</context>
        </context-group>
        <target>每个子进程的最大传输数据</target>
      </trans-unit>
      <trans-unit id="metrics.Max transferred per slot">
        <source>Max transferred per slot</source>
        <context-group name="ctx">
          <context context-type="sourcefile">/rhn/systems/details/probes/ProbeDetails.do</context>
        </context-group>
        <target>每个 slot 的最大传输数据</target>
      </trans-unit>
      <trans-unit id="metrics.Memory sort rate">
        <source>Memory sort rate</source>
        <context-group name="ctx">
          <context context-type="sourcefile">/rhn/systems/details/probes/ProbeDetails.do</context>
        </context-group>
        <target>内存排序率</target>
      </trans-unit>
      <trans-unit id="metrics.Open objects">
        <source>Open objects</source>
        <context-group name="ctx">
          <context context-type="sourcefile">/rhn/systems/details/probes/ProbeDetails.do</context>
        </context-group>
        <target>打开目标</target>
      </trans-unit>
      <trans-unit id="metrics.Opened objects">
        <source>Opened objects</source>
        <context-group name="ctx">
          <context context-type="sourcefile">/rhn/systems/details/probes/ProbeDetails.do</context>
        </context-group>
        <target>打开的目标</target>
      </trans-unit>
      <trans-unit id="metrics.Output rate">
        <source>Output rate</source>
        <context-group name="ctx">
          <context context-type="sourcefile">/rhn/systems/details/probes/ProbeDetails.do</context>
        </context-group>
        <target>输出率</target>
      </trans-unit>
      <trans-unit id="metrics.Packet loss pct">
        <source>Packet loss pct</source>
        <context-group name="ctx">
          <context context-type="sourcefile">/rhn/systems/details/probes/ProbeDetails.do</context>
        </context-group>
        <target>数据包丢失的百分比</target>
      </trans-unit>
      <trans-unit id="metrics.Pattern match rate">
        <source>Pattern match rate</source>
        <context-group name="ctx">
          <context context-type="sourcefile">/rhn/systems/details/probes/ProbeDetails.do</context>
        </context-group>
        <target>特征匹配率</target>
      </trans-unit>
      <trans-unit id="metrics.Pattern matches">
        <source>Pattern matches</source>
        <context-group name="ctx">
          <context context-type="sourcefile">/rhn/systems/details/probes/ProbeDetails.do</context>
        </context-group>
        <target>特征匹配</target>
      </trans-unit>
      <trans-unit id="metrics.Physical memory used">
        <source>Physical memory used</source>
        <context-group name="ctx">
          <context context-type="sourcefile">/rhn/systems/details/probes/ProbeDetails.do</context>
        </context-group>
        <target>使用的物理内存</target>
      </trans-unit>
      <trans-unit id="metrics.Physical read rate">
        <source>Physical read rate</source>
        <context-group name="ctx">
          <context context-type="sourcefile">/rhn/systems/details/probes/ProbeDetails.do</context>
        </context-group>
        <target>物理的读频率</target>
      </trans-unit>
      <trans-unit id="metrics.Probe exec time ave">
        <source>Probe exec time ave</source>
        <context-group name="ctx">
          <context context-type="sourcefile">/rhn/systems/details/probes/ProbeDetails.do</context>
        </context-group>
        <target>平均的探测执行时间</target>
      </trans-unit>
      <trans-unit id="metrics.Probe latency ave">
        <source>Probe latency ave</source>
        <context-group name="ctx">
          <context context-type="sourcefile">/rhn/systems/details/probes/ProbeDetails.do</context>
        </context-group>
        <target>平均的探测延迟</target>
      </trans-unit>
      <trans-unit id="metrics.Probes">
        <source>Probes</source>
        <context-group name="ctx">
          <context context-type="sourcefile">/rhn/systems/details/probes/ProbeDetails.do</context>
        </context-group>
        <target>探测器</target>
      </trans-unit>
      <trans-unit id="metrics.Processes">
        <source>Processes</source>
        <context-group name="ctx">
          <context context-type="sourcefile">/rhn/systems/details/probes/ProbeDetails.do</context>
        </context-group>
        <target>进程</target>
      </trans-unit>
      <trans-unit id="metrics.Query rate">
        <source>Query rate</source>
        <context-group name="ctx">
          <context context-type="sourcefile">/rhn/systems/details/probes/ProbeDetails.do</context>
        </context-group>
        <target>查询率</target>
      </trans-unit>
      <trans-unit id="metrics.Query time">
        <source>Query time</source>
        <context-group name="ctx">
          <context context-type="sourcefile">/rhn/systems/details/probes/ProbeDetails.do</context>
        </context-group>
        <target>查询时间</target>
      </trans-unit>
      <trans-unit id="metrics.Queue length">
        <source>Queue length</source>
        <context-group name="ctx">
          <context context-type="sourcefile">/rhn/systems/details/probes/ProbeDetails.do</context>
        </context-group>
        <target>队列长度</target>
      </trans-unit>
      <trans-unit id="metrics.RAM free">
        <source>RAM free</source>
        <context-group name="ctx">
          <context context-type="sourcefile">/rhn/systems/details/probes/ProbeDetails.do</context>
        </context-group>
        <target>可用的 RAM</target>
      </trans-unit>
      <trans-unit id="metrics.Read rate">
        <source>Read rate</source>
        <context-group name="ctx">
          <context context-type="sourcefile">/rhn/systems/details/probes/ProbeDetails.do</context>
        </context-group>
        <target>读频率</target>
      </trans-unit>
      <trans-unit id="metrics.Redo buffer allocation retry rate">
        <source>Redo buffer allocation retry rate</source>
        <context-group name="ctx">
          <context context-type="sourcefile">/rhn/systems/details/probes/ProbeDetails.do</context>
        </context-group>
        <target>重复重新尝试分配缓冲区率</target>
      </trans-unit>
      <trans-unit id="metrics.Redo log space request rate">
        <source>Redo log space request rate</source>
        <context-group name="ctx">
          <context context-type="sourcefile">/rhn/systems/details/probes/ProbeDetails.do</context>
        </context-group>
        <target>重复日志空间请求率</target>
      </trans-unit>
      <trans-unit id="metrics.Reload rate">
        <source>Reload rate</source>
        <context-group name="ctx">
          <context context-type="sourcefile">/rhn/systems/details/probes/ProbeDetails.do</context>
        </context-group>
        <target>重新加载率</target>
      </trans-unit>
      <trans-unit id="metrics.Request rate">
        <source>Request rate</source>
        <context-group name="ctx">
          <context context-type="sourcefile">/rhn/systems/details/probes/ProbeDetails.do</context>
        </context-group>
        <target>请求率</target>
      </trans-unit>
      <trans-unit id="metrics.Round-trip avg">
        <source>Round-trip avg</source>
        <context-group name="ctx">
          <context context-type="sourcefile">/rhn/systems/details/probes/ProbeDetails.do</context>
        </context-group>
        <target>平均 Round-trip</target>
      </trans-unit>
      <trans-unit id="metrics.SYN_RCVD conns">
        <source>SYN_RCVD conns</source>
        <context-group name="ctx">
          <context context-type="sourcefile">/rhn/systems/details/probes/ProbeDetails.do</context>
        </context-group>
        <target>SYN_RCVD 连接</target>
      </trans-unit>
      <trans-unit id="metrics.Size">
        <source>Size</source>
        <context-group name="ctx">
          <context context-type="sourcefile">/rhn/systems/details/probes/ProbeDetails.do</context>
        </context-group>
        <target>大小</target>
      </trans-unit>
      <trans-unit id="metrics.Sleeping processes">
        <source>Sleeping processes</source>
        <context-group name="ctx">
          <context context-type="sourcefile">/rhn/systems/details/probes/ProbeDetails.do</context>
        </context-group>
        <target>休眠的进程</target>
      </trans-unit>
      <trans-unit id="metrics.Space available">
        <source>Space available</source>
        <context-group name="ctx">
          <context context-type="sourcefile">/rhn/systems/details/probes/ProbeDetails.do</context>
        </context-group>
        <target>可用的空间</target>
      </trans-unit>
      <trans-unit id="metrics.Space used">
        <source>Space used</source>
        <context-group name="ctx">
          <context context-type="sourcefile">/rhn/systems/details/probes/ProbeDetails.do</context>
        </context-group>
        <target>使用的空间</target>
      </trans-unit>
      <trans-unit id="metrics.Stopped processes">
        <source>Stopped processes</source>
        <context-group name="ctx">
          <context context-type="sourcefile">/rhn/systems/details/probes/ProbeDetails.do</context>
        </context-group>
        <target>终止的进程</target>
      </trans-unit>
      <trans-unit id="metrics.Swap pct free">
        <source>Swap pct free</source>
        <context-group name="ctx">
          <context context-type="sourcefile">/rhn/systems/details/probes/ProbeDetails.do</context>
        </context-group>
        <target>空闲的交换区的百分比</target>
      </trans-unit>
      <trans-unit id="metrics.TIME_WAIT conns">
        <source>TIME_WAIT conns</source>
        <context-group name="ctx">
          <context context-type="sourcefile">/rhn/systems/details/probes/ProbeDetails.do</context>
        </context-group>
        <target>TIME_WAIT 连接</target>
      </trans-unit>
      <trans-unit id="metrics.Threads">
        <source>Threads</source>
        <context-group name="ctx">
          <context context-type="sourcefile">/rhn/systems/details/probes/ProbeDetails.do</context>
        </context-group>
        <target>线程</target>
      </trans-unit>
      <trans-unit id="metrics.Threads running">
        <source>Threads running</source>
        <context-group name="ctx">
          <context context-type="sourcefile">/rhn/systems/details/probes/ProbeDetails.do</context>
        </context-group>
        <target>运行的线程</target>
      </trans-unit>
      <trans-unit id="metrics.Total conns">
        <source>Total conns</source>
        <context-group name="ctx">
          <context context-type="sourcefile">/rhn/systems/details/probes/ProbeDetails.do</context>
        </context-group>
        <target>总连接</target>
      </trans-unit>
      <trans-unit id="metrics.Traffic">
        <source>Traffic</source>
        <context-group name="ctx">
          <context context-type="sourcefile">/rhn/systems/details/probes/ProbeDetails.do</context>
        </context-group>
        <target>流量</target>
      </trans-unit>
      <trans-unit id="metrics.Used Sessions">
        <source>Used Sessions</source>
        <context-group name="ctx">
          <context context-type="sourcefile">/rhn/systems/details/probes/ProbeDetails.do</context>
        </context-group>
        <target>使用的会话</target>
      </trans-unit>
      <trans-unit id="metrics.Users">
        <source>Users</source>
        <context-group name="ctx">
          <context context-type="sourcefile">/rhn/systems/details/probes/ProbeDetails.do</context>
        </context-group>
        <target>用户</target>
      </trans-unit>
      <trans-unit id="metrics.Value">
        <source>Value</source>
        <context-group name="ctx">
          <context context-type="sourcefile">/rhn/systems/details/probes/ProbeDetails.do</context>
        </context-group>
        <target>值</target>
      </trans-unit>
      <trans-unit id="metrics.Virtual mem pct free">
        <source>Virtual mem pct free</source>
        <context-group name="ctx">
          <context context-type="sourcefile">/rhn/systems/details/probes/ProbeDetails.do</context>
        </context-group>
        <target>空闲的虚拟内存的百分比</target>
      </trans-unit>
      <trans-unit id="metrics.Virtual memory used">
        <source>Virtual memory used</source>
        <context-group name="ctx">
          <context context-type="sourcefile">/rhn/systems/details/probes/ProbeDetails.do</context>
        </context-group>
        <target>使用的虚拟内存</target>
      </trans-unit>
      <trans-unit id="metrics.Waiters">
        <source>Waiters</source>
        <context-group name="ctx">
          <context context-type="sourcefile">/rhn/systems/details/probes/ProbeDetails.do</context>
        </context-group>
        <target>等待者</target>
      </trans-unit>
      <trans-unit id="metrics.Write rate">
        <source>Write rate</source>
        <context-group name="ctx">
          <context context-type="sourcefile">/rhn/systems/details/probes/ProbeDetails.do</context>
        </context-group>
        <target>写入率</target>
      </trans-unit>
      <trans-unit id="metrics.value">
        <source>value</source>
        <context-group name="ctx">
          <context context-type="sourcefile">/rhn/systems/details/probes/ProbeDetails.do</context>
        </context-group>
        <target>值</target>
      </trans-unit>
      <trans-unit id="METOO">
        <source>Supplemental Notification</source>
        <context-group name="ctx">
          <context context-type="sourcefile">/rhn/monitoring/config/notification/Filters.do</context>
        </context-group>
        <target>补充的通知</target>
      </trans-unit>
      <trans-unit id="BLACKHOLE">
        <source>Suspend Standard Notifications</source>
        <context-group name="ctx">
          <context context-type="sourcefile">/rhn/monitoring/config/notification/Filters.do</context>
        </context-group>
        <target>挂起的标准通知</target>
      </trans-unit>
      <trans-unit id="ACK">
        <source>Automatic Acknowledgement</source>
        <context-group name="ctx">
          <context context-type="sourcefile">/rhn/monitoring/config/notification/Filters.do</context>
        </context-group>
        <target>自动确认</target>
      </trans-unit>
      <trans-unit id="REDIR">
        <source>Redirect Standard Notifications</source>
        <context-group name="ctx">
          <context context-type="sourcefile">/rhn/monitoring/config/notification/Filters.do</context>
        </context-group>
        <target>重定向标准通知</target>
      </trans-unit>
      <trans-unit id="CRITICAL">
        <source>CRITICAL</source>
        <context-group name="ctx">
          <context context-type="sourcefile">/rhn/systems/details/probes/ProbeDetails.do</context>
        </context-group>
        <target>CRITICAL</target>
      </trans-unit>
      <trans-unit id="OK">
        <source>OK</source>
        <context-group name="ctx">
          <context context-type="sourcefile">/rhn/systems/details/probes/ProbeDetails.do</context>
        </context-group>
        <target>OK</target>
      </trans-unit>
      <trans-unit id="UNKNOWN">
        <source>UNKNOWN</source>
        <context-group name="ctx">
          <context context-type="sourcefile">/rhn/systems/details/probes/ProbeDetails.do</context>
        </context-group>
        <target>未知</target>
      </trans-unit>
      <trans-unit id="PENDING">
        <source>PENDING</source>
        <context-group name="ctx">
          <context context-type="sourcefile">/rhn/systems/details/probes/ProbeDetails.do</context>
        </context-group>
        <target>未完成</target>
      </trans-unit>
      <trans-unit id="WARNING">
        <source>WARNING</source>
        <context-group name="ctx">
          <context context-type="sourcefile">/rhn/systems/details/probes/ProbeDetails.do</context>
        </context-group>
        <target>WARNING</target>
      </trans-unit>
      <group>
        <context-group name="ctx">
          <context context-type="sourcefile">/rhn/systems/details/probes/ProbeEdit.do</context>
        </context-group>
        <note>Threshold types for threshold parameters
		rhn_command_param_threshold.threshold_type_name -&gt; text
        </note>
        <trans-unit id="crit_max">
          <source>Critical if above</source>
          <target>高于则为 Critical</target>
        </trans-unit>
        <trans-unit id="crit_min">
          <source>Critical if below</source>
          <target>低于则为 Critical</target>
        </trans-unit>
        <trans-unit id="warn_max">
          <source>Warn if above</source>
          <target>高于则为 Warning</target>
        </trans-unit>
        <trans-unit id="warn_min">
          <source>Warn if below</source>
          <target>低于则为 Warn</target>
        </trans-unit>
      </group>
      <group>
        <context-group name="ctx">
          <context context-type="sourcefile">/rhn/systems/details/probes/ProbeEdit.do</context>
        </context-group>
        <note>Metrics for threshold params:
          rhn_metrics.description -&gt; rhn_metrics.description
        </note>
        <trans-unit id="Active Locks">
          <source>Active Locks</source>
          <target>活跃的锁</target>
        </trans-unit>
        <trans-unit id="Blocked Processes">
          <source>Blocked Processes</source>
          <target>阻塞的进程</target>
        </trans-unit>
        <trans-unit id="Buffer Cache Hit Ratio">
          <source>Buffer Cache Hit Ratio</source>
          <target>缓冲区缓存点中率</target>
        </trans-unit>
        <trans-unit id="CLOSE_WAIT Connections">
          <source>CLOSE_WAIT Connections</source>
          <target>CLOSE_WAIT 连接</target>
        </trans-unit>
        <trans-unit id="CPU Load 1-Minute Average">
          <source>CPU Load 1-Minute Average</source>
          <target>CPU 负载1分钟平均值</target>
        </trans-unit>
        <trans-unit id="CPU Load 15-Minute Average">
          <source>CPU Load 15-Minute Average</source>
          <target>CPU 负载15分钟平均值</target>
        </trans-unit>
        <trans-unit id="CPU Load 5-Minute Average">
          <source>CPU Load 5-Minute Average</source>
          <target>CPU 负载5分钟平均值</target>
        </trans-unit>
        <trans-unit id="CPU Used">
          <source>CPU Used</source>
          <target>CPU 使用</target>
        </trans-unit>
        <trans-unit id="Cache Miss Rate">
          <source>Cache Miss Rate</source>
          <target>缓存未点中率</target>
        </trans-unit>
        <trans-unit id="Child Process Groups">
          <source>Child Process Groups</source>
          <target>子进程组</target>
        </trans-unit>
        <trans-unit id="Connection Rate">
          <source>Connection Rate</source>
          <target>连接率</target>
        </trans-unit>
        <trans-unit id="Connections">
          <source>Connections</source>
          <target>连接</target>
        </trans-unit>
        <trans-unit id="Consistent Get Rate">
          <source>Consistent Get Rate</source>
          <target>Consistent Get 率</target>
        </trans-unit>
        <trans-unit id="Current Requests">
          <source>Current Requests</source>
          <target>当前的请求</target>
        </trans-unit>
        <trans-unit id="DB Block Get Rate">
          <source>DB Block Get Rate</source>
          <target>DB 块 Get 率</target>
        </trans-unit>
        <trans-unit id="Data Dictionary Hit Ratio">
          <source>Data Dictionary Hit Ratio</source>
          <target>数据字典点中率</target>
        </trans-unit>
        <trans-unit id="Defunct Processes">
          <source>Defunct Processes</source>
          <target>非现存进程</target>
        </trans-unit>
        <trans-unit id="Disk Sort Rate">
          <source>Disk Sort Rate</source>
          <target>磁盘排序率</target>
        </trans-unit>
        <trans-unit id="ESTABLISHED Connections">
          <source>ESTABLISHED Connections</source>
          <target>建立的连接</target>
        </trans-unit>
        <trans-unit id="Execution Rate">
          <source>Execution Rate</source>
          <target>执行率</target>
        </trans-unit>
        <trans-unit id="Execution Time Ave">
          <source>Execution Time Ave</source>
          <target>执行时间平均值</target>
        </trans-unit>
        <trans-unit id="Execution Time Moving Average">
          <source>Execution Time Moving Average</source>
          <target>执行时间移动平均值</target>
        </trans-unit>
        <trans-unit id="FIN_WAIT Connections">
          <source>FIN_WAIT Connections</source>
          <target>FIN_WAIT 连接</target>
        </trans-unit>
        <trans-unit id="Filesystem Used">
          <source>Filesystem Used</source>
          <target>使用的文件系统</target>
        </trans-unit>
        <trans-unit id="Get Rate">
          <source>Get Rate</source>
          <target>Get 率</target>
        </trans-unit>
        <trans-unit id="High Execution Time">
          <source>High Execution Time</source>
          <target>最长执行时间</target>
        </trans-unit>
        <trans-unit id="Idle Execute Threads">
          <source>Idle Execute Threads</source>
          <target>空闲的执行线程</target>
        </trans-unit>
        <trans-unit id="Inodes Used">
          <source>Inodes Used</source>
          <target>使用的 Inodes</target>
        </trans-unit>
        <trans-unit id="Input Rate">
          <source>Input Rate</source>
          <target>输入率</target>
        </trans-unit>
        <trans-unit id="Invocation Rate">
          <source>Invocation Rate</source>
          <target>调用率</target>
        </trans-unit>
        <trans-unit id="Library Cache Miss Ratio">
          <source>Library Cache Miss Ratio</source>
          <target>计算库缓存未点中率</target>
        </trans-unit>
        <trans-unit id="Line Rate">
          <source>Line Rate</source>
          <target>行率</target>
        </trans-unit>
        <trans-unit id="Lines">
          <source>Lines</source>
          <target>行</target>
        </trans-unit>
        <trans-unit id="Low Execution Time">
          <source>Low Execution Time</source>
          <target>最短执行时间</target>
        </trans-unit>
        <trans-unit id="Max Data Transferred Per Child">
          <source>Max Data Transferred Per Child</source>
          <target>每个子进程的最大传输数据</target>
        </trans-unit>
        <trans-unit id="Max Data Transferred Per Slot">
          <source>Max Data Transferred Per Slot</source>
          <target>每个 slot 的最大传输数据</target>
        </trans-unit>
        <trans-unit id="Memory Sort Rate">
          <source>Memory Sort Rate</source>
          <target>内存排序率</target>
        </trans-unit>
        <trans-unit id="Open Objects">
          <source>Open Objects</source>
          <target>打开目标</target>
        </trans-unit>
        <trans-unit id="Opened Objects">
          <source>Opened Objects</source>
          <target>打开的目标</target>
        </trans-unit>
        <trans-unit id="Output Rate">
          <source>Output Rate</source>
          <target>输出率</target>
        </trans-unit>
        <trans-unit id="Packet Loss">
          <source>Packet Loss</source>
          <target>数据包丢失</target>
        </trans-unit>
        <trans-unit id="Physical Memory Used">
          <source>Physical Memory Used</source>
          <target>使用的物理内存</target>
        </trans-unit>
        <trans-unit id="Physical Read Rate">
          <source>Physical Read Rate</source>
          <target>物理的读频率</target>
        </trans-unit>
        <trans-unit id="Probe Execution Time Average">
          <source>Probe Execution Time Average</source>
          <target>探测执行时间平均值</target>
        </trans-unit>
        <trans-unit id="Probe Latency Average">
          <source>Probe Latency Average</source>
          <target>平均的探测延迟</target>
        </trans-unit>
        <trans-unit id="Probes">
          <source>Probes</source>
          <target>探测器</target>
        </trans-unit>
        <trans-unit id="Query Time">
          <source>Query Time</source>
          <target>查询时间</target>
        </trans-unit>
        <trans-unit id="Queue Length">
          <source>Queue Length</source>
          <target>队列长度</target>
        </trans-unit>
        <trans-unit id="RAM Free">
          <source>RAM Free</source>
          <target>可用的 RAM</target>
        </trans-unit>
        <trans-unit id="Read Rate">
          <source>Read Rate</source>
          <target>读频率</target>
        </trans-unit>
        <trans-unit id="Redo Buffer Allocation Retry Rate">
          <source>Redo Buffer Allocation Retry Rate</source>
          <target>重复重新尝试分配缓冲区率</target>
        </trans-unit>
        <trans-unit id="Redo Log Space Request Rate">
          <source>Redo Log Space Request Rate</source>
          <target>重复日志空间请求率</target>
        </trans-unit>
        <trans-unit id="Regular Expression Match Rate">
          <source>Regular Expression Match Rate</source>
          <target>正则表达式匹配率</target>
        </trans-unit>
        <trans-unit id="Regular Expression Matches">
          <source>Regular Expression Matches</source>
          <target>正则表达式匹配</target>
        </trans-unit>
        <trans-unit id="Reload Rate">
          <source>Reload Rate</source>
          <target>重新加载率</target>
        </trans-unit>
        <trans-unit id="Remote Service Latency">
          <source>Remote Service Latency</source>
          <target>远程服务延迟</target>
        </trans-unit>
        <trans-unit id="Request Rate">
          <source>Request Rate</source>
          <target>请求率</target>
        </trans-unit>
        <trans-unit id="Round-trip Average">
          <source>Round-trip Average</source>
          <target>平均 Round-trip</target>
        </trans-unit>
        <trans-unit id="SYN_RCVD Connections">
          <source>SYN_RCVD Connections</source>
          <target>SYN_RCVD 连接</target>
        </trans-unit>
        <trans-unit id="Size">
          <source>Size</source>
          <target>大小</target>
        </trans-unit>
        <trans-unit id="Sleeping Processes">
          <source>Sleeping Processes</source>
          <target>休眠的进程</target>
        </trans-unit>
        <trans-unit id="Space Available">
          <source>Space Available</source>
          <target>可用的空间</target>
        </trans-unit>
        <trans-unit id="Space Used">
          <source>Space Used</source>
          <target>使用的空间</target>
        </trans-unit>
        <trans-unit id="Stopped Processes">
          <source>Stopped Processes</source>
          <target>终止的进程</target>
        </trans-unit>
        <trans-unit id="Swap Space Free">
          <source>Swap Space Free</source>
          <target>空闲的交换区</target>
        </trans-unit>
        <trans-unit id="TIME_WAIT Connections">
          <source>TIME_WAIT Connections</source>
          <target>TIME_WAIT 连接</target>
        </trans-unit>
        <trans-unit id="Threads">
          <source>Threads</source>
          <target>线程</target>
        </trans-unit>
        <trans-unit id="Total Connections">
          <source>Total Connections</source>
          <target>连接总数</target>
        </trans-unit>
        <trans-unit id="Traffic">
          <source>Traffic</source>
          <target>流量</target>
        </trans-unit>
        <trans-unit id="Used Sessions">
          <source>Used Sessions</source>
          <target>使用的会话</target>
        </trans-unit>
        <trans-unit id="Value">
          <source>Value</source>
          <target>值</target>
        </trans-unit>
        <trans-unit id="Virtual Memory Free">
          <source>Virtual Memory Free</source>
          <target>使用的虚拟内存</target>
        </trans-unit>
        <trans-unit id="Virtual Memory Used">
          <source>Virtual Memory Used</source>
          <target>使用的虚拟内存</target>
        </trans-unit>
        <trans-unit id="Waiters">
          <source>Waiters</source>
          <target>等待者</target>
        </trans-unit>
        <trans-unit id="Write Rate">
          <source>Write Rate</source>
          <target>写入率</target>
        </trans-unit>
      </group>
      <group>
        <context-group name="ctx">
          <context context-type="sourcefile">/rhn/systems/details/probes/ProbeEdit.do</context>
        </context-group>
        <note>Units for metrics:
		rhn_units.unit_id -&gt; '(' || rhn_units.description || ')'
        </note>
        <trans-unit id="secs">
          <source>(Seconds)</source>
          <target>（秒）</target>
        </trans-unit>
        <trans-unit id="percent">
          <source>(Percentage)</source>
          <target>（百分比）</target>
        </trans-unit>
        <trans-unit id="bits">
          <source>(Bits)</source>
          <target>（比特）</target>
        </trans-unit>
        <trans-unit id="count">
          <source>(Number)</source>
          <target>（数量）</target>
        </trans-unit>
        <trans-unit id="astring">
          <source>(ASCII string)</source>
          <target>（ASCII 串）</target>
        </trans-unit>
        <trans-unit id="Bps">
          <source>(Bits per second)</source>
          <target>（每秒的比特数）</target>
        </trans-unit>
        <trans-unit id="hertz">
          <source>(Cycles per second)</source>
          <target>（每秒的周期数）</target>
        </trans-unit>
        <trans-unit id="kelvins">
          <source>(Degrees Kelvin)</source>
          <target>(Degrees Kelvin)</target>
        </trans-unit>
        <trans-unit id="kilograms">
          <source>(Kilograms)</source>
          <target>（千克）</target>
        </trans-unit>
        <trans-unit id="amperes">
          <source>(Amperes)</source>
          <target>（安培）</target>
        </trans-unit>
        <trans-unit id="newtons">
          <source>(Newtons)</source>
          <target>（牛顿）</target>
        </trans-unit>
        <trans-unit id="watts">
          <source>(Watts)</source>
          <target>（瓦特）</target>
        </trans-unit>
        <trans-unit id="coulombs">
          <source>(Coulombs)</source>
          <target>（库仑）</target>
        </trans-unit>
        <trans-unit id="volts">
          <source>(Volts)</source>
          <target>（伏特）</target>
        </trans-unit>
        <trans-unit id="rpm">
          <source>(Revolutions per minute)</source>
          <target>每分钟转数</target>
        </trans-unit>
        <trans-unit id="MHz">
          <source>(Megahertz)</source>
          <target>（兆赫）</target>
        </trans-unit>
        <trans-unit id="bps">
          <source>(Bytes per second)</source>
          <target>（每秒的字节数）</target>
        </trans-unit>
        <trans-unit id="kBps">
          <source>(Kilobits per second)</source>
          <target>（每秒的千比特数）</target>
        </trans-unit>
        <trans-unit id="MBps">
          <source>(Megabits per second)</source>
          <target>（每秒的兆比特数）</target>
        </trans-unit>
        <trans-unit id="bytes">
          <source>(Bytes)</source>
          <target>（字节）</target>
        </trans-unit>
        <trans-unit id="kb">
          <source>(Kilobytes)</source>
          <target>（千字节）</target>
        </trans-unit>
        <trans-unit id="Mb">
          <source>(Megabytes)</source>
          <target>（兆字节）</target>
        </trans-unit>
        <trans-unit id="Gb">
          <source>(Gigabytes)</source>
          <target>（吉字节）</target>
        </trans-unit>
        <trans-unit id="kW">
          <source>(Kilowatts)</source>
          <target>（千瓦）</target>
        </trans-unit>
        <trans-unit id="millisecs">
          <source>(Milliseconds)</source>
          <target>（毫秒）</target>
        </trans-unit>
        <trans-unit id="boolean">
          <source>(Boolean)</source>
          <target>（布尔）</target>
        </trans-unit>
        <trans-unit id="eps">
          <source>(Events per second)</source>
          <target>（每秒的事件数）</target>
        </trans-unit>
        <trans-unit id="celsius">
          <source>(Degrees Celsius)</source>
          <target>（摄氏度）</target>
        </trans-unit>
        <trans-unit id="metres">
          <source>(Metres)</source>
          <target>（米）</target>
        </trans-unit>
        <trans-unit id="epm">
          <source>(Events per minute)</source>
          <target>（每分钟的事件数）</target>
        </trans-unit>
        <trans-unit id="Kbps">
          <source>(Kilobytes per second)</source>
          <target>（每秒千字节数）</target>
        </trans-unit>
        <trans-unit id="bpm">
          <source>(Bytes per minute)</source>
          <target>（每分钟字节数）</target>
        </trans-unit>
        <trans-unit id="lpm">
          <source>(Lines per minute)</source>
          <target>（每分钟的行数）</target>
        </trans-unit>
        <trans-unit id="pounds">
          <source>(Pounds)</source>
          <target>（磅）</target>
        </trans-unit>
        <trans-unit id="msps">
          <source>(Milliseconds per second)</source>
          <target>（每秒的毫秒数)</target>
        </trans-unit>
      </group>
      <group>
        <context-group name="ctx">
          <context context-type="sourcefile">/rhn/systems/details/probes/ProbeCreate.do</context>
        </context-group>
        <note>Probe command requirements:
          rhn_command_requirements.name -&gt; rhn_command_requirements.description</note>
        <trans-unit id="npunix">
          <source>RHNMD must be running on the monitored host to perform this check.</source>
          <target>为了执行这个检查，RHNMD 必须在被监测的主机上运行。</target>
        </trans-unit>
        <trans-unit id="oracle">
          <source>Oracle checks require the configuration of the database and public associations made by running $ORACLE_HOME/rdbms/admin/catalog.sql. In addition, in any instance of Oracle, the Oracle user configured in the check must have minimum privileges of CONNECT and SELECT_CATALOG_ROLE.</source>
          <target>Oracle 检查需要数据库的配置和被运行 $ORACLE_HOME/rdbms/admin/catalog.sql 产生的关联。另外，在任何 Oracle 执行个体中，在检查中配置的 Oracle 用户必须最少拥有 CONNECT 和 SELECT_CATALOG_ROLE 的权限。</target>
        </trans-unit>
        <trans-unit id="snmp">
          <source>SNMP must be running on the monitored host to perform this check.</source>
          <target>为了执行这个检查，SNMP 必须在被监测的主机上运行。</target>
        </trans-unit>
        <trans-unit id="bea61_snmp">
          <source>This check may be configured against a BEA Managed Server if the IP address of the Domain Admin Server is given. SNMP must also be enabled on the Domain Admin Server which can be done via the Weblogic Console.</source>
          <target>如果域管理服务器的 IP 地址被指定，这个检查可以被配置为针对一个 BEA 管理的服务器。SNMP 必须在域管理服务器上被启用，这可以通过 Weblogic Console 进行。</target>
        </trans-unit>
        <trans-unit id="npunix_oracle">
          <source>RHNMD must be running on the monitored host to perform this check. Oracle checks require the configuration of the database and public associations made by running $ORACLE_HOME/rdbms/admin/catalog.sql. In addition, in any instance of Oracle, the Oracle user configured in the check must have minimum privileges of CONNECT and SELECT_CATALOG_ROLE.</source>
          <target>要执行这个检查，RHNMD 必须在被监测的主机上运行。Oracle 会检查所需的数据库配置以及通过运行 $ORACLE_HOME/rdbms/admin/catalog.sql 获得的公共联系。另外，在任何 Oracle 执行个体中，被配置检查的 Oracle 用户必须最少有 CONNECT 和 SELECT_CATALOG_ROLE 权限。</target>
        </trans-unit>
        <trans-unit id="apache1_3">
          <source>The ExtendedStatus directive in the httpd.conf file of this webserver must be set to On for this check to function properly.</source>
          <target>为了使检查可以正常地进行，web 服务器上的 httpd.conf 文件中的 ExtendedStatus 必须被设置为 On。</target>
        </trans-unit>
      </group>
      <group>
        <context-group name="ctx">
          <context context-type="sourcefile">/rhn/systems/details/probes/ProbeCreate.do</context>
        </context-group>
        <note>Command group names:
			rhn_command_groups.description -&gt; rhn_command_groups.description</note>
        <trans-unit id="All">
          <source>All</source>
          <target>所有</target>
        </trans-unit>
        <trans-unit id="Apache">
          <source>Apache</source>
          <target>Apache</target>
        </trans-unit>
        <trans-unit id="BEA Weblogic">
          <source>BEA Weblogic</source>
<<<<<<< HEAD
        <target>BEA Weblogic</target></trans-unit>
=======
          <target>BEA Weblogic</target>
        </trans-unit>
        <trans-unit id="Red Hat Application Server">
          <source>Red Hat Application Server</source>
          <target>红帽应用服务器</target>
        </trans-unit>
>>>>>>> 4869bc83
        <trans-unit id="General">
          <source>General</source>
          <target>一般</target>
        </trans-unit>
        <trans-unit id="Linux">
          <source>Linux</source>
          <target>Linux</target>
        </trans-unit>
        <trans-unit id="Log Agent">
          <source>Log Agent</source>
          <target>日志代理</target>
        </trans-unit>
        <trans-unit id="MySQL">
          <source>MySQL</source>
          <target>MySQL</target>
        </trans-unit>
        <trans-unit id="Network Services">
          <source>Network Services</source>
          <target>网络服务</target>
        </trans-unit>
        <trans-unit id="Oracle">
          <source>Oracle</source>
          <target>Oracle</target>
        </trans-unit>
        <trans-unit id="Spacewalk">
          <source>@@PRODUCT_NAME@@</source>
          <target>@@PRODUCT_NAME@@</target>
        </trans-unit>
        <trans-unit id="Satellite">
          <source>@@PRODUCT_NAME@@</source>
          <target>@@PRODUCT_NAME@@</target>
        </trans-unit>
      </group>
      <group>
        <context-group name="ctx">
          <context context-type="sourcefile">/rhn/systems/details/probes/ProbeCreate.do</context>
        </context-group>
        <note>Command names:
			rhn_command.description -&gt; rhn_command.description</note>
        <trans-unit id="Active Sessions">
          <source>Active Sessions</source>
          <target>活跃的会话</target>
        </trans-unit>
        <trans-unit id="Availability">
          <source>Availability</source>
          <target>可用性</target>
        </trans-unit>
        <trans-unit id="Blocking Sessions">
          <source>Blocking Sessions</source>
          <target>阻塞的会话</target>
        </trans-unit>
        <trans-unit id="Buffer Cache">
          <source>Buffer Cache</source>
          <target>缓冲区缓存</target>
        </trans-unit>
        <trans-unit id="CPU Usage">
          <source>CPU Usage</source>
          <target>CPU 使用</target>
        </trans-unit>
        <trans-unit id="Check Nothing">
          <source>Check Nothing</source>
          <target>不检查任何事情</target>
        </trans-unit>
        <trans-unit id="Client Connectivity">
          <source>Client Connectivity</source>
          <target>客户连接</target>
        </trans-unit>
        <trans-unit id="DNS Lookup">
          <source>DNS Lookup</source>
          <target>DNS 查询</target>
        </trans-unit>
        <trans-unit id="Data Dictionary Cache">
          <source>Data Dictionary Cache</source>
          <target>数据字典缓存</target>
        </trans-unit>
        <trans-unit id="Database Accessibility">
          <source>Database Accessibility</source>
          <target>数据库可访问性</target>
        </trans-unit>
        <trans-unit id="Disk I/O Throughput">
          <source>Disk I/O Throughput</source>
          <target>磁盘 I/O 吞吐量</target>
        </trans-unit>
        <trans-unit id="Disk Sort Ratio">
          <source>Disk Sort Ratio</source>
          <target>磁盘排序率</target>
        </trans-unit>
        <trans-unit id="Disk Space">
          <source>Disk Space</source>
          <target>磁盘空间</target>
        </trans-unit>
        <trans-unit id="Disk Usage">
          <source>Disk Usage</source>
          <target>磁盘使用</target>
        </trans-unit>
        <trans-unit id="Execute Queue">
          <source>Execute Queue</source>
          <target>执行队列</target>
        </trans-unit>
        <trans-unit id="Execution Time">
          <source>Execution Time</source>
          <target>执行时间</target>
        </trans-unit>
        <trans-unit id="FTP">
          <source>FTP</source>
          <target>FTP</target>
        </trans-unit>
        <trans-unit id="Heap Free">
          <source>Heap Free</source>
          <target>空闲的堆栈</target>
        </trans-unit>
        <trans-unit id="Host Availability">
          <source>Host Availability</source>
          <target>主机可用性</target>
        </trans-unit>
        <trans-unit id="ICMP Blocked">
          <source>ICMP Blocked</source>
          <target>ICMP 阻塞</target>
        </trans-unit>
        <trans-unit id="IMAP Mail">
          <source>IMAP Mail</source>
          <target>IMAP 邮件</target>
        </trans-unit>
        <trans-unit id="Idle Sessions">
          <source>Idle Sessions</source>
          <target>空闲的会话</target>
        </trans-unit>
        <trans-unit id="Index Extents">
          <source>Index Extents</source>
          <target>索引扩展</target>
        </trans-unit>
        <trans-unit id="Inodes">
          <source>Inodes</source>
          <target>Inodes</target>
        </trans-unit>
        <trans-unit id="Interface Traffic">
          <source>Interface Traffic</source>
          <target>接口流量</target>
        </trans-unit>
        <trans-unit id="JDBC Connection Pool">
          <source>JDBC Connection Pool</source>
          <target>JDBC 连接池</target>
        </trans-unit>
        <trans-unit id="Latency">
          <source>Latency</source>
          <target>延迟</target>
        </trans-unit>
        <trans-unit id="Library Cache">
          <source>Library Cache</source>
          <target>计算库缓存</target>
        </trans-unit>
        <trans-unit id="Load">
          <source>Load</source>
          <target>加载</target>
        </trans-unit>
        <trans-unit id="Locks">
          <source>Locks</source>
          <target>锁</target>
        </trans-unit>
        <trans-unit id="Log Pattern Match">
          <source>Log Pattern Match</source>
<<<<<<< HEAD
        <target>日志特征匹配</target></trans-unit>
        <trans-unit id="Log Size Growth">
          <source>Log Size Growth</source>
        <target>日志大小</target></trans-unit>
=======
          <target>日志特征匹配</target>
        </trans-unit>
        <trans-unit id="Log Size">
          <source>Log Size</source>
          <target>日志大小</target>
        </trans-unit>
>>>>>>> 4869bc83
        <trans-unit id="LongLegs">
          <source>LongLegs</source>
          <target>LongLegs</target>
        </trans-unit>
        <trans-unit id="Mail Transfer (SMTP)">
          <source>Mail Transfer (SMTP)</source>
          <target>邮件传输（SMTP）</target>
        </trans-unit>
        <trans-unit id="Memory Usage">
          <source>Memory Usage</source>
          <target>内存使用</target>
        </trans-unit>
        <trans-unit id="Open Tables">
          <source>Open Tables</source>
          <target>打开表</target>
        </trans-unit>
        <trans-unit id="Opened Tables">
          <source>Opened Tables</source>
          <target>打开的表</target>
        </trans-unit>
        <trans-unit id="POP Mail">
          <source>POP Mail</source>
          <target>POP 邮件</target>
        </trans-unit>
        <trans-unit id="Ping">
          <source>Ping</source>
          <target>Ping</target>
        </trans-unit>
        <trans-unit id="Probe Count">
          <source>Probe Count</source>
          <target>探测数</target>
        </trans-unit>
        <trans-unit id="Process Count Total">
          <source>Process Count Total</source>
          <target>进程总数</target>
        </trans-unit>
        <trans-unit id="Process Counts">
          <source>Process Counts</source>
          <target>进程数</target>
        </trans-unit>
        <trans-unit id="Process Counts by State">
          <source>Process Counts by State</source>
          <target>状态进程数</target>
        </trans-unit>
        <trans-unit id="Process Health">
          <source>Process Health</source>
          <target>进程健康状态</target>
        </trans-unit>
        <trans-unit id="Process Running">
          <source>Process Running</source>
          <target>运行的进程</target>
        </trans-unit>
        <trans-unit id="Processes">
          <source>Processes</source>
          <target>进程</target>
        </trans-unit>
        <trans-unit id="Query Rate">
          <source>Query Rate</source>
          <target>查询率</target>
        </trans-unit>
        <trans-unit id="RPC Service">
          <source>RPC Service</source>
          <target>RPC 服务</target>
        </trans-unit>
        <trans-unit id="Redo Log">
          <source>Redo Log</source>
          <target>重做日志</target>
        </trans-unit>
        <trans-unit id="Remote Ping">
          <source>Remote Ping</source>
          <target>远程 Ping</target>
        </trans-unit>
        <trans-unit id="Remote Program">
          <source>Remote Program</source>
          <target>远程程序</target>
        </trans-unit>
        <trans-unit id="Remote Program with Data">
          <source>Remote Program with Data</source>
          <target>带数据的远程程序</target>
        </trans-unit>
        <trans-unit id="Requests">
          <source>Requests</source>
          <target>请求</target>
        </trans-unit>
        <trans-unit id="SNMP Check">
          <source>SNMP Check</source>
          <target>SNMP 检察</target>
        </trans-unit>
        <trans-unit id="SSH">
          <source>SSH</source>
          <target>SSH</target>
        </trans-unit>
        <trans-unit id="Secure Web server (HTTPS)">
          <source>Secure Web server (HTTPS)</source>
          <target>Secure Web server (HTTPS)</target>
        </trans-unit>
        <trans-unit id="Server State">
          <source>Server State</source>
          <target>服务器状态</target>
        </trans-unit>
        <trans-unit id="Servlet">
          <source>Servlet</source>
          <target>Servlet</target>
        </trans-unit>
        <trans-unit id="Swap">
          <source>Swap</source>
          <target>交换</target>
        </trans-unit>
        <trans-unit id="Swap Usage">
          <source>Swap Usage</source>
          <target>交换的使用</target>
        </trans-unit>
        <trans-unit id="TCP Check">
          <source>TCP Check</source>
          <target>TCP 检查</target>
        </trans-unit>
        <trans-unit id="TCP Connections by State">
          <source>TCP Connections by State</source>
          <target>TCP 连接状态</target>
        </trans-unit>
        <trans-unit id="TNS Ping">
          <source>TNS Ping</source>
          <target>TNS Ping</target>
        </trans-unit>
        <trans-unit id="Table Extents">
          <source>Table Extents</source>
          <target>表扩展</target>
        </trans-unit>
        <trans-unit id="Tablespace Usage">
          <source>Tablespace Usage</source>
          <target>表空间使用</target>
        </trans-unit>
        <trans-unit id="Threads Running">
          <source>Threads Running</source>
          <target>运行的线程</target>
        </trans-unit>
        <trans-unit id="UDP Check">
          <source>UDP Check</source>
          <target>UDP 检查</target>
        </trans-unit>
        <trans-unit id="Uptime">
          <source>Uptime</source>
          <target>运行时间</target>
        </trans-unit>
        <trans-unit id="Uptime (SNMP)">
          <source>Uptime (SNMP)</source>
          <target>运行时间（SNMP）</target>
        </trans-unit>
        <trans-unit id="Users">
          <source>Users</source>
          <target>用户</target>
        </trans-unit>
        <trans-unit id="Virtual Memory">
          <source>Virtual Memory</source>
          <target>虚拟内存</target>
        </trans-unit>
        <trans-unit id="Web server (HTTP)">
          <source>Web server (HTTP)</source>
          <target>Web 服务器（HTTP）</target>
        </trans-unit>
        <!-- Kickstart Install Types -->
        <trans-unit id="Red Hat Enterprise Linux 4">
          <source>Red Hat Enterprise Linux 4</source>
          <target>红帽企业 Linux 4</target>
        </trans-unit>
        <trans-unit id="Red Hat Enterprise Linux 3">
          <source>Red Hat Enterprise Linux 3</source>
          <target>红帽企业 Linux 3</target>
        </trans-unit>
        <trans-unit id="Red Hat Enterprise Linux 2.1">
          <source>Red Hat Enterprise Linux 2.1</source>
          <target>红帽企业 Linux 2.1</target>
        </trans-unit>
      </group>
      <group>
        <context-group name="ctx">
          <context context-type="sourcefile">/rhn/systems/details/kickstart/SessionStatus.do</context>
        </context-group>
        <trans-unit id="kickstart.state.created">
          <source>Kickstart session created but has not yet been used.</source>
          <target>红帽会话被创建但还没有被使用。</target>
        </trans-unit>
        <trans-unit id="kickstart.state.deployed">
          <source>Files required for kickstart action have been installed.</source>
          <target>kickstart 行动需要的文件已经被安装。</target>
        </trans-unit>
        <trans-unit id="kickstart.state.injected">
          <source>The system configuration has been modified to begin kickstart upon next boot.</source>
          <target>系统配置已经被修改来在下次启动时开始 kickstart。</target>
        </trans-unit>
        <trans-unit id="kickstart.state.restarted">
          <source>The system has been restarted in order to begin the kickstart process.</source>
          <target>未来开始进行 kickstart，系统已经被重新启动。</target>
        </trans-unit>
        <trans-unit id="kickstart.state.configuration_accessed">
          <source>The system has downloaded the kickstart configuration file from @@PRODUCT_NAME@@.</source>
          <target>系统已经从 @@PRODUCT_NAME@@ 下载了 kickstart 配置文件。</target>
        </trans-unit>
        <trans-unit id="kickstart.state.started">
          <source>The initial files required for anaconda have been downloaded.</source>
          <target>anaconda 需要的初始文件已经被下载。</target>
        </trans-unit>
        <trans-unit id="kickstart.state.in_progress">
          <source>The system is downloading the RPMs required to install.</source>
          <target>系统正在下载需要安装的 RPM。</target>
        </trans-unit>
        <trans-unit id="kickstart.state.registered">
          <source>The system has successfully registered with @@PRODUCT_NAME@@ after kickstarting.</source>
          <target>在 kickstart 后系统已经成功在 @@PRODUCT_NAME@@ 注册。</target>
        </trans-unit>
        <trans-unit id="kickstart.state.package_synch">
          <source>Package synchronization in progress.</source>
          <target>软件包同步进行中。</target>
        </trans-unit>
        <trans-unit id="kickstart.state.package_synch_scheduled">
          <source>Package synchronization scheduled.</source>
          <target>软件包同步被调度。</target>
        </trans-unit>
        <trans-unit id="kickstart.state.configuration_deploy">
          <source>Configuration files are being deployed.</source>
          <target>配置文件正在被实施。</target>
        </trans-unit>
        <trans-unit id="kickstart.state.complete">
          <source>Kickstart complete.</source>
          <target>kickstart 完成。</target>
        </trans-unit>
        <trans-unit id="kickstart.state.failed">
          <source>Kickstart failed.</source>
          <target>Kickstart 失败。</target>
        </trans-unit>
      </group>
    </body>
  </file>
</xliff><|MERGE_RESOLUTION|>--- conflicted
+++ resolved
@@ -338,19 +338,6 @@
         <context-group name="ctx">
           <context context-type="sourcefile">/rhn/account/UserDetails</context>
         </context-group>
-<<<<<<< HEAD
-    <target>（GMT-1100）Midway</target></trans-unit>
-
-    <trans-unit id="America/Sao_Paulo">
-<source>(GMT-0300) Brazil</source>
-        <context-group name="ctx">
-          <context context-type="sourcefile">/rhn/account/UserDetails</context>
-        </context-group>
-    <target>（GMT-0300）巴西</target></trans-unit>
-
-    <trans-unit id="America/Indianapolis">
-<source>(GMT-0500) United States (Indiana)</source>
-=======
         <target>（GMT-0200）桑德韦奇群岛</target>
       </trans-unit>
       <trans-unit id="Pacific/Midway">
@@ -362,7 +349,6 @@
       </trans-unit>
       <trans-unit id="America/Sao_Paulo">
         <source>(GMT-0300) Brazil</source>
->>>>>>> 4869bc83
         <context-group name="ctx">
           <context context-type="sourcefile">/rhn/account/UserDetails</context>
         </context-group>
@@ -380,53 +366,6 @@
         <context-group name="ctx">
           <context context-type="sourcefile">/rhn/account/UserDetails</context>
         </context-group>
-<<<<<<< HEAD
-    <target>（GMT+0330）伊朗</target></trans-unit>
-	<!-- Monitoring "Config Macro" records - used to configure the monitoring sat -->
-    <trans-unit id="MAIL_MX">
-<source>Local mail exchanger</source>
-      <context-group name="ctx">
-        <context context-type="sourcefile">/rhn/monitoring/config/GeneralConfig.do</context>
-      </context-group>
-    <target>本地邮件交换器</target></trans-unit>
-
-    <trans-unit id="MDOM">
-<source>Mail domain (e.g. 'redhat.com' for myemail@redhat.com)</source>
-      <context-group name="ctx">
-        <context context-type="sourcefile">/rhn/monitoring/config/GeneralConfig.do</context>
-      </context-group>
-    <target>邮件域（例如：myemail@redhat.com 的邮件域是 'redhat.com'）</target></trans-unit>
-
-    <trans-unit id="RHN_ADMIN_EMAIL">
-<source>@@PRODUCT_NAME@@ administrator email</source>
-      <context-group name="ctx">
-        <context context-type="sourcefile">/rhn/monitoring/config/GeneralConfig.do</context>
-      </context-group>
-    <target>@@PRODUCT_NAME@@ 管理员的电子邮件</target></trans-unit>
-
-	<trans-unit id="RHN_SAT_HOSTNAME">
-<source>@@PRODUCT_NAME@@ hostname (FQDN)</source>
-      <context-group name="ctx">
-        <context context-type="sourcefile">/rhn/monitoring/config/GeneralConfig.do</context>
-      </context-group>
-    <target>@@PRODUCT_NAME@@ 主机名（FQDN）</target></trans-unit>
-
-    <trans-unit id="RHN_SAT_WEB_PORT">
-<source>@@PRODUCT_NAME@@ webserver port (80 for http, 443 for https)</source>
-      <context-group name="ctx">
-        <context context-type="sourcefile">/rhn/monitoring/config/GeneralConfig.do</context>
-      </context-group>
-    <target>@@PRODUCT_NAME@@ web 服务器端口（http 为 80，https 为 443）</target></trans-unit>
-
-    <trans-unit id="XPROTO">
-<source>External protocol ('http' or 'https')</source>
-      <context-group name="ctx">
-        <context context-type="sourcefile">/rhn/monitoring/config/GeneralConfig.do</context>
-      </context-group>
-    <target>外部协议（'http' 或 'https'）</target></trans-unit>
-
-    <!-- Monitoring Probe Command Parameter descriptions -->
-=======
         <target>（GMT-0700）美国（亚利桑那）</target>
       </trans-unit>
       <trans-unit id="Asia/Tehran">
@@ -480,7 +419,6 @@
         <target>外部协议（'http' 或 'https'）</target>
       </trans-unit>
       <!-- Monitoring Probe Command Parameter descriptions -->
->>>>>>> 4869bc83
       <trans-unit id="Application Protocol">
         <source>Application Protocol</source>
         <context-group name="ctx">
@@ -1025,11 +963,6 @@
         <context-group name="ctx">
           <context context-type="sourcefile">/rhn/systems/details/probes/ProbeEdit.do</context>
         </context-group>
-<<<<<<< HEAD
-      <target>Critical 空闲的交换分区的百分比</target></trans-unit>
-
-
-=======
         <target>Critical 空闲的交换分区的百分比</target>
       </trans-unit>
       <trans-unit id="Critical Swapped Process Count">
@@ -1039,7 +972,6 @@
         </context-group>
         <target>Critical 交换的进程数</target>
       </trans-unit>
->>>>>>> 4869bc83
       <trans-unit id="Critical TIME_WAIT Connections">
         <source>Critical TIME_WAIT Connections</source>
         <context-group name="ctx">
@@ -1136,15 +1068,6 @@
         <context-group name="ctx">
           <context context-type="sourcefile">/rhn/systems/details/probes/ProbeEdit.do</context>
         </context-group>
-<<<<<<< HEAD
-      <target>Critical 写频率</target></trans-unit>
-
-
-
-
-
-
-=======
         <target>Critical 写频率</target>
       </trans-unit>
       <trans-unit id="Critical if number of blocked processes exceeds">
@@ -1182,7 +1105,6 @@
         </context-group>
         <target>如果被交换的进程超过这个值将到达 Critical</target>
       </trans-unit>
->>>>>>> 4869bc83
       <trans-unit id="Database">
         <source>Database</source>
         <context-group name="ctx">
@@ -1391,11 +1313,6 @@
         <context-group name="ctx">
           <context context-type="sourcefile">/rhn/systems/details/probes/ProbeEdit.do</context>
         </context-group>
-<<<<<<< HEAD
-      <target>Oracle 密码</target></trans-unit>
-
-
-=======
         <target>Oracle 密码</target>
       </trans-unit>
       <trans-unit id="Oracle Password_confirm">
@@ -1405,7 +1322,6 @@
         </context-group>
         <target>Oracle 密码确认</target>
       </trans-unit>
->>>>>>> 4869bc83
       <trans-unit id="Oracle Port">
         <source>Oracle Port</source>
         <context-group name="ctx">
@@ -1726,15 +1642,6 @@
         <context-group name="ctx">
           <context context-type="sourcefile">/rhn/systems/details/probes/ProbeEdit.do</context>
         </context-group>
-<<<<<<< HEAD
-      <target>Warn 用户</target></trans-unit>
-
-
-
-
-
-
-=======
         <target>Warn 用户</target>
       </trans-unit>
       <trans-unit id="Warn if number of blocked processes exceeds">
@@ -1772,7 +1679,6 @@
         </context-group>
         <target>如果被交换的进程超过这个值将到达 Warn</target>
       </trans-unit>
->>>>>>> 4869bc83
       <trans-unit id="Warning Accesses">
         <source>Warning Accesses</source>
         <context-group name="ctx">
@@ -2205,11 +2111,6 @@
         <context-group name="ctx">
           <context context-type="sourcefile">/rhn/systems/details/probes/ProbeEdit.do</context>
         </context-group>
-<<<<<<< HEAD
-      <target>Warning 空闲的交换分区的百分比</target></trans-unit>
-
-
-=======
         <target>Warning 空闲的交换分区的百分比</target>
       </trans-unit>
       <trans-unit id="Warning Swapped Process Count">
@@ -2219,7 +2120,6 @@
         </context-group>
         <target>Warning 交换的进程数</target>
       </trans-unit>
->>>>>>> 4869bc83
       <trans-unit id="Warning TIME_WAIT Connections">
         <source>Warning TIME_WAIT Connections</source>
         <context-group name="ctx">
@@ -3518,16 +3418,12 @@
         </trans-unit>
         <trans-unit id="BEA Weblogic">
           <source>BEA Weblogic</source>
-<<<<<<< HEAD
-        <target>BEA Weblogic</target></trans-unit>
-=======
           <target>BEA Weblogic</target>
         </trans-unit>
         <trans-unit id="Red Hat Application Server">
           <source>Red Hat Application Server</source>
           <target>红帽应用服务器</target>
         </trans-unit>
->>>>>>> 4869bc83
         <trans-unit id="General">
           <source>General</source>
           <target>一般</target>
@@ -3689,19 +3585,12 @@
         </trans-unit>
         <trans-unit id="Log Pattern Match">
           <source>Log Pattern Match</source>
-<<<<<<< HEAD
-        <target>日志特征匹配</target></trans-unit>
-        <trans-unit id="Log Size Growth">
-          <source>Log Size Growth</source>
-        <target>日志大小</target></trans-unit>
-=======
           <target>日志特征匹配</target>
         </trans-unit>
         <trans-unit id="Log Size">
           <source>Log Size</source>
           <target>日志大小</target>
         </trans-unit>
->>>>>>> 4869bc83
         <trans-unit id="LongLegs">
           <source>LongLegs</source>
           <target>LongLegs</target>
