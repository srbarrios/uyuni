--- conflicted
+++ resolved
@@ -301,16 +301,9 @@
         <context-group name="ctx">
           <context context-type="sourcefile">/rhn/account/UserDetails</context>
         </context-group>
-<<<<<<< HEAD
-    </trans-unit>
-
-    <trans-unit id="America/Sao_Paulo">
-<source>(GMT-0300) Brazil</source>
-=======
       </trans-unit>
       <trans-unit id="America/Sao_Paulo">
         <source>(GMT-0300) Brazil</source>
->>>>>>> 4869bc83
         <context-group name="ctx">
           <context context-type="sourcefile">/rhn/account/UserDetails</context>
         </context-group>
@@ -332,53 +325,6 @@
         <context-group name="ctx">
           <context context-type="sourcefile">/rhn/account/UserDetails</context>
         </context-group>
-<<<<<<< HEAD
-    </trans-unit>
-	<!-- Monitoring "Config Macro" records - used to configure the monitoring sat -->
-    <trans-unit id="MAIL_MX">
-<source>Local mail exchanger</source>
-      <context-group name="ctx">
-        <context context-type="sourcefile">/rhn/monitoring/config/GeneralConfig.do</context>
-      </context-group>
-    </trans-unit>
-	
-    <trans-unit id="MDOM">
-<source>Mail domain (e.g. 'example.com' for myemail@example.com)</source>
-      <context-group name="ctx">
-        <context context-type="sourcefile">/rhn/monitoring/config/GeneralConfig.do</context>
-      </context-group>
-    </trans-unit>
-	
-    <trans-unit id="RHN_ADMIN_EMAIL">
-<source>@@PRODUCT_NAME@@ administrator email</source>
-      <context-group name="ctx">
-        <context context-type="sourcefile">/rhn/monitoring/config/GeneralConfig.do</context>
-      </context-group>
-    </trans-unit>
-	
-	<trans-unit id="RHN_SAT_HOSTNAME">
-<source>@@PRODUCT_NAME@@ hostname (FQDN)</source>
-      <context-group name="ctx">
-        <context context-type="sourcefile">/rhn/monitoring/config/GeneralConfig.do</context>
-      </context-group>
-    </trans-unit>
-	
-    <trans-unit id="RHN_SAT_WEB_PORT">
-<source>@@PRODUCT_NAME@@ webserver port (80 for http, 443 for https)</source>
-      <context-group name="ctx">
-        <context context-type="sourcefile">/rhn/monitoring/config/GeneralConfig.do</context>
-      </context-group>
-    </trans-unit>
-	
-    <trans-unit id="XPROTO">
-<source>External protocol ('http' or 'https')</source>
-      <context-group name="ctx">
-        <context context-type="sourcefile">/rhn/monitoring/config/GeneralConfig.do</context>
-      </context-group>
-    </trans-unit>
-
-    <!-- Monitoring Probe Command Parameter descriptions -->
-=======
       </trans-unit>
       <!-- Monitoring "Config Macro" records - used to configure the monitoring sat -->
       <trans-unit id="MAIL_MX">
@@ -418,7 +364,6 @@
         </context-group>
       </trans-unit>
       <!-- Monitoring Probe Command Parameter descriptions -->
->>>>>>> 4869bc83
       <trans-unit id="Application Protocol">
         <source>Application Protocol</source>
         <context-group name="ctx">
@@ -883,19 +828,10 @@
       </trans-unit>
       <trans-unit id="Critical Swap Pct Free">
         <source>Critical Swap Pct Free</source>
-<<<<<<< HEAD
-          <context-group name="ctx">
-            <context context-type="sourcefile">/rhn/systems/details/probes/ProbeEdit.do</context>
-        </context-group>
-      </trans-unit>
-
-
-=======
-        <context-group name="ctx">
-          <context context-type="sourcefile">/rhn/systems/details/probes/ProbeEdit.do</context>
-        </context-group>
-      </trans-unit>
->>>>>>> 4869bc83
+        <context-group name="ctx">
+          <context context-type="sourcefile">/rhn/systems/details/probes/ProbeEdit.do</context>
+        </context-group>
+      </trans-unit>
       <trans-unit id="Critical TIME_WAIT Connections">
         <source>Critical TIME_WAIT Connections</source>
         <context-group name="ctx">
@@ -976,23 +912,10 @@
       </trans-unit>
       <trans-unit id="Critical Write rate">
         <source>Critical Write rate</source>
-<<<<<<< HEAD
-          <context-group name="ctx">
-            <context context-type="sourcefile">/rhn/systems/details/probes/ProbeEdit.do</context>
-        </context-group>
-      </trans-unit>
-
-
-
-
-
-
-=======
-        <context-group name="ctx">
-          <context context-type="sourcefile">/rhn/systems/details/probes/ProbeEdit.do</context>
-        </context-group>
-      </trans-unit>
->>>>>>> 4869bc83
+        <context-group name="ctx">
+          <context context-type="sourcefile">/rhn/systems/details/probes/ProbeEdit.do</context>
+        </context-group>
+      </trans-unit>
       <trans-unit id="Database">
         <source>Database</source>
         <context-group name="ctx">
@@ -1169,19 +1092,10 @@
       </trans-unit>
       <trans-unit id="Oracle Password">
         <source>Oracle Password</source>
-<<<<<<< HEAD
-          <context-group name="ctx">
-            <context context-type="sourcefile">/rhn/systems/details/probes/ProbeEdit.do</context>
-        </context-group>
-      </trans-unit>
-
-
-=======
-        <context-group name="ctx">
-          <context context-type="sourcefile">/rhn/systems/details/probes/ProbeEdit.do</context>
-        </context-group>
-      </trans-unit>
->>>>>>> 4869bc83
+        <context-group name="ctx">
+          <context context-type="sourcefile">/rhn/systems/details/probes/ProbeEdit.do</context>
+        </context-group>
+      </trans-unit>
       <trans-unit id="Oracle Port">
         <source>Oracle Port</source>
         <context-group name="ctx">
@@ -1454,23 +1368,10 @@
       </trans-unit>
       <trans-unit id="Warn Users">
         <source>Warn Users</source>
-<<<<<<< HEAD
-          <context-group name="ctx">
-            <context context-type="sourcefile">/rhn/systems/details/probes/ProbeEdit.do</context>
-        </context-group>
-      </trans-unit>
-
-
-
-
-
-
-=======
-        <context-group name="ctx">
-          <context context-type="sourcefile">/rhn/systems/details/probes/ProbeEdit.do</context>
-        </context-group>
-      </trans-unit>
->>>>>>> 4869bc83
+        <context-group name="ctx">
+          <context context-type="sourcefile">/rhn/systems/details/probes/ProbeEdit.do</context>
+        </context-group>
+      </trans-unit>
       <trans-unit id="Warning Accesses">
         <source>Warning Accesses</source>
         <context-group name="ctx">
@@ -1839,19 +1740,10 @@
       </trans-unit>
       <trans-unit id="Warning Swap Pct Free">
         <source>Warning Swap Pct Free</source>
-<<<<<<< HEAD
-          <context-group name="ctx">
-            <context context-type="sourcefile">/rhn/systems/details/probes/ProbeEdit.do</context>
-        </context-group>
-      </trans-unit>
-
-
-=======
-        <context-group name="ctx">
-          <context context-type="sourcefile">/rhn/systems/details/probes/ProbeEdit.do</context>
-        </context-group>
-      </trans-unit>
->>>>>>> 4869bc83
+        <context-group name="ctx">
+          <context context-type="sourcefile">/rhn/systems/details/probes/ProbeEdit.do</context>
+        </context-group>
+      </trans-unit>
       <trans-unit id="Warning TIME_WAIT Connections">
         <source>Warning TIME_WAIT Connections</source>
         <context-group name="ctx">
