--- conflicted
+++ resolved
@@ -5947,150 +5947,6 @@
         </context-group>
         <target>外部で認証された &lt;strong&gt;{0}&lt;/strong&gt; ユーザーとしてログインしています。このアカウントのログインとパスワードでログインするには、&lt;a href=&quot;/rhn/account/UserDetails.do&quot;&gt;&lt;strong&gt;{0} ユーザーページ&lt;/strong&gt;&lt;/a&gt; でパスワードを設定してください。</target>
       </trans-unit>
-<<<<<<< HEAD
-=======
-      <trans-unit id="satellite.expired">
-        <source>Your satellite certificate has expired. Please visit the following link for steps on how to request or generate a new certificate: &lt;a href="https://access.redhat.com/knowledge/tools/satcert"&gt;https://access.redhat.com/knowledge/tools/satcert&lt;/a&gt;</source>
-        <context-group name="ctx">
-          <context context-type="sourcefile">/rhn/Login.do</context>
-        </context-group>
-        <target>ご使用の Satellite 証明書は有効期限切れです。新しい証明書をリクエストするか、または生成する方法については以下のリンクをご覧ください。&lt;a href=&quot;https://access.redhat.com/knowledge/tools/satcert&quot;&gt;https://access.redhat.com/knowledge/tools/satcert&lt;/a&gt;</target>
-      </trans-unit>
-      <trans-unit id="satellite.expired.restricted">
-        <source>Your Satellite Certificate has expired. Your Satellite is on day {0} of {1} day restricted period and will soon stop functioning. Please visit the following url for steps on how to request or generate a new certificate: https://access.redhat.com/knowledge/tools/satcert</source>
-        <context-group name="ctx">
-          <context context-type="sourcefile">/rhn/Login.do</context>
-        </context-group>
-        <target>ご使用の Satellite 証明書は有効期限切れです。ご使用の  Satellite {1} 日の制限期間の {0} 日目で、まもなく機能が停止します。新しい証明書をリクエストするか、または生成する方法の手順については、以下の URL をご覧ください。 https://access.redhat.com/knowledge/tools/satcert</target>
-      </trans-unit>
-      <trans-unit id="satellite.graceperiod">
-        <source>Your satellite certificate has expired. Please visit the following link for steps on how to request or generate a new certificate: &lt;a href="https://access.redhat.com/knowledge/tools/satcert"&gt;https://access.redhat.com/knowledge/tools/satcert&lt;/a&gt; Your satellite enters restricted period in {0} day(s).</source>
-        <context-group name="ctx">
-          <context context-type="sourcefile">/rhn/Login.do</context>
-          <context context-type="sourcefile">/rhn/YourRhn.do</context>
-        </context-group>
-        <target>ご使用の Satellite 証明書は有効期限切れです。新しい証明書をリクエストするか、または生成する方法については以下のリンクをご覧ください。&lt;a href=&quot;https://access.redhat.com/knowledge/tools/satcert&quot;&gt;https://access.redhat.com/knowledge/tools/satcert&lt;a&gt; ご使用の Satellite は {0} 日以内に制限されます。</target>
-      </trans-unit>
-      <trans-unit id="restricted.forbidden">
-        <source>You are not allowed to perform this action until your Satellite Certificate is renewed. Your Satellite is on day {0} of the {1} restricted period and will soon stop functioning. Please visit the following url for steps on how to request or generate a new certificate: https://access.redhat.com/knowledge/tools/satcert</source>
-        <context-group name="ctx">
-          <context context-type="sourcefile">/rhn/Login.do</context>
-        </context-group>
-        <target>ご使用の Satellite 証明書が更新されるまでこの動作を実行することはできません。ご使用の Satellite の制限期間 {1} の内 {0} 日目で、まもなく機能が停止します。新しい証明書をリクエストするか、または生成する方法の手順については、以下の URL をご覧ください。https://access.redhat.com/knowledge/tools/satcert</target>
-      </trans-unit>
-      <trans-unit id="certificate.config.error.nocert">
-        <source>No certificate found.  Please select a local certificate file or paste contents into the form.</source>
-        <context-group name="ctx">
-          <context context-type="sourcefile">/rhn/admin/config/CertificateConfig.do</context>
-        </context-group>
-        <target>証明書が見つかりませんでした。ローカルの証明書ファイルを選択するか、または内容をフォームに貼り付けてください。</target>
-      </trans-unit>
-      <trans-unit id="certificate.config.success">
-        <source>Certificate uploaded.  @@PRODUCT_NAME@@ has been re-activated.</source>
-        <context-group name="ctx">
-          <context context-type="sourcefile">/rhn/admin/config/CertificateConfig.do</context>
-        </context-group>
-        <target>証明書がアップロードされました。@@PRODUCT_NAME@@ が再度アクティベートされました。</target>
-      </trans-unit>
-      <trans-unit id="certificate.config.error.10">
-        <source>Could not parse certificate file, see log file for more details.</source>
-        <context-group name="ctx">
-          <context context-type="sourcefile">/rhn/admin/config/CertificateConfig.do</context>
-        </context-group>
-        <target>証明書ファイルの構文解析ができませんでした</target>
-      </trans-unit>
-      <trans-unit id="certificate.config.error.11">
-        <source>Certificate expired</source>
-        <context-group name="ctx">
-          <context context-type="sourcefile">/rhn/admin/config/CertificateConfig.do</context>
-        </context-group>
-        <target>証明書の有効期限が切れています</target>
-      </trans-unit>
-      <trans-unit id="certificate.config.error.12">
-        <source>Unknown @@PRODUCT_NAME@@ version, see log file for more details.</source>
-        <context-group name="ctx">
-          <context context-type="sourcefile">/rhn/admin/config/CertificateConfig.do</context>
-        </context-group>
-        <target>@@PRODUCT_NAME@@ バージョンが不明です。詳しくはログファイルを確認してください。</target>
-      </trans-unit>
-      <trans-unit id="certificate.config.error.20">
-        <source>Remote activation failure, see log file for more details.</source>
-        <context-group name="ctx">
-          <context context-type="sourcefile">/rhn/admin/config/CertificateConfig.do</context>
-        </context-group>
-        <target>リモートによるアクティベートが失敗しました。詳しくはログファイルを確認してください。</target>
-      </trans-unit>
-      <trans-unit id="certificate.config.error.30">
-        <source>Local activation failure, see log file for more details.</source>
-        <context-group name="ctx">
-          <context context-type="sourcefile">/rhn/admin/config/CertificateConfig.do</context>
-        </context-group>
-        <target>ローカルアクティベーションが失敗しました。詳しくはログファイルを確認してください。</target>
-      </trans-unit>
-      <trans-unit id="certificate.config.error.40">
-        <source>Channel population failure, see log file for more details.</source>
-        <context-group name="ctx">
-          <context context-type="sourcefile">/rhn/admin/config/CertificateConfig.do</context>
-        </context-group>
-        <target>チャンネルの取り込みが失敗しました。詳しくはログファイルを確認してください。</target>
-      </trans-unit>
-      <trans-unit id="certificate.config.error.80">
-        <source>No management entitlements remaining</source>
-        <context-group name="ctx">
-          <context context-type="sourcefile">/rhn/admin/config/CertificateConfig.do</context>
-        </context-group>
-        <target>残りの Management エンタイトルメントがありません</target>
-      </trans-unit>
-      <trans-unit id="certificate.config.error.82">
-        <source>@@PRODUCT_NAME@@ channel not found</source>
-        <context-group name="ctx">
-          <context context-type="sourcefile">/rhn/admin/config/CertificateConfig.do</context>
-        </context-group>
-        <target>@@PRODUCT_NAME@@ チャンネルが見つかりませんでした</target>
-      </trans-unit>
-      <trans-unit id="certificate.config.error.83">
-        <source>No @@PRODUCT_NAME@@ channel entitlements remaining</source>
-        <context-group name="ctx">
-          <context context-type="sourcefile">/rhn/admin/config/CertificateConfig.do</context>
-        </context-group>
-        <target>@@PRODUCT_NAME@@ チャンネルの残りのエンタイトルメントがありません</target>
-      </trans-unit>
-      <trans-unit id="certificate.config.error.84">
-        <source>Invalid @@PRODUCT_NAME@@ certificate</source>
-        <context-group name="ctx">
-          <context context-type="sourcefile">/rhn/admin/config/CertificateConfig.do</context>
-        </context-group>
-        <target>無効な @@PRODUCT_NAME@@ 証明書</target>
-      </trans-unit>
-      <trans-unit id="certificate.config.error.85">
-        <source>Unknown activation error, see log file for more details.</source>
-        <context-group name="ctx">
-          <context context-type="sourcefile">/rhn/admin/config/CertificateConfig.do</context>
-        </context-group>
-        <target>未知のアクティベーションエラー。詳しくはログファイルを確認してください。</target>
-      </trans-unit>
-      <trans-unit id="certificate.config.error.86">
-        <source>@@PRODUCT_NAME@@ has no base channel on parent server</source>
-        <context-group name="ctx">
-          <context context-type="sourcefile">/rhn/admin/config/CertificateConfig.do</context>
-        </context-group>
-        <target>@@PRODUCT_NAME@@ は親サーバーにベースチャンネルを持っていません</target>
-      </trans-unit>
-      <trans-unit id="certificate.config.error.87">
-        <source>No @@PRODUCT_NAME@@ channel available for this version</source>
-        <context-group name="ctx">
-          <context context-type="sourcefile">/rhn/admin/config/CertificateConfig.do</context>
-        </context-group>
-        <target>このバージョンに使用できる @@PRODUCT_NAME@@ チャンネルはありません</target>
-      </trans-unit>
-      <trans-unit id="certificate.config.error.127">
-        <source>Unhandled error, see log file for more details.</source>
-        <context-group name="ctx">
-          <context context-type="sourcefile">/rhn/admin/config/CertificateConfig.do</context>
-        </context-group>
-        <target>未処理エラー。詳しくはログファイルを確認してください。</target>
-      </trans-unit>
->>>>>>> 2d33a750
       <trans-unit id="hostname">
         <source>@@PRODUCT_NAME@@ server hostname</source>
         <context-group name="ctx">
