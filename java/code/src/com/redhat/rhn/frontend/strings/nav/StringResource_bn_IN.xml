--- conflicted
+++ resolved
@@ -56,14 +56,8 @@
         <context-group name="ctx">
           <context context-type="sourcefile">Action Details Navigation Menu</context>
         </context-group>
-<<<<<<< HEAD
-      <target>প্যাচ ইনস্টল করুন</target></trans-unit>
-
-
-=======
         <target>প্যাচ ইনস্টল করুন</target>
       </trans-unit>
->>>>>>> 4869bc83
       <trans-unit id="virtualization.entitlements">
         <source>Virtualization Entitlements</source>
         <context-group name="ctx">
@@ -135,27 +129,12 @@
         <target/>
       </trans-unit>
       <trans-unit id="System Currency">
-<<<<<<< HEAD
-<source>System Currency</source>
+        <source>System Currency</source>
         <context-group name="ctx">
           <context context-type="sourcefile">Systems Navigation Menu</context>
         </context-group>
-      <target></target></trans-unit>
-
-
-
-
-
-
-
-=======
-        <source>System Currency</source>
-        <context-group name="ctx">
-          <context context-type="sourcefile">Systems Navigation Menu</context>
-        </context-group>
         <target/>
       </trans-unit>
->>>>>>> 4869bc83
       <trans-unit id="ssm.nav.config">
         <source>Configuration</source>
         <context-group name="ctx">
@@ -220,22 +199,12 @@
         <target>সমাপ্ত</target>
       </trans-unit>
       <trans-unit id="ssm.nav.status.all">
-<<<<<<< HEAD
-         <source>All</source>
-         <context-group name="ctx">
-            <context context-type="sourcefile">System Set Manager Navigation Menu</context>
-         </context-group>
-      <target>সব</target></trans-unit>
-
-
-=======
         <source>All</source>
         <context-group name="ctx">
           <context context-type="sourcefile">System Set Manager Navigation Menu</context>
         </context-group>
         <target>সব</target>
       </trans-unit>
->>>>>>> 4869bc83
       <trans-unit id="channel.nav.all">
         <source>All Channels</source>
         <context-group name="ctx">
@@ -244,22 +213,12 @@
         <target>সমস্ত চ্যানেল</target>
       </trans-unit>
       <trans-unit id="channel.nav.shared">
-<<<<<<< HEAD
-<source>Shared Channels</source>
-          <context-group name="ctx">
+        <source>Shared Channels</source>
+        <context-group name="ctx">
           <context context-type="sourcefile">Channel Navigation Menu</context>
         </context-group>
-      <target>যৌথ ব্যবহারের চ্যানেল</target></trans-unit>
-
-
-=======
-        <source>Shared Channels</source>
-        <context-group name="ctx">
-          <context context-type="sourcefile">Channel Navigation Menu</context>
-        </context-group>
         <target>যৌথ ব্যবহারের চ্যানেল</target>
       </trans-unit>
->>>>>>> 4869bc83
       <trans-unit id="channel.nav.popular">
         <source>Popular Channels</source>
         <context-group name="ctx">
@@ -279,14 +238,8 @@
         <context-group name="ctx">
           <context context-type="sourcefile">Channel Navigation Menu</context>
         </context-group>
-<<<<<<< HEAD
-      <target></target></trans-unit>
-
-
-=======
         <target/>
       </trans-unit>
->>>>>>> 4869bc83
       <trans-unit id="config.nav.managed">
         <source>Managed Systems</source>
         <context-group name="ctx">
@@ -316,22 +269,12 @@
         <target>কনফিগারেশন চ্যানেল</target>
       </trans-unit>
       <trans-unit id="config.nav.files">
-<<<<<<< HEAD
-<source>Configuration Files</source>
-          <context-group name="ctx">
+        <source>Configuration Files</source>
+        <context-group name="ctx">
           <context context-type="sourcefile">Configuration Navigation Menu</context>
         </context-group>
-      <target>কনফিগারেশন ফাইল</target></trans-unit>
-
-
-=======
-        <source>Configuration Files</source>
-        <context-group name="ctx">
-          <context context-type="sourcefile">Configuration Navigation Menu</context>
-        </context-group>
         <target>কনফিগারেশন ফাইল</target>
       </trans-unit>
->>>>>>> 4869bc83
       <trans-unit id="config.nav.globalfiles">
         <source>Centrally Managed Files</source>
         <context-group name="ctx">
@@ -513,16 +456,9 @@
           <target>সংক্ষিপ্ত বিবরণ</target>
         </trans-unit>
         <trans-unit id="nav.sdc.config.view_modify_files">
-<<<<<<< HEAD
-            <source>View/Modify Files</source>
-        <target>ফাইল প্রদর্শন/পরিবর্তন</target></trans-unit>
-
-
-=======
           <source>View/Modify Files</source>
           <target>ফাইল প্রদর্শন/পরিবর্তন</target>
         </trans-unit>
->>>>>>> 4869bc83
         <trans-unit id="nav.sdc.config.compare_files">
           <source>Compare Files</source>
           <target>ফাইলের তুলনা করুন</target>
@@ -627,22 +563,12 @@
         <target>স্ন্যাপশটের ট্যাগ</target>
       </trans-unit>
       <trans-unit id="Session Status">
-<<<<<<< HEAD
-<source>Session Status</source>
-        <context-group name="ctx">
-          <context context-type="sourcefile">Navigation Menu</context>
-        </context-group>
-      <target>সেশানের অবস্থা</target></trans-unit>
-
-
-=======
         <source>Session Status</source>
         <context-group name="ctx">
           <context context-type="sourcefile">Navigation Menu</context>
         </context-group>
         <target>সেশানের অবস্থা</target>
       </trans-unit>
->>>>>>> 4869bc83
       <trans-unit id="Sandbox">
         <source>Sandbox</source>
         <context-group name="ctx">
@@ -784,23 +710,12 @@
         <target>কনফিগারেশন</target>
       </trans-unit>
       <trans-unit id="Config Files">
-<<<<<<< HEAD
-<source>Config Files</source>
-        <context-group name="ctx">
-          <context context-type="sourcefile">Navigation Menu</context>
-        </context-group>
-      <target>কনফিগারেশন সংক্রান্ত ফাইল</target></trans-unit>
-
-
-
-=======
         <source>Config Files</source>
         <context-group name="ctx">
           <context context-type="sourcefile">Navigation Menu</context>
         </context-group>
         <target>কনফিগারেশন সংক্রান্ত ফাইল</target>
       </trans-unit>
->>>>>>> 4869bc83
       <trans-unit id="Join">
         <source>Join</source>
         <context-group name="ctx">
@@ -925,236 +840,6 @@
         <context-group name="ctx">
           <context context-type="sourcefile">Kickstart Details Menu</context>
         </context-group>
-<<<<<<< HEAD
-      <target>উন্নত বৈশিষ্ট্য</target></trans-unit>
-
-  <trans-unit id="Locale">
-    <source>Locale</source>
-    <context-group name="ctx">
-      <context context-type="sourcefile">Kickstart System Details Menu</context>
-    </context-group>
-  <target>লোকেইল</target></trans-unit>
-
-  <trans-unit id="Partitioning">
-    <source>Partitioning</source>
-    <context-group name="ctx">
-      <context context-type="sourcefile">Kickstart System Details Menu</context>
-    </context-group>
-  <target>পার্টিশন ব্যবস্থা</target></trans-unit>
-
-  <trans-unit id="GPG_SSL">
-    <source>GPG &amp; SSL</source>
-    <context-group name="ctx">
-      <context context-type="sourcefile">Kickstart System Details Menu</context>
-    </context-group>
-  <target>GPG ও SSL</target></trans-unit>
-
-  <trans-unit id="Troubleshooting">
-    <source>Troubleshooting</source>
-    <context-group name="ctx">
-      <context context-type="sourcefile">Kickstart System Details Menu</context>
-    </context-group>
-  <target>সমস্যা সমাধান</target></trans-unit>
-
-  <trans-unit id="Package Groups">
-    <source>Package Groups</source>
-    <context-group name="ctx">
-      <context context-type="sourcefile">Kickstart Software menu</context>
-    </context-group>
-  <target>প্যাকেজ সংকলন</target></trans-unit>
-
-  <trans-unit id="Package Profiles">
-    <source>Package Profiles</source>
-    <context-group name="ctx">
-      <context context-type="sourcefile">Kickstart Software menu</context>
-    </context-group>
-  <target>প্যাকেজ প্রোফাইল</target></trans-unit>
-
-
-
-  <trans-unit id="Critical">
-    <source>Critical</source>
-    <context-group name="ctx">
-      <context context-type="sourcefile">/rhn/monitoring/ProbeList.do</context>
-    </context-group>
-  <target>গুরুতর</target></trans-unit>
-
-  <trans-unit id="Unknown">
-    <source>Unknown</source>
-    <context-group name="ctx">
-      <context context-type="sourcefile">/rhn/monitoring/ProbeList.do</context>
-    </context-group>
-  <target>অজানা</target></trans-unit>
-
-  <trans-unit id="Recently Registered">
-    <source>Recently Registered</source>
-    <context-group name="ctx">
-      <context context-type="sourcefile">/rhn/systems/Registered.do</context>
-    </context-group>
-  <target>সম্প্রতি নিবন্ধিত</target></trans-unit>
-
-  <trans-unit id="Target Systems">
-    <source>Target Systems</source>
-    <context-group name="ctx">
-      <context context-type="sourcefile">/rhn/software/channel/downloads/Download.do</context>
-    </context-group>
-  <target>উদ্দিষ্ট সিস্টেম</target></trans-unit>
-
-  <trans-unit id="Admins">
-    <source>Admins</source>
-    <context-group name="ctx">
-      <context context-type="sourcefile">/rhn/groups/*.do</context>
-    </context-group>
-  <target>অ্যাডমিন</target></trans-unit>
-
-  <trans-unit id="Subscribed Systems">
-    <source>Subscribed Systems</source>
-    <context-group name="ctx">
-      <context context-type="sourcefile">/rhn/software/channel/downloads/Download.do</context>
-    </context-group>
-  <target>সাবস্ক্রাইব করা সিস্টেম</target></trans-unit>
-
-  <trans-unit id="Repositories">
-    <source>Repositories</source>
-    <context-group name="ctx">
-      <context context-type="sourcefile">/rhn/channels/manage/Edit.do</context>
-    </context-group>
-  <target></target></trans-unit>
-
-  <trans-unit id="Managers">
-    <source>Managers</source>
-    <context-group name="ctx">
-      <context context-type="sourcefile">/rhn/software/channel/downloads/Download.do</context>
-    </context-group>
-  <target>পরিচালনকারী</target></trans-unit>
-
-  <trans-unit id="Subscribers">
-    <source>Subscribers</source>
-    <context-group name="ctx">
-      <context context-type="sourcefile">/rhn/software/channel/downloads/Download.do</context>
-    </context-group>
-  <target>সাবস্ক্রাইবার তালিকা</target></trans-unit>
-
-  <trans-unit id="Downloads">
-    <source>Downloads</source>
-    <context-group name="ctx">
-      <context context-type="sourcefile">/rhn/software/channel/downloads/Download.do</context>
-    </context-group>
-  <target>ডাউনলোড</target></trans-unit>
-
-  <trans-unit id="License">
-    <source>License</source>
-    <context-group name="ctx">
-      <context context-type="sourcefile">/rhn/software/channel/downloads/Download.do</context>
-    </context-group>
-  <target>লাইসেন্স</target></trans-unit>
-
-  <trans-unit id="Sync">
-    <source>Sync</source>
-    <context-group name="ctx">
-      <context context-type="sourcefile">/rhn/channels/manage/errata/SyncErrata.do</context>
-    </context-group>
-  <target></target></trans-unit>
-
-  <trans-unit id="Organizations">
-    <source>Organizations</source>
-    <context-group name="ctx">
-      <context context-type="sourcefile">/rhn/admin/multiorg/Organizations.do</context>
-    </context-group>
-  <target>প্রতিষ্ঠান</target></trans-unit>
-
-
-    <trans-unit id="Trusts">
-    <source>Trusts</source>
-    <context-group name="ctx">
-      <context context-type="sourcefile">/rhn/admin/multiorg/Organizations.do</context>
-    </context-group>
-  <target>বিশ্বস্ত সম্পর্ক</target></trans-unit>
-
-    <trans-unit id="Channels Consumed">
-    <source>Channels Consumed</source>
-    <context-group name="ctx">
-      <context context-type="sourcefile">/rhn/multiorg/OrgTrustDetails.do</context>
-    </context-group>
-  <target>ব্যবহৃত চ্যানেল</target></trans-unit>
-
-    <trans-unit id="Channels Provided">
-    <source>Channels Provided</source>
-    <context-group name="ctx">
-      <context context-type="sourcefile">/rhn/multiorg/OrgTrustDetails.do</context>
-    </context-group>
-  <target>উপলব্ধ চ্যানেলের</target></trans-unit>
-
-  <trans-unit id="Subscriptions">
-    <source>Subscriptions</source>
-    <context-group name="ctx">
-      <context context-type="sourcefile">/rhn/admin/multiorg/Subscriptions.do</context>
-    </context-group>
-  <target>সাবস্ক্রিপশন</target></trans-unit>
-
-
-
-
-  <!-- SSM NAV -->
-  <group>
-  <trans-unit id="Child Channels">
-    <source>Child Channels</source>
-    <context-group name="ctx">
-      <context context-type="sourcefile">/rhn/channel/ssm/ChildSubscriptions.do</context>
-    </context-group>
-  <target>চাইল্ড চ্যানেল</target></trans-unit>
-
-  <trans-unit id="Chat">
-    <source>Chat</source>
-    <context-group name="ctx">
-      <context context-type="sourcefile">/rhn/help/about.pxt</context>
-    </context-group>
-  <target></target></trans-unit>
-
-  <trans-unit id="Base Channels">
-    <source>Base Channels</source>
-    <context-group name="ctx">
-      <context context-type="sourcefile">/rhn/channel/ssm/ChildSubscriptions.do</context>
-    </context-group>
-  <target>বেস চ্যানেল</target></trans-unit>
-  </group>
-
-<!-- Multiorg nav -->
-  <group>
-  <trans-unit id="Software Channel Entitlements">
-    <source>Software Channel Entitlements</source>
-    <context-group name="ctx">
-      <context context-type="sourcefile">/rhn/admin/multiorg/OrgSoftwareSubscriptions.do</context>
-    </context-group>
-  <target>সফ্টওয়্যার চ্যানেল এনটাইটেলমেন্ট</target></trans-unit>
-  </group>
-
-<!-- Activation Keys nav -->
-  <group>
-  <trans-unit id="activation-keys.nav.activated_systems">
-    <source>Activated Systems</source>
-    <context-group name="ctx">
-      <context context-type="sourcefile">/rhn/activationkeys/Edit.do</context>
-    </context-group>
-  <target>সক্রিয় সিস্টেম</target></trans-unit>
-  </group>
-
-<!-- Main nav -->
-  <group>
-    <context-group name="ctx">
-      <context context-type="sourcefile">Title bar</context>
-    </context-group>
-  <trans-unit id="manage">
-    <source>Manage</source>
-  <target></target></trans-unit>
-  <trans-unit id="clear">
-    <source>Clear</source>
-  <target></target></trans-unit>
-
-  </group>
-
-
-=======
         <target>উন্নত বৈশিষ্ট্য</target>
       </trans-unit>
       <trans-unit id="Locale">
@@ -1376,7 +1061,6 @@
           <target/>
         </trans-unit>
       </group>
->>>>>>> 4869bc83
     </body>
   </file>
 </xliff>