--- conflicted
+++ resolved
@@ -9421,11 +9421,7 @@
 Por favor revise:
 
 /var/log/rhn/rhn_taskomatic_daemon.log and
-<<<<<<< HEAD
 /var/log/rhn/rhn_web_ui.log
-=======
-/var/log/tomcat5/catalina.out
->>>>>>> 54b9a80b
 /var/log/cobbler/cobbler.log
 
 para obtener más detalles de los errores. Si no resuelve estos errores, el árbol kickstart
