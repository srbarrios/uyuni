--- conflicted
+++ resolved
@@ -338,19 +338,6 @@
         <context-group name="ctx">
           <context context-type="sourcefile">/rhn/account/UserDetails</context>
         </context-group>
-<<<<<<< HEAD
-    <target>(GMT-1100) Midway</target></trans-unit>
-
-    <trans-unit id="America/Sao_Paulo">
-<source>(GMT-0300) Brazil</source>
-        <context-group name="ctx">
-          <context context-type="sourcefile">/rhn/account/UserDetails</context>
-        </context-group>
-    <target>(GMT-0300) Brésil</target></trans-unit>
-
-    <trans-unit id="America/Indianapolis">
-<source>(GMT-0500) United States (Indiana)</source>
-=======
         <target>(GMT-0200) Îles Sandwich</target>
       </trans-unit>
       <trans-unit id="Pacific/Midway">
@@ -362,7 +349,6 @@
       </trans-unit>
       <trans-unit id="America/Sao_Paulo">
         <source>(GMT-0300) Brazil</source>
->>>>>>> 4869bc83
         <context-group name="ctx">
           <context context-type="sourcefile">/rhn/account/UserDetails</context>
         </context-group>
@@ -380,53 +366,6 @@
         <context-group name="ctx">
           <context context-type="sourcefile">/rhn/account/UserDetails</context>
         </context-group>
-<<<<<<< HEAD
-    <target>(GMT+0330) Iran</target></trans-unit>
-	<!-- Monitoring "Config Macro" records - used to configure the monitoring sat -->
-    <trans-unit id="MAIL_MX">
-<source>Local mail exchanger</source>
-      <context-group name="ctx">
-        <context context-type="sourcefile">/rhn/monitoring/config/GeneralConfig.do</context>
-      </context-group>
-    <target>Échangeur de courrier local</target></trans-unit>
-
-    <trans-unit id="MDOM">
-<source>Mail domain (e.g. 'redhat.com' for myemail@redhat.com)</source>
-      <context-group name="ctx">
-        <context context-type="sourcefile">/rhn/monitoring/config/GeneralConfig.do</context>
-      </context-group>
-    <target>Domaine de courrier (par exemple, "redhat.com" pour myemail@redhat.com)</target></trans-unit>
-
-    <trans-unit id="RHN_ADMIN_EMAIL">
-<source>@@PRODUCT_NAME@@ administrator email</source>
-      <context-group name="ctx">
-        <context context-type="sourcefile">/rhn/monitoring/config/GeneralConfig.do</context>
-      </context-group>
-    <target>Adresse électronique de l'administrateur de @@PRODUCT_NAME@@</target></trans-unit>
-
-	<trans-unit id="RHN_SAT_HOSTNAME">
-<source>@@PRODUCT_NAME@@ hostname (FQDN)</source>
-      <context-group name="ctx">
-        <context context-type="sourcefile">/rhn/monitoring/config/GeneralConfig.do</context>
-      </context-group>
-    <target>Nom d'hôte (FQDN) de @@PRODUCT_NAME@@</target></trans-unit>
-
-    <trans-unit id="RHN_SAT_WEB_PORT">
-<source>@@PRODUCT_NAME@@ webserver port (80 for http, 443 for https)</source>
-      <context-group name="ctx">
-        <context context-type="sourcefile">/rhn/monitoring/config/GeneralConfig.do</context>
-      </context-group>
-    <target>Port du serveur Web de @@PRODUCT_NAME@@ (80 pour http, 443 pour https)</target></trans-unit>
-
-    <trans-unit id="XPROTO">
-<source>External protocol ('http' or 'https')</source>
-      <context-group name="ctx">
-        <context context-type="sourcefile">/rhn/monitoring/config/GeneralConfig.do</context>
-      </context-group>
-    <target>Protocole externe ("http" ou "https")</target></trans-unit>
-
-    <!-- Monitoring Probe Command Parameter descriptions -->
-=======
         <target>(GMT-0700) États Unis (Arizona)</target>
       </trans-unit>
       <trans-unit id="Asia/Tehran">
@@ -480,7 +419,6 @@
         <target>Protocole externe ("http" ou "https")</target>
       </trans-unit>
       <!-- Monitoring Probe Command Parameter descriptions -->
->>>>>>> 4869bc83
       <trans-unit id="Application Protocol">
         <source>Application Protocol</source>
         <context-group name="ctx">
@@ -1025,11 +963,6 @@
         <context-group name="ctx">
           <context context-type="sourcefile">/rhn/systems/details/probes/ProbeEdit.do</context>
         </context-group>
-<<<<<<< HEAD
-      <target>Pourcentage de swap libre pour le statut critique</target></trans-unit>
-
-
-=======
         <target>Pourcentage de swap libre pour le statut critique</target>
       </trans-unit>
       <trans-unit id="Critical Swapped Process Count">
@@ -1039,7 +972,6 @@
         </context-group>
         <target>Nombre de processus de swap pour le statut critique</target>
       </trans-unit>
->>>>>>> 4869bc83
       <trans-unit id="Critical TIME_WAIT Connections">
         <source>Critical TIME_WAIT Connections</source>
         <context-group name="ctx">
@@ -1136,15 +1068,6 @@
         <context-group name="ctx">
           <context context-type="sourcefile">/rhn/systems/details/probes/ProbeEdit.do</context>
         </context-group>
-<<<<<<< HEAD
-      <target>Taux d'écriture pour le statut critique</target></trans-unit>
-
-
-
-
-
-
-=======
         <target>Taux d'écriture pour le statut critique</target>
       </trans-unit>
       <trans-unit id="Critical if number of blocked processes exceeds">
@@ -1182,7 +1105,6 @@
         </context-group>
         <target>Statut critique si le nombre de processus en swap est dépassé</target>
       </trans-unit>
->>>>>>> 4869bc83
       <trans-unit id="Database">
         <source>Database</source>
         <context-group name="ctx">
@@ -1391,11 +1313,6 @@
         <context-group name="ctx">
           <context context-type="sourcefile">/rhn/systems/details/probes/ProbeEdit.do</context>
         </context-group>
-<<<<<<< HEAD
-      <target>Mot de passe Oracle</target></trans-unit>
-
-
-=======
         <target>Mot de passe Oracle</target>
       </trans-unit>
       <trans-unit id="Oracle Password_confirm">
@@ -1405,7 +1322,6 @@
         </context-group>
         <target>Confirmer le mot de passe Oracle</target>
       </trans-unit>
->>>>>>> 4869bc83
       <trans-unit id="Oracle Port">
         <source>Oracle Port</source>
         <context-group name="ctx">
@@ -1726,15 +1642,6 @@
         <context-group name="ctx">
           <context context-type="sourcefile">/rhn/systems/details/probes/ProbeEdit.do</context>
         </context-group>
-<<<<<<< HEAD
-      <target>Utilisateurs pour le statut d'avertissement</target></trans-unit>
-
-
-
-
-
-
-=======
         <target>Utilisateurs pour le statut d'avertissement</target>
       </trans-unit>
       <trans-unit id="Warn if number of blocked processes exceeds">
@@ -1772,7 +1679,6 @@
         </context-group>
         <target>Statut d'avertissement si le nombre de processus en swap est dépassé</target>
       </trans-unit>
->>>>>>> 4869bc83
       <trans-unit id="Warning Accesses">
         <source>Warning Accesses</source>
         <context-group name="ctx">
@@ -2205,11 +2111,6 @@
         <context-group name="ctx">
           <context context-type="sourcefile">/rhn/systems/details/probes/ProbeEdit.do</context>
         </context-group>
-<<<<<<< HEAD
-      <target>Pourcentage de swap libre pour le statut d'avertissement</target></trans-unit>
-
-
-=======
         <target>Pourcentage de swap libre pour le statut d'avertissement</target>
       </trans-unit>
       <trans-unit id="Warning Swapped Process Count">
@@ -2219,7 +2120,6 @@
         </context-group>
         <target>Nombre de processus de swap pour le statut d'avertissement</target>
       </trans-unit>
->>>>>>> 4869bc83
       <trans-unit id="Warning TIME_WAIT Connections">
         <source>Warning TIME_WAIT Connections</source>
         <context-group name="ctx">
@@ -3518,16 +3418,12 @@
         </trans-unit>
         <trans-unit id="BEA Weblogic">
           <source>BEA Weblogic</source>
-<<<<<<< HEAD
-        <target>BEA Weblogic</target></trans-unit>
-=======
           <target>BEA Weblogic</target>
         </trans-unit>
         <trans-unit id="Red Hat Application Server">
           <source>Red Hat Application Server</source>
           <target>Red Hat Application Server</target>
         </trans-unit>
->>>>>>> 4869bc83
         <trans-unit id="General">
           <source>General</source>
           <target>Général</target>
@@ -3689,19 +3585,12 @@
         </trans-unit>
         <trans-unit id="Log Pattern Match">
           <source>Log Pattern Match</source>
-<<<<<<< HEAD
-        <target>Correspondances de modèles de journaux</target></trans-unit>
-        <trans-unit id="Log Size Growth">
-          <source>Log Size Growth</source>
-        <target>Taille de journal</target></trans-unit>
-=======
           <target>Correspondances de modèles de journaux</target>
         </trans-unit>
         <trans-unit id="Log Size">
           <source>Log Size</source>
           <target>Taille de journal</target>
         </trans-unit>
->>>>>>> 4869bc83
         <trans-unit id="LongLegs">
           <source>LongLegs</source>
           <target>LongLegs</target>
