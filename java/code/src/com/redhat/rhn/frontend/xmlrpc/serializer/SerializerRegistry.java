--- conflicted
+++ resolved
@@ -116,15 +116,12 @@
         SERIALIZER_CLASSES.add(CVEAuditSystemSerializer.class);
         SERIALIZER_CLASSES.add(UserExtGroupSerializer.class);
         SERIALIZER_CLASSES.add(OrgUserExtGroupSerializer.class);
-<<<<<<< HEAD
+        SERIALIZER_CLASSES.add(PackageSourceOverviewSerializer.class);
         SERIALIZER_CLASSES.add(MgrSyncProductDtoSerializer.class);
         SERIALIZER_CLASSES.add(XMLChannelSerializer.class);
         SERIALIZER_CLASSES.add(MirrorCredentialsDtoSerializer.class);
         SERIALIZER_CLASSES.add(VirtualHostManagerSerializer.class);
         SERIALIZER_CLASSES.add(PinnedSubscriptionSerializer.class);
-=======
-        SERIALIZER_CLASSES.add(PackageSourceOverviewSerializer.class);
->>>>>>> 9aa0c43b
     }
 
     /**
