/**
 * Copyright (c) 2009--2010 Red Hat, Inc.
 *
 * This software is licensed to you under the GNU General Public License,
 * version 2 (GPLv2). There is NO WARRANTY for this software, express or
 * implied, including the implied warranties of MERCHANTABILITY or FITNESS
 * FOR A PARTICULAR PURPOSE. You should have received a copy of GPLv2
 * along with this software; if not, see
 * http://www.gnu.org/licenses/old-licenses/gpl-2.0.txt.
 *
 * Red Hat trademarks are not licensed under GPLv2. No permission is
 * granted to use or replicate Red Hat trademarks that are incorporated
 * in this software or its documentation.
 */

package com.redhat.rhn.frontend.action.renderers.io;

import com.redhat.rhn.frontend.servlets.LegacyServletOutputStream;

import java.io.ByteArrayOutputStream;
import java.io.IOException;

<<<<<<< HEAD
import javax.servlet.ServletOutputStream;
import javax.servlet.WriteListener;

=======
>>>>>>> 2be67e02
/**
 * Caches all content written to it to be retrieved
 * later
 * @version $Rev$
 */
public class CachingOutputStream extends LegacyServletOutputStream {

    private ByteArrayOutputStream buffer = new ByteArrayOutputStream();

    /**
     * {@inheritDoc}
     */
    public void write(int c) throws IOException {
        buffer.write(c);
    }

    /**
     * returns the cached content
     * @return returns the cached content
     */
    public String getCachedContent() {
        return buffer.toString();
    }

    /**
     * {@inheritDoc}
     */
    @Override
    public boolean isReady() {
        return true;
    }

    /**
     * {@inheritDoc}
     */
    @Override
    public void setWriteListener(WriteListener arg0) {
        // Do nothing
    }
}<|MERGE_RESOLUTION|>--- conflicted
+++ resolved
@@ -20,12 +20,6 @@
 import java.io.ByteArrayOutputStream;
 import java.io.IOException;
 
-<<<<<<< HEAD
-import javax.servlet.ServletOutputStream;
-import javax.servlet.WriteListener;
-
-=======
->>>>>>> 2be67e02
 /**
  * Caches all content written to it to be retrieved
  * later
@@ -49,20 +43,4 @@
     public String getCachedContent() {
         return buffer.toString();
     }
-
-    /**
-     * {@inheritDoc}
-     */
-    @Override
-    public boolean isReady() {
-        return true;
-    }
-
-    /**
-     * {@inheritDoc}
-     */
-    @Override
-    public void setWriteListener(WriteListener arg0) {
-        // Do nothing
-    }
 }