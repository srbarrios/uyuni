--- conflicted
+++ resolved
@@ -136,12 +136,9 @@
                     PackageFactory.findPackagesWithDifferentArch(pkg));
             request.setAttribute("pid", pid);
 
-<<<<<<< HEAD
-=======
             request.setAttribute("erratumEmpty", pkg.getPublishedErrata().isEmpty());
             request.setAttribute("erratum", pkg.getPublishedErrata());
 
->>>>>>> 4869bc83
             return mapping.findForward(RhnHelper.DEFAULT_FORWARD);
         }
         PackageListItem item = PackageListItem.parse(request.getParameter("id_combo"));
