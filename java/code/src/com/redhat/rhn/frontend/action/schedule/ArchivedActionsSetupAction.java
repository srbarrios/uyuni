--- conflicted
+++ resolved
@@ -19,14 +19,7 @@
 import com.redhat.rhn.domain.rhnset.RhnSetElement;
 import com.redhat.rhn.domain.user.User;
 import com.redhat.rhn.frontend.struts.RequestContext;
-<<<<<<< HEAD
-import com.redhat.rhn.frontend.struts.RhnAction;
-import com.redhat.rhn.frontend.struts.RhnHelper;
-import com.redhat.rhn.frontend.taglibs.list.helper.ListHelper;
-import com.redhat.rhn.frontend.taglibs.list.helper.Listable;
-=======
 import com.redhat.rhn.frontend.struts.StrutsDelegate;
->>>>>>> 4869bc83
 import com.redhat.rhn.manager.action.ActionManager;
 import com.redhat.rhn.manager.rhnset.RhnSetDecl;
 import com.redhat.rhn.manager.rhnset.RhnSetManager;
@@ -53,21 +46,8 @@
      *
      * {@inheritDoc}
      */
-<<<<<<< HEAD
-    public ActionForward execute(ActionMapping mapping,
-            ActionForm formIn,
-            HttpServletRequest request,
-            HttpServletResponse response) {
-
-        RequestContext context = new RequestContext(request);
-        ListHelper helper = new ListHelper(this, request);
-        helper.execute();
-
-        return mapping.findForward(RhnHelper.DEFAULT_FORWARD);
-=======
     protected RhnSetDecl getSetDecl() {
         return RhnSetDecl.ACTIONS_ARCHIVED;
->>>>>>> 4869bc83
     }
 
     /**
