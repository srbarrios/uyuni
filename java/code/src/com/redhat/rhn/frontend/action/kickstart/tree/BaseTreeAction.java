--- conflicted
+++ resolved
@@ -107,28 +107,13 @@
             lookupKickstartInstallTypeByLabel(form.getString(INSTALL_TYPE));
         bte.setInstallType(type);
 
-<<<<<<< HEAD
         bte.setServerName(request.getLocalName());
-        bte.setKernelOptions(form.getString(KERNEL_OPTS));
-        bte.setKernelOptionsPost(form.getString(POST_KERNEL_OPTS));
-=======
-        if (type.isSUSE()) {
-            String kopts = form.getString(POST_KERNEL_OPTS);
-            if (kopts.contains("install=")) {
-                kopts = kopts + " install=http://" + request.getLocalName() +
-                    "/ks/dist/" + form.getString(LABEL);
-            }
             // disable YaST self update for SLE
             if (!kopts.contains("self_update=")) {
                 kopts = kopts + " self_update=0 pt.options=+self_update";
             }
-            bte.setKernelOptions(kopts);
-        }
-        else {
-            bte.setKernelOptions(form.getString(KERNEL_OPTS));
-        }
-        bte.setPostKernelOptions(form.getString(POST_KERNEL_OPTS));
->>>>>>> 6bde52fb
+        bte.setKernelOptions(form.getString(KERNEL_OPTS));
+        bte.setKernelOptionsPost(form.getString(POST_KERNEL_OPTS));
 
         return null;
 
