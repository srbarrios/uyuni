--- conflicted
+++ resolved
@@ -12,10 +12,7 @@
  * granted to use or replicate Red Hat trademarks that are incorporated
  * in this software or its documentation.
  */
-<<<<<<< HEAD
-=======
 
->>>>>>> 03cc1705
 package com.redhat.rhn.frontend.action.groups;
 
 import com.redhat.rhn.domain.server.ManagedServerGroup;
