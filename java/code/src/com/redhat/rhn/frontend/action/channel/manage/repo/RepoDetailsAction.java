--- conflicted
+++ resolved
@@ -331,13 +331,7 @@
         repoCmd.setLabel(label);
         repoCmd.setUrl(url);
         repoCmd.setType(type);
-<<<<<<< HEAD
-        repoCmd.setSslCaCertId(parseIdFromForm(form, SSL_CA_CERT));
-        repoCmd.setSslClientCertId(parseIdFromForm(form, SSL_CLIENT_CERT));
-        repoCmd.setSslClientKeyId(parseIdFromForm(form, SSL_CLIENT_KEY));
         repoCmd.setMetadataSigned(metadataSigned.booleanValue());
-=======
->>>>>>> cab683c4
 
         try {
             // Add SSL
