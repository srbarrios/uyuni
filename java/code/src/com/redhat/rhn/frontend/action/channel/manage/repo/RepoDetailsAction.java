/**
 * Copyright (c) 2009--2012 Red Hat, Inc.
 *
 * This software is licensed to you under the GNU General Public License,
 * version 2 (GPLv2). There is NO WARRANTY for this software, express or
 * implied, including the implied warranties of MERCHANTABILITY or FITNESS
 * FOR A PARTICULAR PURPOSE. You should have received a copy of GPLv2
 * along with this software; if not, see
 * http://www.gnu.org/licenses/old-licenses/gpl-2.0.txt.
 *
 * Red Hat trademarks are not licensed under GPLv2. No permission is
 * granted to use or replicate Red Hat trademarks that are incorporated
 * in this software or its documentation.
 */
/*
 * Copyright (c) 2010 SUSE LINUX Products GmbH, Nuernberg, Germany.
 */
package com.redhat.rhn.frontend.action.channel.manage.repo;

import java.util.ArrayList;
import java.util.HashMap;
import java.util.Iterator;
import java.util.List;
import java.util.Map;

import javax.servlet.http.HttpServletRequest;
import javax.servlet.http.HttpServletResponse;

import org.apache.struts.action.ActionErrors;
import org.apache.struts.action.ActionForm;
import org.apache.struts.action.ActionForward;
import org.apache.struts.action.ActionMapping;
import org.apache.struts.action.ActionMessage;
import org.apache.struts.action.ActionMessages;
import org.apache.struts.action.DynaActionForm;
import org.apache.struts.util.LabelValueBean;

import com.redhat.rhn.common.client.InvalidCertificateException;
import com.redhat.rhn.common.localization.LocalizationService;
import com.redhat.rhn.common.validator.ValidatorException;
import com.redhat.rhn.common.validator.ValidatorResult;
import com.redhat.rhn.domain.channel.ChannelFactory;
import com.redhat.rhn.domain.channel.ContentSource;
import com.redhat.rhn.domain.channel.ContentSourceFilter;
import com.redhat.rhn.domain.channel.SslContentSource;
import com.redhat.rhn.domain.kickstart.KickstartFactory;
import com.redhat.rhn.domain.kickstart.crypto.SslCryptoKey;
import com.redhat.rhn.domain.org.Org;
import com.redhat.rhn.frontend.struts.RequestContext;
import com.redhat.rhn.frontend.struts.RhnAction;
import com.redhat.rhn.frontend.struts.RhnHelper;
import com.redhat.rhn.frontend.struts.RhnValidationHelper;
import com.redhat.rhn.frontend.xmlrpc.InvalidParameterException;
import com.redhat.rhn.frontend.xmlrpc.channel.repo.InvalidRepoLabelException;
import com.redhat.rhn.frontend.xmlrpc.channel.repo.InvalidRepoUrlException;
import com.redhat.rhn.manager.channel.repo.BaseRepoCommand;
import com.redhat.rhn.manager.channel.repo.CreateRepoCommand;
import com.redhat.rhn.manager.channel.repo.EditRepoCommand;

import org.apache.log4j.Logger;

/**
 * CobblerSnippetDetailsAction
 * @version $Rev$
 */
public class RepoDetailsAction extends RhnAction {

    public static final String CREATE_MODE = "create_mode";
    public static final String REPO = "repo";
    public static final String URL = "url";
    public static final String LABEL = "label";
    public static final String SSL_CA_CERT = "sslcacert";
    public static final String SSL_CLIENT_CERT = "sslclientcert";
    public static final String SSL_CLIENT_KEY = "sslclientkey";
    public static final String SOURCEID = "sourceid";
    public static final String FILTERS = "filters";
<<<<<<< HEAD
    public static final String METADATA_SIGNED = "metadataSigned";
=======
>>>>>>> 4f1c3dcf

    private static final String VALIDATION_XSD =
                "/com/redhat/rhn/frontend/action/channel/" +
                        "manage/repo/validation/repoForm.xsd";

    private static Logger logger = Logger.getLogger(RepoDetailsAction.class);

    /** {@inheritDoc} */
    public ActionForward execute(ActionMapping mapping,
                                  ActionForm formIn,
                                  HttpServletRequest request,
                                  HttpServletResponse response) {
        DynaActionForm form = (DynaActionForm) formIn;
        RequestContext ctx = new RequestContext(request);
        Map params = makeParamMap(request);

        request.setAttribute(mapping.getParameter(), Boolean.TRUE);

        if (ctx.isSubmitted()) {

            ValidatorResult result = RhnValidationHelper.validate(this.getClass(),
                            makeValidationMap(form), null,
                                VALIDATION_XSD);
            if (!result.isEmpty()) {
                getStrutsDelegate().saveMessages(request, result);
                RhnValidationHelper.setFailedValidation(request);
            }
            else {
                try {
                    ActionErrors errors = new ActionErrors();
                    ContentSource repo = submit(request, errors, form);
                    if (!errors.isEmpty()) {
                        addErrors(request, errors);
                        setupPopup(ctx);
                        return mapping.findForward(RhnHelper.DEFAULT_FORWARD);
                    }
                    if (isCreateMode(request)) {
                        createSuccessMessage(request,
                                "repos.jsp.create.success", repo.getLabel());
                    }
                    else {
                        createSuccessMessage(request,
                                "repos.jsp.update.success", repo.getLabel());
                    }
                    request.removeAttribute(CREATE_MODE);
                    setupRepo(request, form, repo);
                    params.put("id", repo.getId());
                    return getStrutsDelegate().forwardParams(
                            mapping.findForward("success"), params);
                }
                catch (ValidatorException ve) {
                    getStrutsDelegate().saveMessages(request, ve.getResult());
                    RhnValidationHelper.setFailedValidation(request);
                }
            }
        }
        if (isCreateMode(request)) {
            // default for has signed metadata should be true
            form.set(METADATA_SIGNED, new Boolean(true));
        }
        setup(request, form, isCreateMode(request));

        return mapping.findForward(RhnHelper.DEFAULT_FORWARD);
    }

    private Map<String, String> makeValidationMap(DynaActionForm form) {
        Map<String, String> map = new HashMap<String, String>();
        map.put(LABEL, form.getString(LABEL));
        map.put(URL, form.getString(URL));
        return map;
    }

    private boolean isCreateMode(HttpServletRequest request) {
        return Boolean.TRUE.equals(request.getAttribute(CREATE_MODE));
    }

    private void setup(HttpServletRequest request, DynaActionForm form,
            boolean createMode) {
        RequestContext context = new RequestContext(request);
        setupPopup(context);
        if (!createMode) {
            request.setAttribute("id", context.getParamAsLong("id"));
            setupRepo(request, form, ChannelFactory.lookupContentSource(
                    context.getParamAsLong("id"), context.getCurrentUser().getOrg()));
        }
    }

    private void setupPopup(RequestContext context) {
        List<LabelValueBean> sslCrytpoKeyOptions = new ArrayList<LabelValueBean>();
        sslCrytpoKeyOptions.add(lv(LocalizationService.getInstance().
                getMessage("generic.jsp.none"), ""));
        for (Iterator<SslCryptoKey> iter = KickstartFactory.lookupSslCryptoKeys(
                context.getCurrentUser().getOrg()).iterator(); iter.hasNext();) {
            SslCryptoKey sck = iter.next();
            sslCrytpoKeyOptions.add(lv(sck.getDescription(), sck.getId().toString()));
        }
        context.getRequest().setAttribute("sslcryptokeys", sslCrytpoKeyOptions);
    }

    private void setupRepo(HttpServletRequest request, DynaActionForm form,
            ContentSource repo) {

        form.set(LABEL, repo.getLabel());
        form.set(URL, repo.getSourceUrl());
        form.set(SOURCEID, repo.getId());
        if (repo.isSsl()) {
            SslContentSource sslRepo = (SslContentSource) repo;
            form.set(SSL_CA_CERT, getStringId(sslRepo.getCaCert()));
            form.set(SSL_CLIENT_CERT, getStringId(sslRepo.getClientCert()));
            form.set(SSL_CLIENT_KEY, getStringId(sslRepo.getClientKey()));
        }
        // Filters
        String sfilters = new String();
        String sflagSave = new String();
        String sflag = new String();
        String temp = new String();

        List<ContentSourceFilter> lfilters =
                 ChannelFactory.lookupContentSourceFiltersById(repo.getId());
        for (Iterator<ContentSourceFilter> iter = lfilters.iterator(); iter.hasNext();) {
            ContentSourceFilter filter = iter.next();
            sflag = filter.getFlag();
            if (sflagSave.equals(sflag)) {
                temp = "," + filter.getFilter();
            }
            else {
                temp = " " + sflag + filter.getFilter();
                sflagSave = sflag;
            }
            sfilters = sfilters.concat(temp);
        }
        form.set(FILTERS, sfilters);
<<<<<<< HEAD
        form.set(METADATA_SIGNED, new Boolean(repo.getMetadataSigned()));
=======
>>>>>>> 4f1c3dcf
        bindRepo(request, repo);
    }

    /**
     * Method to bind the repo to a request
     * @param request the servlet request
     * @param repo content source
     */
    public static void bindRepo(HttpServletRequest request, ContentSource repo) {
        request.setAttribute(REPO, repo);
    }

    private  void processFilters(String sfilters,
                                      List<ContentSourceFilter> lresult)
                                      throws  InvalidParameterException {

        if (!sfilters.isEmpty()) {
            String[] lfilters = sfilters.split("\\s+");
            char cflag;
            int iOrder = 0;
            for (int i = 0; i < lfilters.length; i++) {
                cflag = lfilters[i].charAt(0);
                if (cflag != '+' && cflag != '-') {
                    throw new InvalidParameterException(
                            "repos.jsp.filters.error");
                }
                String[] lrpm = lfilters[i].substring(1).split(",");
                for (int y = 0; y < lrpm.length; y++) {
                    ContentSourceFilter f = new ContentSourceFilter();
                    f.setFlag(Character.toString(cflag));
                    f.setFilter(lrpm[y]);
                    f.setSortOrder(iOrder);
                    lresult.add(f);
                    iOrder++;
                }
            }
        }
    }

    private ContentSource submit(HttpServletRequest request, ActionErrors errors,
            DynaActionForm form) {
        RequestContext context = new RequestContext(request);
        String url = form.getString(URL);
        String label = form.getString(LABEL);
        String sfilters = form.getString(FILTERS);
<<<<<<< HEAD
        Boolean metadataSigned = (Boolean) form.get(METADATA_SIGNED);
        if (metadataSigned == null) {
            // disabled checkbox doesn't return a value, so result is null
            // set it to false
            metadataSigned = Boolean.FALSE;
        }
=======
>>>>>>> 4f1c3dcf
        Org org = context.getCurrentUser().getOrg();
        BaseRepoCommand repoCmd = null;
        if (isCreateMode(request)) {
           repoCmd = new CreateRepoCommand(org);
        }
        else {
            repoCmd = new EditRepoCommand(context.getCurrentUser(),
                    context.getParamAsLong(SOURCEID));
        }

        repoCmd.setLabel(label);
        repoCmd.setUrl(url);
        repoCmd.setSslCaCertId(parseIdFromForm(form, SSL_CA_CERT));
        repoCmd.setSslClientCertId(parseIdFromForm(form, SSL_CLIENT_CERT));
        repoCmd.setSslClientKeyId(parseIdFromForm(form, SSL_CLIENT_KEY));
        repoCmd.setMetadataSigned(metadataSigned.booleanValue());

        try {
            List<ContentSourceFilter> lresult = new ArrayList<ContentSourceFilter>();

            // Process filters
            processFilters(sfilters, lresult);

            // Store Repo
            repoCmd.store();

            // Store Filters
            Long repoid = repoCmd.getRepo().getId();
            ChannelFactory.clearContentSourceFilters(repoid);

            for (ContentSourceFilter filter : lresult) {
                filter.setSourceId(repoid);
                ChannelFactory.save(filter);
            }
        }
        catch (InvalidRepoUrlException e) {
            errors.add(ActionMessages.GLOBAL_MESSAGE, new ActionMessage(
                    "edit.channel.repo.repourlinuse", null));
        }
        catch (InvalidRepoLabelException e) {
            errors.add(ActionMessages.GLOBAL_MESSAGE, new ActionMessage(
                    "edit.channel.repo.repolabelinuse", repoCmd.getLabel()));
        }
        catch (InvalidCertificateException e) {
            errors.add(ActionMessages.GLOBAL_MESSAGE, new ActionMessage(
                    "edit.channel.repo.clientcertmissing"));
        }
        catch (InvalidParameterException e) {
            errors.add(ActionMessages.GLOBAL_MESSAGE,
            new ActionMessage(e.getMessage()));
        }

        return repoCmd.getRepo();
    }

    private Long parseIdFromForm(DynaActionForm form, String stringName) {
        Long id = null;
        try {
            id = Long.parseLong(form.getString(stringName));
        }
        catch (NumberFormatException nfe) {
            // empty
        }
        return id;
    }

    private String getStringId(SslCryptoKey sck) {
        String strId = "";
        if (sck != null) {
            Long id = sck.getId();
            if (id != null) {
                strId = id.toString();
            }
        }
        return strId;
    }
}<|MERGE_RESOLUTION|>--- conflicted
+++ resolved
@@ -74,10 +74,7 @@
     public static final String SSL_CLIENT_KEY = "sslclientkey";
     public static final String SOURCEID = "sourceid";
     public static final String FILTERS = "filters";
-<<<<<<< HEAD
     public static final String METADATA_SIGNED = "metadataSigned";
-=======
->>>>>>> 4f1c3dcf
 
     private static final String VALIDATION_XSD =
                 "/com/redhat/rhn/frontend/action/channel/" +
@@ -210,10 +207,7 @@
             sfilters = sfilters.concat(temp);
         }
         form.set(FILTERS, sfilters);
-<<<<<<< HEAD
         form.set(METADATA_SIGNED, new Boolean(repo.getMetadataSigned()));
-=======
->>>>>>> 4f1c3dcf
         bindRepo(request, repo);
     }
 
@@ -259,15 +253,12 @@
         String url = form.getString(URL);
         String label = form.getString(LABEL);
         String sfilters = form.getString(FILTERS);
-<<<<<<< HEAD
         Boolean metadataSigned = (Boolean) form.get(METADATA_SIGNED);
         if (metadataSigned == null) {
             // disabled checkbox doesn't return a value, so result is null
             // set it to false
             metadataSigned = Boolean.FALSE;
         }
-=======
->>>>>>> 4f1c3dcf
         Org org = context.getCurrentUser().getOrg();
         BaseRepoCommand repoCmd = null;
         if (isCreateMode(request)) {
