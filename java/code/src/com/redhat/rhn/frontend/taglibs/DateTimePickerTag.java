--- conflicted
+++ resolved
@@ -230,12 +230,8 @@
             timeInput.setAttribute("size", "10");
 
             timeInput.setAttribute("data-picker-name", data.getName());
-<<<<<<< HEAD
-            timeInput.setAttribute("data-initial-hour", String.valueOf(data.getHourOfDay()));
-=======
             timeInput.setAttribute("data-initial-hour",
                     String.valueOf(data.getHourOfDay()));
->>>>>>> 4f1c3dcf
             timeInput.setAttribute("data-initial-minute", String.valueOf(data.getMinute()));
 
             group.addBody(timeInput);
