--- conflicted
+++ resolved
@@ -58,11 +58,8 @@
         icons.put("file-symlink", "fa spacewalk-icon-listicon-cfg-symlink");
         icons.put("header-action", "fa fa-clock-o");
         icons.put("header-activation-key", "fa fa-key");
-<<<<<<< HEAD
+        icons.put("header-calendar", "fa fa-calendar");
         icons.put("header-chain", "fa fa-chain");
-=======
-        icons.put("header-calendar", "fa fa-calendar");
->>>>>>> 7cf5dd43
         icons.put("header-channel", "fa spacewalk-icon-software-channels");
         icons.put("header-channel-configuration",
                   "fa spacewalk-icon-software-channel-management");
