--- conflicted
+++ resolved
@@ -182,68 +182,9 @@
     }
 
     /**
-<<<<<<< HEAD
-=======
-     * Returns the starting element index for a page (1 based)
-     * @return int
-     */
-    private int getPageStartIndex() {
-        //no data ==> no start index...
-        if (getTotalDataSetSize() == 0) {
-            return 0;
-        }
-
-        int startOffset = getCurrentPageNumber() * pageSize;
-
-        if (startOffset < 0) {
-            startOffset = 0;
-        }
         if (startOffset > dataset.size()) {
             startOffset = 0;
         }
-        List parentList = dataset.subList(0, startOffset);
-        List data = expand(parentList);
-        int ret = data.size() + 1;
-
-        if (!parentIsAnElement) {
-            ret = ret - parentList.size();
-        }
-        return ret;
-    }
-
-    /**
-     * Returns the ending element index for a page (1 based)
-     * @return int
-     */
-    private int getPageEndIndex() {
-        int startOffset = getCurrentPageNumber() * pageSize;
-        if (startOffset < 0) {
-            startOffset = 0;
-        }
-
-        int endOffset = startOffset + pageSize;
-        if (endOffset > dataset.size()) {
-            endOffset = dataset.size();
-        }
-        List parentList = dataset.subList(0, endOffset);
-        List data = expand(parentList);
-
-        if (!parentIsAnElement) {
-            return data.size() - parentList.size();
-        }
-
-        return data.size();
-    }
-
-    private int getExpandedDataSize() {
-        if (!parentIsAnElement) {
-            return expand(dataset).size() - dataset.size();
-        }
-        return expand(dataset).size();
-    }
-
-    /**
->>>>>>> b3fd914e
      * Returns the pagination message (1 - 2 of 3 for example)
      * @return the pagination message
      */
