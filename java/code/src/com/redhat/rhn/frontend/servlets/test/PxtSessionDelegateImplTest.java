--- conflicted
+++ resolved
@@ -245,11 +245,7 @@
     }
 
     public final void testGetPxtSessionId() {
-<<<<<<< HEAD
-        Cookie[] cookies = new Cookie[] {getPxtCookie()};
-=======
         final Cookie[] cookies = new Cookie[] {getPxtCookie()};
->>>>>>> 32c8168c
         context().checking(new Expectations() { {
             allowing(mockRequest).getCookies();
             will(returnValue(cookies));
