--- conflicted
+++ resolved
@@ -488,13 +488,8 @@
      * @param request the request object
      * @return the token
      */
-<<<<<<< HEAD
     @SuppressWarnings({"javasecurity:S5145"}) // controlled by log level
     private static String getTokenFromRequest(Request request) {
-=======
-    @SuppressWarnings({"javasecurity:S2083"}) // controlled by log level
-    private String getTokenFromRequest(Request request) {
->>>>>>> d5276f76
         Set<String> queryParams = request.queryParams();
         if (LOG.isDebugEnabled()) {
             LOG.debug("URL: {}", request.url());
