--- conflicted
+++ resolved
@@ -1282,18 +1282,6 @@
       <form-property name="submitted" type="java.lang.Boolean" />
     </form-bean>
 
-<<<<<<< HEAD
-    <form-bean name="cveAuditForm"
-               type="com.redhat.rhn.frontend.struts.ScrubbingDynaActionForm">
-      <form-property name="cveIdentifier" type="java.lang.String" />
-      <form-property name="includeAffectedPatchInapplicable" type="java.lang.Boolean" />
-      <form-property name="includeAffectedPatchApplicable" type="java.lang.Boolean" />
-      <form-property name="includeUnknown" type="java.lang.Boolean" />
-      <form-property name="includeNotAffected" type="java.lang.Boolean" />
-      <form-property name="includePatched" type="java.lang.Boolean" />
-      <form-property name="submitted" type="java.lang.Boolean" />
-    </form-bean>
-=======
     <form-bean name="remoteCommandForm" type="com.redhat.rhn.frontend.struts.ScrubbingDynaActionForm">
         <form-property name="uid" type="java.lang.String" />
         <form-property name="gid" type="java.lang.String" />
@@ -1310,8 +1298,16 @@
         <form-property name="date_am_pm"  type="java.lang.Integer"/>
     </form-bean>
 
-
->>>>>>> d52b0db0
+    <form-bean name="cveAuditForm"
+               type="com.redhat.rhn.frontend.struts.ScrubbingDynaActionForm">
+      <form-property name="cveIdentifier" type="java.lang.String" />
+      <form-property name="includeAffectedPatchInapplicable" type="java.lang.Boolean" />
+      <form-property name="includeAffectedPatchApplicable" type="java.lang.Boolean" />
+      <form-property name="includeUnknown" type="java.lang.Boolean" />
+      <form-property name="includeNotAffected" type="java.lang.Boolean" />
+      <form-property name="includePatched" type="java.lang.Boolean" />
+      <form-property name="submitted" type="java.lang.Boolean" />
+    </form-bean>
   </form-beans>
 
   <global-exceptions>
