<!DOCTYPE struts-config PUBLIC
  "-//Apache Software Foundation//DTD Struts Configuration 1.1//EN"
  "http://jakarta.apache.org/struts/dtds/struts-config_1_2.dtd">

<struts-config>

    <form-beans>
        <form-bean name="loginForm"
            type="org.apache.struts.action.DynaActionForm">
            <form-property name="username" type="java.lang.String"/>
            <form-property name="password" type="java.lang.String"/>
            <form-property name="url_bounce" type="java.lang.String"/>
            <form-property name="request_method" type="java.lang.String"/>
        </form-bean>
      <form-bean name="activationKeyForm"
           type="com.redhat.rhn.frontend.struts.ScrubbingDynaActionForm">
           <form-property name="description" type="java.lang.String"/>
           <form-property name="key" type="java.lang.String"/>
           <form-property name="usageLimit" type="java.lang.String"/>
           <form-property name="selectedChannel" type="java.lang.Long"/>
           <form-property name="selectedEntitlements" type="java.lang.String[]"/>
           <form-property name="universal" type="java.lang.Boolean"/>
           <form-property name="autoDeploy" type="java.lang.Boolean"/>
           <form-property name="submitted" type="java.lang.Boolean"/>
       </form-bean>
       <form-bean name="activationKeyPackagesForm"
           type="com.redhat.rhn.frontend.struts.ScrubbingDynaActionForm">
           <form-property name="packages" type="java.lang.String"/>
           <form-property name="submitted" type="java.lang.Boolean"/>
       </form-bean>
       <form-bean name="activationKeyChildChannelForm"
           type="com.redhat.rhn.frontend.struts.ScrubbingDynaActionForm">
           <form-property name="channels" type="java.util.ArrayList"/>
           <form-property name="childChannels" type="java.lang.String[]"/>
           <form-property name="submitted" type="java.lang.Boolean"/>
       </form-bean>
       <form-bean name="storedProfileForm"
           type="com.redhat.rhn.frontend.struts.ScrubbingDynaActionForm">
           <form-property name="name" type="java.lang.String"/>
           <form-property name="description" type="java.lang.String"/>
           <form-property name="submitted" type="java.lang.Boolean"/>
       </form-bean>
        <form-bean name="createSatelliteForm"
            type="com.redhat.rhn.frontend.struts.ScrubbingDynaActionForm">
            <form-property name="account_type" type="java.lang.String"/>
            <form-property name="address1" type="java.lang.String"/>
            <form-property name="address2" type="java.lang.String"/>
            <form-property name="city" type="java.lang.String"/>
            <form-property name="contact_email" type="java.lang.Boolean"/>
            <form-property name="contact_mail" type="java.lang.Boolean"/>
            <form-property name="contact_call" type="java.lang.Boolean"/>
            <form-property name="contact_fax" type="java.lang.Boolean"/>
            <form-property name="contact_partner" type="java.lang.Boolean"/>
            <form-property name="company" type="java.lang.String"/>
            <form-property name="country" type="java.lang.String"/>
            <form-property name="email" type="java.lang.String"/>
            <form-property name="fax" type="java.lang.String"/>
            <form-property name="firstNames" type="java.lang.String"/>
            <form-property name="lastName" type="java.lang.String"/>
            <form-property name="login" type="java.lang.String"/>
            <form-property name="desiredpassword" type="java.lang.String"/>
            <form-property name="desiredpasswordConfirm" type="java.lang.String"/>
            <form-property name="phone" type="java.lang.String"/>
            <form-property name="prefix" type="java.lang.String"/>
            <form-property name="state" type="java.lang.String"/>
            <form-property name="title" type="java.lang.String"/>
            <form-property name="zip" type="java.lang.String"/>
            <form-property name="usepam" type="java.lang.Boolean"/>
            <form-property name="no_scrub" type="java.lang.String"
            				 initial="desiredpassword, desiredpasswordConfirm"/>
            <form-property name="preferredLocale" type="java.lang.String" />
            <form-property name="timezone" type="java.lang.Integer"/>
        </form-bean>
        <form-bean name="userCreateForm"
            type="com.redhat.rhn.frontend.struts.ScrubbingDynaActionForm">
            <form-property name="account_type" type="java.lang.String"/>
            <form-property name="address1" type="java.lang.String"/>
            <form-property name="address2" type="java.lang.String"/>
            <form-property name="city" type="java.lang.String"/>
            <form-property name="contact_email" type="java.lang.Boolean"/>
            <form-property name="contact_mail" type="java.lang.Boolean"/>
            <form-property name="contact_call" type="java.lang.Boolean"/>
            <form-property name="contact_fax" type="java.lang.Boolean"/>
            <form-property name="contact_partner" type="java.lang.Boolean"/>
            <form-property name="company" type="java.lang.String"/>
            <form-property name="country" type="java.lang.String"/>
            <form-property name="email" type="java.lang.String"/>
            <form-property name="fax" type="java.lang.String"/>
            <form-property name="firstNames" type="java.lang.String"/>
            <form-property name="lastName" type="java.lang.String"/>
            <form-property name="login" type="java.lang.String"/>
            <form-property name="desiredpassword" type="java.lang.String"/>
            <form-property name="desiredpasswordConfirm" type="java.lang.String"/>
            <form-property name="phone" type="java.lang.String"/>
            <form-property name="prefix" type="java.lang.String"/>
            <form-property name="state" type="java.lang.String"/>
            <form-property name="title" type="java.lang.String"/>
            <form-property name="zip" type="java.lang.String"/>
            <form-property name="usepam" type="java.lang.Boolean"/>
            <form-property name="no_scrub" type="java.lang.String" 
            				initial="desiredpassword, desiredpasswordConfirm"/>
        </form-bean>
        <form-bean name="userDetailsForm"
            type="com.redhat.rhn.frontend.struts.ScrubbingDynaActionForm">
            <form-property name="uid" type="java.lang.Long"/>
            <form-property name="firstNames" type="java.lang.String"/>
            <form-property name="lastName" type="java.lang.String"/>
            <form-property name="title" type="java.lang.String"/>
            <form-property name="prefix" type="java.lang.String"/>
            <form-property name="desiredpassword" type="java.lang.String"/>
            <form-property name="desiredpasswordConfirm" type="java.lang.String"/>
            <form-property name="possibleRoles"
                           type="org.apache.struts.util.LabelValueBean[]"/>
            <form-property name="selectedRoles" type="java.lang.String[]"/>
            <form-property name="usersRoles" type="java.lang.String[]"/>
            <form-property name="usepam" type="java.lang.Boolean"/>
            <form-property name="no_scrub" type="java.lang.String" initial="desiredpassword, desiredpasswordConfirm"/>
        </form-bean>
        <form-bean name="orgCreateForm"
            type="com.redhat.rhn.frontend.struts.ScrubbingDynaActionForm">
            <form-property name="orgName" type="java.lang.String"/>
            <form-property name="login" type="java.lang.String"/>
            <form-property name="email" type="java.lang.String"/>
            <form-property name="desiredpassword" type="java.lang.String"/>
            <form-property name="desiredpasswordConfirm" type="java.lang.String"/>
            <form-property name="prefix" type="java.lang.String"/>
            <form-property name="firstNames" type="java.lang.String"/>
            <form-property name="lastName" type="java.lang.String"/>
            <form-property name="usepam" type="java.lang.Boolean"/>
            <form-property name="submitted" type="java.lang.Boolean" />
            <form-property name="no_scrub" type="java.lang.String" 
            				initial="desiredpassword, desiredpasswordConfirm"/>            
        </form-bean>
        <form-bean name="orgDetailsForm"
            type="com.redhat.rhn.frontend.struts.ScrubbingDynaActionForm">
            <form-property name="orgName" type="java.lang.String"/>
            <form-property name="id" type="java.lang.String"/>
            <form-property name="users" type="java.lang.String"/>
            <form-property name="systems" type="java.lang.String"/>
            <form-property name="groups" type="java.lang.String"/>
            <form-property name="actkeys" type="java.lang.String"/>
            <form-property name="ksprofiles" type="java.lang.String"/>
            <form-property name="cfgchannels" type="java.lang.String"/>
            <form-property name="submitted" type="java.lang.Boolean" />
        </form-bean>
        <form-bean name="orgSystemSubscriptionsForm"
            type="com.redhat.rhn.frontend.struts.ScrubbingDynaActionForm">
            <form-property name="enterprise_entitled" type="java.lang.String"/>
            <form-property name="provisioning_entitled" type="java.lang.String"/>
            <form-property name="monitoring_entitled" type="java.lang.String"/>
            <form-property name="virtualization_host" type="java.lang.String"/>
            <form-property name="virtualization_host_platform" type="java.lang.String"/>
            <form-property name="submitted" type="java.lang.Boolean" />
        </form-bean>
        <form-bean name="orgSysEntitlementsForm"
            type="com.redhat.rhn.frontend.struts.ScrubbingDynaActionForm">
            <form-property name="proposed_count" type="java.lang.String"/>
            <form-property name="orgId" type="java.lang.Long"/>
            <form-property name="entName" type="java.lang.String"/>
            <form-property name="submitted" type="java.lang.Boolean"/>
        </form-bean>
        <form-bean name="softwareEntitlementSubsForm"
            type="com.redhat.rhn.frontend.struts.ScrubbingDynaActionForm">
            <form-property name="submitted" type="java.lang.Boolean" />
        </form-bean>
        <form-bean name="userPrefForm"
            type="com.redhat.rhn.frontend.struts.ScrubbingDynaActionForm">
            <form-property name="uid" type="java.lang.Long"/>
            <form-property name="email" type="java.lang.Boolean"/>
            <form-property name="emailNotif" type="java.lang.Boolean"/>
            <form-property name="call" type="java.lang.Boolean"/>
            <form-property name="fax" type="java.lang.Boolean"/>
            <form-property name="mail" type="java.lang.Boolean"/>
            <form-property name="pagesize" type="java.lang.Integer"/>
            <form-property name="possiblePanes"
                           type="org.apache.struts.util.LabelValueBean[]"/>
            <form-property name="selectedPanes" type="java.lang.String[]"/>
        </form-bean>
        <form-bean name="assignedDefSysGrpForm"
                   type="com.redhat.rhn.frontend.struts.ScrubbingDynaActionForm">
            <form-property name="uid" type="java.lang.Long"/>
            <form-property name="cid" type="java.lang.String[]"/>
            <form-property name="selectedGroups" type="java.lang.String[]"/>
            <form-property name="defaultGroups" type="java.lang.String[]"/>
        </form-bean>
        <form-bean name="changeEmailForm"
                   type="com.redhat.rhn.frontend.struts.ScrubbingDynaActionForm">
            <form-property name="uid" type="java.lang.Long"/>
            <form-property name="email" type="java.lang.String"/>
        </form-bean>
        <form-bean name="editAddressForm"
            type="com.redhat.rhn.frontend.struts.ScrubbingDynaActionForm">
            <form-property name="uid" type="java.lang.Long"/>
            <form-property name="type" type="java.lang.String"/>
            <form-property name="typedisplay" type="java.lang.String"/>
            <form-property name="phone" type="java.lang.String"/>
            <form-property name="fax" type="java.lang.String"/>
            <form-property name="address1" type="java.lang.String"/>
            <form-property name="address2" type="java.lang.String"/>
            <form-property name="city" type="java.lang.String"/>
            <form-property name="state" type="java.lang.String"/>
            <form-property name="zip" type="java.lang.String"/>
            <form-property name="country" type="java.lang.String"/>
        </form-bean>
        <form-bean name="channelPermsForm"
                   type="com.redhat.rhn.frontend.struts.ScrubbingDynaActionForm">
            <form-property name="uid" type="java.lang.Long"/>
            <form-property name="cid" type="java.lang.String[]"/>
            <form-property name="selectedChannels" type="java.lang.String[]"/>
            <form-property name="role" type="java.lang.String"/>
            <form-property name="filter_value" type="java.lang.String"/>
            <form-property name="prev_filter_value" type="java.lang.String"/>
        </form-bean>
        <form-bean name="auditSearchForm"
                   type="com.redhat.rhn.frontend.struts.ScrubbingDynaActionForm">
            <form-property name="machine" type="java.lang.String" />
            <form-property name="startMilli" type="java.lang.Long" />
            <form-property name="endMilli" type="java.lang.Long" />
            <form-property name="autypes" type="java.lang.String[]" />
            <form-property name="seqno" type="java.lang.Long" />
            <form-property name="unreviewable" type="java.lang.Boolean" />
            <form-property name="parseDates" type="java.lang.Boolean" />
            <form-property name="start_year" type="java.lang.Integer" />
            <form-property name="start_month" type="java.lang.Integer" />
            <form-property name="start_day" type="java.lang.Integer" />
            <form-property name="start_hour" type="java.lang.Integer" />
            <form-property name="start_minute" type="java.lang.Integer" />
            <form-property name="start_am_pm" type="java.lang.Integer" />
            <form-property name="end_year" type="java.lang.Integer" />
            <form-property name="end_month" type="java.lang.Integer" />
            <form-property name="end_day" type="java.lang.Integer" />
            <form-property name="end_hour" type="java.lang.Integer" />
            <form-property name="end_minute" type="java.lang.Integer" />
            <form-property name="end_am_pm" type="java.lang.Integer" />
        </form-bean>
        <form-bean name="errataSearchForm"
                   type="com.redhat.rhn.frontend.struts.ScrubbingDynaActionForm">
            <form-property name="search_string" type="java.lang.String"/>
            <form-property name="view_mode" type="java.lang.String"/>
            <form-property name="submitted" type="java.lang.Boolean" />
            <form-property name="errata_type_bug" type="java.lang.Boolean" />
            <form-property name="errata_type_security" type="java.lang.Boolean" />
            <form-property name="errata_type_enhancement" type="java.lang.Boolean"/>
            <form-property name="optionIssueDateSearch" type="java.lang.Boolean" />
            <form-property name="start_year"  type="java.lang.Integer"/>
            <form-property name="start_month" type="java.lang.Integer"/>
            <form-property name="start_day"   type="java.lang.Integer"/>
            <form-property name="start_hour"  type="java.lang.Integer"/>
            <form-property name="start_minute"  type="java.lang.Integer"/>
            <form-property name="start_am_pm" type="java.lang.Integer"/>
            <form-property name="end_year"    type="java.lang.Integer"/>
            <form-property name="end_month"   type="java.lang.Integer"/>
            <form-property name="end_day"     type="java.lang.Integer"/>
            <form-property name="end_hour"    type="java.lang.Integer"/>
            <form-property name="end_minute"  type="java.lang.Integer"/>
            <form-property name="end_am_pm"   type="java.lang.Integer"/>
            <form-property name="fineGrained" type="java.lang.Boolean"/>

        </form-bean>
        <form-bean name="errataCreateForm"
                   type="com.redhat.rhn.frontend.struts.ScrubbingDynaActionForm">
            <form-property name="synopsis" type="java.lang.String"/>
            <form-property name="advisoryName" type="java.lang.String"/>
            <form-property name="advisoryRelease" type="java.lang.String"/>
            <form-property name="advisoryType" type="java.lang.String"/>
            <form-property name="advisoryTypeLabels" type="java.util.List"/>
            <form-property name="product" type="java.lang.String"/>
            <form-property name="errataFrom" type="java.lang.String"/>
            <form-property name="buglistId" type="java.lang.String"/>
            <form-property name="buglistSummary" type="java.lang.String"/>
            <form-property name="buglistUrl" type="java.lang.String"/>
            <form-property name="topic" type="java.lang.String"/>
            <form-property name="description" type="java.lang.String"/>
            <form-property name="solution" type="java.lang.String"/>
            <form-property name="keywords" type="java.lang.String"/>
            <form-property name="refersTo" type="java.lang.String"/>
            <form-property name="notes" type="java.lang.String"/>
        </form-bean>
        <form-bean name="errataEditForm"
                   type="com.redhat.rhn.frontend.struts.ScrubbingDynaActionForm">
            <form-property name="synopsis" type="java.lang.String"/>
            <form-property name="advisoryName" type="java.lang.String"/>
            <form-property name="advisoryRelease" type="java.lang.String"/>
            <form-property name="advisoryType" type="java.lang.String"/>
            <form-property name="advisoryTypeLabels" type="java.util.List"/>
            <form-property name="product" type="java.lang.String"/>
            <form-property name="errataFrom" type="java.lang.String"/>
            <form-property name="topic" type="java.lang.String"/>
            <form-property name="description" type="java.lang.String"/>
            <form-property name="solution" type="java.lang.String"/>
            <form-property name="keywords" type="java.lang.String"/>
            <form-property name="refersTo" type="java.lang.String"/>
            <form-property name="notes" type="java.lang.String"/>
        </form-bean>
        <form-bean name="packageSearchForm"
                   type="com.redhat.rhn.frontend.struts.ScrubbingDynaActionForm">
            <form-property name="search_string" type="java.lang.String"/>
            <form-property name="view_mode" type="java.lang.String"/>
            <form-property name="channel_arch" type="java.lang.String[]"/>
            <form-property name="channel_filter" type="java.lang.String"/>
            <form-property name="filter_value" type="java.lang.String"/>
            <form-property name="prev_filter_value" type="java.lang.String"/>
            <form-property name="relevant" type="java.lang.String" />
            <form-property name="fineGrained" type="java.lang.Boolean" />
            <form-property name="submitted" type="java.lang.Boolean" />
        </form-bean>

        <form-bean 	name="systemSearchForm"
        			type="com.redhat.rhn.frontend.struts.ScrubbingDynaActionForm">
        <form-property name="search_string" type="java.lang.String" />
        <form-property name="view_mode" type="java.lang.String" />
        <form-property name="whereToSearch" type="java.lang.String" />
        <form-property name="invert" type="java.lang.Boolean" />
        <form-property name="fineGrained" type="java.lang.Boolean" />
        <form-property name="submitted" type="java.lang.Boolean" />
        </form-bean>

        <form-bean  name="docsSearchForm"
                    type="com.redhat.rhn.frontend.struts.ScrubbingDynaActionForm">
        <form-property name="search_string" type="java.lang.String" />
        <form-property name="view_mode" type="java.lang.String" />
        <form-property name="submitted" type="java.lang.Boolean" />
        </form-bean>

        <form-bean name="searchForm"
        		   type="com.redhat.rhn.frontend.struts.ScrubbingDynaActionForm">
        <form-property name="search_type" type="java.lang.String" />
        <form-property name="search_string" type="java.lang.String" />
        <form-property name="submitted" type="java.lang.Boolean" />
        </form-bean>

        <form-bean name="probeDetailsForm"
                   type="com.redhat.rhn.frontend.struts.ScrubbingDynaActionForm">
            <form-property name="start_year"  type="java.lang.Integer"/>
            <form-property name="start_month" type="java.lang.Integer"/>
            <form-property name="start_day"   type="java.lang.Integer"/>
            <form-property name="start_hour"  type="java.lang.Integer"/>
            <form-property name="start_minute"  type="java.lang.Integer"/>
            <form-property name="start_am_pm" type="java.lang.Integer"/>
            <form-property name="end_year"    type="java.lang.Integer"/>
            <form-property name="end_month"   type="java.lang.Integer"/>
            <form-property name="end_day"     type="java.lang.Integer"/>
            <form-property name="end_hour"    type="java.lang.Integer"/>
            <form-property name="end_minute"  type="java.lang.Integer"/>
            <form-property name="end_am_pm"   type="java.lang.Integer"/>
            <form-property name="show_graph"  type="java.lang.Boolean"/>
            <form-property name="show_log"    type="java.lang.Boolean"/>
            <form-property name="metrics"          type="org.apache.struts.util.LabelValueBean[]"/>
            <form-property name="selected_metrics" type="java.lang.String[]"/>
            <form-property name="submitted"  type="java.lang.Boolean"/>
        </form-bean>


        <form-bean name="probeEditForm"
                   type="com.redhat.rhn.frontend.struts.ScrubbingDynaActionForm">
            <form-property name="description"  type="java.lang.String"/>
            <form-property name="notification" type="java.lang.Boolean"/>
            <form-property name="notification_interval_min" type="java.lang.Long"/>
            <form-property name="check_interval_min" type="java.lang.Long"/>
            <form-property name="contact_group_id" type="java.lang.Long"/>
            <form-property name="submitted"  type="java.lang.Boolean"/>
        </form-bean>

        <form-bean name="probeCreateForm"
                   type="com.redhat.rhn.frontend.struts.ScrubbingDynaActionForm">
            <form-property name="command_group" type="java.lang.String"/>
            <form-property name="command"      type="java.lang.String"/>
            <form-property name="sat_cluster_id" type="java.lang.Long"/>
            <form-property name="description"  type="java.lang.String"/>
            <form-property name="old_description"  type="java.lang.String"/>
            <form-property name="notification" type="java.lang.Boolean"/>
            <form-property name="notification_interval_min" type="java.lang.Long"/>
            <form-property name="check_interval_min" type="java.lang.Long"/>
            <form-property name="contact_group_id" type="java.lang.Long"/>
            <form-property name="submitted"  type="java.lang.Boolean"/>
        </form-bean>

        <form-bean name="probeDeleteForm"
                   type="com.redhat.rhn.frontend.struts.ScrubbingDynaActionForm">
            <form-property name="submitted"  type="java.lang.Boolean"/>
        </form-bean>

        <form-bean name="orgDeleteForm"
                   type="com.redhat.rhn.frontend.struts.ScrubbingDynaActionForm">
            <form-property name="submitted"  type="java.lang.Boolean"/>
        </form-bean>

        <form-bean name="probeSuiteEditForm"
                   type="com.redhat.rhn.frontend.struts.ScrubbingDynaActionForm">
            <form-property name="description"  type="java.lang.String"/>
            <form-property name="suite_name" type="java.lang.String"/>
            <form-property name="submitted"  type="java.lang.Boolean"/>
        </form-bean>

        <form-bean name="monitoringGeneralConfigForm"
                   type="com.redhat.rhn.frontend.struts.ScrubbingDynaActionForm">
            <form-property name="squelch"  type="java.lang.String"/>
            <form-property name="is_monitoring_scout"  type="java.lang.Boolean"/>
            <form-property name="submitted"  type="java.lang.Boolean"/>
            <form-property name="MDOM"  type="java.lang.String"/>
        </form-bean>

        <form-bean name="scheduleRemoteCmdForm"
                   type="com.redhat.rhn.frontend.struts.ScrubbingDynaActionForm">
            <form-property name="run_script" type="java.lang.String"/>
            <form-property name="username" type="java.lang.String"/>
            <form-property name="group" type="java.lang.String"/>
            <form-property name="timeout" type="java.lang.Long"/>
            <form-property name="script" type="java.lang.String"/>
            <form-property name="session_set_label" type="java.lang.String"/>
            <form-property name="submitted"  type="java.lang.Boolean"/>
            <form-property name="mode" type="java.lang.String"/>
            <!-- fields needed by datePicker -->
            <form-property name="use_date"  type="java.lang.Boolean"/>
            <form-property name="date_year"  type="java.lang.Integer"/>
            <form-property name="date_month"  type="java.lang.Integer"/>
            <form-property name="date_day"  type="java.lang.Integer"/>
            <form-property name="date_hour"  type="java.lang.Integer"/>
            <form-property name="date_minute"  type="java.lang.Integer"/>
            <form-property name="date_am_pm"  type="java.lang.Integer"/>
			<form-property name="no_scrub" type="java.lang.String"
            				 initial="run_script, script"/>            
            
        </form-bean>

        <form-bean name="errataPublishForm"
            type="com.redhat.rhn.frontend.struts.ScrubbingDynaActionForm">
            <form-property type="java.lang.Long" name="eid"/>
        </form-bean>

        <form-bean name="pkgProfileForm"
            type="com.redhat.rhn.frontend.struts.ScrubbingDynaActionForm">
            <form-property name="name" type="java.lang.String"/>
            <form-property name="description" type="java.lang.String"/>
            <form-property name="submitted" type="java.lang.Boolean"/>
        </form-bean>

        <form-bean name="compareProfileForm"
            type="com.redhat.rhn.frontend.struts.ScrubbingDynaActionForm">
            <form-property name="profile" type="java.lang.Long"/>
            <form-property name="server" type="java.lang.Long"/>
            <form-property name="submitted" type="java.lang.Boolean"/>
            <form-property name="compareProfilesBtn" type="java.lang.String"/>
            <form-property name="compareSystemsBtn" type="java.lang.String"/>
            <form-property name="createBtn" type="java.lang.String"/>
        </form-bean>

        <form-bean name="deleteProfileForm"
            type="com.redhat.rhn.frontend.struts.ScrubbingDynaActionForm">
            <form-property name="prid" type="java.lang.Long"/>
            <form-property name="sid" type="java.lang.Long"/>
            <form-property name="submitted" type="java.lang.Boolean"/>
        </form-bean>

        <form-bean name="deleteSatAdminRoleForm"
            type="com.redhat.rhn.frontend.struts.ScrubbingDynaActionForm">
            <form-property name="uid" type="java.lang.Long"/>
            <form-property name="submitted" type="java.lang.Boolean"/>
        </form-bean>

        <form-bean name="filterCreateForm"
                   type="com.redhat.rhn.frontend.struts.ScrubbingDynaActionForm">
            <form-property name="start_year"  type="java.lang.Integer"/>
            <form-property name="start_month" type="java.lang.Integer"/>
            <form-property name="start_day"   type="java.lang.Integer"/>
            <form-property name="start_hour"  type="java.lang.Integer"/>
            <form-property name="start_minute" type="java.lang.Integer"/>
            <form-property name="start_am_pm" type="java.lang.Integer"/>
            <form-property name="end_year"    type="java.lang.Integer"/>
            <form-property name="end_month"   type="java.lang.Integer"/>
            <form-property name="end_day"     type="java.lang.Integer"/>
            <form-property name="end_hour"    type="java.lang.Integer"/>
            <form-property name="end_minute"  type="java.lang.Integer"/>
            <form-property name="end_am_pm"   type="java.lang.Integer"/>
            <form-property name="recurring"  type="java.lang.Boolean"/>
            <form-property name="recurring_frequency"  type="java.lang.Long"/>
            <form-property name="recurring_duration"  type="java.lang.String"/>
            <form-property name="duration_type"  type="java.lang.Long"/>
            <form-property name="description"  type="java.lang.String"/>
            <form-property name="filterType"  type="java.lang.String"/>
            <form-property name="destination"  type="java.lang.String"/>
            <form-property name="scope"       type="java.lang.String"/>
            <form-property name="scout"      type="java.lang.String[]"/>
            <form-property name="probe"      type="java.lang.String[]"/>
            <form-property name="org"      type="java.lang.String[]"/>
            <form-property name="states"      type="java.lang.String[]"/>
            <form-property name="contact_groups" type="java.lang.String[]"/>
            <form-property name="output_match" type="java.lang.String"/>
            <form-property name="output_match_case"  type="java.lang.Boolean"/>
            <form-property name="submitted"  type="java.lang.Boolean"/>
        </form-bean>

        <form-bean name="syncProfilesForm"
                   type="com.redhat.rhn.frontend.struts.ScrubbingDynaActionForm">
            <form-property name="use_date"  type="java.lang.Boolean"/>
            <form-property name="date_year"  type="java.lang.Integer"/>
            <form-property name="date_month"  type="java.lang.Integer"/>
            <form-property name="date_day"  type="java.lang.Integer"/>
            <form-property name="date_hour"  type="java.lang.Integer"/>
            <form-property name="date_minute"  type="java.lang.Integer"/>
            <form-property name="date_am_pm"  type="java.lang.Integer"/>
        </form-bean>

        <form-bean name="applyErrataConfirmForm"
                   type="com.redhat.rhn.frontend.struts.ScrubbingDynaActionForm">
            <form-property name="use_date"  type="java.lang.Boolean"/>
            <form-property name="date_year"  type="java.lang.Integer"/>
            <form-property name="date_month"  type="java.lang.Integer"/>
            <form-property name="date_day"  type="java.lang.Integer"/>
            <form-property name="date_hour"  type="java.lang.Integer"/>
            <form-property name="date_minute"  type="java.lang.Integer"/>
            <form-property name="date_am_pm"  type="java.lang.Integer"/>
        </form-bean>

        <form-bean name="methodEditForm"
                   type="com.redhat.rhn.frontend.struts.ScrubbingDynaActionForm">
            <form-property name="name"  type="java.lang.String"/>
            <form-property name="email"  type="java.lang.String"/>
            <form-property name="type"  type="java.lang.String"/>
            <form-property name="submitted"  type="java.lang.Boolean"/>
        </form-bean>

        <form-bean name="generalConfigForm"
                   type="com.redhat.rhn.frontend.struts.ScrubbingDynaActionForm">
            <form-property name="traceback_mail"  type="java.lang.String"/>
            <form-property name="server|jabber_server"  type="java.lang.String"/>
            <form-property name="server|satellite|http_proxy"  type="java.lang.String"/>
            <form-property name="server|satellite|http_proxy_username"  type="java.lang.String"/>
            <form-property name="server|satellite|http_proxy_password"  type="java.lang.String"/>
            <form-property name="server|satellite|http_proxy_password_confirm"  type="java.lang.String"/>
            <form-property name="mount_point"  type="java.lang.String"/>
            <form-property name="web|ssl_available"  type="java.lang.Boolean"/>
            <form-property name="web|enable_solaris_support"  type="java.lang.Boolean"/>
            <form-property name="disconnected"  type="java.lang.Boolean"/>
            <form-property name="web|is_monitoring_backend"  type="java.lang.Boolean"/>
            <form-property name="submitted"  type="java.lang.Boolean"/>
            <form-property name="no_scrub" type="java.lang.String"
						initial="server|satellite|http_proxy_password, server|satellite|http_proxy_password_confirm"/>
            
        </form-bean>

        <form-bean name="certificateConfigForm"
        		type="com.redhat.rhn.frontend.struts.ScrubbingDynaActionForm">
            <form-property name="cert_file"  type="org.apache.struts.upload.FormFile"/>
            <form-property name="cert_text"  type="java.lang.String"/>
            <form-property name="submitted"  type="java.lang.Boolean"/>
			<form-property name="no_scrub" type="java.lang.String"
						initial="cert_text"/>            
        </form-bean>

        <form-bean name="bootstrapConfigForm"
                   type="com.redhat.rhn.frontend.struts.ScrubbingDynaActionForm">
            <form-property name="hostname"  type="java.lang.String"/>
            <form-property name="ssl-cert"  type="java.lang.String"/>
            <form-property name="ssl"  type="java.lang.Boolean"/>
            <form-property name="gpg"  type="java.lang.Boolean"/>
            <form-property name="allow-config-actions"  type="java.lang.Boolean"/>
            <form-property name="allow-remote-commands"  type="java.lang.Boolean"/>
            <form-property name="http-proxy"  type="java.lang.String"/>
            <form-property name="http-proxy-username"  type="java.lang.String"/>
            <form-property name="http-proxy-password"  type="java.lang.String"/>
            <form-property name="submitted"  type="java.lang.Boolean"/>
            <form-property name="no_scrub" type="java.lang.String"
						initial="http-proxy-password"/>
        </form-bean>

        <form-bean name="restartForm"
                   type="com.redhat.rhn.frontend.struts.ScrubbingDynaActionForm">
            <form-property name="restart"  type="java.lang.Boolean"/>
            <form-property name="submitted"  type="java.lang.Boolean"/>
        </form-bean>

        <form-bean name="cryptoKeyForm"
                   type="com.redhat.rhn.frontend.struts.ScrubbingDynaActionForm">
            <form-property name="description"  type="java.lang.String"/>
            <form-property name="type"  type="java.lang.String"/>
            <form-property name="contents"  type="org.apache.struts.upload.FormFile"/>
            <form-property name="submitted"  type="java.lang.Boolean"/>
            <form-property name="no_scrub" type="java.lang.String" initial="contents"/>
        </form-bean>

		<form-bean name="cryptoKeyDeleteForm"
                   type="com.redhat.rhn.frontend.struts.ScrubbingDynaActionForm">
            <form-property name="description"  type="java.lang.String"/>
            <form-property name="type"  type="java.lang.String"/>
            <form-property name="submitted"  type="java.lang.Boolean"/>
        </form-bean>

        <form-bean name="fileListForm"
                   type="com.redhat.rhn.frontend.struts.ScrubbingDynaActionForm">
            <form-property name="label"  type="java.lang.String"/>
            <form-property name="files"  type="java.lang.String"/>
            <form-property name="submitted"  type="java.lang.Boolean"/>
        </form-bean>

		<form-bean name="cloneErrataForm"
                   type="com.redhat.rhn.frontend.struts.ScrubbingDynaActionForm">
            <form-property name="channel"  type="java.lang.String"/>
            <form-property name="showalreadycloned"  type="java.lang.Boolean"/>
            <form-property name="submitted"  type="java.lang.Boolean"/>
        </form-bean>

        <form-bean name="packagePushForm"
                   type="com.redhat.rhn.frontend.struts.ScrubbingDynaActionForm">
        	<form-property name="cid" type="java.lang.Long"/>
        	<form-property name="eid" type="java.lang.Long"/>
        </form-bean>

        <!-- Kickstart Form Beans -->
        <form-bean name="kickstartDetailsForm"
                   type="com.redhat.rhn.frontend.struts.ScrubbingDynaActionForm">
            <form-property name="label" type="java.lang.String"/>
            <form-property name="active" type="java.lang.Boolean" />
            <form-property name="post_log" type="java.lang.Boolean" />
            <form-property name="pre_log" type="java.lang.Boolean" />
            <form-property name="ksCfg" type="java.lang.Boolean" />
            <form-property name="org_default" type="java.lang.Boolean" />
            <form-property name="comments" type="java.lang.String" />
            <form-property name="submitted"  type="java.lang.Boolean"/>
            <form-property name="virtualizationTypes" type="java.util.List" />
            <form-property name="virtualizationTypeLabel" type="java.lang.String" />
            <form-property name="kernel_options" type="java.lang.String"/>
            <form-property name="post_kernel_options" type="java.lang.String"/>
 			<form-property name="virt_disk_path" type="java.lang.String"/>
 			<form-property name="virt_mem_mb"  type="java.lang.Integer"/>
 			<form-property name="virt_cpus"  type="java.lang.Integer"/>
 			<form-property name="virt_disk_size"  type="java.lang.Integer"/>
 			<form-property name="virt_bridge" type="java.lang.String"/>

        </form-bean>

        <form-bean name="kickstartDeleteForm"
                   type="com.redhat.rhn.frontend.struts.ScrubbingDynaActionForm">
		<form-property name="submitted"  type="java.lang.Boolean"/>
        </form-bean>

        <form-bean name="kickstartSoftwareForm"
                   type="com.redhat.rhn.frontend.struts.ScrubbingDynaActionForm">
            <form-property name="channel" type="java.lang.Long"/>
            <form-property name="tree" type="java.lang.Long" />
            <form-property name="url" type="java.lang.String" />
            <form-property name="submitted"  type="java.lang.Boolean"/>
            <form-property name="fieldChanged" type="java.lang.String" />
            <form-property name="child_channels" type="java.lang.String[]"/>
			<form-property name="possibleRepos"
                           type="com.redhat.rhn.frontend.struts.LabelValueEnabledBean[]"/>
            <form-property name="selectedRepos" type="java.lang.String[]"/>

        </form-bean>

        <form-bean name="kickstartIpRangeForm"
                   type="com.redhat.rhn.frontend.struts.ScrubbingDynaActionForm">
            <form-property name="octet1a" type="java.lang.Long" />
            <form-property name="octet1b" type="java.lang.Long" />
            <form-property name="octet1c" type="java.lang.Long" />
            <form-property name="octet1d" type="java.lang.Long" />
            <form-property name="octet2a" type="java.lang.Long" />
            <form-property name="octet2b" type="java.lang.Long" />
            <form-property name="octet2c" type="java.lang.Long" />
            <form-property name="octet2d" type="java.lang.Long" />
            <form-property name="submitted"  type="java.lang.Boolean"/>
        </form-bean>

        <form-bean name="kickstartSystemDetailsForm"
                  type="com.redhat.rhn.frontend.struts.ScrubbingDynaActionForm">
            <form-property name="ksid" type="java.lang.Long" />
            <form-property name="kickstart" type="com.redhat.rhn.domain.kickstart.KickstartData" />
            <form-property name="selinuxMode" type="java.lang.String" />
            <form-property name="registrationType" type="java.lang.String" />
            <form-property name="configManagement" type="java.lang.String" />
            <form-property name="remoteCommands" type="java.lang.String" />
            <form-property name="rootPassword" type="java.lang.String" />
            <form-property name="rootPasswordConfirm" type="java.lang.String" />
            <form-property name="submitted" type="java.lang.Boolean" />
            <form-property name="no_scrub" type="java.lang.String"
						initial="rootPassword, rootPasswordConfirm"/>
            
        </form-bean>

        <form-bean name="kickstartScriptForm"
                   type="com.redhat.rhn.frontend.struts.ScrubbingDynaActionForm">
            <form-property name="language" type="java.lang.String" />
            <form-property name="script_name" type="java.lang.String" />
            <form-property name="contents" type="java.lang.String" />
            <form-property name="type" type="java.lang.String" />
            <form-property name="nochroot" type="java.lang.Boolean" />
            <form-property name="template" type="java.lang.Boolean" />
            <form-property name="submitted"  type="java.lang.Boolean"/>
            <form-property name="no_scrub" type="java.lang.String" initial="contents"/>
        </form-bean>

        <form-bean name="kickstartPackages"
                   type="org.apache.struts.action.DynaActionForm">
            <form-property name="ksid" type="java.lang.Long" />
            <form-property name="packageList" type="java.lang.String" />
            <form-property name="noBase" type="java.lang.Boolean" />
            <form-property name="ignoreMissing" type="java.lang.Boolean" />
            <form-property name="submitted" type="java.lang.Boolean" />
        </form-bean>

  <form-bean name="kickstartTroubleshootingForm"
       type="com.redhat.rhn.frontend.struts.ScrubbingDynaActionForm">
      <form-property name="bootloader" type="java.lang.String"/>
      <form-property name="kernelParams" type="java.lang.String"/>
      <form-property name="nonChrootPost" type="java.lang.Boolean"/>
      <form-property name="verboseUp2date" type="java.lang.Boolean"/>
      <form-property name="submitted" type="java.lang.Boolean"/>
  </form-bean>

  <form-bean name="kickstartLocaleForm"
       type="com.redhat.rhn.frontend.struts.ScrubbingDynaActionForm">
      <form-property name="timezone" type="java.lang.String"/>
      <form-property name="use_utc" type="java.lang.Boolean"/>
      <form-property name="submitted" type="java.lang.Boolean"/>
  </form-bean>

        <form-bean name="kickstartPartitionForm"
                   type="com.redhat.rhn.frontend.struts.ScrubbingDynaActionForm">
            <form-property name="partitions" type="java.lang.String" />
            <form-property name="submitted"  type="java.lang.Boolean"/>
            <form-property name="no_paren_scrub"  type="java.lang.String" initial="partitions"/>
        </form-bean>

      <form-bean name="kickstartVariableForm"
                   type="com.redhat.rhn.frontend.struts.ScrubbingDynaActionForm">
            <form-property name="variables" type="java.lang.String" />
            <form-property name="submitted"  type="java.lang.Boolean"/>
            <form-property name="netbootEnabled" type="java.lang.Boolean"/>
        </form-bean>

        <form-bean name="kickstartDownloadForm"
                   type="com.redhat.rhn.frontend.struts.ScrubbingDynaActionForm">
            <form-property name="filedata" type="java.lang.String" />
            <form-property name="submitted"  type="java.lang.Boolean"/>
        </form-bean>

        <form-bean name="kickstartFileForm"
                   type="com.redhat.rhn.frontend.struts.ScrubbingDynaActionForm">
            <form-property name="kickstartLabel" type="java.lang.String" />
            <form-property name="kstrees" type="java.util.List" />
            <form-property name="kstreeId" type="java.lang.Long" />
            <form-property name="virtualizationTypes" type="java.util.List" />
	    	<form-property name="virtualizationTypeLabel" type="java.lang.String" />
			<form-property name="fileUpload"      type="org.apache.struts.upload.FormFile" />
			<form-property name="contents" type="java.lang.String" />
            <form-property name="org_default" type="java.lang.Boolean" />
            <form-property name="comments" type="java.lang.String" />
            <form-property name="active" type="java.lang.Boolean" />
            <form-property name="kernel_options" type="java.lang.String"/>
            <form-property name="post_kernel_options" type="java.lang.String"/>
			<form-property name="virt_disk_path" type="java.lang.String"/>
 			<form-property name="virt_mem_mb"  type="java.lang.Integer"/>
 			<form-property name="virt_cpus"  type="java.lang.Integer"/>
 			<form-property name="virt_disk_size"  type="java.lang.Integer"/>
			<form-property name="virt_bridge" type="java.lang.String"/>
			<form-property name="no_scrub" type="java.lang.String" initial="contents"/>
        </form-bean>

        <form-bean name="kickstartCreateWizardForm"
                   type="com.redhat.rhn.frontend.struts.ScrubbingDynaActionForm">
            <form-property name="wizardStep" type="java.lang.String" />
            <form-property name="prevStep" type="java.lang.String" />
            <form-property name="nextStep" type="java.lang.String" />
            <form-property name="kickstartLabel" type="java.lang.String" />
            <form-property name="channels" type="java.util.Collection" />
            <form-property name="currentChannelId" type="java.lang.Long" />
            <form-property name="previousChannelId" type="java.lang.Long" />
            <form-property name="kstrees" type="java.util.List" />
            <form-property name="kstreeId" type="java.lang.Long" />
            <form-property name="defaultDownloadLocation" type="java.lang.String" />
            <form-property name="defaultDownload" type="java.lang.Boolean" />
            <form-property name="userDefinedDownload" type="java.lang.String" />
            <form-property name="rootPassword" type="java.lang.String" />
            <form-property name="rootPasswordConfirm" type="java.lang.String" />
            <form-property name="virtualizationTypes" type="java.util.List" />
	    	<form-property name="virtualizationTypeLabel" type="java.lang.String" />
	    	<form-property name="isRaw" type="java.lang.Boolean" />
	    	<form-property name="rawData" type="java.lang.String" />
			<form-property name="cffUpload"      type="org.apache.struts.upload.FormFile" />
            <form-property name="no_scrub" type="java.lang.String"
						initial="rootPassword, rootPasswordConfirm"/>
        </form-bean>

        <form-bean name="kickstartScheduleWizardForm"
            	   type="com.redhat.rhn.frontend.struts.ScrubbingDynaActionForm">
            <form-property name="sid" type="java.lang.Long" />
            <form-property name="ksid" type="java.lang.Long" />
            <form-property name="cobbler_id" type="java.lang.String" />
            <form-property name="wizardStep" type="java.lang.String" />
            <form-property name="prevStep" type="java.lang.String" />
            <form-property name="nextStep" type="java.lang.String" />
            <form-property name="scheduleAsap" type="java.lang.String" />
            <form-property name="scheduleDate" type="java.util.Date" />
            <form-property name="nextAction" type="java.lang.String" />
            <form-property name="proxyHost" type="java.lang.String" />
            <form-property name="proxyHostCname" type="java.lang.String" />
            <!--  Advanced Options Page -->
            <form-property name="networkType" type="java.lang.String" />
            <form-property name="networkInterface" type="java.lang.String" />
            <form-property name="useIpv6Gateway" type="java.lang.String"/>
            <form-property name="kernelParamsType" type="java.lang.String" />
            <form-property name="kernelParams" type="java.lang.String" />
            <form-property name="postKernelParamsType" type="java.lang.String" />
            <form-property name="postKernelParams" type="java.lang.String" />
            <form-property name="targetProfileType" type="java.lang.String" />
            <form-property name="targetProfile" type="java.lang.Long" />
            <form-property name="syncPackages" type="java.util.List" />
            <form-property name="syncSystems" type="java.util.List" />
            <form-property name="date_year" type="java.lang.Integer" />
            <form-property name="date_month" type="java.lang.Integer" />
            <form-property name="date_day" type="java.lang.Integer" />
            <form-property name="date_hour" type="java.lang.Integer" />
            <form-property name="date_minute" type="java.lang.Integer" />
            <form-property name="date_am_pm" type="java.lang.Integer" />
			<!-- Needed for scheduling Virtualization stuff-->
		    <form-property name="memoryAllocation" type="java.lang.String" />
		    <form-property name="virtualCpus" type="java.lang.String" />
		    <form-property name="virtBridge" type="java.lang.String" />
		    <form-property name="diskPath" type="java.lang.String" />
		    <form-property name="storageType" type="java.lang.String" />
		    <form-property name="localStorageGigabytes" type="java.lang.String" />
		    <form-property name="guestName" type="java.lang.String" />


        </form-bean>

        <form-bean name="kickstartCloneForm"
                   type="com.redhat.rhn.frontend.struts.ScrubbingDynaActionForm">
            <form-property name="label" type="java.lang.String"/>
            <form-property name="name" type="java.lang.String" />
            <form-property name="submitted"  type="java.lang.Boolean"/>
        </form-bean>

        <form-bean name="kickstartSessionCancelForm"
                   type="com.redhat.rhn.frontend.struts.ScrubbingDynaActionForm">
            <form-property name="submitted"  type="java.lang.Boolean"/>
        </form-bean>

        <form-bean name="kickstartSessionAdvancedForm"
                   type="com.redhat.rhn.frontend.struts.ScrubbingDynaActionForm">
            <form-property name="profile"  type="java.lang.Long"/>
            <form-property name="submitted"  type="java.lang.Boolean"/>
        </form-bean>

        <form-bean name="treeEditForm"
                   type="com.redhat.rhn.frontend.struts.ScrubbingDynaActionForm">
            <form-property name="label" type="java.lang.String"/>
            <form-property name="installtype" type="java.lang.String"/>
            <form-property name="basepath" type="java.lang.String"/>
            <form-property name="bootimage" type="java.lang.String"/>
            <form-property name="channelid" type="java.lang.Long"/>
            <form-property name="submitted"  type="java.lang.Boolean"/>
            <form-property name="kernelopts" type="java.lang.String"/>
            <form-property name="postkernelopts" type="java.lang.String"/>
        </form-bean>

        <form-bean name="treeDeleteForm"
                   type="com.redhat.rhn.frontend.struts.ScrubbingDynaActionForm">
            <form-property name="submitted"  type="java.lang.Boolean"/>
            <form-property name="label" type="java.lang.String"/>
            <form-property name="installtype" type="java.lang.String"/>
            <form-property name="basepath" type="java.lang.String"/>
            <form-property name="bootimage" type="java.lang.String"/>
            <form-property name="channelid" type="java.lang.Long"/>
        </form-bean>

        <form-bean name="contentSourceForm"
                   type="com.redhat.rhn.frontend.struts.ScrubbingDynaActionForm">
            <form-property name="url" type="java.lang.String"/>
            <form-property name="sourceid" type="java.lang.Long" />
            <form-property name="label" type="java.lang.String"/>
            <form-property name="metadataSigned" type="java.lang.Boolean"/>
        </form-bean>

        <form-bean name="cobblerSnippetsForm"
                   type="com.redhat.rhn.frontend.struts.ScrubbingDynaActionForm">
            <form-property name="name" type="java.lang.String" />
            <form-property name="oldName" type="java.lang.String" />
            <form-property name="contents" type="java.lang.String" />
            <form-property name="no_scrub" type="java.lang.String" initial="contents"/>
        </form-bean>

        <form-bean name="systemEntitlementsForm"
		   type="com.redhat.rhn.frontend.struts.ScrubbingDynaActionForm">
	    <form-property name="addOnEntitlement" type="java.lang.String"/>
        </form-bean>
        <form-bean name="localePreferencesForm"
                   type="com.redhat.rhn.frontend.struts.ScrubbingDynaActionForm">
           <form-property name="preferredLocale" type="java.lang.String" />
           <form-property name="timezone" type="java.lang.Integer"/>
           <form-property name="submitted" type="java.lang.Boolean" />
           <form-property name="uid" type="java.lang.Long" />
        </form-bean>

		<form-bean name="deactivateSelfForm"
				   type="com.redhat.rhn.frontend.struts.ScrubbingDynaActionForm" >
			<form-property name="submitted" type="java.lang.Boolean" />
		</form-bean>
		
        <form-bean name="channelEditForm"
                   type="com.redhat.rhn.frontend.struts.ScrubbingDynaActionForm">
            <form-property name="submitted" type="java.lang.Boolean" />
            <form-property name="dispatch" type="java.lang.String" />
            <form-property name="deny" type="java.lang.String" />
            <form-property name="grant" type="java.lang.String" />
            <form-property name="name" type="java.lang.String" />
            <form-property name="label" type="java.lang.String" />
            <form-property name="parent" type="java.lang.String" />
            <form-property name="arch" type="java.lang.String" />
            <form-property name="arch_name" type="java.lang.String" />
            <form-property name="summary" type="java.lang.String" />
            <form-property name="description" type="java.lang.String" />
            <form-property name="maintainer_name" type="java.lang.String" />
            <form-property name="maintainer_email" type="java.lang.String" />
            <form-property name="maintainer_phone" type="java.lang.String" />
            <form-property name="support_policy" type="java.lang.String" />
            <form-property name="yum_repo" type="java.lang.String" />
            <form-property name="repo_label" type="java.lang.String" />
            <form-property name="sync_repo" type="java.lang.Boolean" />
            <form-property name="per_user_subscriptions" type="java.lang.String" />
            <form-property name="org_sharing" type="java.lang.String" />
            <form-property name="gpg_key_url" type="java.lang.String" />
            <form-property name="gpg_key_id" type="java.lang.String" />
            <form-property name="gpg_key_fingerprint" type="java.lang.String" />
            <form-property name="checksum" type="java.lang.String" />
            <form-property name="no_paren_scrub" type="java.lang.String" initial="name, support_policy, summary, description, maintainer_phone, maintainer_name"/>
        </form-bean>

       <form-bean name="channelDeleteForm"
           type="com.redhat.rhn.frontend.struts.ScrubbingDynaActionForm">
           <form-property name="cid" type="java.lang.Long"/>
           <form-property name="submitted" type="java.lang.Boolean"/>
       </form-bean>

	<!-- ConfigChannel forms -->
    <form-bean name="channelOverviewForm"
      type="com.redhat.rhn.frontend.struts.ScrubbingDynaActionForm" >
      <form-property name="cofName"        type="java.lang.String"/>
      <form-property name="cofLabel"       type="java.lang.String"/>
      <form-property name="cofDescription" type="java.lang.String"/>
      <form-property name="editing"        type="java.lang.Boolean"/>
	  <form-property name="creating"       type="java.lang.Boolean"/>
      <form-property name="submitted"      type="java.lang.Boolean"/>
    </form-bean>
		
    <form-bean name="configFileForm"
      type="com.redhat.rhn.frontend.action.configuration.ConfigFileForm" >
      <form-property name="cffPath"        type="java.lang.String"/>
      <form-property name="cffUid"         type="java.lang.String"/>
      <form-property name="cffGid"         type="java.lang.String"/>
      <form-property name="cffSELinuxCtx"  type="java.lang.String"/>
	  <form-property name="cffPermissions" type="java.lang.String"/>
	  <form-property name="cffMacroStart"  type="java.lang.String"/>
	  <form-property name="cffMacroEnd"    type="java.lang.String"/>
      <form-property name="cffUpload"      type="org.apache.struts.upload.FormFile" />
	  <form-property name="contents"       type="java.lang.String"/>
	  <form-property name="targetPath"       type="java.lang.String"/>
	  <form-property name="filetype"       type="java.lang.String" />
	  <form-property name="revnum"         type="java.lang.String" />
	  <form-property name="binary"         type="java.lang.Boolean" />
      <form-property name="submitted"      type="java.lang.Boolean"/>
      <form-property name="no_scrub" type="java.lang.String"
                  initial="contents, cffMacroStart, cffMacroEnd"/>
      
    </form-bean>

    <form-bean name="virtualGuestsForm"
        type="com.redhat.rhn.frontend.action.systems.virtualization.VirtualGuestsForm">
        <form-property name="submitted" type="java.lang.Boolean"/>
        <form-property name="guestAction" type="java.lang.String"/>
        <form-property name="actionOptions" type="java.util.Set"/>
        <form-property name="guestSettingToModify" type="java.lang.String"/>
        <form-property name="guestSettingValue" type="java.lang.String"/>
    </form-bean>

    <form-bean name="channelRanksForm"
            type="com.redhat.rhn.frontend.struts.ScrubbingDynaActionForm">
            <form-property name="possibleChannels"
                           type="java.util.LinkedHashSet"/>
            <form-property name="selectedChannel" type="java.lang.String"/>
            <form-property name="submitted"   type="java.lang.Boolean" />
            <form-property name="priority" type="java.lang.String"/>
            <form-property name="rankedValues" type="java.lang.String"/>

    </form-bean>
    <!--END ConfigChannel forms -->
    
    <form-bean name="recentlyRegisteredSystemsForm"
               type="com.redhat.rhn.frontend.struts.ScrubbingDynaActionForm">
               <form-property name="threshold" type="java.lang.String"/>
               <form-property name="submitted" type="java.lang.Boolean"/>
    </form-bean>

    <form-bean name="systemCurrencyForm"
               type="com.redhat.rhn.frontend.struts.ScrubbingDynaActionForm">
               <form-property name="submitted" type="java.lang.Boolean"/>
    </form-bean>

    <form-bean name="systemHardwareForm"
               type="com.redhat.rhn.frontend.struts.ScrubbingDynaActionForm">
               <form-property name="sid" type="java.lang.Long"/>
               <form-property name="submitted" type="java.lang.Boolean"/>
    </form-bean>

    <form-bean name="systemDetailsForm"
               type="com.redhat.rhn.frontend.struts.ScrubbingDynaActionForm">
      <form-property name="system_name" type="java.lang.String"/>
      <form-property name="base_entitlement" type="java.lang.String"/>
      <form-property name="submitted" type="java.lang.Boolean"/>
      <form-property name="provisioning_entitled" type="java.lang.Boolean"/>
      <form-property name="monitoring_entitled" type="java.lang.Boolean"/>
      <form-property name="virtualization_host" type="java.lang.Boolean"/>
      <form-property name="virtualization_host_platform" type="java.lang.Boolean"/>
      <form-property name="receive_notifications" type="java.lang.Boolean"/>
      <form-property name="include_in_daily_summary" type="java.lang.Boolean"/>
      <form-property name="auto_update" type="java.lang.Boolean"/>
      <form-property name="description" type="java.lang.String"/>
      <form-property name="address1" type="java.lang.String"/>
      <form-property name="address2" type="java.lang.String"/>
      <form-property name="city" type="java.lang.String"/>
      <form-property name="state" type="java.lang.String"/>
      <form-property name="country" type="java.lang.String"/>
      <form-property name="building" type="java.lang.String"/>
      <form-property name="room" type="java.lang.String"/>
      <form-property name="rack" type="java.lang.String"/>
      <form-property name="no_paren_scrub" type="java.lang.String" initial="system_name, description, address1, address2, city, room, rack"/>
    </form-bean>

    <form-bean name="systemChannelsForm"
               type="com.redhat.rhn.frontend.struts.ScrubbingDynaActionForm">
      <form-property name="child_channels" type="java.lang.String[]"/>
	  <form-property name="base_channels" type="org.apache.struts.util.LabelValueBean[]"/>
      <form-property name="new_base_channel_id" type="java.lang.Long"/>
      <form-property name="submitted" type="java.lang.Boolean"/>
    </form-bean>

    <form-bean name="systemMigrateForm"
               type="com.redhat.rhn.frontend.struts.ScrubbingDynaActionForm" >
      <form-property name="sid" type="java.lang.Long"/>
      <form-property name="to_org" type="java.lang.String"/>
      <form-property name="submitted" type="java.lang.Boolean"/>
    </form-bean>

    <form-bean name="ssmPreferencesForm"
               type="com.redhat.rhn.frontend.struts.ScrubbingDynaActionForm" >
      <form-property name="notify" type="java.lang.String"/>
      <form-property name="summary" type="java.lang.String"/>
      <form-property name="update" type="java.lang.String"/>
      <form-property name="submitted" type="java.lang.Boolean"/>
    </form-bean>

    <form-bean name="ssmMigrateForm"
               type="com.redhat.rhn.frontend.struts.ScrubbingDynaActionForm" >
      <form-property name="org" type="java.lang.String"/>
      <form-property name="submitted" type="java.lang.Boolean"/>
    </form-bean>

    <form-bean name="targetSystemsForm"
      type="com.redhat.rhn.frontend.struts.ScrubbingDynaActionForm" >
      <form-property name="use_date"  type="java.lang.Boolean"/>
      <form-property name="date_year"  type="java.lang.Integer"/>
      <form-property name="date_month"  type="java.lang.Integer"/>
      <form-property name="date_day"  type="java.lang.Integer"/>
      <form-property name="date_hour"  type="java.lang.Integer"/>
      <form-property name="date_minute"  type="java.lang.Integer"/>
      <form-property name="date_am_pm"  type="java.lang.Integer"/>
      <form-property name="submitted"   type="java.lang.Boolean" />
    </form-bean>

    <form-bean name="fileUploadForm"
      type="com.redhat.rhn.frontend.struts.ScrubbingDynaActionForm" >
      <form-property name="file"  type="org.apache.struts.upload.FormFile" />
  </form-bean>

    <form-bean name="datePickerForm"
      type="com.redhat.rhn.frontend.struts.ScrubbingDynaActionForm" >
      <form-property name="use_date"  type="java.lang.Boolean"/>
      <form-property name="date_year"  type="java.lang.Integer"/>
      <form-property name="date_month"  type="java.lang.Integer"/>
      <form-property name="date_day"  type="java.lang.Integer"/>
      <form-property name="date_hour"  type="java.lang.Integer"/>
      <form-property name="date_minute"  type="java.lang.Integer"/>
      <form-property name="date_am_pm"  type="java.lang.Integer"/>
      <form-property name="submitted"   type="java.lang.Boolean" />
    </form-bean>

    <form-bean name="createSystemGroupForm"
      type="com.redhat.rhn.frontend.struts.ScrubbingDynaActionForm" >
      <form-property name="name" type="java.lang.String" />
      <form-property name="description" type="java.lang.String" />
      <form-property name="submitted"   type="java.lang.Boolean" />
    </form-bean>

    <form-bean name="submittedForm"
      type="com.redhat.rhn.frontend.struts.ScrubbingDynaActionForm" >
      <form-property name="submitted"   type="java.lang.Boolean" />
    </form-bean>
		
	<form-bean name="scrollForm"
		type="org.apache.struts.action.DynaActionForm">
        <form-property name="xPosition" type="java.lang.Integer"/>
        <form-property name="yPosition" type="java.lang.Integer"/>
	</form-bean>
		
    <form-bean name="channelDetailForm"
               type="org.apache.struts.action.DynaActionForm">
      <form-property name="global" type="java.lang.String" />
      <form-property name="cid" type="java.lang.Long" />
      <form-property name="submitted" type="java.lang.Boolean" />
    </form-bean>

    <form-bean name="editNoteForm"
               type="com.redhat.rhn.frontend.struts.ScrubbingDynaActionForm" >
      <form-property name="subject" type="java.lang.String" />
      <form-property name="note" type="java.lang.String" />
      <form-property name="submitted" type="java.lang.Boolean" />
    </form-bean>

    <form-bean name="deleteNoteForm"
               type="com.redhat.rhn.frontend.struts.ScrubbingDynaActionForm" >
      <form-property name="sid" type="java.lang.Long" />
      <form-property name="subject" type="java.lang.String" />
      <form-property name="note" type="java.lang.String" />
      <form-property name="submitted" type="java.lang.Boolean" />
    </form-bean>

    <form-bean name="updateCustomKeyForm"
               type="com.redhat.rhn.frontend.struts.ScrubbingDynaActionForm" >
      <form-property name="cikid" type="java.lang.Long" />
      <form-property name="label" type="java.lang.String" />
      <form-property name="description" type="java.lang.String" />
      <form-property name="submitted" type="java.lang.Boolean" />
      <form-property name="no_scrub" type="java.lang.String" initial="description"/>
    </form-bean>

    <form-bean name="updateCustomDataForm"
               type="com.redhat.rhn.frontend.struts.ScrubbingDynaActionForm" >
      <form-property name="cikid" type="java.lang.Long" />
      <form-property name="label" type="java.lang.String" />
      <form-property name="value" type="java.lang.String" />
      <form-property name="submitted" type="java.lang.Boolean" />
      <form-property name="no_scrub" type="java.lang.String" initial="value"/>
    </form-bean>

    <form-bean name="updateTaskSchedule"
               type="com.redhat.rhn.frontend.struts.ScrubbingDynaActionForm" >
      <form-property name="schedulename" type="java.lang.String" />
      <form-property name="bunch" type="java.lang.String" />
      <form-property name="cronexpr" type="java.lang.String" />
      <form-property name="submitted" type="java.lang.Boolean" />
    </form-bean>

  </form-beans>

  <global-exceptions>
    <exception type="com.redhat.rhn.common.hibernate.LookupException"
      path="/WEB-INF/pages/common/errors/lookup.jsp" key="date"
      handler="com.redhat.rhn.common.errors.LookupExceptionHandler"/>
    <exception type="com.redhat.rhn.frontend.action.common.BadParameterException"
      path="/WEB-INF/pages/common/errors/badparam.jsp" key="date"
      handler="com.redhat.rhn.common.errors.BadParameterExceptionHandler"/>
    <exception type="com.redhat.rhn.common.security.PermissionException"
      path="/WEB-INF/pages/common/errors/permission.jsp" key="date"
      handler="com.redhat.rhn.common.errors.PermissionExceptionHandler"/>
    <exception type="com.redhat.rhn.frontend.xmlrpc.NoSuchPackageException"
      path="/WEB-INF/pages/common/errors/nosuchpkg.jsp" key="date"
      handler="com.redhat.rhn.common.errors.NoSuchPackageExceptionHandler"/>
    <exception type="com.redhat.rhn.frontend.xmlrpc.NoSuchKickstartException"
      path="/WEB-INF/pages/common/errors/nosuchkickstart.jsp" key="date"
      handler="com.redhat.rhn.common.errors.NoSuchKickstartExceptionHandler"/>
	<exception type="com.redhat.rhn.manager.MissingCapabilityException"
      path="/WEB-INF/pages/common/errors/missingcapability.jsp" key="date"
      handler="com.redhat.rhn.common.errors.SatelliteExceptionHandler"/>
  </global-exceptions>

  <!--
    almost all of our jsp's are protected by WEB-INF and use a
    model 2 controller to choose as views
  -->
  <global-forwards>
    <forward name="login" path="/Login.do" redirect="true" />
    <forward name="logout" path="/Logout.do" redirect="true" />
    <forward name="relogin" path="/ReLogin.do" />
    <forward name="user" path="/users/ActiveList.do" redirect="true" />
    <forward name="audit" path="/audit/Overview.do" redirect="true" />
    <forward name="errata" path="/errata/Overview.do" redirect="true" />
    <forward name="systems" path="/systems/Overview.do" redirect="true" />
    <forward name="schedule" path="/schedule/PendingActions.do" redirect="true" />
  </global-forwards>

  <!-- ===================================== -->
  <!-- =          ACTION MAPPINGS          = -->
  <!-- ===================================== -->
  <action-mappings>

    <action path="/ReLogin"
            name="loginForm"
            scope="request"
            input="/WEB-INF/pages/common/relogin.jsp"
            type="com.redhat.rhn.frontend.action.LoginSetupAction"
            className="com.redhat.rhn.frontend.struts.RhnActionMapping">
          <forward name="default" path="/WEB-INF/pages/common/relogin.jsp" />
          <forward name="needuser" path="/newlogin/CreateFirstUser.do" redirect="true"/>
          <forward name="loggedin" path="/YourRhn.do" redirect="true"/>
    </action>

    <action path="/ReLoginSubmit"
        name="loginForm"
        scope="request"
        validate="false"
        input="/WEB-INF/pages/common/relogin.jsp"
        type="com.redhat.rhn.frontend.action.LoginAction"
        className="com.redhat.rhn.frontend.struts.RhnActionMapping">
      <set-property property="postRequired" value="true" />
      <forward name="failure" path="/WEB-INF/pages/common/relogin.jsp" />
      <forward name="error" path="/WEB-INF/pages/common/errors/loginerror.jsp" />
    </action>

    <action path="/Login"
            scope="request"
            input="/WEB-INF/pages/common/login.jsp"
            type="com.redhat.rhn.frontend.action.LoginSetupAction"
            className="com.redhat.rhn.frontend.struts.RhnActionMapping">
          <forward name="default" path="/WEB-INF/pages/common/login.jsp" />
          <forward name="needuser" path="/newlogin/CreateFirstUser.do" redirect="true"/>
          <forward name="loggedin" path="/YourRhn.do" redirect="true"/>
    </action>

    <action path="/LoginSubmit"
        name="loginForm"
        scope="request"
        validate="false"
        input="/WEB-INF/pages/common/login.jsp"
        type="com.redhat.rhn.frontend.action.LoginAction"
        className="com.redhat.rhn.frontend.struts.RhnActionMapping">
      <set-property property="postRequired" value="true" />
      <forward name="failure" path="/WEB-INF/pages/common/relogin.jsp" />
      <forward name="loggedin" path="/YourRhn.do" redirect="true"/>
      <forward name="error" path="/WEB-INF/pages/common/errors/loginerror.jsp" />
    </action>

    <action path="/Logout"
        type="com.redhat.rhn.frontend.action.LogoutAction">
      <forward name="success" path="/" redirect="true" contextRelative="true" />
    </action>

    <action path="/users/CreateUser"
        name="userCreateForm"
        scope="request"
        validate="false"
        input="/WEB-INF/pages/user/create/usercreate.jsp"
        type="com.redhat.rhn.frontend.action.user.CreateUserSetupAction"
        className="com.redhat.rhn.frontend.struts.RhnActionMapping">
      <set-property property="acls"
                    value="user_role(org_admin)"/>
      <forward name="default" path="/WEB-INF/pages/user/create/usercreate.jsp" />
    </action>

    <action path="/newlogin/CreateFirstUser"
        name="createSatelliteForm"
        scope="request"
        validate="false"
        type="com.redhat.rhn.frontend.action.user.CreateUserSetupAction"
        className="com.redhat.rhn.frontend.struts.RhnActionMapping">
      <set-property property="acls"
                    value="need_first_user()"/>
      <forward name="default" path="/WEB-INF/pages/user/create/createsatellite.jsp" />
    </action>

    <action path="/newlogin/CreateFirstUserSubmit"
        name="createSatelliteForm"
        scope="request"
        validate="false"
        input="/WEB-INF/pages/user/create/usercreate.jsp"
        type="com.redhat.rhn.frontend.action.user.CreateUserAction"
        className="com.redhat.rhn.frontend.struts.RhnActionMapping">
      <set-property property="postRequired" value="true" />
      <forward name="success_sat" path="/YourRhn.do"
               redirect="true"/>
      <forward name="fail-sat" path="/newlogin/CreateFirstUser.do"/>
    </action>

    <action path="/newlogin/CreateSatelliteSubmit"
        name="createSatelliteForm"
        scope="request"
        validate="false"
        input="/WEB-INF/pages/user/create/usercreate.jsp"
        type="com.redhat.rhn.frontend.action.user.CreateUserAction"
        className="com.redhat.rhn.frontend.struts.RhnActionMapping">
      <set-property property="postRequired" value="true" />
      <forward name="existorgsuccess" path="/users/ActiveList.do"
               redirect="true"/>
      <forward name="failure" path="/users/CreateUser.do"/>
    </action>

    <action path="/YourRhn"
        scope="request"
        input="/WEB-INF/pages/yourrhn.jsp"
        type="com.redhat.rhn.frontend.action.YourRhnAction">
      <forward name="default" path="/WEB-INF/pages/yourrhn.jsp" />
    </action>

    <action path="/Search"
        name="searchForm"
        scope="request"
        type="com.redhat.rhn.frontend.action.SearchAction"
        className="com.redhat.rhn.frontend.struts.RhnActionMapping">
      <forward name="default" path="/YourRhn.do" />
      <forward name="error" path="/YourRhn.do" />
      <forward name="systems" path="/systems/Search.do" />
      <forward name="errata"  path="/errata/Search.do" />
      <forward name="packages" path="/channels/software/Search.do" />
      <forward name="docs" path="/help/Search.do" />
    </action>


    <action path="/users/UserDetails"
        name="userDetailsForm"
        scope="request"
        input="/WEB-INF/pages/admin/users/userdetails.jsp"
        type="com.redhat.rhn.frontend.action.user.UserEditSetupAction"
        className="com.redhat.rhn.frontend.struts.RhnActionMapping">
      <set-property property="acls"
                    value="user_role(org_admin)"/>
      <forward name="default" path="/WEB-INF/pages/admin/users/userdetails.jsp" />
    </action>

    <action path="/users/UserDetailsSubmit"
        name="userDetailsForm"
        scope="request"
        input="/WEB-INF/pages/admin/users/userdetails.jsp"
        type="com.redhat.rhn.frontend.action.user.AdminUserEditAction"
        className="com.redhat.rhn.frontend.struts.RhnActionMapping">
      <set-property property="postRequired" value="true" />
      <set-property property="acls"
                    value="user_role(org_admin)"/>
      <forward name="success" path="/users/UserDetails.do"
               redirect="true" />
      <!-- noaccess forward is used when a user takes roles away from himself and then
           doesn't have access to the UserDetails page anymore -->
      <forward name="noaccess" path="/account/UserDetails.do" redirect="true"/>
      <forward name="failure" path="/users/UserDetails.do" />
    </action>

    <action path="/account/UserDetails"
        name="userDetailsForm"
        scope="request"
        input="/WEB-INF/pages/user/edit/yourdetails.jsp"
        type="com.redhat.rhn.frontend.action.user.UserEditSetupAction">
      <forward name="default" path="/WEB-INF/pages/user/edit/yourdetails.jsp" />
    </action>

    <action path="/account/UserDetailsSubmit"
        name="userDetailsForm"
        scope="request"
        input="/WEB-INF/pages/user/edit/yourdetails.jsp"
        type="com.redhat.rhn.frontend.action.user.SelfEditAction"
        className="com.redhat.rhn.frontend.struts.RhnActionMapping">
      <set-property property="postRequired" value="true" />
      <forward name="success" path="/account/UserDetails.do"
               redirect="true" />
      <forward name="failure" path="/account/UserDetails.do" />
    </action>

<!-- ===============================================  User Preferences -->
    <action path="/users/UserPreferences"
        name="userPrefForm"
        scope="request"
        input="/WEB-INF/pages/admin/users/userpreferences.jsp"
        type="com.redhat.rhn.frontend.action.user.UserPrefSetupAction"
        className="com.redhat.rhn.frontend.struts.RhnActionMapping">
      <set-property property="acls"
                    value="user_role(org_admin)"/>
      <forward name="default" path="/WEB-INF/pages/admin/users/userpreferences.jsp" />
    </action>

    <action path="/users/LocalePreferences"
        name="localePreferencesForm"
        scope="request"
        input="/WEB-INF/pages/admin/users/userpreferences.jsp"
        type="com.redhat.rhn.frontend.action.user.UserLocalePrefAction"
        className="com.redhat.rhn.frontend.struts.RhnActionMapping">
      <set-property property="postRequiredIfSubmitted" value="true" />
      <set-property property="acls"
                    value="user_role(org_admin)"/>
      <forward name="default" path="/WEB-INF/pages/admin/users/localepreferences.jsp" />
      <forward name="display" path="/users/LocalePreferences.do" />
    </action>


    <action path="/account/UserPreferences"
        name="userPrefForm"
        scope="request"
        input="/WEB-INF/pages/user/edit/yourpreferences.jsp"
        type="com.redhat.rhn.frontend.action.user.UserPrefSetupAction">
      <forward name="default" path="/WEB-INF/pages/user/edit/yourpreferences.jsp" />
    </action>

    <action path="/account/LocalePreferences"
         name="localePreferencesForm"
         scope="request"
         type="com.redhat.rhn.frontend.action.user.UserLocalePrefAction">
        <forward name="display" path="/account/LocalePreferences.do"
         	redirect="true" />
        <forward name="default" path="/WEB-INF/pages/user/edit/localepreference.jsp" />
    </action>

    <action path="/users/PrefSubmit"
        name="userPrefForm"
        scope="request"
        input="/WEB-INF/pages/admin/users/userpreferences.jsp"
        type="com.redhat.rhn.frontend.action.user.UserPrefAction"
        className="com.redhat.rhn.frontend.struts.RhnActionMapping">
      <set-property property="postRequired" value="true" />
      <set-property property="acls"
                    value="user_role(org_admin)"/>
      <forward name="success" path="/users/UserPreferences.do"
               redirect="true" />
      <forward name="failure" path="/users/UserPreferences.do" />
    </action>

    <action path="/account/PrefSubmit"
        name="userPrefForm"
        scope="request"
        input="/WEB-INF/pages/admin/users/userpreferences.jsp"
        type="com.redhat.rhn.frontend.action.user.UserPrefAction"
        className="com.redhat.rhn.frontend.struts.RhnActionMapping">
      <set-property property="postRequired" value="true" />
      <forward name="success" path="/account/UserPreferences.do"
               redirect="true" />
      <forward name="failure" path="/account/UserPreferences.do" />
    </action>
    <!-- ===========================================  End User Preferences -->

    <action path="/users/EditAddress"
        name="editAddressForm"
        scope="request"
        validate="false"
        input="/WEB-INF/pages/admin/users/edit_address.jsp"
        type="com.redhat.rhn.frontend.action.user.EditAddressSetupAction"
        className="com.redhat.rhn.frontend.struts.RhnActionMapping">
      <set-property property="acls"
                    value="user_role(org_admin)"/>
      <forward name="default" path="/WEB-INF/pages/admin/users/edit_address.jsp" />
    </action>

    <action path="/account/EditAddress"
        name="editAddressForm"
        scope="request"
        validate="false"
        input="/WEB-INF/pages/user/edit/your_edit_address.jsp"
        type="com.redhat.rhn.frontend.action.user.EditAddressSetupAction">
      <forward name="default" path="/WEB-INF/pages/user/edit/your_edit_address.jsp" />
    </action>

    <action path="/users/EditAddressSubmit"
        name="editAddressForm"
        scope="request"
        validate="false"
        input="/WEB-INF/pages/admin/users/edit_address.jsp"
        type="com.redhat.rhn.frontend.action.user.EditAddressAction"
        className="com.redhat.rhn.frontend.struts.RhnActionMapping">
      <set-property property="postRequired" value="true" />
      <set-property property="acls"
                    value="user_role(org_admin)"/>
      <forward name="success" path="/users/Addresses.do"
               redirect="true" />
      <forward name="failure" path="/users/EditAddress.do" />
    </action>

    <action path="/account/EditAddressSubmit"
        name="editAddressForm"
        scope="request"
        validate="false"
        input="/WEB-INF/pages/admin/users/edit_address.jsp"
        type="com.redhat.rhn.frontend.action.user.EditAddressAction"
        className="com.redhat.rhn.frontend.struts.RhnActionMapping">
      <set-property property="postRequired" value="true" />
      <forward name="success" path="/account/Addresses.do"
               redirect="true" />
      <forward name="failure" path="/account/EditAddress.do" />
    </action>

    <action path="/users/AssignedSystemGroups"
        name="assignedDefSysGrpForm"
        scope="request"
        input="/WEB-INF/pages/admin/assignedgroups.jsp"
        type="com.redhat.rhn.frontend.action.user.AssignedGroupsSetupAction"
        className="com.redhat.rhn.frontend.struts.RhnActionMapping">
      <set-property property="postRequiredIfSubmitted" value="true" />
      <set-property property="acls"
                    value="user_role(org_admin)"/>
      <forward name="default" path="/WEB-INF/pages/admin/assignedgroups.jsp" />
    </action>

    <action path="/users/ChangeEmail"
        name="changeEmailForm"
        scope="request"
        input="/WEB-INF/pages/admin/users/changeemail.jsp"
        type="com.redhat.rhn.frontend.action.user.ChangeEmailSetupAction"
        className="com.redhat.rhn.frontend.struts.RhnActionMapping">
      <set-property property="acls"
                    value="user_role(org_admin)"/>
      <forward name="default" path="/WEB-INF/pages/admin/users/changeemail.jsp" />
    </action>

    <action path="/users/ChangeEmailSubmit"
        name="changeEmailForm"
        scope="request"
        input="/WEB-INF/pages/admin/users/changeemail.jsp"
        type="com.redhat.rhn.frontend.action.user.ChangeEmailAction"
        className="com.redhat.rhn.frontend.struts.RhnActionMapping">
      <set-property property="postRequired" value="true" />
      <set-property property="acls"
                    value="user_role(org_admin)"/>
      <forward name="updated" path="/users/ChangeEmail.do" redirect="true" />
      <forward name="failure" path="/users/ChangeEmail.do" />
    </action>

    <action path="/account/ChangeEmail"
        name="changeEmailForm"
        scope="request"
        input="/WEB-INF/pages/user/edit/yourchangeemail.jsp"
        type="com.redhat.rhn.frontend.action.user.ChangeEmailSetupAction">
      <forward name="default" path="/WEB-INF/pages/user/edit/yourchangeemail.jsp" />
    </action>

    <action path="/account/ChangeEmailSubmit"
        name="changeEmailForm"
        scope="request"
        input="/WEB-INF/pages/user/edit/yourchangeemail.jsp"
        type="com.redhat.rhn.frontend.action.user.ChangeEmailAction"
        className="com.redhat.rhn.frontend.struts.RhnActionMapping">
      <set-property property="postRequired" value="true" />
      <forward name="updated" path="/account/ChangeEmail.do" redirect="true" />
      <forward name="failure" path="/account/ChangeEmail.do" />
    </action>

    <action path="/users/Addresses"
            scope="request"
            input="/WEB-INF/pages/admin/users/useraddresses.jsp"
            type="com.redhat.rhn.frontend.action.user.AddressesAction"
            className="com.redhat.rhn.frontend.struts.RhnActionMapping">
      <set-property property="acls"
                    value="user_role(org_admin)"/>
      <forward name="default" path="/WEB-INF/pages/admin/users/useraddresses.jsp" />
    </action>

    <action path="/account/Addresses"
            scope="request"
            input="/WEB-INF/pages/admin/addresses.jsp"
            type="com.redhat.rhn.frontend.action.user.AddressesAction">
      <forward name="default" path="/WEB-INF/pages/admin/addresses.jsp" />
    </action>

    <action path="/users/UserList"
        scope="request"
        input="/WEB-INF/pages/admin/users/userlist.jsp"
        type="com.redhat.rhn.frontend.action.user.UserListSetupAction"
        className="com.redhat.rhn.frontend.struts.RhnActionMapping">
      <set-property property="postRequiredIfSubmitted" value="true" />
      <set-property property="acls"
                    value="user_role(org_admin)"/>
      <forward name="default" path="/WEB-INF/pages/admin/users/userlist.jsp" />
    </action>

     <action path="/users/UserListSubmit"
         scope="request"
         input="/WEB-INF/pages/admin/users/userlist.jsp"
         type="com.redhat.rhn.frontend.action.user.UserListAction"
         className="com.redhat.rhn.frontend.struts.RhnActionMapping"
         parameter="dispatch">
       <set-property property="acls"
                    value="user_role(org_admin)"/>
       <forward name="default" path="/users/UserList.do" redirect="true" />
     </action>

    <action path="/users/ActiveList"
        scope="request"
        input="/WEB-INF/pages/admin/users/activelist.jsp"
        type="com.redhat.rhn.frontend.action.user.EnabledListSetupAction"
        className="com.redhat.rhn.frontend.struts.RhnActionMapping">
      <set-property property="postRequiredIfSubmitted" value="true" />
      <set-property property="acls"
                    value="user_role(org_admin)"/>
      <forward name="default" path="/WEB-INF/pages/admin/users/activelist.jsp" />
    </action>

    <action path="/users/DisabledList"
        scope="request"
        input="/WEB-INF/pages/admin/users/disabledlist.jsp"
        type="com.redhat.rhn.frontend.action.user.DisabledListSetupAction"
        className="com.redhat.rhn.frontend.struts.RhnActionMapping">
      <set-property property="postRequiredIfSubmitted" value="true" />
      <set-property property="acls"
                    value="user_role(org_admin)"/>
      <forward name="default" path="/WEB-INF/pages/admin/users/disabledlist.jsp" />
	  <forward name="enable" path="/users/EnableConfirm.do" redirect="true" />
    </action>

     <action path="/users/DisabledListSubmit"
         scope="request"
         input="/WEB-INF/pages/admin/users/disabledlist.jsp"
         type="com.redhat.rhn.frontend.action.user.DisabledListSetupAction"
         className="com.redhat.rhn.frontend.struts.RhnActionMapping"
         parameter="dispatch">
       <set-property property="acls"
                    value="user_role(org_admin)"/>
       <forward name="default" path="/users/DisabledList.do" redirect="true" />
       <forward name="enable" path="/users/EnableConfirm.do" redirect="true" />
     </action>

    <action path="/users/EnableConfirm"
        scope="request"
        input="/WEB-INF/pages/admin/users/userconfirm.jsp"
        type="com.redhat.rhn.frontend.action.user.EnableConfirmSetupAction"
        className="com.redhat.rhn.frontend.struts.RhnActionMapping">
      <set-property property="postRequiredIfSubmitted" value="true" />
      <set-property property="acls"
                    value="user_role(org_admin)"/>
      <forward name="default" path="/WEB-INF/pages/admin/users/userconfirm.jsp" />
      <forward name="enabled" path="/users/ActiveList.do" redirect="true" />
    </action>

    <action path="/users/ChannelPerms"
        name="channelPermsForm"
        scope="request"
        input="/WEB-INF/pages/admin/channelperms.jsp"
        type="com.redhat.rhn.frontend.action.user.ChannelPermsSetupAction"
        className="com.redhat.rhn.frontend.struts.RhnActionMapping">
      <set-property property="acls"
                    value="user_role(org_admin)"/>
      <forward name="default" path="/WEB-INF/pages/admin/channelperms.jsp" />
    </action>

    <action path="/users/ChannelPermsSubmit"
        name="channelPermsForm"
        scope="request"
        input="/WEB-INF/pages/admin/channelperms.jsp"
        type="com.redhat.rhn.frontend.action.user.ChannelPermsAction"
        className="com.redhat.rhn.frontend.struts.RhnActionMapping">
      <set-property property="postRequired" value="true" />
      <set-property property="acls"
                    value="user_role(org_admin)"/>
      <forward name="subscribe" path="/users/ChannelPerms.do" redirect="true" />
      <forward name="manage" path="/users/ChannelManagementPerms.do" redirect="true" />
    </action>

    <action path="/users/ChannelManagementPerms"
        name="channelPermsForm"
        scope="request"
        input="/WEB-INF/pages/channelperms.jsp"
        type="com.redhat.rhn.frontend.action.user.ChannelManagementPermsSetupAction"
        className="com.redhat.rhn.frontend.struts.RhnActionMapping">
      <set-property property="acls"
                    value="user_role(org_admin)"/>
      <forward name="default" path="/WEB-INF/pages/admin/channelmanagementperms.jsp" />
    </action>

    <action path="/users/SystemsAdmined"
        scope="request"
        input="/WEB-INF/pages/admin/users/userlist.jsp"
        type="com.redhat.rhn.frontend.action.user.VisibleSystemsListSetupAction"
        className="com.redhat.rhn.frontend.struts.RhnActionMapping">
      <set-property property="acls"
                    value="user_role(org_admin)"/>
      <forward name="default" path="/WEB-INF/pages/admin/users/systemsadmined.jsp" />
    </action>

    <action path="/users/SystemsAdminedSubmit"
        scope="request"
        input="/WEB-INF/pages/admin/users/userlist.jsp"
        type="com.redhat.rhn.frontend.action.user.VisibleSystemsListAction"
        className="com.redhat.rhn.frontend.struts.RhnActionMapping"
        parameter="dispatch">
      <set-property property="postRequired" value="true" />
      <set-property property="acls"
                    value="user_role(org_admin)"/>
      <forward name="default" path="/users/SystemsAdmined.do" redirect="true"/>
    </action>

    <action path="/users/DeleteUser"
        scope="request"
        input="/WEB-INF/pages/admin/users/deleteuser.jsp"
        type="com.redhat.rhn.frontend.action.user.DeleteUserSetupAction"
        className="com.redhat.rhn.frontend.struts.RhnActionMapping">
      <set-property property="acls"
                    value="user_role(org_admin)"/>
      <forward name="default" path="/WEB-INF/pages/admin/users/deleteuser.jsp"/>
    </action>

     <action path="/users/DeleteUserSubmit"
         scope="request"
         input="/WEB-INF/pages/admin/users/userlist.jsp"
         type="com.redhat.rhn.frontend.action.user.DeleteUserAction"
         className="com.redhat.rhn.frontend.struts.RhnActionMapping">
       <set-property property="postRequired" value="true" />
       <set-property property="acls"
                    value="user_role(org_admin)"/>
       <forward name="success" path="/users/ActiveList.do" redirect="true"/>
       <forward name="failure" path="/users/UserDetails.do" redirect="false"/>
     </action>

    <action path="/users/DisableUser"
        scope="request"
        input="/WEB-INF/pages/admin/users/disableuser.jsp"
        type="com.redhat.rhn.frontend.action.user.DisableUserSetupAction"
        className="com.redhat.rhn.frontend.struts.RhnActionMapping">
      <set-property property="acls"
                    value="user_role(org_admin)"/>
      <forward name="default" path="/WEB-INF/pages/admin/users/disableuser.jsp"/>
    </action>

     <action path="/users/DisableUserSubmit"
         scope="request"
         input="/WEB-INF/pages/admin/users/userlist.jsp"
         type="com.redhat.rhn.frontend.action.user.DisableUserAction"
         className="com.redhat.rhn.frontend.struts.RhnActionMapping">
       <set-property property="postRequired" value="true" />
       <set-property property="acls"
                    value="user_role(org_admin)"/>
       <forward name="success" path="/users/ActiveList.do" redirect="true"/>
       <forward name="failure" path="/users/UserDetails.do" redirect="false"/>
     </action>

    <action path="/account/AccountDeactivation"
            forward="/WEB-INF/pages/admin/disableself.jsp" />

    <action path="/account/AccountDeactivationSubmit"
            scope="request"
            input="/WEB-INF/pages/admin/disableself.jsp"
            type="com.redhat.rhn.frontend.action.user.DisableSelfAction"
            className="com.redhat.rhn.frontend.struts.RhnActionMapping">
       <set-property property="postRequired" value="true" />
       <forward name="default" path="/account/AccountDeactivationConfirm.do"
                redirect="true" />
    </action>

    <action path="/account/AccountDeactivationConfirm"
            name="deactivateSelfForm"
            scope="request"
            input="/WEB-INF/pages/admin/disableselfconfirm.jsp"
            type="com.redhat.rhn.frontend.action.user.DisableSelfConfirmAction"
            className="com.redhat.rhn.frontend.struts.RhnActionMapping">
       <set-property property="postRequiredIfSubmitted" value="true" />
       <forward name="default" path="/WEB-INF/pages/admin/disableselfconfirm.jsp" />
       <forward name="failure" path="/account/AccountDeactivation.do" />
    </action>

    <action path="/users/EnableUser"
        scope="request"
        input="/WEB-INF/pages/admin/users/enableuser.jsp"
        type="com.redhat.rhn.frontend.action.user.EnableUserSetupAction"
        className="com.redhat.rhn.frontend.struts.RhnActionMapping">
      <set-property property="acls"
                    value="user_role(org_admin)"/>
      <forward name="default" path="/WEB-INF/pages/admin/users/enableuser.jsp" />
    </action>

     <action path="/users/EnableUserSubmit"
         scope="request"
         input="/WEB-INF/pages/admin/users/userlist.jsp"
         type="com.redhat.rhn.frontend.action.user.EnableUserAction"
         className="com.redhat.rhn.frontend.struts.RhnActionMapping">
       <set-property property="postRequired" value="true" />
       <set-property property="acls"
                    value="user_role(org_admin)"/>
       <forward name="success" path="/users/ActiveList.do" redirect="true"/>
       <forward name="failure" path="/users/UserDetails.do" redirect="false"/>
     </action>

    <!-- ================================= Scheduled Actions -->

    <action path="/schedule/PendingActions"
        scope="request"
        input="/WEB-INF/pages/schedule/pendingactions.jsp"
        type="com.redhat.rhn.frontend.action.schedule.PendingActionsSetupAction"
        className="com.redhat.rhn.frontend.struts.RhnActionMapping">
        <set-property property="postRequiredIfSubmitted" value="true" />
        <forward name="default"
            path="/WEB-INF/pages/schedule/pendingactions.jsp" />
        <forward name="confirm"
            path="/schedule/PendingActionsDeleteConfirm.do" redirect="true" />
    </action>


    <action path="/schedule/PendingActionsDeleteConfirm"
         scope="request"
         input="/WEB-INF/pages/schedule/pendingactionsconfirm.jsp"
         type="com.redhat.rhn.frontend.action.schedule.PendingActionsDeleteConfirmAction"
         className="com.redhat.rhn.frontend.struts.RhnActionMapping">
         <set-property property="postRequiredIfSubmitted" value="true" />
         <forward name="default"
            path="/WEB-INF/pages/schedule/pendingactionsconfirm.jsp" />
         <forward name="success" path="/schedule/PendingActions.do" redirect="true"/>
    </action>


    <action path="/schedule/FailedActions"
        scope="request"
        input="/WEB-INF/pages/schedule/failedactions.jsp"
        type="com.redhat.rhn.frontend.action.schedule.FailedActionsSetupAction"
        className="com.redhat.rhn.frontend.struts.RhnActionMapping">
        <set-property property="postRequiredIfSubmitted" value="true" />
        <forward name="default"
               path="/WEB-INF/pages/schedule/failedactions.jsp" />
        <forward name="archive" path="/schedule/FailedActions.do" redirect="true"/>
    </action>

    <action path="/schedule/CompletedActions"
        scope="request"
        input="/WEB-INF/pages/schedule/completedactions.jsp"
        type="com.redhat.rhn.frontend.action.schedule.CompletedActionsSetupAction"
        className="com.redhat.rhn.frontend.struts.RhnActionMapping">
        <set-property property="postRequiredIfSubmitted" value="true" />
        <forward name="default"
               path="/WEB-INF/pages/schedule/completedactions.jsp" />
		<forward name="archive" path="/schedule/CompletedActions.do" redirect="true"/>
    </action>


    <action path="/schedule/ArchivedActions"
        scope="request"
        input="/WEB-INF/pages/schedule/archivedactions.jsp"
        type="com.redhat.rhn.frontend.action.schedule.ArchivedActionsSetupAction">
        <forward name="default"
               path="/WEB-INF/pages/schedule/archivedactions.jsp" />
    </action>


     <action path="/schedule/PackageList"
        scope="request"
        input="/WEB-INF/pages/schedule/packagelist.jsp"
        type="com.redhat.rhn.frontend.action.schedule.PackageListSetupAction">
        <forward name="default"
            path="/WEB-INF/pages/schedule/packagelist.jsp" />
     </action>

     <action path="/schedule/ActionDetails"
         scope="request"
         input="/WEB-INF/pages/schedule/actiondetails.jsp"
         type="com.redhat.rhn.frontend.action.schedule.ActionDetailsSetupAction">
         <forward name="default"
                  path="/WEB-INF/pages/schedule/actiondetails.jsp"/>
     </action>

    <action path="/schedule/CompletedSystems"
            scope="request"
            input="/WEB-INF/pages/schedule/completedsystems.jsp"
            type="com.redhat.rhn.frontend.action.schedule.CompletedSystemsSetupAction">
            <forward name="default"
                     path="/WEB-INF/pages/schedule/completedsystems.jsp" />
    </action>

    <action path="/schedule/CompletedSystemsSubmit"
            scope="request"
            input="/WEB-INF/pages/schedule/completedsystems.jsp"
            type="com.redhat.rhn.frontend.action.schedule.CompletedSystemsAction"
            className="com.redhat.rhn.frontend.struts.RhnActionMapping">
            <set-property property="postRequired" value="true" />
            <forward name="default"
                     path="/schedule/CompletedSystems.do" redirect="true" />
    </action>


    <action path="/schedule/FailedSystems"
            scope="request"
            input="/WEB-INF/pages/schedule/failedsystems.jsp"
            type="com.redhat.rhn.frontend.action.schedule.FailedSystemsSetupAction">
            <forward name="default"
                     path="/WEB-INF/pages/schedule/failedsystems.jsp" />
    </action>

    <action path="/schedule/FailedSystemsSubmit"
            scope="request"
            input="/WEB-INF/pages/schedule/failedsystems.jsp"
            type="com.redhat.rhn.frontend.action.schedule.FailedSystemsAction"
            parameter="dispatch"
            className="com.redhat.rhn.frontend.struts.RhnActionMapping">
            <set-property property="postRequired" value="true" />
            <forward name="default"
                     path="/schedule/FailedSystems.do" redirect="true" />
            <forward name="scheduled"
                     path="/schedule/ActionDetails.do" redirect="true" />
    </action>

    <action path="/schedule/InProgressSystems"
            scope="request"
            input="/WEB-INF/pages/schedule/inprogresssystems.jsp"
            type="com.redhat.rhn.frontend.action.schedule.InProgressSystemsSetupAction">
            <forward name="default"
                     path="/WEB-INF/pages/schedule/inprogresssystems.jsp" />
    </action>

    <action path="/schedule/InProgressSystemsSubmit"
            scope="request"
            input="/WEB-INF/pages/schedule/inprogresssystems.jsp"
            type="com.redhat.rhn.frontend.action.schedule.InProgressSystemsAction"
            parameter="dispatch"
            className="com.redhat.rhn.frontend.struts.RhnActionMapping">
            <set-property property="postRequired" value="true" />
            <forward name="default"
                     path="/schedule/InProgressSystems.do" redirect="true" />
            <forward name="noSystemsLeft"
                     path="/schedule/PendingActions.do" redirect="true" />
    </action>

    <!-- ===== AUDIT ===== -->
    <action path="/audit/Search"
        name="auditSearchForm"
        scope="request"
        input="/WEB-INF/pages/audit/auditsearch.jsp"
        type="com.redhat.rhn.frontend.action.audit.AuditSearchAction"
        className="com.redhat.rhn.frontend.struts.RhnActionMapping">
        <forward name="default" path="/WEB-INF/pages/audit/auditsearch.jsp"/>
        <forward name="view" path="/WEB-INF/pages/audit/auditview.jsp"/>
    </action>

    <action path="/audit/Overview"
        scope="request"
        input="/WEB-INF/pages/audit/overview.jsp"
        type="com.redhat.rhn.frontend.action.audit.AuditAction">
        <forward name="default" path="/WEB-INF/pages/audit/overview.jsp"/>
    </action>

    <action path="/audit/Machine"
        scope="request"
        input="/WEB-INF/pages/audit/machine.jsp"
        type="com.redhat.rhn.frontend.action.audit.AuditMachineAction">
        <forward name="default" path="/WEB-INF/pages/audit/machine.jsp"/>
        <forward name="success" path="/audit/Machine.do" redirect="true"/>
    </action>

    <!-- ===== ERRATA ===== -->
    <action path="/errata/Search"
            name="errataSearchForm"
            scope="request"
            input="/WEB-INF/pages/errata/erratasearch.jsp"
            type="com.redhat.rhn.frontend.action.errata.ErrataSearchAction"
            className="com.redhat.rhn.frontend.struts.RhnActionMapping">
      <forward name="default" path="/WEB-INF/pages/errata/erratasearch.jsp"/>
      <forward name="success" path="/errata/Search.do" redirect="true" />
    </action>

    <action path="/errata/AllErrata"
        scope="request"
        input="/WEB-INF/pages/errata/all.jsp"
        type="com.redhat.rhn.frontend.action.errata.ErrataListAllAction">
        <forward name="default"
               path="/WEB-INF/pages/errata/all.jsp" />
    </action>

    <action path="/errata/AllBugErrata"
        scope="request"
        input="/WEB-INF/pages/errata/all.jsp"
        type="com.redhat.rhn.frontend.action.errata.BugErrataListAllAction">
        <forward name="default"
               path="/WEB-INF/pages/errata/all.jsp" />
    </action>

    <action path="/errata/AllEnhancementErrata"
        scope="request"
        input="/WEB-INF/pages/errata/all.jsp"
        type="com.redhat.rhn.frontend.action.errata.EnhancementErrataListAllAction">
        <forward name="default"
               path="/WEB-INF/pages/errata/all.jsp" />
    </action>

    <action path="/errata/AllSecurityErrata"
        scope="request"
        input="/WEB-INF/pages/errata/all.jsp"
        type="com.redhat.rhn.frontend.action.errata.SecurityErrataListAllAction">
        <forward name="default"
               path="/WEB-INF/pages/errata/all.jsp" />
    </action>

    <action path="/errata/Overview"
        scope="request"
        input="/WEB-INF/pages/errata/overview.jsp"
        type="com.redhat.rhn.frontend.action.errata.ErrataListRelevantAction">
        <forward name="default"
            path="/WEB-INF/pages/errata/overview.jsp"/>
    </action>

    <action path="/errata/OverviewBugErrata"
        scope="request"
        input="/WEB-INF/pages/errata/overview.jsp"
        type="com.redhat.rhn.frontend.action.errata.BugErrataListRelevantAction">
        <forward name="default"
            path="/WEB-INF/pages/errata/overview.jsp"/>
    </action>

    <action path="/errata/OverviewEnhancementErrata"
        scope="request"
        input="/WEB-INF/pages/errata/overview.jsp"
        type="com.redhat.rhn.frontend.action.errata.EnhancementErrataListRelevantAction">
        <forward name="default"
            path="/WEB-INF/pages/errata/overview.jsp"/>
    </action>

    <action path="/errata/OverviewSecurityErrata"
        scope="request"
        input="/WEB-INF/pages/errata/overview.jsp"
        type="com.redhat.rhn.frontend.action.errata.SecurityErrataListRelevantAction">
        <forward name="default"
            path="/WEB-INF/pages/errata/overview.jsp"/>
    </action>

   <action path="/errata/RelevantErrata"
        scope="request"
        input="/WEB-INF/pages/errata/relevant.jsp"
        type="com.redhat.rhn.frontend.action.errata.ErrataListRelevantAction">
        <forward name="default"
               path="/WEB-INF/pages/errata/relevant.jsp" />
    </action>

   <action path="/errata/RelevantBugErrata"
        scope="request"
        input="/WEB-INF/pages/errata/relevant.jsp"
        type="com.redhat.rhn.frontend.action.errata.BugErrataListRelevantAction">
        <forward name="default"
               path="/WEB-INF/pages/errata/relevant.jsp" />
    </action>

   <action path="/errata/RelevantEnhancementErrata"
        scope="request"
        input="/WEB-INF/pages/errata/relevant.jsp"
        type="com.redhat.rhn.frontend.action.errata.EnhancementErrataListRelevantAction">
        <forward name="default"
               path="/WEB-INF/pages/errata/relevant.jsp" />
    </action>

   <action path="/errata/RelevantSecurityErrata"
        scope="request"
        input="/WEB-INF/pages/errata/relevant.jsp"
        type="com.redhat.rhn.frontend.action.errata.SecurityErrataListRelevantAction">
        <forward name="default"
               path="/WEB-INF/pages/errata/relevant.jsp" />
    </action>

    <action path="/errata/details/Details"
        scope="request"
        input="/WEB-INF/pages/errata/details.jsp"
        type="com.redhat.rhn.frontend.action.errata.ErrataDetailsSetupAction">
        <forward name="default"
               path="/WEB-INF/pages/errata/details.jsp" />
    </action>

    <action path="/errata/details/Packages"
        scope="request"
        input="/WEB-INF/pages/errata/erratapackages.jsp"
        type="com.redhat.rhn.frontend.action.errata.ErrataPackagesSetupAction">
        <forward name="default"
            path="/WEB-INF/pages/errata/erratapackages.jsp" />
    </action>

    <action path="/errata/details/SystemsAffected"
        scope="request"
        input="/WEB-INF/pages/errata/affectedsystems.jsp"
        type="com.redhat.rhn.frontend.action.errata.AffectedSystemsSetupAction"
        className="com.redhat.rhn.frontend.struts.RhnActionMapping">
        <set-property property="postRequiredIfSubmitted" value="true" />
        <forward name="default"
               path="/WEB-INF/pages/errata/affectedsystems.jsp" />
		<forward name="confirm"
				path="/errata/details/SystemsAffectedSubmit.do" />
    </action>

     <action path="/errata/details/SystemsAffectedSubmit"
         scope="request"
         input="/WEB-INF/pages/errata/affectedsystems.jsp"
         type="com.redhat.rhn.frontend.action.errata.AffectedSystemsAction"
         parameter="dispatch">
         <forward name="default"
                  path="/errata/details/SystemsAffected.do" redirect="true"/>
         <forward name="confirm"
                  path="/errata/details/ErrataConfirm.do" redirect="true"/>
     </action>

    <action path="/errata/details/ErrataConfirm"
        scope="request"
        input="/WEB-INF/pages/admin/errata/confirm.jsp"
        name="applyErrataConfirmForm"
        type="com.redhat.rhn.frontend.action.errata.ErrataConfirmSetupAction">
        <forward name="default"
            path="/WEB-INF/pages/admin/errata/confirm.jsp" />
    </action>

     <action path="/errata/details/ErrataConfirmSubmit"
         scope="request"
         input="/WEB-INF/pages/admin/errata/confirm.jsp"
         name="applyErrataConfirmForm"
         type="com.redhat.rhn.frontend.action.errata.ErrataConfirmAction"
         parameter="dispatch"
         className="com.redhat.rhn.frontend.struts.RhnActionMapping">
         <set-property property="postRequired" value="true" />
         <forward name="default"
                  path="/errata/details/ErrataConfirm.do" redirect="true"/>
         <forward name="confirmed"
                  path="/errata/RelevantErrata.do" redirect="true"/>
     </action>

     <!-- Beginning of errata management -->

    <action path="/errata/manage/UnpublishedErrata"
        scope="request"
        input="/WEB-INF/pages/errata/unpublished.jsp"
        type="com.redhat.rhn.frontend.action.errata.UnpublishedErrataAction"
        className="com.redhat.rhn.frontend.struts.RhnActionMapping">
        <set-property property="postRequiredIfSubmitted" value="true" />
        <set-property property="acls" value="user_role(channel_admin)"/>
        <forward name="default"
               path="/WEB-INF/pages/errata/unpublished.jsp" />
       <forward name="continue"
                path="/errata/manage/UnpublishedDeleteConfirm.do" redirect="true"/>
    </action>

    <action path="/errata/manage/PublishedErrata"
        scope="request"
        input="/WEB-INF/pages/errata/published.jsp"
        type="com.redhat.rhn.frontend.action.errata.PublishedErrataAction"
        className="com.redhat.rhn.frontend.struts.RhnActionMapping">
        <set-property property="postRequiredIfSubmitted" value="true" />
        <set-property property="acls" value="user_role(channel_admin)"/>
        <forward name="default"
               path="/WEB-INF/pages/errata/published.jsp" />
        <forward name="continue"
                 path="/errata/manage/PublishedDeleteConfirm.do" redirect="true"/>
    </action>

    <action path="/errata/manage/CloneErrata"
        scope="request"
        name="cloneErrataForm"
        input="/WEB-INF/pages/errata/cloneerrata.jsp"
        type="com.redhat.rhn.frontend.action.errata.CloneErrataAction"
        className="com.redhat.rhn.frontend.struts.RhnActionMapping">
        <set-property property="postRequiredIfSubmitted" value="true" />
        <set-property property="acls" value="user_role(channel_admin)"/>
        <forward name="default"
                 path="/WEB-INF/pages/errata/cloneerrata.jsp" />
        <forward name="continue"
                 path="/errata/manage/CloneConfirm.do" redirect="true" />
    </action>

    <action path="/errata/manage/CloneConfirm"
            scope="request"
            input="/WEB-INF/pages/admin/errata/cloneconfirm.jsp"
            type="com.redhat.rhn.frontend.action.errata.CloneConfirmSetupAction"
            className="com.redhat.rhn.frontend.struts.RhnActionMapping">
            <set-property property="acls" value="user_role(channel_admin)"/>
            <forward name="default"
                     path="/WEB-INF/pages/admin/errata/cloneconfirm.jsp"/>
    </action>

     <action path="/errata/manage/CloneConfirmSubmit"
         scope="request"
         input="/WEB-INF/pages/admin/errata/cloneconfirm.jsp"
         type="com.redhat.rhn.frontend.action.errata.CloneConfirmAction"
         className="com.redhat.rhn.frontend.struts.RhnActionMapping">
         <set-property property="postRequired" value="true" />
         <set-property property="acls" value="user_role(channel_admin)"/>
         <forward name="default"
                  path="/errata/manage/UnpublishedErrata.do" redirect="true"/>
     </action>

    <action path="/errata/manage/UnpublishedDeleteConfirm"
        scope="request"
        input="/WEB-INF/pages/admin/errata/unpublisheddeleteconfirm.jsp"
        type="com.redhat.rhn.frontend.action.errata.UnpublishedDeleteConfirmSetupAction"
        className="com.redhat.rhn.frontend.struts.RhnActionMapping">
        <set-property property="acls" value="user_role(channel_admin)"/>
        <forward name="default"
               path="/WEB-INF/pages/admin/errata/unpublisheddeleteconfirm.jsp" />
    </action>

    <action path="/errata/manage/PublishedDeleteConfirm"
        scope="request"
        input="/WEB-INF/pages/admin/errata/publisheddeleteconfirm.jsp"
        type="com.redhat.rhn.frontend.action.errata.PublishedDeleteConfirmSetupAction"
        className="com.redhat.rhn.frontend.struts.RhnActionMapping">
        <set-property property="acls" value="user_role(channel_admin)"/>
        <forward name="default"
               path="/WEB-INF/pages/admin/errata/publisheddeleteconfirm.jsp" />
    </action>

     <action path="/errata/manage/UnpublishedDeleteConfirmSubmit"
         scope="request"
         input="/WEB-INF/pages/admin/errata/unpublisheddeleteconfirm.jsp"
         type="com.redhat.rhn.frontend.action.errata.UnpublishedDeleteConfirmAction"
         className="com.redhat.rhn.frontend.struts.RhnActionMapping">
         <set-property property="postRequired" value="true" />
         <set-property property="acls" value="user_role(channel_admin)"/>
         <forward name="default"
                  path="/errata/AllErrata.do" redirect="true"/>
     </action>

     <action path="/errata/manage/PublishedDeleteConfirmSubmit"
         scope="request"
         input="/WEB-INF/pages/admin/errata/publisheddeleteconfirm.jsp"
         type="com.redhat.rhn.frontend.action.errata.PublishedDeleteConfirmAction"
         className="com.redhat.rhn.frontend.struts.RhnActionMapping">
         <set-property property="postRequired" value="true" />
         <set-property property="acls" value="user_role(channel_admin)"/>
         <forward name="default"
                  path="/errata/AllErrata.do" redirect="true"/>
     </action>

     <action path="/errata/manage/Delete"
         scope="request"
         input="/WEB-INF/pages/errata/delete.jsp"
         type="com.redhat.rhn.frontend.action.errata.DeleteErratumAction"
         parameter="dispatch"
         className="com.redhat.rhn.frontend.struts.RhnActionMapping">
         <set-property property="postRequiredIfSubmitted" value="true" />
         <set-property property="acls" value="user_role(channel_admin)"/>
         <forward name="default"
                  path="/WEB-INF/pages/errata/delete.jsp" />
         <forward name="deleted"
                  path="/errata/manage/PublishedErrata.do" redirect="true" />
     </action>

     <action path="/errata/manage/Create"
             name="errataCreateForm"
             scope="request"
             input="/WEB-INF/pages/errata/create.jsp"
             type="com.redhat.rhn.frontend.action.errata.CreateSetupAction"
             className="com.redhat.rhn.frontend.struts.RhnActionMapping">
       <set-property property="acls" value="user_role(channel_admin)"/>
       <forward name="default"
                path="/WEB-INF/pages/errata/create.jsp"/>
     </action>

     <action path="/errata/manage/CreateSubmit"
             name="errataCreateForm"
             scope="request"
             input="/WEB-INF/pages/errata/create.jsp"
             type="com.redhat.rhn.frontend.action.errata.CreateAction"
             className="com.redhat.rhn.frontend.struts.RhnActionMapping">
         <set-property property="postRequired" value="true" />
         <set-property property="acls" value="user_role(channel_admin)"/>
         <forward name="failure" path="/errata/manage/Create.do"/>
         <forward name="success" path="/errata/manage/Edit.do" redirect="true"/>
     </action>

     <action path="/errata/manage/Edit"
             name="errataEditForm"
             scope="request"
             input="/WEB-INF/pages/errata/edit.jsp"
             type="com.redhat.rhn.frontend.action.errata.EditAction"
             parameter="dispatch"
             className="com.redhat.rhn.frontend.struts.RhnActionMapping">
         <set-property property="acls" value="user_role(channel_admin); errata_editable()"/>
         <set-property property="postRequiredIfSubmitted" value="true" />
         <forward name="published"
             path="/errata/manage/SelectChannels.do" redirect="true"/>
         <forward name="notified"
             path="/errata/manage/Notify.do" redirect="true"/>
         <forward name="default"
             path="/WEB-INF/pages/errata/edit.jsp"/>
     </action>

     <action path="/errata/manage/SelectChannels"
             name="errataPublishForm"
             scope="request"
             input="/WEB-INF/pages/errata/addchannels.jsp"
             type="com.redhat.rhn.frontend.action.errata.ChannelSetupAction"
             className="com.redhat.rhn.frontend.struts.RhnActionMapping">
         <set-property property="acls" value="user_role(channel_admin)"/>
         <forward name="default" path="/WEB-INF/pages/errata/addchannels.jsp"/>
     </action>

     <action path="/errata/manage/SelectChannelsSubmit" scope="request"
             input="/WEB-INF/pages/errata/addchannels.jsp"
             type="com.redhat.rhn.frontend.action.errata.ChannelAction"
             parameter="dispatch"
             className="com.redhat.rhn.frontend.struts.RhnActionMapping">
         <set-property property="acls" value="user_role(channel_admin)"/>
         <set-property property="postRequired" value="true" />
         <forward name="default" path="/errata/manage/SelectChannels.do"
             redirect="true"/>
         <forward name="publish" path="/errata/manage/PackagePush.do"
             redirect="true"/>
         <forward name="failure" path="/errata/manage/SelectChannels.do" />
     </action>

     <action path="/errata/manage/PackagePush"
             scope="request"
             input="/WEB-INF/pages/errata/packagepush.jsp"
             type="com.redhat.rhn.frontend.action.errata.PackagePushSetupAction"
             className="com.redhat.rhn.frontend.struts.RhnActionMapping">
         <set-property property="acls" value="user_role(channel_admin)"/>
         <forward name="default" path="/WEB-INF/pages/errata/packagepush.jsp"/>
         <forward name="finished" path="/errata/AllErrata.do" redirect="true" />
     </action>

     <action path="/errata/manage/PackagePushSubmit"
             name="packagePushForm"
             scope="request"
             input="/WEB-INF/pages/errata/packagepush.jsp"
             type="com.redhat.rhn.frontend.action.errata.PackagePushAction"
             parameter="dispatch"
             className="com.redhat.rhn.frontend.struts.RhnActionMapping">
         <set-property property="postRequired" value="true" />
         <set-property property="acls" value="user_role(channel_admin)"/>
         <forward name="default" path="/errata/manage/PackagePush.do"/>
         <forward name="defaultWithoutRedirect" path="/errata/manage/PackagePush.do" />
     </action>

     <action path="/errata/manage/DeleteBug"
             scope="request"
             type="com.redhat.rhn.frontend.action.errata.DeleteBugAction">
         <forward name="default" path="/errata/manage/Edit.do" redirect="true"/>
     </action>

        <action path="/errata/manage/Notify" scope="request"
            type="com.redhat.rhn.frontend.action.errata.NotifySetupAction"
            className="com.redhat.rhn.frontend.struts.RhnActionMapping">
            <set-property property="acls" value="user_role(channel_admin)"/>
            <forward name="default" path="/WEB-INF/pages/errata/notify.jsp"/>
        </action>

     <action path="/errata/manage/NotifySubmit"
             scope="request"
             input="/WEB-INF/pages/errata/notify.jsp"
             type="com.redhat.rhn.frontend.action.errata.NotifyAction"
             className="com.redhat.rhn.frontend.struts.RhnActionMapping">
         <set-property property="postRequired" value="true" />
         <set-property property="acls" value="user_role(channel_admin)"/>
         <forward name="default" path="/errata/manage/PublishedErrata.do" redirect="true"/>
     </action>

     <action path="/errata/manage/Channels"
             scope="request"
             input="/WEB-INF/pages/errata/editchannels.jsp"
             type="com.redhat.rhn.frontend.action.errata.ChannelSetupAction"
             className="com.redhat.rhn.frontend.struts.RhnActionMapping">
         <set-property property="acls" value="user_role(channel_admin)"/>
         <forward name="default"
                  path="/WEB-INF/pages/errata/editchannels.jsp"/>
     </action>

    <action path="/errata/manage/ChannelsSubmit"
            scope="request"
            input="/WEB-INF/pages/errata/editchannels.jsp"
            type="com.redhat.rhn.frontend.action.errata.ChannelAction"
            parameter="dispatch"
            className="com.redhat.rhn.frontend.struts.RhnActionMapping">
         <set-property property="postRequired" value="true" />
         <set-property property="acls" value="user_role(channel_admin)"/>
          <forward name="default" path="/errata/manage/Channels.do"/>
        <forward name="push" path="/errata/manage/AddChannelPackagePush.do" redirect="true"/>
        <forward name="failure" path="/errata/manage/Channels.do"/>
    </action>

     <action path="/errata/manage/AddChannelPackagePush"
             scope="request"
             input="/WEB-INF/pages/errata/addchannelpackagepush.jsp"
             type="com.redhat.rhn.frontend.action.errata.PackagePushSetupAction"
             className="com.redhat.rhn.frontend.struts.RhnActionMapping">
         <set-property property="acls" value="user_role(channel_admin)"/>
         <forward name="default" path="/WEB-INF/pages/errata/addchannelpackagepush.jsp"/>
         <forward name="finished" path="/errata/manage/Channels.do" />
     </action>

     <action path="/errata/manage/AddChannelPackagePushSubmit"
             name="packagePushForm"
             scope="request"
             input="/WEB-INF/pages/errata/addchannelpackagepush.jsp"
             type="com.redhat.rhn.frontend.action.errata.PackagePushAction"
             parameter="dispatch"
             className="com.redhat.rhn.frontend.struts.RhnActionMapping">
         <set-property property="acls" value="user_role(channel_admin)"/>
         <set-property property="postRequired" value="true" />
         <forward name="default" path="/errata/manage/AddChannelPackagePush.do" redirect="true"/>
         <forward name="defaultWithoutRedirect" path="/errata/manage/AddChannelPackagePush.do" />
     </action>

    <action path="/errata/manage/Packages" scope="request"
        type="com.redhat.rhn.frontend.action.errata.BaseErrataSetupAction"
        className="com.redhat.rhn.frontend.struts.RhnActionMapping">
        <set-property property="acls" value="user_role(channel_admin)"/>
        <forward name="default"
            path="/WEB-INF/pages/errata/packages/packages.jsp"/>
    </action>

    <action path="/errata/manage/AddPackages" scope="request"
            type="com.redhat.rhn.frontend.action.errata.AddPackagesAction"
            className="com.redhat.rhn.frontend.struts.RhnActionMapping">
       <set-property property="postRequiredIfSubmitted" value="true" />
       <forward name="default" path="/WEB-INF/pages/errata/packages/add.jsp"/>
       <forward name="confirm"
           path="/errata/manage/AddPackagesConfirm.do" redirect="true"/>
    </action>

    <action path="/errata/manage/AddPackagesConfirm"
            scope="request"
            input="/WEB-INF/pages/errata/packages/confirm.jsp"
            type="com.redhat.rhn.frontend.action.errata.AddPackagesConfirmAction"
            className="com.redhat.rhn.frontend.struts.RhnActionMapping">
        <set-property property="postRequiredIfSubmitted" value="true" />
        <forward name="default"
            path="/WEB-INF/pages/errata/packages/confirm.jsp"/>
       <forward name="success"
           path="/errata/manage/AddPackagePackagePush.do" redirect="true"/>
    </action>

     <action path="/errata/manage/AddPackagePackagePush"
             scope="request"
             input="/WEB-INF/pages/errata/addpackagepackagepush.jsp"
             type="com.redhat.rhn.frontend.action.errata.PackagePushSetupAction"
             className="com.redhat.rhn.frontend.struts.RhnActionMapping">
         <set-property property="acls" value="user_role(channel_admin)"/>
         <forward name="default" path="/WEB-INF/pages/errata/addpackagepackagepush.jsp"/>
         <forward name="finished" path="/errata/manage/ListPackages.do" />
     </action>

     <action path="/errata/manage/AddPackagePackagePushSubmit"
             name="packagePushForm"
             scope="request"
             input="/WEB-INF/pages/errata/addpackagepackagepush.jsp"
             type="com.redhat.rhn.frontend.action.errata.PackagePushAction"
             parameter="dispatch"
             className="com.redhat.rhn.frontend.struts.RhnActionMapping">
         <set-property property="postRequired" value="true" />
         <set-property property="acls" value="user_role(channel_admin)"/>
         <forward name="default" path="/errata/manage/AddPackagePackagePush.do"/>
         <forward name="defaultWithoutRedirect" path="/errata/manage/AddPackagePackagePush.do" />
     </action>

    <action path="/errata/manage/ListPackages"
            scope="request"
            type="com.redhat.rhn.frontend.action.errata.ListPackagesSetupAction"
            className="com.redhat.rhn.frontend.struts.RhnActionMapping">
        <set-property property="acls" value="user_role(channel_admin)"/>
        <forward name="default"
            path="/WEB-INF/pages/errata/packages/list.jsp"/>
    </action>

    <action path="/errata/manage/ListPackagesSubmit"
        scope="request"
        input="/WEB-INF/pages/errata/packages/list.jsp"
        type="com.redhat.rhn.frontend.action.errata.ListPackagesAction"
        parameter="dispatch"
        className="com.redhat.rhn.frontend.struts.RhnActionMapping">
        <set-property property="postRequired" value="true" />
        <set-property property="acls" value="user_role(channel_admin)"/>
        <forward name="default"
            path="/errata/manage/ListPackages.do" />
        <forward name="confirm"
            path="/errata/manage/RemovePackages.do" redirect="true"/>
    </action>

    <action path="/errata/manage/RemovePackages"
        scope="request"
        type="com.redhat.rhn.frontend.action.errata.RemovePackagesSetupAction"
        className="com.redhat.rhn.frontend.struts.RhnActionMapping">
        <set-property property="acls" value="user_role(channel_admin)"/>
        <forward name="default"
            path="/WEB-INF/pages/errata/packages/remove.jsp"/>
    </action>

    <action path="/errata/manage/RemovePackagesSubmit"
        scope="request"
        input="/WEB-INF/pages/errata/packages/remove.jsp"
        type="com.redhat.rhn.frontend.action.errata.RemovePackagesAction"
        parameter="dispatch"
        className="com.redhat.rhn.frontend.struts.RhnActionMapping">
        <set-property property="postRequired" value="true" />
        <set-property property="acls" value="user_role(channel_admin)"/>
        <forward name="default"
            path="/errata/manage/RemovePackages.do" redirect="true"/>
        <forward name="success"
            path="/errata/manage/ListPackages.do" redirect="true"/>
    </action>

    <!-- ===== CHANNELS ===== -->

    <action path="/software/channels/Vendor"
    	scope="request"
	input="/WEB-INF/pages/channel/vendor.jsp"
	type="com.redhat.rhn.frontend.action.channel.VendorChannelTreeAction">
    	<forward name="default"
	         path="/WEB-INF/pages/channel/vendor.jsp" />
    </action>

    <action path="/software/channels/Popular"
    	scope="request"
    	input="/WEB-INF/pages/channel/popular.jsp"
    	type="com.redhat.rhn.frontend.action.channel.PopularChannelTreeAction">
    	<forward name="default"
    	         path="/WEB-INF/pages/channel/popular.jsp" />
    </action>

    <action path="/software/channels/Custom"
    	scope="request"
    	input="/WEB-INF/pages/channel/custom.jsp"
    	type="com.redhat.rhn.frontend.action.channel.MyChannelTreeAction">
    	<forward name="default"
    	         path="/WEB-INF/pages/channel/custom.jsp" />
    </action>

    <action path="/software/channels/All"
    	scope="request"
    	input="/WEB-INF/pages/channel/all.jsp"
    	type="com.redhat.rhn.frontend.action.channel.AllChannelTreeAction">
    	<forward name="default"
    	         path="/WEB-INF/pages/channel/all.jsp" />
    </action>

    <action path="/software/channels/Shared"
      scope="request"
      input="/WEB-INF/pages/channel/shared.jsp"
      type="com.redhat.rhn.frontend.action.channel.SharedChannelTreeAction">
      <forward name="default"
               path="/WEB-INF/pages/channel/shared.jsp" />
    </action>

        <action path="/software/channels/Retired"
    	scope="request"
    	input="/WEB-INF/pages/channel/retired.jsp"
    	type="com.redhat.rhn.frontend.action.channel.RetiredChannelTreeAction">
    	<forward name="default"
    	         path="/WEB-INF/pages/channel/retired.jsp" />
    </action>

    <action path="/software/channels/ChannelFamilyTree"
    	scope="request"
    	input="/WEB-INF/pages/channel/channel_family_tree.jsp"
    	type="com.redhat.rhn.frontend.action.channel.ChannelFamilyTreeAction">
    	<forward name="default"
    	         path="/WEB-INF/pages/channel/channel_family_tree.jsp" />
    </action>

    <action path="/multiorg/channels/Consumed"
    	scope="request"
    	input="/WEB-INF/pages/multiorg/channels/consumed.jsp"
    	type="com.redhat.rhn.frontend.action.multiorg.ChannelConsumeAction">
    	<forward name="default"
    	         path="/WEB-INF/pages/multiorg/channels/consumed.jsp" />
    </action>

    <action path="/multiorg/channels/Provided"
    	scope="request"
    	input="/WEB-INF/pages/multiorg/channels/provided.jsp"
    	type="com.redhat.rhn.frontend.action.multiorg.ChannelProvideAction">
    	<forward name="default"
    	         path="/WEB-INF/pages/multiorg/channels/provided.jsp" />
    </action>

    <action path="/channels/software/Entitlements"
        scope="request"
        input="/WEB-INF/pages/channel/entitlements.jsp"
        type="com.redhat.rhn.frontend.action.channel.ChannelEntitlementSetupAction"
        className="com.redhat.rhn.frontend.struts.RhnActionMapping">
        <set-property property="acls" value="user_role(org_admin)"/>
        <forward name="default"
                 path="/WEB-INF/pages/channel/entitlements.jsp"/>
    </action>

     <action path="/channels/software/EntitlementsSubmit"
         scope="request"
         input="/WEB-INF/pages/channel/entitlements.jsp"
         type="com.redhat.rhn.frontend.action.channel.ChannelEntitlementAction"
         parameter="dispatch"
         className="com.redhat.rhn.frontend.struts.RhnActionMapping">
         <set-property property="postRequired" value="true" />
         <forward name="default"
                  path="/channels/software/Entitlements.do" redirect="true" />
     </action>

    <action path="/channels/software/Search"
        scope="request"
        name="packageSearchForm"
        input="/WEB-INF/pages/channel/packagesearch.jsp"
        type="com.redhat.rhn.frontend.action.channel.PackageSearchAction">
        <forward name="default"
                 path="/WEB-INF/pages/channel/packagesearch.jsp"/>
        <forward name="success"
                 path="/channels/software/Search.do" redirect="true"/>
    </action>

    <action path="/software/packages/NameOverview"
        scope="request"
        input="/WEB-INF/pages/software/packages/packagenameoverview.jsp"
        type="com.redhat.rhn.frontend.action.channel.PackageNameOverviewAction">
        <forward name="default"
                 path="/WEB-INF/pages/software/packages/packagenameoverview.jsp"/>
    </action>

    <!-- ===== SYSTEMS ===== -->
    <action path="/systems/Overview"
        scope="request"
        input="/WEB-INF/pages/systems/overview.jsp"
        type="com.redhat.rhn.frontend.action.systems.OverviewAction"
        parameter="dispatch"
        className="com.redhat.rhn.frontend.struts.RhnActionMapping">
        <set-property property="postRequiredIfSubmitted" value="true" />
        <forward name="default"
                 path="/WEB-INF/pages/systems/overview.jsp"/>
        <forward name="noentitlement"
                 path="/systems/SystemList.do"
                 redirect="true"/>
        <forward name="YourRhn"
                 path="/YourRhn.do"
                 redirect="true" />
    </action>

    <action path="/systems/SystemList"
        scope="request"
        input="/WEB-INF/pages/systems/systemlist.jsp"
        type="com.redhat.rhn.frontend.action.systems.SystemListSetupAction"
        className="com.redhat.rhn.frontend.struts.RhnActionMapping">
        <set-property property="postRequiredIfSubmitted" value="true" />
        <forward name="default"
                 path="/WEB-INF/pages/systems/systemlist.jsp"/>
    </action>

     <action path="/systems/SystemListSubmit"
         scope="request"
         input="/WEB-INF/pages/systems/systemlist.jsp"
         type="com.redhat.rhn.frontend.action.systems.SystemListAction"
         parameter="dispatch">
         <forward name="default"
                  path="/systems/SystemList.do"
                  redirect="true"/>
     </action>

    <action path="/systems/DuplicateIPList"
        scope="request"
        input="/WEB-INF/pages/systems/duplicate/duplicatesystems.jsp"
        type="com.redhat.rhn.frontend.action.systems.duplicate.DuplicateSystemsAction"
        className="com.redhat.rhn.frontend.struts.RhnActionMapping"
        parameter="ip">
        <set-property property="postRequiredIfSubmitted" value="true" />
        <forward name="default"
                 path="/WEB-INF/pages/systems/duplicate/duplicatesystems.jsp"/>
        <forward name="confirm"
                 path="/systems/ssm/DeleteConfirm.do"
                 redirect="true"/>
    </action>

    <action path="/systems/DuplicateIPv6List"
        scope="request"
        input="/WEB-INF/pages/systems/duplicate/duplicatesystems.jsp"
        type="com.redhat.rhn.frontend.action.systems.duplicate.DuplicateSystemsAction"
        className="com.redhat.rhn.frontend.struts.RhnActionMapping"
        parameter="ipv6">
        <set-property property="postRequiredIfSubmitted" value="true" />
        <forward name="default"
                 path="/WEB-INF/pages/systems/duplicate/duplicatesystems.jsp"/>
        <forward name="confirm"
                 path="/systems/ssm/DeleteConfirm.do"
                 redirect="true"/>
    </action>

    <action path="/systems/DuplicateHostName"
        scope="request"
        input="/WEB-INF/pages/systems/duplicate/duplicatesystems.jsp"
        type="com.redhat.rhn.frontend.action.systems.duplicate.DuplicateSystemsAction"
        className="com.redhat.rhn.frontend.struts.RhnActionMapping"
        parameter="hostname">
        <set-property property="postRequiredIfSubmitted" value="true" />
        <forward name="default"
                 path="/WEB-INF/pages/systems/duplicate/duplicatesystems.jsp"/>
         <forward name="confirm"
                  path="/systems/ssm/DeleteConfirm.do"
                  redirect="true"/>
    </action>

    <action path="/systems/DuplicateMacAddress"
        scope="request"
        input="/WEB-INF/pages/systems/duplicate/duplicatesystems.jsp"
        type="com.redhat.rhn.frontend.action.systems.duplicate.DuplicateSystemsAction"
        className="com.redhat.rhn.frontend.struts.RhnActionMapping"
        parameter="macaddress">
        <set-property property="postRequiredIfSubmitted" value="true" />
        <forward name="default"
                 path="/WEB-INF/pages/systems/duplicate/duplicatesystems.jsp"/>
         <forward name="confirm"
                  path="/systems/ssm/DeleteConfirm.do"
                  redirect="true"/>
    </action>


    <action path="/systems/DuplicateSystemsCompare"
        scope="request"
        input="/WEB-INF/pages/systems/duplicate/duplicatesystemscompare.jsp"
        type="com.redhat.rhn.frontend.action.systems.duplicate.DuplicateSystemsCompareAction"
        className="com.redhat.rhn.frontend.struts.RhnActionMapping"
        parameter="macaddress">
        <set-property property="postRequiredIfSubmitted" value="true" />
        <forward name="default"
                 path="/WEB-INF/pages/systems/duplicate/duplicatesystemscompare.jsp"/>
         <forward name="hostname"
                  path="/systems/DuplicateHostName"
                  redirect="true"/>
		<forward name="ip"
                  path="/systems/DuplicateIPList"
                  redirect="true"/>
		<forward name="ipv6"
                  path="/systems/DuplicateIPv6List"
                  redirect="true"/>
		<forward name="macaddress"
                  path="/systems/DuplicateMacAddress"
                  redirect="true"/>
    </action>


    <action path="/systems/OutOfDate"
        scope="request"
        input="/WEB-INF/pages/systems/outofdatelist.jsp"
        type="com.redhat.rhn.frontend.action.systems.OutOfDateSetupAction"
        className="com.redhat.rhn.frontend.struts.RhnActionMapping">
        <set-property property="postRequiredIfSubmitted" value="true" />
        <forward name="default"
                 path="/WEB-INF/pages/systems/outofdatelist.jsp"/>
    </action>

     <action path="/systems/OutOfDateSubmit"
         scope="request"
         input="/WEB-INF/pages/systems/outofdatelist.jsp"
         type="com.redhat.rhn.frontend.action.systems.OutOfDateAction"
         parameter="dispatch">
         <forward name="default"
                  path="/systems/OutOfDate.do"
                  redirect="true"/>
     </action>

    <action path="/systems/Unentitled"
        scope="request"
        input="/WEB-INF/pages/systems/unentitledlist.jsp"
        type="com.redhat.rhn.frontend.action.systems.UnentitledSetupAction"
        className="com.redhat.rhn.frontend.struts.RhnActionMapping">
        <set-property property="postRequiredIfSubmitted" value="true" />
        <forward name="default"
                 path="/WEB-INF/pages/systems/unentitledlist.jsp"/>
    </action>

     <action path="/systems/UnentitledSubmit"
         scope="request"
         input="/WEB-INF/pages/systems/unentitledlist.jsp"
         type="com.redhat.rhn.frontend.action.systems.UnentitledAction"
         parameter="dispatch">
         <forward name="default"
                  path="/systems/Unentitled.do"
                  redirect="true"/>
     </action>

    <action path="/systems/Ungrouped"
        scope="request"
        input="/WEB-INF/pages/systems/ungroupedlist.jsp"
        type="com.redhat.rhn.frontend.action.systems.UngroupedSetupAction"
        className="com.redhat.rhn.frontend.struts.RhnActionMapping">
        <set-property property="postRequiredIfSubmitted" value="true" />
          <set-property property="acls"
               value="org_entitlement(sw_mgr_enterprise); user_role(org_admin)"/>
        <forward name="default"
                 path="/WEB-INF/pages/systems/ungroupedlist.jsp"/>
    </action>

     <action path="/systems/UngroupedSubmit"
         scope="request"
         input="/WEB-INF/pages/systems/ungroupedlist.jsp"
         type="com.redhat.rhn.frontend.action.systems.UngroupedAction"
         parameter="dispatch">
         <forward name="default"
                  path="/systems/Ungrouped.do"
                  redirect="true"/>
     </action>

    <action path="/systems/Inactive"
        scope="request"
        input="/WEB-INF/pages/systems/inactivelist.jsp"
        type="com.redhat.rhn.frontend.action.systems.InactiveSetupAction"
        className="com.redhat.rhn.frontend.struts.RhnActionMapping">
        <set-property property="postRequiredIfSubmitted" value="true" />
        <forward name="default"
                 path="/WEB-INF/pages/systems/inactivelist.jsp"/>
    </action>

     <action path="/systems/InactiveSubmit"
         scope="request"
         input="/WEB-INF/pages/systems/inactivelist.jsp"
         type="com.redhat.rhn.frontend.action.systems.InactiveAction"
         parameter="dispatch">
         <forward name="default"
                  path="/systems/Inactive.do"
                  redirect="true"/>
     </action>

    <action path="/systems/Registered"
        scope="request"
        name="recentlyRegisteredSystemsForm"
        input="/WEB-INF/pages/systems/registeredlist.jsp"
        type="com.redhat.rhn.frontend.action.systems.RegisteredSetupAction"
        className="com.redhat.rhn.frontend.struts.RhnActionMapping">
        <set-property property="postRequiredIfSubmitted" value="true" />
        <forward name="default"
                 path="/WEB-INF/pages/systems/registeredlist.jsp"/>
    </action>

    <action path="/systems/details/SystemHardware"
        scope="request"
        name="systemHardwareForm"
        input="/WEB-INF/pages/systems/sdc/hardware.jsp"
        type="com.redhat.rhn.frontend.action.systems.sdc.SystemHardwareAction"
        className="com.redhat.rhn.frontend.struts.RhnActionMapping">
        <set-property property="postRequiredIfSubmitted" value="true" />
        <forward name="default"
                 path="/WEB-INF/pages/systems/sdc/hardware.jsp"/>
        <forward name="success"
                 path="/systems/details/SystemHardware.do" redirect="true"/>
    </action>

    <action path="/systems/SystemCurrency"
        scope="request"
        name="systemCurrencyForm"
        input="/WEB-INF/pages/systems/systemcurrency.jsp"
        type="com.redhat.rhn.frontend.action.systems.SystemCurrencyAction"
        className="com.redhat.rhn.frontend.struts.RhnActionMapping">
        <set-property property="postRequiredIfSubmitted" value="true" />
        <forward name="default"
                 path="/WEB-INF/pages/systems/systemcurrency.jsp"/>
    </action>

    <action path="/systems/ProxyList"
        scope="request"
        input="/WEB-INF/pages/systems/proxylist.jsp"
        type="com.redhat.rhn.frontend.action.systems.ProxyListSetupAction"
        className="com.redhat.rhn.frontend.struts.RhnActionMapping">
        <set-property property="postRequiredIfSubmitted" value="true" />
          <set-property property="acls"
<<<<<<< HEAD
               value="org_channel_family(SMP); user_role(org_admin)"/>
=======
               value="org_channel_family(rhn-proxy) or not is_satellite(); user_role(org_admin)"/>
>>>>>>> 4c7c034d
        <forward name="default"
                 path="/WEB-INF/pages/systems/proxylist.jsp"/>
    </action>

     <action path="/systems/ProxyListSubmit"
         scope="request"
         input="/WEB-INF/pages/systems/proxylist.jsp"
         type="com.redhat.rhn.frontend.action.systems.ProxyListAction"
         parameter="dispatch">
         <forward name="default"
                  path="/systems/ProxyList.do"
                  redirect="true"/>
     </action>

    <action path="/systems/VirtualSystemsList"
        scope="request"
        input="/WEB-INF/pages/systems/virtuallist.jsp"
        type="com.redhat.rhn.frontend.action.systems.VirtualSystemsListSetupAction">
        <forward name="default"
                 path="/WEB-INF/pages/systems/virtuallist.jsp"/>
    </action>

     <action path="/systems/VirtualSystemsListSubmit"
         scope="request"
         input="/WEB-INF/pages/systems/virtuallist.jsp"
         type="com.redhat.rhn.frontend.action.systems.SystemListAction"
         parameter="dispatch"
         className="com.redhat.rhn.frontend.struts.RhnActionMapping">
         <set-property property="postRequired" value="true" />
         <forward name="default"
                  path="/systems/VirtualSystemsList.do"
                  redirect="true"/>
     </action>

    <action path="/systems/SystemGroupList"
        scope="request"
        input="/WEB-INF/pages/systems/grouplist.jsp"
        type="com.redhat.rhn.frontend.action.systems.SystemGroupListSetupAction"
        className="com.redhat.rhn.frontend.struts.RhnActionMapping">
        <set-property property="postRequiredIfSubmitted" value="true" />
          <set-property property="acls"
               value="org_entitlement(sw_mgr_enterprise)"/>
        <forward name="default"
                 path="/WEB-INF/pages/systems/grouplist.jsp"/>
    </action>

     <action path="/systems/SystemGroupListSubmit"
         scope="request"
         input="/WEB-INF/pages/systems/grouplist.jsp"
         type="com.redhat.rhn.frontend.action.systems.SystemGroupListAction"
         parameter="dispatch">
         <forward name="default"
                  path="/systems/SystemGroupList.do"
                  redirect="true"/>
     </action>

    <action path="/systems/SystemEntitlements"
	name="systemEntitlementsForm"
        scope="request"
        input="/WEB-INF/pages/systems/entitlements/entitlements.jsp"
        type="com.redhat.rhn.frontend.action.systems.entitlements.SystemEntitlementsSetupAction"
                className="com.redhat.rhn.frontend.struts.RhnActionMapping">
        <set-property property="acls" value="user_role(org_admin)"/>
        <forward name="default"
                 path="/WEB-INF/pages/systems/entitlements/entitlements.jsp"/>
    </action>

     <action path="/systems/SystemEntitlementsSubmit"
         name="systemEntitlementsForm"
         scope="request"
         input="/WEB-INF/pages/systems/entitlements/entitlements.jsp"
         type="com.redhat.rhn.frontend.action.systems.entitlements.SystemEntitlementsSubmitAction"
         parameter="dispatch"
         className="com.redhat.rhn.frontend.struts.RhnActionMapping">
         <set-property property="postRequired" value="true" />
         <forward name="default"
                  path="/systems/SystemEntitlements.do"
                  redirect="true"/>
     </action>


    <action path="/systems/Search"
    	name="systemSearchForm"
        scope="request"
        input="/WEB-INF/pages/systems/systemsearch.jsp"
        type="com.redhat.rhn.frontend.action.systems.SystemSearchSetupAction"
        className="com.redhat.rhn.frontend.struts.RhnActionMapping">
        <set-property property="acls" value="org_entitlement(sw_mgr_enterprise)"/>
        <forward name="default"
                 path="/WEB-INF/pages/systems/systemsearch.jsp"/>
        <forward name="success"
                 path="/systems/Search.do" redirect="true"/>
        <forward name="error"
                   path="/WEB-INF/pages/systems/systemsearch.jsp"/>
    </action>

    <!-- ===== SYSTEMS DETAILS ===== -->
    <action path="/systems/details/packages/Packages"
        scope="request"
        input="/WEB-INF/pages/systems/details/packages/packagesindex.jsp"
        type="com.redhat.rhn.frontend.action.rhnpackage.PackageIndexAction"
        parameter="dispatch"
        className="com.redhat.rhn.frontend.struts.RhnActionMapping">
        <set-property property="postRequiredIfSubmitted" value="true" />
        <forward name="default"
                 path="/WEB-INF/pages/systems/details/packages/packagesindex.jsp"/>
    </action>
    <action path="/systems/details/packages/InstallPackages"
        scope="request"
        input="/WEB-INF/pages/systems/details/packages/installpkgs.jsp"
        type="com.redhat.rhn.frontend.action.rhnpackage.InstallPackageSetupAction"
        className="com.redhat.rhn.frontend.struts.RhnActionMapping">
        <set-property property="postRequiredIfSubmitted" value="true" />
        <forward name="default"
                 path="/WEB-INF/pages/systems/details/packages/installpkgs.jsp"/>
        <forward name="confirm"
                 path="/systems/details/packages/InstallConfirm.do"
                 redirect="true" />
    </action>

    <action path="/systems/details/packages/InstallConfirm"
        scope="request"
        name="datePickerForm"
        input="/WEB-INF/pages/systems/details/packages/packageconfirm.jsp"
        type="com.redhat.rhn.frontend.action.rhnpackage.InstallConfirmSetupAction"
        className="com.redhat.rhn.frontend.struts.RhnActionMapping">
        <set-property property="postRequiredIfSubmitted" value="true" />
        <forward name="default"
                 path="/WEB-INF/pages/systems/details/packages/packageconfirm.jsp"/>
        <forward name="confirm"
                 path="/systems/details/packages/Packages.do"
                 redirect="true" />
        <forward name="remotecmd"
                 path="/systems/details/packages/ScheduleRemoteCommand.do"
                 redirect="true" />
    </action>

    <action path="/systems/details/packages/VerifyPackages"
        scope="request"
        input="/WEB-INF/pages/systems/details/packages/verifypkgs.jsp"
        type="com.redhat.rhn.frontend.action.rhnpackage.VerifyPackageSetupAction"
        className="com.redhat.rhn.frontend.struts.RhnActionMapping">
        <set-property property="postRequiredIfSubmitted" value="true" />
        <forward name="default"
                 path="/WEB-INF/pages/systems/details/packages/verifypkgs.jsp"/>
        <forward name="confirm"
                 path="/systems/details/packages/VerifyConfirm.do"
                 redirect="true" />
    </action>

     <action path="/systems/details/packages/VerifyConfirm"
        scope="request"
        name="datePickerForm"
        input="/WEB-INF/pages/systems/details/packages/packageconfirm.jsp"
        type="com.redhat.rhn.frontend.action.rhnpackage.VerifyConfirmSetupAction"
        className="com.redhat.rhn.frontend.struts.RhnActionMapping">
        <set-property property="postRequiredIfSubmitted" value="true" />
        <forward name="default"
                 path="/WEB-INF/pages/systems/details/packages/packageconfirm.jsp"/>
        <forward name="confirm"
                 path="/systems/details/packages/Packages.do"
                 redirect="true" />
    </action>

    <action path="/systems/details/packages/PackageList"
        scope="request"
        input="/WEB-INF/pages/systems/details/packages/packagelist.jsp"
        type="com.redhat.rhn.frontend.action.rhnpackage.PackageListSetupAction"
        className="com.redhat.rhn.frontend.struts.RhnActionMapping">
        <set-property property="postRequiredIfSubmitted" value="true" />
        <forward name="default"
                 path="/WEB-INF/pages/systems/details/packages/packagelist.jsp"/>
        <forward name="confirm"
                 path="/systems/details/packages/RemoveConfirm.do"
                 redirect="true" />
    </action>

    <action path="/systems/details/packages/RemoveConfirm"
        scope="request"
        name="datePickerForm"
        input="/WEB-INF/pages/systems/details/packages/packageconfirm.jsp"
        type="com.redhat.rhn.frontend.action.rhnpackage.RemoveConfirmSetupAction"
        className="com.redhat.rhn.frontend.struts.RhnActionMapping">
        <set-property property="postRequiredIfSubmitted" value="true" />
        <forward name="default"
                 path="/WEB-INF/pages/systems/details/packages/packageconfirm.jsp"/>
        <forward name="confirm"
                 path="/systems/details/packages/Packages.do"
                 redirect="true" />
		<forward name="remotecmd"
                 path="/systems/details/packages/ScheduleRemoteCommand.do"
                 redirect="true" />
    </action>

   <action path="/systems/details/packages/UpgradableList"
        scope="request"
        input="/WEB-INF/pages/systems/details/packages/upgradable.jsp"
        type="com.redhat.rhn.frontend.action.rhnpackage.UpgradableListSetupAction"
        className="com.redhat.rhn.frontend.struts.RhnActionMapping">
        <set-property property="postRequiredIfSubmitted" value="true" />
        <forward name="default"
                 path="/WEB-INF/pages/systems/details/packages/upgradable.jsp"/>
         <forward name="confirm"
                  path="/systems/details/packages/UpgradeConfirm.do"
                  redirect="true" />
    </action>

    <action path="/systems/details/packages/UpgradeConfirm"
        scope="request"
        name="datePickerForm"
        input="/WEB-INF/pages/systems/details/packages/packageconfirm.jsp"
        type="com.redhat.rhn.frontend.action.rhnpackage.UpgradeConfirmSetupAction"
        className="com.redhat.rhn.frontend.struts.RhnActionMapping">
        <set-property property="postRequiredIfSubmitted" value="true" />
        <forward name="default"
                 path="/WEB-INF/pages/systems/details/packages/packageconfirm.jsp"/>
         <forward name="confirm"
                  path="/systems/details/packages/Packages.do"
                  redirect="true"/>
        <forward name="remotecmd"
                 path="/systems/details/packages/ScheduleRemoteCommand.do"
                 redirect="true" />
    </action>

    <action path="/systems/details/packages/ScheduleRemoteCommand"
        scope="request"
        name="scheduleRemoteCmdForm"
        input="/WEB-INF/pages/systems/details/packages/scheduleremote.jsp"
        type="com.redhat.rhn.frontend.action.rhnpackage.ScheduleRemoteCommand"
        className="com.redhat.rhn.frontend.struts.RhnActionMapping">
        <set-property property="postRequiredIfSubmitted" value="true" />
        <forward name="default"
                 path="/WEB-INF/pages/systems/details/packages/scheduleremote.jsp"/>
        <forward name="removal"
                 path="/systems/details/packages/PackageList.do"
                 redirect="true" />
        <forward name="upgrade"
                 path="/systems/details/packages/UpgradableList.do"
                 redirect="true" />
        <forward name="install"
                 path="/systems/details/packages/PackageList.do"
                 redirect="true" />
    </action>


    <action path="/systems/details/packages/patchsets/PatchSetList"
        scope="request"
        input="/WEB-INF/pages/systems/details/packages/patchsets/patchsetlist.jsp"
        type="com.redhat.rhn.frontend.action.rhnpackage.SolarisPatchSetListSetupAction">
        <forward name="default"
                 path="/WEB-INF/pages/systems/details/packages/patchsets/patchsetlist.jsp"/>
    </action>

    <action path="/systems/details/packages/patchsets/InstallPatchSet"
        scope="request"
        input="/WEB-INF/pages/systems/details/packages/patchsets/install_patchset.jsp"
        type="com.redhat.rhn.frontend.action.rhnpackage.InstallPatchSetSetupAction">
      <forward name="default"
           path="/WEB-INF/pages/systems/details/packages/patchsets/install_patchset.jsp"/>
      <forward name="confirmed"
           path="/WEB-INF/pages/systems/details/packages/patchsets/patchsetlist.jsp"
           redirect="true"/>
    </action>

    <action path="/systems/details/packages/patchsets/InstallPatchSetSubmit"
        scope="request"
        input="/WEB-INF/pages/systems/details/packages/patchsets/install_patchset.jsp"
        type="com.redhat.rhn.frontend.action.rhnpackage.InstallPatchSetAction"
        parameter="dispatch"
        className="com.redhat.rhn.frontend.struts.RhnActionMapping">
        <set-property property="postRequired" value="true" />
        <forward name="default"
                 path="/systems/details/packages/patchsets/PatchSetList.do"
                 redirect="true"/>
    </action>

    <action path="/systems/details/packages/patches/PatchList"
        scope="request"
        input="/WEB-INF/pages/systems/details/packages/patches/patchlist.jsp"
        type="com.redhat.rhn.frontend.action.rhnpackage.patches.PatchListSetupAction">
        <forward name="default"
                 path="/WEB-INF/pages/systems/details/packages/patches/patchlist.jsp"/>
    </action>

    <action path="/systems/details/packages/patches/PatchInstall"
        scope="request"
        input="/WEB-INF/pages/systems/details/packages/patches/patchinstall.jsp"
        type="com.redhat.rhn.frontend.action.rhnpackage.patches.PatchInstallSetupAction">
        <forward name="default"
                 path="/WEB-INF/pages/systems/details/packages/patches/patchinstall.jsp"/>
    </action>

    <action path="/systems/details/packages/patches/PatchInstallSubmit"
        scope="request"
        input="/WEB-INF/pages/systems/details/packages/patches/patchinstall.jsp"
        type="com.redhat.rhn.frontend.action.rhnpackage.patches.PatchInstallAction"
        parameter="dispatch"
        className="com.redhat.rhn.frontend.struts.RhnActionMapping">
        <set-property property="postRequired" value="true" />
        <forward name="default"
                 path="/systems/details/packages/patches/PatchInstall.do"
                 redirect="true" />
        <forward name="install"
                 path="/systems/details/packages/patches/PatchInstallConfirm.do"
                 redirect="true" />
    </action>

    <action path="/systems/details/packages/patches/PatchInstallConfirm"
        scope="request"
        input="/WEB-INF/pages/systems/packages/patches/patchinstallconfirm.jsp"
        type="com.redhat.rhn.frontend.action.rhnpackage.patches.PatchConfirmInstallSetupAction">
        <forward name="default"
                 path="/WEB-INF/pages/systems/details/packages/patches/patchinstallconfirm.jsp"/>
    </action>


    <action path="/systems/details/packages/patches/PatchInstallConfirmSubmit"
         scope="request"
         input="/WEB-INF/pages/systems/details/packages/patches/patchinstallconfirm.jsp"
         type="com.redhat.rhn.frontend.action.rhnpackage.patches.PatchConfirmInstallAction"
         parameter="dispatch"
         className="com.redhat.rhn.frontend.struts.RhnActionMapping">
         <set-property property="postRequired" value="true" />
         <forward name="default"
                  path="/systems/details/packages/patches/PatchInstallConfirm.do"
                  redirect="true"/>
         <forward name="installed"
                  path="/systems/details/packages/patches/PatchInstall.do"
                  redirect="true"/>
     </action>

    <action path="/systems/details/packages/patches/PatchListSubmit"
        scope="request"
        input="/WEB-INF/pages/systems/details/packages/patches/patchlist.jsp"
        type="com.redhat.rhn.frontend.action.rhnpackage.patches.PatchListAction"
        parameter="dispatch"
        className="com.redhat.rhn.frontend.struts.RhnActionMapping">
        <set-property property="postRequired" value="true" />
        <forward name="default"
                 path="/systems/details/packages/patches/PatchList.do"
                 redirect="true" />
        <forward name="confirm"
                 path="/systems/details/packages/patches/PatchConfirm.do"
                 redirect="true" />
    </action>

    <action path="/systems/details/packages/patches/PatchConfirm"
        scope="request"
        input="/WEB-INF/pages/systems/packages/patches/patchconfirm.jsp"
        type="com.redhat.rhn.frontend.action.rhnpackage.patches.PatchConfirmSetupAction">
        <forward name="default"
                 path="/WEB-INF/pages/systems/details/packages/patches/patchconfirm.jsp"/>
    </action>

     <action path="/systems/details/packages/patches/PatchConfirmSubmit"
         scope="request"
         input="/WEB-INF/pages/systems/details/packages/patches/patchconfirm.jsp"
         type="com.redhat.rhn.frontend.action.rhnpackage.patches.PatchConfirmAction"
         parameter="dispatch"
         className="com.redhat.rhn.frontend.struts.RhnActionMapping">
         <set-property property="postRequired" value="true" />
         <forward name="default"
                  path="/systems/details/packages/patches/PatchConfirm.do"
                  redirect="true"/>
         <forward name="confirmed"
                  path="/systems/details/packages/patches/PatchList.do"
                  redirect="true"/>
     </action>

    <action path="/systems/details/probes/ProbeDetails"
         name="probeDetailsForm"
         scope="request"
         input="/WEB-INF/pages/systems/probes/details.jsp"
         type="com.redhat.rhn.frontend.action.systems.monitoring.ProbeDetailsAction">
         <forward name="default"
                  path="/WEB-INF/pages/systems/probes/details.jsp"/>
    </action>

    <action path="/systems/details/probes/ProbesList"
        scope="request"
        input="/WEB-INF/pages/systems/probes/index.jsp"
        type="com.redhat.rhn.frontend.action.systems.monitoring.ProbesListSetupAction"
        className="com.redhat.rhn.frontend.struts.RhnActionMapping">
        <set-property property="postRequiredIfSubmitted" value="true" />
        <forward name="default"
                 path="/WEB-INF/pages/systems/probes/index.jsp"/>
    </action>

    <action path="/systems/details/ErrataList"
        scope="request"
        input="/WEB-INF/pages/systems/errata.jsp"
        type="com.redhat.rhn.frontend.action.systems.ErrataSetupAction"
        className="com.redhat.rhn.frontend.struts.RhnActionMapping">
        <set-property property="postRequiredIfSubmitted" value="true" />
        <set-property property="acls"
                      value="system_feature(ftr_errata_updates); not is_solaris()"/>
        <forward name="default"
                 path="/WEB-INF/pages/systems/errata.jsp"/>
		<forward name="confirm"
                  path="/systems/details/ErrataConfirm.do"
                  redirect="true"/>
    </action>

    <action path="/systems/details/ErrataConfirm"
        scope="request"
        input="/WEB-INF/pages/systems/errataconfirm.jsp"
		name="applyErrataConfirmForm"
        type="com.redhat.rhn.frontend.action.systems.ErrataConfirmSetupAction"
        className="com.redhat.rhn.frontend.struts.RhnActionMapping">
        <set-property property="postRequiredIfSubmitted" value="true" />
        <forward name="default"
                 path="/WEB-INF/pages/systems/errataconfirm.jsp"/>
		<forward name="confirmed"
                  path="/systems/details/ErrataList.do"
                  redirect="true"/>
    </action>

    <action path="/systems/details/Notes"
        name="submittedForm"
        scope="request"
        input="/WEB-INF/pages/systems/sdc/notes.jsp"
        type="com.redhat.rhn.frontend.action.systems.sdc.NoteListAction"
        className="com.redhat.rhn.frontend.struts.RhnActionMapping">
        <forward name="default"
                 path="/WEB-INF/pages/systems/sdc/notes.jsp"/>
    </action>

    <action path="/systems/details/EditNote"
        name="editNoteForm"
        scope="request"
        input="/WEB-INF/pages/systems/sdc/note_edit.jsp"
        parameter="dispatch"
        validate="false"
        type="com.redhat.rhn.frontend.action.systems.sdc.SystemNoteEditAction"
        className="com.redhat.rhn.frontend.struts.RhnActionMapping">
        <set-property property="postRequiredIfSubmitted" value="true" />
        <forward name="default"
                 path="/WEB-INF/pages/systems/sdc/note_edit.jsp"/>
        <forward name="error"
                 path="/WEB-INF/pages/systems/sdc/note_edit.jsp"/>
        <forward name="success"
                 path="/systems/details/Notes.do" redirect="true"/>
    </action>

    <action path="/systems/details/DeleteNote"
        name="deleteNoteForm"
        scope="request"
        input="/WEB-INF/pages/systems/sdc/note_delete.jsp"
        parameter="dispatch"
        type="com.redhat.rhn.frontend.action.systems.sdc.SystemNoteDeleteAction"
        className="com.redhat.rhn.frontend.struts.RhnActionMapping">
        <set-property property="postRequiredIfSubmitted" value="true" />
        <forward name="default"
                 path="/WEB-INF/pages/systems/sdc/note_delete.jsp"/>
        <forward name="success"
                 path="/systems/details/Notes.do" redirect="true"/>
    </action>

    <action path="/systems/details/DeleteConfirm"
        scope="request"
        input="/WEB-INF/pages/systems/sdc/delete_confirm.jsp"
        type="com.redhat.rhn.frontend.action.systems.sdc.SystemDeleteConfirmAction"
        name="submittedForm"
        className="com.redhat.rhn.frontend.struts.RhnActionMapping">
        <set-property property="postRequiredIfSubmitted" value="true" />
        <forward name="default"
                 path="/WEB-INF/pages/systems/sdc/delete_confirm.jsp"/>
        <forward name="success"
                 path="/systems/Overview.do" redirect="true"/>
    </action>

    <!--System Details SSM Configuration -->
        <action path="/systems/ssm/DeleteConfirm"
        scope="request"
        input="/WEB-INF/pages/ssm/systems/ssmdeleteconfirm.jsp"
        type="com.redhat.rhn.frontend.action.systems.SSMDeleteSystemsConfirm"
        className="com.redhat.rhn.frontend.struts.RhnActionMapping">
        <set-property property="postRequiredIfSubmitted" value="true" />
        <forward name="default"
                 path="/WEB-INF/pages/ssm/systems/ssmdeleteconfirm.jsp"/>
		<forward name="confirm"
                 path="/ssm/ViewAllLog.do" redirect="true"/>
    </action>

        <action path="/systems/ssm/misc/HardwareRefresh"
        scope="request"
        input="/WEB-INF/pages/ssm/systems/ssmhwrefresh.jsp"
        name="submittedForm"
        type="com.redhat.rhn.frontend.action.systems.SSMUpdateHardwareProfileConfirm"
        className="com.redhat.rhn.frontend.struts.RhnActionMapping">
        <set-property property="postRequiredIfSubmitted" value="true" />
        <forward name="default"
                 path="/WEB-INF/pages/ssm/systems/ssmhwrefresh.jsp"/>
        <forward name="success"
                 path="/systems/ssm/misc/Index.do" redirect="true"/>
    </action>

        <action path="/systems/ssm/misc/SoftwareRefresh"
        scope="request"
        input="/WEB-INF/pages/ssm/systems/ssmswrefresh.jsp"
        name="submittedForm"
        type="com.redhat.rhn.frontend.action.systems.SSMUpdateSoftwareProfileConfirm"
        className="com.redhat.rhn.frontend.struts.RhnActionMapping">
        <set-property property="postRequiredIfSubmitted" value="true" />
        <forward name="default"
                 path="/WEB-INF/pages/ssm/systems/ssmswrefresh.jsp"/>
        <forward name="success"
                 path="/systems/ssm/misc/Index.do" redirect="true"/>
    </action>

        <action path="/systems/ssm/ListSystems"
        scope="request"
        input="/WEB-INF/pages/ssm/systems/list.jsp"
        type="com.redhat.rhn.frontend.action.ssm.ListSystemsAction"
        className="com.redhat.rhn.frontend.struts.RhnActionMapping">
        <set-property property="postRequiredIfSubmitted" value="true" />
        <forward name="default"
                 path="/WEB-INF/pages/ssm/systems/list.jsp"/>
               <forward name="confirm"
                 path="/systems/ssm/ListSystems.do" redirect="true"/>
     </action>

        <action path="/systems/ssm/MigrateSystems"
        scope="request"
        input="/WEB-INF/pages/ssm/systems/ssmdeleteconfirm.jsp"
        type="com.redhat.rhn.frontend.action.ssm.MigrateSystemsAction"
        name="ssmMigrateForm"
        className="com.redhat.rhn.frontend.struts.RhnActionMapping">
        <set-property property="postRequiredIfSubmitted" value="true" />
        <forward name="default"
                 path="/WEB-INF/pages/ssm/systems/migrate.jsp"/>
               <forward name="confirm"
                 path="/systems/Overview.do" redirect="true"/>
     </action>

    <!--System Details Configuration -->
     <action path="/systems/details/configuration/Overview"
         scope="request"
         input="/WEB-INF/pages/configuration/sdc/overview.jsp"
         type="com.redhat.rhn.frontend.action.configuration.sdc.OverviewAction"
         parameter="dispatch"
         className="com.redhat.rhn.frontend.struts.RhnActionMapping">
        <set-property property="acls"
                      value="system_feature(ftr_config)"/>
         <forward name="default"
                  path="/WEB-INF/pages/configuration/sdc/overview.jsp"
                  />
      </action>

     <action path="/systems/details/Overview"
             scope="request"
             input="/WEB-INF/pages/systems/sdc/overview.jsp"
             type="com.redhat.rhn.frontend.action.systems.sdc.SystemOverviewAction">
             <forward name="default"
                      path="/WEB-INF/pages/systems/sdc/overview.jsp" />
     </action>

     <action path="/systems/details/AddToSSM"
             scope="request"
             type="com.redhat.rhn.frontend.action.systems.sdc.AddToSSMAction">
             <forward name="default"
                      path="/systems/details/Overview.do"
                      redirect="true"/>
     </action>

     <action path="/systems/details/RemoveFromSSM"
             scope="request"
             type="com.redhat.rhn.frontend.action.systems.sdc.RemoveFromSSMAction">
             <forward name="default"
                      path="/systems/details/Overview.do"
                      redirect="true"/>
     </action>

     <action path="/systems/details/Edit"
             name="systemDetailsForm"
             scope="request"
             input="/WEB-INF/pages/systems/sdc/details.jsp"
             parameter="dispatch"
             type="com.redhat.rhn.frontend.action.systems.sdc.SystemDetailsEditAction"
             className="com.redhat.rhn.frontend.struts.RhnActionMapping">
             <set-property property="postRequiredIfSubmitted" value="true" />
             <forward name="default"
                      path="/WEB-INF/pages/systems/sdc/details.jsp" />
             <forward name="success"
                      path="/systems/details/Overview.do"
                      redirect="true" />
             <forward name="error"
                      path="/WEB-INF/pages/systems/sdc/details.jsp" />
     </action>

     <action path="/systems/details/ListCustomData"
             scope="request"
             validate="false"
             input="/WEB-INF/pages/systems/sdc/listcustomdata.jsp"
             type="com.redhat.rhn.frontend.action.systems.sdc.ListCustomDataAction">
             <forward name="default"
                      path="/WEB-INF/pages/systems/sdc/listcustomdata.jsp" />
     </action>

   <action path="/systems/details/CreateCustomData"
        scope="request"
        input="/WEB-INF/pages/systems/sdc/createcustomdata.jsp"
        type="com.redhat.rhn.frontend.action.systems.sdc.CreateCustomDataAction"
        className="com.redhat.rhn.frontend.struts.RhnActionMapping">
        <set-property property="postRequiredIfSubmitted" value="true" />
        <forward name="default" path="/WEB-INF/pages/systems/sdc/createcustomdata.jsp" />
      </action>

   <action path="/systems/details/UpdateCustomData"
        name="updateCustomDataForm"
        scope="request"
        input="/WEB-INF/pages/systems/sdc/updatecustomdata.jsp"
        parameter="dispatch"
        type="com.redhat.rhn.frontend.action.systems.sdc.UpdateCustomDataAction"
        className="com.redhat.rhn.frontend.struts.RhnActionMapping">
        <set-property property="postRequiredIfSubmitted" value="true" />
        <forward name="default" path="/WEB-INF/pages/systems/sdc/updatecustomdata.jsp" />
        <forward name="updated" path="/systems/details/ListCustomData.do" redirect="true"/>
      </action>

   <action path="/systems/details/DeleteCustomData"
        scope="request"
        input="/WEB-INF/pages/systems/sdc/deletecustomdata.jsp"
        type="com.redhat.rhn.frontend.action.systems.sdc.DeleteCustomDataAction"
        name="submittedForm"
        className="com.redhat.rhn.frontend.struts.RhnActionMapping">
        <set-property property="postRequiredIfSubmitted" value="true" />
        <forward name="default" path="/WEB-INF/pages/systems/sdc/deletecustomdata.jsp" />
        <forward name="deleted" path="/systems/details/ListCustomData.do" redirect="true"/>
      </action>

     <action path="/systems/details/SystemMigrate"
             name="systemMigrateForm"
             scope="request"
             parameter="dispatch"
             validate="false"
             input="/WEB-INF/pages/systems/sdc/migrate.jsp"
             type="com.redhat.rhn.frontend.action.systems.sdc.SystemMigrateAction"
             className="com.redhat.rhn.frontend.struts.RhnActionMapping">
             <set-property property="postRequiredIfSubmitted" value="true" />
             <forward name="default"
                      path="/WEB-INF/pages/systems/sdc/migrate.jsp" />
             <forward name="success"
                      path="/systems/SystemList.do" redirect="true" />
             <forward name="error"
                      path="/systems/details/Overview.do" />
     </action>

    <action path="/systems/details/SystemChannels"
        name="systemChannelsForm"
        scope="request"
        input="/WEB-INF/pages/systems/sdc/channels.jsp"
        type="com.redhat.rhn.frontend.action.systems.sdc.SystemChannelsAction"
        className="com.redhat.rhn.frontend.struts.RhnActionMapping"
        parameter="dispatch">
        <set-property property="postRequiredIfSubmitted" value="true" />
        <forward name="default"
                 path="/WEB-INF/pages/systems/sdc/channels.jsp"/>
        <forward name="confirm"
                 path="/WEB-INF/pages/systems/sdc/confirmnewbase.jsp"/>
        <forward name="update"
                 path="/systems/details/SystemChannels.do"
                 redirect="true"/>
    </action>

     <action path="/systems/details/groups/ListRemove"
             scope="request"
             type="com.redhat.rhn.frontend.action.systems.groups.ListRemoveGroupsAction"
             className="com.redhat.rhn.frontend.struts.RhnActionMapping">
         <set-property property="postRequiredIfSubmitted" value="true" />
         <set-property property="acls"
                  value="system_feature(ftr_system_grouping)"/>

         <forward name="default"
                  path="/WEB-INF/pages/systems/groups/listremove.jsp" />
         <forward name="success"
                  path="/systems/details/groups/ListRemove.do"
                  redirect="true" />
     </action>

     <action path="/systems/details/groups/Add"
             scope="request"
             type="com.redhat.rhn.frontend.action.systems.groups.AddGroupsAction"
             className="com.redhat.rhn.frontend.struts.RhnActionMapping">
             <set-property property="postRequiredIfSubmitted" value="true" />
             <set-property property="acls"
                      value="system_feature(ftr_system_grouping); user_role(org_admin) or user_role(system_group_admin)"/>
             <forward name="default"
                      path="/WEB-INF/pages/systems/groups/add.jsp" />
             <forward name="success"
                      path="/systems/details/groups/ListRemove.do"
                      redirect="true" />
     </action>

     <action path="/groups/AddSystems"
             scope="request"
             type="com.redhat.rhn.frontend.action.groups.AddSystemsAction"
             className="com.redhat.rhn.frontend.struts.RhnActionMapping">
             <set-property property="postRequiredIfSubmitted" value="true" />
             <set-property property="acls"
                      value="user_role(system_group_admin)"/>
             <forward name="default"
                      path="/WEB-INF/pages/groups/addsystems.jsp" />
             <forward name="success"
                      path="/groups/AddSystems.do"
                      redirect="true" />
     </action>


     <action path="/groups/ListRemoveSystems"
             scope="request"
             type="com.redhat.rhn.frontend.action.groups.ListRemoveSystemsAction"
             className="com.redhat.rhn.frontend.struts.RhnActionMapping">
             <set-property property="postRequiredIfSubmitted" value="true" />
             <forward name="default"
                      path="/WEB-INF/pages/groups/listsystems.jsp" />
             <forward name="success"
                      path="/groups/ListRemoveSystems.do"
                      redirect="true" />
     </action>

     <action path="/groups/CreateGroup"
             scope="request"
             type="com.redhat.rhn.frontend.action.groups.CreateGroupAction"
             input="/WEB-INF/pages/groups/create.jsp"
             parameter="dispatch"
             name="createSystemGroupForm"
             className="com.redhat.rhn.frontend.struts.RhnActionMapping">
             <set-property property="postRequiredIfSubmitted" value="true" />
             <forward name="default"
                      path="/WEB-INF/pages/groups/create.jsp" />
             <forward name="error"
                      path="/WEB-INF/pages/groups/create.jsp" />
             <forward name="success"
                      path="/systems/SystemGroupList.do"
                      redirect="true" />
     </action>

     <action path="/systems/details/configuration/ViewModifyCentralPaths"
         scope="request"
         type="com.redhat.rhn.frontend.action.configuration.sdc.ViewModifyPathsAction"
         parameter="normal"
         className="com.redhat.rhn.frontend.struts.RhnActionMapping">
        <set-property property="postRequiredIfSubmitted" value="true" />
        <set-property property="acls"
                      value="system_feature(ftr_config)"/>
         <forward name="default"
                  path="/WEB-INF/pages/configuration/sdc/viewmodifyfilescentral.jsp"
                  />
         <forward name="copy_to_local"
                  path="/systems/details/configuration/ViewModifyLocalPaths.do"
                  redirect="true"
                  />
         <forward name="copy_to_sandbox"
                  path="/systems/details/configuration/ViewModifySandboxPaths.do"
                  redirect="true"
                  />
     </action>


     <action path="/systems/details/configuration/ViewModifyLocalPaths"
         scope="request"
         type="com.redhat.rhn.frontend.action.configuration.sdc.ViewModifyPathsAction"
         parameter="local_override"
         className="com.redhat.rhn.frontend.struts.RhnActionMapping">
        <set-property property="postRequiredIfSubmitted" value="true" />
        <set-property property="acls"
                      value="system_feature(ftr_config)"/>
         <forward name="default"
                  path="/WEB-INF/pages/configuration/sdc/viewmodifyfileslocal.jsp"
                  />
         <forward name="copy_to_global"
                  path="/systems/details/configuration/SelectChannelsForFiles.do"
                  redirect="true"
                  />
         <forward name="copy_to_sandbox"
                  path="/systems/details/configuration/ViewModifySandboxPaths.do"
                  redirect="true"
                  />
         <forward name="delete_files"
                  path="/systems/details/configuration/ViewModifyLocalPaths.do"
                  redirect="true"
                  />
     </action>


     <action path="/systems/details/configuration/ViewModifySandboxPaths"
         scope="request"
         type="com.redhat.rhn.frontend.action.configuration.sdc.ViewModifyPathsAction"
         parameter="server_import"
         className="com.redhat.rhn.frontend.struts.RhnActionMapping">
        <set-property property="postRequiredIfSubmitted" value="true" />
        <set-property property="acls"
                      value="system_feature(ftr_config)"/>
         <forward name="default"
                  path="/WEB-INF/pages/configuration/sdc/viewmodifyfilessandbox.jsp"
                  />
         <forward name="copy_to_global"
                  path="/systems/details/configuration/SelectChannelsForFiles.do"
                  redirect="true"
                  />
         <forward name="copy_to_local"
                  path="/systems/details/configuration/ViewModifyLocalPaths.do"
                  redirect="true"
                  />
         <forward name="delete_files"
                  path="/systems/details/configuration/ViewModifySandboxPaths.do"
                  redirect="true"
                  />
     </action>


     <action path="/systems/details/configuration/SelectChannelsForFiles"
         scope="request"
         type="com.redhat.rhn.frontend.action.configuration.sdc.SDCCopy2ChannelsAction"
         parameter="dispatch"
         className="com.redhat.rhn.frontend.struts.RhnActionMapping">
        <set-property property="postRequiredIfSubmitted" value="true" />
        <set-property property="acls"
                      value="system_feature(ftr_config);user_role(config_admin)"/>
         <forward name="default"
                  path="/WEB-INF/pages/configuration/sdc/copy2channels.jsp"
                  />
         <forward name="success"
                  path="/systems/details/configuration/ViewModifyCentralPaths.do"
                  redirect="true"
                  />
     </action>

     <action path="/systems/details/configuration/ViewDiffResult"
         scope="request"
         input="/WEB-INF/pages/configuration/sdc/viewdiffresult.jsp"
         type="com.redhat.rhn.frontend.action.configuration.sdc.ViewDiffResultAction"
         parameter="dispatch"
         className="com.redhat.rhn.frontend.struts.RhnActionMapping">
         <set-property property="acls" value="system_feature(ftr_config)"/>
         <forward name="default"
             path="/WEB-INF/pages/configuration/sdc/viewdiffresult.jsp"
                  />
      </action>

     <action path="/systems/details/configuration/SubscriptionsSetup"
         name="submittedForm"
         scope="request"
         type="com.redhat.rhn.frontend.action.configuration.sdc.SubscriptionsSetupAction"
         parameter="dispatch"
         className="com.redhat.rhn.frontend.struts.RhnActionMapping">
        <set-property property="acls"
                      value="system_feature(ftr_config)"/>
         <forward name="default"
                  path="/WEB-INF/pages/configuration/sdc/subscriptions.jsp"
                  />
     </action>

     <action path="/systems/details/configuration/SubscriptionsSubmit"
         name="submittedForm"
         scope="request"
         input="/WEB-INF/pages/configuration/sdc/subscriptions.jsp"
         type="com.redhat.rhn.frontend.action.configuration.sdc.SubscriptionsSubmitAction"
         parameter="dispatch"
         className="com.redhat.rhn.frontend.struts.RhnActionMapping">
         <set-property property="postRequired" value="true" />
         <set-property property="acls" value="system_feature(ftr_config)"/>
         <forward name="default"
             path="/systems/details/configuration/SubscriptionsSetup.do"
                  />
         <forward name="rank"
             path="/systems/details/configuration/RankChannels.do"
             redirect="true"
                  />
      </action>

   <action path="/systems/details/configuration/RankChannels"
         name="channelRanksForm"
         scope="request"
         type="com.redhat.rhn.frontend.action.configuration.sdc.RankChannelsAction"
         parameter="dispatch"
         className="com.redhat.rhn.frontend.struts.RhnActionMapping">
         <set-property property="postRequiredIfSubmitted" value="true" />
         <set-property property="acls"
                       value="system_feature(ftr_config)"/>
         <forward name="default"
                  path="/WEB-INF/pages/configuration/sdc/rankchannels.jsp"/>
         <forward name="success"
                  path="/systems/details/configuration/ConfigChannelList.do"
                  redirect="true"/>
   </action>

   <action path="/systems/details/configuration/ConfigChannelList"
         name="submittedForm"
         scope="request"
         type="com.redhat.rhn.frontend.action.configuration.sdc.ChannelListAction">
         <forward name="default"
                  path="/WEB-INF/pages/configuration/sdc/channellist.jsp"/>
     </action>

     <action path="/systems/details/configuration/ConfigChannelListUnsubscribeSubmit"
         name="submittedForm"
         scope="request"
         input="/WEB-INF/pages/configuration/sdc/channellist.jsp"
         type="com.redhat.rhn.frontend.action.configuration.sdc.ChannelListUnsubscribeSubmitAction"
         parameter="dispatch"
         className="com.redhat.rhn.frontend.struts.RhnActionMapping">
         <set-property property="postRequired" value="true" />
         <forward name="default"
                  path="/systems/details/configuration/ConfigChannelList.do"/>
     </action>


    <action path="/systems/details/configuration/addfiles/CreateFile"
        scope="request"
		name="configFileForm"
        input="/WEB-INF/pages/configuration/sdc/createfile.jsp"
        type="com.redhat.rhn.frontend.action.configuration.sdc.LocalAddFileAction"
        className="com.redhat.rhn.frontend.struts.RhnActionMapping">
        <set-property property="postRequiredIfSubmitted" value="true" />
        <set-property property="acls"
                      value="system_feature(ftr_config)"/>
        <forward name="default"
                 path="/WEB-INF/pages/configuration/sdc/createfile.jsp"/>
        <forward name="success" redirect="true"
                 path="/systems/details/configuration/ViewModifySandboxPaths.do"/>
    </action>

    <action path="/systems/details/configuration/addfiles/UploadFile"
        scope="request"
		name="configFileForm"
        input="/WEB-INF/pages/configuration/sdc/uploadfile.jsp"
        type="com.redhat.rhn.frontend.action.configuration.sdc.LocalAddFileAction"
        className="com.redhat.rhn.frontend.struts.RhnActionMapping">
        <set-property property="postRequiredIfSubmitted" value="true" />
        <set-property property="acls"
                      value="system_feature(ftr_config)"/>
        <forward name="default"
                 path="/WEB-INF/pages/configuration/sdc/uploadfile.jsp"/>
        <forward name="success" redirect="true"
                 path="/systems/details/configuration/ViewModifySandboxPaths.do"/>
    </action>

    <action path="/systems/details/configuration/addfiles/ImportFile"
        scope="request"
		name="configFileForm"
        input="/WEB-INF/pages/configuration/sdc/importfile.jsp"
        type="com.redhat.rhn.frontend.action.configuration.sdc.ImportFileAction"
        className="com.redhat.rhn.frontend.struts.RhnActionMapping">
        <set-property property="acls"
                      value="system_feature(ftr_config);client_capable(configfiles.upload)"/>
        <set-property property="mixins"
                      value="com.redhat.rhn.common.security.acl.SystemAclHandler"/>
        <forward name="default"
                 path="/WEB-INF/pages/configuration/sdc/importfile.jsp"/>
    </action>

    <action path="/systems/details/configuration/addfiles/ImportFileSubmit"
        scope="request"
		name="configFileForm"
        input="/WEB-INF/pages/configuration/sdc/importfile.jsp"
        type="com.redhat.rhn.frontend.action.configuration.sdc.ImportFileSubmitAction"
        className="com.redhat.rhn.frontend.struts.RhnActionMapping"
        parameter="dispatch">
        <set-property property="postRequired" value="true" />
        <set-property property="acls"
                      value="system_feature(ftr_config);client_capable(configfiles.upload)"/>
        <set-property property="mixins"
                      value="com.redhat.rhn.common.security.acl.SystemAclHandler"/>
        <forward name="default"
                 path="/systems/details/configuration/addfiles/ImportFile.do"/>
        <forward name="success" redirect="true"
                 path="/systems/details/configuration/addfiles/ImportFileConfirm.do"/>
    </action>

    <action path="/systems/details/configuration/addfiles/ImportFileConfirm"
        scope="request"
		name="datePickerForm"
        input="/WEB-INF/pages/configuration/sdc/importfileconfirm.jsp"
        type="com.redhat.rhn.frontend.action.configuration.sdc.ImportFileConfirmAction"
        className="com.redhat.rhn.frontend.struts.RhnActionMapping">
        <set-property property="acls"
                      value="system_feature(ftr_config);client_capable(configfiles.upload)"/>
        <set-property property="mixins"
                      value="com.redhat.rhn.common.security.acl.SystemAclHandler"/>
        <forward name="default"
                 path="/WEB-INF/pages/configuration/sdc/importfileconfirm.jsp"/>
    </action>

    <action path="/systems/details/configuration/addfiles/ImportFileConfirmSubmit"
        scope="request"
		name="datePickerForm"
		parameter="dispatch"
        input="/WEB-INF/pages/configuration/sdc/importfileconfirm.jsp"
        type="com.redhat.rhn.frontend.action.configuration.sdc.FileListConfirmSubmitAction"
        className="com.redhat.rhn.frontend.struts.RhnActionMapping">
        <set-property property="postRequired" value="true" />
        <set-property property="acls"
                      value="system_feature(ftr_config);client_capable(configfiles.upload)"/>
        <set-property property="mixins"
                      value="com.redhat.rhn.common.security.acl.SystemAclHandler"/>
        <forward name="default"
                 path="/systems/details/configuration/addfiles/ImportFileConfirm.do"/>
        <forward name="success" redirect="true"
                 path="/systems/details/configuration/ViewModifySandboxPaths.do"/>
    </action>

    <action path="/systems/details/configuration/DeployFile"
        scope="request"
        input="/WEB-INF/pages/configuration/sdc/deployfile.jsp"
        type="com.redhat.rhn.frontend.action.configuration.sdc.FileListSetupAction"
        className="com.redhat.rhn.frontend.struts.RhnActionMapping">
        <set-property property="acls"
                      value="system_feature(ftr_config);client_capable(configfiles.deploy)"/>
        <set-property property="mixins"
                      value="com.redhat.rhn.common.security.acl.SystemAclHandler"/>
        <forward name="default"
                 path="/WEB-INF/pages/configuration/sdc/deployfile.jsp"/>
    </action>

    <action path="/systems/details/configuration/DeployFileSubmit"
        scope="request"
		parameter="dispatch"
        input="/WEB-INF/pages/configuration/sdc/deployfile.jsp"
        type="com.redhat.rhn.frontend.action.configuration.sdc.FileListSubmitAction"
        className="com.redhat.rhn.frontend.struts.RhnActionMapping">
        <set-property property="postRequired" value="true" />
        <set-property property="acls"
                      value="system_feature(ftr_config);client_capable(configfiles.deploy)"/>
        <set-property property="mixins"
                      value="com.redhat.rhn.common.security.acl.SystemAclHandler"/>
        <forward name="default"
                 path="/systems/details/configuration/DeployFile.do"/>
        <forward name="confirm" redirect="true"
                 path="/systems/details/configuration/DeployFileConfirm.do"/>
    </action>

    <action path="/systems/details/configuration/DeployFileConfirm"
        scope="request"
		name="datePickerForm"
        input="/WEB-INF/pages/configuration/sdc/deployfileconfirm.jsp"
        type="com.redhat.rhn.frontend.action.configuration.sdc.FileListConfirmSetupAction"
        className="com.redhat.rhn.frontend.struts.RhnActionMapping">
        <set-property property="acls"
                      value="system_feature(ftr_config);client_capable(configfiles.deploy)"/>
        <set-property property="mixins"
                      value="com.redhat.rhn.common.security.acl.SystemAclHandler"/>
        <forward name="default"
                 path="/WEB-INF/pages/configuration/sdc/deployfileconfirm.jsp"/>
    </action>

    <action path="/systems/details/configuration/DeployFileConfirmSubmit"
        scope="request"
		name="datePickerForm"
		parameter="dispatch"
        input="/WEB-INF/pages/configuration/sdc/deployfileconfirm.jsp"
        type="com.redhat.rhn.frontend.action.configuration.sdc.FileListConfirmSubmitAction"
        className="com.redhat.rhn.frontend.struts.RhnActionMapping">
        <set-property property="postRequired" value="true" />
        <set-property property="acls"
                      value="system_feature(ftr_config);client_capable(configfiles.deploy)"/>
        <set-property property="mixins"
                      value="com.redhat.rhn.common.security.acl.SystemAclHandler"/>
        <forward name="default"
                 path="/systems/details/configuration/DeployFileConfirm.do"/>
        <forward name="success" redirect="true"
                 path="/systems/details/configuration/Overview.do"/>
    </action>

    <action path="/systems/details/configuration/DiffFile"
        scope="request"
        input="/WEB-INF/pages/configuration/sdc/difffile.jsp"
        type="com.redhat.rhn.frontend.action.configuration.sdc.FileListSetupAction"
        className="com.redhat.rhn.frontend.struts.RhnActionMapping">
        <set-property property="acls"
                      value="system_feature(ftr_config);client_capable(configfiles.diff)"/>
        <set-property property="mixins"
                      value="com.redhat.rhn.common.security.acl.SystemAclHandler"/>
	   <forward name="default"
                 path="/WEB-INF/pages/configuration/sdc/difffile.jsp"/>
    </action>

    <action path="/systems/details/configuration/DiffFileSubmit"
        scope="request"
		parameter="dispatch"
        input="/WEB-INF/pages/configuration/sdc/difffile.jsp"
        type="com.redhat.rhn.frontend.action.configuration.sdc.FileListSubmitAction"
        className="com.redhat.rhn.frontend.struts.RhnActionMapping">
        <set-property property="postRequired" value="true" />
        <set-property property="acls"
                      value="system_feature(ftr_config);client_capable(configfiles.diff)"/>
        <set-property property="mixins"
                      value="com.redhat.rhn.common.security.acl.SystemAclHandler"/>
        <forward name="default"
                 path="/systems/details/configuration/DiffFile.do"/>
        <forward name="confirm" redirect="true"
                 path="/systems/details/configuration/DiffFileConfirm.do"/>
    </action>

    <action path="/systems/details/configuration/DiffFileConfirm"
        scope="request"
		name="datePickerForm"
        input="/WEB-INF/pages/configuration/sdc/difffileconfirm.jsp"
        type="com.redhat.rhn.frontend.action.configuration.sdc.FileListConfirmSetupAction"
        className="com.redhat.rhn.frontend.struts.RhnActionMapping">
        <set-property property="acls"
                      value="system_feature(ftr_config);client_capable(configfiles.diff)"/>
        <set-property property="mixins"
                      value="com.redhat.rhn.common.security.acl.SystemAclHandler"/>
        <forward name="default"
                 path="/WEB-INF/pages/configuration/sdc/difffileconfirm.jsp"/>
    </action>

    <action path="/systems/details/configuration/DiffFileConfirmSubmit"
        scope="request"
		name="datePickerForm"
		parameter="dispatch"
        input="/WEB-INF/pages/configuration/sdc/difffileconfirm.jsp"
        type="com.redhat.rhn.frontend.action.configuration.sdc.FileListConfirmSubmitAction"
        className="com.redhat.rhn.frontend.struts.RhnActionMapping">
        <set-property property="postRequired" value="true" />
        <set-property property="acls"
                      value="system_feature(ftr_config);client_capable(configfiles.diff)"/>
        <set-property property="mixins"
                      value="com.redhat.rhn.common.security.acl.SystemAclHandler"/>
        <forward name="default"
                 path="/systems/details/configuration/DiffFileConfirm.do"/>
        <forward name="success" redirect="true"
                 path="/systems/details/configuration/Overview.do"/>
    </action>

    <action path="/systems/details/virtualization/VirtualGuestsList"
        scope="request"
        input="/WEB-INF/pages/systems/details/virtualization/virtualguestslist.jsp"
        name="virtualGuestsForm"
        type="com.redhat.rhn.frontend.action.systems.virtualization.VirtualGuestsListSetupAction"
        className="com.redhat.rhn.frontend.struts.RhnActionMapping">
        <set-property property="acls" value="system_has_virtualization_entitlement()"/>
        <forward name="default"
                 path="/WEB-INF/pages/systems/details/virtualization/virtualguestslist.jsp"/>
    </action>

    <action path="/systems/details/virtualization/VirtualGuestsListSubmit"
        scope="request"
        input="/WEB-INF/pages/systems/details/virtualization/virtualguestslist.jsp"
        type="com.redhat.rhn.frontend.action.systems.virtualization.VirtualGuestsListAction"
        name="virtualGuestsForm"
	    parameter="dispatch"
        className="com.redhat.rhn.frontend.struts.RhnActionMapping">
        <set-property property="postRequired" value="true" />
        <forward name="default"
                path="/systems/details/virtualization/VirtualGuestsList.do"
		        redirect="true"/>
        <forward name="confirm"
                path="/systems/details/virtualization/VirtualGuestsConfirm.do"
		        redirect="true"/>
    </action>

    <action path="/systems/details/virtualization/VirtualGuestsConfirm"
        scope="request"
        input="/WEB-INF/pages/systems/details/virtualization/virtualguests_confirm.jsp"
        type="com.redhat.rhn.frontend.action.systems.virtualization.VirtualGuestsConfirmSetupAction">
        <forward name="default"
                 path="/WEB-INF/pages/systems/details/virtualization/virtualguests_confirm.jsp"/>
    </action>

    <action path="/systems/details/virtualization/VirtualGuestsConfirmSubmit"
        scope="request"
        input="/WEB-INF/pages/systems/details/virtualization/virtualguests_confirm.jsp"
        type="com.redhat.rhn.frontend.action.systems.virtualization.VirtualGuestsConfirmAction"
	parameter="dispatch"
        className="com.redhat.rhn.frontend.struts.RhnActionMapping">
        <set-property property="postRequired" value="true" />
        <forward name="default"
                 path="/systems/details/virtualization/VirtualGuestsList.do"
		 redirect="true"/>
        <forward name="success"
                 path="/systems/details/virtualization/VirtualGuestsList.do"
		 redirect="true"/>
    </action>

    <!-- MONITORING -->
    <action path="/admin/config/MonitoringConfig"
        name="monitoringGeneralConfigForm"
        scope="request"
        input="/WEB-INF/pages/admin/config/monitoring.jsp"
        type="com.redhat.rhn.frontend.action.satellite.MonitoringConfigAction"
        className="com.redhat.rhn.frontend.struts.RhnActionMapping">
        <set-property property="postRequiredIfSubmitted" value="true" />
        <set-property property="acls" value="user_role(satellite_admin)"/>
        <set-property property="mixins" value="com.redhat.rhn.common.security.acl.MonitoringAclHandler" />
        <forward name="default"
                 path="/WEB-INF/pages/admin/config/monitoring.jsp"/>
    </action>

    <!-- NOTIFICATION FILTERS -->
    <action path="/monitoring/config/notification/ActiveFilters"
        scope="request"
        input="/WEB-INF/pages/admin/monitoring/config/notification/filters.jsp"
        type="com.redhat.rhn.frontend.action.monitoring.notification.ActiveFilterListSetupAction">
        <forward name="default"
                 path="/WEB-INF/pages/admin/monitoring/config/notification/filters.jsp"/>
    </action>

    <action path="/monitoring/config/notification/ExpiredFilters"
        scope="request"
        input="/WEB-INF/pages/admin/monitoring/config/notification/filters.jsp"
        type="com.redhat.rhn.frontend.action.monitoring.notification.ExpiredFilterListSetupAction">
        <forward name="default"
                 path="/WEB-INF/pages/admin/monitoring/config/notification/filters.jsp"/>
    </action>


    <action path="/monitoring/config/notification/FiltersSubmit"
         scope="request"
        input="/WEB-INF/pages/admin/monitoring/config/notification/filters.jsp"
         type="com.redhat.rhn.frontend.action.monitoring.notification.FilterListAction"
         parameter="dispatch"
         className="com.redhat.rhn.frontend.struts.RhnActionMapping">
         <set-property property="postRequired" value="true" />
         <forward name="default"
                  path="/monitoring/config/notification/ActiveFilters.do" redirect="true"/>
    </action>

    <action path="/monitoring/config/notification/FilterCreate"
         name="filterCreateForm"
         scope="request"
         input="/WEB-INF/pages/admin/monitoring/config/notification/filtercreate.jsp"
         type="com.redhat.rhn.frontend.action.monitoring.notification.FilterCreateAction"
         className="com.redhat.rhn.frontend.struts.RhnActionMapping">
         <set-property property="postRequiredIfSubmitted" value="true" />
         <forward name="default"
                  path="/WEB-INF/pages/admin/monitoring/config/notification/filtercreate.jsp" />
         <forward name="success"
                  path="/monitoring/config/notification/ActiveFilters.do" redirect="true"/>
    </action>

    <action path="/monitoring/config/notification/FilterEdit"
         name="filterCreateForm"
         scope="request"
         input="/WEB-INF/pages/admin/monitoring/config/notification/filteredit.jsp"
         type="com.redhat.rhn.frontend.action.monitoring.notification.FilterEditAction"
         className="com.redhat.rhn.frontend.struts.RhnActionMapping">
         <set-property property="postRequiredIfSubmitted" value="true" />
         <forward name="default"
                  path="/WEB-INF/pages/admin/monitoring/config/notification/filteredit.jsp" />
         <forward name="success"
                  path="/monitoring/config/notification/ActiveFilters.do" redirect="true"/>
    </action>

    <!-- PROBE SUITES -->
    <action path="/monitoring/config/ProbeSuites"
        scope="request"
        input="/WEB-INF/pages/admin/monitoring/config/probesuites.jsp"
        type="com.redhat.rhn.frontend.action.monitoring.ProbeSuiteListSetupAction"
        className="com.redhat.rhn.frontend.struts.RhnActionMapping">
        <set-property property="postRequiredIfSubmitted" value="true" />
        <set-property property="acls" value="show_monitoring()"/>
        <set-property property="mixins" value="com.redhat.rhn.common.security.acl.MonitoringAclHandler" />
        <forward name="default"
                 path="/WEB-INF/pages/admin/monitoring/config/probesuites.jsp"/>
         <forward name="remove"
                  path="/monitoring/config/ProbeSuitesRemoveConfirm.do" redirect="true"/>
    </action>



    <action path="/monitoring/config/ProbeSuitesRemoveConfirm"
         scope="request"
         input="/WEB-INF/pages/admin/monitoring/config/probesuitesremoveconfirm.jsp"
         type="com.redhat.rhn.frontend.action.monitoring.ProbeSuitesRemoveSetupAction">
         <forward name="default"
                  path="/WEB-INF/pages/admin/monitoring/config/probesuitesremoveconfirm.jsp" />
    </action>

    <action path="/monitoring/config/ProbeSuitesRemoveConfirmSubmit"
         scope="request"
         input="/WEB-INF/pages/admin/monitoring/config/probesuitesremoveconfirm.jsp"
         type="com.redhat.rhn.frontend.action.monitoring.ProbeSuitesRemoveAction"
         parameter="dispatch"
         className="com.redhat.rhn.frontend.struts.RhnActionMapping">
         <set-property property="postRequired" value="true" />
         <forward name="default"
                  path="/monitoring/config/ProbeSuites.do" redirect="true"/>
    </action>

    <action path="/monitoring/config/ProbeSuiteListProbes"
        scope="request"
        input="/WEB-INF/pages/admin/monitoring/config/probes.jsp"
        type="com.redhat.rhn.frontend.action.monitoring.ProbeSuiteListProbesSetupAction"
        className="com.redhat.rhn.frontend.struts.RhnActionMapping">
    <set-property property="postRequiredIfSubmitted" value="true" />
    <set-property property="acls" value="probe_suite_access()"/>
        <forward name="default"
                 path="/WEB-INF/pages/admin/monitoring/config/probes.jsp"/>
        <forward name="remove"
                 path="/monitoring/config/ProbeSuiteListProbes.do" redirect="true"/>
    </action>


    <action path="/monitoring/config/ProbeSuiteProbeCreate"
         name="probeCreateForm"
         scope="request"
         input="/WEB-INF/pages/admin/monitoring/config/probe-create.jsp"
         type="com.redhat.rhn.frontend.action.monitoring.ProbeSuiteProbeCreateAction"
        className="com.redhat.rhn.frontend.struts.RhnActionMapping">
    <set-property property="acls" value="probe_suite_access()"/>
    <set-property property="postRequiredIfSubmitted" value="true" />
         <forward name="default"
                  path="/WEB-INF/pages/admin/monitoring/config/probe-create.jsp"/>
         <forward name="success"
                  path="/monitoring/config/ProbeSuiteListProbes.do" redirect="true"/>
    </action>

    <action path="/monitoring/config/ProbeSuiteProbeEdit"
         name="probeEditForm"
         scope="request"
         input="/WEB-INF/pages/admin/monitoring/config/probe-edit.jsp"
         type="com.redhat.rhn.frontend.action.monitoring.ProbeSuiteProbeEditAction"
        className="com.redhat.rhn.frontend.struts.RhnActionMapping">
    <set-property property="postRequiredIfSubmitted" value="true" />
    <set-property property="acls" value="probe_suite_access()"/>
         <forward name="default"
                  path="/WEB-INF/pages/admin/monitoring/config/probe-edit.jsp"/>
         <forward name="success"
                  path="/monitoring/config/ProbeSuiteListProbes.do" redirect="true"/>
    </action>

    <action path="/monitoring/config/ProbeSuiteSystemsEdit"
        scope="request"
        input="/WEB-INF/pages/admin/monitoring/config/probesuitesystemsedit.jsp"
        type="com.redhat.rhn.frontend.action.monitoring.ProbeSuiteSystemsEditSetupAction"
        className="com.redhat.rhn.frontend.struts.RhnActionMapping">
    <set-property property="acls" value="probe_suite_access()"/>
        <forward name="default"
                 path="/WEB-INF/pages/admin/monitoring/config/probesuitesystemsedit.jsp"/>
        <forward name="preconditionfailed"
                 path="/monitoring/config/ProbeSuiteSystems.do" redirect="true"/>
    </action>

    <action path="/monitoring/config/ProbeSuiteSystemsEditSubmit"
        scope="request"
        input="/WEB-INF/pages/admin/monitoring/config/probesuitesystemsedit.jsp"
        type="com.redhat.rhn.frontend.action.monitoring.ProbeSuiteSystemsEditAction"
        parameter="dispatch"
        className="com.redhat.rhn.frontend.struts.RhnActionMapping">
    <set-property property="postRequired" value="true" />
    <set-property property="acls" value="probe_suite_access()"/>
        <forward name="default"
                 path="/monitoring/config/ProbeSuiteSystemsEdit.do" redirect="true"/>
        <forward name="added"
                 path="/monitoring/config/ProbeSuiteSystems.do" redirect="true"/>
    </action>

    <action path="/monitoring/config/ProbeSuiteSystems"
        scope="request"
        input="/WEB-INF/pages/admin/monitoring/config/probesuitesystems.jsp"
        type="com.redhat.rhn.frontend.action.monitoring.ProbeSuiteSystemsSetupAction"
        className="com.redhat.rhn.frontend.struts.RhnActionMapping">
    <set-property property="acls" value="probe_suite_access()"/>
        <forward name="default"
                 path="/WEB-INF/pages/admin/monitoring/config/probesuitesystems.jsp"/>
    </action>

    <action path="/monitoring/config/ProbeSuiteSystemsSubmit"
        scope="request"
        input="/WEB-INF/pages/admin/monitoring/config/probesuitesystems.jsp"
        type="com.redhat.rhn.frontend.action.monitoring.ProbeSuiteSystemsAction"
        parameter="dispatch"
        className="com.redhat.rhn.frontend.struts.RhnActionMapping">
    <set-property property="acls" value="probe_suite_access()"/>
    <set-property property="postRequired" value="true" />
        <forward name="default"
                  path="/monitoring/config/ProbeSuiteSystems.do" redirect="true"/>
         <forward name="delete"
                  path="/monitoring/config/ProbeSuiteSystemsDelete.do" />
    </action>

    <action path="/monitoring/config/ProbeSuiteEdit"
        name="probeSuiteEditForm"
        scope="request"
        input="/WEB-INF/pages/admin/monitoring/config/probesuiteedit.jsp"
        type="com.redhat.rhn.frontend.action.monitoring.ProbeSuiteEditAction"
        className="com.redhat.rhn.frontend.struts.RhnActionMapping">
    <set-property property="postRequiredIfSubmitted" value="true" />
    <set-property property="acls" value="probe_suite_access()"/>
        <forward name="default"
                 path="/WEB-INF/pages/admin/monitoring/config/probesuiteedit.jsp"/>
        <forward name="saved"
                 path="/monitoring/config/ProbeSuiteListProbes.do" redirect="true"/>
    </action>

    <action path="/monitoring/config/ProbeSuiteCreate"
        name="probeSuiteEditForm"
        scope="request"
        input="/WEB-INF/pages/admin/monitoring/config/probesuitecreate.jsp"
        type="com.redhat.rhn.frontend.action.monitoring.ProbeSuiteCreateAction"
        className="com.redhat.rhn.frontend.struts.RhnActionMapping">
        <set-property property="postRequiredIfSubmitted" value="true" />
        <forward name="default"
                 path="/WEB-INF/pages/admin/monitoring/config/probesuitecreate.jsp"/>
        <forward name="saved"
                 path="/monitoring/config/ProbeSuiteListProbes.do" redirect="true"/>
    </action>

    <!-- PROBES -->
    <action path="/systems/details/probes/ProbeEdit"
         name="probeEditForm"
         scope="request"
         input="/WEB-INF/pages/systems/probes/edit.jsp"
         type="com.redhat.rhn.frontend.action.systems.monitoring.ProbeEditAction"
         className="com.redhat.rhn.frontend.struts.RhnActionMapping">
         <set-property property="postRequiredIfSubmitted" value="true" />
         <forward name="default"
                  path="/WEB-INF/pages/systems/probes/edit.jsp"/>
         <forward name="success"
                  path="/systems/details/probes/ProbeDetails.do" redirect="true"/>
    </action>

    <action path="/systems/details/probes/ProbeCreate"
         name="probeCreateForm"
         scope="request"
         input="/WEB-INF/pages/systems/probes/create.jsp"
         type="com.redhat.rhn.frontend.action.systems.monitoring.ProbeCreateAction"
         className="com.redhat.rhn.frontend.struts.RhnActionMapping">
         <set-property property="postRequiredIfSubmitted" value="true" />
         <forward name="default"
                  path="/WEB-INF/pages/systems/probes/create.jsp"/>
         <forward name="success"
                  path="/systems/details/probes/ProbeDetails.do" redirect="true"/>
    </action>

    <action path="/systems/details/probes/ProbeDetails"
         name="probeDetailsForm"
         scope="request"
         input="/WEB-INF/pages/systems/probes/details.jsp"
         type="com.redhat.rhn.frontend.action.systems.monitoring.ProbeDetailsAction">
         <forward name="default"
                  path="/WEB-INF/pages/systems/probes/details.jsp"/>
    </action>

    <action path="/systems/details/probes/ProbeGraph"
         scope="request"
         input="/WEB-INF/pages/systems/probes/details.jsp"
         type="com.redhat.rhn.frontend.action.systems.monitoring.ProbeGraphAction">
         <forward name="default"
                  path="/WEB-INF/pages/systems/probes/details.jsp"/>
    </action>

    <action path="/systems/details/probes/ProbeDelete"
         name="probeDeleteForm"
         scope="request"
         input="/WEB-INF/pages/systems/probes/delete.jsp"
         type="com.redhat.rhn.frontend.action.systems.monitoring.ProbeDeleteAction"
         className="com.redhat.rhn.frontend.struts.RhnActionMapping">
         <set-property property="postRequiredIfSubmitted" value="true" />
         <forward name="default"
                  path="/WEB-INF/pages/systems/probes/delete.jsp"/>
         <forward name="deleted"
                  path="/systems/details/probes/ProbesList.do"
                  redirect="true" />


    </action>
    <!-- SDC Package Profiles -->
    <action path="/systems/details/packages/profiles/Create"
        scope="request"
        name="pkgProfileForm"
        input="/WEB-INF/pages/systems/details/packages/profiles/create.jsp"
        type="com.redhat.rhn.frontend.action.rhnpackage.profile.CreateProfileAction"
        className="com.redhat.rhn.frontend.struts.RhnActionMapping">
        <set-property property="postRequiredIfSubmitted" value="true" />
        <forward name="default"
                 path="/WEB-INF/pages/systems/details/packages/profiles/create.jsp"/>
        <forward name="created"
                 path="/systems/details/packages/profiles/ShowProfiles.do"
                 redirect="true" />
        <forward name="error"
                 path="/WEB-INF/pages/systems/details/packages/profiles/create.jsp"/>
    </action>


    <action path="/systems/details/packages/profiles/ShowProfiles"
        scope="request"
        name="compareProfileForm"
        input="/WEB-INF/pages/systems/details/packages/profiles/profiles.jsp"
        type="com.redhat.rhn.frontend.action.rhnpackage.profile.ShowProfileAction"
        className="com.redhat.rhn.frontend.struts.RhnActionMapping">
        <set-property property="postRequiredIfSubmitted" value="true" />
        <forward name="default"
                 path="/WEB-INF/pages/systems/details/packages/profiles/profiles.jsp"/>
        <forward name="create"
                 path="/systems/details/packages/profiles/Create.do"
                 redirect="true" />
        <forward name="compareprofiles"
                 path="/systems/details/packages/profiles/CompareProfiles.do"
                 redirect="true" />
        <forward name="comparesystems"
                 path="/systems/details/packages/profiles/CompareSystems.do"
                 redirect="true" />
    </action>

    <action path="/systems/details/packages/profiles/DeleteProfile"
        scope="request"
        name="deleteProfileForm"
        input="/WEB-INF/pages/systems/details/packages/profiles/delete.jsp"
        type="com.redhat.rhn.frontend.action.rhnpackage.profile.DeleteProfileAction"
        className="com.redhat.rhn.frontend.struts.RhnActionMapping">
        <set-property property="postRequiredIfSubmitted" value="true" />
        <forward name="default"
                 path="/WEB-INF/pages/systems/details/packages/profiles/delete.jsp"/>
        <forward name="deleted"
                 path="/systems/details/packages/profiles/ShowProfiles.do"
                 redirect="true" />
    </action>

    <action path="/systems/details/packages/profiles/CompareProfiles"
        scope="request"
        input="/WEB-INF/pages/systems/details/packages/profiles/compareprofiles.jsp"
        type="com.redhat.rhn.frontend.action.rhnpackage.profile.CompareProfileSetupAction"
        className="com.redhat.rhn.frontend.struts.RhnActionMapping">
        <set-property property="postRequiredIfSubmitted" value="true" />
        <forward name="default"
                 path="/WEB-INF/pages/systems/details/packages/profiles/compareprofiles.jsp"/>
        <forward name="submit"
                 path="/systems/details/packages/profiles/SyncProfiles.do"
                 redirect="true" />
        <forward name="error" path="/systems/details/packages/profiles/CompareProfiles.do" redirect="true" />
    </action>

    <action path="/systems/details/packages/profiles/CompareProfilesSubmit"
        scope="request"
        input="/WEB-INF/pages/systems/details/packages/profiles/compareprofiles.jsp"
        type="com.redhat.rhn.frontend.action.rhnpackage.profile.CompareProfileAction"
        parameter="dispatch">
        <forward name="default"
                 path="/systems/details/packages/profiles/CompareProfiles.do"
                 redirect="true" />
        <forward name="sync"
                 path="/systems/details/packages/profiles/SyncProfiles.do"
                 redirect="true" />

    </action>

    <action path="/systems/details/packages/profiles/CompareSystems"
        scope="request"
        input="/WEB-INF/pages/systems/details/packages/profiles/comparesystems.jsp"
        type="com.redhat.rhn.frontend.action.rhnpackage.profile.CompareSystemSetupAction"
        className="com.redhat.rhn.frontend.struts.RhnActionMapping">
        <forward name="default"
                 path="/WEB-INF/pages/systems/details/packages/profiles/comparesystems.jsp"/>
        <forward name="submit"
                 path="/systems/details/packages/profiles/SyncSystems.do"
                 redirect="true" />
        <forward name="error" path="/systems/details/packages/profiles/CompareSystems.do" redirect="true" />
    </action>

    <action path="/systems/details/packages/profiles/CompareSystemsSubmit"
        scope="request"
        input="/WEB-INF/pages/systems/details/packages/profiles/comparesystems.jsp"
        type="com.redhat.rhn.frontend.action.rhnpackage.profile.CompareSystemAction"
        parameter="dispatch">
        <forward name="default"
                 path="/systems/details/packages/profiles/CompareSystems.do"
                 redirect="true" />
        <forward name="sync"
                 path="/systems/details/packages/profiles/SyncSystems.do"
                 redirect="true" />
    </action>

    <action path="/systems/details/packages/profiles/SyncProfiles"
        scope="request"
        name="datePickerForm"
        input="/WEB-INF/pages/systems/details/packages/profiles/syncprofile.jsp"
        type="com.redhat.rhn.frontend.action.rhnpackage.profile.SyncProfilesSetupAction"
        className="com.redhat.rhn.frontend.struts.RhnActionMapping">
        <set-property property="postRequiredIfSubmitted" value="true" />
        <forward name="default"
                 path="/WEB-INF/pages/systems/details/packages/profiles/syncprofile.jsp"/>
        <forward name="sync"
                 path="/systems/details/packages/profiles/SyncProfilesSubmit.do"
                 redirect="true"/>
    </action>

    <action path="/systems/details/packages/profiles/SyncProfilesSubmit"
        scope="request"
        name="datePickerForm"
        input="/WEB-INF/pages/systems/details/packages/profiles/syncprofile.jsp"
        type="com.redhat.rhn.frontend.action.rhnpackage.profile.SyncProfilesAction"
        parameter="dispatch">
        <forward name="default"
                 path="/systems/details/packages/profiles/SyncProfiles.do"
                 redirect="true" />
        <forward name="success"
                 path="/systems/details/packages/profiles/ShowProfiles.do"
                 redirect="true" />
        <forward name="failure"
                 path="/systems/details/packages/profiles/SyncProfiles.do"
                 redirect="true" />
        <forward name="missing"
                 path="/systems/details/packages/profiles/MissingPackages.do"
                 redirect="true" />
    </action>

    <action path="/systems/details/packages/profiles/SyncSystems"
        scope="request"
        name="datePickerForm"
        input="/WEB-INF/pages/systems/details/packages/profiles/syncsystem.jsp"
        type="com.redhat.rhn.frontend.action.rhnpackage.profile.SyncSystemsSetupAction"
        className="com.redhat.rhn.frontend.struts.RhnActionMapping">
        <set-property property="postRequiredIfSubmitted" value="true" />
        <forward name="default"
                 path="/WEB-INF/pages/systems/details/packages/profiles/syncsystem.jsp"/>
        <forward name="sync"
                 path="/systems/details/packages/profiles/SyncSystemsSubmit.do"
                 redirect="true" />
    </action>

    <action path="/systems/details/packages/profiles/SyncSystemsSubmit"
        scope="request"
        name="datePickerForm"
        input="/WEB-INF/pages/systems/details/packages/profiles/syncsystem.jsp"
        type="com.redhat.rhn.frontend.action.rhnpackage.profile.SyncSystemsProfilesAction"
        parameter="dispatch">
        <forward name="default"
                 path="/systems/details/packages/profiles/SyncSystems.do"
                 redirect="true" />
        <forward name="success"
                 path="/systems/details/packages/profiles/ShowProfiles.do"
                 redirect="true" />
        <forward name="failure"
                 path="/systems/details/packages/profiles/SyncSystems.do"
                 redirect="true" />
        <forward name="missing"
                 path="/systems/details/packages/profiles/MissingPackages.do"
                 redirect="true" />
    </action>

    <action path="/systems/details/packages/profiles/MissingPackages"
        scope="request"
        input="/WEB-INF/pages/systems/details/packages/profiles/missingpkgs.jsp"
        type="com.redhat.rhn.frontend.action.rhnpackage.profile.MissingPackageSetupAction"
        className="com.redhat.rhn.frontend.struts.RhnActionMapping">
        <set-property property="postRequiredIfSubmitted" value="true" />
        <forward name="default"
                 path="/WEB-INF/pages/systems/details/packages/profiles/missingpkgs.jsp"/>
        <forward name="submit"
                 path="/systems/details/packages/profiles/MissingPackageSubmit.do"
                 redirect="true" />
    </action>

    <action path="/systems/details/packages/profiles/MissingPackageSubmit"
        scope="request"
        input="/WEB-INF/pages/systems/details/packages/profiles/missingpkgs.jsp"
        type="com.redhat.rhn.frontend.action.rhnpackage.profile.MissingPackageAction"
        parameter="dispatch"
        className="com.redhat.rhn.frontend.struts.RhnActionMapping">
        <set-property property="postRequiredIfSubmitted" value="true" />
        <forward name="default"
                 path="/WEB-INF/pages/systems/details/packages/profiles/missingpkgs.jsp" />
        <forward name="showprofile"
                 path="/systems/details/packages/profiles/ShowProfiles.do"
                 redirect="true" />
    </action>


    <!-- ===== SYSTEM SET MANAGER ===== -->
    <action path="/ssm/index"
        scope="request"
        type="com.redhat.rhn.frontend.action.GenericIndexAction">
        <forward name="default" path="/WEB-INF/pages/ssm/ssmindex.jsp"/>
    </action>


    <!-- SSM\Channels -->
    <action path="/channel/ssm/ChildSubscriptions"
        scope="request"
        input="/WEB-INF/pages/channel/ssm/childsubs.jsp"
        type="com.redhat.rhn.frontend.action.channel.ssm.ChildChannelAction"
        className="com.redhat.rhn.frontend.struts.RhnActionMapping"
        name="submittedForm">
        <set-property property="postRequiredIfSubmitted" value="true" />
        <forward name="default"
                 path="/WEB-INF/pages/channel/ssm/childsubs.jsp"/>
        <forward name="success" redirect="true"
                 path="/channel/ssm/ChildSubscriptionsConfirm.do"/>
    </action>

    <action path="/channel/ssm/ChildSubscriptionsConfirm"
        scope="request"
        input="/WEB-INF/pages/channel/ssm/childsubconfirm.jsp"
        type="com.redhat.rhn.frontend.action.channel.ssm.ChildChannelConfirmAction"
        className="com.redhat.rhn.frontend.struts.RhnActionMapping"
        name="submittedForm">
        <set-property property="postRequiredIfSubmitted" value="true" />
        <forward name="default"
                 path="/WEB-INF/pages/channel/ssm/childsubconfirm.jsp"/>
        <forward name="success" redirect="true"
                 path="/ssm/ViewAllLog.do"/>
    </action>

    <action path="/channel/ssm/BaseChannelSubscribe"
        scope="request"
        input="/WEB-INF/pages/channel/ssm/basesub.jsp"
        type="com.redhat.rhn.frontend.action.channel.ssm.BaseSubscribeAction"
        className="com.redhat.rhn.frontend.struts.RhnActionMapping"
        parameter="dispatch"
        name="submittedForm">
        <set-property property="postRequiredIfSubmitted" value="true" />
        <forward name="default"
                 path="/WEB-INF/pages/channel/ssm/basesub.jsp"/>
        <forward name="confirm"
                 path="/WEB-INF/pages/channel/ssm/confirmnewbasechannels.jsp"/>
        <forward name="success" redirect="true"
                 path="/channel/ssm/BaseChannelSubscribe.do"/>
    </action>

    <!-- SSM\Configuration -->
    <action path="/systems/ssm/config/Diff"
        scope="request"
        input="/WEB-INF/pages/configuration/ssm/diff.jsp"
        type="com.redhat.rhn.frontend.action.configuration.ssm.ConfigListAction"
        className="com.redhat.rhn.frontend.struts.RhnActionMapping">
        <set-property property="acls" value="org_entitlement(rhn_provisioning)"/>
        <forward name="default"
                 path="/WEB-INF/pages/configuration/ssm/diff.jsp"/>
    </action>

    <action path="/systems/ssm/config/DiffSubmit"
        scope="request"
        input="/WEB-INF/pages/configuration/ssm/diff.jsp"
        parameter="dispatch"
        type="com.redhat.rhn.frontend.action.configuration.ssm.ConfigListSubmitAction"
        className="com.redhat.rhn.frontend.struts.RhnActionMapping">
        <set-property property="postRequired" value="true" />
        <set-property property="acls" value="org_entitlement(rhn_provisioning)"/>
        <forward name="default"
                 path="/systems/ssm/config/Diff.do"/>
        <forward name="confirm"
                 redirect="true"
                 path="/systems/ssm/config/DiffConfirm.do"/>
    </action>

    <action path="/systems/ssm/config/DiffConfirm"
        scope="request"
        input="/WEB-INF/pages/configuration/ssm/diffconfirm.jsp"
        type="com.redhat.rhn.frontend.action.configuration.ssm.ConfigConfirmAction"
        className="com.redhat.rhn.frontend.struts.RhnActionMapping">
        <set-property property="acls" value="org_entitlement(rhn_provisioning)"/>
        <forward name="default"
                 path="/WEB-INF/pages/configuration/ssm/diffconfirm.jsp"/>
    </action>

    <action path="/systems/ssm/config/DiffConfirmSubmit"
        scope="request"
        input="/WEB-INF/pages/configuration/ssm/diffconfirm.jsp"
        type="com.redhat.rhn.frontend.action.configuration.ssm.ConfigConfirmSubmitAction"
        parameter="dispatch"
        className="com.redhat.rhn.frontend.struts.RhnActionMapping">
        <set-property property="acls" value="org_entitlement(rhn_provisioning)"/>
        <set-property property="postRequired" value="true" />
        <forward name="default"
                 path="/systems/ssm/config/DiffConfirm.do"/>
        <forward name="success"
                 path="/systems/ssm/config/Diff.do"/>
    </action>

    <action path="/systems/ssm/config/DiffSystems"
        scope="request"
        input="/WEB-INF/pages/configuration/ssm/diffsystems.jsp"
        type="com.redhat.rhn.frontend.action.configuration.ssm.DiffSystemsAction"
        className="com.redhat.rhn.frontend.struts.RhnActionMapping">
        <set-property property="postRequiredIfSubmitted" value="true" />
        <set-property property="acls" value="org_entitlement(rhn_provisioning)"/>
        <forward name="default"
                 path="/WEB-INF/pages/configuration/ssm/diffsystems.jsp"/>
    </action>

    <action path="/systems/ssm/config/DiffFiles"
        scope="request"
        input="/WEB-INF/pages/configuration/ssm/difffiles.jsp"
        type="com.redhat.rhn.frontend.action.configuration.ssm.DiffFilesAction"
        className="com.redhat.rhn.frontend.struts.RhnActionMapping">
        <set-property property="postRequiredIfSubmitted" value="true" />
        <set-property property="acls" value="org_entitlement(rhn_provisioning)"/>
        <forward name="default"
                 path="/WEB-INF/pages/configuration/ssm/difffiles.jsp"/>
    </action>

    <action path="/systems/ssm/config/Deploy"
        scope="request"
        input="/WEB-INF/pages/configuration/ssm/deploy.jsp"
        type="com.redhat.rhn.frontend.action.configuration.ssm.ConfigListAction"
        className="com.redhat.rhn.frontend.struts.RhnActionMapping">
        <set-property property="acls" value="org_entitlement(rhn_provisioning)"/>
        <forward name="default"
                 path="/WEB-INF/pages/configuration/ssm/deploy.jsp"/>
    </action>

    <action path="/systems/ssm/config/DeploySubmit"
        scope="request"
        input="/WEB-INF/pages/configuration/ssm/deploy.jsp"
        parameter="dispatch"
        type="com.redhat.rhn.frontend.action.configuration.ssm.ConfigListSubmitAction"
        className="com.redhat.rhn.frontend.struts.RhnActionMapping">
        <set-property property="postRequired" value="true" />
        <set-property property="acls" value="org_entitlement(rhn_provisioning)"/>
        <forward name="default"
                 path="/systems/ssm/config/Deploy.do"/>
        <forward name="confirm"
                 redirect="true"
                 path="/systems/ssm/config/DeployConfirm.do"/>
    </action>

    <action path="/systems/ssm/config/DeployConfirm"
        scope="request"
        input="/WEB-INF/pages/configuration/ssm/deployconfirm.jsp"
        name="datePickerForm"
        type="com.redhat.rhn.frontend.action.configuration.ssm.ConfigConfirmAction"
        className="com.redhat.rhn.frontend.struts.RhnActionMapping">
        <set-property property="acls" value="org_entitlement(rhn_provisioning)"/>
        <forward name="default"
                 path="/WEB-INF/pages/configuration/ssm/deployconfirm.jsp"/>
    </action>

    <action path="/systems/ssm/config/DeployConfirmSubmit"
        scope="request"
        input="/WEB-INF/pages/configuration/ssm/deployconfirm.jsp"
        name="datePickerForm"
        type="com.redhat.rhn.frontend.action.configuration.ssm.ConfigConfirmSubmitAction"
        parameter="dispatch"
        className="com.redhat.rhn.frontend.struts.RhnActionMapping">
        <set-property property="postRequired" value="true" />
        <set-property property="acls" value="org_entitlement(rhn_provisioning)"/>
        <forward name="default"
                 path="/systems/ssm/config/DeployConfirm.do"/>
        <forward name="success"
                 path="/systems/ssm/config/Deploy.do"/>
    </action>

    <action path="/systems/ssm/config/Subscribe"
        scope="request"
        input="/WEB-INF/pages/configuration/ssm/subscribe.jsp"
        type="com.redhat.rhn.frontend.action.configuration.ssm.SubscribeSetup"
        name="submittedForm"
        className="com.redhat.rhn.frontend.struts.RhnActionMapping">
        <set-property property="acls" value="org_entitlement(rhn_provisioning);user_role(config_admin)"/>
        <forward name="default"
                 path="/WEB-INF/pages/configuration/ssm/subscribe.jsp"/>
    </action>

    <action path="/systems/ssm/config/SubscribeSubmit"
        scope="request"
        parameter="dispatch"
        input="/WEB-INF/pages/configuration/ssm/subscribe.jsp"
        name="submittedForm"
        type="com.redhat.rhn.frontend.action.configuration.ssm.SubscribeSubmit"
        className="com.redhat.rhn.frontend.struts.RhnActionMapping">
        <set-property property="postRequired" value="true" />
        <set-property property="acls" value="org_entitlement(rhn_provisioning);user_role(config_admin)"/>
        <forward name="default"
                 path="/systems/ssm/config/Subscribe.do"/>
        <forward name="confirm" redirect="true"
                 path="/systems/ssm/config/Rank.do"/>
    </action>

    <action path="/systems/ssm/config/Rank"
        scope="request"
        input="/WEB-INF/pages/configuration/ssm/rankchannels.jsp"
        type="com.redhat.rhn.frontend.action.configuration.ssm.RankChannels"
        name="channelRanksForm"
        parameter="dispatch"
        className="com.redhat.rhn.frontend.struts.RhnActionMapping">
        <set-property property="postRequiredIfSubmitted" value="true" />
        <set-property property="acls" value="org_entitlement(rhn_provisioning);user_role(config_admin)"/>
        <forward name="default"
                 path="/WEB-INF/pages/configuration/ssm/rankchannels.jsp"/>
        <forward name="confirm" redirect="true"
                 path="/systems/ssm/config/SubscribeConfirm.do"/>
    </action>

    <action path="/systems/ssm/config/SubscribeConfirm"
        scope="request"
        input="/WEB-INF/pages/configuration/ssm/subscribeconfirm.jsp"
        type="com.redhat.rhn.frontend.action.configuration.ssm.SubscribeConfirm"
        parameter="dispatch"
        name="submittedForm"
        className="com.redhat.rhn.frontend.struts.RhnActionMapping">
        <set-property property="postRequiredIfSubmitted" value="true" />
        <set-property property="acls" value="org_entitlement(rhn_provisioning);user_role(config_admin)"/>
        <forward name="default"
                 path="/WEB-INF/pages/configuration/ssm/subscribeconfirm.jsp"/>
        <!-- after subscribing, their really isn't a good place to drop the user.
             subscribe is the best because if is a decent place in the ssm
             to see that changes have happened -->
        <forward name="success" redirect="true"
                 path="/systems/ssm/config/Subscribe.do"/>
    </action>

    <action path="/systems/ssm/config/Unsubscribe"
        scope="request"
        input="/WEB-INF/pages/configuration/ssm/unsubscribe.jsp"
        type="com.redhat.rhn.frontend.action.configuration.ssm.UnsubscribeAction"
        className="com.redhat.rhn.frontend.struts.RhnActionMapping">
        <set-property property="acls" value="org_entitlement(rhn_provisioning)"/>
        <forward name="default"
                 path="/WEB-INF/pages/configuration/ssm/unsubscribe.jsp"/>
    </action>

    <action path="/systems/ssm/config/UnsubscribeSubmit"
        scope="request"
        input="/WEB-INF/pages/configuration/ssm/unsubscribe.jsp"
        parameter="dispatch"
        type="com.redhat.rhn.frontend.action.configuration.ssm.UnsubscribeSubmitAction"
        className="com.redhat.rhn.frontend.struts.RhnActionMapping">
        <set-property property="postRequired" value="true" />
        <set-property property="acls" value="org_entitlement(rhn_provisioning)"/>
        <forward name="default"
                 path="/systems/ssm/config/Unsubscribe.do"/>
        <forward name="confirm"
                 redirect="true"
                 path="/systems/ssm/config/UnsubscribeConfirm.do"/>
    </action>

    <action path="/systems/ssm/config/UnsubscribeConfirm"
        scope="request"
        input="/WEB-INF/pages/configuration/ssm/unsubscribeconfirm.jsp"
        parameter="dispatch"
        type="com.redhat.rhn.frontend.action.configuration.ssm.UnsubscribeConfirmAction"
        className="com.redhat.rhn.frontend.struts.RhnActionMapping">
        <set-property property="acls" value="org_entitlement(rhn_provisioning)"/>
        <forward name="default"
                 path="/WEB-INF/pages/configuration/ssm/unsubscribeconfirm.jsp"/>
    </action>

    <action path="/systems/ssm/config/UnsubscribeConfirmSubmit"
        scope="request"
        input="/WEB-INF/pages/configuration/ssm/unsubscribeconfirm.jsp"
        parameter="dispatch"
        type="com.redhat.rhn.frontend.action.configuration.ssm.UnsubscribeConfirmSubmitAction"
        className="com.redhat.rhn.frontend.struts.RhnActionMapping">
        <set-property property="postRequired" value="true" />
        <set-property property="acls" value="org_entitlement(rhn_provisioning)"/>
        <forward name="default"
                 path="/systems/ssm/config/UnsubscribeConfirm.do"/>
        <forward name="success"
                 redirect="true"
                 path="/systems/ssm/config/Unsubscribe.do"/>
    </action>

    <action path="/systems/ssm/config/ChannelSystems"
        scope="request"
        input="/WEB-INF/pages/configuration/ssm/channelsystems.jsp"
        type="com.redhat.rhn.frontend.action.configuration.ssm.ChannelSystemsAction"
        className="com.redhat.rhn.frontend.struts.RhnActionMapping">
        <set-property property="postRequiredIfSubmitted" value="true" />
        <set-property property="acls" value="org_entitlement(rhn_provisioning)"/>
        <forward name="default"
                 path="/WEB-INF/pages/configuration/ssm/channelsystems.jsp"/>
    </action>

    <action path="/systems/ssm/config/SystemChannels"
        scope="request"
        input="/WEB-INF/pages/configuration/ssm/systemchannels.jsp"
        type="com.redhat.rhn.frontend.action.configuration.ssm.SystemChannelsAction"
        className="com.redhat.rhn.frontend.struts.RhnActionMapping">
        <set-property property="postRequiredIfSubmitted" value="true" />
        <set-property property="acls" value="org_entitlement(rhn_provisioning)"/>
        <forward name="default"
                 path="/WEB-INF/pages/configuration/ssm/systemchannels.jsp"/>
    </action>

    <action path="/systems/ssm/config/Enable"
        scope="request"
        input="/WEB-INF/pages/configuration/ssm/enable.jsp"
        name="datePickerForm"
        type="com.redhat.rhn.frontend.action.configuration.ssm.EnableListAction"
        className="com.redhat.rhn.frontend.struts.RhnActionMapping">
        <set-property property="acls" value="org_entitlement(rhn_provisioning)"/>
        <forward name="default"
                 path="/WEB-INF/pages/configuration/ssm/enable.jsp"/>
    </action>

    <action path="/systems/ssm/config/EnableSubmit"
        scope="request"
        input="/WEB-INF/pages/configuration/ssm/enable.jsp"
        parameter="dispatch"
        name="datePickerForm"
        type="com.redhat.rhn.frontend.action.configuration.ssm.EnableSubmitAction"
        className="com.redhat.rhn.frontend.struts.RhnActionMapping">
        <set-property property="postRequired" value="true" />
        <set-property property="acls" value="org_entitlement(rhn_provisioning)"/>
        <forward name="default"
                 path="/systems/ssm/config/Enable.do"/>
        <forward name="summary" redirect="true"
                 path="/systems/ssm/config/EnableSummary.do"/>
    </action>

    <action path="/systems/ssm/config/EnableSummary"
        scope="request"
        input="/WEB-INF/pages/configuration/ssm/enablesummary.jsp"
        type="com.redhat.rhn.frontend.action.configuration.ssm.SummaryAction"
        className="com.redhat.rhn.frontend.struts.RhnActionMapping">
        <set-property property="postRequiredIfSubmitted" value="true" />
        <set-property property="acls" value="org_entitlement(rhn_provisioning)"/>
        <forward name="default"
                 path="/WEB-INF/pages/configuration/ssm/enablesummary.jsp"/>
    </action>

        <action path="/systems/ssm/misc/Index"
        scope="request"
        input="/WEB-INF/pages/ssm/systems/misc/index.jsp"
        type="com.redhat.rhn.frontend.action.ssm.MiscIndexAction"
        name="ssmPreferencesForm"
        className="com.redhat.rhn.frontend.struts.RhnActionMapping">
        <forward name="default"
                 path="/WEB-INF/pages/ssm/systems/misc/index.jsp" />
    </action>

    <!-- ===== END SSM ===== -->

    <action path="/monitoring/config/notification/Methods"
        scope="request"
        input="/WEB-INF/pages/admin/monitoring/config/notification/methods.jsp"
        type="com.redhat.rhn.frontend.action.monitoring.notification.MethodsSetupAction"
        className="com.redhat.rhn.frontend.struts.RhnActionMapping">
        <set-property property="acls" value="show_monitoring()"/>
        <set-property property="mixins" value="com.redhat.rhn.common.security.acl.MonitoringAclHandler" />
        <forward name="default"
                 path="/WEB-INF/pages/admin/monitoring/config/notification/methods.jsp"/>
    </action>

    <action path="/monitoring/config/notification/MethodCreate"
        scope="request"
        name="methodEditForm"
        input="/WEB-INF/pages/admin/monitoring/config/notification/method-create.jsp"
        type="com.redhat.rhn.frontend.action.monitoring.notification.MethodCreateAction"
        className="com.redhat.rhn.frontend.struts.RhnActionMapping">
        <set-property property="postRequiredIfSubmitted" value="true" />
        <forward name="default"
                 path="/WEB-INF/pages/admin/monitoring/config/notification/method-create.jsp"/>
         <forward name="success"
                  path="/monitoring/config/notification/Methods.do" redirect="true"/>
    </action>

    <action path="/monitoring/config/notification/MethodEdit"
        scope="request"
        name="methodEditForm"
        input="/WEB-INF/pages/admin/monitoring/config/notification/method-edit.jsp"
        type="com.redhat.rhn.frontend.action.monitoring.notification.MethodEditAction">
        <forward name="default"
                 path="/WEB-INF/pages/admin/monitoring/config/notification/method-edit.jsp"/>
         <forward name="success"
                  path="/monitoring/config/notification/Methods.do" redirect="true"/>
    </action>

    <action path="/admin/config/GeneralConfig"
        scope="request"
        name="generalConfigForm"
        input="/WEB-INF/pages/admin/config/general.jsp"
        type="com.redhat.rhn.frontend.action.satellite.GeneralConfigAction"
        className="com.redhat.rhn.frontend.struts.RhnActionMapping">
        <set-property property="postRequiredIfSubmitted" value="true" />
        <set-property property="acls" value="user_role(satellite_admin)"/>
        <forward name="default"
                 path="/WEB-INF/pages/admin/config/general.jsp"/>
        <forward name="failure"
                 path="/WEB-INF/pages/admin/config/general.jsp"/>
    </action>


    <action path="/admin/config/CertificateConfig"
        scope="request"
        name="certificateConfigForm"
        input="/WEB-INF/pages/admin/config/certificate.jsp"
        type="com.redhat.rhn.frontend.action.satellite.CertificateConfigAction"
        className="com.redhat.rhn.frontend.struts.RhnActionMapping">
        <set-property property="postRequiredIfSubmitted" value="true" />
        <set-property property="acls" value="user_role(satellite_admin)"/>
        <forward name="default"
                 path="/WEB-INF/pages/admin/config/certificate.jsp"/>
    </action>

    <action path="/admin/config/BootstrapConfig"
        scope="request"
        name="bootstrapConfigForm"
        input="/WEB-INF/pages/admin/config/bootstrap.jsp"
        type="com.redhat.rhn.frontend.action.satellite.BootstrapConfigAction"
        className="com.redhat.rhn.frontend.struts.RhnActionMapping">
        <set-property property="postRequiredIfSubmitted" value="true" />
        <set-property property="acls" value="user_role(satellite_admin)"/>
        <forward name="default"
                 path="/WEB-INF/pages/admin/config/bootstrap.jsp"/>
    </action>

    <action path="/admin/config/Restart"
        scope="request"
        name="restartForm"
        input="/WEB-INF/pages/admin/config/restart.jsp"
        type="com.redhat.rhn.frontend.action.satellite.RestartAction"
        className="com.redhat.rhn.frontend.struts.RhnActionMapping">
        <set-property property="postRequiredIfSubmitted" value="true" />
        <set-property property="acls" value="user_role(satellite_admin)"/>
        <forward name="default"
                 path="/WEB-INF/pages/admin/config/restart.jsp"/>
    </action>

    <action path="/admin/config/Cobbler"
        scope="request"
        input="/WEB-INF/pages/admin/config/cobbler.jsp"
        type="com.redhat.rhn.frontend.action.satellite.CobblerAction"
        className="com.redhat.rhn.frontend.struts.RhnActionMapping">
        <set-property property="postRequiredIfSubmitted" value="true" />
        <set-property property="acls" value="user_role(satellite_admin)"/>
        <forward name="default"
                 path="/WEB-INF/pages/admin/config/cobbler.jsp"/>

    </action>

    <action path="/admin/Catalina"
        scope="request"
        input="/WEB-INF/pages/admin/catalina.jsp"
        type="com.redhat.rhn.frontend.action.satellite.CatalinaAction"
        className="com.redhat.rhn.frontend.struts.RhnActionMapping">
        <set-property property="postRequiredIfSubmitted" value="true" />
        <set-property property="acls" value="user_role(satellite_admin)"/>
        <forward name="default"
                 path="/WEB-INF/pages/admin/catalina.jsp"/>
    </action>

    <action path="/YourRhnClips"
        scope="request"
        input="/WEB-INF/pages/common/fragments/yourrhn/yourrhnclips.jsp"
        type="com.redhat.rhn.frontend.action.renderers.YourRhnClipsRenderer"
        className="com.redhat.rhn.frontend.struts.RhnActionMapping">
        <set-property property="acls" value="is(yourrhn.debug.enabled);"/>
        <forward name="default"
                 path="/WEB-INF/pages/common/fragments/yourrhn/yourrhnclips.jsp"/>
    </action>


    <action path="/admin/multiorg/Organizations"
        scope="request"
        input="/WEB-INF/pages/admin/multiorg/organizations.jsp"
        type="com.redhat.rhn.frontend.action.multiorg.OrganizationAction"
        className="com.redhat.rhn.frontend.struts.RhnActionMapping">
        <set-property property="postRequiredIfSubmitted" value="true" />
        <set-property property="acls" value="user_role(satellite_admin);"/>
        <forward name="default"
                 path="/WEB-INF/pages/admin/multiorg/organizations.jsp"/>
    </action>

    <action path="/multiorg/Organizations"
        scope="request"
        input="/WEB-INF/pages/multiorg/organizations.jsp"
        type="com.redhat.rhn.frontend.action.multiorg.OrganizationTrustAction"
        className="com.redhat.rhn.frontend.struts.RhnActionMapping">
        <set-property property="postRequiredIfSubmitted" value="true" />
        <set-property property="acls" value="user_role(org_admin);"/>
        <forward name="default"
                 path="/WEB-INF/pages/multiorg/organizations.jsp"/>
    </action>

    <action path="/admin/multiorg/OrgUsers"
        scope="request"
        input="/WEB-INF/pages/admin/multiorg/org_users.jsp"
        type="com.redhat.rhn.frontend.action.multiorg.UserListSetupAction"
        className="com.redhat.rhn.frontend.struts.RhnActionMapping">
        <set-property property="postRequiredIfSubmitted" value="true" />
        <set-property property="acls" value="user_role(satellite_admin);"/>
        <forward name="default"
                 path="/WEB-INF/pages/admin/multiorg/org_users.jsp"/>
    </action>

    <action path="/admin/multiorg/Users"
        scope="request"
        input="/WEB-INF/pages/admin/multiorg/sat_org_users.jsp"
        type="com.redhat.rhn.frontend.action.multiorg.SatUserListAction"
        className="com.redhat.rhn.frontend.struts.RhnActionMapping">
        <set-property property="postRequiredIfSubmitted" value="true" />
        <set-property property="acls" value="user_role(satellite_admin);"/>
        <forward name="default"
                 path="/WEB-INF/pages/admin/multiorg/sat_org_users.jsp"/>
    </action>

    <action path="/admin/multiorg/UserDetails"
        scope="request"
        input="/WEB-INF/pages/admin/multiorg/user_detail.jsp"
        type="com.redhat.rhn.frontend.action.multiorg.UserDetailAction"
        className="com.redhat.rhn.frontend.struts.RhnActionMapping">
        <set-property property="acls" value="user_role(satellite_admin);"/>
        <forward name="default"
                 path="/WEB-INF/pages/admin/multiorg/user_detail.jsp"/>
    </action>

    <action path="/admin/multiorg/OrgDetails"
        name="orgDetailsForm"
        scope="request"
        input="/WEB-INF/pages/admin/multiorg/orgdetails.jsp"
        type="com.redhat.rhn.frontend.action.multiorg.OrgDetailsAction"
        className="com.redhat.rhn.frontend.struts.RhnActionMapping">
      <set-property property="postRequiredIfSubmitted" value="true" />
      <set-property property="acls" value="user_role(satellite_admin)"/>
      <forward name="default" path="/WEB-INF/pages/admin/multiorg/orgdetails.jsp" />
      <forward name="success"
               path="/admin/multiorg/OrgDetails.do" redirect="true" />
      <forward name="error"
               path="/WEB-INF/pages/admin/multiorg/orgdetails.jsp" />
    </action>

    <action path="/admin/multiorg/OrgConfigDetails"
        scope="request"
        input="/WEB-INF/pages/admin/multiorg/configuration.jsp"
        type="com.redhat.rhn.frontend.action.multiorg.OrgConfigAction"
        className="com.redhat.rhn.frontend.struts.RhnActionMapping">
      <set-property property="postRequiredIfSubmitted" value="true" />
      <set-property property="acls" value="user_role(satellite_admin)"/>
      <forward name="default" path="/WEB-INF/pages/admin/multiorg/configuration.jsp" />
      <forward name="success"
               path="/admin/multiorg/OrgConfigDetails.do" redirect="true" />
      <forward name="error"
               path="/WEB-INF/pages/admin/multiorg/configuration.jsp" />
    </action>

    <action path="/multiorg/channels/OrgList"
        scope="request"
        input="/WEB-INF/pages/multiorg/channels/orglist.jsp"
        type="com.redhat.rhn.frontend.action.multiorg.OrgChannelListAction"
        className="com.redhat.rhn.frontend.struts.RhnActionMapping"
        parameter="dispatch">
        <set-property property="postRequiredIfSubmitted" value="true" />
        <set-property property="acls" value="user_role(org_admin)"/>
        <forward name="default"
                 path="/WEB-INF/pages/multiorg/channels/orglist.jsp"/>
        <forward name="success"
                 path="/multiorg/channels/OrgList.do"
                 redirect = "true"/>
    </action>

    <action path="/multiorg/OrgTrustDetails"
        scope="request"
        input="/WEB-INF/pages/multiorg/orgtrustdetails.jsp"
        type="com.redhat.rhn.frontend.action.multiorg.OrgTrustDetailsAction"
        className="com.redhat.rhn.frontend.struts.RhnActionMapping">
      <set-property property="acls" value="user_role(org_admin)"/>
      <forward name="default" path="/WEB-INF/pages/multiorg/orgtrustdetails.jsp" />
      <forward name="success"
               path="/multiorg/OrgTrustDetails.do" redirect="true" />
      <forward name="error"
               path="/WEB-INF/pages/multiorg/orgtrustdetails.jsp" />
    </action>

    <action path="/admin/multiorg/OrgCreate"
        name="orgCreateForm"
        scope="request"
        input="/WEB-INF/pages/admin/multiorg/orgcreate"
        type="com.redhat.rhn.frontend.action.multiorg.OrgCreateAction"
        className="com.redhat.rhn.frontend.struts.RhnActionMapping">
        <set-property property="postRequiredIfSubmitted" value="true" />
        <set-property property="acls" value="user_role(satellite_admin)"/>
        <forward name="default"
                 path="/WEB-INF/pages/admin/multiorg/orgcreate.jsp"/>
      <forward name="success"
               path="/admin/multiorg/OrgSystemSubscriptions.do" redirect="true" />
    </action>

    <action path="/admin/multiorg/OrgTrusts"
        scope="request"
        input="/WEB-INF/pages/admin/multiorg/orgtrust.jsp"
        type="com.redhat.rhn.frontend.action.multiorg.TrustAction"
        className="com.redhat.rhn.frontend.struts.RhnActionMapping">
        <set-property property="postRequiredIfSubmitted" value="true" />
        <set-property property="acls" value="user_role(satellite_admin);"/>
        <forward name="default"
                 path="/WEB-INF/pages/admin/multiorg/orgtrust.jsp"/>
        <forward name="confirm"
                 path="/WEB-INF/pages/admin/multiorg/orgtrustconfirm.jsp"/>
        <forward name="success"
                 path="/admin/multiorg/OrgTrusts.do" redirect="true" />
        <forward name="affectedsystems"
                 path="/WEB-INF/pages/admin/multiorg/affectedsystems.jsp"/>
    </action>

    <action path="/admin/multiorg/ToggleSatAdmin"
        type="com.redhat.rhn.frontend.action.multiorg.SatAdminAction"
        className="com.redhat.rhn.frontend.struts.RhnActionMapping">
        <set-property property="acls" value="user_role(satellite_admin)"/>
        <forward name="default" path="/admin/multiorg/Users.do" redirect="true" />
        <forward name="confirm" path="/admin/multiorg/SatRoleConfirm.do" redirect="true" />
    </action>

    <action path="/admin/multiorg/SatRoleConfirm"
        name="deleteSatAdminRoleForm"
        scope="request"
        input="/WEB-INF/pages/admin/multiorg/deletesatadmin.jsp"
        type="com.redhat.rhn.frontend.action.multiorg.SatRoleConfirm"
        className="com.redhat.rhn.frontend.struts.RhnActionMapping">
      <set-property property="postRequiredIfSubmitted" value="true" />
      <set-property property="acls"
                    value="user_role(satellite_admin)"/>
      <forward name="default" path="/WEB-INF/pages/admin/multiorg/deletesatadmin.jsp" />
      <forward name="cancel" path="/admin/multiorg/Users.do" redirect="true" />
      <forward name="logout" path="/Logout.do" redirect="true" />
    </action>

    <action path="/admin/multiorg/DeleteOrg"
        name="orgDeleteForm"
        scope="request"
        input="/WEB-INF/pages/admin/multiorg/org_delete.jsp"
        type="com.redhat.rhn.frontend.action.multiorg.OrgDeleteAction"
        className="com.redhat.rhn.frontend.struts.RhnActionMapping">
      <set-property property="postRequiredIfSubmitted" value="true" />
      <set-property property="acls" value="user_role(satellite_admin)"/>
      <forward name="default" path="/WEB-INF/pages/admin/multiorg/org_delete.jsp" />
      <forward name="success"
               path="/admin/multiorg/Organizations.do" redirect="true" />
      <forward name="error"
               path="/admin/multiorg/OrgDetails.do" redirect="true" />
    </action>

    <action path="/admin/multiorg/OrgSystemSubscriptions"
        name="orgSystemSubscriptionsForm"
        scope="request"
        input="/WEB-INF/pages/admin/multiorg/orgsystemsubs.jsp"
        type="com.redhat.rhn.frontend.action.multiorg.OrgSystemSubscriptionsAction"
        className="com.redhat.rhn.frontend.struts.RhnActionMapping">
        <set-property property="acls" value="user_role(satellite_admin)"/>
        <set-property property="postRequiredIfSubmitted" value="true" />
        <forward name="default"
                 path="/WEB-INF/pages/admin/multiorg/orgsystemsubs.jsp"/>
        <forward name="success"
               path="/admin/multiorg/OrgSystemSubscriptions.do" redirect="true" />
        <forward name="error"
               path="/admin/multiorg/OrgSystemSubscriptions.do" redirect="true" />
    </action>

    <action path="/admin/multiorg/OrgSoftwareSubscriptions"
        name="submittedForm"
        scope="request"
        input="/WEB-INF/pages/admin/multiorg/orgsoftwaresubs.jsp"
        type="com.redhat.rhn.frontend.action.multiorg.OrgSoftwareSubscriptionsAction"
        className="com.redhat.rhn.frontend.struts.RhnActionMapping">
        <set-property property="postRequiredIfSubmitted" value="true" />
        <set-property property="acls" value="user_role(satellite_admin)"/>
        <forward name="default"
                 path="/WEB-INF/pages/admin/multiorg/orgsoftwaresubs.jsp"/>
        <forward name="success"
               path="/admin/multiorg/OrgSoftwareSubscriptions.do" redirect="true" />
        <forward name="error"
               path="/WEB-INF/pages/admin/multiorg/orgsoftwaresubs.jsp"/>
    </action>

    <action path="/admin/multiorg/SoftwareEntitlements"
        scope="request"
        input="/WEB-INF/pages/admin/multiorg/softwareentitlements.jsp"
        type="com.redhat.rhn.frontend.action.multiorg.SoftwareEntitlementsAction"
        className="com.redhat.rhn.frontend.struts.RhnActionMapping">
        <set-property property="postRequiredIfSubmitted" value="true" />
        <set-property property="acls" value="user_role(satellite_admin)"/>
        <forward name="default"
            path="/WEB-INF/pages/admin/multiorg/softwareentitlements.jsp"/>
    </action>

    <action path="/admin/multiorg/SoftwareEntitlementDetails"
        scope="request"
        input="/WEB-INF/pages/admin/multiorg/softwareentitlementdetails.jsp"
        type="com.redhat.rhn.frontend.action.multiorg.SoftwareEntitlementDetailsAction"
        className="com.redhat.rhn.frontend.struts.RhnActionMapping">
        <set-property property="postRequiredIfSubmitted" value="true" />
        <set-property property="acls" value="user_role(satellite_admin)"/>
        <forward name="default"
            path="/WEB-INF/pages/admin/multiorg/softwareentitlementdetails.jsp"/>
    </action>

    <action path="/admin/multiorg/SoftwareEntitlementSubscriptions"
        name="softwareEntitlementSubsForm"
        scope="request"
        input="/WEB-INF/pages/admin/multiorg/softwareentitlementsubs.jsp"
        type="com.redhat.rhn.frontend.action.multiorg.SoftwareEntitlementSubscriptionsAction"
        className="com.redhat.rhn.frontend.struts.RhnActionMapping">
        <set-property property="postRequiredIfSubmitted" value="true" />
        <set-property property="acls" value="user_role(satellite_admin)"/>
        <forward name="default"
                 path="/WEB-INF/pages/admin/multiorg/softwareentitlementsubs.jsp"/>
        <forward name="success"
               path="/admin/multiorg/SoftwareEntitlementSubscriptions.do" redirect="true" />
        <forward name="unlimited"
               path="/admin/multiorg/SoftwareEntitlements.do" redirect="true" />
    </action>


    <action path="/admin/multiorg/SystemEntitlements"
        scope="request"
        input="/WEB-INF/pages/admin/multiorg/sys_entitlements.jsp"
        type="com.redhat.rhn.frontend.action.multiorg.SystemEntitlementsAction"
        className="com.redhat.rhn.frontend.struts.RhnActionMapping">
        <set-property property="postRequiredIfSubmitted" value="true" />
        <set-property property="acls" value="user_role(satellite_admin)"/>
        <forward name="default"
            path="/WEB-INF/pages/admin/multiorg/sys_entitlements.jsp"/>
    </action>

    <action path="/admin/multiorg/EntitlementDetails"
        scope="request"
        input="/WEB-INF/pages/admin/multiorg/system_entitlement_details.jsp"
        type="com.redhat.rhn.frontend.action.multiorg.SystemEntitlementDetailsAction"
        className="com.redhat.rhn.frontend.struts.RhnActionMapping">
        <set-property property="acls" value="user_role(satellite_admin)"/>
        <forward name="default"
            path="/WEB-INF/pages/admin/multiorg/system_entitlement_details.jsp"/>
    </action>

    <action path="/admin/multiorg/EntitlementOrgs"
        name="orgSysEntitlementsForm"
        scope="request"
        input="/WEB-INF/pages/admin/multiorg/entitlementorgs.jsp"
        type="com.redhat.rhn.frontend.action.multiorg.SystemEntitlementOrgsAction"
        className="com.redhat.rhn.frontend.struts.RhnActionMapping">
        <set-property property="postRequiredIfSubmitted" value="true" />
        <set-property property="acls" value="user_role(satellite_admin)"/>
        <forward name="default"
                 path="/WEB-INF/pages/admin/multiorg/entitlementorgs.jsp"/>
    </action>

 	<!-- Activation Key  Pages-->
    <action path="/activationkeys/List"
    	name="activationKeyForm"
        scope="request"
        input="/WEB-INF/pages/activationkeys/list.jsp"
        type="com.redhat.rhn.frontend.action.token.ActivationKeysListAction"
        className="com.redhat.rhn.frontend.struts.RhnActionMapping"
        parameter="dispatch">
        <set-property property="acls" value="user_role(activation_key_admin)"/>
        <set-property property="postRequiredIfSubmitted" value="true" />
        <forward name="default"
                 path="/WEB-INF/pages/activationkeys/list.jsp"/>
        <forward name="success"
                 path="/activationkeys/List.do"
                 redirect = "true"/>
    </action>
 	
    <action path="/activationkeys/Create"
    	name="activationKeyForm"
        scope="request"
        input="/WEB-INF/pages/activationkeys/create.jsp"
        type="com.redhat.rhn.frontend.action.token.ActivationKeyDetailsAction"
        className="com.redhat.rhn.frontend.struts.RhnActionMapping"
        parameter="create">
        <set-property property="acls" value="user_role(activation_key_admin)"/>
        <set-property property="postRequiredIfSubmitted" value="true" />
        <forward name="default"
                 path="/WEB-INF/pages/activationkeys/create.jsp"/>
        <forward name="success" redirect = "true"
                 path="/activationkeys/Edit.do"/>
        <forward name="error"
                 path="/WEB-INF/pages/activationkeys/create.jsp"/>
    </action>

    <action path="/activationkeys/Edit"
    	name="activationKeyForm"
        scope="request"
        input="/WEB-INF/pages/activationkeys/edit.jsp"
		type="com.redhat.rhn.frontend.action.token.ActivationKeyDetailsAction"
        className="com.redhat.rhn.frontend.struts.RhnActionMapping"
        parameter="edit">
        <set-property property="postRequiredIfSubmitted" value="true" />
        <set-property property="acls" value="user_role(activation_key_admin)"/>
        <forward name="default"
                 path="/WEB-INF/pages/activationkeys/edit.jsp"/>
        <forward name="success" redirect = "true"
                 path="/activationkeys/Edit.do"/>
    </action>

	<action path="/activationkeys/Delete"
        scope="request"
        input="/WEB-INF/pages/activationkeys/delete.jsp"
		type="com.redhat.rhn.frontend.action.token.ActivationKeyDeleteConfirmAction"
        className="com.redhat.rhn.frontend.struts.RhnActionMapping"
        parameter="dispatch">
        <set-property property="postRequiredIfSubmitted" value="true" />
        <set-property property="acls" value="user_role(activation_key_admin)"/>
        <forward name="default"
                 path="/WEB-INF/pages/activationkeys/delete.jsp"/>
        <forward name="success" redirect = "true"
                 path="/activationkeys/List.do"/>
    </action>

    <action path="/activationkeys/channels/ChildChannels"
        name="activationKeyChildChannelForm"
        scope="request"
        input="/WEB-INF/pages/activationkeys/childchannels/listeditchannels.jsp"
                type="com.redhat.rhn.frontend.action.token.ActivationKeyChildChannelsAction"
                className="com.redhat.rhn.frontend.struts.RhnActionMapping"
                parameter="dispatch">
        <set-property property="postRequiredIfSubmitted" value="true" />
        <set-property property="acls" value="user_role(activation_key_admin)"/>
        <forward name="default"
                 path="/WEB-INF/pages/activationkeys/childchannels/listeditchannels.jsp"/>
        <forward name="success" redirect="true"
                 path="/activationkeys/channels/ChildChannels.do"/>
    </action>

    <action path="/activationkeys/packages/Packages"
	name="activationKeyPackagesForm"
        scope="request"
        input="/WEB-INF/pages/activationkeys/packages/listeditpackages.jsp"
		type="com.redhat.rhn.frontend.action.token.ActivationKeyPackagesAction"
        className="com.redhat.rhn.frontend.struts.RhnActionMapping"
        parameter="dispatch">
        <set-property property="postRequiredIfSubmitted" value="true" />
        <set-property property="acls" value="user_role(activation_key_admin)"/>
        <forward name="default"
                 path="/WEB-INF/pages/activationkeys/packages/listeditpackages.jsp"/>
        <forward name="success" redirect = "true"
                 path="/activationkeys/packages/Packages.do"/>
    </action>

	<action path="/activationkeys/configuration/List"
        scope="request"
        input="/WEB-INF/pages/activationkeys/configuration/list.jsp"
		type="com.redhat.rhn.frontend.action.token.configuration.ListRemoveChannelsAction"
        className="com.redhat.rhn.frontend.struts.RhnActionMapping"
        parameter="dispatch">
        <set-property property="postRequiredIfSubmitted" value="true" />
        <set-property property="acls" value="user_role(activation_key_admin)"/>
        <forward name="default"
                 path="/WEB-INF/pages/activationkeys/configuration/list.jsp"/>
        <forward name="success" redirect = "true"
                 path="/activationkeys/configuration/List.do"/>
    </action>

	<action path="/activationkeys/configuration/Subscribe"
        scope="request"
        input="/WEB-INF/pages/activationkeys/configuration/subscribe.jsp"
		type="com.redhat.rhn.frontend.action.token.configuration.SubscribeChannelsAction"
        className="com.redhat.rhn.frontend.struts.RhnActionMapping"
        parameter="dispatch">
        <set-property property="postRequiredIfSubmitted" value="true" />
        <set-property property="acls" value="user_role(activation_key_admin)"/>
        <forward name="default"
                 path="/WEB-INF/pages/activationkeys/configuration/subscribe.jsp"/>
        <forward name="rank" redirect = "true"
                 path="/activationkeys/configuration/Rank.do"/>
        <forward name="singleAdd" redirect = "true"
                 path="/activationkeys/configuration/List.do"/>

    </action>

	<action path="/activationkeys/configuration/Rank"
		name = "channelRanksForm"
        scope="request"
        input="/WEB-INF/pages/activationkeys/configuration/rank.jsp"
		type="com.redhat.rhn.frontend.action.token.configuration.RankChannelsAction"
        className="com.redhat.rhn.frontend.struts.RhnActionMapping"
        parameter="dispatch">
        <set-property property="postRequiredIfSubmitted" value="true" />
        <set-property property="acls" value="user_role(activation_key_admin)"/>
        <forward name="default"
                 path="/WEB-INF/pages/activationkeys/configuration/rank.jsp"/>
        <forward name="success" redirect = "true"
                 path="/activationkeys/configuration/List.do"/>
    </action>

	<action path="/activationkeys/groups/List"
        scope="request"
        input="/WEB-INF/pages/activationkeys/groups/list.jsp"
		type="com.redhat.rhn.frontend.action.token.groups.ListRemoveGroupsAction"
        className="com.redhat.rhn.frontend.struts.RhnActionMapping"
        parameter="dispatch">
        <set-property property="postRequiredIfSubmitted" value="true" />
        <set-property property="acls" value="user_role(activation_key_admin)"/>
        <forward name="default"
                 path="/WEB-INF/pages/activationkeys/groups/list.jsp"/>
        <forward name="success" redirect = "true"
                 path="/activationkeys/groups/List.do"/>
    </action>

	<action path="/activationkeys/groups/Add"
        scope="request"
        input="/WEB-INF/pages/activationkeys/groups/list.jsp"
		type="com.redhat.rhn.frontend.action.token.groups.AddGroupsAction"
        className="com.redhat.rhn.frontend.struts.RhnActionMapping"
        parameter="dispatch">
        <set-property property="postRequiredIfSubmitted" value="true" />
        <set-property property="acls" value="user_role(activation_key_admin)"/>
        <forward name="default"
                 path="/WEB-INF/pages/activationkeys/groups/add.jsp"/>
        <forward name="success" redirect = "true"
                 path="/activationkeys/groups/List.do"/>
    </action>

	<action path="/activationkeys/systems/List"
        scope="request"
        input="/WEB-INF/pages/activationkeys/systems/list.jsp"
		type="com.redhat.rhn.frontend.action.token.ActivatedSystemsAction"
        className="com.redhat.rhn.frontend.struts.RhnActionMapping"
        parameter="dispatch">
        <set-property property="postRequiredIfSubmitted" value="true" />
        <set-property property="acls" value="user_role(activation_key_admin)"/>
        <forward name="default"
                 path="/WEB-INF/pages/activationkeys/systems//list.jsp"/>
        <forward name="success" redirect = "true"
                 path="/activationkeys/systems/List.do"/>
    </action>

    <!-- Stored Profiles Pages -->

    <action path="/profiles/List"
        name="storedProfileForm"
        scope="request"
        type="com.redhat.rhn.frontend.action.rhnpackage.profile.ProfilesListAction"
        className="com.redhat.rhn.frontend.struts.RhnActionMapping">
        <set-property property="postRequiredIfSubmitted" value="true" />
        <forward name="default" path="/WEB-INF/pages/profiles/list.jsp"/>
        <forward name="success" path="/profiles/List.do" redirect = "true"/>
    </action>

    <action path="/profiles/Details"
        name="storedProfileForm"
        scope="request"
        type="com.redhat.rhn.frontend.action.rhnpackage.profile.ProfileDetailsAction"
        className="com.redhat.rhn.frontend.struts.RhnActionMapping">
        <set-property property="postRequiredIfSubmitted" value="true" />
        <forward name="default" path="/WEB-INF/pages/profiles/details.jsp" />
        <forward name="success" path="/profiles/Details.do" redirect="true" />
    </action>

    <action path="/profiles/PackageList"
        scope="request"
        type="com.redhat.rhn.frontend.action.rhnpackage.profile.PackageListAction"
        className="com.redhat.rhn.frontend.struts.RhnActionMapping">
        <set-property property="postRequiredIfSubmitted" value="true" />
        <forward name="default" path="/WEB-INF/pages/profiles/packagelist.jsp"/>
        <forward name="success" path="/profiles/PackageList.do" redirect="true" />
    </action>

    <action path="/profiles/Delete"
        name="deleteProfileForm"
        scope="request"
        type="com.redhat.rhn.frontend.action.rhnpackage.profile.DeleteProfileAction"
        className="com.redhat.rhn.frontend.struts.RhnActionMapping">
        <set-property property="postRequiredIfSubmitted" value="true" />
        <forward name="default" path="/WEB-INF/pages/profiles/delete.jsp"/>
        <forward name="deleted" path="/profiles/List.do" redirect="true" />
    </action>

	<!-- Kickstart Pages  SSM -->
	<action path="/systems/ssm/kickstart/KickstartableSystems"
        scope="request"
        input="/WEB-INF/pages/kickstart/ssm/kickstartablesystems.jsp"
        type="com.redhat.rhn.frontend.action.kickstart.ssm.SsmKickstartableSystemsAction"
        className="com.redhat.rhn.frontend.struts.RhnActionMapping">
        <set-property property="postRequiredIfSubmitted" value="true" />
        <set-property property="acls" value="org_entitlement(rhn_provisioning); user_role(config_admin)"/>
        <forward name="default"
                 path="/WEB-INF/pages/kickstart/ssm/kickstartablesystems.jsp"/>
        <forward name="scheduleByIp"
                 path="/systems/ssm/kickstart/ScheduleByIp.do"
                 redirect= "true"/>
		<forward name="scheduleByProfile"
                 path="/systems/ssm/kickstart/ScheduleByProfile.do"
                 redirect= "true"/>
    </action>
	 <action path="/systems/ssm/kickstart/ScheduleByProfile"
		name ="kickstartScheduleWizardForm"
        scope="request"
        input="/WEB-INF/pages/kickstart/ssm/schedule.jsp"
        type="com.redhat.rhn.frontend.action.kickstart.ssm.SsmKSScheduleAction"
        parameter="profile"
        className="com.redhat.rhn.frontend.struts.RhnActionMapping">
        <set-property property="postRequiredIfSubmitted" value="true" />
        <set-property property="acls" value="org_entitlement(rhn_provisioning);"/>
        <forward name="default"
                 path="/WEB-INF/pages/kickstart/ssm/schedule.jsp"/>
        <forward name="success" redirect= "true"
                 path="/systems/ssm/kickstart/KickstartableSystems.do"/>
    </action>

	 <action path="/systems/ssm/kickstart/ScheduleByIp"
		name ="kickstartScheduleWizardForm"
        scope="request"
        input="/WEB-INF/pages/kickstart/ssm/schedule.jsp"
        type="com.redhat.rhn.frontend.action.kickstart.ssm.SsmKSScheduleAction"
        parameter="ip"
        className="com.redhat.rhn.frontend.struts.RhnActionMapping">
        <set-property property="postRequiredIfSubmitted" value="true" />
        <set-property property="acls" value="org_entitlement(rhn_provisioning);"/>
        <forward name="default"
                 path="/WEB-INF/pages/kickstart/ssm/schedule.jsp"/>
        <forward name="success" redirect= "true"
                 path="/systems/ssm/kickstart/KickstartableSystems.do"/>
    </action>

 	<!-- Kickstart Pages  -->

    <action path="/kickstart/Kickstarts"
        scope="request"
        input="/WEB-INF/pages/kickstart/kickstarts.jsp"
        type="com.redhat.rhn.frontend.action.kickstart.KickstartsSetupAction"
        className="com.redhat.rhn.frontend.struts.RhnActionMapping">
        <set-property property="postRequiredIfSubmitted" value="true" />
        <set-property property="acls" value="org_entitlement(rhn_provisioning);"/>
        <forward name="default"
                 path="/WEB-INF/pages/kickstart/kickstarts.jsp"/>
    </action>

    <action path="/kickstart/Scripts"
        scope="request"
        input="/WEB-INF/pages/kickstart/scripts.jsp"
        type="com.redhat.rhn.frontend.action.kickstart.ScriptsSetupAction"
        className="com.redhat.rhn.frontend.struts.RhnActionMapping">
        <set-property property="postRequiredIfSubmitted" value="true" />
        <set-property property="acls" value="org_entitlement(rhn_provisioning); user_role(config_admin)"/>
        <forward name="default"
                 path="/WEB-INF/pages/kickstart/scripts.jsp"/>
    </action>

    <action path="/kickstart/KickstartIpRanges"
        scope="request"
        input="/WEB-INF/pages/kickstart/kickstartranges.jsp"
        type="com.redhat.rhn.frontend.action.kickstart.KickstartIpRangeSetupAction"
        className="com.redhat.rhn.frontend.struts.RhnActionMapping">
        <set-property property="postRequiredIfSubmitted" value="true" />
        <set-property property="acls" value="org_entitlement(rhn_provisioning); user_role(config_admin)"/>
        <forward name="default"
                 path="/WEB-INF/pages/kickstart/kickstartranges.jsp"/>
    </action>

    <action path="/kickstart/KickstartOverview"
        scope="request"
        input="/WEB-INF/pages/kickstart/kickstartoverview.jsp"
        type="com.redhat.rhn.frontend.action.kickstart.KickstartOverviewAction"
        className="com.redhat.rhn.frontend.struts.RhnActionMapping">
        <set-property property="postRequiredIfSubmitted" value="true" />
        <set-property property="acls" value="org_entitlement(rhn_provisioning); user_role(config_admin)"/>
        <forward name="default"
                 path="/WEB-INF/pages/kickstart/kickstartoverview.jsp"/>
    </action>

    <action path="/kickstart/KickstartsSubmit"
        scope="request"
        input="/WEB-INF/pages/kickstart/kickstarts.jsp"
        type="com.redhat.rhn.frontend.action.kickstart.KickstartsSubmitAction"
        className="com.redhat.rhn.frontend.struts.RhnActionMapping">
        <set-property property="postRequiredIfSubmitted" value="true" />
        <forward name="default"
                 path="/WEB-INF/pages/kickstart/kickstarts.jsp"/>
    </action>

  <action path="/kickstart/KickstartDetailsEdit"
        scope="request"
        name="kickstartDetailsForm"
        input="/WEB-INF/pages/kickstart/kickstartdetails.jsp"
        type="com.redhat.rhn.frontend.action.kickstart.KickstartDetailsEditAction"
        className="com.redhat.rhn.frontend.struts.RhnActionMapping">
        <set-property property="postRequiredIfSubmitted" value="true" />
		<set-property property="acls"
                        value="org_entitlement(rhn_provisioning); user_role(config_admin)"/>
        <forward name="default"
                 path="/WEB-INF/pages/kickstart/kickstartdetails.jsp"/>
        <forward name="raw_mode"
                 path="/kickstart/AdvancedModeEdit.do" redirect="true"/>
    </action>

  <action path="/kickstart/KickstartDelete"
        scope="request"
        name="kickstartDeleteForm"
        input="/WEB-INF/pages/kickstart/kickstartdeleteconfirm.jsp"
        type="com.redhat.rhn.frontend.action.kickstart.KickstartDeleteAction"
        className="com.redhat.rhn.frontend.struts.RhnActionMapping">
        <set-property property="postRequiredIfSubmitted" value="true" />
        <forward name="default"
                 path="/WEB-INF/pages/kickstart/kickstartdeleteconfirm.jsp"/>
        <forward name="success"
                 path="/kickstart/Kickstarts.do"/>
    </action>

   <action path="/kickstart/KickstartSoftwareEdit"
        scope="request"
        name="kickstartSoftwareForm"
        input="/WEB-INF/pages/kickstart/softwareedit.jsp"
        type="com.redhat.rhn.frontend.action.kickstart.KickstartSoftwareEditAction"
        className="com.redhat.rhn.frontend.struts.RhnActionMapping">
        <set-property property="postRequiredIfSubmitted" value="true" />
        <forward name="default"
                 path="/WEB-INF/pages/kickstart/softwareedit.jsp"/>
    </action>

    <action path="/kickstart/KickstartOptionsEdit"
        scope="request"
        input="/WEB-INF/pages/kickstart/kickstartoptions.jsp"
        type="com.redhat.rhn.frontend.action.kickstart.KickstartAdvancedOptionsAction"
        className="com.redhat.rhn.frontend.struts.RhnActionMapping">
        <set-property property="postRequiredIfSubmitted" value="true" />
        <forward name="default"
                 path="/WEB-INF/pages/kickstart/kickstartoptions.jsp"/>
    </action>

    <action path="/kickstart/KickstartIpRangeEdit"
        scope="request"
        name="kickstartIpRangeForm"
        input="/WEB-INF/pages/kickstart/kickstartips.jsp"
        type="com.redhat.rhn.frontend.action.kickstart.KickstartIpRangeAction"
        className="com.redhat.rhn.frontend.struts.RhnActionMapping">
        <set-property property="postRequiredIfSubmitted" value="true" />
        <forward name="default"
                 path="/WEB-INF/pages/kickstart/kickstartips.jsp"/>
    </action>

    <action path="/kickstart/KickstartIpRangeDelete"
        scope="request"
        name="kickstartIpRangeForm"
        input="/WEB-INF/pages/kickstart/kickstartips.jsp"
        type="com.redhat.rhn.frontend.action.kickstart.KickstartIpRangeDeleteAction">
        <forward name="default"
                 path="/kickstart/KickstartIpRangeEdit.do"/>
    </action>

    <action path="/kickstart/KickstartPartitionEdit"
        scope="request"
        name="kickstartPartitionForm"
        input="/WEB-INF/pages/kickstart/kickstartpartition.jsp"
        type="com.redhat.rhn.frontend.action.kickstart.KickstartPartitionEditAction"
        className="com.redhat.rhn.frontend.struts.RhnActionMapping">
        <set-property property="postRequiredIfSubmitted" value="true" />
        <forward name="default"
                 path="/WEB-INF/pages/kickstart/kickstartpartition.jsp"/>
    </action>

    <action path="/kickstart/KickstartFileDownload"
        scope="request"
        name="kickstartDownloadForm"
        input="/WEB-INF/pages/kickstart/kickstartdownload.jsp"
        type="com.redhat.rhn.frontend.action.kickstart.KickstartFileDownloadAction">
        <forward name="default"
                 path="/WEB-INF/pages/kickstart/kickstartdownload.jsp"/>
    </action>

    <action path="/kickstart/SystemDetailsEdit"
        scope="request"
        name="kickstartSystemDetailsForm"
        type="com.redhat.rhn.frontend.action.kickstart.SystemDetailsEditAction"
        input="/WEB-INF/pages/kickstart/systemdetails.jsp"
        className="com.redhat.rhn.frontend.struts.RhnActionMapping">
        <set-property property="postRequiredIfSubmitted" value="true" />
        <forward name="display"
                path="/WEB-INF/pages/kickstart/systemdetails.jsp" />
    </action>

    <action path="/kickstart/KickstartPackagesEdit"
        scope="request"
        name="kickstartPackages"
        type="com.redhat.rhn.frontend.action.kickstart.EditPackagesAction"
        input="/WEB-INF/pages/kickstart/assignedpackages.jsp"
        className="com.redhat.rhn.frontend.struts.RhnActionMapping">
        <set-property property="postRequiredIfSubmitted" value="true" />
        <forward name="display"
                path="/WEB-INF/pages/kickstart/assignedpackages.jsp" />
    </action>

    <action path="/kickstart/CreateProfileWizard"
        scope="request"
        name="kickstartCreateWizardForm"
        type="com.redhat.rhn.frontend.action.kickstart.CreateProfileWizardAction"
        className="com.redhat.rhn.frontend.struts.RhnActionMapping">
        <set-property property="postRequiredIfSubmitted" value="true" />
        <forward name="start"
                path="/kickstart/CreateProfileWizard.do"
            	redirect="true" />
        <forward name="first"
                path="/WEB-INF/pages/kickstart/wizard/profile/first.jsp" />
        <forward name="second"
                path="/WEB-INF/pages/kickstart/wizard/profile/second.jsp" />
        <forward name="third"
                path="/WEB-INF/pages/kickstart/wizard/profile/third.jsp" />

    </action>

    <action path="/kickstart/AdvancedModeCreate"
        scope="request"
        name="kickstartFileForm"
        type="com.redhat.rhn.frontend.action.kickstart.AdvancedModeDetailsAction"
        parameter="create"
        className="com.redhat.rhn.frontend.struts.RhnActionMapping">
        <set-property property="postRequiredIfSubmitted" value="true" />
		<set-property property="acls"
                        value="org_entitlement(rhn_provisioning); user_role(config_admin)"/>
        <forward name="default"
                path="/WEB-INF/pages/kickstart/wizard/profile/advanced/create.jsp"/>
        <forward name="success"
                 path="/kickstart/AdvancedModeEdit.do"
                 redirect="true"
                 />
    </action>

   <action path="/kickstart/EditVariables"
        scope="request"
        name="kickstartVariableForm"
        type="com.redhat.rhn.frontend.action.kickstart.KickstartProfileVariableAction"
        className="com.redhat.rhn.frontend.struts.RhnActionMapping">
        <set-property property="postRequiredIfSubmitted" value="true" />
		<set-property property="acls"
                        value="org_entitlement(rhn_provisioning); user_role(config_admin)"/>
        <forward name="default"
                path="/WEB-INF/pages/kickstart/kickstartvariables.jsp"/>
    </action>


   <action path="/kickstart/tree/EditVariables"
        scope="request"
        name="kickstartVariableForm"
        type="com.redhat.rhn.frontend.action.kickstart.tree.KickstartTreeVariableAction"
        className="com.redhat.rhn.frontend.struts.RhnActionMapping">
        <set-property property="postRequiredIfSubmitted" value="true" />
		<set-property property="acls"
                        value="org_entitlement(rhn_provisioning); user_role(config_admin)"/>
        <forward name="default"
                path="/WEB-INF/pages/kickstart/kickstarttreevariables.jsp"/>
    </action>



    <action path="/kickstart/AdvancedModeEdit"
        scope="request"
        name="kickstartFileForm"
        type="com.redhat.rhn.frontend.action.kickstart.AdvancedModeDetailsAction"
        parameter="edit"
        className="com.redhat.rhn.frontend.struts.RhnActionMapping">
        <set-property property="postRequiredIfSubmitted" value="true" />
		<set-property property="acls"
                        value="org_entitlement(rhn_provisioning); user_role(config_admin)"/>
        <forward name="default"
                path="/WEB-INF/pages/kickstart/wizard/profile/advanced/edit.jsp"/>
        <forward name="success"
                 path="/kickstart/AdvancedModeEdit.do"
                 redirect="true"
                 />
    </action>

    <action path="/kickstart/KickstartCloneAdvanced"
        scope="request"
        name="kickstartCloneForm"
        input="/WEB-INF/pages/kickstart/wizard/profile/advanced/clone.jsp"
        type="com.redhat.rhn.frontend.action.kickstart.KickstartCloneAction"
        className="com.redhat.rhn.frontend.struts.RhnActionMapping">
        <set-property property="postRequiredIfSubmitted" value="true" />
        <forward name="default"
                 path="/WEB-INF/pages/kickstart/wizard/profile/advanced/clone.jsp"/>
        <forward name="success"
                 redirect="true" path="/kickstart/AdvancedModeEdit.do"/>
    </action>

  <action path="/kickstart/KickstartDeleteAdvanced"
        scope="request"
        name="kickstartDeleteForm"
        input="/WEB-INF/pages/kickstart/wizard/profile/advanced/deleteconfirm.jsp"
        type="com.redhat.rhn.frontend.action.kickstart.KickstartDeleteAction"
        className="com.redhat.rhn.frontend.struts.RhnActionMapping">
        <set-property property="postRequiredIfSubmitted" value="true" />
        <forward name="default"
                 path="/WEB-INF/pages/kickstart/wizard/profile/advanced/deleteconfirm.jsp"/>
        <forward name="success"
                 path="/kickstart/Kickstarts.do"/>
    </action>

    <action path="/kickstart/KickstartFileDownloadAdvanced"
        scope="request"
        name="kickstartDownloadForm"
        input="/WEB-INF/pages/kickstart/wizard/profile/advanced/download.jsp"
        type="com.redhat.rhn.frontend.action.kickstart.KickstartFileDownloadAction">
        <forward name="default"
                 path="/WEB-INF/pages/kickstart/wizard/profile/advanced/download.jsp"/>
    </action>

    <action path="/kickstart/KickstartIpRangeEditAdvanced"
        scope="request"
        name="kickstartIpRangeForm"
        input="/WEB-INF/pages/kickstart/wizard/profile/advanced/iprange.jsp"
        type="com.redhat.rhn.frontend.action.kickstart.KickstartIpRangeAction"
        className="com.redhat.rhn.frontend.struts.RhnActionMapping">
        <set-property property="postRequiredIfSubmitted" value="true" />
        <forward name="default"
                 path="/WEB-INF/pages/kickstart/wizard/profile/advanced/iprange.jsp"/>
    </action>

    <action path="/kickstart/KickstartIpRangeDeleteAdvanced"
        scope="request"
        name="kickstartIpRangeForm"
        input="/WEB-INF/pages/kickstart/wizard/profile/advanced/iprange.jsp"
        type="com.redhat.rhn.frontend.action.kickstart.KickstartIpRangeDeleteAction">
        <forward name="default"
                 path="/kickstart/KickstartIpRangeEditAdvanced.do"/>
    </action>



    <action path="/kickstart/ViewTrees"
        type="com.redhat.rhn.frontend.action.kickstart.ViewTreesAction"
        className="com.redhat.rhn.frontend.struts.RhnActionMapping">
        <set-property property="postRequiredIfSubmitted" value="true" />
        <set-property property="acls" value="org_entitlement(rhn_provisioning); user_role(config_admin)"/>
        <forward name="default"
                 path="/WEB-INF/pages/kickstart/kstrees.jsp"/>
    </action>

    <action path="/kickstart/cobbler/DefaultSnippetList"
        scope="request"
        parameter="default"
        input="/WEB-INF/pages/kickstart/cobbler/snippets.jsp"
        type="com.redhat.rhn.frontend.action.kickstart.cobbler.CobblerSnippetListSetupAction"
        className="com.redhat.rhn.frontend.struts.RhnActionMapping">
        <set-property property="postRequiredIfSubmitted" value="true" />
        <set-property property="acls" value="org_entitlement(rhn_provisioning); user_role(config_admin)"/>
        <forward name="default"
                 path="/WEB-INF/pages/kickstart/cobbler/snippets.jsp"/>
    </action>

    <action path="/kickstart/cobbler/CustomSnippetList"
        scope="request"
        parameter="custom"
        input="/WEB-INF/pages/kickstart/cobbler/snippets.jsp"
        type="com.redhat.rhn.frontend.action.kickstart.cobbler.CobblerSnippetListSetupAction"
        className="com.redhat.rhn.frontend.struts.RhnActionMapping">
        <set-property property="postRequiredIfSubmitted" value="true" />
        <set-property property="acls" value="org_entitlement(rhn_provisioning); user_role(config_admin)"/>
        <forward name="default"
                 path="/WEB-INF/pages/kickstart/cobbler/snippets.jsp"/>
    </action>

    <action path="/kickstart/cobbler/CobblerSnippetList"
        scope="request"
        parameter="all"
        input="/WEB-INF/pages/kickstart/cobbler/snippets.jsp"
        type="com.redhat.rhn.frontend.action.kickstart.cobbler.CobblerSnippetListSetupAction"
        className="com.redhat.rhn.frontend.struts.RhnActionMapping">
        <set-property property="postRequiredIfSubmitted" value="true" />
        <set-property property="acls" value="org_entitlement(rhn_provisioning); user_role(config_admin)"/>
        <forward name="default"
                 path="/WEB-INF/pages/kickstart/cobbler/snippets.jsp"/>
    </action>

    <action path="/kickstart/cobbler/CobblerSnippetCreate"
        scope="request"
        validate="false"
        name="cobblerSnippetsForm"
        parameter="create_mode"
        type="com.redhat.rhn.frontend.action.kickstart.cobbler.CobblerSnippetDetailsAction"
        className="com.redhat.rhn.frontend.struts.RhnActionMapping">
        <set-property property="postRequiredIfSubmitted" value="true" />
        <set-property property="acls" value="org_entitlement(rhn_provisioning); user_role(config_admin)"/>
        <forward name="default"
                 path="/WEB-INF/pages/kickstart/cobbler/snippetdetails.jsp"/>
        <forward name="success"
                 path="/kickstart/cobbler/CobblerSnippetEdit.do" redirect = "true"
                 />
    </action>

    <action path="/kickstart/cobbler/CobblerSnippetEdit"
        scope="request"
        name="cobblerSnippetsForm"
        parameter="edit_mode"
        type="com.redhat.rhn.frontend.action.kickstart.cobbler.CobblerSnippetDetailsAction"
        className="com.redhat.rhn.frontend.struts.RhnActionMapping">
        <set-property property="postRequiredIfSubmitted" value="true" />
        <set-property property="acls" value="org_entitlement(rhn_provisioning); user_role(config_admin)"/>
        <forward name="default"
                 path="/WEB-INF/pages/kickstart/cobbler/snippetdetails.jsp"/>
        <forward name="success"
                 path="/kickstart/cobbler/CobblerSnippetEdit.do" redirect = "true"/>
    </action>

    <action path="/kickstart/cobbler/CobblerSnippetView"
        scope="request"
        name="cobblerSnippetsForm"
        input="/WEB-INF/pages/kickstart/cobbler/snippetview.jsp"
        parameter="view_mode"
        type="com.redhat.rhn.frontend.action.kickstart.cobbler.CobblerSnippetViewAction"
        className="com.redhat.rhn.frontend.struts.RhnActionMapping">
        <set-property property="acls" value="org_entitlement(rhn_provisioning); user_role(config_admin)"/>
        <forward name="default"
                 path="/WEB-INF/pages/kickstart/cobbler/snippetview.jsp"/>
    </action>

    <action path="/kickstart/cobbler/CobblerSnippetDelete"
        scope="request"
        input="/WEB-INF/pages/kickstart/cobbler/cobblersnippetdeleteconfirm.jsp"
        type="com.redhat.rhn.frontend.action.kickstart.cobbler.CobblerSnippetDeleteAction"
         className="com.redhat.rhn.frontend.struts.RhnActionMapping">
         <set-property property="postRequiredIfSubmitted" value="true" />
         <set-property property="acls" value="org_entitlement(rhn_provisioning); user_role(config_admin)"/>
        <forward name="default"
                 path="/WEB-INF/pages/kickstart/cobbler/deleteconfirm.jsp"/>
        <forward name="success" redirect = "true"
                 path="/kickstart/cobbler/CustomSnippetList.do"/>
    </action>

   <action path="/keys/CryptoKeysList"
        scope="request"
        input="/WEB-INF/pages/keys/keys.jsp"
        type="com.redhat.rhn.frontend.action.keys.CryptoKeysListSetupAction"
        className="com.redhat.rhn.frontend.struts.RhnActionMapping">
        <set-property property="postRequiredIfSubmitted" value="true" />
        <set-property property="acls" value="org_entitlement(rhn_provisioning); user_role(config_admin)"/>
        <forward name="default"
                 path="/WEB-INF/pages/keys/keys.jsp"/>
    </action>

    <action path="/keys/CryptoKeyCreate"
        scope="request"
        name="cryptoKeyForm"
        input="/WEB-INF/pages/keys/keycreate.jsp"
        type="com.redhat.rhn.frontend.action.keys.CryptoKeyCreateAction"
        className="com.redhat.rhn.frontend.struts.RhnActionMapping">
        <set-property property="postRequiredIfSubmitted" value="true" />
        <forward name="default"
                 path="/WEB-INF/pages/keys/keycreate.jsp"/>
        <forward name="success"
                 path="/keys/CryptoKeysList.do"
                 redirect="true"
                 />
    </action>

    <action path="/keys/CryptoKeyEdit"
        scope="request"
        name="cryptoKeyForm"
        input="/WEB-INF/pages/keys/keyedit.jsp"
        type="com.redhat.rhn.frontend.action.keys.CryptoKeyEditAction"
        className="com.redhat.rhn.frontend.struts.RhnActionMapping">
        <set-property property="postRequiredIfSubmitted" value="true" />
        <forward name="default"
                 path="/WEB-INF/pages/keys/keyedit.jsp"/>
        <forward name="success"
                 path="/keys/CryptoKeysList.do"/>
    </action>

    <action path="/keys/CryptoKeyDelete"
        scope="request"
        name="cryptoKeyDeleteForm"
        input="/WEB-INF/pages/keys/cryptokeydeleteconfirm.jsp"
        type="com.redhat.rhn.frontend.action.keys.CryptoKeyDeleteAction"
        className="com.redhat.rhn.frontend.struts.RhnActionMapping">
        <set-property property="postRequiredIfSubmitted" value="true" />
        <forward name="default"
                 path="/WEB-INF/pages/keys/cryptokeydeleteconfirm.jsp"/>
        <forward name="success"
                 path="/keys/CryptoKeysList.do"/>
    </action>

    <action path="/systems/provisioning/preservation/PreservationList"
        scope="request"
        input="/WEB-INF/pages/systems/provisioning/preservation/preservation_list.jsp"
        type="com.redhat.rhn.frontend.action.systems.provisioning.PreservationListAction"
        parameter="dispatch"
        className="com.redhat.rhn.frontend.struts.RhnActionMapping">
        <set-property property="acls" value="org_entitlement(rhn_provisioning); user_role(config_admin)"/>
        <forward name="default"
                 path="/WEB-INF/pages/systems/provisioning/preservation/preservation_list.jsp"/>
    </action>

    <action path="/systems/provisioning/preservation/PreservationListDeleteSubmit"
        scope="request"
        input="/WEB-INF/pages/systems/provisioning/preservation/preservation_list.jsp"
        type="com.redhat.rhn.frontend.action.systems.provisioning.PreservationListDeleteSubmitAction"
        parameter="dispatch"
        className="com.redhat.rhn.frontend.struts.RhnActionMapping">
        <set-property property="postRequired" value="true" />
        <set-property property="acls" value="org_entitlement(rhn_provisioning); user_role(config_admin)"/>
        <forward name="default"
                 path="/systems/provisioning/preservation/PreservationList.do"/>
        <forward name="delete"
                 path="/systems/provisioning/preservation/PreservationListConfirmDelete.do"/>
    </action>

    <action path="/systems/provisioning/preservation/PreservationListDeleteSingle"
        scope="request"
        type="com.redhat.rhn.frontend.action.systems.provisioning.PreservationListDeleteSingleAction"
        className="com.redhat.rhn.frontend.struts.RhnActionMapping">
        <set-property property="acls" value="org_entitlement(rhn_provisioning); user_role(config_admin)"/>
        <forward name="default" redirect="true"
                 path="/systems/provisioning/preservation/PreservationListDeleteSubmit.do"/>
    </action>


    <action path="/systems/provisioning/preservation/PreservationListConfirmDelete"
        scope="request"
        input="/WEB-INF/pages/systems/provisioning/preservation/preservationlistconfirm.jsp"
        type="com.redhat.rhn.frontend.action.systems.provisioning.PreservationListConfirmDeleteAction"
        parameter="dispatch"
        className="com.redhat.rhn.frontend.struts.RhnActionMapping">
        <set-property property="acls" value="org_entitlement(rhn_provisioning); user_role(config_admin)"/>
        <forward name="default"
                 path="/WEB-INF/pages/systems/provisioning/preservation/preservationlistconfirm.jsp"/>
    </action>

    <action path="/systems/provisioning/preservation/PreservationListDelete"
        scope="request"
        input="/WEB-INF/pages/systems/provisioning/preservation/preservation_list.jsp"
        type="com.redhat.rhn.frontend.action.systems.provisioning.PreservationListDeleteAction"
        parameter="dispatch"
        className="com.redhat.rhn.frontend.struts.RhnActionMapping">
        <set-property property="postRequired" value="true" />
        <set-property property="acls" value="org_entitlement(rhn_provisioning); user_role(config_admin)"/>
        <forward name="default"
                 path="/systems/provisioning/preservation/PreservationList.do"/>
    </action>

    <action path="/systems/provisioning/preservation/PreservationListEdit"
        scope="request"
        name="fileListForm"
        input="/WEB-INF/pages/systems/provisioning/preservation/preservation_edit.jsp"
        type="com.redhat.rhn.frontend.action.systems.provisioning.PreservationListEditAction"
        className="com.redhat.rhn.frontend.struts.RhnActionMapping">
        <set-property property="postRequiredIfSubmitted" value="true" />
        <set-property property="acls" value="org_entitlement(rhn_provisioning); user_role(config_admin)"/>
        <forward name="default"
                 path="/WEB-INF/pages/systems/provisioning/preservation/preservation_edit.jsp"/>
        <forward name="success"
                 path="/systems/provisioning/preservation/PreservationList.do"/>

    </action>

    <action path="/systems/provisioning/preservation/PreservationListCreate"
        scope="request"
        name="fileListForm"
        input="/WEB-INF/pages/systems/provisioning/preservation/preservation_create.jsp"
        type="com.redhat.rhn.frontend.action.systems.provisioning.PreservationListCreateAction"
        className="com.redhat.rhn.frontend.struts.RhnActionMapping">
        <set-property property="postRequiredIfSubmitted" value="true" />
        <set-property property="acls" value="org_entitlement(rhn_provisioning); user_role(config_admin)"/>
        <forward name="default"
                 path="/WEB-INF/pages/systems/provisioning/preservation/preservation_create.jsp"/>
        <forward name="success"
                 path="/systems/provisioning/preservation/PreservationList.do"/>
    </action>

    <action path="/kickstart/KickstartCryptoKeysList"
        name="submittedForm"
        scope="request"
        input="/WEB-INF/pages/kickstart/cryptokeys.jsp"
        type="com.redhat.rhn.frontend.action.kickstart.KickstartCryptoKeysSetupAction">
        <forward name="default"
                 path="/WEB-INF/pages/kickstart/cryptokeys.jsp"/>
    </action>

    <action path="/kickstart/KickstartCryptoKeysListSubmit"
        scope="request"
        input="/WEB-INF/pages/kickstart/cryptokeys.jsp"
        type="com.redhat.rhn.frontend.action.kickstart.KickstartCryptoKeysSubmitAction"
        parameter="dispatch"
        className="com.redhat.rhn.frontend.struts.RhnActionMapping">
        <set-property property="postRequired" value="true" />
        <forward name="default"
                 path="/kickstart/KickstartCryptoKeysList.do"/>
    </action>

    <action path="/kickstart/ActivationKeysList"
        name="submittedForm"
        scope="request"
        input="/WEB-INF/pages/kickstart/activationkeys.jsp"
        type="com.redhat.rhn.frontend.action.kickstart.ActivationKeysSetupAction">
        <forward name="default"
                 path="/WEB-INF/pages/kickstart/activationkeys.jsp"/>
    </action>

    <action path="/kickstart/ActivationKeys"
        scope="request"
        input="/WEB-INF/pages/kickstart/activationkeys.jsp"
        type="com.redhat.rhn.frontend.action.kickstart.ActivationKeysSetupAction">
        <forward name="default"
                 path="/WEB-INF/pages/kickstart/activationkeys.jsp"/>
    </action>

    <action path="/kickstart/ActivationKeysSubmit"
        scope="request"
        input="/WEB-INF/pages/kickstart/activationkeys.jsp"
        type="com.redhat.rhn.frontend.action.kickstart.ActivationKeysSubmitAction"
    parameter="dispatch"
        className="com.redhat.rhn.frontend.struts.RhnActionMapping">
        <set-property property="postRequired" value="true" />
        <forward name="default"
                 path="/kickstart/ActivationKeys.do"/>
    </action>

    <action path="/kickstart/KickstartFilePreservationLists"
        name="submittedForm"
        scope="request"
        type="com.redhat.rhn.frontend.action.kickstart.KickstartPreservationListSetupAction">
        <forward name="default"
                 path="/WEB-INF/pages/kickstart/file_preservation_lists.jsp"/>
    </action>

    <action path="/kickstart/KickstartFilePreservationListsSubmit"
        scope="request"
        input="/WEB-INF/pages/kickstart/file_preservation_list.jsp"
        type="com.redhat.rhn.frontend.action.kickstart.KickstartPreservationListSubmitAction"
	parameter="dispatch"
        className="com.redhat.rhn.frontend.struts.RhnActionMapping">
        <set-property property="postRequired" value="true" />
        <forward name="default"
                 path="/kickstart/KickstartFilePreservationLists.do"/>
    </action>

    <action path="/kickstart/KickstartPackageProfileEdit"
        name="submittedForm"
        scope="request"
        input="/WEB-INF/pages/kickstart/packageprofiles.jsp"
        type="com.redhat.rhn.frontend.action.kickstart.KickstartPackageProfileSetupAction"
        className="com.redhat.rhn.frontend.struts.RhnActionMapping">
         <set-property property="postRequiredIfSubmitted" value="true" />
         <forward name="default"
		path="/WEB-INF/pages/kickstart/packageprofiles.jsp" />
         <forward name="success"
                 path="/kickstart/KickstartPackageProfileEdit.do" redirect="true"/>
    </action>

    <action path="/kickstart/DownloadLog"
        scope="request"
        type="com.redhat.rhn.frontend.action.kickstart.RenderKickstartLogAction" />

    <!-- This action should not be called directly by the client.
         Instead, this url should be invoked via a mod_rewrite RewriteRule.
         See webapp.conf for the appropriate rule. -->
    <action path="/kickstart/DownloadFile"
        scope="request"
        type="com.redhat.rhn.frontend.action.kickstart.RenderKickstartFileAction" />

    <!-- This action should not be called directly by the client.
         Instead, this url should be invoked via a mod_rewrite RewriteRule.
         See webapp.conf for the appropriate rule. -->
    <action path="/ty/TinyUrl"
        scope="request"
        type="com.redhat.rhn.frontend.action.common.TinyUrlAction" />

    <action path="/kickstart/Troubleshooting"
        scope="request"
        name="kickstartTroubleshootingForm"
        input="/WEB-INF/pages/kickstart/troubleshooting.jsp"
        type="com.redhat.rhn.frontend.action.kickstart.KickstartTroubleshootingEditAction">
        <forward name="default"
                 path="/WEB-INF/pages/kickstart/troubleshooting.jsp"/>
    </action>

    <action path="/kickstart/TroubleshootingEdit"
        scope="request"
        name="kickstartTroubleshootingForm"
        input="/WEB-INF/pages/kickstart/troubleshooting.jsp"
        type="com.redhat.rhn.frontend.action.kickstart.KickstartTroubleshootingEditAction"
        className="com.redhat.rhn.frontend.struts.RhnActionMapping">
        <set-property property="postRequired" value="true" />
        <forward name="default"
                 path="/WEB-INF/pages/kickstart/troubleshooting.jsp"/>
        <forward name="success"
                 path="/rhn/kickstart/Troubleshooting.do"/>
    </action>

    <action path="/kickstart/Locale"
        scope="request"
        name="kickstartLocaleForm"
        input="/WEB-INF/pages/kickstart/locale.jsp"
        type="com.redhat.rhn.frontend.action.kickstart.KickstartLocaleEditAction">
        <forward name="default"
                 path="/WEB-INF/pages/kickstart/locale.jsp"/>
    </action>

    <action path="/kickstart/LocaleEdit"
        scope="request"
        name="kickstartLocaleForm"
        input="/WEB-INF/pages/kickstart/locale.jsp"
        type="com.redhat.rhn.frontend.action.kickstart.KickstartLocaleEditAction"
        className="com.redhat.rhn.frontend.struts.RhnActionMapping">
        <set-property property="postRequired" value="true" />
        <forward name="default"
                 path="/WEB-INF/pages/kickstart/locale.jsp"/>
        <forward name="success"
                 path="/rhn/kickstart/Locale.do"/>
    </action>

    <action path="/systems/details/kickstart/ScheduleWizard"
        scope="request"
        name="kickstartScheduleWizardForm"
        type="com.redhat.rhn.frontend.action.kickstart.ScheduleKickstartWizardAction"
        className="com.redhat.rhn.frontend.struts.RhnActionMapping">
        <set-property property="postRequiredIfSubmitted" value="true" />
        <set-property property="acls"
                      value="system_feature(ftr_kickstart)"/>
        <forward name="first"
                path="/WEB-INF/pages/kickstart/wizard/schedule/first.jsp" />
        <forward name="second"
                path="/WEB-INF/pages/kickstart/wizard/schedule/second.jsp" />
        <forward name="success"
                 redirect="true" path="/systems/details/kickstart/SessionStatus.do"/>
        <forward name="cobbler-success"
                 redirect="true" path="/systems/details/kickstart/ScheduleWizard.do"/>
    </action>

    <action path="/systems/details/virtualization/ProvisionVirtualizationWizard"
        scope="request"
	name="kickstartScheduleWizardForm"
        type="com.redhat.rhn.frontend.action.systems.virtualization.ProvisionVirtualizationWizardAction"
        className="com.redhat.rhn.frontend.struts.RhnActionMapping">
        <set-property property="postRequiredIfSubmitted" value="true" />
<!-- Waiting for the virtualization entitlement -->
<!--        <set-property property="acls" value="system_feature(ftr_xen_provision_domain);>"/> -->
        <forward name="first"
                 path="/WEB-INF/pages/systems/details/virtualization/provision/first.jsp"/>
        <forward name="second"
                path="/WEB-INF/pages/systems/details/virtualization/provision/second.jsp" />
        <forward name="success"
                 redirect="true" path="/systems/details/kickstart/SessionStatus.do"/>
    </action>

    <action path="/kickstart/KickstartScriptCreate"
        scope="request"
        name="kickstartScriptForm"
        input="/WEB-INF/pages/kickstart/scriptedit.jsp"
        type="com.redhat.rhn.frontend.action.kickstart.KickstartScriptCreateAction"
        className="com.redhat.rhn.frontend.struts.RhnActionMapping">
        <set-property property="postRequiredIfSubmitted" value="true" />
        <set-property property="acls" value="org_entitlement(rhn_provisioning); user_role(config_admin)"/>
        <forward name="default"
                 path="/WEB-INF/pages/kickstart/scriptcreate.jsp"/>
        <forward name="success"
                 path="/kickstart/Scripts.do"/>
    </action>

    <action path="/kickstart/KickstartScriptEdit"
        scope="request"
        name="kickstartScriptForm"
        input="/WEB-INF/pages/kickstart/scriptedit.jsp"
        type="com.redhat.rhn.frontend.action.kickstart.KickstartScriptEditAction"
        className="com.redhat.rhn.frontend.struts.RhnActionMapping">
        <set-property property="postRequiredIfSubmitted" value="true" />
        <set-property property="acls" value="org_entitlement(rhn_provisioning); user_role(config_admin)"/>
        <forward name="default"
                 path="/WEB-INF/pages/kickstart/scriptedit.jsp"/>
        <forward name="success"
                 path="/kickstart/Scripts.do"/>
    </action>

    <action path="/kickstart/KickstartScriptDelete"
        scope="request"
        name="kickstartDeleteForm"
        input="/WEB-INF/pages/kickstart/scriptdelete.jsp"
        type="com.redhat.rhn.frontend.action.kickstart.KickstartScriptDeleteAction"
        className="com.redhat.rhn.frontend.struts.RhnActionMapping">
        <set-property property="postRequiredIfSubmitted" value="true" />
        <set-property property="acls" value="org_entitlement(rhn_provisioning); user_role(config_admin)"/>
        <forward name="default"
                 path="/WEB-INF/pages/kickstart/scriptdelete.jsp"/>
        <forward name="success"
                 path="/kickstart/Scripts.do"/>
    </action>

    <action path="/kickstart/KickstartClone"
        scope="request"
        name="kickstartCloneForm"
        input="/WEB-INF/pages/kickstart/clone.jsp"
        type="com.redhat.rhn.frontend.action.kickstart.KickstartCloneAction"
        className="com.redhat.rhn.frontend.struts.RhnActionMapping">
        <set-property property="postRequiredIfSubmitted" value="true" />
        <forward name="default"
                 path="/WEB-INF/pages/kickstart/clone.jsp"/>
        <forward name="success"
                 redirect="true" path="/kickstart/KickstartDetailsEdit.do"/>
    </action>

   <action path="/systems/details/kickstart/Variables"
        scope="request"
        name="kickstartVariableForm"
        type="com.redhat.rhn.frontend.action.systems.provisioning.kickstart.VariablesAction"
        className="com.redhat.rhn.frontend.struts.RhnActionMapping">
        <set-property property="postRequiredIfSubmitted" value="true" />
        <forward name="default"
                path="/WEB-INF/pages/systems/details/kickstart/variables.jsp"/>
    </action>


    <action path="/systems/details/kickstart/SessionStatus"
        scope="request"
		name="scrollForm"
        input="/WEB-INF/pages/systems/details/kickstart/session_status.jsp"
        type="com.redhat.rhn.frontend.action.systems.provisioning.kickstart.SessionStatusAction"
        className="com.redhat.rhn.frontend.struts.RhnActionMapping">
        <set-property property="postRequiredIfSubmitted" value="true" />
        <forward name="default"
                 path="/WEB-INF/pages/systems/details/kickstart/session_status.jsp"/>
    </action>

    <action path="/systems/details/kickstart/SessionCancel"
        scope="request"
        name="kickstartSessionCancelForm"
        input="/WEB-INF/pages/systems/details/kickstart/session_cancel.jsp"
        type="com.redhat.rhn.frontend.action.systems.provisioning.kickstart.SessionCancelAction"
        className="com.redhat.rhn.frontend.struts.RhnActionMapping">
        <set-property property="postRequiredIfSubmitted" value="true" />
        <forward name="default"
                 path="/WEB-INF/pages/systems/details/kickstart/session_cancel.jsp"/>
        <forward name="success"
                 redirect="true" path="/systems/details/kickstart/SessionStatus.do"/>
    </action>

    <action path="/kickstart/TreeCreate"
        scope="request"
        name="treeEditForm"
        input="/WEB-INF/pages/kickstart/treecreate.jsp"
        type="com.redhat.rhn.frontend.action.kickstart.tree.TreeCreateAction"
 className="com.redhat.rhn.frontend.struts.RhnActionMapping">
        <set-property property="postRequiredIfSubmitted" value="true" />
        <set-property property="acls" value="org_entitlement(rhn_provisioning); user_role(config_admin)"/>
        <forward name="default"
                 path="/WEB-INF/pages/kickstart/treecreate.jsp"/>
        <forward name="success"
                 redirect="true" path="/kickstart/ViewTrees.do"/>
    </action>

    <action path="/kickstart/TreeEdit"
        scope="request"
        name="treeEditForm"
        input="/WEB-INF/pages/kickstart/treeedit.jsp"
        type="com.redhat.rhn.frontend.action.kickstart.tree.TreeEditAction"
  className="com.redhat.rhn.frontend.struts.RhnActionMapping">
        <set-property property="postRequiredIfSubmitted" value="true" />
        <set-property property="acls" value="org_entitlement(rhn_provisioning); user_role(config_admin)"/>
        <forward name="default"
                 path="/WEB-INF/pages/kickstart/treeedit.jsp"/>
        <forward name="success"
                 path="/WEB-INF/pages/kickstart/treeedit.jsp"/>
    </action>

    <action path="/kickstart/TreeDelete"
        scope="request"
        name="treeDeleteForm"
        input="/WEB-INF/pages/kickstart/treedelete-confirm.jsp"
        type="com.redhat.rhn.frontend.action.kickstart.tree.TreeDeleteAction"
        className="com.redhat.rhn.frontend.struts.RhnActionMapping">
        <set-property property="postRequiredIfSubmitted" value="true" />
        <forward name="default"
                 path="/WEB-INF/pages/kickstart/treedelete-confirm.jsp"/>
        <forward name="success"
                 redirect="true" path="/kickstart/ViewTrees.do"/>
    </action>

    <action path="/monitoring/ProbeList"
        scope="request"
        input="/WEB-INF/pages/monitoring/probes.jsp"
        type="com.redhat.rhn.frontend.action.monitoring.ProbeList"
        className="com.redhat.rhn.frontend.struts.RhnActionMapping">
        <set-property property="postRequiredIfSubmitted" value="true" />
        <set-property property="acls" value="show_monitoring()"/>
        <set-property property="mixins" value="com.redhat.rhn.common.security.acl.MonitoringAclHandler" />
        <forward name="default"
                 path="/WEB-INF/pages/monitoring/probes.jsp"/>
    </action>

    <!-- ===== CONFIGURATION ===== -->

	<!--
	  ** OVERVIEW ACTIONS
	  -->
    <action path="/configuration/Overview"
        scope="request"
        input="/WEB-INF/pages/configuration/overview/overview.jsp"
        type="com.redhat.rhn.frontend.action.configuration.overview.Overview"
        className="com.redhat.rhn.frontend.struts.RhnActionMapping">
        <set-property property="acls" value="org_entitlement(rhn_provisioning);user_role(config_admin)"/>
        <forward name="default"
                 path="/WEB-INF/pages/configuration/overview/overview.jsp"/>
    </action>

    <action path="/configuration/GlobalConfigChannelList"
        scope="request"
        input="/WEB-INF/pages/configuration/overview/globalconfiglist.jsp"
        type="com.redhat.rhn.frontend.action.configuration.overview.GlobalConfigChannelList"
        className="com.redhat.rhn.frontend.struts.RhnActionMapping">
        <set-property property="postRequiredIfSubmitted" value="true" />
        <set-property property="acls" value="org_entitlement(rhn_provisioning);user_role(config_admin)"/>
        <forward name="default"
                 path="/WEB-INF/pages/configuration/overview/globalconfiglist.jsp"/>
    </action>

    <action path="/configuration/file/GlobalConfigFileList"
        scope="request"
        input="/WEB-INF/pages/configuration/overview/globalfilelist.jsp"
        type="com.redhat.rhn.frontend.action.configuration.overview.GlobalConfigFileList"
        className="com.redhat.rhn.frontend.struts.RhnActionMapping">
        <set-property property="postRequiredIfSubmitted" value="true" />
        <set-property property="acls" value="org_entitlement(rhn_provisioning);user_role(config_admin);"/>
        <forward name="default"
                 path="/WEB-INF/pages/configuration/overview/globalfilelist.jsp"/>
    </action>

    <action path="/configuration/file/LocalConfigFileList"
        scope="request"
        input="/WEB-INF/pages/configuration/overview/localfilelist.jsp"
        type="com.redhat.rhn.frontend.action.configuration.overview.LocalConfigFileList"
        className="com.redhat.rhn.frontend.struts.RhnActionMapping">
        <set-property property="postRequiredIfSubmitted" value="true" />
        <set-property property="acls" value="org_entitlement(rhn_provisioning);user_role(config_admin);"/>
        <forward name="default"
                 path="/WEB-INF/pages/configuration/overview/localfilelist.jsp"/>
    </action>

    <action path="/configuration/system/ManagedSystems"
        scope="request"
        input="/WEB-INF/pages/configuration/overview/managedsystems.jsp"
        type="com.redhat.rhn.frontend.action.configuration.overview.ManagedSystemsList"
        className="com.redhat.rhn.frontend.struts.RhnActionMapping">
        <set-property property="postRequiredIfSubmitted" value="true" />
        <set-property property="acls" value="org_entitlement(rhn_provisioning)"/>
        <forward name="default"
                 path="/WEB-INF/pages/configuration/overview/managedsystems.jsp"/>
    </action>

    <action path="/configuration/system/TargetSystems"
        scope="request"
        name="targetSystemsForm"
        input="/WEB-INF/pages/configuration/overview/targetsystems.jsp"
        type="com.redhat.rhn.frontend.action.configuration.overview.TargetSystemsAction"
        className="com.redhat.rhn.frontend.struts.RhnActionMapping">
        <set-property property="acls" value="org_entitlement(rhn_provisioning)"/>
        <forward name="default"
                 path="/WEB-INF/pages/configuration/overview/targetsystems.jsp"/>
    </action>

    <action path="/configuration/system/TargetSystemsSubmit"
        scope="request"
        name="targetSystemsForm"
        input="/WEB-INF/pages/configuration/overview/targetsystems.jsp"
        type="com.redhat.rhn.frontend.action.configuration.overview.TargetSystemsSubmitAction"
        parameter="dispatch"
        className="com.redhat.rhn.frontend.struts.RhnActionMapping">
        <set-property property="postRequired" value="true" />
        <set-property property="acls" value="org_entitlement(rhn_provisioning)"/>
        <forward name="default"
                 path="/configuration/system/TargetSystems.do"/>
        <forward name="summary" redirect="true"
                 path="/configuration/system/Summary.do" />
    </action>

    <action path="/configuration/system/Summary"
        scope="request"
        input="/WEB-INF/pages/configuration/overview/summary.jsp"
        type="com.redhat.rhn.frontend.action.configuration.ssm.SummaryAction"
        className="com.redhat.rhn.frontend.struts.RhnActionMapping">
        <set-property property="postRequiredIfSubmitted" value="true" />
        <set-property property="acls" value="org_entitlement(rhn_provisioning)"/>
        <forward name="default"
                 path="/WEB-INF/pages/configuration/overview/summary.jsp"/>
    </action>

	<!--
	  ** CHANNEL ACTIONS
	  -->
	<action path="/configuration/ChannelOverview"
		name="channelOverviewForm"
		validate="false"
        scope="request"
        input="/WEB-INF/pages/configuration/channelOverview.jsp"
        type="com.redhat.rhn.frontend.action.configuration.channel.ChannelOverviewAction"
		className="com.redhat.rhn.frontend.struts.RhnActionMapping">
        <set-property property="postRequiredIfSubmitted" value="true" />
        <forward name="default"
                 path="/WEB-INF/pages/configuration/channel/channelOverview.jsp"/>
        <forward name="sandbox"
				 path="/systems/details/configuration/ViewModifySandboxPaths.do"
				 redirect="true"/>
        <forward name="local"
				 path="/systems/details/configuration/ViewModifyLocalPaths.do"
				 redirect="true"/>
        <forward name="success" redirect="true"
                 path="/configuration/ChannelOverview.do"/>
        <forward name="error"
                 path="/WEB-INF/pages/configuration/channel/channelOverview.jsp"/>
    </action>

	<action path="/configuration/ChannelCreate"
		name="channelOverviewForm"
		validate="false"
        scope="request"
        input="/WEB-INF/pages/configuration/channel/channelcreate.jsp"
        type="com.redhat.rhn.frontend.action.configuration.channel.ChannelOverviewAction"
		className="com.redhat.rhn.frontend.struts.RhnActionMapping">
        <set-property property="postRequiredIfSubmitted" value="true" />
        <set-property property="acls" value="user_role(config_admin)"/>
        <forward name="default"
                 path="/WEB-INF/pages/configuration/channel/channelcreate.jsp"/>
        <forward name="success" redirect="true"
                 path="/configuration/ChannelOverview.do"/>
        <forward name="error"
                 path="/WEB-INF/pages/configuration/channel/channelcreate.jsp"/>
    </action>

	<action path="/configuration/DeleteChannel"
		name="submittedForm"
        scope="request"
        input="/WEB-INF/pages/configuration/channel/deleteChannel.jsp"
        type="com.redhat.rhn.frontend.action.configuration.channel.DeleteChannelAction"
		className="com.redhat.rhn.frontend.struts.RhnActionMapping">
        <set-property property="postRequiredIfSubmitted" value="true" />
        <set-property property="acls" value="user_role(config_admin);"/>
        <forward name="submit" redirect="true"
			path="/configuration/GlobalConfigChannelList.do"/>
        <forward name="default"
			path="/WEB-INF/pages/configuration/channel/deleteChannel.jsp"/>
    </action>

    <action path="/configuration/ChannelFiles"
        scope="request"
        input="/WEB-INF/pages/configuration/channel/channelfiles.jsp"
        type="com.redhat.rhn.frontend.action.configuration.channel.ChannelFilesListSetup"
		name="submittedForm"
		className="com.redhat.rhn.frontend.struts.RhnActionMapping">
        <forward name="default"
			path="/WEB-INF/pages/configuration/channel/channelfiles.jsp"/>
    </action>

    <action path="/configuration/ChannelFilesSubmit"
        scope="request"
        input="/WEB-INF/pages/configuration/channel/channelfiles.jsp"
        type="com.redhat.rhn.frontend.action.configuration.channel.ChannelFilesListSubmit"
		name="submittedForm"
		className="com.redhat.rhn.frontend.struts.RhnActionMapping"
		parameter="dispatch">
        <set-property property="postRequired" value="true" />
        <forward name="default"
			path="/configuration/ChannelFiles.do"/>
        <forward name="copy2systems" redirect="true"
			path="/configuration/channel/Copy2Systems.do"/>
        <forward name="copy2channels" redirect="true"
			path="/configuration/channel/Copy2Channels.do"/>
    </action>

    <action path="/configuration/channel/Copy2Systems"
        scope="request"
        input="/WEB-INF/pages/configuration/channel/copy2systems.jsp"
        type="com.redhat.rhn.frontend.action.configuration.channel.Copy2SystemsAction"
		name="submittedForm"
		className="com.redhat.rhn.frontend.struts.RhnActionMapping"
		parameter="dispatch">
        <set-property property="postRequiredIfSubmitted" value="true" />
        <forward name="default"
			path="/WEB-INF/pages/configuration/channel/copy2systems.jsp"/>
        <forward name="success"
			path="/configuration/ChannelFiles.do"/>
    </action>

    <action path="/configuration/channel/Copy2Channels"
        scope="request"
        input="/WEB-INF/pages/configuration/channel/copy2channels.jsp"
        type="com.redhat.rhn.frontend.action.configuration.channel.Copy2ChannelsAction"
		name="submittedForm"
		className="com.redhat.rhn.frontend.struts.RhnActionMapping"
		parameter="dispatch">
        <set-property property="postRequiredIfSubmitted" value="true" />
        <forward name="default"
			path="/WEB-INF/pages/configuration/channel/copy2channels.jsp"/>
        <forward name="success"
			path="/configuration/ChannelFiles.do"/>
    </action>

	<action path="/configuration/channel/ChannelSystems"
        scope="request"
        input="/WEB-INF/pages/configuration/channel/channelsystems.jsp"
        type="com.redhat.rhn.frontend.action.configuration.channel.ChannelSystemsListSetup"
		name="submittedForm"
		className="com.redhat.rhn.frontend.struts.RhnActionMapping">
        <set-property property="acls" value="config_channel_type(normal);"/>
        <set-property property="mixins" value="com.redhat.rhn.common.security.acl.ConfigAclHandler" />
        <forward name="default"
			path="/WEB-INF/pages/configuration/channel/channelsystems.jsp"/>
    </action>

    <action path="/configuration/channel/ChannelSystemsSubmit"
        scope="request"
        input="/WEB-INF/pages/configuration/channel/channelfiles.jsp"
        type="com.redhat.rhn.frontend.action.configuration.channel.ChannelSystemsListSubmit"
		name="submittedForm"
		className="com.redhat.rhn.frontend.struts.RhnActionMapping"
		parameter="dispatch">
        <set-property property="postRequired" value="true" />
        <set-property property="acls" value="config_channel_type(normal);"/>
        <set-property property="mixins" value="com.redhat.rhn.common.security.acl.ConfigAclHandler" />
        <forward name="default"
			path="/configuration/channel/ChannelSystems.do"/>
        <forward name="success" redirect="true"
			path="/configuration/channel/ChannelSystems.do"/>
    </action>

    <action path="/configuration/channel/TargetSystems"
        scope="request"
        input="/WEB-INF/pages/configuration/channel/targetsystems.jsp"
        type="com.redhat.rhn.frontend.action.configuration.channel.TargetSystemsListSetup"
        name="submittedForm"
        className="com.redhat.rhn.frontend.struts.RhnActionMapping">
        <set-property property="acls" value="config_channel_type(normal);user_role(config_admin);"/>
        <set-property property="mixins" value="com.redhat.rhn.common.security.acl.ConfigAclHandler" />
        <forward name="default"
	  		path="/WEB-INF/pages/configuration/channel/targetsystems.jsp"/>
    </action>

    <action path="/configuration/channel/TargetSystemsSubmit"
        scope="request"
        input="/WEB-INF/pages/configuration/channel/targetsystems.jsp"
        type="com.redhat.rhn.frontend.action.configuration.channel.TargetSystemsListSubmit"
        name="submittedForm"
        className="com.redhat.rhn.frontend.struts.RhnActionMapping"
		parameter="dispatch">
        <set-property property="postRequired" value="true" />
		<set-property property="acls" value="config_channel_type(normal);user_role(config_admin);"/>
        <set-property property="mixins" value="com.redhat.rhn.common.security.acl.ConfigAclHandler" />
        <forward name="default"
	  		path="/configuration/channel/TargetSystems.do"/>
        <forward name="success" redirect="true"
	  		path="/configuration/channel/TargetSystems.do"/>
    </action>

	<!-- router-action - sets up data and forwards to appropriate screens -->
	<action path="/configuration/channel/ChannelDeployTasks"
		scope="request"
		input="/WEB-INF/pages/configuration/channel/deploy.jsp"
		type="com.redhat.rhn.frontend.action.configuration.channel.ChannelOverviewTasks"
		name="submittedForm"
		className="com.redhat.rhn.frontend.struts.RhnActionMapping"
		parameter="dispatch">
        <forward name="all2all"
	  		path="/configuration/channel/DeployConfirm.do"/>
        <forward name="sel2all" redirect="true"
	  		path="/configuration/channel/ChooseFiles.do"/>
        <forward name="all2sel" redirect="true"
	  		path="/configuration/channel/ChooseSystems.do"/>
        <forward name="sel2sel" redirect="true"
	  		path="/configuration/channel/ChooseFiles.do"/>
        <forward name="compare" redirect="true"
	  		path="/configuration/ChannelOverview.do"/>
        <forward name="default" redirect="true"
	  		path="/configuration/ChannelOverview.do"/>
	</action>

	<action path="/configuration/channel/ChooseFiles"
		scope="request"
		input="/WEB-INF/pages/configuration/channel/deploy.jsp"
		type="com.redhat.rhn.frontend.action.configuration.channel.ChannelFileDeploySetup"
		name="submittedForm"
		className="com.redhat.rhn.frontend.struts.RhnActionMapping"
		parameter="dispatch">
        <forward name="default"
	  		path="/WEB-INF/pages/configuration/channel/deploy.jsp"/>
	</action>

	<action path="/configuration/channel/ChooseFilesSubmit"
		scope="request"
		input="/WEB-INF/pages/configuration/channel/deploy.jsp"
		type="com.redhat.rhn.frontend.action.configuration.channel.ChannelFileDeploySubmit"
		name="submittedForm"
		className="com.redhat.rhn.frontend.struts.RhnActionMapping"
		parameter="dispatch">
        <set-property property="postRequired" value="true" />
        <forward name="default"
	  		path="/configuration/channel/ChooseFiles.do"/>
        <forward name="success" redirect="true"
	  		path="/configuration/channel/ChooseSystems.do"/>
	</action>

	<action path="/configuration/channel/ChooseSystems"
		scope="request"
		input="/WEB-INF/pages/configuration/channel/deploysystems.jsp"
		type="com.redhat.rhn.frontend.action.configuration.channel.ChannelSystemDeploySetup"
		name="submittedForm"
		className="com.redhat.rhn.frontend.struts.RhnActionMapping"
		parameter="dispatch">
        <forward name="default"
	  		path="/WEB-INF/pages/configuration/channel/deploysystems.jsp"/>
	</action>

	<action path="/configuration/channel/ChooseSystemsSubmit"
		scope="request"
		input="/WEB-INF/pages/configuration/channel/deploysystems.jsp"
		type="com.redhat.rhn.frontend.action.configuration.channel.ChannelSystemDeploySubmit"
		name="submittedForm"
		className="com.redhat.rhn.frontend.struts.RhnActionMapping"
		parameter="dispatch">
        <set-property property="postRequired" value="true" />
        <forward name="default"
	  		path="/configuration/channel/ChooseSystems.do"/>
        <forward name="confirm" redirect="true"
	  		path="/configuration/channel/DeployConfirm.do"/>
        <forward name="success" redirect="true"
	  		path="/configuration/channel/Overview.do"/>
        <forward name="failure" redirect="true"
	  		path="/configuration/channel/ChooseSystems.do"/>
	</action>

	<action path="/configuration/channel/DeployConfirm"
		scope="request"
		input="/WEB-INF/pages/configuration/channel/deployconfirm.jsp"
		type="com.redhat.rhn.frontend.action.configuration.channel.ChannelDeployConfirmAction"
		name="datePickerForm"
		className="com.redhat.rhn.frontend.struts.RhnActionMapping"
		parameter="dispatch">
        <forward name="default"
	  		path="/WEB-INF/pages/configuration/channel/deployconfirm.jsp"/>
        <forward name="success" redirect="true"
	  		path="/configuration/ChannelOverview.do"/>
        <forward name="failure" redirect="true"
	  		path="/configuration/channel/DeployConfirm.do"/>
	</action>

	<action path="/configuration/DeleteChannelSubmit"
        scope="request"
        input="/WEB-INF/pages/configuration/channel/deleteChannel.jsp"
        type="com.redhat.rhn.frontend.action.configuration.DeleteChannelSubmitAction"
		name="submittedForm"
		className="com.redhat.rhn.frontend.struts.RhnActionMapping">
        <set-property property="acls" value="user_role(config_admin);"/>
        <forward name="default" redirect="true"
			path="/configuration/GlobalConfigChannelList.do"/>
    </action>

    <action path="/configuration/ChannelUploadFiles"
        scope="request"
		name="configFileForm"
        input="/WEB-INF/pages/configuration/channel/fileup.jsp"
        type="com.redhat.rhn.frontend.action.configuration.channel.ChannelAddFilesAction"
        className="com.redhat.rhn.frontend.struts.RhnActionMapping">
        <set-property property="postRequiredIfSubmitted" value="true" />
        <set-property property="acls" value="config_channel_editable();"/>
        <set-property property="mixins" value="com.redhat.rhn.common.security.acl.ConfigAclHandler" />
        <forward name="default"
                 path="/WEB-INF/pages/configuration/channel/fileup.jsp" />
        <forward name="success" redirect="true"
                 path="/configuration/file/FileDetails.do" />
    </action>

    <action path="/configuration/ChannelImportFiles"
        scope="request"
		name="configFileForm"
        input="/WEB-INF/pages/configuration/channel/fileimport.jsp"
        type="com.redhat.rhn.frontend.action.configuration.channel.ChannelFilesImportSetup"
        className="com.redhat.rhn.frontend.struts.RhnActionMapping">
        <set-property property="acls" value="config_channel_editable();"/>
        <set-property property="mixins" value="com.redhat.rhn.common.security.acl.ConfigAclHandler" />
        <forward name="default"
                 path="/WEB-INF/pages/configuration/channel/fileimport.jsp"/>
    </action>

    <action path="/configuration/ChannelImportFilesSubmit"
        scope="request"
		name="configFileForm"
        input="/WEB-INF/pages/configuration/channel/fileimport.jsp"
        type="com.redhat.rhn.frontend.action.configuration.channel.ChannelFilesImportSubmit"
        className="com.redhat.rhn.frontend.struts.RhnActionMapping"
		parameter="dispatch">
        <set-property property="postRequired" value="true" />
		<set-property property="acls" value="config_channel_editable();"/>
        <set-property property="mixins" value="com.redhat.rhn.common.security.acl.ConfigAclHandler" />
        <forward name="default" redirect="true"
                 path="/configuration/ChannelImportFiles.do"/>
    </action>

    <action path="/configuration/ChannelCreateFiles"
        scope="request"
		name="configFileForm"
        input="/WEB-INF/pages/configuration/channel/filecreate.jsp"
        type="com.redhat.rhn.frontend.action.configuration.channel.ChannelAddFilesAction"
        className="com.redhat.rhn.frontend.struts.RhnActionMapping">
        <set-property property="postRequiredIfSubmitted" value="true" />
        <set-property property="acls" value="config_channel_editable();"/>
        <set-property property="mixins" value="com.redhat.rhn.common.security.acl.ConfigAclHandler" />
        <forward name="default"
                 path="/WEB-INF/pages/configuration/channel/filecreate.jsp"/>
        <forward name="success" redirect="true"
                 path="/configuration/file/FileDetails.do"/>
    </action>

	<!--
	  ** CONFIG FILE ACTIONS
	  -->
    <action path="/configuration/file/ManageRevision"
        scope="request"
        input="/WEB-INF/pages/configuration/files/manage.jsp"
        name="configFileForm"
        type="com.redhat.rhn.frontend.action.configuration.files.ManageRevisionSetup"
        className="com.redhat.rhn.frontend.struts.RhnActionMapping">
        <forward name="default"
                 path="/WEB-INF/pages/configuration/files/manage.jsp"/>
    </action>

    <action path="/configuration/file/ManageRevisionSubmit"
        scope="request"
        input="/WEB-INF/pages/configuration/files/manage.jsp"
        name="configFileForm"
        parameter="dispatch"
        type="com.redhat.rhn.frontend.action.configuration.files.ManageRevisionSubmit"
		className="com.redhat.rhn.frontend.struts.RhnActionMapping">
        <set-property property="postRequired" value="true" />
        <forward name="default"
                 path="/configuration/file/ManageRevision.do"/>
        <forward name="deletedfile" redirect="true"
                 path="/configuration/ChannelFiles.do" />
    </action>

    <action path="/configuration/file/CopyFileCentral"
        scope="request"
        input="/WEB-INF/pages/configuration/files/copycentral.jsp"
        type="com.redhat.rhn.frontend.action.configuration.files.CopyFileCentralAction"
        className="com.redhat.rhn.frontend.struts.RhnActionMapping">
        <set-property property="acls" value="user_role(config_admin);"/>
        <forward name="default"
                 path="/WEB-INF/pages/configuration/files/copycentral.jsp"/>
    </action>

    <action path="/configuration/file/CopyFileLocal"
        scope="request"
        input="/WEB-INF/pages/configuration/files/copylocal.jsp"
        type="com.redhat.rhn.frontend.action.configuration.files.CopyFileLocalAction"
        className="com.redhat.rhn.frontend.struts.RhnActionMapping">
        <forward name="default"
                 path="/WEB-INF/pages/configuration/files/copylocal.jsp"/>
    </action>

    <action path="/configuration/file/CopyFileSandbox"
        scope="request"
        input="/WEB-INF/pages/configuration/files/copysandbox.jsp"
        type="com.redhat.rhn.frontend.action.configuration.files.CopyFileSandboxAction"
        className="com.redhat.rhn.frontend.struts.RhnActionMapping">
        <forward name="default"
                 path="/WEB-INF/pages/configuration/files/copysandbox.jsp"/>
    </action>

    <action path="/configuration/file/CopyFileCentralSubmit"
        scope="request"
        type="com.redhat.rhn.frontend.action.configuration.files.CopyFileCentralSubmitAction"
        className="com.redhat.rhn.frontend.struts.RhnActionMapping"
        parameter="dispatch">
        <set-property property="postRequired" value="true" />
        <set-property property="acls" value="user_role(config_admin);"/>
        <forward name="default"
                 path="/configuration/file/CopyFileCentral.do"/>
    </action>

    <action path="/configuration/file/CopyFileLocalSubmit"
        scope="request"
        type="com.redhat.rhn.frontend.action.configuration.files.CopyFileLocalSubmitAction"
        className="com.redhat.rhn.frontend.struts.RhnActionMapping"
        parameter="dispatch">
        <set-property property="postRequired" value="true" />
        <forward name="default"
                 path="/configuration/file/CopyFileLocal.do"/>
    </action>

    <action path="/configuration/file/CopyFileSandboxSubmit"
        scope="request"
        type="com.redhat.rhn.frontend.action.configuration.files.CopyFileSandboxSubmitAction"
        className="com.redhat.rhn.frontend.struts.RhnActionMapping"
        parameter="dispatch">
        <set-property property="postRequired" value="true" />
        <forward name="default"
                 path="/configuration/file/CopyFileSandbox.do"/>
    </action>

    <action path="/configuration/file/CompareRevision"
        scope="request"
        input="/WEB-INF/pages/configuration/files/comparerevision.jsp"
        type="com.redhat.rhn.frontend.action.configuration.files.CompareRevisionAction"
        className="com.redhat.rhn.frontend.struts.RhnActionMapping">
        <set-property property="postRequiredIfSubmitted" value="true" />
        <forward name="default"
                 path="/WEB-INF/pages/configuration/files/comparerevision.jsp"/>
    </action>

    <action path="/configuration/file/CompareCopy"
        scope="request"
        input="/WEB-INF/pages/configuration/files/comparecopy.jsp"
        type="com.redhat.rhn.frontend.action.configuration.files.CompareCopyAction"
        className="com.redhat.rhn.frontend.struts.RhnActionMapping">
        <set-property property="postRequiredIfSubmitted" value="true" />
        <forward name="default"
                 path="/WEB-INF/pages/configuration/files/comparecopy.jsp"/>
    </action>

    <action path="/configuration/file/CompareChannel"
        scope="request"
        input="/WEB-INF/pages/configuration/files/comparechannel.jsp"
        type="com.redhat.rhn.frontend.action.configuration.files.CompareChannelAction"
        className="com.redhat.rhn.frontend.struts.RhnActionMapping">
        <set-property property="postRequiredIfSubmitted" value="true" />
        <forward name="default"
                 path="/WEB-INF/pages/configuration/files/comparechannel.jsp"/>
    </action>

    <action path="/configuration/file/CompareFile"
        scope="request"
        input="/WEB-INF/pages/configuration/files/comparefile.jsp"
        type="com.redhat.rhn.frontend.action.configuration.files.CompareFileAction"
        className="com.redhat.rhn.frontend.struts.RhnActionMapping">
        <set-property property="postRequiredIfSubmitted" value="true" />
        <forward name="default"
                 path="/WEB-INF/pages/configuration/files/comparefile.jsp"/>
    </action>

    <action path="/configuration/file/FileDetails"
        scope="request"
        input="/WEB-INF/pages/configuration/files/filedetails.jsp"
        type="com.redhat.rhn.frontend.action.configuration.files.FileDetailsAction"
		name="configFileForm"
        className="com.redhat.rhn.frontend.struts.RhnActionMapping">
        <set-property property="postRequiredIfSubmitted" value="true" />
        <forward name="default"
                 path="/WEB-INF/pages/configuration/files/filedetails.jsp"/>
        <forward name="error"
                 path="/WEB-INF/pages/configuration/files/filedetails.jsp"/>
    </action>

    <action path="/configuration/file/FileDownload"
        scope="request"
        input="/WEB-INF/pages/configuration/files/filedetails.jsp"
        type="com.redhat.rhn.frontend.action.configuration.files.FileDownloadAction"
		name="configFileForm"
        className="com.redhat.rhn.frontend.struts.RhnActionMapping">
        <set-property property="postRequiredIfSubmitted" value="true" />
        <forward name="default"
                 path="/WEB-INF/pages/configuration/files/filedetails.jsp"/>
        <forward name="error"
                 path="/WEB-INF/pages/configuration/files/filedetails.jsp"/>
    </action>

    <action path="/configuration/file/DeleteRevision"
        scope="request"
        input="/WEB-INF/pages/configuration/files/deleterev.jsp"
        type="com.redhat.rhn.frontend.action.configuration.files.DeleteRevisionAction"
		name="configFileForm"
        className="com.redhat.rhn.frontend.struts.RhnActionMapping">
        <set-property property="postRequiredIfSubmitted" value="true" />
        <set-property property="acls" value="config_channel_editable();"/>
        <set-property property="mixins" value="com.redhat.rhn.common.security.acl.ConfigAclHandler" />
        <forward name="default"
                 path="/WEB-INF/pages/configuration/files/deleterev.jsp"/>
        <forward name="success" redirect="true"
                 path="/configuration/file/FileDetails.do"/>
        <forward name="deletedfile" redirect="true"
                 path="/configuration/ChannelFiles.do" />
        <forward name="failure" redirect="true"
                 path="/configuration/file/FileDetails.do"/>
    </action>

    <action path="/configuration/file/DeleteFile"
        scope="request"
        type="com.redhat.rhn.frontend.action.configuration.files.DeleteFileAction"
		name="configFileForm"
        className="com.redhat.rhn.frontend.struts.RhnActionMapping">
        <set-property property="postRequiredIfSubmitted" value="true" />
        <set-property property="acls" value="config_channel_editable();"/>
        <set-property property="mixins" value="com.redhat.rhn.common.security.acl.ConfigAclHandler" />
        <forward name="default"
                 path="/WEB-INF/pages/configuration/files/deletefile.jsp"/>
        <forward name="success" redirect="true"
                 path="/configuration/ChannelOverview.do"/>
        <forward name="failure" redirect="true"
                 path="/configuration/file/FileDetails.do"/>
    </action>

	<action path="/configuration/file/CompareDeployed"
        scope="request"
        input="/WEB-INF/pages/configuration/files/comparedeployed.jsp"
        type="com.redhat.rhn.frontend.action.configuration.files.CompareDeployedAction"
        className="com.redhat.rhn.frontend.struts.RhnActionMapping">
        <forward name="default"
                 path="/WEB-INF/pages/configuration/files/comparedeployed.jsp"/>
    </action>

    <action path="/configuration/file/CompareDeployedSubmit"
        scope="request"
        input="/WEB-INF/pages/configuration/files/comparedeployed.jsp"
        parameter="dispatch"
        type="com.redhat.rhn.frontend.action.configuration.files.CompareDeployedSubmitAction"
        className="com.redhat.rhn.frontend.struts.RhnActionMapping">
        <set-property property="postRequired" value="true" />
        <forward name="default" redirect="true"
                 path="/configuration/file/CompareDeployed.do"/>
    </action>

    <action path="/configuration/file/Diff"
        scope="request"
        input="/WEB-INF/pages/configuration/files/diff.jsp"
        parameter="dispatch"
        type="com.redhat.rhn.frontend.action.configuration.files.DiffAction"
        className="com.redhat.rhn.frontend.struts.RhnActionMapping">
        <forward name="default"
                 path="/WEB-INF/pages/configuration/files/diff.jsp"/>
    </action>

    <action path="/configuration/file/DownloadDiff"
        scope="request"
        input="/WEB-INF/pages/configuration/files/diff.jsp"
        type="com.redhat.rhn.frontend.action.configuration.files.DownloadDiffAction"
        className="com.redhat.rhn.frontend.struts.RhnActionMapping">
        <set-property property="acls" value="is_file()"/>
        <set-property property="mixins" value="com.redhat.rhn.common.security.acl.ConfigAclHandler" />
        <forward name="default"
                 path="/configuration/file/Diff.do"/>
    </action>

	<action path="/configuration/file/RevisionDeploy"
        scope="request"
        input="/WEB-INF/pages/configuration/files/deploy.jsp"
        type="com.redhat.rhn.frontend.action.configuration.files.LocalRevisionDeployAction"
		name="datePickerForm"
        className="com.redhat.rhn.frontend.struts.RhnActionMapping">
        <set-property property="postRequiredIfSubmitted" value="true" />
        <forward name="default"
                 path="/WEB-INF/pages/configuration/files/deploy.jsp"/>
        <forward name="global" redirect="true"
                 path="/configuration/file/GlobalRevisionDeploy.do"/>
		<forward name="success" redirect="true"
				  path="/configuration/file/FileDetails.do" />
    </action>

	<action path="/configuration/file/GlobalRevisionDeploy"
        scope="request"
        input="/WEB-INF/pages/configuration/files/deploy.jsp"
        type="com.redhat.rhn.frontend.action.configuration.files.GlobalRevisionDeploySetup"
		name="submittedForm"
        className="com.redhat.rhn.frontend.struts.RhnActionMapping">
        <set-property property="postRequiredIfSubmitted" value="true" />
        <forward name="default"
                 path="/WEB-INF/pages/configuration/files/deploy.jsp"/>
    </action>

	<action path="/configuration/file/GlobalRevisionDeploySubmit"
        scope="request"
        input="/WEB-INF/pages/configuration/files/deploy.jsp"
        type="com.redhat.rhn.frontend.action.configuration.files.GlobalRevisionDeploySubmit"
		name="submittedForm"
        className="com.redhat.rhn.frontend.struts.RhnActionMapping"
		parameter="dispatch">
        <set-property property="postRequired" value="true" />
        <forward name="default"
                 path="/configuration/file/GlobalRevisionDeploy.do"/>
        <forward name="confirm" redirect="true"
                 path="/configuration/file/GlobalRevisionDeployConfirm.do"/>
    </action>

	<action path="/configuration/file/GlobalRevisionDeployConfirm"
        scope="request"
        input="/WEB-INF/pages/configuration/files/deployconfirm.jsp"
        type="com.redhat.rhn.frontend.action.configuration.files.GlobalRevisionDeployConfirmSetup"
		name="datePickerForm"
        className="com.redhat.rhn.frontend.struts.RhnActionMapping">
        <forward name="default"
                 path="/WEB-INF/pages/configuration/files/deployconfirm.jsp"/>
    </action>

	<action path="/configuration/file/GlobalRevisionDeployConfirmSubmit"
        scope="request"
        input="/WEB-INF/pages/configuration/files/deployconfirm.jsp"
        type="com.redhat.rhn.frontend.action.configuration.files.GlobalRevisionDeployConfirmSubmit"
		name="datePickerForm"
        className="com.redhat.rhn.frontend.struts.RhnActionMapping"
		parameter="dispatch">
        <set-property property="postRequiredIfSubmitted" value="true" />
        <forward name="default"
                 path="/WEB-INF/pages/configuration/files/deployconfirm.jsp"/>
        <forward name="success" redirect="true"
                 path="/configuration/file/FileDetails.do"/>
        <forward name="failure" redirect="true"
                 path="/WEB-INF/pages/configuration/files/deployconfirm.jsp"/>
    </action>
	<!-- ===== END CONFIGURATION ===== -->
	
	<!-- ===== START ISO DOWNLOAD ===== -->
	<action path="/software/downloads/Help"
        scope="request"
        input="/WEB-INF/pages/software/downloads/isohelp.jsp"
		type="com.redhat.rhn.frontend.action.channel.ISOTreeAction"
        className="com.redhat.rhn.frontend.struts.RhnActionMapping">
        <forward name="default" path="/WEB-INF/pages/software/downloads/isohelp.jsp"/>
    </action>
	<action path="/software/channel/downloads/Download"
        scope="request"
        input="/WEB-INF/pages/software/downloads/download.jsp"
		type="com.redhat.rhn.frontend.action.channel.ISODownloadAction"
        className="com.redhat.rhn.frontend.struts.RhnActionMapping">
        <forward name="default" path="/WEB-INF/pages/software/downloads/download.jsp"/>
    </action>

	<!-- ===== END ISO DOWNLOAD ===== -->

     <action path="/systems/entitlements/GuestLimitedHosts"
             scope="request"
             type="com.redhat.rhn.frontend.action.systems.entitlements.VirtualizationEntitlementsAction"
             parameter="listGuestLimited"
             className="com.redhat.rhn.frontend.struts.RhnActionMapping">
       <set-property property="postRequiredIfSubmitted" value="true" />
       <set-property property="acls" value="user_role(org_admin)"/>
       <forward name="success" path="/WEB-INF/pages/systems/entitlements/guestlimited.jsp"/>
     </action>

     <action path="/systems/entitlements/GuestUnlimitedHosts"
             scope="request"
             type="com.redhat.rhn.frontend.action.systems.entitlements.VirtualizationEntitlementsAction"
             parameter="listGuestUnlimited"
             className="com.redhat.rhn.frontend.struts.RhnActionMapping">
       <set-property property="postRequiredIfSubmitted" value="true" />
       <set-property property="acls" value="user_role(org_admin)"/>
       <forward name="success" path="/WEB-INF/pages/systems/entitlements/guestunlimited.jsp"/>
     </action>

     <action path="/systems/entitlements/PhysicalHosts"
             scope="request"
             type="com.redhat.rhn.frontend.action.systems.entitlements.VirtualizationEntitlementsAction"
             parameter="listPhysicalHosts"
             className="com.redhat.rhn.frontend.struts.RhnActionMapping">
       <set-property property="postRequiredIfSubmitted" value="true" />
       <set-property property="acls" value="user_role(org_admin)"/>
       <forward name="success" path="/WEB-INF/pages/systems/entitlements/physicalhosts.jsp"/>
     </action>

     <action path="/systems/entitlements/FlexGuests"
             scope="request"
             type="com.redhat.rhn.frontend.action.systems.entitlements.FlexGuestAction"
             className="com.redhat.rhn.frontend.struts.RhnActionMapping">
       <set-property property="postRequiredIfSubmitted" value="true" />
       <set-property property="acls" value="user_role(org_admin)"/>
       <forward name="default" path="/WEB-INF/pages/systems/entitlements/flexguests.jsp"/>
     </action>

     <action path="/systems/entitlements/EligibleFlexGuests"
             scope="request"
             type="com.redhat.rhn.frontend.action.systems.entitlements.EligibleFlexGuestAction"
             className="com.redhat.rhn.frontend.struts.RhnActionMapping">
       <set-property property="postRequiredIfSubmitted" value="true" />
       <set-property property="acls" value="user_role(org_admin)"/>
       <forward name="default" path="/WEB-INF/pages/systems/entitlements/flexguests.jsp"/>
       <forward name="success" path="/systems/entitlements/EligibleFlexGuests.do" redirect="true"/>
     </action>

    <action path="/channels/manage/errata/Add"
        scope="request"
        input="/WEB-INF/pages/channel/manage/add.jsp"
        type="com.redhat.rhn.frontend.action.channel.manage.AddErrataAction"
        className="com.redhat.rhn.frontend.struts.RhnActionMapping">
      <forward name="default" path="/WEB-INF/pages/channel/manage/add.jsp" />
    </action>

    <action path="/channels/manage/errata/ListRemove"
        scope="request"
        input="/WEB-INF/pages/channel/manage/errataremove.jsp"
        type="com.redhat.rhn.frontend.action.channel.manage.ListErrataAction"
        className="com.redhat.rhn.frontend.struts.RhnActionMapping">
      <set-property property="postRequiredIfSubmitted" value="true" />
      <forward name="default" path="/WEB-INF/pages/channel/manage/errataremove.jsp" />
      <forward name="submit" path="/channels/manage/errata/ConfirmRemove.do"  redirect="true"/>
    </action>

    <action path="/channels/manage/errata/ConfirmRemove"
        scope="request"
        input="/WEB-INF/pages/channel/manage/confirmerrataremove.jsp"
        type="com.redhat.rhn.frontend.action.channel.manage.ErrataRemoveAction"
        className="com.redhat.rhn.frontend.struts.RhnActionMapping">
      <set-property property="postRequiredIfSubmitted" value="true" />
      <forward name="default" path="/WEB-INF/pages/channel/manage/confirmerrataremove.jsp" />
      <forward name="submit" path="/channels/manage/errata/ListRemove.do"  redirect="true"/>
    </action>

      <action path="/channels/manage/errata/AddRedHatErrata"
        scope="request"
        input="/WEB-INF/pages/channel/manage/adderrataredhat.jsp"
        type="com.redhat.rhn.frontend.action.channel.manage.AddRedHatErrataAction"
        className="com.redhat.rhn.frontend.struts.RhnActionMapping">
      <set-property property="postRequiredIfSubmitted" value="true" />
      <forward name="default" path="/WEB-INF/pages/channel/manage/adderrataredhat.jsp" />
      <forward name="submit" path="/channels/manage/errata/ConfirmErrataAdd.do"  redirect="true"/>
      </action>

      <action path="/channels/manage/errata/AddCustomErrata"
        scope="request"
        input="/WEB-INF/pages/channel/manage/addcustomerrata.jsp"
        type="com.redhat.rhn.frontend.action.channel.manage.AddCustomErrataAction"
        className="com.redhat.rhn.frontend.struts.RhnActionMapping">
      <set-property property="postRequiredIfSubmitted" value="true" />
      <forward name="default" path="/WEB-INF/pages/channel/manage/addcustomerrata.jsp" />
      <forward name="submit" path="/channels/manage/errata/ConfirmErrataAdd.do" redirect="true"/>
      </action>

      <action path="/channels/manage/errata/ConfirmErrataAdd"
        scope="request"
        input="/WEB-INF/pages/channel/manage/confirmerrata.jsp"
        type="com.redhat.rhn.frontend.action.channel.manage.ConfirmErrataAction"
        className="com.redhat.rhn.frontend.struts.RhnActionMapping">
      <set-property property="postRequiredIfSubmitted" value="true" />
      <forward name="default" path="/WEB-INF/pages/channel/manage/confirmerrata.jsp" />
      <forward name="clone" path="/channels/manage/errata/PublishErrata.do" redirect="true"/>
      </action>

     <action path="/channels/manage/errata/PublishErrata"
        scope="request"
        type="com.redhat.rhn.frontend.action.channel.manage.PublishErrataAction"
        className="com.redhat.rhn.frontend.struts.RhnActionMapping">
       <forward name="default" path="/channels/manage/errata/Add.do" />
      </action>


      <action path="/channels/manage/errata/SyncErrata"
        scope="request"
        input="/WEB-INF/pages/channel/manage/erratasync.jsp"
        type="com.redhat.rhn.frontend.action.channel.manage.SyncErrataAction"
        className="com.redhat.rhn.frontend.struts.RhnActionMapping">
      <set-property property="postRequiredIfSubmitted" value="true" />
      <forward name="default" path="/WEB-INF/pages/channel/manage/erratasync.jsp" />
      <forward name="submit" path="/channels/manage/errata/ConfirmSyncPackages.do" redirect="true"/>
      </action>

      <action path="/channels/manage/errata/ConfirmSyncPackages"
        scope="request"
        input="/WEB-INF/pages/channel/manage/erratapackagesync.jsp"
        type="com.redhat.rhn.frontend.action.channel.manage.SyncErrataPackagesAction"
        className="com.redhat.rhn.frontend.struts.RhnActionMapping">
      <set-property property="postRequiredIfSubmitted" value="true" />
      <forward name="default" path="/WEB-INF/pages/channel/manage/erratapackagesync.jsp" />
      <forward name="submit" path="/channels/manage/errata/SyncErrata.do" redirect="true"/>
      </action>



   <action path="/channels/manage/errata/Errata"
        scope="request"
        type="com.redhat.rhn.frontend.action.channel.manage.ErrataIndexAction"
        className="com.redhat.rhn.frontend.struts.RhnActionMapping">
      <forward name="default" path="/WEB-INF/pages/channel/manage/errata.jsp" />
      </action>



     <action path="/channels/manage/solaris/ListPatchSets"
        scope="request"
        type="com.redhat.rhn.frontend.action.channel.manage.PatchSetListAction"
        className="com.redhat.rhn.frontend.struts.RhnActionMapping">
      <set-property property="postRequiredIfSubmitted" value="true" />
      <forward name="default" path="/WEB-INF/pages/channel/manage/listpatchset.jsp" />
      </action>

   <action path="/channels/ChannelPackages"
        scope="request"
        type="com.redhat.rhn.frontend.action.channel.ChannelPackagesAction"
        className="com.redhat.rhn.frontend.struts.RhnActionMapping">
      <set-property property="postRequiredIfSubmitted" value="true" />
      <forward name="default" path="/WEB-INF/pages/channel/packagelist.jsp" />
      </action>

   <action path="/channels/ChannelErrata"
        scope="request"
        type="com.redhat.rhn.frontend.action.channel.ChannelErrataAction"
        className="com.redhat.rhn.frontend.struts.RhnActionMapping">
      <set-property property="postRequiredIfSubmitted" value="true" />
      <forward name="default" path="/WEB-INF/pages/channel/erratalist.jsp" />
      </action>

   <action path="/channels/ChannelDetail"
        scope="request"
        name="channelDetailForm"
        type="com.redhat.rhn.frontend.action.channel.ChannelDetailsAction"
        className="com.redhat.rhn.frontend.struts.RhnActionMapping">
      <set-property property="postRequiredIfSubmitted" value="true" />
      <forward name="default" path="/WEB-INF/pages/channel/channeldetail.jsp" />
      <forward name="success" path="/channels/ChannelDetail.do" redirect="true" />
   </action>

   <action path="/channels/manage/ChannelPackages"
        scope="request"
        type="com.redhat.rhn.frontend.action.channel.manage.ChannelPackagesAction"
        className="com.redhat.rhn.frontend.struts.RhnActionMapping">
      <set-property property="postRequiredIfSubmitted" value="true" />
      <forward name="confirm" path="/channels/manage/ChannelPackagesRemove.do" redirect="true" />
      <forward name="default" path="/WEB-INF/pages/channel/manage/listremovepackages.jsp" />
      </action>

   <action path="/channels/manage/Repositories"
        scope="request"
        type="com.redhat.rhn.frontend.action.channel.manage.RepositoriesAction"
        className="com.redhat.rhn.frontend.struts.RhnActionMapping">
      <set-property property="postRequiredIfSubmitted" value="true" />
      <forward name="default" path="/WEB-INF/pages/channel/manage/channelrepos.jsp" />
      <forward name="success" path="/channels/manage/Repositories.do" redirect="true" />
   </action>

   <action path="/channels/manage/Sync"
        scope="request"
        type="com.redhat.rhn.frontend.action.channel.manage.SyncRepositoriesAction"
        className="com.redhat.rhn.frontend.struts.RhnActionMapping">
      <forward name="default" path="/WEB-INF/pages/channel/manage/syncrepos.jsp" />
      <forward name="success" path="/channels/manage/Sync.do" redirect="true" />
   </action>

   <action path="/channels/manage/Manage"
           scope="request"
           type="com.redhat.rhn.frontend.action.channel.manage.ManageChannelsAction"
           className="com.redhat.rhn.frontend.struts.RhnActionMapping">
      <set-property property="postRequiredIfSubmitted" value="true" />
      <forward name="default" path="/WEB-INF/pages/channel/manage/manage.jsp"/>
   </action>

   <action path="/channels/manage/Delete"
           scope="request"
           name="channelDeleteForm"
           type="com.redhat.rhn.frontend.action.channel.manage.DeleteChannelAction"
           className="com.redhat.rhn.frontend.struts.RhnActionMapping">
      <set-property property="postRequiredIfSubmitted" value="true" />
      <forward name="default" path="/WEB-INF/pages/channel/manage/delete.jsp"/>
      <forward name="success" path="/channels/manage/Manage.do"/>
   </action>

   <action path="/channels/manage/Edit"
           scope="request"
           name="channelEditForm"
           type="com.redhat.rhn.frontend.action.channel.manage.EditChannelAction"
           className="com.redhat.rhn.frontend.struts.RhnActionMapping">
      <set-property property="postRequiredIfSubmitted" value="true" />
      <forward name="default" path="/WEB-INF/pages/channel/manage/edit.jsp" />
      <forward name="private"
               path="/WEB-INF/pages/channel/manage/confirmprivate.jsp" />
      <forward name="protected"
               path="/WEB-INF/pages/channel/manage/confirmprotected.jsp" />
      <forward name="success" path="/channels/manage/Edit.do" redirect="true" />
   </action>

   <action path="/channels/manage/ChannelPackagesRemove"
        scope="request"
        type="com.redhat.rhn.frontend.action.channel.manage.ChannelPackagesRemoveAction"
        className="com.redhat.rhn.frontend.struts.RhnActionMapping">
      <set-property property="postRequiredIfSubmitted" value="true" />
      <forward name="default" path="/WEB-INF/pages/channel/manage/confirmremovepackages.jsp" />
      <forward name="complete" path="/channels/manage/ChannelPackages.do" redirect="true" />
      </action>

   <action path="/channels/manage/ChannelPackageMenu"
        scope="request"
        type="com.redhat.rhn.frontend.action.channel.manage.ChannelPackageMenuAction"
        className="com.redhat.rhn.frontend.struts.RhnActionMapping">
        <forward name="default" path="/WEB-INF/pages/channel/manage/packagemenu.jsp" />
      </action>
   <action path="/channels/manage/ChannelPackagesAdd"
        scope="request"
        type="com.redhat.rhn.frontend.action.channel.manage.ChannelPackagesAddAction"
        className="com.redhat.rhn.frontend.struts.RhnActionMapping">
        <set-property property="postRequiredIfSubmitted" value="true" />
        <forward name="default" path="/WEB-INF/pages/channel/manage/addpackages.jsp" />
          <forward name="confirm" path="/channels/manage/ChannelPackagesAddConfirm.do" redirect="true" />
      </action>

   <action path="/channels/manage/ChannelPackagesAddConfirm"
        scope="request"
        type="com.redhat.rhn.frontend.action.channel.manage.ChannelPackagesAddConfirmAction"
        className="com.redhat.rhn.frontend.struts.RhnActionMapping">
        <set-property property="postRequiredIfSubmitted" value="true" />
        <forward name="default" path="/WEB-INF/pages/channel/manage/confirmaddpackages.jsp" />
          <forward name="complete" path="/channels/manage/ChannelPackages.do" redirect="true" />
      </action>

	 <action path="/channels/ChannelSubscribers"
		type="com.redhat.rhn.frontend.action.channel.ChannelSubscribedAction"
	        className="com.redhat.rhn.frontend.struts.RhnActionMapping">
        <set-property property="postRequiredIfSubmitted" value="true" />
        <forward name="default" path="/WEB-INF/pages/channel/subscribedsystems.jsp" />
      </action>

	 <action path="/channels/TargetSystems"
		type="com.redhat.rhn.frontend.action.channel.TargetSystemsAction"
	        className="com.redhat.rhn.frontend.struts.RhnActionMapping">
	    <forward name="confirm" path="/channels/ConfirmTargetSystems.do" redirect="true"/>
        <forward name="default" path="/WEB-INF/pages/channel/targetsystems.jsp" />
      </action>

	 <action path="/channels/ConfirmTargetSystems"
		type="com.redhat.rhn.frontend.action.channel.TargetSystemsConfirmAction"
	        className="com.redhat.rhn.frontend.struts.RhnActionMapping">
        <set-property property="postRequiredIfSubmitted" value="true" />
        <forward name="default" path="/WEB-INF/pages/channel/confirmtargetsystems.jsp" />
        <forward name="success" path="/channels/TargetSystems.do" redirect="true" />
      </action>


   <action path="/systems/customdata/CustomDataList"
        scope="request"
        type="com.redhat.rhn.frontend.action.systems.customkey.CustomKeyListAction"
        className="com.redhat.rhn.frontend.struts.RhnActionMapping">
        <set-property property="postRequiredIfSubmitted" value="true" />
        <forward name="default" path="/WEB-INF/pages/systems/customkey/listcustomkeys.jsp" />
      </action>

   <action path="/systems/customdata/CreateCustomKey"
        scope="request"
        type="com.redhat.rhn.frontend.action.systems.customkey.CreateCustomKeyAction"
        className="com.redhat.rhn.frontend.struts.RhnActionMapping">
        <set-property property="postRequiredIfSubmitted" value="true" />
        <forward name="default" path="/WEB-INF/pages/systems/customkey/createkey.jsp" />
        <forward name="created" path="/systems/customdata/CustomDataList.do" redirect="true"/>
      </action>



   <action path="/systems/customdata/DeleteCustomKey"
        scope="request"
        input="/WEB-INF/pages/systems/customkey/deletekey.jsp"
        type="com.redhat.rhn.frontend.action.systems.customkey.DeleteCustomKeyAction"
        name="submittedForm"
        className="com.redhat.rhn.frontend.struts.RhnActionMapping">
        <set-property property="postRequiredIfSubmitted" value="true" />
        <forward name="default" path="/WEB-INF/pages/systems/customkey/deletekey.jsp" />
        <forward name="deleted" path="/systems/customdata/CustomDataList.do" redirect="true"/>
      </action>

   <action path="/systems/customdata/UpdateCustomKey"
        scope="request"
        input="/WEB-INF/pages/systems/customkey/updatekey.jsp"
        type="com.redhat.rhn.frontend.action.systems.customkey.UpdateCustomKeyAction"
        name="updateCustomKeyForm"
        className="com.redhat.rhn.frontend.struts.RhnActionMapping">
        <set-property property="postRequiredIfSubmitted" value="true" />
        <forward name="default" path="/WEB-INF/pages/systems/customkey/updatekey.jsp" />
        <forward name="updated" path="/systems/customdata/CustomDataList.do" redirect="true"/>
      </action>

   <action path="/software/manage/packages/PackageList"
        scope="request"
        type="com.redhat.rhn.frontend.action.rhnpackage.CustomPackageListAction"
        className="com.redhat.rhn.frontend.struts.RhnActionMapping">
        <set-property property="postRequiredIfSubmitted" value="true" />
        <forward name="default" path="/WEB-INF/pages/channel/manage/package/listremovecustompackages.jsp" />
        <forward name="confirm" path="/software/manage/packages/ConfirmPackageRemove.do" redirect="true" />
      </action>

   <action path="/software/manage/packages/ConfirmPackageRemove"
        scope="request"
        type="com.redhat.rhn.frontend.action.rhnpackage.CustomPackagesDeleteConfirmAction"
        className="com.redhat.rhn.frontend.struts.RhnActionMapping">
        <set-property property="postRequiredIfSubmitted" value="true" />
        <forward name="default" path="/WEB-INF/pages/channel/manage/package/confirmdeletepackages.jsp" />
        <forward name="deleted" path="/software/manage/packages/PackageList.do" redirect="true" />
      </action>

   <action path="/software/packages/Details"
        scope="request"
        type="com.redhat.rhn.frontend.action.rhnpackage.PackageDetailsAction"
        className="com.redhat.rhn.frontend.struts.RhnActionMapping">
        <forward name="default" path="/WEB-INF/pages/rhnpackage/packagedetail.jsp" />
		<forward name="package" path="/software/packages/Details.do" redirect="true"/>
      </action>

   <action path="/software/packages/ChangeLog"
        scope="request"
        type="com.redhat.rhn.frontend.action.rhnpackage.PackageChangeLogAction"
        className="com.redhat.rhn.frontend.struts.RhnActionMapping">
        <forward name="default" path="/WEB-INF/pages/rhnpackage/changelog.jsp" />
      </action>


<!-- Repo Sync -->

    <action path="/channels/manage/repos/RepoList"
        scope="request"
        parameter="all"
        input="/WEB-INF/pages/channel/manage/repo/repos.jsp"
        type="com.redhat.rhn.frontend.action.channel.manage.repo.RepoListSetupAction"
        className="com.redhat.rhn.frontend.struts.RhnActionMapping">
        <set-property property="postRequiredIfSubmitted" value="true" />
        <forward name="default"
                 path="/WEB-INF/pages/channel/manage/repo/repos.jsp"/>
    </action>

    <action path="/channels/manage/repos/RepoCreate"
        scope="request"
        validate="false"
        name="contentSourceForm"
        parameter="create_mode"
        type="com.redhat.rhn.frontend.action.channel.manage.repo.RepoDetailsAction"
        className="com.redhat.rhn.frontend.struts.RhnActionMapping">
        <set-property property="postRequiredIfSubmitted" value="true" />
        <forward name="default"
                 path="/WEB-INF/pages/channel/manage/repo/repodetails.jsp"/>
        <forward name="success"
                 path="/channels/manage/repos/RepoEdit.do" redirect = "true"
                 />
    </action>

    <action path="/channels/manage/repos/RepoEdit"
        scope="request"
        name="contentSourceForm"
        parameter="edit_mode"
        type="com.redhat.rhn.frontend.action.channel.manage.repo.RepoDetailsAction"
        className="com.redhat.rhn.frontend.struts.RhnActionMapping">
        <set-property property="postRequiredIfSubmitted" value="true" />
        <forward name="default"
                 path="/WEB-INF/pages/channel/manage/repo/repodetails.jsp"/>
        <forward name="success"
                 path="/channels/manage/repos/RepoEdit.do" redirect = "true"/>
    </action>

    <action path="/channels/manage/repos/RepoDelete"
        scope="request"
        type="com.redhat.rhn.frontend.action.channel.manage.repo.RepoDeleteAction"
        className="com.redhat.rhn.frontend.struts.RhnActionMapping">
        <set-property property="postRequiredIfSubmitted" value="true" />
        <forward name="default"
                 path="/WEB-INF/pages/channel/manage/repo/deleteconfirm.jsp"/>
        <forward name="success"
                 path="/channels/manage/repos/RepoList.do" redirect = "true"/>
    </action>

<!-- end repo -->

   <action path="/common/DownloadFile"
        scope="request"
        type="com.redhat.rhn.frontend.action.common.DownloadFile"
        className="com.redhat.rhn.frontend.struts.RhnActionMapping">
		<forward name="error"
             path="/WEB-INF/pages/common/errors/baddownloadaction.jsp"/>
      </action>




    <action path="/admin/config/Orgs"
            forward="/WEB-INF/pages/admin/config/multiorg.jsp" />
    <action path="/account/VerificationSent"
            forward="/WEB-INF/pages/common/email_sent.jsp" />
    <action path="/users/VerificationSent"
            forward="/WEB-INF/pages/common/email_sent.jsp" />
    <action path="/users/RPCPlaceholder"
            forward="/WEB-INF/pages/common/placeholders/rpc-placeholder.jsp" />
    <action path="/errors/Permission"
            forward="/WEB-INF/pages/common/errors/permission.jsp" />
    <action path="/Load"
            forward="/WEB-INF/pages/common/loading/loading.jsp" />

	<!-- Used by CSVTag, data must be stored in session context -->
	<action path="/CSVDownloadAction"
			type="com.redhat.rhn.frontend.action.CSVDownloadAction">
		<forward name="error"
                 path="/WEB-INF/pages/common/errors/badcsvaction.jsp"/>
	</action>

    <action path="/help/Search"
        scope="request"
        name="docsSearchForm"
        input="/WEB-INF/pages/help/docsearch.jsp"
        type="com.redhat.rhn.frontend.action.help.DocSearchSetupAction"
        className="com.redhat.rhn.frontend.struts.RhnActionMapping">
        <forward name="default"
                 path="/WEB-INF/pages/help/docsearch.jsp"/>
        <forward name="success"
                 path="/help/Search.do" redirect="true"/>
    </action>

      <action path="/help/Chat"
              scope="request"
              type="com.redhat.rhn.frontend.action.help.ChatAction">
          <forward name="default" path="/WEB-INF/pages/help/chatindex.jsp"/>
      </action>

    <action path="/help/index"
        scope="request"
        type="com.redhat.rhn.frontend.action.help.HelpAction">
        <forward name="default" path="/WEB-INF/pages/help/helpindex.jsp"/>
    </action>

    <!-- SSM Operations Log -->
    <action path="/ssm/ViewLog"
            type="com.redhat.rhn.frontend.action.ssm.ViewLogAction">
       <forward name="default"
                path="/WEB-INF/pages/ssm/view-log.jsp"/>
    </action>

    <action path="/ssm/ViewAllLog"
            type="com.redhat.rhn.frontend.action.ssm.ViewAllLogAction"
            className="com.redhat.rhn.frontend.struts.RhnActionMapping">
       <set-property property="postRequiredIfSubmitted" value="true" />
       <forward name="default"
                path="/WEB-INF/pages/ssm/view-log.jsp"/>
    </action>

    <action path="/ssm/ViewCompletedLog"
            type="com.redhat.rhn.frontend.action.ssm.ViewCompletedLogAction"
            className="com.redhat.rhn.frontend.struts.RhnActionMapping">
       <set-property property="postRequiredIfSubmitted" value="true" />
       <forward name="default"
                path="/WEB-INF/pages/ssm/view-log.jsp"/>
    </action>

    <action path="/ssm/ViewLogDetails"
            type="com.redhat.rhn.frontend.action.ssm.ViewLogDetailsAction"
            className="com.redhat.rhn.frontend.struts.RhnActionMapping">
       <set-property property="postRequiredIfSubmitted" value="true" />
       <forward name="default"
                path="/WEB-INF/pages/ssm/view-log-details.jsp"/>
    </action>

    <!-- SSM Package tab home page -->
    <action path="/ssm/Packages"
            forward="/WEB-INF/pages/ssm/packages.jsp" />

    <!-- SSM Package Install Pages -->
    <action path="/ssm/PackageInstall"
        scope="request"
        input="/WEB-INF/pages/ssm/packageinstall.jsp"
        type="com.redhat.rhn.frontend.action.channel.ssm.SelectChannelAction"
        className="com.redhat.rhn.frontend.struts.RhnActionMapping">
       <set-property property="postRequiredIfSubmitted" value="true" />
       <forward name="default"
                path="/WEB-INF/pages/ssm/packageinstall.jsp" />
    </action>

    <action path="/ssm/PackageList"
        scope="request"
        input="/WEB-INF/pages/ssm/packagelist.jsp"
        type="com.redhat.rhn.frontend.action.rhnpackage.ssm.SelectInstallationPackagesAction"
        className="com.redhat.rhn.frontend.struts.RhnActionMapping">
       <set-property property="postRequiredIfSubmitted" value="true" />
       <forward name="default"
                path="/WEB-INF/pages/ssm/packagelist.jsp" />
       <forward name="confirm"
                path="/ssm/PackageSchedule.do"/>
    </action>

    <action path="/ssm/PackageSchedule"
        scope="request"
        name="datePickerForm"
        input="/WEB-INF/pages/ssm/packageinstallschedule.jsp"
        type="com.redhat.rhn.frontend.action.rhnpackage.ssm.SchedulePackageInstallationAction"
        className="com.redhat.rhn.frontend.struts.RhnActionMapping">
       <set-property property="postRequiredIfSubmitted" value="true" />
       <forward name="default"
                path="/WEB-INF/pages/ssm/packageinstallschedule.jsp" />
       <forward name="confirm"
                path="/ssm/ViewLog.do" redirect="true"/>
    </action>

     <!-- SSM Package Remove Pages -->
     <action path="/ssm/PackageRemove"
         scope="request"
         input="/WEB-INF/pages/ssm/packageremove.jsp"
         type="com.redhat.rhn.frontend.action.rhnpackage.ssm.SelectRemovePackagesAction"
         className="com.redhat.rhn.frontend.struts.RhnActionMapping">
        <set-property property="postRequiredIfSubmitted" value="true" />
        <forward name="default"
                 path="/WEB-INF/pages/ssm/packageremove.jsp" />
        <forward name="confirm"
                 path="/ssm/PackageRemoveSchedule.do"/>
     </action>

     <action path="/ssm/PackageRemoveSchedule"
         scope="request"
         name="datePickerForm"
         input="/WEB-INF/pages/ssm/packageremoveschedule.jsp"
         type="com.redhat.rhn.frontend.action.rhnpackage.ssm.SchedulePackageRemoveAction"
         className="com.redhat.rhn.frontend.struts.RhnActionMapping">
        <set-property property="postRequiredIfSubmitted" value="true" />
        <forward name="default"
                 path="/WEB-INF/pages/ssm/packageremoveschedule.jsp" />
        <forward name="confirm"
                 path="/ssm/ViewLog.do" redirect="true"/>
     </action>

     <!-- SSM Package Upgrade Pages -->
     <action path="/ssm/PackageUpgrade"
         scope="request"
         input="/WEB-INF/pages/ssm/packageupgrade.jsp"
         type="com.redhat.rhn.frontend.action.rhnpackage.ssm.SelectUpgradePackagesAction"
         className="com.redhat.rhn.frontend.struts.RhnActionMapping">
        <set-property property="postRequiredIfSubmitted" value="true" />
        <forward name="default"
                 path="/WEB-INF/pages/ssm/packageupgrade.jsp" />
        <forward name="confirm"
                 path="/ssm/PackageUpgradeSchedule.do"/>
     </action>

     <action path="/ssm/PackageUpgradeSchedule"
         scope="request"
         name="datePickerForm"
         input="/WEB-INF/pages/ssm/packageupgradeschedule.jsp"
         type="com.redhat.rhn.frontend.action.rhnpackage.ssm.SchedulePackageUpgradeAction"
         className="com.redhat.rhn.frontend.struts.RhnActionMapping">
        <set-property property="postRequiredIfSubmitted" value="true" />
        <forward name="default"
                 path="/WEB-INF/pages/ssm/packageupgradeschedule.jsp" />
        <forward name="confirm"
                 path="/ssm/ViewLog.do" redirect="true"/>
     </action>

     <!-- SSM Package Verify Pages -->
     <action path="/ssm/PackageVerify"
         scope="request"
         input="/WEB-INF/pages/ssm/packageverify.jsp"
         type="com.redhat.rhn.frontend.action.rhnpackage.ssm.SelectVerifyPackagesAction"
         className="com.redhat.rhn.frontend.struts.RhnActionMapping">
        <set-property property="postRequiredIfSubmitted" value="true" />
        <forward name="default"
                 path="/WEB-INF/pages/ssm/packageverify.jsp" />
        <forward name="confirm"
                 path="/ssm/PackageVerifySchedule.do"/>
     </action>

     <action path="/ssm/PackageVerifySchedule"
         scope="request"
         name="datePickerForm"
         input="/WEB-INF/pages/ssm/packageverifyschedule.jsp"
         type="com.redhat.rhn.frontend.action.rhnpackage.ssm.SchedulePackageVerifyAction"
         className="com.redhat.rhn.frontend.struts.RhnActionMapping">
        <set-property property="postRequiredIfSubmitted" value="true" />
        <forward name="default"
                 path="/WEB-INF/pages/ssm/packageverifyschedule.jsp" />
        <forward name="confirm"
                 path="/ssm/ViewLog.do" redirect="true"/>
     </action>

     <action path="/admin/TaskStatus"
         scope="request"
         name="datePickerForm"
         input="/WEB-INF/pages/admin/taskStatus.jsp"
         type="com.redhat.rhn.frontend.action.satellite.TaskStatusAction"
         className="com.redhat.rhn.frontend.struts.RhnActionMapping">
        <set-property property="acls" value="user_role(satellite_admin)"/>
        <forward name="default"
                 path="/WEB-INF/pages/admin/taskStatus.jsp" />
     </action>

     <action path="/admin/SatSchedules"
         scope="request"
         input="/WEB-INF/pages/admin/schedules.jsp"
         type="com.redhat.rhn.frontend.action.tasko.SatSchedulesAction"
         className="com.redhat.rhn.frontend.struts.RhnActionMapping">
        <set-property property="postRequiredIfSubmitted" value="true" />
        <set-property property="acls" value="user_role(satellite_admin)"/>
        <forward name="default"
                 path="/WEB-INF/pages/admin/schedules.jsp" />
     </action>

     <action path="/admin/ScheduleDetail"
         scope="request"
         name="updateTaskSchedule"
         input="/WEB-INF/pages/admin/scheduleDetail.jsp"
         type="com.redhat.rhn.frontend.action.tasko.ScheduleDetailAction"
         className="com.redhat.rhn.frontend.struts.RhnActionMapping">
        <set-property property="postRequiredIfSubmitted" value="true" />
        <set-property property="acls" value="user_role(satellite_admin)"/>
        <forward name="default"
                 path="/WEB-INF/pages/admin/scheduleDetail.jsp" />
        <forward name="disable"
                 path="/admin/DeleteSchedule.do" redirect="true" />
        <forward name="success"
                 path="/admin/ScheduleDetail.do" redirect="true" />
     </action>

     <action path="/admin/DeleteSchedule"
         scope="request"
         name="updateTaskSchedule"
         input="/WEB-INF/pages/admin/deleteSchedule.jsp"
         type="com.redhat.rhn.frontend.action.tasko.DeleteScheduleAction"
         className="com.redhat.rhn.frontend.struts.RhnActionMapping">
        <set-property property="postRequiredIfSubmitted" value="true" />
        <set-property property="acls" value="user_role(satellite_admin)"/>
        <forward name="default"
                 path="/WEB-INF/pages/admin/deleteSchedule.jsp" />
        <forward name="success"
                 path="/admin/SatSchedules.do" redirect="true" />
     </action>

     <action path="/admin/BunchDetail"
         scope="request"
         input="/WEB-INF/pages/admin/bunchDetail.jsp"
         type="com.redhat.rhn.frontend.action.tasko.BunchDetailAction"
         className="com.redhat.rhn.frontend.struts.RhnActionMapping">
       <set-property property="postRequiredIfSubmitted" value="true" />
        <set-property property="acls" value="user_role(satellite_admin)"/>
        <forward name="default"
                 path="/WEB-INF/pages/admin/bunchDetail.jsp" />
     </action>

  </action-mappings>

  <!-- ===================================== -->
  <!-- =              PLUGINS              = -->
  <!-- ===================================== -->

  <controller
      processorClass="com.redhat.rhn.common.logging.AuditLogRequestProcessor"
      nocache="false"
      locale="false" />

  <message-resources factory="com.redhat.rhn.frontend.struts.XmlMessageResourcesFactory"
      parameter="." null="false"/>

</struts-config><|MERGE_RESOLUTION|>--- conflicted
+++ resolved
@@ -2830,11 +2830,7 @@
         className="com.redhat.rhn.frontend.struts.RhnActionMapping">
         <set-property property="postRequiredIfSubmitted" value="true" />
           <set-property property="acls"
-<<<<<<< HEAD
-               value="org_channel_family(SMP); user_role(org_admin)"/>
-=======
-               value="org_channel_family(rhn-proxy) or not is_satellite(); user_role(org_admin)"/>
->>>>>>> 4c7c034d
+               value="org_channel_family(SMP) or not is_satellite(); user_role(org_admin)"/>
         <forward name="default"
                  path="/WEB-INF/pages/systems/proxylist.jsp"/>
     </action>
