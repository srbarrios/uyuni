--- conflicted
+++ resolved
@@ -125,13 +125,8 @@
       <rhn-tab-url>/rhn/systems/SoftwareCrashUuidDetails.do</rhn-tab-url>
     </rhn-tab>
   </rhn-tab>
-<<<<<<< HEAD
   <rhn-tab name="Patches" url="/rhn/errata/RelevantErrata.do" active-image="tab-errata-selected.gif" inactive-image="tab-errata.gif">
     <rhn-tab name="Patches" url="/rhn/errata/RelevantErrata.do">
-=======
-  <rhn-tab name="Errata" url="/rhn/errata/RelevantErrata.do" active-image="tab-errata-selected.gif" inactive-image="tab-errata.gif">
-    <rhn-tab name="Errata" url="/rhn/errata/RelevantErrata.do">
->>>>>>> 4f1c3dcf
       <rhn-tab-directory>/rhn/errata</rhn-tab-directory>
       <rhn-tab name="Relevant">
         <rhn-tab-url>/rhn/errata/RelevantErrata.do</rhn-tab-url>
