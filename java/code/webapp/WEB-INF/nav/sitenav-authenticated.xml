--- conflicted
+++ resolved
@@ -247,29 +247,6 @@
       </rhn-tab>
     </rhn-tab>
   </rhn-tab>
-<<<<<<< HEAD
-  <rhn-tab name="Monitoring" url="/rhn/monitoring/ProbeList.do" active-image="tab-monitoring-selected.gif" inactive-image="tab-monitoring.gif" acl="show_monitoring()">
-    <rhn-tab-directory>/rhn/monitoring/</rhn-tab-directory>
-    <rhn-tab name="Status" acl="show_monitoring()" url="/rhn/monitoring/ProbeList.do">
-       <rhn-tab-directory>/rhn/monitoring/</rhn-tab-directory>
-    </rhn-tab>
-    <rhn-tab name="Scout Config Push" acl="show_monitoring();" url="/network/monitoring/scout/index.pxt" />
-    <rhn-tab name="Notification" acl="show_monitoring()" url="/rhn/monitoring/config/notification/Methods.do">
-      <rhn-tab-url>/rhn/monitoring/config/notification/NotificationMethods.do</rhn-tab-url>
-      <rhn-tab name="Filters" acl="show_monitoring()" url="/rhn/monitoring/config/notification/ActiveFilters.do">
-        <rhn-tab-directory>/rhn/monitoring/config/notification</rhn-tab-directory>
-      </rhn-tab>
-    </rhn-tab>
-    <rhn-tab name="Probe Suites" acl="show_monitoring()" url="/rhn/monitoring/config/ProbeSuites.do">
-      <rhn-tab-url>/rhn/monitoring/config/ProbeSuiteCreate.do</rhn-tab-url>
-      <rhn-tab-url>/rhn/monitoring/config/ProbeSuiteEdit.do</rhn-tab-url>
-      <rhn-tab-url>/rhn/monitoring/config/ProbeSuiteListProbes.do</rhn-tab-url>
-      <rhn-tab-url>/rhn/monitoring/config/ProbeSuiteProbeCreate.do</rhn-tab-url>
-      <rhn-tab-url>/rhn/monitoring/config/ProbeSuiteProbeEdit.do</rhn-tab-url>
-      <rhn-tab-url>/rhn/monitoring/config/ProbeSuiteSystems.do</rhn-tab-url>
-      <rhn-tab-url>/rhn/monitoring/config/ProbeSuiteSystemsEdit.do</rhn-tab-url>
-    </rhn-tab>
-  </rhn-tab>
   <rhn-tab name="Admin" url="/rhn/admin/setup/ProxySettings.do" active-image="tab-tools-selected.gif" inactive-image="tab-tools.gif" acl="user_role(satellite_admin)">
     <rhn-tab name="Setup Wizard" acl="user_role(satellite_admin)" url="/rhn/admin/setup/ProxySettings.do">
       <rhn-tab-url>/rhn/admin/setup/ProxySettings.do</rhn-tab-url>
@@ -279,10 +256,6 @@
       <rhn-tab-url>/rhn/admin/setup/SystemGroups.do</rhn-tab-url>
       <rhn-tab-url>/rhn/admin/setup/ActivationKeys.do</rhn-tab-url>
     </rhn-tab>
-
-=======
-  <rhn-tab name="Admin" url="/rhn/admin/multiorg/Organizations.do" active-image="tab-tools-selected.gif" inactive-image="tab-tools.gif" acl="user_role(satellite_admin)">
->>>>>>> ae95d6d5
     <rhn-tab name="Organizations" acl="user_role(satellite_admin)" url="/rhn/admin/multiorg/Organizations.do">
         <rhn-tab-url>/rhn/admin/multiorg/OrgDetails.do</rhn-tab-url>
         <rhn-tab-url>/rhn/admin/multiorg/OrgConfigDetails.do</rhn-tab-url>
@@ -324,16 +297,9 @@
        <rhn-tab name="General" acl="user_role(satellite_admin)">
         <rhn-tab-url>/rhn/admin/config/GeneralConfig.do</rhn-tab-url>
       </rhn-tab>
-<<<<<<< HEAD
       <rhn-tab name="SUSE Customer Center" acl="user_role(satellite_admin)">
         <rhn-tab-url>/rhn/admin/config/SCCConfig.do</rhn-tab-url>
       </rhn-tab>
-      <rhn-tab name="Monitoring" acl="user_role(satellite_admin); show_scout()">
-        <rhn-tab-url>/rhn/admin/config/MonitoringConfig.do</rhn-tab-url>
-=======
-      <rhn-tab name="Certificate" acl="user_role(satellite_admin)">
-        <rhn-tab-url>/rhn/admin/config/CertificateConfig.do</rhn-tab-url>
->>>>>>> ae95d6d5
       </rhn-tab>
       <rhn-tab name="Bootstrap Script" acl="user_role(satellite_admin)">
         <rhn-tab-url>/rhn/admin/config/BootstrapConfig.do</rhn-tab-url>
