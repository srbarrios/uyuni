--- conflicted
+++ resolved
@@ -27,8 +27,7 @@
 
 <br />
 <h2>
-<<<<<<< HEAD
-  <rhn:icon type="header-kickstart" title="<bean:message key='system.common.kickstartAlt' />" />
+  <rhn:icon type="header-kickstart" title="system.common.kickstartAlt" />
   <c:choose>
     <c:when test="${system.bootstrap}">
       <bean:message key="kickstart.configure.heading1.jsp" />
@@ -37,10 +36,6 @@
       <bean:message key="kickstart.schedule.heading1.jsp" />
     </c:otherwise>
   </c:choose>
-=======
-  <rhn:icon type="header-kickstart" title="system.common.kickstartAlt" />
-  <bean:message key="kickstart.schedule.heading1.jsp" />
->>>>>>> fde93409
 </h2>
 
 <c:if test="${requestScope.isVirtualGuest == 'true' or requestScope.invalidContactMethod}">
