<%@ taglib uri="http://java.sun.com/jsp/jstl/core" prefix="c" %>
<%@ taglib uri="http://rhn.redhat.com/rhn" prefix="rhn" %>
<%@ taglib uri="http://struts.apache.org/tags-bean" prefix="bean" %>
<%@ taglib uri="http://struts.apache.org/tags-html" prefix="html" %>

<head>
    <%@ include file="/WEB-INF/pages/common/fragments/editarea.jspf" %>
</head>

<html:html>
    <body>
        <%@ include file="/WEB-INF/pages/common/fragments/kickstart/kickstart-rules.jspf" %>
        <c:choose>
            <c:when test = "${not empty requestScope.create_mode}">
                <rhn:toolbar base="h1" icon="header-info" imgAlt="info.alt.img">
                    <bean:message key="snippetcreate.jsp.toolbar"/>
                </rhn:toolbar>
                <h2><bean:message key="snippetcreate.jsp.header2"/></h2>
            </c:when>
            <c:otherwise>
                <rhn:toolbar base="h1"
                             icon="header-info"
                             imgAlt="info.alt.img"
                             deletionUrl="CobblerSnippetDelete.do?name=${cobblerSnippetsForm.map.name}"
                             deletionType="snippets">
                    <c:out value="${requestScope.snippet.displayName}"/>
                </rhn:toolbar>
                <h2><bean:message key="snippetdetails.jsp.header2"/></h2>
            </c:otherwise>
        </c:choose>
        <c:choose>
            <c:when test="${empty requestScope.create_mode}">
                <c:set var="url" value ="/kickstart/cobbler/CobblerSnippetEdit"/>
            </c:when>
            <c:otherwise>
                <c:set var="url" value ="/kickstart/cobbler/CobblerSnippetCreate"/>
            </c:otherwise>
        </c:choose>

    <html:form action="${url}" styleClass="form-horizontal">
    <rhn:csrf />
    <rhn:submitted/>

    <div class="form-group">
        <label class="col-lg-3 control-label">
            <rhn:required-field key = "cobbler.snippet.name"/>
        </label>
        <div class="col-lg-6">
            <html:text property="name" styleClass="form-control"/>
            <span class="help-block"><rhn:tooltip key="snippetcreate.jsp.tip1"/></span>
            <c:if  test = "${empty requestScope.create_mode}">
                <span class="help-block"><rhn:warning key="snippetcreate.jsp.warning.tip"/></span>
                <html:hidden property="oldName"/>
            </c:if>
        </div>
     </div>

     <c:if  test = "${empty requestScope.create_mode}">
         <div class="form-group">
             <label class="col-lg-3 control-label">
                 <bean:message key="cobbler.snippet.path"/>:
             </label>
             <div class="col-lg-6">
                 <p><c:out value="${requestScope.snippet.displayPath}"/></p>
                 <span class="help-block"><rhn:tooltip key="cobbler.snippet.path.tip"/></span>
             </div>
         </div>

         <div class="form-group">
             <label class="col-lg-3 control-label">
                 <bean:message key="cobbler.snippet.macro"/>:
             </label>
             <div class="col-lg-6">
                 <p><c:out value="${requestScope.snippet.fragment}"/></p>
                 <span class="help-block"><rhn:tooltip key="cobbler.snippet.copy-paste-snippet-tip"/></span>
             </div>
         </div>
     </c:if>

     <div class="form-group">
        <label class="col-lg-3 control-label">
            <bean:message key="cobbler.snippet.type"/>:
        </label>
        <div class="col-lg-6">
            <bean:message key="Custom"/>
            <span class="help-block">
                <rhn:tooltip>
                    <bean:message key="cobbler.snippet.custom.tip"
                                  arg0="${requestScope.org}"/>
                </rhn:tooltip>
            </span>
        </div>
     </div>

     <h2><bean:message key="snippetcreate.jsp.contents.header"/></h2>

     <div class="form-group">
         <label class="col-lg-3 control-label">
             <rhn:required-field key="snippetcreate.jsp.contents"/>
         </label>
         <div class="col-lg-6">
             <html:textarea property="contents" rows="24" cols="80"
                            styleId="contents" styleClass="form-control"/>
<<<<<<< HEAD
             <%@ include file="/WEB-INF/pages/common/fragments/kickstart/autoinstallation-rules.jspf" %>
=======
>>>>>>> dd6e383c
         </div>
     </div>

     <div class="form-group">
         <div class="col-lg-offset-3 col-lg-6">
             <html:submit styleClass="btn btn-success">
                 <c:choose>
                     <c:when test = "${empty requestScope.create_mode}">
                         <bean:message key="snippetupdate.jsp.submit"/>
                     </c:when>
                     <c:otherwise>
                         <bean:message key="snippetcreate.jsp.submit"/>
                     </c:otherwise>
                 </c:choose>
             </html:submit>
         </div>
     </div>
     </html:form>
     </body>
</html:html><|MERGE_RESOLUTION|>--- conflicted
+++ resolved
@@ -101,10 +101,6 @@
          <div class="col-lg-6">
              <html:textarea property="contents" rows="24" cols="80"
                             styleId="contents" styleClass="form-control"/>
-<<<<<<< HEAD
-             <%@ include file="/WEB-INF/pages/common/fragments/kickstart/autoinstallation-rules.jspf" %>
-=======
->>>>>>> dd6e383c
          </div>
      </div>
 
