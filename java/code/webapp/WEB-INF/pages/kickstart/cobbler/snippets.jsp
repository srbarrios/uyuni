--- conflicted
+++ resolved
@@ -6,12 +6,8 @@
 
 <html>
 <body>
-<<<<<<< HEAD
-<rhn:toolbar base="h1" icon="fa-info-circle"
+<rhn:toolbar base="h1" icon="header-info"
                helpUrl="/rhn/help/reference/en-US/s1-sm-systems.jsp#s3-sm-system-kick-snippet"
-=======
-<rhn:toolbar base="h1" icon="header-info"
->>>>>>> 0fbff1be
                creationUrl="CobblerSnippetCreate.do"
                creationType="snippets"
                iconAlt="info.alt.img">
