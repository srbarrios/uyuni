--- conflicted
+++ resolved
@@ -28,7 +28,6 @@
                         <input type="text" name="<c:out value="${option.name}" />_txt" value="${option.arg}" size="64"/><br/>
                       </c:otherwise>
                     </c:choose>
-<<<<<<< HEAD
                     <c:choose>
                         <c:when test="${option.enabled}">
                             <c:set var="enabled" value="checked=\"checked\""/>
@@ -108,41 +107,8 @@
                            value="<bean:message key='kickstartoptions.jsp.updatekickstart'/>" />
                 </div>
             </div>
-            <input type="hidden" name="ksid" value="${ksdata.id}"/>
-            <input type="hidden" name="submitted" value="true"/>
+            <rhn:input name="ksid" value="${ksdata.id}"/>
+            <rhn:input name="submitted" value="true"/>
         </form>
     </body>
-=======
-                    <c:if test="${option.additionalNotesKey != null}">
-                        <bean:message key="${option.additionalNotesKey}"/>
-                    </c:if>
-                  </td>
-                </c:when>
-                <c:otherwise>
-                  <td colspan="2"><input type="checkbox" name="${option.name}" value="${option.name}" ${enabled} /></td>
-                </c:otherwise>
-              </c:choose>
-            </tr>
-          </c:forEach>
-
-         <tr>
-                        <th><bean:message key="kickstartoptions.jsp.customoptions"/></th>
-                        <td></td>
-                        <td><textarea rows="8" cols="64" name="customOptions"><c:forEach items="${customOptions}" var="option"><c:out value="${option.arguments}" /></c:forEach></textarea>
-            <BR><bean:message key="kickstartoptions.jsp.customoptionsnote"/>
-            <BR><bean:message key="kickstartoptions.jsp.customoptionstip"/></td>
-         </tr>
-
-          <tr>
-            <td align="right" colspan="3"><input type="submit" class="btn btn-success" value="<bean:message key='kickstartoptions.jsp.updatekickstart'/>"/></td>
-          </tr>
-
-      </table>
-      <rhn:hidden name="ksid" value="${ksdata.id}"/>
-      <rhn:hidden name="submitted" value="true"/>
-    </form>
-</div>
-
-</body>
->>>>>>> d85d1a5c
 </html:html>
