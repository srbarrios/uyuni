--- conflicted
+++ resolved
@@ -9,11 +9,7 @@
         <script language="javascript" src="/javascript/refresh.js"></script>
     </head>
     <body>
-<<<<<<< HEAD
-        <rhn:toolbar base="h1" icon="header-kickstart"
-=======
         <rhn:toolbar base="h1" icon="fa-rocket"
->>>>>>> 449bd53d
                      deletionUrl="/rhn/kickstart/TreeDelete.do?kstid=${kstree.id}"
                      deletionType="deleteTree"
                      imgAlt="kickstarts.alt.img">
