--- conflicted
+++ resolved
@@ -56,31 +56,17 @@
                 attr="changeDateString"
                 sortattr="changeDate"/>
 
-<<<<<<< HEAD
- 	</rl:list>
-	<div class="row-0">
-		<div class="col-xs-6 text-left">
- 			<input type="submit" class="btn btn-success" name="dispatch" value="<bean:message key='disabledlist.jsp.reactivate'/>" />
- 		</div>
-		<div class="col-xs-6 text-right">
- 			<rl:csv dataset="pageList"
-				name="disabledUserList"
-				exportColumns="userLogin,userLastName,userFirstName,email,roleNames,lastLoggedIn,changedByFirstName,changedByLastName,changeDate"/>
- 		</div>
- 	</div>
-=======
         </rl:list>
-        <div class="row">
-                <div class="col-md-6 text-left">
+        <div class="row-0">
+                <div class="col-xs-6 text-left">
                         <input type="submit" class="btn btn-success" name="dispatch" value="<bean:message key='disabledlist.jsp.reactivate'/>" />
                 </div>
-                <div class="col-md-6 text-right">
+                <div class="col-xs-6 text-right">
                         <rl:csv dataset="pageList"
                                 name="disabledUserList"
                                 exportColumns="userLogin,userLastName,userFirstName,email,roleNames,lastLoggedIn,changedByFirstName,changedByLastName,changeDate"/>
                 </div>
         </div>
->>>>>>> a165cfa9
 
 </rl:listset>
 
