<%@ taglib uri="http://java.sun.com/jsp/jstl/core" prefix="c" %>
<%@ taglib uri="http://rhn.redhat.com/rhn" prefix="rhn" %>
<%@ taglib uri="http://struts.apache.org/tags-bean" prefix="bean" %>
<%@ taglib uri="http://struts.apache.org/tags-html" prefix="html" %>

<<<<<<< HEAD
<html:html xhtml="true">
<%--  disableAutoComplete() huck added to prevent certain browsers from exposing sensitive data --%>
<body onLoad="disableAutoComplete();">
<rhn:toolbar base="h1" img="/img/rhn-icon-info.gif" imgAlt="info.alt.img">
  <bean:message key="general.jsp.toolbar"/>
</rhn:toolbar>

<div class="page-summary">
    <p>
        <bean:message key="general.jsp.summary"/>
    </p>
</div>

<rhn:dialogmenu mindepth="0" maxdepth="1" definition="/WEB-INF/nav/sat_config.xml" renderer="com.redhat.rhn.frontend.nav.DialognavRenderer" />

<h2><bean:message key="general.jsp.header2"/></h2>

<div>
<html:form action="/admin/config/GeneralConfig" method="post">
    <rhn:csrf />
    <table class="details">
    <tr>
        <th>
            <label for="admin_email"><rhn:required-field key="general.jsp.admin_email"/></label>
        </th>
        <td>
            <html:text property="traceback_mail" size="32" styleId="admin_email" />
        </td>
    </tr>
    <tr>
        <th>
            <label for="hostname"><rhn:required-field key="general.jsp.hostname"/></label>
        </th>
        <td>
            <html:text property="server|jabber_server" size="32" styleId="hostname" />
        </td>
    </tr>
    <tr>
        <th>
            <label for="proxy"><bean:message key="general.jsp.proxy"/></label>
        </th>
        <td>
            <html:text property="server|satellite|http_proxy" size="32" styleId="proxy" />
        </td>
    </tr>
    <tr>
        <th>
            <label for="proxy_user"><bean:message key="general.jsp.proxy_username"/></label>
        </th>
        <td>
            <html:text property="server|satellite|http_proxy_username" size="32" styleId="proxy_user" />
        </td>
    </tr>
    <tr>
        <th>
            <label for="proxy_password"><bean:message key="general.jsp.proxy_password"/></label>
        </th>
        <td>
            <html:password property="server|satellite|http_proxy_password" size="32" styleId="proxy_password" />
        </td>
    </tr>
    <tr>
        <th>
            <label for="proxy_password_confirm"><bean:message key="general.jsp.proxy_password_confirm"/></label>
        </th>
        <td>
            <html:password property="server|satellite|http_proxy_password_confirm"
            size="32" styleId="proxy_password_confirm" />
        </td>
    </tr>
    <tr>
        <th>
            <label for="mount_point"><bean:message key="general.jsp.mount_point"/></label>
        </th>
        <td>
            <html:text property="mount_point" size="32" styleId="mount_point" />
        </td>
    </tr>
    <tr>
        <th>
            <label for="ssl_available"><bean:message key="general.jsp.defaultTo_ssl"/></label>
        </th>
        <td>
            <html:checkbox property="web|ssl_available" styleId="ssl_available" />
        </td>
    </tr>
    <tr style="display: none;">
        <th>
            <label for="disconnected"><bean:message key="general.jsp.disconnected"/></label>
        </th>
        <td>
            <html:checkbox property="disconnected" styleId="disconnected" />
        </td>
    </tr>
    <tr>
        <th>
            <label for="is_monitoring_backend"><bean:message key="general.jsp.monitoring_backend"/></label>
        </th>
        <td>
            <html:checkbox property="web|is_monitoring_backend" styleId="is_monitoring_backend" />
        </td>
    </tr>
    </table>
    <hr/>
    <div align="right"><html:submit><bean:message key="config.update"/></html:submit></div>
    <html:hidden property="suite_id" value="${probeSuite.id}"/>
    <html:hidden property="submitted" value="true"/>
</html:form>
</div>

</body>
=======
<html:html>
    <body>
        <rhn:toolbar base="h1" icon="fa-info-circle" imgAlt="info.alt.img">
            <bean:message key="general.jsp.toolbar"/>
        </rhn:toolbar>
        <p><bean:message key="general.jsp.summary"/></p>
        <rhn:dialogmenu mindepth="0" maxdepth="1" definition="/WEB-INF/nav/sat_config.xml" renderer="com.redhat.rhn.frontend.nav.DialognavRenderer" />
        <div class="panel panel-default">
            <div class="panel-heading">
                <h4><bean:message key="general.jsp.header2"/></h4>
            </div>
            <div class="panel-body">
                <html:form action="/admin/config/GeneralConfig"
                           styleClass="form-horizontal"
                           method="post">
                    <rhn:csrf />
                    <div class="form-group">
                        <label for="admin_email" class="col-lg-3 control-label">
                            <rhn:required-field key="general.jsp.admin_email"/>:
                        </label>
                        <div class="col-lg-6">
                            <html:text property="traceback_mail"
                                       styleClass="form-control"
                                       size="32" styleId="admin_email" />
                        </div>
                    </div>
                    <div class="form-group">
                        <label for="hostname" class="col-lg-3 control-label">
                            <rhn:required-field key="general.jsp.hostname"/>:
                        </label>
                        <div class="col-lg-6">
                            <html:text property="server|jabber_server"
                                       styleClass="form-control"
                                       size="32" styleId="hostname" />
                        </div>
                    </div>
                    <div class="form-group">
                        <label for="proxy" class="col-lg-3 control-label">
                            <bean:message key="general.jsp.proxy"/>:
                        </label>
                        <div class="col-lg-6">
                            <html:text property="server|satellite|http_proxy"
                                       styleClass="form-control"
                                       size="32" styleId="proxy" />
                        </div>
                    </div>
                    <div class="form-group">
                        <label for="proxy_user" class="col-lg-3 control-label">
                            <bean:message key="general.jsp.proxy_username"/>:
                        </label>
                        <div class="col-lg-6">
                            <html:text property="server|satellite|http_proxy_username"
                                       styleClass="form-control"
                                       size="32" styleId="proxy_user" />
                        </div>
                    </div>
                    <div class="form-group">
                        <label for="proxy_password" class="col-lg-3 control-label">
                            <bean:message key="general.jsp.proxy_password"/>:
                        </label>
                        <div class="col-lg-6">
                            <html:password property="server|satellite|http_proxy_password"
                                           styleClass="form-control"
                                           size="32" styleId="proxy_password" />
                        </div>
                    </div>
                    <div class="form-group">
                        <label for="proxy_password_confirm" class="col-lg-3 control-label">
                            <bean:message key="general.jsp.proxy_password_confirm"/>:
                        </label>
                        <div class="col-lg-6">
                                    <html:password property="server|satellite|http_proxy_password_confirm"
                                                   styleClass="form-control"
                                                   size="32" styleId="proxy_password_confirm" />
                        </div>
                    </div>
                    <div class="form-group">
                        <label for="mount_point" class="col-lg-3 control-label">
                            <bean:message key="general.jsp.mount_point"/>:
                        </label>
                        <div class="col-lg-6">
                            <html:text property="mount_point" size="32"
                                       styleClass="form-control"
                                       styleId="mount_point" />
                        </div>
                    </div>
                    <div class="form-group">
                        <div class="col-lg-offset-3 col-lg-6">
                            <label for="ssl_available">
                                <html:checkbox property="web|ssl_available" styleId="ssl_available" />
                                <bean:message key="general.jsp.defaultTo_ssl"/>
                            </label>
                        </div>
                    </div>
                    <div class="form-group">
                        <div class="col-lg-offset-3 col-lg-6">
                            <label for="solaris">
                                <html:checkbox property="web|enable_solaris_support" styleId="solaris" />
                                <bean:message key="general.jsp.solaris"/>
                            </label>
                        </div>
                    </div>
                    <div class="form-group">
                        <div class="col-lg-offset-3 col-lg-6">
                            <label for="disconnected">
                                <html:checkbox property="disconnected" styleId="disconnected" />
                                <bean:message key="general.jsp.disconnected"/>
                            </label>
                        </div>
                    </div>
                    <div class="form-group">
                        <div class="col-lg-offset-3 col-lg-6">
                            <label for="is_monitoring_backend">
                                <html:checkbox property="web|is_monitoring_backend" styleId="is_monitoring_backend" />
                                <bean:message key="general.jsp.monitoring_backend"/>
                            </label>
                        </div>
                    </div>
                    <div class="form-group">
                        <div class="col-lg-offset-3 col-lg-6">
                            <html:submit styleClass="btn btn-success">
                                <bean:message key="config.update"/>
                            </html:submit>
                        </div>
                    </div>
                    <html:hidden property="suite_id" value="${probeSuite.id}"/>
                    <html:hidden property="submitted" value="true"/>
                </html:form>
            </div>
        </div>
    </body>
>>>>>>> 8c1e81a4
</html:html>
<|MERGE_RESOLUTION|>--- conflicted
+++ resolved
@@ -3,119 +3,6 @@
 <%@ taglib uri="http://struts.apache.org/tags-bean" prefix="bean" %>
 <%@ taglib uri="http://struts.apache.org/tags-html" prefix="html" %>
 
-<<<<<<< HEAD
-<html:html xhtml="true">
-<%--  disableAutoComplete() huck added to prevent certain browsers from exposing sensitive data --%>
-<body onLoad="disableAutoComplete();">
-<rhn:toolbar base="h1" img="/img/rhn-icon-info.gif" imgAlt="info.alt.img">
-  <bean:message key="general.jsp.toolbar"/>
-</rhn:toolbar>
-
-<div class="page-summary">
-    <p>
-        <bean:message key="general.jsp.summary"/>
-    </p>
-</div>
-
-<rhn:dialogmenu mindepth="0" maxdepth="1" definition="/WEB-INF/nav/sat_config.xml" renderer="com.redhat.rhn.frontend.nav.DialognavRenderer" />
-
-<h2><bean:message key="general.jsp.header2"/></h2>
-
-<div>
-<html:form action="/admin/config/GeneralConfig" method="post">
-    <rhn:csrf />
-    <table class="details">
-    <tr>
-        <th>
-            <label for="admin_email"><rhn:required-field key="general.jsp.admin_email"/></label>
-        </th>
-        <td>
-            <html:text property="traceback_mail" size="32" styleId="admin_email" />
-        </td>
-    </tr>
-    <tr>
-        <th>
-            <label for="hostname"><rhn:required-field key="general.jsp.hostname"/></label>
-        </th>
-        <td>
-            <html:text property="server|jabber_server" size="32" styleId="hostname" />
-        </td>
-    </tr>
-    <tr>
-        <th>
-            <label for="proxy"><bean:message key="general.jsp.proxy"/></label>
-        </th>
-        <td>
-            <html:text property="server|satellite|http_proxy" size="32" styleId="proxy" />
-        </td>
-    </tr>
-    <tr>
-        <th>
-            <label for="proxy_user"><bean:message key="general.jsp.proxy_username"/></label>
-        </th>
-        <td>
-            <html:text property="server|satellite|http_proxy_username" size="32" styleId="proxy_user" />
-        </td>
-    </tr>
-    <tr>
-        <th>
-            <label for="proxy_password"><bean:message key="general.jsp.proxy_password"/></label>
-        </th>
-        <td>
-            <html:password property="server|satellite|http_proxy_password" size="32" styleId="proxy_password" />
-        </td>
-    </tr>
-    <tr>
-        <th>
-            <label for="proxy_password_confirm"><bean:message key="general.jsp.proxy_password_confirm"/></label>
-        </th>
-        <td>
-            <html:password property="server|satellite|http_proxy_password_confirm"
-            size="32" styleId="proxy_password_confirm" />
-        </td>
-    </tr>
-    <tr>
-        <th>
-            <label for="mount_point"><bean:message key="general.jsp.mount_point"/></label>
-        </th>
-        <td>
-            <html:text property="mount_point" size="32" styleId="mount_point" />
-        </td>
-    </tr>
-    <tr>
-        <th>
-            <label for="ssl_available"><bean:message key="general.jsp.defaultTo_ssl"/></label>
-        </th>
-        <td>
-            <html:checkbox property="web|ssl_available" styleId="ssl_available" />
-        </td>
-    </tr>
-    <tr style="display: none;">
-        <th>
-            <label for="disconnected"><bean:message key="general.jsp.disconnected"/></label>
-        </th>
-        <td>
-            <html:checkbox property="disconnected" styleId="disconnected" />
-        </td>
-    </tr>
-    <tr>
-        <th>
-            <label for="is_monitoring_backend"><bean:message key="general.jsp.monitoring_backend"/></label>
-        </th>
-        <td>
-            <html:checkbox property="web|is_monitoring_backend" styleId="is_monitoring_backend" />
-        </td>
-    </tr>
-    </table>
-    <hr/>
-    <div align="right"><html:submit><bean:message key="config.update"/></html:submit></div>
-    <html:hidden property="suite_id" value="${probeSuite.id}"/>
-    <html:hidden property="submitted" value="true"/>
-</html:form>
-</div>
-
-</body>
-=======
 <html:html>
     <body>
         <rhn:toolbar base="h1" icon="fa-info-circle" imgAlt="info.alt.img">
@@ -210,7 +97,7 @@
                             </label>
                         </div>
                     </div>
-                    <div class="form-group">
+                    <div class="form-group hidden">
                         <div class="col-lg-offset-3 col-lg-6">
                             <label for="solaris">
                                 <html:checkbox property="web|enable_solaris_support" styleId="solaris" />
@@ -218,7 +105,7 @@
                             </label>
                         </div>
                     </div>
-                    <div class="form-group">
+                    <div class="form-group hidden">
                         <div class="col-lg-offset-3 col-lg-6">
                             <label for="disconnected">
                                 <html:checkbox property="disconnected" styleId="disconnected" />
@@ -247,5 +134,4 @@
             </div>
         </div>
     </body>
->>>>>>> 8c1e81a4
 </html:html>
