--- conflicted
+++ resolved
@@ -14,7 +14,6 @@
       <h4><bean:message key="sdc.details.overview.systemstatus"/></h4>
     </div>
     <div class="panel-body">
-<<<<<<< HEAD
       <c:choose>
         <c:when test="${unentitled}">
           <i class="spacewalk-icon-Unentitled"></i> <bean:message key="sdc.details.overview.unentitled" arg0="/rhn/systems/details/Edit.do?sid=${system.id}"/>
@@ -35,30 +34,6 @@
             </c:otherwise>
           </c:choose>
           &nbsp; <bean:message key="sdc.details.overview.updatesavailable" /> &nbsp;&nbsp;
-=======
-        <c:choose>
-          <c:when test="${unentitled}">
-            <rhn:icon type="system-unentitled" /> <bean:message key="sdc.details.overview.unentitled" arg0="/rhn/systems/details/Edit.do?sid=${system.id}"/>
-          </c:when>
-
-          <c:when test="${systemInactive}">
-            <rhn:icon type="system-unknown" /> <bean:message key="sdc.details.overview.inactive1"/>
-            <c:if test="${documentation == 'true'}">
-              <bean:message key="sdc.details.overview.inactive2" arg0="/rhn/help/reference/en-US/s1-sm-systems.jsp#s2-sm-system-list"/>
-            </c:if>
-          </c:when>
-          <c:when test="${hasUpdates}">
-              <c:choose>
-                  <c:when test="${criticalErrataCount > 0}">
-                      <rhn:icon type="system-crit" />
-                  </c:when>
-                  <c:otherwise>
-                      <rhn:icon type="system-warn" />
-                  </c:otherwise>
-              </c:choose>
-
-              &nbsp; <bean:message key="sdc.details.overview.updatesavailable" /> &nbsp;&nbsp;
->>>>>>> d92b65d1
 
           <c:if test="${criticalErrataCount > 0}">
             <bean:message key="sdc.details.overview.updates.critical" arg0="/rhn/systems/details/ErrataList.do?sid=${system.id}&type=${rhn:localize('errata.create.securityadvisory')}" arg1="${criticalErrataCount}"/> &nbsp;&nbsp;
@@ -107,25 +82,8 @@
                   <i class="fa fa-warning text-warning"></i>
                 </c:otherwise>
               </c:choose>
-<<<<<<< HEAD
               <a href="/rhn/systems/details/probes/ProbeDetails.do?sid=${system.id}&probe_id=${probe.id}">${probe.description}</a><br/>
             </c:forEach>
-=======
-            </div>
-            <div class="col-md-6">
-              <c:forEach items="${probeList}" var="probe">
-                <c:choose>
-                  <c:when test="${probe.state == 'CRITICAL'}">
-                    <i class="fa fa-circle text-danger"></i>
-                  </c:when>
-                  <c:otherwise>
-                    <rhn:icon type="system-warn" />
-                  </c:otherwise>
-                </c:choose>
-                <a href="/rhn/systems/details/probes/ProbeDetails.do?sid=${system.id}&probe_id=${probe.id}">${probe.description}</a><br/>
-              </c:forEach>
-            </div>
->>>>>>> d92b65d1
           </div>
         </div>
       </c:if>
@@ -246,17 +204,6 @@
           <tr>
             <td><bean:message key="sdc.details.overview.lockstatus"/></td>
             <td>
-<<<<<<< HEAD
-              <c:choose>
-                <c:when test="${serverLock != null}">
-                  <i class="fa fa-lock"></i>
-                  <bean:message key="sdc.details.overview.locked"
-                          arg0="${serverLock.locker.login}"
-                          arg1="${serverLock.reason}" /><br/>
-                  <bean:message key="sdc.details.overview.unlock" arg0="/rhn/systems/details/Overview.do?sid=${system.id}&amp;lock=0"/>
-                </c:when>
-                <c:otherwise>
-=======
             <c:choose>
               <c:when test="${serverLock != null}">
               <rhn:icon type="errata-security" />
@@ -266,7 +213,6 @@
               <bean:message key="sdc.details.overview.unlock" arg0="/rhn/systems/details/Overview.do?sid=${system.id}&amp;lock=0"/>
               </c:when>
               <c:otherwise>
->>>>>>> d92b65d1
                   <i class="fa fa-unlock"></i>
                   <bean:message key="sdc.details.overview.unlocked"/><br/>
                   <bean:message key="sdc.details.overview.lock" arg0="/rhn/systems/details/Overview.do?sid=${system.id}&amp;lock=1"/>
