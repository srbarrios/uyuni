<%@ taglib uri="http://java.sun.com/jsp/jstl/core" prefix="c"%>
<%@ taglib uri="http://rhn.redhat.com/tags/list" prefix="rl"%>
<%@ taglib uri="http://rhn.redhat.com/rhn" prefix="rhn"%>
<%@ taglib uri="http://struts.apache.org/tags-bean" prefix="bean"%>
<%@ taglib uri="http://struts.apache.org/tags-html" prefix="html"%>

<html:html>
<body>
    <%@ include file="/WEB-INF/pages/common/fragments/systems/system-header.jspf"%>
    <html:form method="post" action="/systems/details/SystemHardware.do?sid=${sid}">
        <c:if test="${empty machine_id}">
            <div class="alert alert-warning">
                <bean:message key="sdc.details.hardware.machine_id_empty_warning" />
            </div>
        </c:if>
        <rhn:require acl="system_feature(ftr_hardware_refresh)">
            <div class="panel panel-default">
                <div class="panel-heading">
                    <h4>
                        <bean:message key="sdc.details.hardware.header" />
                    </h4>
                </div>
                <div class="panel-body">
                    <bean:message key="sdc.details.hardware.refresh" />
                    <rhn:csrf />
                    <html:hidden property="submitted" value="true" />
                    <div class="text-right margin-bottom-sm">
                        <html:submit styleClass="btn btn-default">
                            <bean:message key="sdc.details.hardware.schedule" />
                        </html:submit>
                    </div>
                </div>
            </div>
        </rhn:require>

        <div class="panel panel-default">
            <div class="panel-heading">
                <h4>
                    <bean:message key="sdc.details.hardware.general" />
                </h4>
<<<<<<< HEAD
            </div>
            <div class="panel-body">
                <c:if test="${cpu_mhz != null}">(${cpu_count})
              ${cpu_model} (${cpu_mhz} MHz)</c:if>
=======
              </div>
              <div class="panel-body">
                <table class="table table-condensed">
                  <tr>
                    <th>
                      <bean:message key="sdc.details.hardware.dmi_vendor" />
                    </th>
                    <td>${dmi_vendor}</td>
                    <th rowspan="2">
                      <bean:message key="sdc.details.hardware.dmi_bios" />
                    </th>
                    <td rowspan="2">${dmi_bios}</td>
                  </tr>
                  <tr>
                    <th>
                      <bean:message key="sdc.details.hardware.dmi_system" />
                    </th>
                    <td>${dmi_system}</td>
                  </tr>
                  <tr>
                    <th rowspan="2">
                      <bean:message key="sdc.details.hardware.dmi_product" />
                    </th>
                    <td rowspan="2">${dmi_product}</td>
                    <th>
                      <bean:message key="sdc.details.hardware.dmi_asset_tag" />
                    </th>
                    <td>${dmi_asset_tag}</td>
                  </tr>
                  <tr>
                    <th>
                      <bean:message key="sdc.details.hardware.dmi_board" />
                    </th>
                    <td>${dmi_board}</td>
                  </tr>
                </table>
              </div>
            </div>
          </c:if>
          <div class="panel panel-default">
            <div class="panel-heading">
              <h4>
                <bean:message key="sdc.details.hardware.networking" />
              </h4>
            </div>
            <div class="panel-body">
              <table class="table table-condensed">
                <tr>
                  <th>
                    <bean:message key="sdc.details.hardware.network_hostname" />
                  </th>
                  <td>
                    <c:choose>
                      <c:when test="${network_hostname == null}">
                        <bean:message key="sdc.details.overview.unknown" />
                      </c:when>
                      <c:otherwise>
                        <c:out value="${network_hostname}" />
                      </c:otherwise>
                    </c:choose>
                  </td>
                </tr>
                <c:forEach items="${network_cnames}"
                var="cname_alias" varStatus="loop">
                  <tr>
                    <th>
                      <bean:message key="sdc.details.hardware.network_cname" />
                    </th>
                    <td>${cname_alias}</td>
                  </tr>
                </c:forEach>
                <tr>
                  <th>
                    <bean:message key="sdc.details.hardware.network_ip_addr" />
                  </th>
                  <td>${network_ip_addr}</td>
                </tr>
                <tr>
                  <th>
                    <bean:message key="sdc.details.hardware.network_ip6_addr" />
                  </th>
                  <td>${network_ip6_addr}</td>
                </tr>
                <tr>
                  <th>
                    <c:out value="Primary network interface:" />
                  </th>
                  <td>
                  <c:if test="${not empty networkInterfaces}">
                    <html:select property="primaryInterface"
                    styleId="primaryInterface">
                      <html:options collection="networkInterfaces"
                      property="value" labelProperty="display" />
                    </html:select>
                    </c:if>
                  </td>
                </tr>
              </table>
            </div>
          </div>
          <rhn:csrf />
          <div class="text-right margin-bottom-sm">
          <c:if test="${not empty networkInterfaces}">
            <html:submit property="update_interface"
            styleClass="btn btn-default">
              <bean:message key="sdc.details.edit.update" />
            </html:submit>
            </c:if>
          </div>
          <div class="panel panel-default">
            <div class="panel-body">
              <table class="table table-condensed" width="90%"
              cellspacing="0">
                <thead>
                  <tr>
                    <th>Interface</th>
                    <th>IP Address</th>
                    <th>Netmask</th>
                    <th>Broadcast</th>
                    <th>Hardware Address</th>
                    <th>Driver Module</th>
                  </tr>
                </thead>
                <c:forEach items="${network_interfaces}"
                var="current" varStatus="loop">
                  <c:choose>
                    <c:when test="${loop.count % 2 == 0}">
                      <c:set var="style_class"
                      value="list-row-even" />
                    </c:when>
                    <c:otherwise>
                      <c:set var="style_class"
                      value="list-row-odd" />
                    </c:otherwise>
                  </c:choose>

                  <tr class="${style_class}">
                    <td>${current.name}</td>
                    <c:choose>
                      <c:when test="${empty current.ip}">
                        <td>
                          <span class="no-details">(unknown)</span>
                        </td>
                      </c:when>
                      <c:otherwise>
                        <td>${current.ip}</td>
                      </c:otherwise>
                    </c:choose>
                    <c:choose>
                      <c:when test="${empty current.netmask}">
                        <td>
                          <span class="no-details">(unknown)</span>
                        </td>
                      </c:when>
                      <c:otherwise>
                        <td>${current.netmask}</td>
                      </c:otherwise>
                    </c:choose>
                    <c:choose>
                      <c:when test="${empty current.broadcast}">
                        <td>
                          <span class="no-details">(unknown)</span>
                        </td>
                      </c:when>
                      <c:otherwise>
                        <td>${current.broadcast}</td>
                      </c:otherwise>
                    </c:choose>
                    <c:choose>
                      <c:when test="${empty current.hwaddr}">
                        <td>
                          <span class="no-details">(unknown)</span>
                        </td>
                      </c:when>
                      <c:otherwise>
                        <td>${current.hwaddr}</td>
                      </c:otherwise>
                    </c:choose>
                    <td>${current.module}</td>
                  </tr>
                </c:forEach>
              </table>
            </div>
          </div>
          <div class="panel panel-default">
            <div class="panel-body">
              <table class="table table-condensed">
                <thead>
                  <tr>
                    <th>Interface</th>
                    <th>IPv6 Address</th>
                    <th>Netmask</th>
                    <th>Scope</th>
                    <th>Hardware Address</th>
                    <th>Driver Module</th>
                  </tr>
                </thead>
                <c:forEach items="${ipv6_network_interfaces}"
                var="current" varStatus="loop">
                  <c:choose>
                    <c:when test="${loop.count % 2 == 0}">
                      <c:set var="style_class"
                      value="list-row-even" />
                    </c:when>
                    <c:otherwise>
                      <c:set var="style_class"
                      value="list-row-odd" />
                    </c:otherwise>
                  </c:choose>
                  <tr class="${style_class}">
                    <td>${current.name}</td>
                    <c:choose>
                      <c:when test="${empty current.ip6}">
                        <td>
                          <span class="no-details">(unknown)</span>
                        </td>
                      </c:when>
                      <c:otherwise>
                        <td>${current.ip6}</td>
                      </c:otherwise>
                    </c:choose>
                    <c:choose>
                      <c:when test="${empty current.netmask}">
                        <td>
                          <span class="no-details">(unknown)</span>
                        </td>
                      </c:when>
                      <c:otherwise>
                        <td>${current.netmask}</td>
                      </c:otherwise>
                    </c:choose>
                    <c:choose>
                      <c:when test="${empty current.scope}">
                        <td>
                          <span class="no-details">(unknown)</span>
                        </td>
                      </c:when>
                      <c:otherwise>
                        <td>${current.scope}</td>
                      </c:otherwise>
                    </c:choose>
                    <c:choose>
                      <c:when test="${empty current.hwaddr}">
                        <td>
                          <span class="no-details">(unknown)</span>
                        </td>
                      </c:when>
                      <c:otherwise>
                        <td>${current.hwaddr}</td>
                      </c:otherwise>
                    </c:choose>
                    <td>${current.module}</td>
                  </tr>
                </c:forEach>
              </table>
            </div>
          </div>
          <c:if test="${not empty storageDevices}">
            <div class="panel panel-default">
              <div class="panel-heading">
                <h4>
                  <bean:message key="sdc.details.hardware.storage" />
                </h4>
              </div>
              <div class="panel-body">
>>>>>>> 6fcaff32
                <table class="table table-condensed">
                    <tr>
                        <th><bean:message key="sdc.details.hardware.arch" /></th>
                        <td>${cpu_arch}</td>
                        <th><bean:message key="sdc.details.hardware.sockets" /></th>
                        <td>${cpu_sockets}</td>
                        <th><bean:message key="sdc.details.hardware.cache" /></th>
                        <td>${cpu_cache}</td>
                    </tr>
                    <tr>
                        <th><bean:message key="sdc.details.hardware.vendor" /></th>
                        <td>${cpu_vendor}</td>
                        <th><bean:message key="sdc.details.hardware.cores" /></th>
                        <td>${cpu_cores}</td>
                        <th><bean:message key="sdc.details.hardware.memory" /></th>
                        <td>${system_ram}MB</td>
                    </tr>
                    <tr>
                        <th><bean:message key="sdc.details.hardware.family" /></th>
                        <td>${cpu_family}</td>
                        <th><bean:message key="sdc.details.hardware.stepping" /></th>
                        <td>${cpu_stepping}</td>
                        <th><bean:message key="sdc.details.hardware.swap" /></th>
                        <td>${system_swap}MB</td>
                    </tr>
                    <c:if test="${not empty machine_id}">
                    <tr>
                        <th><bean:message key="sdc.details.hardware.machine_id" /></th>
                        <td>
                            ${machine_id}
                        </td>
                        <th></th>
                        <td></td>
                        <th></th>
                        <td></td>
                    </tr>
                    </c:if>
                </table>
            </div>
        </div>
        <c:if test="${empty dmi_vendor}" var="no_vendor" />
        <c:if test="${empty dmi_bios}" var="no_bios" />
        <c:if test="${empty dmi_system}" var="no_system" />
        <c:if test="${empty dmi_product}" var="no_product" />
        <c:if test="${empty dmi_asset_tag}" var="no_asset_tag" />
        <c:if test="${empty dmi_board}" var="no_board" />
        <c:if test="${!(empty dmi_vendor and empty dmi_bios and empty dmi_system and empty dmi_product and empty dmi_asset_tag and empty dmi_board)}">

            <div class="panel panel-default">
                <div class="panel-heading">
                    <h4>
                        <bean:message key="sdc.details.hardware.dmi" />
                    </h4>
                </div>
                <div class="panel-body">
                    <table class="table table-condensed">
                        <tr>
                            <th><bean:message key="sdc.details.hardware.dmi_vendor" /></th>
                            <td>${dmi_vendor}</td>
                            <th rowspan="2"><bean:message key="sdc.details.hardware.dmi_bios" /></th>
                            <td rowspan="2">${dmi_bios}</td>
                        </tr>
                        <tr>
                            <th><bean:message key="sdc.details.hardware.dmi_system" /></th>
                            <td>${dmi_system}</td>
                        </tr>
                        <tr>
                            <th rowspan="2"><bean:message key="sdc.details.hardware.dmi_product" /></th>
                            <td rowspan="2">${dmi_product}</td>
                            <th><bean:message key="sdc.details.hardware.dmi_asset_tag" /></th>
                            <td>${dmi_asset_tag}</td>
                        </tr>
                        <tr>
                            <th><bean:message key="sdc.details.hardware.dmi_board" /></th>
                            <td>${dmi_board}</td>
                        </tr>
                    </table>
                </div>
            </div>
        </c:if>
        <div class="panel panel-default">
            <div class="panel-heading">
                <h4>
                    <bean:message key="sdc.details.hardware.networking" />
                </h4>
            </div>
            <div class="panel-body">
                <table class="table table-condensed">
                    <tr>
                        <th><bean:message key="sdc.details.hardware.network_hostname" /></th>
                        <td><c:choose>
                                <c:when test="${network_hostname == null}">
                                    <bean:message key="sdc.details.overview.unknown" />
                                </c:when>
                                <c:otherwise>
                                    <c:out value="${network_hostname}" />
                                </c:otherwise>
                            </c:choose></td>
                    </tr>
                    <c:forEach items="${network_cnames}" var="cname_alias" varStatus="loop">
                        <tr>
                            <th><bean:message key="sdc.details.hardware.network_cname" /></th>
                            <td>${cname_alias}</td>
                        </tr>
                    </c:forEach>
                    <tr>
                        <th><bean:message key="sdc.details.hardware.network_ip_addr" /></th>
                        <td>${network_ip_addr}</td>
                    </tr>
                    <tr>
                        <th><bean:message key="sdc.details.hardware.network_ip6_addr" /></th>
                        <td>${network_ip6_addr}</td>
                    </tr>

                    <rhn:require acl="system_has_management_entitlement() or system_has_salt_entitlement()">
                        <tr>
                            <th><c:out value="Primary network interface:" /></th>
                            <td><html:select property="primaryInterface" styleId="primaryInterface">
                                    <html:options collection="networkInterfaces" property="value" labelProperty="display" />
                                </html:select></td>
                        </tr>
                    </rhn:require>

                </table>
            </div>
        </div>
        <rhn:csrf />

        <rhn:require acl="system_has_management_entitlement() or system_has_salt_entitlement()">
            <div class="text-right margin-bottom-sm">
                <html:submit property="update_interface" styleClass="btn btn-default">
                    <bean:message key="sdc.details.edit.update" />
                </html:submit>
            </div>
        </rhn:require>

        <c:if test="${not empty network_interfaces}">
            <div class="panel panel-default">
                <div class="panel-body">
                    <table class="table table-condensed" width="90%" cellspacing="0">
                        <thead>
                            <tr>
                                <th>Interface</th>
                                <th>IP Address</th>
                                <th>Netmask</th>
                                <th>Broadcast</th>
                                <th>Hardware Address</th>
                                <th>Driver Module</th>
                            </tr>
                        </thead>
                        <c:forEach items="${network_interfaces}" var="current" varStatus="loop">
                            <c:choose>
                                <c:when test="${loop.count % 2 == 0}">
                                    <c:set var="style_class" value="list-row-even" />
                                </c:when>
                                <c:otherwise>
                                    <c:set var="style_class" value="list-row-odd" />
                                </c:otherwise>
                            </c:choose>
                            <tr class="${style_class}">
                                <td>${current.name}</td>
                                <c:choose>
                                    <c:when test="${empty current.ip}">
                                        <td><span class="no-details">(unknown)</span></td>
                                    </c:when>
                                    <c:otherwise>
                                        <td>${current.ip}</td>
                                    </c:otherwise>
                                </c:choose>
                                <c:choose>
                                    <c:when test="${empty current.netmask}">
                                        <td><span class="no-details">(unknown)</span></td>
                                    </c:when>
                                    <c:otherwise>
                                        <td>${current.netmask}</td>
                                    </c:otherwise>
                                </c:choose>
                                <c:choose>
                                    <c:when test="${empty current.broadcast}">
                                        <td><span class="no-details">(unknown)</span></td>
                                    </c:when>
                                    <c:otherwise>
                                        <td>${current.broadcast}</td>
                                    </c:otherwise>
                                </c:choose>
                                <c:choose>
                                    <c:when test="${empty current.hwaddr}">
                                        <td><span class="no-details">(unknown)</span></td>
                                    </c:when>
                                    <c:otherwise>
                                        <td>${current.hwaddr}</td>
                                    </c:otherwise>
                                </c:choose>
                                <td>${current.module}</td>
                            </tr>
                        </c:forEach>
                    </table>
                </div>
            </div>
        </c:if>
        <c:if test="${not empty ipv6_network_interfaces}">
            <div class="panel panel-default">
                <div class="panel-body">
                    <table class="table table-condensed">
                        <thead>
                            <tr>
                                <th>Interface</th>
                                <th>IPv6 Address</th>
                                <th>Netmask</th>
                                <th>Scope</th>
                                <th>Hardware Address</th>
                                <th>Driver Module</th>
                            </tr>
                        </thead>
                        <c:forEach items="${ipv6_network_interfaces}" var="current" varStatus="loop">
                            <c:choose>
                                <c:when test="${loop.count % 2 == 0}">
                                    <c:set var="style_class" value="list-row-even" />
                                </c:when>
                                <c:otherwise>
                                    <c:set var="style_class" value="list-row-odd" />
                                </c:otherwise>
                            </c:choose>
                            <tr class="${style_class}">
                                <td>${current.name}</td>
                                <c:choose>
                                    <c:when test="${empty current.ip6}">
                                        <td><span class="no-details">(unknown)</span></td>
                                    </c:when>
                                    <c:otherwise>
                                        <td>${current.ip6}</td>
                                    </c:otherwise>
                                </c:choose>
                                <c:choose>
                                    <c:when test="${empty current.netmask}">
                                        <td><span class="no-details">(unknown)</span></td>
                                    </c:when>
                                    <c:otherwise>
                                        <td>${current.netmask}</td>
                                    </c:otherwise>
                                </c:choose>
                                <c:choose>
                                    <c:when test="${empty current.scope}">
                                        <td><span class="no-details">(unknown)</span></td>
                                    </c:when>
                                    <c:otherwise>
                                        <td>${current.scope}</td>
                                    </c:otherwise>
                                </c:choose>
                                <c:choose>
                                    <c:when test="${empty current.hwaddr}">
                                        <td><span class="no-details">(unknown)</span></td>
                                    </c:when>
                                    <c:otherwise>
                                        <td>${current.hwaddr}</td>
                                    </c:otherwise>
                                </c:choose>
                                <td>${current.module}</td>
                            </tr>
                        </c:forEach>
                    </table>
                </div>
            </div>
        </c:if>
        <c:if test="${not empty storageDevices}">
            <div class="panel panel-default">
                <div class="panel-heading">
                    <h4>
                        <bean:message key="sdc.details.hardware.storage" />
                    </h4>
                </div>
                <div class="panel-body">
                    <table class="table table-condensed">
                        <thead>
                            <tr>
                                <th width="40%">Description</th>
                                <th width="10%">Bus</th>
                                <th width="25%">Device</th>
                                <th width="25%">Physical</th>
                            </tr>
                        </thead>
                        <tbody>
                            <c:forEach items="${storageDevices}" var="current" varStatus="loop">
                                <c:choose>
                                    <c:when test="${loop.count % 2 == 0}">
                                        <c:set var="style_class" value="list-row-even" />
                                    </c:when>
                                    <c:otherwise>
                                        <c:set var="style_class" value="list-row-odd" />
                                    </c:otherwise>
                                </c:choose>
                                <tr class="${style_class}">
                                    <td>${current.description}</td>
                                    <td>${current.bus}</td>
                                    <td>${current.device}</td>
                                    <td>${loop.count - 1}</td>
                                </tr>
                            </c:forEach>
                        </tbody>
                    </table>
                </div>
            </div>
        </c:if>
        <c:if test="${not empty videoDevices}">
            <div class="panel panel-default">
                <div class="panel-heading">
                    <h4>
                        <bean:message key="sdc.details.hardware.video" />
                    </h4>
                </div>
                <div class="panel-body">
                    <table class="table table-condensed">
                        <thead>
                            <tr>
                                <th width="40%">Description</th>
                                <th width="10%">Bus</th>
                                <th width="10%">Vendor</th>
                                <th width="40%">Driver</th>
                            </tr>
                        </thead>
                        <tbody>
                            <c:forEach items="${videoDevices}" var="current" varStatus="loop">
                                <c:choose>
                                    <c:when test="${loop.count % 2 == 0}">
                                        <c:set var="style_class" value="list-row-even" />
                                    </c:when>
                                    <c:otherwise>
                                        <c:set var="style_class" value="list-row-odd" />
                                    </c:otherwise>
                                </c:choose>
                                <tr class="${style_class}">
                                    <td>${current.description}</td>
                                    <td>${current.bus}</td>
                                    <td>${current.vendor}</td>
                                    <td>${current.driver}</td>
                                </tr>
                            </c:forEach>
                        </tbody>
                    </table>
                </div>
            </div>
        </c:if>
        <c:if test="${not empty audioDevices}">
            <div class="panel panel-default">
                <div class="panel-heading">
                    <h4>
                        <bean:message key="sdc.details.hardware.audio" />
                    </h4>
                </div>
                <div class="panel-body">
                    <table class="table table-condensed">
                        <thead>
                            <tr>
                                <th width="40%">Description</th>
                                <th width="10%">Bus</th>
                                <th width="10%">Vendor</th>
                                <th width="40%">Driver</th>
                            </tr>
                        </thead>
                        <tbody>
                            <c:forEach items="${audioDevices}" var="current" varStatus="loop">
                                <c:choose>
                                    <c:when test="${loop.count % 2 == 0}">
                                        <c:set var="style_class" value="list-row-even" />
                                    </c:when>
                                    <c:otherwise>
                                        <c:set var="style_class" value="list-row-odd" />
                                    </c:otherwise>
                                </c:choose>
                                <tr class="${style_class}">
                                    <td>${current.description}</td>
                                    <td>${current.bus}</td>
                                    <td>${current.vendor}</td>
                                    <td>${current.driver}</td>
                                </tr>
                            </c:forEach>
                        </tbody>
                    </table>
                </div>
            </div>
        </c:if>
        <c:if test="${not empty usbDevices}">
            <div class="panel panel-default">
                <div class="panel-heading">
                    <h4>
                        <bean:message key="sdc.details.hardware.usb" />
                    </h4>
                </div>
                <div class="panel-body">
                    <table class="table table-condensed">
                        <thead>
                            <tr>
                                <th width="40%">Description</th>
                                <th width="10%">Bus</th>
                                <th width="25%">Vendor</th>
                                <th width="25%">Driver</th>
                            </tr>
                        </thead>
                        <tbody>
                            <c:forEach items="${usbDevices}" var="current" varStatus="loop">
                                <c:choose>
                                    <c:when test="${loop.count % 2 == 0}">
                                        <c:set var="style_class" value="list-row-even" />
                                    </c:when>
                                    <c:otherwise>
                                        <c:set var="style_class" value="list-row-odd" />
                                    </c:otherwise>
                                </c:choose>
                                <tr class="${style_class}">
                                    <td>${current.description}</td>
                                    <td>${current.bus}</td>
                                    <td>${current.vendor}</td>
                                    <td>${current.driver}</td>
                                </tr>
                            </c:forEach>
                        </tbody>
                    </table>
                </div>
            </div>
        </c:if>
        <c:if test="${not empty captureDevices}">
            <div class="panel panel-default">
                <div class="panel-heading">
                    <h4>
                        <bean:message key="sdc.details.hardware.capture" />
                    </h4>
                </div>
                <div class="panel-body">
                    <table class="table table-condensed">
                        <thead>
                            <tr>
                                <th width="40%">Description</th>
                                <th width="10%">Bus</th>
                                <th width="25%">Vendor</th>
                                <th width="25%">Driver</th>
                            </tr>
                        </thead>
                        <tbody>
                            <c:forEach items="${miscDevices}" var="current" varStatus="loop">
                                <c:choose>
                                    <c:when test="${loop.count % 2 == 0}">
                                        <c:set var="style_class" value="list-row-even" />
                                    </c:when>
                                    <c:otherwise>
                                        <c:set var="style_class" value="list-row-odd" />
                                    </c:otherwise>
                                </c:choose>
                                <tr class="${style_class}">
                                    <td class="${style_class}">Loop: ${loop} : ${current.description}</td>
                                    <td class="${style_class}">${current.bus}</td>
                                    <td class="${style_class}">${current.vendor}</td>
                                    <td class="${style_class}">${current.driver}</td>
                                </tr>
                            </c:forEach>
                        </tbody>
                    </table>
                </div>
            </div>
        </c:if>
        <c:if test="${not empty miscDevices}">
            <div class="panel panel-default">
                <div class="panel-heading">
                    <h4>
                        <bean:message key="sdc.details.hardware.misc" />
                    </h4>
                </div>
                <div class="panel-body">
                    <table class="table table-condensed">
                        <thead>
                            <tr>
                                <th width="40%">Description</th>
                                <th width="10%">Bus</th>
                                <th width="25%">Vendor</th>
                                <th width="25%">Driver</th>
                            </tr>
                        </thead>
                        <tbody>
                            <c:forEach items="${miscDevices}" var="current" varStatus="loop">
                                <c:choose>
                                    <c:when test="${loop.count % 2 == 0}">
                                        <c:set var="style_class" value="list-row-even" />
                                    </c:when>
                                    <c:otherwise>
                                        <c:set var="style_class" value="list-row-odd" />
                                    </c:otherwise>
                                </c:choose>
                                <tr class="${style_class}">
                                    <td>${current.description}</td>
                                    <td>${current.bus}</td>
                                    <td>${current.vendor}</td>
                                    <td>${current.driver}</td>
                                </tr>
                            </c:forEach>
                        </tbody>
                    </table>
                </div>
            </div>
        </c:if>
    </html:form>
</body>
</html:html><|MERGE_RESOLUTION|>--- conflicted
+++ resolved
@@ -38,278 +38,10 @@
                 <h4>
                     <bean:message key="sdc.details.hardware.general" />
                 </h4>
-<<<<<<< HEAD
             </div>
             <div class="panel-body">
                 <c:if test="${cpu_mhz != null}">(${cpu_count})
               ${cpu_model} (${cpu_mhz} MHz)</c:if>
-=======
-              </div>
-              <div class="panel-body">
-                <table class="table table-condensed">
-                  <tr>
-                    <th>
-                      <bean:message key="sdc.details.hardware.dmi_vendor" />
-                    </th>
-                    <td>${dmi_vendor}</td>
-                    <th rowspan="2">
-                      <bean:message key="sdc.details.hardware.dmi_bios" />
-                    </th>
-                    <td rowspan="2">${dmi_bios}</td>
-                  </tr>
-                  <tr>
-                    <th>
-                      <bean:message key="sdc.details.hardware.dmi_system" />
-                    </th>
-                    <td>${dmi_system}</td>
-                  </tr>
-                  <tr>
-                    <th rowspan="2">
-                      <bean:message key="sdc.details.hardware.dmi_product" />
-                    </th>
-                    <td rowspan="2">${dmi_product}</td>
-                    <th>
-                      <bean:message key="sdc.details.hardware.dmi_asset_tag" />
-                    </th>
-                    <td>${dmi_asset_tag}</td>
-                  </tr>
-                  <tr>
-                    <th>
-                      <bean:message key="sdc.details.hardware.dmi_board" />
-                    </th>
-                    <td>${dmi_board}</td>
-                  </tr>
-                </table>
-              </div>
-            </div>
-          </c:if>
-          <div class="panel panel-default">
-            <div class="panel-heading">
-              <h4>
-                <bean:message key="sdc.details.hardware.networking" />
-              </h4>
-            </div>
-            <div class="panel-body">
-              <table class="table table-condensed">
-                <tr>
-                  <th>
-                    <bean:message key="sdc.details.hardware.network_hostname" />
-                  </th>
-                  <td>
-                    <c:choose>
-                      <c:when test="${network_hostname == null}">
-                        <bean:message key="sdc.details.overview.unknown" />
-                      </c:when>
-                      <c:otherwise>
-                        <c:out value="${network_hostname}" />
-                      </c:otherwise>
-                    </c:choose>
-                  </td>
-                </tr>
-                <c:forEach items="${network_cnames}"
-                var="cname_alias" varStatus="loop">
-                  <tr>
-                    <th>
-                      <bean:message key="sdc.details.hardware.network_cname" />
-                    </th>
-                    <td>${cname_alias}</td>
-                  </tr>
-                </c:forEach>
-                <tr>
-                  <th>
-                    <bean:message key="sdc.details.hardware.network_ip_addr" />
-                  </th>
-                  <td>${network_ip_addr}</td>
-                </tr>
-                <tr>
-                  <th>
-                    <bean:message key="sdc.details.hardware.network_ip6_addr" />
-                  </th>
-                  <td>${network_ip6_addr}</td>
-                </tr>
-                <tr>
-                  <th>
-                    <c:out value="Primary network interface:" />
-                  </th>
-                  <td>
-                  <c:if test="${not empty networkInterfaces}">
-                    <html:select property="primaryInterface"
-                    styleId="primaryInterface">
-                      <html:options collection="networkInterfaces"
-                      property="value" labelProperty="display" />
-                    </html:select>
-                    </c:if>
-                  </td>
-                </tr>
-              </table>
-            </div>
-          </div>
-          <rhn:csrf />
-          <div class="text-right margin-bottom-sm">
-          <c:if test="${not empty networkInterfaces}">
-            <html:submit property="update_interface"
-            styleClass="btn btn-default">
-              <bean:message key="sdc.details.edit.update" />
-            </html:submit>
-            </c:if>
-          </div>
-          <div class="panel panel-default">
-            <div class="panel-body">
-              <table class="table table-condensed" width="90%"
-              cellspacing="0">
-                <thead>
-                  <tr>
-                    <th>Interface</th>
-                    <th>IP Address</th>
-                    <th>Netmask</th>
-                    <th>Broadcast</th>
-                    <th>Hardware Address</th>
-                    <th>Driver Module</th>
-                  </tr>
-                </thead>
-                <c:forEach items="${network_interfaces}"
-                var="current" varStatus="loop">
-                  <c:choose>
-                    <c:when test="${loop.count % 2 == 0}">
-                      <c:set var="style_class"
-                      value="list-row-even" />
-                    </c:when>
-                    <c:otherwise>
-                      <c:set var="style_class"
-                      value="list-row-odd" />
-                    </c:otherwise>
-                  </c:choose>
-
-                  <tr class="${style_class}">
-                    <td>${current.name}</td>
-                    <c:choose>
-                      <c:when test="${empty current.ip}">
-                        <td>
-                          <span class="no-details">(unknown)</span>
-                        </td>
-                      </c:when>
-                      <c:otherwise>
-                        <td>${current.ip}</td>
-                      </c:otherwise>
-                    </c:choose>
-                    <c:choose>
-                      <c:when test="${empty current.netmask}">
-                        <td>
-                          <span class="no-details">(unknown)</span>
-                        </td>
-                      </c:when>
-                      <c:otherwise>
-                        <td>${current.netmask}</td>
-                      </c:otherwise>
-                    </c:choose>
-                    <c:choose>
-                      <c:when test="${empty current.broadcast}">
-                        <td>
-                          <span class="no-details">(unknown)</span>
-                        </td>
-                      </c:when>
-                      <c:otherwise>
-                        <td>${current.broadcast}</td>
-                      </c:otherwise>
-                    </c:choose>
-                    <c:choose>
-                      <c:when test="${empty current.hwaddr}">
-                        <td>
-                          <span class="no-details">(unknown)</span>
-                        </td>
-                      </c:when>
-                      <c:otherwise>
-                        <td>${current.hwaddr}</td>
-                      </c:otherwise>
-                    </c:choose>
-                    <td>${current.module}</td>
-                  </tr>
-                </c:forEach>
-              </table>
-            </div>
-          </div>
-          <div class="panel panel-default">
-            <div class="panel-body">
-              <table class="table table-condensed">
-                <thead>
-                  <tr>
-                    <th>Interface</th>
-                    <th>IPv6 Address</th>
-                    <th>Netmask</th>
-                    <th>Scope</th>
-                    <th>Hardware Address</th>
-                    <th>Driver Module</th>
-                  </tr>
-                </thead>
-                <c:forEach items="${ipv6_network_interfaces}"
-                var="current" varStatus="loop">
-                  <c:choose>
-                    <c:when test="${loop.count % 2 == 0}">
-                      <c:set var="style_class"
-                      value="list-row-even" />
-                    </c:when>
-                    <c:otherwise>
-                      <c:set var="style_class"
-                      value="list-row-odd" />
-                    </c:otherwise>
-                  </c:choose>
-                  <tr class="${style_class}">
-                    <td>${current.name}</td>
-                    <c:choose>
-                      <c:when test="${empty current.ip6}">
-                        <td>
-                          <span class="no-details">(unknown)</span>
-                        </td>
-                      </c:when>
-                      <c:otherwise>
-                        <td>${current.ip6}</td>
-                      </c:otherwise>
-                    </c:choose>
-                    <c:choose>
-                      <c:when test="${empty current.netmask}">
-                        <td>
-                          <span class="no-details">(unknown)</span>
-                        </td>
-                      </c:when>
-                      <c:otherwise>
-                        <td>${current.netmask}</td>
-                      </c:otherwise>
-                    </c:choose>
-                    <c:choose>
-                      <c:when test="${empty current.scope}">
-                        <td>
-                          <span class="no-details">(unknown)</span>
-                        </td>
-                      </c:when>
-                      <c:otherwise>
-                        <td>${current.scope}</td>
-                      </c:otherwise>
-                    </c:choose>
-                    <c:choose>
-                      <c:when test="${empty current.hwaddr}">
-                        <td>
-                          <span class="no-details">(unknown)</span>
-                        </td>
-                      </c:when>
-                      <c:otherwise>
-                        <td>${current.hwaddr}</td>
-                      </c:otherwise>
-                    </c:choose>
-                    <td>${current.module}</td>
-                  </tr>
-                </c:forEach>
-              </table>
-            </div>
-          </div>
-          <c:if test="${not empty storageDevices}">
-            <div class="panel panel-default">
-              <div class="panel-heading">
-                <h4>
-                  <bean:message key="sdc.details.hardware.storage" />
-                </h4>
-              </div>
-              <div class="panel-body">
->>>>>>> 6fcaff32
                 <table class="table table-condensed">
                     <tr>
                         <th><bean:message key="sdc.details.hardware.arch" /></th>
@@ -427,9 +159,13 @@
                     <rhn:require acl="system_has_management_entitlement() or system_has_salt_entitlement()">
                         <tr>
                             <th><c:out value="Primary network interface:" /></th>
-                            <td><html:select property="primaryInterface" styleId="primaryInterface">
+                            <td>
+                              <c:if test="${not empty networkInterfaces}">
+                                <html:select property="primaryInterface" styleId="primaryInterface">
                                     <html:options collection="networkInterfaces" property="value" labelProperty="display" />
-                                </html:select></td>
+                                </html:select>
+                              </c:if>
+                            </td>
                         </tr>
                     </rhn:require>
 
@@ -440,9 +176,11 @@
 
         <rhn:require acl="system_has_management_entitlement() or system_has_salt_entitlement()">
             <div class="text-right margin-bottom-sm">
+              <c:if test="${not empty networkInterfaces}">
                 <html:submit property="update_interface" styleClass="btn btn-default">
                     <bean:message key="sdc.details.edit.update" />
                 </html:submit>
+              </c:if>
             </div>
         </rhn:require>
 
