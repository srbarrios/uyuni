<%@ taglib uri="http://java.sun.com/jsp/jstl/core" prefix="c" %>
<%@ taglib uri="http://rhn.redhat.com/tags/list" prefix="rl" %>
<%@ taglib uri="http://rhn.redhat.com/rhn" prefix="rhn" %>
<%@ taglib uri="http://struts.apache.org/tags-bean" prefix="bean" %>
<%@ taglib uri="http://struts.apache.org/tags-html" prefix="html" %>

<html:html>
  <body>
    <%@ include file="/WEB-INF/pages/common/fragments/systems/system-header.jspf" %>
<<<<<<< HEAD
    <html:form method="post"
    action="/systems/details/SystemHardware.do?sid=${sid}">
    <rhn:require acl="not system_has_bootstrap_entitlement()">
=======
>>>>>>> 4f1c3dcf
    <div class="panel panel-default">
      <div class="panel-heading">
        <h4>
          <bean:message key="sdc.details.hardware.header" />
        </h4>
      </div>
      <div class="panel-body">
        <bean:message key="sdc.details.hardware.refresh" />
<<<<<<< HEAD
=======
        <html:form method="post"
        action="/systems/details/SystemHardware.do?sid=${sid}">
>>>>>>> 4f1c3dcf
          <rhn:csrf />
          <html:hidden property="submitted" value="true" />
          <div class="text-right">
            <html:submit styleClass="btn btn-default">
              <bean:message key="sdc.details.hardware.schedule" />
            </html:submit>
          </div>
<<<<<<< HEAD
      </div>
    </div>
    </rhn:require>

=======
>>>>>>> 4f1c3dcf
          <div class="panel panel-default">
            <div class="panel-heading">
              <h4>
                <bean:message key="sdc.details.hardware.general" />
              </h4>
            </div>
            <div class="panel-body">
              <c:if test="${cpu_mhz != null}">(${cpu_count})
              ${cpu_model} (${cpu_mhz} MHz)</c:if>
              <table class="table table-condensed">
                <tr>
                  <th>
                    <bean:message key="sdc.details.hardware.arch" />
                  </th>
                  <td>${cpu_arch}</td>
                  <th>
                    <bean:message key="sdc.details.hardware.sockets" />
                  </th>
                  <td>${cpu_sockets}</td>
                  <th>
                    <bean:message key="sdc.details.hardware.cache" />
                  </th>
                  <td>${cpu_cache}</td>
                </tr>
                <tr>
                  <th>
                    <bean:message key="sdc.details.hardware.vendor" />
                  </th>
                  <td>${cpu_vendor}</td>
                  <th>
                    <bean:message key="sdc.details.hardware.cores" />
                  </th>
                  <td>${cpu_cores}</td>
                  <th>
                    <bean:message key="sdc.details.hardware.memory" />
                  </th>
                  <td>${system_ram} MB</td>
                </tr>
                <tr>
                  <th>
                    <bean:message key="sdc.details.hardware.family" />
                  </th>
                  <td>${cpu_family}</td>
                  <th>
                    <bean:message key="sdc.details.hardware.stepping" />
                  </th>
                  <td>${cpu_stepping}</td>
                  <th>
                    <bean:message key="sdc.details.hardware.swap" />
                  </th>
                  <td>${system_swap} MB</td>
                </tr>
              </table>
            </div>
          </div>
          <c:if test="${empty dmi_vendor}" var="no_vendor" />
          <c:if test="${empty dmi_bios}" var="no_bios" />
          <c:if test="${empty dmi_system}" var="no_system" />
          <c:if test="${empty dmi_product}" var="no_product" />
          <c:if test="${empty dmi_asset_tag}" var="no_asset_tag" />
          <c:if test="${empty dmi_board}" var="no_board" />
          <c:if test="${!(empty dmi_vendor and empty dmi_bios and empty dmi_system and empty dmi_product and empty dmi_asset_tag and empty dmi_board)}">
<<<<<<< HEAD

            <div class="panel panel-default">
              <div class="panel-heading">
                <h4>
                  <bean:message key="sdc.details.hardware.dmi" />
                </h4>
              </div>
              <div class="panel-body">
                <table class="table table-condensed">
                  <tr>
                    <th>
                      <bean:message key="sdc.details.hardware.dmi_vendor" />
                    </th>
                    <td>${dmi_vendor}</td>
                    <th rowspan="2">
                      <bean:message key="sdc.details.hardware.dmi_bios" />
                    </th>
                    <td rowspan="2">${dmi_bios}</td>
                  </tr>
                  <tr>
                    <th>
                      <bean:message key="sdc.details.hardware.dmi_system" />
                    </th>
                    <td>${dmi_system}</td>
                  </tr>
                  <tr>
                    <th rowspan="2">
                      <bean:message key="sdc.details.hardware.dmi_product" />
                    </th>
                    <td rowspan="2">${dmi_product}</td>
                    <th>
                      <bean:message key="sdc.details.hardware.dmi_asset_tag" />
                    </th>
                    <td>${dmi_asset_tag}</td>
                  </tr>
                  <tr>
                    <th>
                      <bean:message key="sdc.details.hardware.dmi_board" />
                    </th>
                    <td>${dmi_board}</td>
                  </tr>
                </table>
              </div>
            </div>
          </c:if>
          <div class="panel panel-default">
            <div class="panel-heading">
              <h4>
                <bean:message key="sdc.details.hardware.networking" />
              </h4>
            </div>
            <div class="panel-body">
              <table class="table table-condensed">
                <tr>
                  <th>
                    <bean:message key="sdc.details.hardware.network_hostname" />
                  </th>
                  <td>
                    <c:choose>
                      <c:when test="${network_hostname == null}">
                        <bean:message key="sdc.details.overview.unknown" />
                      </c:when>
                      <c:otherwise>
                        <c:out value="${network_hostname}" />
                      </c:otherwise>
                    </c:choose>
                  </td>
                </tr>
                <c:forEach items="${network_cnames}"
                var="cname_alias" varStatus="loop">
                  <tr>
                    <th>
                      <bean:message key="sdc.details.hardware.network_cname" />
                    </th>
                    <td>${cname_alias}</td>
                  </tr>
                </c:forEach>
                <tr>
                  <th>
                    <bean:message key="sdc.details.hardware.network_ip_addr" />
                  </th>
                  <td>${network_ip_addr}</td>
                </tr>
                <tr>
                  <th>
                    <bean:message key="sdc.details.hardware.network_ip6_addr" />
                  </th>
                  <td>${network_ip6_addr}</td>
                </tr>

                <rhn:require acl="not system_has_bootstrap_entitlement()">
                <tr>
                  <th>
                    <c:out value="Primary network interface:" />
                  </th>
                  <td>
                    <html:select property="primaryInterface"
                    styleId="primaryInterface">
                      <html:options collection="networkInterfaces"
                      property="value" labelProperty="display" />
                    </html:select>
                  </td>
                </tr>
                </rhn:require>

              </table>
            </div>
          </div>
          <rhn:csrf />

          <rhn:require acl="not system_has_bootstrap_entitlement()">
          <div class="text-right margin-bottom-sm">
            <html:submit property="update_interface"
            styleClass="btn btn-default">
              <bean:message key="sdc.details.edit.update" />
            </html:submit>
          </div>
          </rhn:require>

=======

            <div class="panel panel-default">
              <div class="panel-heading">
                <h4>
                  <bean:message key="sdc.details.hardware.dmi" />
                </h4>
              </div>
              <div class="panel-body">
                <table class="table table-condensed">
                  <tr>
                    <th>
                      <bean:message key="sdc.details.hardware.dmi_vendor" />
                    </th>
                    <td>${dmi_vendor}</td>
                    <th rowspan="2">
                      <bean:message key="sdc.details.hardware.dmi_bios" />
                    </th>
                    <td rowspan="2">${dmi_bios}</td>
                  </tr>
                  <tr>
                    <th>
                      <bean:message key="sdc.details.hardware.dmi_system" />
                    </th>
                    <td>${dmi_system}</td>
                  </tr>
                  <tr>
                    <th rowspan="2">
                      <bean:message key="sdc.details.hardware.dmi_product" />
                    </th>
                    <td rowspan="2">${dmi_product}</td>
                    <th>
                      <bean:message key="sdc.details.hardware.dmi_asset_tag" />
                    </th>
                    <td>${dmi_asset_tag}</td>
                  </tr>
                  <tr>
                    <th>
                      <bean:message key="sdc.details.hardware.dmi_board" />
                    </th>
                    <td>${dmi_board}</td>
                  </tr>
                </table>
              </div>
            </div>
          </c:if>
          <div class="panel panel-default">
            <div class="panel-heading">
              <h4>
                <bean:message key="sdc.details.hardware.networking" />
              </h4>
            </div>
            <div class="panel-body">
              <table class="table table-condensed">
                <tr>
                  <th>
                    <bean:message key="sdc.details.hardware.network_hostname" />
                  </th>
                  <td>
                    <c:choose>
                      <c:when test="${network_hostname == null}">
                        <bean:message key="sdc.details.overview.unknown" />
                      </c:when>
                      <c:otherwise>
                        <c:out value="${network_hostname}" />
                      </c:otherwise>
                    </c:choose>
                  </td>
                </tr>
                <c:forEach items="${network_cnames}"
                var="cname_alias" varStatus="loop">
                  <tr>
                    <th>
                      <bean:message key="sdc.details.hardware.network_cname" />
                    </th>
                    <td>${cname_alias}</td>
                  </tr>
                </c:forEach>
                <tr>
                  <th>
                    <bean:message key="sdc.details.hardware.network_ip_addr" />
                  </th>
                  <td>${network_ip_addr}</td>
                </tr>
                <tr>
                  <th>
                    <bean:message key="sdc.details.hardware.network_ip6_addr" />
                  </th>
                  <td>${network_ip6_addr}</td>
                </tr>
                <tr>
                  <th>
                    <c:out value="Primary network interface:" />
                  </th>
                  <td>
                    <html:select property="primaryInterface"
                    styleId="primaryInterface">
                      <html:options collection="networkInterfaces"
                      property="value" labelProperty="display" />
                    </html:select>
                  </td>
                </tr>
              </table>
            </div>
          </div>
          <rhn:csrf />
          <div class="text-right margin-bottom-sm">
            <html:submit property="update_interface"
            styleClass="btn btn-default">
              <bean:message key="sdc.details.edit.update" />
            </html:submit>
          </div>
>>>>>>> 4f1c3dcf
          <div class="panel panel-default">
            <div class="panel-body">
              <table class="table table-condensed" width="90%"
              cellspacing="0">
                <thead>
                  <tr>
                    <th>Interface</th>
                    <th>IP Address</th>
                    <th>Netmask</th>
                    <th>Broadcast</th>
                    <th>Hardware Address</th>
                    <th>Driver Module</th>
                  </tr>
                </thead>
                <c:forEach items="${network_interfaces}"
                var="current" varStatus="loop">
                  <c:choose>
                    <c:when test="${loop.count % 2 == 0}">
                      <c:set var="style_class"
                      value="list-row-even" />
                    </c:when>
                    <c:otherwise>
                      <c:set var="style_class"
                      value="list-row-odd" />
                    </c:otherwise>
                  </c:choose>
                  <tr class="${style_class}">
                    <td>${current.name}</td>
                    <c:choose>
                      <c:when test="${empty current.ip}">
                        <td>
                          <span class="no-details">(unknown)</span>
                        </td>
                      </c:when>
                      <c:otherwise>
                        <td>${current.ip}</td>
                      </c:otherwise>
                    </c:choose>
                    <c:choose>
                      <c:when test="${empty current.netmask}">
                        <td>
                          <span class="no-details">(unknown)</span>
                        </td>
                      </c:when>
                      <c:otherwise>
                        <td>${current.netmask}</td>
                      </c:otherwise>
                    </c:choose>
                    <c:choose>
                      <c:when test="${empty current.broadcast}">
                        <td>
                          <span class="no-details">(unknown)</span>
                        </td>
                      </c:when>
                      <c:otherwise>
                        <td>${current.broadcast}</td>
                      </c:otherwise>
                    </c:choose>
                    <c:choose>
                      <c:when test="${empty current.hwaddr}">
                        <td>
                          <span class="no-details">(unknown)</span>
                        </td>
                      </c:when>
                      <c:otherwise>
                        <td>${current.hwaddr}</td>
                      </c:otherwise>
                    </c:choose>
                    <td>${current.module}</td>
                  </tr>
                </c:forEach>
              </table>
            </div>
          </div>
          <div class="panel panel-default">
            <div class="panel-body">
              <table class="table table-condensed">
                <thead>
                  <tr>
                    <th>Interface</th>
                    <th>IPv6 Address</th>
                    <th>Netmask</th>
                    <th>Scope</th>
                    <th>Hardware Address</th>
                    <th>Driver Module</th>
                  </tr>
                </thead>
                <c:forEach items="${ipv6_network_interfaces}"
                var="current" varStatus="loop">
                  <c:choose>
                    <c:when test="${loop.count % 2 == 0}">
                      <c:set var="style_class"
                      value="list-row-even" />
                    </c:when>
                    <c:otherwise>
                      <c:set var="style_class"
                      value="list-row-odd" />
                    </c:otherwise>
                  </c:choose>
                  <tr class="${style_class}">
                    <td>${current.name}</td>
                    <c:choose>
                      <c:when test="${empty current.ip6}">
                        <td>
                          <span class="no-details">(unknown)</span>
                        </td>
                      </c:when>
                      <c:otherwise>
                        <td>${current.ip6}</td>
                      </c:otherwise>
                    </c:choose>
                    <c:choose>
                      <c:when test="${empty current.netmask}">
                        <td>
                          <span class="no-details">(unknown)</span>
                        </td>
                      </c:when>
                      <c:otherwise>
                        <td>${current.netmask}</td>
                      </c:otherwise>
                    </c:choose>
                    <c:choose>
                      <c:when test="${empty current.scope}">
                        <td>
                          <span class="no-details">(unknown)</span>
                        </td>
                      </c:when>
                      <c:otherwise>
                        <td>${current.scope}</td>
                      </c:otherwise>
                    </c:choose>
                    <c:choose>
                      <c:when test="${empty current.hwaddr}">
                        <td>
                          <span class="no-details">(unknown)</span>
                        </td>
                      </c:when>
                      <c:otherwise>
                        <td>${current.hwaddr}</td>
                      </c:otherwise>
                    </c:choose>
                    <td>${current.module}</td>
                  </tr>
                </c:forEach>
              </table>
            </div>
          </div>
          <c:if test="${not empty storageDevices}">
            <div class="panel panel-default">
              <div class="panel-heading">
                <h4>
                  <bean:message key="sdc.details.hardware.storage" />
                </h4>
              </div>
              <div class="panel-body">
                <table class="table table-condensed">
                  <thead>
                    <tr>
                      <th width="40%">Description</th>
                      <th width="10%">Bus</th>
                      <th width="25%">Device</th>
                      <th width="25%">Physical</th>
                    </tr>
                  </thead>
                  <tbody>
                    <c:forEach items="${storageDevices}"
                    var="current" varStatus="loop">
                      <c:choose>
                        <c:when test="${loop.count % 2 == 0}">
                          <c:set var="style_class"
                          value="list-row-even" />
                        </c:when>
                        <c:otherwise>
                          <c:set var="style_class"
                          value="list-row-odd" />
                        </c:otherwise>
                      </c:choose>
                      <tr class="${style_class}">
                        <td>${current.description}</td>
                        <td>${current.bus}</td>
                        <td>${current.device}</td>
                        <td>${loop.count - 1}</td>
                      </tr>
                    </c:forEach>
                  </tbody>
                </table>
              </div>
            </div>
          </c:if>
          <c:if test="${not empty videoDevices}">
            <div class="panel panel-default">
              <div class="panel-heading">
                <h4>
                  <bean:message key="sdc.details.hardware.video" />
                </h4>
              </div>
              <div class="panel-body">
                <table class="table table-condensed">
                  <thead>
                    <tr>
                      <th width="40%">Description</th>
                      <th width="10%">Bus</th>
                      <th width="10%">Vendor</th>
                      <th width="40%">Driver</th>
                    </tr>
                  </thead>
                  <tbody>
                    <c:forEach items="${videoDevices}"
                    var="current" varStatus="loop">
                      <c:choose>
                        <c:when test="${loop.count % 2 == 0}">
                          <c:set var="style_class"
                          value="list-row-even" />
                        </c:when>
                        <c:otherwise>
                          <c:set var="style_class"
                          value="list-row-odd" />
                        </c:otherwise>
                      </c:choose>
                      <tr class="${style_class}">
                        <td>${current.description}</td>
                        <td>${current.bus}</td>
                        <td>${current.vendor}</td>
                        <td>${current.driver}</td>
                      </tr>
                    </c:forEach>
                  </tbody>
                </table>
              </div>
            </div>
          </c:if>
          <c:if test="${not empty audioDevices}">
            <div class="panel panel-default">
              <div class="panel-heading">
                <h4>
                  <bean:message key="sdc.details.hardware.audio" />
                </h4>
              </div>
              <div class="panel-body">
                <table class="table table-condensed">
                  <thead>
                    <tr>
                      <th width="40%">Description</th>
                      <th width="10%">Bus</th>
                      <th width="10%">Vendor</th>
                      <th width="40%">Driver</th>
                    </tr>
                  </thead>
                  <tbody>
                    <c:forEach items="${audioDevices}"
                    var="current" varStatus="loop">
                      <c:choose>
                        <c:when test="${loop.count % 2 == 0}">
                          <c:set var="style_class"
                          value="list-row-even" />
                        </c:when>
                        <c:otherwise>
                          <c:set var="style_class"
                          value="list-row-odd" />
                        </c:otherwise>
                      </c:choose>
                      <tr class="${style_class}">
                        <td>${current.description}</td>
                        <td>${current.bus}</td>
                        <td>${current.vendor}</td>
                        <td>${current.driver}</td>
                      </tr>
                    </c:forEach>
                  </tbody>
                </table>
              </div>
            </div>
          </c:if>
          <c:if test="${not empty usbDevices}">
            <div class="panel panel-default">
              <div class="panel-heading">
                <h4>
                  <bean:message key="sdc.details.hardware.usb" />
                </h4>
              </div>
              <div class="panel-body">
                <table class="table table-condensed">
                  <thead>
                    <tr>
                      <th width="40%">Description</th>
                      <th width="10%">Bus</th>
                      <th width="25%">Vendor</th>
                      <th width="25%">Driver</th>
                    </tr>
                  </thead>
                  <tbody>
                    <c:forEach items="${usbDevices}" var="current"
                    varStatus="loop">
                      <c:choose>
                        <c:when test="${loop.count % 2 == 0}">
                          <c:set var="style_class"
                          value="list-row-even" />
                        </c:when>
                        <c:otherwise>
                          <c:set var="style_class"
                          value="list-row-odd" />
                        </c:otherwise>
                      </c:choose>
                      <tr class="${style_class}">
                        <td>${current.description}</td>
                        <td>${current.bus}</td>
                        <td>${current.vendor}</td>
                        <td>${current.driver}</td>
                      </tr>
                    </c:forEach>
                  </tbody>
                </table>
              </div>
            </div>
          </c:if>
          <c:if test="${not empty captureDevices}">
            <div class="panel panel-default">
              <div class="panel-heading">
                <h4>
                  <bean:message key="sdc.details.hardware.capture" />
                </h4>
              </div>
              <div class="panel-body">
                <table class="table table-condensed">
                  <thead>
                    <tr>
                      <th width="40%">Description</th>
                      <th width="10%">Bus</th>
                      <th width="25%">Vendor</th>
                      <th width="25%">Driver</th>
                    </tr>
                  </thead>
                  <tbody>
                    <c:forEach items="${miscDevices}" var="current"
                    varStatus="loop">
                      <c:choose>
                        <c:when test="${loop.count % 2 == 0}">
                          <c:set var="style_class"
                          value="list-row-even" />
                        </c:when>
                        <c:otherwise>
                          <c:set var="style_class"
                          value="list-row-odd" />
                        </c:otherwise>
                      </c:choose>
                      <tr class="${style_class}">
                        <td class="${style_class}">Loop: ${loop} :
                        ${current.description}</td>
                        <td class="${style_class}">
                        ${current.bus}</td>
                        <td class="${style_class}">
                        ${current.vendor}</td>
                        <td class="${style_class}">
                        ${current.driver}</td>
                      </tr>
                    </c:forEach>
                  </tbody>
                </table>
              </div>
            </div>
          </c:if>
          <c:if test="${not empty miscDevices}">
            <div class="panel panel-default">
              <div class="panel-heading">
                <h4>
                  <bean:message key="sdc.details.hardware.misc" />
                </h4>
              </div>
              <div class="panel-body">
                <table class="table table-condensed">
                  <thead>
                    <tr>
                      <th width="40%">Description</th>
                      <th width="10%">Bus</th>
                      <th width="25%">Vendor</th>
                      <th width="25%">Driver</th>
                    </tr>
                  </thead>
                  <tbody>
                    <c:forEach items="${miscDevices}" var="current"
                    varStatus="loop">
                      <c:choose>
                        <c:when test="${loop.count % 2 == 0}">
                          <c:set var="style_class"
                          value="list-row-even" />
                        </c:when>
                        <c:otherwise>
                          <c:set var="style_class"
                          value="list-row-odd" />
                        </c:otherwise>
                      </c:choose>
                      <tr class="${style_class}">
                        <td>${current.description}</td>
                        <td>${current.bus}</td>
                        <td>${current.vendor}</td>
                        <td>${current.driver}</td>
                      </tr>
                    </c:forEach>
                  </tbody>
                </table>
              </div>
            </div>
          </c:if>
        </html:form>
<<<<<<< HEAD
=======
      </div>
    </div>
>>>>>>> 4f1c3dcf
  </body>
</html:html><|MERGE_RESOLUTION|>--- conflicted
+++ resolved
@@ -7,12 +7,9 @@
 <html:html>
   <body>
     <%@ include file="/WEB-INF/pages/common/fragments/systems/system-header.jspf" %>
-<<<<<<< HEAD
     <html:form method="post"
     action="/systems/details/SystemHardware.do?sid=${sid}">
     <rhn:require acl="not system_has_bootstrap_entitlement()">
-=======
->>>>>>> 4f1c3dcf
     <div class="panel panel-default">
       <div class="panel-heading">
         <h4>
@@ -21,11 +18,6 @@
       </div>
       <div class="panel-body">
         <bean:message key="sdc.details.hardware.refresh" />
-<<<<<<< HEAD
-=======
-        <html:form method="post"
-        action="/systems/details/SystemHardware.do?sid=${sid}">
->>>>>>> 4f1c3dcf
           <rhn:csrf />
           <html:hidden property="submitted" value="true" />
           <div class="text-right">
@@ -33,13 +25,10 @@
               <bean:message key="sdc.details.hardware.schedule" />
             </html:submit>
           </div>
-<<<<<<< HEAD
+        </div>
       </div>
-    </div>
     </rhn:require>
 
-=======
->>>>>>> 4f1c3dcf
           <div class="panel panel-default">
             <div class="panel-heading">
               <h4>
@@ -102,7 +91,6 @@
           <c:if test="${empty dmi_asset_tag}" var="no_asset_tag" />
           <c:if test="${empty dmi_board}" var="no_board" />
           <c:if test="${!(empty dmi_vendor and empty dmi_bios and empty dmi_system and empty dmi_product and empty dmi_asset_tag and empty dmi_board)}">
-<<<<<<< HEAD
 
             <div class="panel panel-default">
               <div class="panel-heading">
@@ -222,119 +210,6 @@
           </div>
           </rhn:require>
 
-=======
-
-            <div class="panel panel-default">
-              <div class="panel-heading">
-                <h4>
-                  <bean:message key="sdc.details.hardware.dmi" />
-                </h4>
-              </div>
-              <div class="panel-body">
-                <table class="table table-condensed">
-                  <tr>
-                    <th>
-                      <bean:message key="sdc.details.hardware.dmi_vendor" />
-                    </th>
-                    <td>${dmi_vendor}</td>
-                    <th rowspan="2">
-                      <bean:message key="sdc.details.hardware.dmi_bios" />
-                    </th>
-                    <td rowspan="2">${dmi_bios}</td>
-                  </tr>
-                  <tr>
-                    <th>
-                      <bean:message key="sdc.details.hardware.dmi_system" />
-                    </th>
-                    <td>${dmi_system}</td>
-                  </tr>
-                  <tr>
-                    <th rowspan="2">
-                      <bean:message key="sdc.details.hardware.dmi_product" />
-                    </th>
-                    <td rowspan="2">${dmi_product}</td>
-                    <th>
-                      <bean:message key="sdc.details.hardware.dmi_asset_tag" />
-                    </th>
-                    <td>${dmi_asset_tag}</td>
-                  </tr>
-                  <tr>
-                    <th>
-                      <bean:message key="sdc.details.hardware.dmi_board" />
-                    </th>
-                    <td>${dmi_board}</td>
-                  </tr>
-                </table>
-              </div>
-            </div>
-          </c:if>
-          <div class="panel panel-default">
-            <div class="panel-heading">
-              <h4>
-                <bean:message key="sdc.details.hardware.networking" />
-              </h4>
-            </div>
-            <div class="panel-body">
-              <table class="table table-condensed">
-                <tr>
-                  <th>
-                    <bean:message key="sdc.details.hardware.network_hostname" />
-                  </th>
-                  <td>
-                    <c:choose>
-                      <c:when test="${network_hostname == null}">
-                        <bean:message key="sdc.details.overview.unknown" />
-                      </c:when>
-                      <c:otherwise>
-                        <c:out value="${network_hostname}" />
-                      </c:otherwise>
-                    </c:choose>
-                  </td>
-                </tr>
-                <c:forEach items="${network_cnames}"
-                var="cname_alias" varStatus="loop">
-                  <tr>
-                    <th>
-                      <bean:message key="sdc.details.hardware.network_cname" />
-                    </th>
-                    <td>${cname_alias}</td>
-                  </tr>
-                </c:forEach>
-                <tr>
-                  <th>
-                    <bean:message key="sdc.details.hardware.network_ip_addr" />
-                  </th>
-                  <td>${network_ip_addr}</td>
-                </tr>
-                <tr>
-                  <th>
-                    <bean:message key="sdc.details.hardware.network_ip6_addr" />
-                  </th>
-                  <td>${network_ip6_addr}</td>
-                </tr>
-                <tr>
-                  <th>
-                    <c:out value="Primary network interface:" />
-                  </th>
-                  <td>
-                    <html:select property="primaryInterface"
-                    styleId="primaryInterface">
-                      <html:options collection="networkInterfaces"
-                      property="value" labelProperty="display" />
-                    </html:select>
-                  </td>
-                </tr>
-              </table>
-            </div>
-          </div>
-          <rhn:csrf />
-          <div class="text-right margin-bottom-sm">
-            <html:submit property="update_interface"
-            styleClass="btn btn-default">
-              <bean:message key="sdc.details.edit.update" />
-            </html:submit>
-          </div>
->>>>>>> 4f1c3dcf
           <div class="panel panel-default">
             <div class="panel-body">
               <table class="table table-condensed" width="90%"
@@ -739,10 +614,5 @@
             </div>
           </c:if>
         </html:form>
-<<<<<<< HEAD
-=======
-      </div>
-    </div>
->>>>>>> 4f1c3dcf
   </body>
 </html:html>