--- conflicted
+++ resolved
@@ -35,11 +35,7 @@
                 </label>
                 <div class="col-lg-6">
                     <textarea id="descr" wrap="virtual" rows="6" cols="50"
-<<<<<<< HEAD
                               class="form-control with-maxlength"
-=======
-                              class="form-control"
->>>>>>> fe62f872
                               maxlength="4000"
                               name="description"><c:out value="${old_description}" /></textarea>
                 </div>
