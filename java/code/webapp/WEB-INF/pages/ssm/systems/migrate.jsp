<%@ taglib uri="http://rhn.redhat.com/rhn" prefix="rhn" %>
<%@ taglib uri="http://java.sun.com/jsp/jstl/core" prefix="c" %>
<%@ taglib uri="http://struts.apache.org/tags-html" prefix="html" %>
<%@ taglib uri="http://struts.apache.org/tags-bean" prefix="bean" %>
<%@ taglib uri="http://rhn.redhat.com/tags/list" prefix="rl" %>

<html:xhtml/>
<html>
<body>
<%@ include file="/WEB-INF/pages/common/fragments/ssm/header.jspf" %>
<h2>
  <bean:message key="ssm.migrate.systems.header" />
</h2>
<p><bean:message key="ssm.migrate.systems.summary" /></p>
<c:set var="notSelectable" value="true"/>
<c:set var="showLastCheckin" value="true"/>
<c:set var="noPackages" value="true"/>
<c:set var="noErrata" value="true"/>

  <c:choose>
  <c:when test="${trustedOrgs == 0}">
    <strong><bean:message key="ssm.migrate.systems.notrust"/></strong>
  </c:when>
  <c:otherwise>
  <html:form method="post" action="/systems/ssm/MigrateSystems.do">
    <rhn:csrf />
<<<<<<< HEAD
=======
    <rhn:submitted />
>>>>>>> 400df68c
    <table class="details">
      <tr>
        <th>
          <bean:message key="ssm.migrate.systems.org"/>
        </th>
        <td>
          <html:select property="org">
            <html:option value="">-- None --</html:option>
            <c:forEach var="o" items="${orgs}">
              <html:option value="${o.name}">${o.name}</html:option>
            </c:forEach>
          </html:select>
        </td>
        <td align="right">
          <input type ="submit" name="dispatch" value="${rhn:localize('ssm.migrate.systems.confirmbutton')}"/>
        </td>
      </tr>
    </table>
  </html:form>
  </c:otherwise>
  </c:choose>

<rl:listset name="systemListSet" legend="system">
    <%@ include file="/WEB-INF/pages/common/fragments/systems/system_listdisplay.jspf" %>
<%--
	<div align="right">
      <hr />
      <input type ="submit" name="dispatch" value="${rhn:localize('ssm.migrate.systems.confirmbutton')}"/>
    </div>
--%>
</rl:listset>


</body>
</html>
<|MERGE_RESOLUTION|>--- conflicted
+++ resolved
@@ -24,10 +24,7 @@
   <c:otherwise>
   <html:form method="post" action="/systems/ssm/MigrateSystems.do">
     <rhn:csrf />
-<<<<<<< HEAD
-=======
     <rhn:submitted />
->>>>>>> 400df68c
     <table class="details">
       <tr>
         <th>
