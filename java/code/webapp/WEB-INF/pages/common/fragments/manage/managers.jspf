--- conflicted
+++ resolved
@@ -65,13 +65,8 @@
 
     </rl:list>
 
-<<<<<<< HEAD
-    <hr />
-    <c:if test="${is_custom}">
-=======
     <c:if test="${is_custom}">
         <hr />
->>>>>>> fb2f4606
         <div class="text-right">
             <html:submit styleClass="btn btn-default" property="dispatch">
                     <bean:message key="message.Update" />
