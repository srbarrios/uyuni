<%@ taglib uri="http://java.sun.com/jsp/jstl/core" prefix="c" %>
<%@ taglib uri="http://rhn.redhat.com/rhn" prefix="rhn" %>
<%@ taglib uri="http://struts.apache.org/tags-bean" prefix="bean" %>
<%@ taglib uri="http://struts.apache.org/tags-html" prefix="html" %>
<%@ include file="/WEB-INF/pages/common/fragments/editarea.jspf" %>
<<<<<<< HEAD
<%@ include file="/WEB-INF/pages/common/fragments/kickstartDetailsPage.jspf" %>
	<c:choose>
	<c:when test="${empty requestScope.invalid}">
  <html:form method="post"
  action="${param.url}?csrf_token=${csrfToken}"
  enctype="multipart/form-data">
<div class="page-summary">
    <rhn:csrf />
	<h2><bean:message key="${param.title_key}"/></h2>
    <p><bean:message key="${param.summary_key}"/></p>
    <table class="details">
        <tr>
            <th><rhn:required-field key="kickstart.jsp.create.wizard.kickstart.profile.label"/>:</th>
            <td><html:text property="kickstartLabel" size="40" maxlength="80" /></td>
        </tr>
        <tr>
            <th><rhn:required-field key="kickstart.jsp.create.wizard.kstree.label"/>:</th>
            <td>
                  <c:choose>
                    <c:when test="${notrees == null}">
                      <html:select property="kstreeId">
                       <html:optionsCollection property="kstrees" label="label" value="id" />
                      </html:select>
                      <br />
                      <input type="checkbox" name="updateRedHat" id="updateRedHat" value="0"
                          onclick="clickNewestRHTree(this)"
                      <c:if test="${param.usingUpdateRedHat == true}">checked=1</c:if> />
                      <bean:message key="kickstart.jsp.create.wizard.kstree.always_new_RH"/>
                      <br />
                      <input type="checkbox" name="updateAll" id="updateAll" value="0"
                          onclick="clickNewestTree(this)"
                      <c:if test="${param.usingUpdateAll == true}">checked=1</c:if> />
                      <bean:message key="kickstart.jsp.create.wizard.kstree.always_new"/>

                    </c:when>
                    <c:otherwise>
                      <b><bean:message key="kickstart.edit.software.notrees.jsp" /></b>
                    </c:otherwise>
                  </c:choose>

            </td>
        </tr>
       	 <%@ include file="/WEB-INF/pages/common/fragments/kickstart/virtoptions.jspf" %>



        <c:if test="${empty requestScope.create}">
          <tr>
            <th><bean:message key="kickstartdetails.jsp.active"/></th>
            <td>
                <table>
                    <tr>
                        <td>
                            <html:checkbox property="active" />
                        </td>
                        <td>
                            <span class="small-text"><bean:message key="kickstartdetails.jsp.activeDescription"/></span>
                        </td>
                    </tr>
                </table>
            </td>
          </tr>

          <tr>
            <th><bean:message key="kickstartdetails.jsp.kernel_options"/></th>
            <td><html:text property="kernel_options" maxlength="1024" size="32" /></td>
          </tr>

         <tr>
            <th><bean:message key="kickstartdetails.jsp.post_kernel_options"/></th>
            <td><html:text property="post_kernel_options" maxlength="1024" size="32" /></td>
          </tr>

          <tr>
            <th><bean:message key="kickstartdetails.jsp.org_default" /></th>
            <td><table><tr><td><html:checkbox property="org_default" /></td><td><bean:message key="kickstartdetails.jsp.summary2" arg0="${param.ksurl}" /></td></tr></table></td>
          </tr>
		</c:if>
		<tr>
		  <th><bean:message key="addfiles.create.jspf.content-name" /></th>
		  <td>
		  	<html:textarea property="contents" rows="20" cols="80" styleId="contents" /><br/>
		  	<rhn:tooltip><bean:message key="kickstart.advanced.filedetails.jsp.tip.edit"
		  					arg0 = "${rhn:localize('kickstart.advanced.jsp.uploadtab')}"
		  					arg1 = "${rhn:localize(requestScope.uploadKey)}"
		  					/></rhn:tooltip>
<%-- Moved the File uploader over to this spot to make the page less confusing. (Eugene T.)--%>
	    <hr />
	      <p><html:file property="fileUpload" size="30"/></p>
	      <p><html:submit property="dispatch">
        		<bean:message key="${requestScope.uploadKey}"/>
    		</html:submit></p>
	    <hr />
<%-- End of MOD --%>
            <rhn:tooltip><bean:message key="kickstart.advanced.filedetails.jsp.tip.copypaste"/></rhn:tooltip>
		  </td>
		</tr>
       </table>
  		<div align="right">
    		<hr />
    		<html:submit styleId="autoinstallationDetailsUpdateButton" property="dispatch">
        		<bean:message key="${param.action_key}"/>
    		</html:submit>
  		</div>
<%-- Old uploader location >>
  		<table class="details">
    		<tr>
      			<th><bean:message key="kickstart.advanced.jsp.uploadtab"/></th>
      			<td>
      			  <br />
      			</td>
		</tr>
  		</table>
  		<div align="right">
    		<hr />
    		<html:submit property="dispatch">
        		<bean:message key="${requestScope.uploadKey}"/>
    		</html:submit>
  		</div>
--%>
		<rhn:submitted/>
		<c:if test="${not empty param.ksid}">
			<input type="hidden" name="ksid" value="${param.ksid}"/>
		</c:if>
	</div>
  </html:form>
  </c:when>
  <c:when test="${empty requestScope.create}">
      <p><bean:message key="kickstartdetails.invalid.jsp.summary"/>
		<bean:message key="kickstartdetails.invalid.jsp.summary-option1"
				 arg0="${ksdata.tree.label}"
				arg1="/rhn/kickstart/TreeEdit.do?kstid=${ksdata.tree.id}"/></p>
	<p><bean:message key="kickstartdetails.advanced.invalid.jsp.summary-option2"
				 arg0="${rhn:localize(param.action_key)}"/></p>

	  <html:form method="post" action="${param.url}">
      <rhn:csrf />
    <table class="details">
        <tr>
            <th><rhn:required-field key="kickstart.jsp.create.wizard.kstree.label"/>:</th>
            <td>
                  <c:choose>
                    <c:when test="${empty notrees}">
                      <html:select property="kstreeId">
                       <html:optionsCollection property="kstrees" label="label" value="id" />
                      </html:select>
                    </c:when>
                    <c:otherwise>
                      <b><bean:message key="kickstart.edit.software.notrees.jsp" /></b>
                    </c:otherwise>
                  </c:choose>
            </td>
        </tr>
	</table>
=======
<c:choose>
    <c:when test="${empty requestScope.invalid}">
        <html:form method="post"
                   styleClass="form-horizontal"
                   action="${param.url}?csrf_token=${csrfToken}"
                   enctype="multipart/form-data">
            <rhn:csrf />
            <h2><bean:message key="${param.title_key}"/></h2>
            <p><bean:message key="${param.summary_key}"/></p>
            <div class="form-group">
                <label class="col-lg-3 control-label">
                    <rhn:required-field key="kickstart.jsp.create.wizard.kickstart.profile.label"/>:
                </label>
                <div class="col-lg-6">
                    <html:text property="kickstartLabel" styleClass="form-control" size="40" maxlength="80" />
                </div>
            </div>
            <div class="form-group">
                <label class="col-lg-3 control-label">
                    <rhn:required-field key="kickstart.jsp.create.wizard.kstree.label"/>:
                </label>
                <div class="col-lg-6">
                    <c:choose>
                        <c:when test="${notrees == null}">
                            <html:select property="kstreeId" styleClass="form-control">
                                <html:optionsCollection property="kstrees" label="label" value="id" />
                            </html:select>
                        </div>
                    </div>
                    <div class="form-group">
                        <div class="col-lg-offset-3 col-lg-6">
                            <div class="checkbox">
                                <label>
                                    <input type="checkbox" name="updateRedHat" id="updateRedHat" value="0"
                                           onclick="clickNewestRHTree(this)"
                                           <c:if test="${param.usingUpdateRedHat == true}">checked=1</c:if> />
                                    <bean:message key="kickstart.jsp.create.wizard.kstree.always_new_RH"/>
                                </label>
                            </div>
                        </div>
                    </div>
                    <div class="form-group">
                        <div class="col-lg-offset-3 col-lg-6">
                            <div class="checkbox">
                                <label>
                                    <input type="checkbox" name="updateAll" id="updateAll" value="0"
                                           onclick="clickNewestTree(this)"
                                           <c:if test="${param.usingUpdateAll == true}">checked=1</c:if> />
                                    <bean:message key="kickstart.jsp.create.wizard.kstree.always_new"/>
                                </label>
                            </div>
                        </div>
                    </div>
                </c:when>
                <c:otherwise>
                    <div class="alert alert-warning">
                        <strong><bean:message key="kickstart.edit.software.notrees.jsp" /></strong>
                    </div>
                </div>
            </div>
        </c:otherwise>
    </c:choose>
    <%@ include file="/WEB-INF/pages/common/fragments/kickstart/virtoptions.jspf" %>

    <c:if test="${empty requestScope.create}">
        <div class="form-group">
            <div class="col-lg-offset-3 col-lg-6">
                <div class="checkbox">
                    <label>
                        <html:checkbox property="active" />
                        <bean:message key="kickstartdetails.jsp.active"/>
                    </label>
                </div>
                <span class="help-block"><bean:message key="kickstartdetails.jsp.activeDescription"/></span>
            </div>
        </div>
        <div class="form-group">
            <label class="col-lg-3 control-label">
                <bean:message key="kickstartdetails.jsp.kernel_options"/>
            </label>
            <div class="col-lg-6">
                <html:text property="kernel_options" styleClass="form-control" maxlength="1024" size="32" />
            </div>
        </div>
        <div class="form-group">
            <label class="col-lg-3 control-label">
                <bean:message key="kickstartdetails.jsp.post_kernel_options"/>
            </label>
            <div class="col-lg-6">
                <html:text property="post_kernel_options" styleClass="form-control" maxlength="1024" size="32" />
            </div>
        </div>
        <div class="form-group">
            <div class="col-lg-offset-3 col-lg-6">
                <div class="checkbox">
                    <label>
                        <html:checkbox property="org_default" />
                        <bean:message key="kickstartdetails.jsp.org_default" />
                    </label>
                </div>
                <span class="help-block">
                    <bean:message key="kickstartdetails.jsp.summary2" arg0="${param.ksurl}" />
                </span>
            </div>
        </div>
    </c:if>
    <div class="form-group">
        <label class="col-lg-3 control-label">
            <bean:message key="addfiles.create.jspf.content-name" />
        </label>
        <div class="col-lg-6">
            <html:textarea property="contents" styleClass="form-control" rows="20" cols="80" styleId="contents" /><br/>
            <span class="help-block">
                <bean:message key="kickstart.advanced.filedetails.jsp.tip.edit"
                              arg0 = "${rhn:localize('kickstart.advanced.jsp.uploadtab')}"
                              arg1 = "${rhn:localize(requestScope.uploadKey)}"/>
            </span>
            <span class="help-block">
                <bean:message key="kickstart.advanced.filedetails.jsp.tip.copypaste"/>
            </span>
        </div>
    </div>
    <div class="form-group">
        <label class="col-lg-3 control-label">
            <bean:message key="kickstart.advanced.jsp.uploadtab"/>
        </label>
        <div class="col-lg-6">
            <div class="input-group">
                <html:file property="fileUpload" size="30" styleClass="form-control"/>
                <span class="input-group-btn">
                    <html:submit property="dispatch" styleClass="btn btn-success">
                        <bean:message key="${requestScope.uploadKey}"/>
                    </html:submit>
                </span>
            </div>
        </div>
    </div>
    <div class="form-group">
        <div class="col-lg-offset-3 col-lg-6">
            <html:submit property="dispatch" styleClass="btn btn-success">
                <bean:message key="${param.action_key}"/>
            </html:submit>
        </div>
    </div>
    <rhn:submitted/>
    <c:if test="${not empty param.ksid}">
        <input type="hidden" name="ksid" value="${param.ksid}"/>
    </c:if>
</html:form>
</c:when>
<c:when test="${empty requestScope.create}">
    <p>
        <bean:message key="kickstartdetails.invalid.jsp.summary"/>
        <bean:message key="kickstartdetails.invalid.jsp.summary-option1"
                      arg0="${ksdata.tree.label}"
                      arg1="/rhn/kickstart/TreeEdit.do?kstid=${ksdata.tree.id}"/>
    </p>
    <p>
        <bean:message key="kickstartdetails.advanced.invalid.jsp.summary-option2"
                  arg0="${rhn:localize(param.action_key)}"/>
    </p>
    <html:form method="post" action="${param.url}"
               styleClass="form-horizontal">
        <rhn:csrf />
            <div class="form-group">
                <label class="col-lg-3 control-label">
                    <rhn:required-field key="kickstart.jsp.create.wizard.kstree.label"/>:
                </label>
                <div class="col-lg-6">
                    <c:choose>
                        <c:when test="${empty notrees}">
                            <html:select property="kstreeId" styleClass="form-control">
                                <html:optionsCollection property="kstrees" label="label" value="id" />
                            </html:select>
                        </c:when>
                        <c:otherwise>
                            <div class="alert alert-warning">
                                <strong><bean:message key="kickstart.edit.software.notrees.jsp" /></strong>
                            </div>
                        </c:otherwise>
                    </c:choose>
                </div>
            </div>
>>>>>>> 8c1e81a4
        <c:if test="${empty notrees}">
            <div class="form-group">
                <div class="col-lg-offset-3 col-lg-6">
                    <html:submit property="dispatch" styleClass="btn btn-success">
                        <bean:message key="${param.action_key}"/>
                    </html:submit>
                </div>
            </div>
            <rhn:submitted/>
            <input type="hidden" name="ksid" value="${param.ksid}"/>
        </c:if>
    </html:form>
</c:when>
</c:choose><|MERGE_RESOLUTION|>--- conflicted
+++ resolved
@@ -3,162 +3,6 @@
 <%@ taglib uri="http://struts.apache.org/tags-bean" prefix="bean" %>
 <%@ taglib uri="http://struts.apache.org/tags-html" prefix="html" %>
 <%@ include file="/WEB-INF/pages/common/fragments/editarea.jspf" %>
-<<<<<<< HEAD
-<%@ include file="/WEB-INF/pages/common/fragments/kickstartDetailsPage.jspf" %>
-	<c:choose>
-	<c:when test="${empty requestScope.invalid}">
-  <html:form method="post"
-  action="${param.url}?csrf_token=${csrfToken}"
-  enctype="multipart/form-data">
-<div class="page-summary">
-    <rhn:csrf />
-	<h2><bean:message key="${param.title_key}"/></h2>
-    <p><bean:message key="${param.summary_key}"/></p>
-    <table class="details">
-        <tr>
-            <th><rhn:required-field key="kickstart.jsp.create.wizard.kickstart.profile.label"/>:</th>
-            <td><html:text property="kickstartLabel" size="40" maxlength="80" /></td>
-        </tr>
-        <tr>
-            <th><rhn:required-field key="kickstart.jsp.create.wizard.kstree.label"/>:</th>
-            <td>
-                  <c:choose>
-                    <c:when test="${notrees == null}">
-                      <html:select property="kstreeId">
-                       <html:optionsCollection property="kstrees" label="label" value="id" />
-                      </html:select>
-                      <br />
-                      <input type="checkbox" name="updateRedHat" id="updateRedHat" value="0"
-                          onclick="clickNewestRHTree(this)"
-                      <c:if test="${param.usingUpdateRedHat == true}">checked=1</c:if> />
-                      <bean:message key="kickstart.jsp.create.wizard.kstree.always_new_RH"/>
-                      <br />
-                      <input type="checkbox" name="updateAll" id="updateAll" value="0"
-                          onclick="clickNewestTree(this)"
-                      <c:if test="${param.usingUpdateAll == true}">checked=1</c:if> />
-                      <bean:message key="kickstart.jsp.create.wizard.kstree.always_new"/>
-
-                    </c:when>
-                    <c:otherwise>
-                      <b><bean:message key="kickstart.edit.software.notrees.jsp" /></b>
-                    </c:otherwise>
-                  </c:choose>
-
-            </td>
-        </tr>
-       	 <%@ include file="/WEB-INF/pages/common/fragments/kickstart/virtoptions.jspf" %>
-
-
-
-        <c:if test="${empty requestScope.create}">
-          <tr>
-            <th><bean:message key="kickstartdetails.jsp.active"/></th>
-            <td>
-                <table>
-                    <tr>
-                        <td>
-                            <html:checkbox property="active" />
-                        </td>
-                        <td>
-                            <span class="small-text"><bean:message key="kickstartdetails.jsp.activeDescription"/></span>
-                        </td>
-                    </tr>
-                </table>
-            </td>
-          </tr>
-
-          <tr>
-            <th><bean:message key="kickstartdetails.jsp.kernel_options"/></th>
-            <td><html:text property="kernel_options" maxlength="1024" size="32" /></td>
-          </tr>
-
-         <tr>
-            <th><bean:message key="kickstartdetails.jsp.post_kernel_options"/></th>
-            <td><html:text property="post_kernel_options" maxlength="1024" size="32" /></td>
-          </tr>
-
-          <tr>
-            <th><bean:message key="kickstartdetails.jsp.org_default" /></th>
-            <td><table><tr><td><html:checkbox property="org_default" /></td><td><bean:message key="kickstartdetails.jsp.summary2" arg0="${param.ksurl}" /></td></tr></table></td>
-          </tr>
-		</c:if>
-		<tr>
-		  <th><bean:message key="addfiles.create.jspf.content-name" /></th>
-		  <td>
-		  	<html:textarea property="contents" rows="20" cols="80" styleId="contents" /><br/>
-		  	<rhn:tooltip><bean:message key="kickstart.advanced.filedetails.jsp.tip.edit"
-		  					arg0 = "${rhn:localize('kickstart.advanced.jsp.uploadtab')}"
-		  					arg1 = "${rhn:localize(requestScope.uploadKey)}"
-		  					/></rhn:tooltip>
-<%-- Moved the File uploader over to this spot to make the page less confusing. (Eugene T.)--%>
-	    <hr />
-	      <p><html:file property="fileUpload" size="30"/></p>
-	      <p><html:submit property="dispatch">
-        		<bean:message key="${requestScope.uploadKey}"/>
-    		</html:submit></p>
-	    <hr />
-<%-- End of MOD --%>
-            <rhn:tooltip><bean:message key="kickstart.advanced.filedetails.jsp.tip.copypaste"/></rhn:tooltip>
-		  </td>
-		</tr>
-       </table>
-  		<div align="right">
-    		<hr />
-    		<html:submit styleId="autoinstallationDetailsUpdateButton" property="dispatch">
-        		<bean:message key="${param.action_key}"/>
-    		</html:submit>
-  		</div>
-<%-- Old uploader location >>
-  		<table class="details">
-    		<tr>
-      			<th><bean:message key="kickstart.advanced.jsp.uploadtab"/></th>
-      			<td>
-      			  <br />
-      			</td>
-		</tr>
-  		</table>
-  		<div align="right">
-    		<hr />
-    		<html:submit property="dispatch">
-        		<bean:message key="${requestScope.uploadKey}"/>
-    		</html:submit>
-  		</div>
---%>
-		<rhn:submitted/>
-		<c:if test="${not empty param.ksid}">
-			<input type="hidden" name="ksid" value="${param.ksid}"/>
-		</c:if>
-	</div>
-  </html:form>
-  </c:when>
-  <c:when test="${empty requestScope.create}">
-      <p><bean:message key="kickstartdetails.invalid.jsp.summary"/>
-		<bean:message key="kickstartdetails.invalid.jsp.summary-option1"
-				 arg0="${ksdata.tree.label}"
-				arg1="/rhn/kickstart/TreeEdit.do?kstid=${ksdata.tree.id}"/></p>
-	<p><bean:message key="kickstartdetails.advanced.invalid.jsp.summary-option2"
-				 arg0="${rhn:localize(param.action_key)}"/></p>
-
-	  <html:form method="post" action="${param.url}">
-      <rhn:csrf />
-    <table class="details">
-        <tr>
-            <th><rhn:required-field key="kickstart.jsp.create.wizard.kstree.label"/>:</th>
-            <td>
-                  <c:choose>
-                    <c:when test="${empty notrees}">
-                      <html:select property="kstreeId">
-                       <html:optionsCollection property="kstrees" label="label" value="id" />
-                      </html:select>
-                    </c:when>
-                    <c:otherwise>
-                      <b><bean:message key="kickstart.edit.software.notrees.jsp" /></b>
-                    </c:otherwise>
-                  </c:choose>
-            </td>
-        </tr>
-	</table>
-=======
 <c:choose>
     <c:when test="${empty requestScope.invalid}">
         <html:form method="post"
@@ -342,7 +186,6 @@
                     </c:choose>
                 </div>
             </div>
->>>>>>> 8c1e81a4
         <c:if test="${empty notrees}">
             <div class="form-group">
                 <div class="col-lg-offset-3 col-lg-6">
