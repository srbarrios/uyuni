<c:choose>
   <c:when test="${satAdmin}">
      <c:choose>
        <c:when test="${current.orgId != null}">
          <rhn:column header="channels.overview.provider"
           url="/rhn/admin/multiorg/OrgDetails.do?oid=${current.orgId}"
           style="text-align: right;" usesRefactoredList="true">
            <c:out value="${current.orgName}"/>
          </rhn:column>
        </c:when>
        <c:otherwise>
          <rhn:column header="channels.overview.provider" style="text-align: right;"
           usesRefactoredList="true">
           SUSE
          </rhn:column>
        </c:otherwise>
      </c:choose>
   </c:when>
   <c:otherwise>
      <rhn:column header="channels.overview.provider" style="text-align: right;"
         usesRefactoredList="true">
         <c:choose>
<<<<<<< HEAD
            <c:when test="${current.orgId != null}">${current.orgName}</c:when>
            <c:otherwise>SUSE</c:otherwise>
=======
            <c:when
                    test="${current.orgId != null}"><c:out
                    value="${current.orgName}"/></c:when>
            <c:otherwise>Red Hat, Inc.</c:otherwise>
>>>>>>> 54b4e8c9
         </c:choose>
      </rhn:column>
   </c:otherwise>
</c:choose><|MERGE_RESOLUTION|>--- conflicted
+++ resolved
@@ -20,15 +20,10 @@
       <rhn:column header="channels.overview.provider" style="text-align: right;"
          usesRefactoredList="true">
          <c:choose>
-<<<<<<< HEAD
-            <c:when test="${current.orgId != null}">${current.orgName}</c:when>
-            <c:otherwise>SUSE</c:otherwise>
-=======
             <c:when
                     test="${current.orgId != null}"><c:out
                     value="${current.orgName}"/></c:when>
-            <c:otherwise>Red Hat, Inc.</c:otherwise>
->>>>>>> 54b4e8c9
+            <c:otherwise>SUSE</c:otherwise>
          </c:choose>
       </rhn:column>
    </c:otherwise>
