--- conflicted
+++ resolved
@@ -16,24 +16,15 @@
         <c:if test="${param.option_orphan_packages}">
             <option value="orphan_packages" ${orphan_selected ? ' selected="selected"' : ''}><bean:message key="channel.jsp.manage.package.packagesnochannels"/></option>
         </c:if>
-<<<<<<< HEAD
-        <optgroup>
-          <c:forEach var="option" items="${channel_list}">
-              <c:if test="${option.baseChannel}">
-=======
           <c:set var="isOptgroup" value="false"/>
           <c:forEach var="option" items="${channel_list}">
               <c:if test="${option.baseChannel and isOptgroup}">
->>>>>>> 4f1c3dcf
                 </optgroup>
               </c:if>
                 <option value="${option.id}" ${option.selected ? ' selected="selected"' : ''} >${option.name} </option>
               <c:if test="${option.baseChannel}">
                 <optgroup>
-<<<<<<< HEAD
-=======
                 <c:set var="isOptgroup" value="true"/>
->>>>>>> 4f1c3dcf
               </c:if>
           </c:forEach>
           <c:if test="${isOptgroup}">
