<%@ taglib uri="http://java.sun.com/jsp/jstl/core" prefix="c" %>
<%@ taglib uri="http://rhn.redhat.com/rhn" prefix="rhn" %>
<%@ taglib uri="http://struts.apache.org/tags-bean" prefix="bean" %>
<%@ taglib uri="http://struts.apache.org/tags-html" prefix="html" %>

<html:form action="${param.url}" styleClass="form-horizontal">
    <rhn:csrf />
    <c:if test="${not empty param.tid}">
        <input type="hidden" name="tid" value="${param.tid}"/>
    </c:if>
        <h2><bean:message key="activation-key.details.jsp.title"/></h2>
        <p><bean:message key="activation-key.jsp.summary"/></p>

        <div class="form-group">
            <label class="col-lg-3 control-label" for="description">
                <bean:message key="kickstart.activationkeys.jsp.description"/>
            </label>
            <div class="col-lg-6">
                <html:text property="description" styleClass="form-control" styleId="description"/><br/>
                <span class="help-block">
                    <bean:message key="activation-key.jsp.edit-description-tooltip"
                                  arg0 = "${requestScope.blankDescription}"/>
                </span>
            </div>
        </div>

<<<<<<< HEAD
    </td>
    </tr>
    <tr>
        <th>
            <label for="usageLimit"><bean:message key="kickstart.activationkeys.jsp.usagelimit"/>:</label>
        </th>
        <td>
            <html:text property="usageLimit" styleId="usageLimit"/><br/>
            <rhn:tooltip key="activation-key.jsp.blank.unlimited-use"/>
        </td>
    </tr>
	<tr>
        <th>
            <label for="selectedChannel"><bean:message key="activation-key.jsp.base-channels"/>:</label>
        </th>
        <td>
           <html:select property="selectedChannel" styleId="selectedChannel">
		          <html:options collection="possibleChannels"
        						    property="value"
            						labelProperty="label" />
           </html:select><br/>

            <rhn:tooltip>
	            <bean:message key="activation-key.jsp.edit-basechannel-tooltip"
	            	 arg0 = "${rhn:localize('activation-key.jsp.rh-default')}"/>
            </rhn:tooltip>

        </td>
    </tr>

	<tr>
        <th>
            <bean:message key="activation-key.jsp.addon-entitlements"/>:
        </th>
        <td>
    <c:forEach items="${possibleEntitlements}" var="item">
	    <html:multibox property="selectedEntitlements" disabled="${item.disabled}" styleId="${item.value}" value="${item.value}"/>
    <label for="${item.value}"><c:out value="${item.label}"/></label>
    	<br />
	</c:forEach>

       </td>
    </tr>
    <c:if test="${not requestScope.create}">
	<tr>
        <th>
            <label for="enable-config-auto-deploy"><bean:message key="activation-key.jsp.enable-config-auto-deploy"/>:</label>
        </th>
         <td>

      <rhn:require acl="token_has_entitlement(provisioning_entitled)"
      		mixins="com.redhat.rhn.common.security.acl.ActivationKeyAclHandler">
            <html:checkbox property="autoDeploy" styleId="enable-config-auto-deploy" /><br/>
            <rhn:tooltip key="activation-key.jsp.config-auto-deploy-tooltip"/>
      </rhn:require>
      <rhn:require acl="not token_has_entitlement(provisioning_entitled)"
      		mixins="com.redhat.rhn.common.security.acl.ActivationKeyAclHandler">
      		<input type=checkbox disabled=true/><br/>
			<rhn:tooltip><bean:message key="activation-key.jsp.disabled-config-auto-deploy-tooltip"
            							arg0="${rhn:localize('provisioning_entitled')}"
            							arg1="${rhn:localize('activation-key.jsp.addon-entitlements')}"/>
			</rhn:tooltip>            							
      </rhn:require>
      </td>
    </tr>
	</c:if>
    <tr>
        <th>
            <label for="contact-method"><bean:message key="server.contact-method.label" />:</label>
        </th>
        <td>
            <html:select property="contactMethodId" styleId="contact-method">
                <html:options collection="contactMethods" property="id" labelProperty="name" />
            </html:select>
        </td>
    </tr>
    <tr>
        <th>
            <label for="universal"><bean:message key="activation-key.jsp.universal-default"/>:</label>
        </th>
        <td>
            <html:checkbox property="universal" styleId="universal" /><br/>
            <rhn:tooltip key="activation-key.jsp.edit.universal-default-tooltip"/>
        </td>
    </tr>
</table>
<div align="right">
<hr />
<html:submit property="dispatch"><bean:message key="${param.submit}"/></html:submit>
</div>
<rhn:submitted/>
</div>
=======
        <div class="form-group">
            <label class="col-lg-3 control-label" for="key">
                <bean:message key="kickstart.activationkeys.jsp.key"/>:
            </label>
            <div class="col-lg-6">
                <div class="input-group">
                    <c:if test="${not requestScope.unprefixed}">
                        <span class="input-group-addon">${requestScope.prefix}</span>
                    </c:if>
                    <html:text property="key" styleId="key" styleClass="form-control"/>
                </div>
                <c:choose>
                    <c:when test = "${not requestScope.unprefixed}">
                        <span class="help-block">
                            <bean:message key="activation-key.jsp.blank.auto-generator.prefix-notice"/>
                        </span>
                    </c:when>
                    <c:otherwise>
                        <span class="help-block">
                            <bean:message key="activation-key.jsp.blank.auto-generator"/>
                        </span>
                        <span class="help-block">
                            <bean:message key="activation-key.jsp.org_notice" arg0="${requestScope.prefix}"/>
                        </span>
                    </c:otherwise>
                </c:choose>
            </div>
        </div>
        <div class="form-group">
            <label class="col-lg-3 control-label" for="usageLimit">
                <bean:message key="kickstart.activationkeys.jsp.usagelimit"/>:
            </label>
            <div class="col-lg-6">
                <html:text property="usageLimit" styleClass="form-control" styleId="usageLimit"/>
                <span class="help-block">
                    <bean:message key="activation-key.jsp.blank.unlimited-use"/>
                </span>
            </div>
        </div>
        <div class="form-group">
            <label class="col-lg-3 control-label" for="selectedChannel">
                <bean:message key="activation-key.jsp.base-channels"/>:
            </label>
            <div class="col-lg-6">
                <html:select property="selectedChannel" styleId="selectedChannel" styleClass="form-control">
                    <html:options collection="possibleChannels"
                                  property="value"
                                  labelProperty="label" />
                </html:select>
                <span class="help-block">
                    <bean:message key="activation-key.jsp.edit-basechannel-tooltip"
                                  arg0 = "${rhn:localize('activation-key.jsp.rh-default')}"/>
                </span>
            </div>
        </div>
        <div class="form-group">
            <label class="col-lg-3 control-label">
                <bean:message key="activation-key.jsp.addon-entitlements"/>:
            </label>
            <div class="col-lg-6">
                <c:forEach items="${possibleEntitlements}" var="item">
                    <div class="checkbox">
                        <label>
                            <html:multibox property="selectedEntitlements" disabled="${item.disabled}"
                                           styleId="${item.value}" value="${item.value}"/>
                            <c:out value="${item.label}"/>
                        </label>
                    </div>
                </c:forEach>
            </div>
        </div>
        <c:if test="${not requestScope.create}">
            <div class="form-group">
                <div class="col-lg-offset-3 col-lg-6">
                    <rhn:require acl="token_has_entitlement(provisioning_entitled)"
                                 mixins="com.redhat.rhn.common.security.acl.ActivationKeyAclHandler">
                        <label>
                            <html:checkbox property="autoDeploy" styleId="enable-config-auto-deploy" />
                            <bean:message key="activation-key.jsp.enable-config-auto-deploy"/>
                        </label>
                        <span class="help-block">
                            <bean:message key="activation-key.jsp.config-auto-deploy-tooltip"/>
                        </span>
                    </rhn:require>
                    <rhn:require acl="not token_has_entitlement(provisioning_entitled)"
                                 mixins="com.redhat.rhn.common.security.acl.ActivationKeyAclHandler">
                        <label>
                            <input type=checkbox disabled=true/>
                            <bean:message key="activation-key.jsp.enable-config-auto-deploy"/>
                        </label>
                        <span class="help-block">
                            <bean:message key="activation-key.jsp.disabled-config-auto-deploy-tooltip"
                                          arg0="${rhn:localize('provisioning_entitled')}"
                                          arg1="${rhn:localize('activation-key.jsp.addon-entitlements')}"/>
                        </span>
                    </rhn:require>
                </div>
            </div>
        </c:if>
        <div class="form-group">
            <div class="col-lg-offset-3 col-lg-6">
                <div class="checkbox">
                    <html:checkbox property="universal" styleId="universal" />
                    <bean:message key="activation-key.jsp.universal-default"/>
                </div>
                <span class="help-block">
                    <rhn:tooltip key="activation-key.jsp.edit.universal-default-tooltip"/>
                </span>
            </div>
        </div>
        <div class="form-group">
            <div class="col-lg-offset-3 col-lg-6">
                <html:submit property="dispatch" styleClass="btn btn-success">
                    <bean:message key="${param.submit}"/>
                </html:submit>
            </div>
        </div>
        <rhn:submitted/>
>>>>>>> 8c1e81a4
</html:form>
<|MERGE_RESOLUTION|>--- conflicted
+++ resolved
@@ -24,100 +24,6 @@
             </div>
         </div>
 
-<<<<<<< HEAD
-    </td>
-    </tr>
-    <tr>
-        <th>
-            <label for="usageLimit"><bean:message key="kickstart.activationkeys.jsp.usagelimit"/>:</label>
-        </th>
-        <td>
-            <html:text property="usageLimit" styleId="usageLimit"/><br/>
-            <rhn:tooltip key="activation-key.jsp.blank.unlimited-use"/>
-        </td>
-    </tr>
-	<tr>
-        <th>
-            <label for="selectedChannel"><bean:message key="activation-key.jsp.base-channels"/>:</label>
-        </th>
-        <td>
-           <html:select property="selectedChannel" styleId="selectedChannel">
-		          <html:options collection="possibleChannels"
-        						    property="value"
-            						labelProperty="label" />
-           </html:select><br/>
-
-            <rhn:tooltip>
-	            <bean:message key="activation-key.jsp.edit-basechannel-tooltip"
-	            	 arg0 = "${rhn:localize('activation-key.jsp.rh-default')}"/>
-            </rhn:tooltip>
-
-        </td>
-    </tr>
-
-	<tr>
-        <th>
-            <bean:message key="activation-key.jsp.addon-entitlements"/>:
-        </th>
-        <td>
-    <c:forEach items="${possibleEntitlements}" var="item">
-	    <html:multibox property="selectedEntitlements" disabled="${item.disabled}" styleId="${item.value}" value="${item.value}"/>
-    <label for="${item.value}"><c:out value="${item.label}"/></label>
-    	<br />
-	</c:forEach>
-
-       </td>
-    </tr>
-    <c:if test="${not requestScope.create}">
-	<tr>
-        <th>
-            <label for="enable-config-auto-deploy"><bean:message key="activation-key.jsp.enable-config-auto-deploy"/>:</label>
-        </th>
-         <td>
-
-      <rhn:require acl="token_has_entitlement(provisioning_entitled)"
-      		mixins="com.redhat.rhn.common.security.acl.ActivationKeyAclHandler">
-            <html:checkbox property="autoDeploy" styleId="enable-config-auto-deploy" /><br/>
-            <rhn:tooltip key="activation-key.jsp.config-auto-deploy-tooltip"/>
-      </rhn:require>
-      <rhn:require acl="not token_has_entitlement(provisioning_entitled)"
-      		mixins="com.redhat.rhn.common.security.acl.ActivationKeyAclHandler">
-      		<input type=checkbox disabled=true/><br/>
-			<rhn:tooltip><bean:message key="activation-key.jsp.disabled-config-auto-deploy-tooltip"
-            							arg0="${rhn:localize('provisioning_entitled')}"
-            							arg1="${rhn:localize('activation-key.jsp.addon-entitlements')}"/>
-			</rhn:tooltip>            							
-      </rhn:require>
-      </td>
-    </tr>
-	</c:if>
-    <tr>
-        <th>
-            <label for="contact-method"><bean:message key="server.contact-method.label" />:</label>
-        </th>
-        <td>
-            <html:select property="contactMethodId" styleId="contact-method">
-                <html:options collection="contactMethods" property="id" labelProperty="name" />
-            </html:select>
-        </td>
-    </tr>
-    <tr>
-        <th>
-            <label for="universal"><bean:message key="activation-key.jsp.universal-default"/>:</label>
-        </th>
-        <td>
-            <html:checkbox property="universal" styleId="universal" /><br/>
-            <rhn:tooltip key="activation-key.jsp.edit.universal-default-tooltip"/>
-        </td>
-    </tr>
-</table>
-<div align="right">
-<hr />
-<html:submit property="dispatch"><bean:message key="${param.submit}"/></html:submit>
-</div>
-<rhn:submitted/>
-</div>
-=======
         <div class="form-group">
             <label class="col-lg-3 control-label" for="key">
                 <bean:message key="kickstart.activationkeys.jsp.key"/>:
@@ -218,6 +124,18 @@
             </div>
         </c:if>
         <div class="form-group">
+            <div class="col-lg-3">
+                <label for="contact-method">
+                    <bean:message key="server.contact-method.label" />:
+                </label>
+            </div>
+            <div class="col-lg-6">
+                <html:select property="contactMethodId" styleId="contact-method">
+                    <html:options collection="contactMethods" property="id" labelProperty="name" />
+                </html:select>
+            </div>
+        </div>
+        <div class="form-group">
             <div class="col-lg-offset-3 col-lg-6">
                 <div class="checkbox">
                     <html:checkbox property="universal" styleId="universal" />
@@ -236,5 +154,4 @@
             </div>
         </div>
         <rhn:submitted/>
->>>>>>> 8c1e81a4
 </html:form>
