<html>

<div class="panel panel-default">
  <div class="panel-heading">
    <h4><bean:message key="preferences.jsp.tz"/></h4>
  </div>
  <div class="panel-body">
    <p><bean:message key="preferences.jsp.datestimes"/></p>
    <div class="row-0">
      <div class="col-md-2">
        <bean:message key="preferences.jsp.displaytimesas"/>
      </div>
      <div class="col-md-4">
        <html:select styleClass="form-control" property="timezone">
          <html:options collection="timezones"
          property="value"
          labelProperty="display" />
        </html:select>
      </div>
    </div>
  </div>
</div>

<<<<<<< HEAD
<!-- try to set default values -->
<html:hidden property="submitted" value="true" />
<html:hidden property="uid" />
<html:hidden property="preferredLocale" value="en_US" />
<!-- end -->

<!--

<h2><bean:message key="preferences.jsp.lang" /></h2>
<p><bean:message key="preferences.jsp.langs" /></p>
<div class="preference">
<c:set var="counter" value="0" />
<html:hidden property="submitted" value="true" />
<html:hidden property="uid" />
<table width="75%" cellpadding="0">
  <tr>
    <td width="50%">
      <input type="radio" name="preferredLocale" value="<c:out value="${noLocale.languageCode}" />"
      <c:if test="${noLocale.languageCode == currentLocale}">
        checked="checked"
      </c:if>/>
      <c:out value="${noLocale.localizedName}" />
      <br />
      <br />
    </td>
   </tr>
<c:forEach var="item" items="${supportedLocales}">
  <c:if test="${counter == 0}">
    <tr>
  </c:if>
  <td width="50%">
    <input type="radio" name="preferredLocale" value="<c:out value="${item.key}" />"
      <c:if test="${item.key == currentLocale}">
        checked="checked"
      </c:if>/>
     <img src="<c:out value="${item.value.imageUri}" />" alt="<c:out value="${item.value.localizedName}" />" />&nbsp;(<c:out value="${item.value.localizedName}" />)
  </td>
  <c:if test="${counter == 1}">
    </tr>
  </c:if>
  <c:set var="counter" value="${counter + 1}" />
  <c:if test="${counter == 2}">
=======
<div class="panel panel-default">
  <div class="panel-heading">
    <h4><bean:message key="preferences.jsp.lang" /></h4>
  </div>
  <div class="panel-body">
    <p><bean:message key="preferences.jsp.langs" /></p>

    <div class="preference">
>>>>>>> 8c1e81a4
    <c:set var="counter" value="0" />
    <html:hidden property="submitted" value="true" />
    <html:hidden property="uid" />
    <table cellpadding="0">
      <tr>
        <td width="50%">
          <input type="radio" name="preferredLocale" value="<c:out value="${noLocale.languageCode}" />"
          <c:if test="${noLocale.languageCode == currentLocale}">
            checked="checked"
          </c:if>/>
          <c:out value="${noLocale.localizedName}" />
          <br />
          <br />
        </td>
       </tr>
    <c:forEach var="item" items="${supportedLocales}">
      <c:if test="${counter == 0}">
        <tr>
      </c:if>
      <td width="50%">
        <input type="radio" name="preferredLocale" value="<c:out value="${item.key}" />"
          <c:if test="${item.key == currentLocale}">
            checked="checked"
          </c:if>/>
         <img src="<c:out value="${item.value.imageUri}" />" alt="<c:out value="${item.value.localizedName}" />" />&nbsp;(<c:out value="${item.value.localizedName}" />)
      </td>
      <c:if test="${counter == 1}">
        </tr>
      </c:if>
      <c:set var="counter" value="${counter + 1}" />
      <c:if test="${counter == 2}">
        <c:set var="counter" value="0" />
      </c:if>
    </c:forEach>

    <c:if test="${counter == 1}">
      </tr>
    </c:if> 
    </table>
    </div>

  </div>
</div>

<hr/>
<<<<<<< HEAD
-->

<div align="right">
=======
<div class="text-right">
>>>>>>> 8c1e81a4
<rhn:submit valueKey="preferences.jsp.submitvalue"/>
</div><|MERGE_RESOLUTION|>--- conflicted
+++ resolved
@@ -21,7 +21,6 @@
   </div>
 </div>
 
-<<<<<<< HEAD
 <!-- try to set default values -->
 <html:hidden property="submitted" value="true" />
 <html:hidden property="uid" />
@@ -30,41 +29,6 @@
 
 <!--
 
-<h2><bean:message key="preferences.jsp.lang" /></h2>
-<p><bean:message key="preferences.jsp.langs" /></p>
-<div class="preference">
-<c:set var="counter" value="0" />
-<html:hidden property="submitted" value="true" />
-<html:hidden property="uid" />
-<table width="75%" cellpadding="0">
-  <tr>
-    <td width="50%">
-      <input type="radio" name="preferredLocale" value="<c:out value="${noLocale.languageCode}" />"
-      <c:if test="${noLocale.languageCode == currentLocale}">
-        checked="checked"
-      </c:if>/>
-      <c:out value="${noLocale.localizedName}" />
-      <br />
-      <br />
-    </td>
-   </tr>
-<c:forEach var="item" items="${supportedLocales}">
-  <c:if test="${counter == 0}">
-    <tr>
-  </c:if>
-  <td width="50%">
-    <input type="radio" name="preferredLocale" value="<c:out value="${item.key}" />"
-      <c:if test="${item.key == currentLocale}">
-        checked="checked"
-      </c:if>/>
-     <img src="<c:out value="${item.value.imageUri}" />" alt="<c:out value="${item.value.localizedName}" />" />&nbsp;(<c:out value="${item.value.localizedName}" />)
-  </td>
-  <c:if test="${counter == 1}">
-    </tr>
-  </c:if>
-  <c:set var="counter" value="${counter + 1}" />
-  <c:if test="${counter == 2}">
-=======
 <div class="panel panel-default">
   <div class="panel-heading">
     <h4><bean:message key="preferences.jsp.lang" /></h4>
@@ -73,7 +37,6 @@
     <p><bean:message key="preferences.jsp.langs" /></p>
 
     <div class="preference">
->>>>>>> 8c1e81a4
     <c:set var="counter" value="0" />
     <html:hidden property="submitted" value="true" />
     <html:hidden property="uid" />
@@ -119,12 +82,8 @@
 </div>
 
 <hr/>
-<<<<<<< HEAD
 -->
 
-<div align="right">
-=======
 <div class="text-right">
->>>>>>> 8c1e81a4
 <rhn:submit valueKey="preferences.jsp.submitvalue"/>
 </div>