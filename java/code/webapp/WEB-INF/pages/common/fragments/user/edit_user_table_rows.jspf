<%@ include file="/WEB-INF/pages/common/fragments/user/user_attribute_sizes.jspf"%>

<<<<<<< HEAD
  <tr>
    <th><bean:message key="username.displayname"/></th>
    <td id="login"><c:out escapeXml="true" value="${user.login}" /></td>
  </tr>
=======
<div class="form-group">
    <label class="col-lg-3 control-label"><bean:message key="username.displayname"/></label>
    <div class="col-lg-6"><c:out escapeXml="true" value="${user.login}" /></div>
</div>
>>>>>>> 8c1e81a4

<div class="form-group">
    <label class="col-lg-3 control-label"><bean:message key="prefix.displayname"/></label>
    <div class="col-lg-6">
        <html:select property="prefix" styleClass="form-control">
            <html:options collection="availablePrefixes" property="value" labelProperty="label" />
        </html:select>
    </div>
</div>

<div class="form-group">
    <label class="col-lg-3 control-label"><bean:message key="firstNames.displayname"/></label>
    <div class="col-lg-6">
        <html:text property="firstNames" styleClass="form-control" maxlength="${firstNameLength}"/>
    </div>
</div>

<div class="form-group">
    <label class="col-lg-3 control-label"><bean:message key="lastName.displayname"/></label>
    <div class="col-lg-6">
        <html:text property="lastName" styleClass="form-control" maxlength="${lastNameLength}"/>
    </div>
</div>

<div class="form-group">
    <label class="col-lg-3 control-label"><bean:message key="position.displayname"/></label>
    <div class="col-lg-6">
        <html:text property="title" styleClass="form-control" maxlength="${titleLength}"/>
    </div>
</div>

<rhn:require acl="user_role(org_admin)">
    <c:if test="${displaypam == true}">
        <div class="form-group">
            <label class="col-lg-3 control-label"><bean:message key="userdetails.usepam" /></label>
            <div class="col-lg-6"><html:checkbox property="usepam" value="1" /></div>
        </div>
    </c:if>
<<<<<<< HEAD
  </rhn:require>
  <tr>
    <th><bean:message key="password.displayname"/></th>
    <td>
      <script language="javascript" src="/javascript/pwstrengthmeter.js"></script>
      <div style="position:relative;">
        <html:password property="desiredpassword" size="20" maxlength="${passwordLength}" styleId="desiredpass" onkeyup="checkPassword();"/>
        <span id="pwstrength-result" style="position:absolute; left:165px; top:8px; font-size:11px;"></span><br/>
        <span id="pwstrength-graybar" style="position:absolute; left:2px; top:30px; width:155px; height:4px; background:#DDDDDD;"></span>
        <span id="pwstrength-colorbar" style="position:absolute; left:2px; top:30px; width:0px; height:4px; background-image: url(/img/pwstrength.png);"></span>
        <span id="pwstrength-percent" style="position:absolute; left:165px; top:24px; font-size:11px;">0%</span>
      </div>
    </td>
  </tr>
  <tr>
    <th><bean:message key="confirmpass.displayname"/></th>
    <td>
      <html:password property="desiredpasswordConfirm" size="20" maxlength="${passwordLength}"/>
    </td>
  </tr>
  <tr>
    <th><bean:message key="email.displayname"/></th>
    <td>
    <c:choose>
       <c:when test="${!empty mailableAddress}">
           ${mailableAddress}
       </c:when>
       <c:when test="${empty mailableAddress}">
          <bean:message key="userdetails.jsp.noemailaddress"/>
       </c:when>
    </c:choose>
=======
</rhn:require>

<div class="form-group">
    <label class="col-lg-3 control-label"><bean:message key="password.displayname"/></label>
    <div class="col-lg-6">
        <html:password property="desiredpassword" styleClass="form-control" maxlength="${passwordLength}"/>
    </div>
</div>
>>>>>>> 8c1e81a4

<div class="form-group">
    <label class="col-lg-3 control-label"><bean:message key="confirmpass.displayname"/></label>
    <div class="col-lg-6">
        <html:password property="desiredpasswordConfirm" styleClass="form-control" maxlength="${passwordLength}"/>
    </div>
</div>

<div class="form-group">
    <label class="col-lg-3 control-label"><bean:message key="email.displayname"/></label>
        <%-- On sats, we want the link to say "Change" no matter what... in hosted,
             we want it to display "Confirm" if the address is not confirmed or "Change" if
             the address has been confirmed already.
        --%>

    <c:set var="email_display" value="change.displayname"/>
    <c:choose>
        <c:when test="${param.uid != null}">
            <c:set var="email_link" value="/rhn/users/ChangeEmail.do?uid=${param.uid}"/>
        </c:when>
        <c:otherwise>
            <c:set var="email_link" value="/rhn/account/ChangeEmail.do"/>
        </c:otherwise>
    </c:choose>

    <div class="col-lg-4">
        <c:choose>
            <c:when test="${!empty mailableAddress}">
                <a class="btn btn-default btn-sm" href="<c:out value="${email_link}"/>">
                    <i class="fa fa-refresh"></i>
                    <%--
                    <bean:message key="${email_display}"/>
                    --%>
                    ${mailableAddress}
                </a>
            </c:when>
            <c:when test="${empty mailableAddress}">
                <a class="btn btn-default btn-sm" href="<c:out value="${email_link}"/>">
                    <bean:message key="userdetails.jsp.noemailaddress"/>
                </a>
            </c:when>
        </c:choose>
    </div>
</div><|MERGE_RESOLUTION|>--- conflicted
+++ resolved
@@ -1,16 +1,9 @@
 <%@ include file="/WEB-INF/pages/common/fragments/user/user_attribute_sizes.jspf"%>
 
-<<<<<<< HEAD
-  <tr>
-    <th><bean:message key="username.displayname"/></th>
-    <td id="login"><c:out escapeXml="true" value="${user.login}" /></td>
-  </tr>
-=======
 <div class="form-group">
     <label class="col-lg-3 control-label"><bean:message key="username.displayname"/></label>
     <div class="col-lg-6"><c:out escapeXml="true" value="${user.login}" /></div>
 </div>
->>>>>>> 8c1e81a4
 
 <div class="form-group">
     <label class="col-lg-3 control-label"><bean:message key="prefix.displayname"/></label>
@@ -49,39 +42,6 @@
             <div class="col-lg-6"><html:checkbox property="usepam" value="1" /></div>
         </div>
     </c:if>
-<<<<<<< HEAD
-  </rhn:require>
-  <tr>
-    <th><bean:message key="password.displayname"/></th>
-    <td>
-      <script language="javascript" src="/javascript/pwstrengthmeter.js"></script>
-      <div style="position:relative;">
-        <html:password property="desiredpassword" size="20" maxlength="${passwordLength}" styleId="desiredpass" onkeyup="checkPassword();"/>
-        <span id="pwstrength-result" style="position:absolute; left:165px; top:8px; font-size:11px;"></span><br/>
-        <span id="pwstrength-graybar" style="position:absolute; left:2px; top:30px; width:155px; height:4px; background:#DDDDDD;"></span>
-        <span id="pwstrength-colorbar" style="position:absolute; left:2px; top:30px; width:0px; height:4px; background-image: url(/img/pwstrength.png);"></span>
-        <span id="pwstrength-percent" style="position:absolute; left:165px; top:24px; font-size:11px;">0%</span>
-      </div>
-    </td>
-  </tr>
-  <tr>
-    <th><bean:message key="confirmpass.displayname"/></th>
-    <td>
-      <html:password property="desiredpasswordConfirm" size="20" maxlength="${passwordLength}"/>
-    </td>
-  </tr>
-  <tr>
-    <th><bean:message key="email.displayname"/></th>
-    <td>
-    <c:choose>
-       <c:when test="${!empty mailableAddress}">
-           ${mailableAddress}
-       </c:when>
-       <c:when test="${empty mailableAddress}">
-          <bean:message key="userdetails.jsp.noemailaddress"/>
-       </c:when>
-    </c:choose>
-=======
 </rhn:require>
 
 <div class="form-group">
@@ -90,7 +50,6 @@
         <html:password property="desiredpassword" styleClass="form-control" maxlength="${passwordLength}"/>
     </div>
 </div>
->>>>>>> 8c1e81a4
 
 <div class="form-group">
     <label class="col-lg-3 control-label"><bean:message key="confirmpass.displayname"/></label>
