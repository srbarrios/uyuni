--- conflicted
+++ resolved
@@ -4,68 +4,8 @@
 <%@ taglib uri="http://struts.apache.org/tags-bean" prefix="bean" %>
 <%@ taglib uri="http://rhn.redhat.com/tags/config-managment" prefix="cfg" %>
 
+
 <html>
-<<<<<<< HEAD
-    <head>
-        <meta name="name" value="sdc.config.jsp.header" />
-    </head>
-    <body>
-        <%@ include file="/WEB-INF/pages/common/fragments/systems/system-header.jspf" %>        
-        <h2>
-            <img src="${cfg:channelHeaderIcon('central')}"
-                 alt="${cfg:channelAlt('central')}"/>
-            <bean:message key="sdc.configlist.jsp.header"/>
-        </h2>
-        <p><bean:message key="sdc.configlist.jsp.para1"/></p>
-        <form method="post" name="rhn_list"
-              action="/rhn/systems/details/configuration/ConfigChannelListUnsubscribeSubmit.do?sid=${param.sid}">
-            <rhn:csrf />
-            <c:choose>
-                <c:when test="${not empty requestScope.pageList}">
-                    <rhn:list pageList="${requestScope.pageList}"
-                              noDataText="">
-                        <rhn:listdisplay set="${requestScope.set}"
-                                         filterBy="sdc.configlist.jsp.name">
-                            <rhn:set value="${current.id}"/>
-                            <rhn:column header="sdc.configlist.jsp.name"
-                                        url="/rhn/configuration/ChannelOverview.do?ccid=${current.id}">
-                                <i class="fa spacewalk-icon-software-channels" title="<bean:message key="config.common.globalAlt" />"></i>
-                                ${current.name}
-                            </rhn:column>
-                            <rhn:column header="sdc.configlist.jsp.label">
-                                ${current.label}
-                            </rhn:column>
-                            <rhn:column header="sdc.configlist.jsp.files">
-                                ${current.fileCountsMessage}
-                            </rhn:column>
-                            <rhn:column header="sdc.configlist.jsp.deployablefiles">
-                                <c:if test="${current.deployableFileCount == 1}">
-                                    <bean:message key="config.common.onefile" />
-                                </c:if>
-                                <c:if test="${current.deployableFileCount != 1}">
-                                    <bean:message key="config.common.numfiles" arg0="${current.deployableFileCount}"/>
-                                </c:if>
-                            </rhn:column>
-                            <rhn:column header="sdc.configlist.jsp.rank">
-                                ${current.position}
-                            </rhn:column>
-                        </rhn:listdisplay>
-                        <html:submit property="dispatch" styleClass="btn btn-success">
-                            <bean:message key="sdc.configlist.jsp.unsubscribe"/>
-                        </html:submit>
-                    </rhn:list>
-                </c:when>
-                <c:otherwise>
-                    <div class="alert alert-warning">
-                        <bean:message key="sdc.configlist.jsp.noChannels"
-                                      arg0="/rhn/systems/details/configuration/SubscriptionsSetup.do?sid=${param.sid}"/>
-                    </div>
-                </c:otherwise>
-            </c:choose>
-        </form>
-        <span class="help-block"><bean:message key="sdc.configlist.jsp.note"/></span>
-    </body>
-=======
 <head>
     <meta name="name" value="sdc.config.jsp.header" />
 </head>
@@ -123,13 +63,13 @@
   </rhn:list>
 </c:when>
 <c:otherwise>
-<p><strong> <bean:message key="sdc.configlist.jsp.noChannels"
-	arg0="/rhn/systems/details/configuration/SubscriptionsSetup.do?sid=${param.sid}"/></strong>
-</p>
+  <div class="alert alert-warning">
+    <bean:message key="sdc.configlist.jsp.noChannels"
+                  arg0="/rhn/systems/details/configuration/SubscriptionsSetup.do?sid=${param.sid}"/>
+  </div>
 </c:otherwise>
 </c:choose>
 </form>
 <p><span class="small-text"><bean:message key="sdc.configlist.jsp.note"/></span></p>
 </body>
->>>>>>> d92b65d1
 </html>