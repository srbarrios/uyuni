--- conflicted
+++ resolved
@@ -14,12 +14,8 @@
              cloneUrl="/network/software/channels/manage/clone.pxt?pxt:trap=rhn:empty_set&amp;set_label=errata_clone_actions"
              cloneType="channel"
              cloneAcl="user_role(channel_admin)"
-<<<<<<< HEAD
-=======
              helpUrl=""
->>>>>>> fe26dc7a
         >
-        <!-- helpUrl="-!-/rhn/help/channel-mgmt/en-US/channel-mgmt-Custom_Channel_and_Package_Management.jsp" -->
     <bean:message key="channels.manage.jsp.toolbar"/>
 </rhn:toolbar>
 
