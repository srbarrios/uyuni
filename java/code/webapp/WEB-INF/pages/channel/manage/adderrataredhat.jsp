<%@ taglib uri="http://rhn.redhat.com/rhn" prefix="rhn" %>
<%@ taglib uri="http://java.sun.com/jsp/jstl/core" prefix="c" %>
<%@ taglib uri="http://struts.apache.org/tags-html" prefix="html" %>
<%@ taglib uri="http://struts.apache.org/tags-bean" prefix="bean" %>
<%@ taglib uri="http://rhn.redhat.com/tags/list" prefix="rl" %>


<html>
<head>
    <meta name="page-decorator" content="none" />
    <!-- disables the enter key from submitting the form -->
    <script type="text/javascript" language="JavaScript">
      $(document).ready(function() {
        $(window).keydown(function(event){
          if(event.keyCode == 13) {
            event.preventDefault();
            return false;
          }
        });
      });
    </script>
</head>
<body>
<%@ include file="/WEB-INF/pages/common/fragments/channel/manage/manage_channel_header.jspf" %>
<BR>

<rl:listset name="errataSet">
<rhn:csrf />
<rhn:submitted />
<input type="hidden" name="cid" value="${cid}">


<table class="details" width="80%">
	<tr><bean:message key="channel.manage.errata.redhatmsg" /><br><br></tr>

	 <tr>
  		<th>Package Association:</th>
  		<td>
			   <input type="checkbox" name="assoc_checked"   <c:if test="${assoc_checked}">checked </c:if>  >
			   			   <bean:message key="channel.manage.errata.packageassocmsg" />
		 </td>
   </tr>

<<<<<<< HEAD
   <!-- not used on SUSE

=======
>>>>>>> 559ab061
	<tr><th width="10%">Channel Version: </th>
	<td width="40%">

<c:if test="${selected_version != null}">
	<input type="hidden" name="selected_version_old"  value="${selected_version}">
</c:if>


  <select name="selected_version">
   		<c:forEach var="option" items="${version_list}">
   					<option value="${option.version}" <c:if test="${option.selected eq true}">selected = "selected"</c:if>>${option.name}</option>
		</c:forEach>
		</optgroup>
  </select>

  </td>
 <td>

  <input type="submit" name="dispatch"  value="<bean:message key='frontend.actions.channels.manager.add.viewChannels'/>">
 </td>
</tr>

-->

<c:if test="${selected_channel != null}">
<input type="hidden" name="selected_channel_old"  value="${selected_channel}">
</c:if>

		<c:if test="${channel_list != null}">

			  <tr> <th width="10%">Channel:</th><td width="40%">
			  <select name="selected_channel">
				    <optgroup>
			   		<c:forEach var="option" items="${channel_list}">
			   			<c:choose>
			   				<c:when test="${option.baseChannel}">
			   				    </optgroup>
			   					<option value="${option.id}"  <c:if test="${option.selected eq true}">selected = "selected"</c:if>    >${option.name}	</option>
			   					<optgroup>
			   				</c:when>
			   				<c:otherwise>
								<option value="${option.id}"   <c:if test="${option.selected eq true}">selected = "selected"</c:if> >${option.name}</option>
							</c:otherwise>
						</c:choose>
					</c:forEach>
					</optgroup>
			  </select>

			  </td>
			   		  <td>
							  <input type="submit" name="dispatch"  value="<bean:message key='frontend.actions.channels.manager.add.viewErrata'/>">
		  			  </td>
		  	     </tr>
		  </c:if>


  </table>
  <br><br>

   <c:choose>
   		<c:when test="${pageList != null}">

		  <rl:list dataset="pageList" name="errata"   decorator="SelectableDecorator"
		  			emptykey = "channel.manage.errata.noerrata"
		  			filter="com.redhat.rhn.frontend.action.channel.manage.ErrataFilter">
		  		<rl:decorator name="ElaborationDecorator"/>
		  		<rl:decorator name="PageSizeDecorator"/>

				<rl:selectablecolumn value="${current.selectionKey}"
					selected="${current.selected}"/>

				<rl:column sortable="true"
			           headerkey="exportcolumn.errataAdvisoryType"
			           sortattr="advisoryType"
			            styleclass="center"
		           	   headerclass="thin-column">
							        <c:if test="${current.securityAdvisory}">
							            <i class="fa fa-lock" title="<bean:message key='erratalist.jsp.securityadvisory'/>"></i>
							        </c:if>
							        <c:if test="${current.bugFix}">
							            <i class="fa fa-bug" title="<bean:message key='erratalist.jsp.bugadvisory'/>"></i>
							        </c:if>
							        <c:if test="${current.productEnhancement}">
							            <i class="fa  spacewalk-icon-enhancement" title="<bean:message key='erratalist.jsp.productenhancementadvisory'/>"></i>
							        </c:if>
				</rl:column>



				<rl:column sortable="true"
				           headerkey="erratalist.jsp.advisory"
				           sortattr="advisory">
		                      <a href="/rhn/errata/details/Details.do?eid=${current.id}">
		                      <c:out value="${current.advisory}"/>
		                      </a>
				</rl:column>

				<rl:column sortable="true"
				           headerkey="erratalist.jsp.synopsis"
				           sortattr="advisorySynopsis">
		                      <c:out value="${current.advisorySynopsis}"/>
				</rl:column>
				<rl:column sortable="true"
				           headerkey="channel.manage.errata.updatedate"
				           sortattr="updateDateObj">
		                      <c:out value="${current.updateDate}"/>
				</rl:column>

			  </rl:list>

  </c:when>
</c:choose>

  			<p align="right">
			<input type="submit" name="dispatch"  value="<bean:message key='frontend.actions.channels.manager.add.submit'/>"
            <c:choose>
                <c:when test="${empty pageList}">disabled</c:when>
            </c:choose>
            >
			</p>
     <rhn:submitted/>
</rl:listset>
</body>
</html>
<|MERGE_RESOLUTION|>--- conflicted
+++ resolved
@@ -41,11 +41,8 @@
 		 </td>
    </tr>
 
-<<<<<<< HEAD
    <!-- not used on SUSE
 
-=======
->>>>>>> 559ab061
 	<tr><th width="10%">Channel Version: </th>
 	<td width="40%">
 
