--- conflicted
+++ resolved
@@ -6,11 +6,7 @@
     <body>
         <rhn:toolbar base="h1" icon="header-activation-key"
                      imgAlt="activation-keys.common.alt"
-<<<<<<< HEAD
                      helpUrl="/rhn/help/user/en-US/s2-sm-systems-activation-keys.jsp"
-=======
-                     helpUrl=""
->>>>>>> fe26dc7a
                      >
             <bean:message key ="activation-key.jsp.delete.title"/>
         </rhn:toolbar>
