--- conflicted
+++ resolved
@@ -193,12 +193,7 @@
     </div>
   </div>
 
-<<<<<<< HEAD
-</c:if>
 <hr/>
-=======
-
->>>>>>> ebcf5fc1
 <div class="text-center">
   <html:submit styleClass="btn btn-success">
     <bean:message key="usercreate.jsp.createlogin"/>
