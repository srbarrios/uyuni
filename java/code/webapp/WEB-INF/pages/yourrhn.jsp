<%@ taglib prefix="c" uri="http://java.sun.com/jsp/jstl/core" %>
<%@ taglib uri="http://struts.apache.org/tags-html" prefix="html" %>
<%@ taglib uri="http://struts.apache.org/tags-bean" prefix="bean" %>
<%@ taglib uri="http://rhn.redhat.com/rhn" prefix="rhn" %>

<html>
<head>
<c:if test="${requestScope.inactiveSystems == 'y'}">
	<script type="text/javascript" src="/rhn/dwr/interface/InactiveSystemsRenderer.js"></script>
</c:if>
<c:if test="${requestScope.tasks == 'y'}">
	<script type="text/javascript" src="/rhn/dwr/interface/TasksRenderer.js"></script>
</c:if>
<c:if test="${requestScope.recentlyRegisteredSystems == 'y'}">
	<script type="text/javascript" src="/rhn/dwr/interface/RecentSystemsRenderer.js"></script>
</c:if>
<c:if test="${requestScope.latestErrata == 'y'}">
	<script type="text/javascript" src="/rhn/dwr/interface/LatestErrataRenderer.js"></script>
</c:if>
<c:if test="${requestScope.criticalSystems == 'y'}">
	<script type="text/javascript" src="/rhn/dwr/interface/CriticalSystemsRenderer.js"></script>
</c:if>
<c:if test="${requestScope.criticalProbes == 'y'}">
	<script type="text/javascript" src="/rhn/dwr/interface/CriticalProbesRenderer.js"></script>
</c:if>
<c:if test="${requestScope.warningProbes == 'y'}">
	<script type="text/javascript" src="/rhn/dwr/interface/WarningProbesRenderer.js"></script>
</c:if>
<c:if test="${requestScope.pendingActions =='y'}">
	<script type="text/javascript" src="/rhn/dwr/interface/PendingActionsRenderer.js"></script>
</c:if>
<c:if test="${requestScope.systemGroupsWidget == 'y'}">
	<script type="text/javascript" src="/rhn/dwr/interface/SystemGroupsRenderer.js"></script>
</c:if>

</head>
<body>
<rhn:toolbar base="h1" icon="header-taskomatic" imgAlt="yourrhn.jsp.toolbar.img.alt"
             helpUrl="/rhn/help/user/en-US/s1-sm-your-rhn.jsp">
  <bean:message key="yourrhn.jsp.toolbar"/>
</rhn:toolbar>

<rhn:require acl="is(yourrhn.debug.enabled);">
<a href="/rhn/YourRhnClips.do"> YourRhn Clips Debug Link</a>
</rhn:require>

<c:choose>
    <c:when test="${requestScope.anyListsSelected == 'true'}">
      <div class="row-0">
        <c:if test="${requestScope.tasks == 'y'}">
            <div class="col-md-auto" id="tasks-pane" >
                <script type="text/javascript">
                  TasksRenderer.renderAsync(makeRendererHandler('tasks-pane', false));
                </script>
            </div>
        </c:if>
        <c:if test="${requestScope.inactiveSystems == 'y'}">
            <div class="col-md-auto" id="inactive-systems-pane" >
              <script type="text/javascript">
                    InactiveSystemsRenderer.renderAsync(makeRendererHandler("inactive-systems-pane", false));
                </script>
            </div>
        </c:if>
      </div>
  	    <c:if test="${requestScope.criticalSystems == 'y'}">
  		        <div id="critical-systems-pane" class="row">
  		            <script type="text/javascript">
<<<<<<< HEAD
  		                CriticalSystemsRenderer.renderAsync(makeRendererHandler("critical-systems-pane", false));
=======
		                CriticalSystemsRenderer.renderAsync(makeRendererHandler("critical-systems-pane", false));
>>>>>>> 4f1c3dcf
  		            </script>
  		        </div>
        </c:if>

        <c:if test="${requestScope.criticalProbes == 'y'}">
            <div id="critical-probes-pane" class="row">
                <script type="text/javascript">
                    CriticalProbesRenderer.renderAsync(makeRendererHandler("critical-probes-pane", false));
                </script>
            </div>
        </c:if>

        <c:if test="${requestScope.warningProbes == 'y'}">
            <div id="warning-probes-pane" class="row">
                <script type="text/javascript">
                    WarningProbesRenderer.renderAsync(makeRendererHandler("warning-probes-pane", false));
                </script>
            </div>
        </c:if>
        <c:if test="${requestScope.pendingActions =='y'}">
            <div id="pending-actions-pane" class="row">
                <script type="text/javascript">
<<<<<<< HEAD
  	                PendingActionsRenderer.renderAsync(makeRendererHandler("pending-actions-pane", false));
=======
	                PendingActionsRenderer.renderAsync(makeRendererHandler("pending-actions-pane", false));
>>>>>>> 4f1c3dcf
                </script>
            </div>
        </c:if>
        <c:if test="${requestScope.latestErrata == 'y'}">
	        <div id="latest-errata-pane" class="row">
	            <script type="text/javascript">
<<<<<<< HEAD
	  	            LatestErrataRenderer.renderAsync(makeRendererHandler("latest-errata-pane", false));
=======
		            LatestErrataRenderer.renderAsync(makeRendererHandler("latest-errata-pane", false));
>>>>>>> 4f1c3dcf
	            </script>
	        </div>
        </c:if>
        <c:if test="${requestScope.systemGroupsWidget == 'y'}">
            <div id="systems-groups-pane" class="row">
                <script type="text/javascript">
                    SystemGroupsRenderer.renderAsync(makeRendererHandler("systems-groups-pane", false));
                </script>
            </div>
        </c:if>
        <c:if test="${requestScope.recentlyRegisteredSystems == 'y'}">
            <div id="recently-registered-pane" class="row">
                <script>
                    RecentSystemsRenderer.renderAsync(makeRendererHandler("recently-registered-pane", false));
                </script>
            </div>
        </c:if>
    </c:when>

    <c:otherwise>
  	    <bean:message key="yourrhn.jsp.nolists" />
    </c:otherwise>
</c:choose>

</body>
</html><|MERGE_RESOLUTION|>--- conflicted
+++ resolved
@@ -65,11 +65,7 @@
   	    <c:if test="${requestScope.criticalSystems == 'y'}">
   		        <div id="critical-systems-pane" class="row">
   		            <script type="text/javascript">
-<<<<<<< HEAD
-  		                CriticalSystemsRenderer.renderAsync(makeRendererHandler("critical-systems-pane", false));
-=======
 		                CriticalSystemsRenderer.renderAsync(makeRendererHandler("critical-systems-pane", false));
->>>>>>> 4f1c3dcf
   		            </script>
   		        </div>
         </c:if>
@@ -92,22 +88,14 @@
         <c:if test="${requestScope.pendingActions =='y'}">
             <div id="pending-actions-pane" class="row">
                 <script type="text/javascript">
-<<<<<<< HEAD
-  	                PendingActionsRenderer.renderAsync(makeRendererHandler("pending-actions-pane", false));
-=======
 	                PendingActionsRenderer.renderAsync(makeRendererHandler("pending-actions-pane", false));
->>>>>>> 4f1c3dcf
                 </script>
             </div>
         </c:if>
         <c:if test="${requestScope.latestErrata == 'y'}">
 	        <div id="latest-errata-pane" class="row">
 	            <script type="text/javascript">
-<<<<<<< HEAD
-	  	            LatestErrataRenderer.renderAsync(makeRendererHandler("latest-errata-pane", false));
-=======
 		            LatestErrataRenderer.renderAsync(makeRendererHandler("latest-errata-pane", false));
->>>>>>> 4f1c3dcf
 	            </script>
 	        </div>
         </c:if>
