--- conflicted
+++ resolved
@@ -8,13 +8,8 @@
         <meta name="page-decorator" content="none" />
     </head>
     <body>
-<<<<<<< HEAD
-        <rhn:toolbar base="h1" icon="spacewalk-icon-patches" iconAlt="errata.common.errataAlt">
+        <rhn:toolbar base="h1" icon="header-errata" iconAlt="errata.common.errataAlt">
             <!-- helpUrl="/rhn/help/getting-started/en-US/chap-Getting_Started_Guide-Errata_Management.jsp#sect-Getting_Started_Guide-Errata_Management-Creating_and_Editing_Errata" -->
-=======
-        <rhn:toolbar base="h1" icon="header-errata" iconAlt="errata.common.errataAlt"
-                     helpUrl="/rhn/help/getting-started/en-US/chap-Getting_Started_Guide-Errata_Management.jsp#sect-Getting_Started_Guide-Errata_Management-Creating_and_Editing_Errata">
->>>>>>> 0fbff1be
             <bean:message key="erratalist.jsp.erratamgmt"/>
         </rhn:toolbar>
 
