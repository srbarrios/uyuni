--- conflicted
+++ resolved
@@ -9,12 +9,7 @@
         <meta name="page-decorator" content="none" />
     </head>
     <body>
-<<<<<<< HEAD
-        <rhn:toolbar base="h1" icon="spacewalk-icon-patches" iconAlt="errata.common.errataAlt"
-=======
         <rhn:toolbar base="h1" icon="header-errata" iconAlt="errata.common.errataAlt"
-                     helpUrl="/rhn/help/getting-started/en-US/chap-Getting_Started_Guide-Errata_Management.jsp#sect-Getting_Started_Guide-Errata_Management-Creating_and_Editing_Errata"
->>>>>>> 0fbff1be
                      deletionUrl="/rhn/errata/manage/Delete.do?eid=${param.eid}"
                      deletionType="errata">
             <!-- helpUrl="/rhn/help/getting-started/en-US/chap-Getting_Started_Guide-Errata_Management.jsp#sect-Getting_Started_Guide-Errata_Management-Creating_and_Editing_Errata" -->
