%{!?__redhat_release:%define __redhat_release UNKNOWN}
%define cobprofdir      %{_localstatedir}/lib/rhn/kickstarts
%define cobprofdirup    %{_localstatedir}/lib/rhn/kickstarts/upload
%define cobprofdirwiz   %{_localstatedir}/lib/rhn/kickstarts/wizard
%define cobdirsnippets  %{_localstatedir}/lib/rhn/kickstarts/snippets
%define realcobsnippetsdir  %{_localstatedir}/lib/cobbler/snippets
%define cobblerdir          %{_localstatedir}/lib/cobbler

%if  0%{?rhel} && 0%{?rhel} < 6
%define appdir          %{_localstatedir}/lib/tomcat5/webapps
%define jardir          %{_localstatedir}/lib/tomcat5/webapps/rhn/WEB-INF/lib
%else
%define appdir          %{_localstatedir}/lib/tomcat6/webapps
%define jardir          %{_localstatedir}/lib/tomcat6/webapps/rhn/WEB-INF/lib
%endif

Name: spacewalk-java
Summary: Spacewalk Java site packages
Group: Applications/Internet
License: GPLv2
<<<<<<< HEAD
Version: 1.6.3
=======
Version: 1.6.4
>>>>>>> 07b8e24d
Release: 1%{?dist}
URL:       https://fedorahosted.org/spacewalk
Source0:   https://fedorahosted.org/releases/s/p/spacewalk/%{name}-%{version}.tar.gz 
BuildRoot: %{_tmppath}/%{name}-%{version}-%{release}-root-%(%{__id_u} -n)
BuildArch: noarch
ExcludeArch: ia64

Summary: Java web application files for Spacewalk
Group: Applications/Internet

# for RHEL6 we need to filter out several package versions
%if  0%{?rhel} && 0%{?rhel} >= 6
# cglib is not compatible with hibernate and asm from RHEL6
Requires: cglib < 2.2
# we dont want jfreechart from EPEL because it has different symlinks
Requires: jfreechart < 1.0.13
# workaround jpackage5 repo issue with missing msv-msv dependency
Requires: msv-workaround
%else
Requires: cglib
Requires: jfreechart >= 1.0.9
%endif

Requires: bcel
Requires: c3p0
Requires: hibernate3 >= 3.2.4
Requires: java >= 1.6.0
Requires: java-devel >= 1.6.0
Requires: jakarta-commons-lang >= 2.1
Requires: jakarta-commons-codec
Requires: jakarta-commons-discovery
Requires: jakarta-commons-cli
Requires: jakarta-commons-el
Requires: jakarta-commons-fileupload
Requires: jakarta-commons-io
Requires: jakarta-taglibs-standard
Requires: jcommon
Requires: jpam
Requires: jta
Requires: log4j
Requires: redstone-xmlrpc
Requires: oscache
# EL5 = Struts 1.2 and Tomcat 5, EL6+/recent Fedoras = 1.3 and Tomcat 6
%if 0%{?rhel} && 0%{?rhel} < 6
Requires: tomcat5
Requires: jasper5
Requires: tomcat5-servlet-2.4-api
Requires: struts >= 1.2.9
%else
Requires: tomcat6
Requires: tomcat6-lib
Requires: tomcat6-servlet-2.5-api
# SUSE = 1.2 and Tomcat 6
%if 0%{?suse_version}
Requires: struts >= 1.2.9
%else
Requires: struts >= 1.3.0
Requires: struts-taglib >= 1.3.0
%endif
%endif
Requires: xalan-j2 >= 2.6.0
Requires: xerces-j2
Requires: simple-core
Requires: sitemesh
Requires: stringtree-json
Requires: spacewalk-java-config
Requires: spacewalk-java-lib
Requires: spacewalk-java-jdbc
Requires: spacewalk-branding
Requires: jpackage-utils >= 1.5
Requires: cobbler >= 2.0.0
%if 0%{?fedora}
Requires: apache-commons-logging
%else
Requires: jakarta-commons-logging
%endif
BuildRequires: ant
BuildRequires: ant-apache-regexp
BuildRequires: java-devel >= 1.6.0
BuildRequires: ant-contrib
BuildRequires: ant-junit
BuildRequires: ant-nodeps
BuildRequires: antlr >= 2.7.6
BuildRequires: jpam
BuildRequires: tanukiwrapper
Requires: classpathx-mail
BuildRequires: classpathx-mail
BuildRequires: checkstyle

# Sadly I need these to symlink the jars properly.
BuildRequires: asm
BuildRequires: bcel
BuildRequires: c3p0
BuildRequires: concurrent
BuildRequires: cglib
BuildRequires: dom4j
BuildRequires: hibernate3
BuildRequires: jaf
BuildRequires: jakarta-commons-cli
BuildRequires: jakarta-commons-codec
BuildRequires: jakarta-commons-collections
BuildRequires: jakarta-commons-discovery
BuildRequires: jakarta-commons-el
BuildRequires: jakarta-commons-fileupload
BuildRequires: jakarta-commons-io
BuildRequires: jakarta-commons-validator
BuildRequires: jakarta-taglibs-standard
BuildRequires: jcommon
BuildRequires: jdom
BuildRequires: jfreechart >= 1.0.9
BuildRequires: jta
BuildRequires: redstone-xmlrpc
BuildRequires: oscache
BuildRequires: quartz
BuildRequires: simple-core
BuildRequires: stringtree-json
<<<<<<< HEAD
# SUSE additional build requirements
%if 0%{?suse_version}
BuildRequires: oracle-instantclient11.2-basic
BuildRequires: log4j
%endif
=======
>>>>>>> 07b8e24d
# EL5 = Struts 1.2 and Tomcat 5, EL6+/recent Fedoras = 1.3 and Tomcat 6
%if 0%{?rhel} && 0%{?rhel} < 6
BuildRequires: struts >= 0:1.2.9
BuildRequires: jsp
BuildRequires: jasper5
%else
# SUSE = Struts 1.2 and Tomcat 6
%if 0%{?suse_version}
BuildRequires: struts >= 1.2.9
%else
BuildRequires: struts >= 1.3.0
BuildRequires: struts-taglib >= 1.3.0
%endif
BuildRequires: tomcat6
BuildRequires: tomcat6-lib
%endif
BuildRequires: sitemesh
BuildRequires: postgresql-jdbc
%if 0%{?fedora}
# spelling checker is only for Fedoras (no aspell in RHEL6)
BuildRequires: aspell aspell-en libxslt
%endif
Obsoletes: rhn-java < 5.3.0
Obsoletes: rhn-java-sat < 5.3.0
Obsoletes: rhn-oracle-jdbc-tomcat5 <= 1.0
Provides: rhn-java = %{version}-%{release}
Provides: rhn-java-sat = %{version}-%{release}
Provides: rhn-oracle-jdbc-tomcat5 = %{version}-%{release}

%if 0%{?fedora} && 0%{?fedora} >= 15
Requires: classpathx-jaf
%endif

%description
This package contains the code for the Java version of the Spacewalk Web Site.

%package config
Summary: Configuration files for RHN Java
Group: Applications/Internet
Obsoletes: rhn-java-config < 5.3.0
Obsoletes: rhn-java-config-sat < 5.3.0
Provides: rhn-java-config = %{version}-%{release}
Provides: rhn-java-config-sat = %{version}-%{release}

%description config
This package contains the configuration files for the Spacewalk Java web
application and taskomatic process.

%package lib
Summary: Jar files for Spacewalk Java
Group: Applications/Internet
Obsoletes: rhn-java-lib < 5.3.0
Obsoletes: rhn-java-lib-sat < 5.3.0
Provides: rhn-java-lib = %{version}-%{release}
Provides: rhn-java-lib-sat = %{version}-%{release}

%description lib
This package contains the jar files for the Spacewalk Java web application
and taskomatic process.

%package oracle
Summary: Oracle database backend support files for Spacewalk Java
Group: Applications/Internet
Requires: ojdbc5
%if  0%{?rhel} && 0%{?rhel} < 6
Requires: tomcat5
%else
Requires: tomcat6
%endif
Provides: spacewalk-java-jdbc = %{version}-%{release}

%description oracle
This package contains Oracle database backend files for the Spacewalk Java.

%package postgresql
Summary: PostgreSQL database backend support files for Spacewalk Java
Group: Applications/Internet
Requires: postgresql-jdbc
%if  0%{?rhel} && 0%{?rhel} < 6
Requires: tomcat5
%else
Requires: tomcat6
%endif
Provides: spacewalk-java-jdbc = %{version}-%{release}

%description postgresql
This package contains PostgreSQL database backend files for the Spacewalk Java.

%package -n spacewalk-taskomatic
Summary: Java version of taskomatic
Group: Applications/Internet

# for RHEL6 we need to filter out several package versions
%if  0%{?rhel} && 0%{?rhel} >= 6
# cglib is not compatible with hibernate and asm from RHEL6
Requires: cglib < 2.2
# we dont want jfreechart from EPEL because it has different symlinks
Requires: jfreechart < 1.0.13
%else
Requires: cglib
Requires: jfreechart >= 1.0.9
%endif

Requires: bcel
Requires: c3p0
Requires: hibernate3 >= 3.2.4
Requires: java >= 1.6.0
Requires: java-devel >= 1.6.0
Requires: jakarta-commons-lang >= 2.1
Requires: jakarta-commons-cli
Requires: jakarta-commons-codec
Requires: jakarta-commons-dbcp
%if 0%{?fedora}
Requires: apache-commons-logging
%else
Requires: jakarta-commons-logging
%endif
Requires: jakarta-taglibs-standard
Requires: jcommon
Requires: jpam
Requires: log4j
Requires: oscache
Requires: xalan-j2 >= 2.6.0
Requires: xerces-j2
Requires: tanukiwrapper
Requires: simple-core
Requires: spacewalk-java-config
Requires: spacewalk-java-lib
Requires: spacewalk-java-jdbc
Requires: concurrent
Requires: quartz
Requires: cobbler >= 2.0.0
Obsoletes: taskomatic < 5.3.0
Obsoletes: taskomatic-sat < 5.3.0
Provides: taskomatic = %{version}-%{release}
Provides: taskomatic-sat = %{version}-%{release}
%if 0%{?suse_version}
Requires(post): %fillup_prereq %insserv_prereq
Requires(preun): %fillup_prereq %insserv_prereq
%else
Requires(post): chkconfig
Requires(preun): chkconfig
# This is for /sbin/service
Requires(preun): initscripts
%endif

%description -n spacewalk-taskomatic
This package contains the Java version of taskomatic.

%prep
%setup -q

# missing tomcat juli JAR (needed for JSP precompilation) - bug 661244
if test -d /usr/share/tomcat6; then
    mkdir -p build/build-lib
    if test ! -h /usr/share/java/tomcat6/tomcat-juli.jar; then
        ln -s /usr/share/tomcat6/bin/tomcat-juli.jar \
            build/build-lib/tomcat-juli.jar
    else
        ln -s /usr/share/java/tomcat6/tomcat-juli.jar \
                build/build-lib/tomcat-juli.jar
    fi
fi


%build
# compile only java sources (no packing here)
ant -Dprefix=$RPM_BUILD_ROOT init-install compile

# checkstyle is broken on Fedora 14 - we skip for now
%if 0%{?rhel} && 0%{?rhel} < 6
echo "Running checkstyle on java main sources"
export CLASSPATH="build/classes"
export BASE_OPTIONS="-Djavadoc.method.scope=public \
-Djavadoc.type.scope=package \
-Djavadoc.var.scope=package \
-Dcheckstyle.cache.file=build/checkstyle.cache.src \
-Djavadoc.lazy=false \
-Dcheckstyle.header.file=buildconf/LICENSE.txt"
find . -name *.java | grep -vE '(/test/|/jsp/|/playpen/)' | \
xargs checkstyle -c buildconf/checkstyle.xml

echo "Running checkstyle on java test sources"
export BASE_OPTIONS="-Djavadoc.method.scope=nothing \
-Djavadoc.type.scope=nothing \
-Djavadoc.var.scope=nothing \
-Dcheckstyle.cache.file=build/checkstyle.cache.test \
-Djavadoc.lazy=false \
-Dcheckstyle.header.file=buildconf/LICENSE.txt"
find . -name *.java | grep -E '/test/' | grep -vE '(/jsp/|/playpen/)' | \
xargs checkstyle -c buildconf/checkstyle.xml
%endif

#find . -type f -name '*.xml' | xargs perl -CSAD -lne 'for (grep { $_ ne "PRODUCT_NAME" } /\@\@(\w+)\@\@/) { print; $exit = 1;} END { exit $exit }'

%install
rm -rf $RPM_BUILD_ROOT
%if  0%{?rhel} && 0%{?rhel} < 6
ant -Dprefix=$RPM_BUILD_ROOT install-tomcat5
install -d -m 755 $RPM_BUILD_ROOT%{_sysconfdir}/tomcat5/Catalina/localhost/
install -m 755 conf/rhn.xml $RPM_BUILD_ROOT%{_sysconfdir}/tomcat5/Catalina/localhost/rhn.xml
%else
ant -Dprefix=$RPM_BUILD_ROOT install-tomcat6
install -d -m 755 $RPM_BUILD_ROOT%{_sysconfdir}/tomcat6/Catalina/localhost/
install -m 755 conf/rhn6.xml $RPM_BUILD_ROOT%{_sysconfdir}/tomcat6/Catalina/localhost/rhn.xml
%endif

# check spelling errors in all resources for English if aspell installed
[ -x "$(which aspell)" ] && scripts/spelling/check_java.sh .. en_US

install -d -m 755 $RPM_BUILD_ROOT%{_initrddir}
install -d -m 755 $RPM_BUILD_ROOT%{_bindir}
install -d -m 755 $RPM_BUILD_ROOT%{_sysconfdir}/rhn
install -d -m 755 $RPM_BUILD_ROOT%{_sysconfdir}/rhn/default
install -d -m 755 $RPM_BUILD_ROOT%{_prefix}/share/rhn
install -d -m 755 $RPM_BUILD_ROOT%{_prefix}/share/rhn/lib
install -d -m 755 $RPM_BUILD_ROOT%{_prefix}/share/rhn/classes
install -d -m 755 $RPM_BUILD_ROOT%{cobprofdir}
install -d -m 755 $RPM_BUILD_ROOT%{cobprofdirup}
install -d -m 755 $RPM_BUILD_ROOT%{cobprofdirwiz}
install -d -m 755 $RPM_BUILD_ROOT%{cobdirsnippets}

%if 0%{?suse_version}
install -d -m 755 $RPM_BUILD_ROOT/%{_localstatedir}/lib/spacewalk/systemlogs
%else
install -d -m 755 $RPM_BUILD_ROOT/%{_var}/spacewalk/systemlogs
%endif

install -d -m 755 $RPM_BUILD_ROOT%{_sysconfdir}/logrotate.d
install -m 644 conf/default/rhn_hibernate.conf $RPM_BUILD_ROOT%{_sysconfdir}/rhn/default/rhn_hibernate.conf
install -m 644 conf/default/rhn_taskomatic_daemon.conf $RPM_BUILD_ROOT%{_sysconfdir}/rhn/default/rhn_taskomatic_daemon.conf
install -m 644 conf/default/rhn_org_quartz.conf $RPM_BUILD_ROOT%{_sysconfdir}/rhn/default/rhn_org_quartz.conf
install -m 755 conf/logrotate/rhn_web_api $RPM_BUILD_ROOT%{_sysconfdir}/logrotate.d/rhn_web_api
install -m 755 scripts/taskomatic $RPM_BUILD_ROOT%{_initrddir}

# add rc link
mkdir -p $RPM_BUILD_ROOT/%{_sbindir}
ln -sf ../../etc/init.d/taskomatic $RPM_BUILD_ROOT/%{_sbindir}/rctaskomatic

%if 0%{?suse_version}
sed -i -e 's/# Default-Start:/# Default-Start: 3 5/g' $RPM_BUILD_ROOT/%{_initrddir}/taskomatic
%endif

install -m 644 build/webapp/rhnjava/WEB-INF/lib/rhn.jar $RPM_BUILD_ROOT%{_datadir}/rhn/lib
install -m 644 conf/log4j.properties.taskomatic $RPM_BUILD_ROOT%{_datadir}/rhn/classes/log4j.properties

install -m 644 conf/cobbler/snippets/default_motd  $RPM_BUILD_ROOT%{cobdirsnippets}/default_motd
install -m 644 conf/cobbler/snippets/keep_system_id  $RPM_BUILD_ROOT%{cobdirsnippets}/keep_system_id
install -m 644 conf/cobbler/snippets/post_reactivation_key  $RPM_BUILD_ROOT%{cobdirsnippets}/post_reactivation_key
install -m 644 conf/cobbler/snippets/post_delete_system  $RPM_BUILD_ROOT%{cobdirsnippets}/post_delete_system
install -m 644 conf/cobbler/snippets/redhat_register  $RPM_BUILD_ROOT%{cobdirsnippets}/redhat_register

ln -s -f /usr/sbin/tanukiwrapper $RPM_BUILD_ROOT/%{_bindir}/taskomaticd
ln -s -f %{_javadir}/ojdbc5.jar $RPM_BUILD_ROOT%{jardir}/ojdbc5.jar
install -d -m 755 $RPM_BUILD_ROOT/%{realcobsnippetsdir}
ln -s -f  %{cobdirsnippets} $RPM_BUILD_ROOT/%{realcobsnippetsdir}/spacewalk

%if 0%{?suse_version}
touch $RPM_BUILD_ROOT/%{_localstatedir}/lib/spacewalk/systemlogs/audit-review.log
%else
touch $RPM_BUILD_ROOT/%{_var}/spacewalk/systemlogs/audit-review.log
%endif

# Fedoras have cglib version that is not compatible with asm and need objectweb-asm
# Unfortunately both libraries must be installed for dependencies so we override
# the asm symlink with objectweb-asm here
%if 0%{?fedora}
ln -s -f %{_javadir}/objectweb-asm/asm-all.jar $RPM_BUILD_ROOT%{jardir}/asm_asm.jar
ln -s -f %{_javadir}/objectweb-asm/asm-all.jar $RPM_BUILD_ROOT%{_datadir}/rhn/lib/spacewalk-asm.jar
%else
ln -s -f %{_javadir}/asm/asm.jar  $RPM_BUILD_ROOT%{_datadir}/rhn/lib/spacewalk-asm.jar
%endif

# delete JARs which must not be deployed
rm -rf $RPM_BUILD_ROOT%{jardir}/jspapi.jar
rm -rf $RPM_BUILD_ROOT%{jardir}/jasper5-compiler.jar
rm -rf $RPM_BUILD_ROOT%{jardir}/jasper5-runtime.jar
rm -rf $RPM_BUILD_ROOT%{jardir}/tomcat6*.jar

# show all JAR symlinks
echo "#### SYMLINKS START ####"
find $RPM_BUILD_ROOT%{jardir} -name *.jar
echo "#### SYMLINKS END ####"


%clean
rm -rf $RPM_BUILD_ROOT

%if 0%{?suse_version}
%post -n spacewalk-taskomatic
%{fillup_and_insserv taskomatic}

%preun
%stop_on_removal taskomatic

%postun
%restart_on_update taskomatic
%{insserv_cleanup}

%else
%post -n spacewalk-taskomatic
# This adds the proper /etc/rc*.d links for the script
/sbin/chkconfig --add taskomatic

%preun -n spacewalk-taskomatic
if [ $1 = 0 ] ; then
   /sbin/service taskomatic stop >/dev/null 2>&1
   /sbin/chkconfig --del taskomatic
fi
%endif

%files
%defattr(-,root,root)
%if 0%{?suse_version}
%dir %{_localstatedir}/lib/rhn
%dir %{_localstatedir}/lib/spacewalk
%dir %{_localstatedir}/lib/tomcat6
# /etc/tomcat6/Catalina on suse is a link to /var/cache/tomcat6/Catalina
# and we need write permissions for tomcat there. So give this dir
# special owner and permissions.
%dir %attr(755, tomcat, tomcat) /etc/tomcat6/Catalina/localhost
%endif
%defattr(644,tomcat,tomcat,775)
%dir %{appdir}
%dir %{appdir}/rhn/
%{appdir}/rhn/apidoc/
%{appdir}/rhn/css/
%{appdir}/rhn/errata/
%{appdir}/rhn/help/
%{appdir}/rhn/img/
%{appdir}/rhn/META-INF/
%{appdir}/rhn/schedule/
%{appdir}/rhn/systems/
%{appdir}/rhn/users/
%{appdir}/rhn/*.jsp
%{appdir}/rhn/WEB-INF/classes
%{appdir}/rhn/WEB-INF/decorators
%{appdir}/rhn/WEB-INF/includes
%{appdir}/rhn/WEB-INF/nav
%{appdir}/rhn/WEB-INF/pages
%{appdir}/rhn/WEB-INF/*.xml
# list of all jar symlinks without any version numbers
# and wildcards (except non-symlinks dwr and velocity)
%{jardir}/antlr.jar
%{jardir}/bcel.jar
%{jardir}/c3p0.jar
%{jardir}/cglib.jar
%{jardir}/commons-beanutils.jar
%{jardir}/commons-cli.jar
%{jardir}/commons-codec.jar
%{jardir}/commons-collections.jar
%{jardir}/commons-digester.jar
%{jardir}/commons-discovery.jar
%{jardir}/commons-el.jar
%{jardir}/commons-fileupload.jar
%{jardir}/commons-io.jar
%{jardir}/commons-lang.jar
%{jardir}/commons-logging.jar
%{jardir}/commons-validator.jar
%{jardir}/concurrent.jar
%{jardir}/dom4j.jar
%{jardir}/dwr-*.jar
%{jardir}/hibernate3.jar
%{jardir}/jaf.jar
%{jardir}/javamail.jar
%{jardir}/jcommon.jar
%{jardir}/jdom.jar
%{jardir}/jpam.jar
%{jardir}/jta.jar
%{jardir}/log4j.jar
%{jardir}/oro.jar
%{jardir}/oscache.jar
%{jardir}/quartz.jar
%{jardir}/redstone-xmlrpc-client.jar
%{jardir}/redstone-xmlrpc.jar
%{jardir}/rhn.jar
%{jardir}/simple-core.jar
%{jardir}/sitemesh.jar
%{jardir}/stringtree-json.jar
%{jardir}/taglibs-core.jar
%{jardir}/taglibs-standard.jar
%{jardir}/tanukiwrapper.jar
%{jardir}/velocity-*.jar
%{jardir}/xalan-j2.jar
%{jardir}/xerces-j2.jar
%{jardir}/xml-commons-apis.jar

# asm-1.5.3-7.jpp5.noarch (F14, F13, EL6)
# asm-1.5.3-1jpp.ep1.1.el5.2.noarch (EL5)
%{jardir}/asm_asm.jar
#%{jardir}/asmasm.jar
#%{jardir}/asmasm-analysis.jar
#%{jardir}/asmasm-attrs.jar
#%{jardir}/asmasm-tree.jar
#%{jardir}/asmasm-util.jar
#%{jardir}/asmasm-xml.jar
#%{jardir}/asmkasm.jar

%if 0%{?fedora}
# jfreechart-1.0.10-4.fc13.noarch (F13)
# jfreechart-1.0.13-1.fc14.noarch (F14)
%{jardir}/jfreechart_jfreechart.jar
%endif

%if (0%{?rhel} && 0%{?rhel} >= 5) || 0%{?suse_version}
# jfreechart-1.0.10-1.el5.noarch (EL5)
# jfreechart-1.0.9-4.jpp5.noarch (EL6)
%{jardir}/jfreechart.jar
%endif

# EL5 = Struts 1.2 and Tomcat 5, EL6+/recent Fedoras = 1.3 and Tomcat 6
<<<<<<< HEAD
%if 0%{?rhel} && 0%{?rhel} < 6 || 0%{suse_version}
=======
%if 0%{?rhel} && 0%{?rhel} < 6
>>>>>>> 07b8e24d
%{jardir}/struts.jar
%else
%{jardir}/struts.jar
%{jardir}/struts-taglib.jar
%{jardir}/struts-extras.jar
%{jardir}/commons-chain.jar
%endif

%dir %{cobprofdir}
%dir %{cobprofdirup}
%dir %{cobprofdirwiz}
%dir %{cobdirsnippets}
%config %{cobdirsnippets}/default_motd
%config %{cobdirsnippets}/keep_system_id
%config %{cobdirsnippets}/post_reactivation_key
%config %{cobdirsnippets}/post_delete_system
%config %{cobdirsnippets}/redhat_register
%if  0%{?rhel} && 0%{?rhel} < 6
%config(noreplace) %{_sysconfdir}/tomcat5/Catalina/localhost/rhn.xml
%else
%config(noreplace) %{_sysconfdir}/tomcat6/Catalina/localhost/rhn.xml
%endif
%attr(755,root,root) %dir %{cobblerdir}
%attr(755,root,root) %dir %{realcobsnippetsdir}
%{realcobsnippetsdir}/spacewalk

%if 0%{?suse_version}
%attr(755, tomcat, root) %dir %{_localstatedir}/lib/spacewalk/systemlogs
%ghost %attr(644, tomcat, root) %{_localstatedir}/lib/spacewalk/systemlogs/audit-review.log
%dir %{appdir}/rhn/WEB-INF
%dir %{jardir}
%{jardir}/ant-launcher.jar
%{jardir}/ant.jar
%else
%attr(755, tomcat, root) %{_var}/spacewalk/systemlogs
%ghost %attr(644, tomcat, root) %{_var}/spacewalk/systemlogs/audit-review.log
%endif

%files -n spacewalk-taskomatic
%defattr(-,root,root)
%attr(755, root, root) %{_initrddir}/taskomatic
%attr(755, root, root) %{_bindir}/taskomaticd
%attr(755, root, root) %{_datadir}/rhn/lib/spacewalk-asm.jar
%{_sbindir}/rctaskomatic

%files config
%defattr(-,root,root)
%dir /etc/rhn
%dir /etc/rhn/default
%defattr(644, root, root)
%config %{_sysconfdir}/rhn/default/rhn_hibernate.conf
%config %{_sysconfdir}/rhn/default/rhn_taskomatic_daemon.conf
%config %{_sysconfdir}/rhn/default/rhn_org_quartz.conf
%config %{_sysconfdir}/logrotate.d/rhn_web_api


%files lib
%defattr(-,root,root)
%dir %{_datadir}/rhn
%dir %{_datadir}/rhn/lib
%dir %{_datadir}/rhn/classes
%defattr(644, root, root)
%{_datadir}/rhn/classes/log4j.properties
%{_datadir}/rhn/lib/rhn.jar

%files oracle
%defattr(644, tomcat, tomcat)
%{jardir}/ojdbc5.jar

%files postgresql
%defattr(644, tomcat, tomcat)
%{jardir}/postgresql-jdbc.jar

%changelog
<<<<<<< HEAD
=======
* Mon Jul 25 2011 Tomas Lestach <tlestach@redhat.com> 1.6.4-1
- 722453 - fix sort according to Installed time on PackageList.do
  (tlestach@redhat.com)
- removing some dead code (tlestach@redhat.com)

>>>>>>> 07b8e24d
* Fri Jul 22 2011 Jan Pazdziora 1.6.3-1
- We only support version 5 and newer of RHEL, removing conditions for old
  versions.
- We only support version 14 and newer of Fedora, removing conditions for old
  versions.

* Fri Jul 22 2011 Jan Pazdziora 1.6.2-1
- 622013 - sort group list (tlestach@redhat.com)

* Thu Jul 21 2011 Jan Pazdziora 1.6.1-1
- Fixing typo (snv vs. svn).

* Wed Jul 20 2011 Jan Pazdziora 1.5.60-1
- Do not create the 2011--2011 copyright years.

* Tue Jul 19 2011 Jan Pazdziora 1.5.59-1
- Allow the 2010--2011 copyright year in the checkstyle.

* Tue Jul 19 2011 Jan Pazdziora 1.5.58-1
- Updating the copyright years.

* Mon Jul 18 2011 Jan Pazdziora 1.5.57-1
- On Fedora 15, classpathx-jaf needs to be spelled out as Requires.
- 722454 - let errata.listPackages return file attribute (tlestach@redhat.com)

* Thu Jul 14 2011 Miroslav Suchý 1.5.56-1
- changing query to cursor mode - avoid loading all records (4M+ records) into
  memory (msuchy@redhat.com)
- 720282 - fix some issues when spacewalk-koan needs to be installed for
  systems to kickstart (tlestach@redhat.com)

* Wed Jul 13 2011 Jan Pazdziora 1.5.55-1
- 720533 - replacing rhnServerNeededView with custom subselect which is
  generally equivalent, in the erratamailer_get_relevant_servers context.

* Tue Jul 12 2011 Jan Pazdziora 1.5.54-1
- Using http://struts.apache.org/tags-* uris, fixing build issue on Fedoras and
  RHEL 6.

* Mon Jul 11 2011 Jan Pazdziora 1.5.53-1
- 719632 - include security token in system search filter
  (mzazrivec@redhat.com)
- Refactor and deprecate API method to listVendorChannels (jrenner@suse.de)
- Refactor RedHat.do to Vendor.do (jrenner@suse.de)

* Tue Jun 28 2011 Tomas Lestach <tlestach@redhat.com> 1.5.52-1
- 646802 - Fix to have consistent channel name max length to 256
  (pmutha@redhat.com)

* Tue Jun 28 2011 Tomas Lestach <tlestach@redhat.com> 1.5.51-1
- fix never ending loop, when entering an invalid storage value
  (tlestach@redhat.com)
- rename localStorageMegabytes -> localStorageGigabytes (tlestach@redhat.com)
- storage isn't set in MB, but in GB (ug@suse.de)
- prevent setting virtual bridge to null (ug@suse.de)
- 699505 - introduce channel.software.setUserManagable and
  channel.software.isUserManagable API calls (tlestach@redhat.com)

* Mon Jun 27 2011 Tomas Lestach <tlestach@redhat.com> 1.5.50-1
- 710433 - fix kickstart via proxy from RHEL6 Satellite (tlestach@redhat.com)

* Fri Jun 24 2011 Jan Pazdziora 1.5.49-1
- 699523 - extend user.GetDetails by PAM usage info (tlestach@redhat.com)
- let finish the kickstart profile creation by the Enter button
  (tlestach@redhat.com)

* Tue Jun 21 2011 Jan Pazdziora 1.5.48-1
- 690842 - fix check for existing activation key (tlestach@redhat.com)
- 648483 - fix system.provisionVirtualGuest NPE (tlestach@redhat.com)
- 710959 - rename acl: not file_is_directory -> is_file (tlestach@redhat.com)
- 708957 - remove RHN Satellite Proxy Release Notes link (tlestach@redhat.com)

* Fri Jun 17 2011 Jan Pazdziora 1.5.47-1
- 709724 - check session validity first, security token next
  (mzazrivec@redhat.com)
- CVE-2009-4139 - cross site request forging vulnerability fix
  (mzazrivec@redhat.com)

* Wed Jun 15 2011 Jan Pazdziora 1.5.46-1
- Make the line shorter to pass checkstyle.

* Tue Jun 14 2011 Miroslav Suchý 1.5.45-1
- add missing semicolon (msuchy@redhat.com)

* Tue Jun 14 2011 Miroslav Suchý 1.5.44-1
- fix content-length setting (msuchy@redhat.com)
- 711377 - remove confusing 'create schedule' link (tlestach@redhat.com)

* Mon Jun 13 2011 Jan Pazdziora 1.5.43-1
- content-length should be sent even for HEAD (msuchy@redhat.com)

* Wed Jun 01 2011 Tomas Lestach <tlestach@redhat.com> 1.5.42-1
- 709365 - fixed delete kickstart API docs (mmello@redhat.com)

* Mon May 30 2011 Michael Mraka <michael.mraka@redhat.com> 1.5.41-1
- made some queries PG compatible

* Fri May 27 2011 Tomas Lestach <tlestach@redhat.com> 1.5.40-1
- 443126 - introduce notifications for custom errata (tlestach@redhat.com)

* Fri May 27 2011 Jan Pazdziora 1.5.39-1
- 703858 - virt. channel subscription: mimic the behavior of original channel
  (mzazrivec@redhat.com)

* Thu May 26 2011 Tomas Lestach <tlestach@redhat.com> 1.5.38-1
- 708083 - clone Red Hat errata, when associating them into a cloned channel
  (tlestach@redhat.com)
- create special symlink for f15 tomcat-juli.jar (tlestach@redhat.com)

* Thu May 26 2011 Tomas Lestach <tlestach@redhat.com> 1.5.37-1
- adding jaf build require for spacewalk-java (tlestach@redhat.com)

* Wed May 25 2011 Tomas Lestach <tlestach@redhat.com> 1.5.36-1
- 707658 - generate errata cache for the correct erratum (tlestach@redhat.com)

* Tue May 24 2011 Jan Pazdziora 1.5.35-1
- 703273 - check, whether subscription is possible (tlestach@redhat.com)

* Fri May 20 2011 Tomas Lestach <tlestach@redhat.com> 1.5.34-1
- 659138 - extend schedule creation error handling (tlestach@redhat.com)
- 659138 - do not forward parameter map in case of success
  (tlestach@redhat.com)
- 706399 - "<" is not the best thing in xml (tlestach@redhat.com)

* Fri May 20 2011 Jan Pazdziora 1.5.33-1
- 706399 - replacing rhnServerNeededView with custom subselect

* Thu May 19 2011 Tomas Lestach <tlestach@redhat.com> 1.5.32-1
- 659138 - fix Custom Quartz format error handling (tlestach@redhat.com)
- 659138 - fix repeat-task-picker input tag (tlestach@redhat.com)

* Wed May 18 2011 Tomas Lestach <tlestach@redhat.com> 1.5.31-1
- 659138 - fix message on the schedule create page (tlestach@redhat.com)

* Tue May 17 2011 Tomas Lestach <tlestach@redhat.com> 1.5.30-1
- 643905 - make sure hibernate doesn't use cached kickstart trees, but takes
  actual DB state (tlestach@redhat.com)

* Mon May 16 2011 Michael Mraka <michael.mraka@redhat.com> 1.5.29-1
- 704446 - removed unnecessary cast to string
- fixed SQL typo

* Fri May 13 2011 Jan Pazdziora 1.5.28-1
- introduce NoSuchConfigFilePathException for configchannel and server.config
  APIs (tlestach@redhat.com)
- 703143 - changed (+) to ANSI JOIN (michael.mraka@redhat.com)
- 678721 - errata.cloneAsOriginal API call (mzazrivec@redhat.com)

* Wed May 11 2011 Tomas Lestach <tlestach@redhat.com> 1.5.27-1
- 659138 - change jsp rendering when taskomatic is down (tlestach@redhat.com)
- 659138 - skip code, if taskomatic is down (tlestach@redhat.com)
- 659138 - fix emptykey message (tlestach@redhat.com)

* Tue May 10 2011 Tomas Lestach <tlestach@redhat.com> 1.5.26-1
- repo generation quick fix (tlestach@redhat.com)

* Tue May 10 2011 Jan Pazdziora 1.5.25-1
- 678519 - moving MOTD into a separate kickstart snippent
  (mario@mediatronix.de)

* Tue May 10 2011 Jan Pazdziora 1.5.24-1
- 638571 - set correctly the Channels column (tlestach@redhat.com)
- 636614 - mark system_groups of org.listOrgs API as optional
  (tlestach@redhat.com)
- 636614 - fix system_groups for org.listOrgs API (tlestach@redhat.com)
- 703064 - changing WebUI message (tlestach@redhat.com)
- 659138 - fix button submit detection (tlestach@redhat.com)
- 659138 - schedule description strings update (tlestach@redhat.com)

* Mon May 09 2011 Tomas Lestach <tlestach@redhat.com> 1.5.23-1
- 659138 - change runs ordering (tlestach@redhat.com)
- 659138 - first schedule, then display (tlestach@redhat.com)
- 659138 - update single run action message (tlestach@redhat.com)
- 659138 - display times in current timezone (tlestach@redhat.com)
- 659138 - fix scheduling of single runs for specific time
  (tlestach@redhat.com)
- 659138 - reinit for possible single task schedules (tlestach@redhat.com)

* Fri May 06 2011 Jan Pazdziora 1.5.22-1
- 673392 - correct entitlement count logic for custom channels
  (mzazrivec@redhat.com)

* Thu May 05 2011 Tomas Lestach <tlestach@redhat.com> 1.5.21-1
- 659138 - fix ordering of runs (tlestach@redhat.com)
- introduce taskomatic reinit schedules (tlestach@redhat.com)

* Wed May 04 2011 Tomas Lestach <tlestach@redhat.com> 1.5.20-1
- 648640 - keep fineGrained option when changing number of custom items
  (tlestach@redhat.com)
- 648640 - introduce errata analyzer for rhn-search (tlestach@redhat.com)

* Wed May 04 2011 Miroslav Suchý 1.5.19-1
- sort inputs on the page
- 683200 - encode hostname to IDN in MonitoringConfig.do page

* Tue May 03 2011 Miroslav Suchý 1.5.18-1
- 682112 - correct displayed systems consuming channel entitlements
- 683200 - encode hostname to IDN in GeneralConfig.do page
- 683200 - encode hostname to IDN in BootstrapConfig.do page
- 683200 - encode hostname to IDN in systems/Search.do page
- 683200 - encode hostname to IDN in DuplicateHostName.do page

* Tue May 03 2011 Miroslav Suchý 1.5.17-1
- checkstyle - Line has trailing spaces (msuchy@redhat.com)

* Tue May 03 2011 Miroslav Suchý 1.5.16-1
- 673392 - alter channel subscriptions: display flex consumption

* Mon May 02 2011 Tomas Lestach <tlestach@redhat.com> 1.5.15-1
- removing unused imports (tlestach@redhat.com)

* Mon May 02 2011 Tomas Lestach <tlestach@redhat.com> 1.5.14-1
- 659138 - set start time for skipped queue jobs (tlestach@redhat.com)
- 659138 - style id support for repeat-task-picker (tlestach@redhat.com)
- 659138 - introduce WebUI interface for taskomatic schedule management
  (tlestach@redhat.com)

* Sat Apr 30 2011 Simon Lukasik <slukasik@redhat.com> 1.5.13-1
- Remove the static comps file mapping for RHEL 5.0 trees (slukasik@redhat.com)

* Fri Apr 29 2011 Milan Zazrivec <mzazrivec@redhat.com> 1.5.12-1
- remove unused imports

* Fri Apr 29 2011 Jan Pazdziora 1.5.11-1
- 683539 - system overview: display flex entitlement usage
  (mzazrivec@redhat.com)

* Thu Apr 28 2011 Jan Pazdziora 1.5.10-1
- 680176 - display unlimited subscriptions if applicable (mzazrivec@redhat.com)
- 699753 - use the primary IP address from the rhnServerNetwork table
  (tlestach@redhat.com)

* Mon Apr 25 2011 Jan Pazdziora 1.5.9-1
- 679009 - fixing the regular expression.

* Wed Apr 20 2011 Jan Pazdziora 1.5.8-1
- checkstyle fixes.

* Wed Apr 20 2011 Jan Pazdziora 1.5.7-1
- * added support for SUSE autoinstallation (kickstarts) and some cleanup
  (ug@suse.de)

* Mon Apr 18 2011 Michael Mraka <michael.mraka@redhat.com> 1.5.6-1
- postgresql can't order by column alias (PG)
- don't convert ids to strings
- fixing ErrataSearchActionTest.testExecute test
- fixing EditActionTest.testUpdateErrata test

* Fri Apr 15 2011 Jan Pazdziora 1.5.5-1
- generate weak-deps into primary.xml (mc@suse.de)
- A bunch of fixes in pt_BR translation. (mmello@redhat.com)

* Thu Apr 14 2011 Tomas Lestach <tlestach@redhat.com> 1.5.4-1
- fixing ErrataManagerTest.testCreate (tlestach@redhat.com)
- fixing ErrataSearchActionTest.testExecute (tlestach@redhat.com)
- fixing EditActionTest.testUpdateErrata (tlestach@redhat.com)
- adding jakarta-commons-io Require (tlestach@redhat.com)
- adding jakarta-commons-fileupload Require from spacewalk-java
  (tlestach@redhat.com)

* Thu Apr 14 2011 Tomas Lestach <tlestach@redhat.com> 1.5.3-1
- adding jakarta-commons-fileupload Require (tlestach@redhat.com)

* Wed Apr 13 2011 Tomas Lestach <tlestach@redhat.com> 1.5.2-1
- 644700 - do not return text file contents in case it contains xml invalid
  chars (tlestach@redhat.com)

* Wed Apr 13 2011 Jan Pazdziora 1.5.1-1
- 648640 - introduce fine grained search (tlestach@redhat.com)

* Fri Apr 08 2011 Jan Pazdziora 1.4.35-1
- errata_from and bug url added to errata pages (ug@suse.de)

* Fri Apr 08 2011 Jan Pazdziora 1.4.34-1
- 679009 - replace tab by spaces (tlestach@redhat.com)

* Fri Apr 08 2011 Miroslav Suchý 1.4.33-1
- 679009 - fixing checkstyle issue (line length) with the previous commit.
  (jpazdziora@redhat.com)
- 679009 - update noSSLServerURL option as well, for RHEL 3 and 4.
  (jpazdziora@redhat.com)

* Thu Apr 07 2011 Jan Pazdziora 1.4.32-1
- 694393 - provide original channel for cloned channels in
  channel.software.getDatails API (tlestach@redhat.com)

* Thu Apr 07 2011 Michael Mraka <michael.mraka@redhat.com> 1.4.31-1
- 688509 - generate errata cache when cloning channel via API
- fixed javax.servlet.ServletException: Cannot specify "styleId"

* Thu Apr 07 2011 Jan Pazdziora 1.4.30-1
- Removing packages.verifyAll capability; it was never used. (slukasik@redhat.com)
- The nvl2 is not supported by PostgreSQL, replacing by case when in
  non_managed_elaborator.
- 693994 - correct bogus Franch translation (msuchy@redhat.com)
- Merge branch 'master' into rhn-client-tools-deb2 (slukasik@redhat.com)
- Removing packages.verifyAll capability; it was never used.
  (slukasik@redhat.com)

* Wed Apr 06 2011 Jan Pazdziora 1.4.29-1
- 693889 - fix the update status icon not displayed in Chrome browser
  (mmello@redhat.com)
- SELECT UNIQUE is not supported by PostgreSQL, fixing.

* Mon Apr 04 2011 Miroslav Suchý 1.4.28-1
- when hostname is unknown print "unknown"
- 683200 - IDN.toUnicode does not allow null value

* Mon Apr 04 2011 Michael Mraka <michael.mraka@redhat.com> 1.4.27-1
- fixed queries on Virtual system Overview page
- correct form property
- Fix to remove message on entitlement consumption for virt guest subscribed to
  cloned channels

* Fri Apr 01 2011 Jan Pazdziora 1.4.26-1
- 627791 - extending child channel selection area (tlestach@redhat.com)
- Do not show success message when passwords don't match (jrenner@suse.de)

* Thu Mar 31 2011 Michael Mraka <michael.mraka@redhat.com> 1.4.25-1
- replaced check_probe synonym with original table

* Wed Mar 30 2011 Michael Mraka <michael.mraka@redhat.com> 1.4.24-1
- jakarta-commons-io is unused once jakarta-commons-fileupload is gone

* Wed Mar 30 2011 Miroslav Suchý 1.4.23-1
- 683200 - convert IDN hostname in webUI from Pune encoding

* Wed Mar 30 2011 Jan Pazdziora 1.4.22-1
- 664715 - catch exception, if no data found (tlestach@redhat.com)
- hibernate 3.3 needs provider_class to be set (michael.mraka@redhat.com)
- fix ChannelEditorTest.testAddRemovePackages test (tlestach@redhat.com)
- 690767 - check that the result has some elements.
- correct input attribute (mzazrivec@redhat.com)

* Thu Mar 24 2011 Jan Pazdziora 1.4.21-1
- automatically set focus on filter input field (msuchy@redhat.com)
- implement common access keys (msuchy@redhat.com)

* Wed Mar 23 2011 Tomas Lestach <tlestach@redhat.com> 1.4.20-1
- make sure we work with long ids when removing packages (tlestach@redhat.com)

* Tue Mar 22 2011 Michael Mraka <michael.mraka@redhat.com> 1.4.19-1
- no class from commons-fileupload is used
- notice also non-existing packages when adding them to a channel

* Wed Mar 16 2011 Miroslav Suchý <msuchy@redhat.com> 1.4.18-1
- 644880 - fix the condition (tlestach@redhat.com)

* Fri Mar 11 2011 Tomas Lestach <tlestach@redhat.com> 1.4.17-1
- 644880 - fix Long comparism (tlestach@redhat.com)
- 644880 - fix permission check to packages (tlestach@redhat.com)
- Casting compare in rhn_probe to string. (jpazdziora@redhat.com)
- Adding the AS keyword to column aliases (for PostgreSQL).
  (jpazdziora@redhat.com)

* Thu Mar 10 2011 Tomas Lestach <tlestach@redhat.com> 1.4.16-1
- 644880 - speed up channel.software.addPackages API (tlestach@redhat.com)
- Subquery in FROM must have an alias in PostgreSQL. (jpazdziora@redhat.com)
- reprovisioning should not fail completely if python modules are missing
  (michael.mraka@redhat.com)

* Mon Mar 07 2011 Jan Pazdziora 1.4.15-1
- 682258 - fix unit test (mzazrivec@redhat.com)
- 682258 - removed unused imports (mzazrivec@redhat.com)
- 682258 - createDisplayMap should be private (mzazrivec@redhat.com)
- 682258 - java docs (mzazrivec@redhat.com)
- 682258 - removed unused imports (mzazrivec@redhat.com)
- 682258 - removed unused imports (mzazrivec@redhat.com)
- 682258 - specify user locale when creating new user (mzazrivec@redhat.com)
- Fixed pt_BR translations issues at Kickstart Create. (mmello@redhat.com)
- fixing previous typo in all StringResource files (tlestach@redhat.com)
- fixed typo in kickstart.script.summary and post.jsp.summary
  (tlestach@redhat.com)
- Fixed some pt_BR translations issues (mmello@redhat.com)

* Wed Mar 02 2011 Tomas Lestach <tlestach@redhat.com> 1.4.14-1
- 639134 - consider also package arch when searching systems according to a
  package (tlestach@redhat.com)
- 640958 - fixing NullPointerException (tlestach@redhat.com)
- do not show delete link on creation of notes (bnc#672090) (jrenner@suse.de)

* Mon Feb 28 2011 Jan Pazdziora 1.4.13-1
- No need to convert numeric values to upper.
- Fixing affected_by_errata for PostgreSQL.

* Mon Feb 28 2011 Jan Pazdziora 1.4.12-1
- For PostgreSQL and setAlreadyCloned, we need to accept also Integer and cast
  it to Long.
- Small fix on pt_BR translations (mmello@redhat.com)

* Fri Feb 25 2011 Jan Pazdziora 1.4.11-1
- Fix SSM buttons translation. (jfenal@redhat.com)
- 680375 - we do not want the locked status (icon) to hide the the other
  statuses, we add separate padlock icon.
- The /network/systems/details/hardware.pxt was replaced by
  /rhn/systems/details/SystemHardware.do.
- We want to show the bios information if it is *not* empty.
- 673394 - correct entitlement logic when altering channel subscriptions
  (mzazrivec@redhat.com)

* Thu Feb 24 2011 Michael Mraka <michael.mraka@redhat.com> 1.4.10-1
- always generate new session after login
- set timeout after unsuccessful login

* Wed Feb 23 2011 Tomas Lestach <tlestach@redhat.com> 1.4.9-1
- 679374 - clone also "Don't install @Base package group" and "Ignore missing
  packages" kickstart profile atributes (tlestach@redhat.com)
- remove dead code (tlestach@redhat.com)
- replace servletapi5 require by tomcatX-servlet-2.X-api (tlestach@redhat.com)

* Tue Feb 22 2011 Tomas Lestach <tlestach@redhat.com> 1.4.8-1
- replace jasper5 with tomcat6-lib for tomcat6 (tlestach@redhat.com)
- removing dead code (tlestach@redhat.com)
- selectedChannel is always null at this place (tlestach@redhat.com)
- fix CreateCommandTest.testVerifyChannelName test (tlestach@redhat.com)
- fix SystemHandlerTest.testGetSubscribedBaseChannel test (tlestach@redhat.com)

* Mon Feb 21 2011 Jan Pazdziora 1.4.7-1
- Typo in the log message (luc@delouw.ch)
- fix testGetSubscribedBaseChannel test (tlestach@redhat.com)
- 658533 - enable sorting according all the columns except of score on
  SystemCurrency.do page (tlestach@redhat.com)
- 657548 - do not allow channel names to begin with a digit
  (tlestach@redhat.com)

* Fri Feb 18 2011 Jan Pazdziora 1.4.6-1
- Check upon build time that we did not get the @@PRODUCT_NAME@@ template
  translated.
- 678583 - The @@PRODUCT_NAME@@ template must not be translated (pt_BR, ja).
- 652788 - do not return null via xmlrpc, if a system has no base channel
  (tlestach@redhat.com)

* Thu Feb 17 2011 Tomas Lestach <tlestach@redhat.com> 1.4.5-1
- remove ehcache from java/ivy.xml (tlestach@redhat.com)
- remove ehcache from java/buildconf/build-props.xml (tlestach@redhat.com)
- removing ehcache buildrequire (tlestach@redhat.com)
- 601524 updating kickstart.profile.setAdvancedOptions apidoc
  (tlestach@redhat.com)
- 601524 - fixing allowed kickstart advanced options (pmutha@redhat.com)
- 669167 - add apidoc for activationkey.setDetails parameters
  (tlestach@redhat.com)
- Extend the copyright year to 2011. (jpazdziora@redhat.com)

* Fri Feb 11 2011 Tomas Lestach <tlestach@redhat.com> 1.4.4-1
- 645391 - fixing improper actions, when adding virtualization entitlement to
  the activation key (tlestach@redhat.com)
- 676581 - navigate to a different jsp, when logging in with a wrong
  username/password (cherry picked from commit
  0405f53a84f2acc9b1dd5d189706e689f2f45809) (tlestach@redhat.com)

* Thu Feb 10 2011 Tomas Lestach <tlestach@redhat.com> 1.4.3-1
- let spacewalk-java require msv-workaround on RHEL6 (tlestach@redhat.com)

* Wed Feb 09 2011 Michael Mraka <michael.mraka@redhat.com> 1.4.2-1
- fix outer join syntax in Channel.accessibleChildChannelIds

* Mon Feb 07 2011 Michael Mraka <michael.mraka@redhat.com> 1.4.1-1
- fixed javax.servlet.ServletException: Cannot specify "styleId" when in XHTML
  mode as the HTML "id" attribute is already used to store the bean name
- Fixing type (removing extra comma, left there by

* Thu Jan 27 2011 Tomas Lestach <tlestach@redhat.com> 1.3.52-1
- Password with less than minlength characters accepted (jrenner@suse.de)

* Thu Jan 27 2011 Tomas Lestach <tlestach@redhat.com> 1.3.51-1
- Revert "671450 - do not set null for maxFlex and maxMembers ChannelOverview
  attributes" (tlestach@redhat.com)

* Thu Jan 27 2011 Tomas Lestach <tlestach@redhat.com> 1.3.50-1
- removing remains of RhnDaemonState table (tlestach@redhat.com)
- Improving spelling script and adding few ignore words (lzap+git@redhat.com)
- Automatic detection of tomcat Ant property (lzap+git@redhat.com)
- 671450 - do not set null for maxFlex and maxMembers ChannelOverview
  attributes (tlestach@redhat.com)

* Wed Jan 26 2011 Tomas Lestach <tlestach@redhat.com> 1.3.49-1
- 460356 - time not needed on errata search (tlestach@redhat.com)
- fixed channel list in create kickstart profile (PG)
  (michael.mraka@redhat.com)

* Fri Jan 21 2011 Tomas Lestach <tlestach@redhat.com> 1.3.48-1
- fixing ISE when deleting software channel from the
  rhn/channels/manage/Repositories.do page (tlestach@redhat.com)
- unschedule eventual repo sync schedules, when deleting channel
  (tlestach@redhat.com)

* Wed Jan 12 2011 Tomas Lestach <tlestach@redhat.com> 1.3.47-1
- asm requires different handling on fedoras and rhels (tlestach@redhat.com)
- replace jakarta-commons-logging with apache-commons-logging on F14
  (tlestach@redhat.com)

* Wed Jan 12 2011 Lukas Zapletal 1.3.46-1
- Using objectweb-asm symlink on Fedoras
- 522251 - no post_install_network_config snippet on s390(x)

* Tue Jan 11 2011 Tomas Lestach <tlestach@redhat.com> 1.3.45-1
- change taskomatic library path to use oracle-instantclient11.x
  (tlestach@redhat.com)
- removing spacewalk-asm.jar symlink (tlestach@redhat.com)

* Tue Jan 11 2011 Lukas Zapletal 1.3.44-1
- Removed unnecessary require in spw-java

* Mon Jan 10 2011 Tomas Lestach <tlestach@redhat.com> 1.3.43-1
- 668539 - make possible to clone Red Hat errata even if you specify the
  "Channel Version" (tlestach@redhat.com)
- 663403 - correctly escape updateinfo.xml (tlestach@redhat.com)

* Mon Jan 10 2011 Lukas Zapletal 1.3.42-1
- Solving asm CNF exception in Hudson

* Sat Jan 08 2011 Lukas Zapletal 1.3.41-1
- Correcting symlink for Fedoras (jfreechart)

* Sat Jan 08 2011 Lukas Zapletal 1.3.40-1
- Adding missing struts-taglib require into the spec file and asm/jfreechart

* Fri Jan 07 2011 Miroslav Suchý <msuchy@redhat.com> 1.3.39-1
- do not cast to string, when db expect number (msuchy@redhat.com)

* Fri Jan 07 2011 Lukas Zapletal 1.3.38-1
- Building spacewalk-java.spec on RHEL6

* Thu Jan 06 2011 Tomas Lestach <tlestach@redhat.com> 1.3.37-1
- 628755 - fix searching for the primary network interface
  (tlestach@redhat.com)
- remove MigrationManagerTest.testRemoveVirtualGuestAssociations test
  (tlestach@redhat.com)

* Thu Jan 06 2011 Tomas Lestach <tlestach@redhat.com> 1.3.36-1
- removing unused import (tlestach@redhat.com)

* Wed Jan 05 2011 Tomas Lestach <tlestach@redhat.com> 1.3.35-1
- 663490 - identify, when package is too large to download via API
  (tlestach@redhat.com)
- temporary allow 2010 and 2011 headers (tlestach@redhat.com)
- 667432 - don't untie host from guests during host migration
  (mzazrivec@redhat.com)
- 661212 - setting probe suite name for ProbeSuiteListProbes.do
  (tlestach@redhat.com)

* Mon Jan 03 2011 Jan Pazdziora 1.3.34-1
- display also error parameters when throwing InvalidKickstartTreeException
  (tlestach@redhat.com)
- Correct the Filename tag in Packages.gz (slukasik@redhat.com)

* Thu Dec 23 2010 Aron Parsons <aparsons@redhat.com> 1.3.33-1
- add package ID to array returned by system.listPackages API call

* Wed Dec 22 2010 Tomas Lestach <tlestach@redhat.com> 1.3.32-1
- 640928 - convert List<Integer> serverIds to List<Long> (tlestach@redhat.com)

* Tue Dec 21 2010 Jan Pazdziora 1.3.31-1
- Rewrite remove_unowned_errata and remove_nonrhn_unowned_errata not to use
  rowid.
- No need to subselect from dual.
- 642926 - offer correct Channel and Channel Version for child channel errata
  listings (tlestach@redhat.com)
- 664717 - removing unused ks install type translations (tlestach@redhat.com)
- 664717 - adding RHEL6 dist channel map translations (tlestach@redhat.com)

* Mon Dec 20 2010 Tomas Lestach <tlestach@redhat.com> 1.3.30-1
- 662981 - change warnings to errors, if required channels not found when
  adding virt entitlement (tlestach@redhat.com)
- 662981 - fix ISE, when adding virt entitlement and current org has no access
  to the VT channel (tlestach@redhat.com)

* Mon Dec 20 2010 Tomas Lestach <tlestach@redhat.com> 1.3.29-1
- 640958 - do not zero (non)flex entitlements, when updating the others
  (tlestach@redhat.com)

* Thu Dec 16 2010 Aron Parsons <aparsons@redhat.com> 1.3.28-1
- fix testSystemSearch JUnit test (aparsons@redhat.com)

* Tue Dec 14 2010 Jan Pazdziora 1.3.27-1
- Checkstyle: bumping up the max method length to 180 lines.
- checkstyle fix (aparsons@redhat.com)
- 661263 - fixing issue where private channels in one org could be seen by
  other orgs.  Please note that this only fixes newly created orgs, existing
  orgs with the problem will continue to experience it (jsherril@redhat.com)

* Fri Dec 10 2010 Aron Parsons <aparsons@redhat.com> 1.3.26-1
- added API call system.getUuid (aparsons@redhat.com)
- added API call system.search.uuid (aparsons@redhat.com)
- add support for searching by system UUID to the web interface
  (aparsons@redhat.com)
- add support for searching for systems by UUID (aparsons@redhat.com)

* Fri Dec 10 2010 Tomas Lestach <tlestach@redhat.com> 1.3.25-1
- add tomcat require for spacewalk-java-oracle and -postgres
  (tlestach@redhat.com)

* Thu Dec 09 2010 Michael Mraka <michael.mraka@redhat.com> 1.3.24-1
- 646488 - fixed systemGroups.jsp according to new query
- removed unused code
- removed unused overview query

* Wed Dec 08 2010 Tomas Lestach <tlestach@redhat.com> 1.3.23-1
- change default owner:group of ojdbc14.jar and postgresql-jdbc.jar
  (tlestach@redhat.com)

* Wed Dec 08 2010 Lukas Zapletal 1.3.22-1
- Revert "spacewalk-java.spec change - jasper was merged into tomcat-lib"

* Tue Dec 07 2010 Tomas Lestach <tlestach@redhat.com> 1.3.21-1
- adding cleanup-packagechangelog-data translation key (tlestach@redhat.com)
- add example of usage of DateTime in python API scripts (msuchy@redhat.com)

* Tue Dec 07 2010 Lukas Zapletal 1.3.20-1
- 642988 - ISE when setting Software Channel Entitlements

* Mon Dec 06 2010 Tomas Lestach <tlestach@redhat.com> 1.3.19-1
- 581832 - return correct package info according to the comparism result
  (tlestach@redhat.com)
- 658653 - fixing dupliclates from showing up on eligible flex guests page
  (jsherril@redhat.com)
- 620578 - just fix the exception handling (tlestach@redhat.com)
- 620578 - introduce errata.publishAccordingToParents API (tlestach@redhat.com)
- fixing VirtualizationEntitlementsManagerTest.testConvertToFlex
  (tlestach@redhat.com)
- spacewalk-java.spec change - jasper was merged into tomcat-lib
  (lzap+git@redhat.com)
- 659364 - fix syntax error (mzazrivec@redhat.com)
- 659364 - allow files without checksums in the file list
  (mzazrivec@redhat.com)
- 658653 - converting flex entitlement pages under "Virt Entitlements" to use
  the normal list tag instead of the fancy new tree tag,  This enables the page
  to be usable where there are hundreds of children for each channel family
  (jsherril@redhat.com)

* Wed Dec 01 2010 Jan Pazdziora 1.3.18-1
- 658167 - fix cases, when quartz triggers a job earlier, than the job info
  lands in the DB (tlestach@redhat.com)
- 516570 - just unify channel dates format (tlestach@redhat.com)
- comment unused query in Task_queries (tlestach@redhat.com)
- remove dead queries from User_queries (tlestach@redhat.com)
- remove dead queries from test_queries (tlestach@redhat.com)
- remove dead queries from System_queries (tlestach@redhat.com)
- remove dead query from Org_queries (tlestach@redhat.com)
- remove dead queries from General_queries (tlestach@redhat.com)
- remove dead queries from Channel_queries (tlestach@redhat.com)
- remove dead query from Action_queries (tlestach@redhat.com)
- 642285 - remove old TaskStatus related code (tlestach@redhat.com)
- removing unused SetItemSelected action (tlestach@redhat.com)

* Thu Nov 25 2010 Tomas Lestach <tlestach@redhat.com> 1.3.17-1
- 642285 - introducing disabled TaskStatus page (tlestach@redhat.com)

* Thu Nov 25 2010 Lukas Zapletal 1.3.16-1
- Bug 657259 - Enable Spacewalk Configuration Management fails

* Wed Nov 24 2010 Lukas Zapletal 1.3.15-1
- 615026 - [Multi-Org] Grants for channel permission edits throws ISE
- 642226 - do not look for the VT channel in case of RHEL6 base channels
- adding last_modified attribute to the ChannelSerializer

* Tue Nov 23 2010 Lukas Zapletal 1.3.14-1
- 646817 - System health indicator in "Systems" related pages not displayed

* Mon Nov 22 2010 Michael Mraka <michael.mraka@redhat.com> 1.3.13-1
- PE2.evr.as_vre_simple() -> evr_t_as_vre_simple(PE2.evr) (PG)
- removed rowid from query (PG)
- 646401 - setting missing RhnSetDecl

* Mon Nov 22 2010 Lukas Zapletal 1.3.12-1
- Fixing two queries in system overview (monitoring)
- Replacing DECODE with ANSI compatible CASE-WHEN
- Adding missing monitoring state (UNKNOWN)

* Mon Nov 22 2010 Michael Mraka <michael.mraka@redhat.com> 1.3.11-1
- 655519 - PE2.evr.as_vre_simple() -> evr_t_as_vre_simple(PE2.evr) (PG)
- 655515 - changed DECODE to ANSI CASE (PG)
- fixing several issues in system_overview query

* Fri Nov 19 2010 Michael Mraka <michael.mraka@redhat.com> 1.3.10-1
- fixed wrongly rendered API doc

* Fri Nov 19 2010 Lukas Zapletal 1.3.9-1
- Fixing JOIN in monitoring status query (System_queries.xml)

* Fri Nov 19 2010 Lukas Zapletal 1.3.8-1
- Removing from SQL clause (System_queries) causing bugs in monitoring

* Fri Nov 19 2010 Michael Mraka <michael.mraka@redhat.com> 1.3.7-1
- fixed outer joins

* Thu Nov 18 2010 Lukas Zapletal 1.3.6-1
- Replacing DECODE function with CASE-SWITCH (multiple times)
- 642599 use redhat_management_server insted of http_server in reactivation
  snippet 

* Thu Nov 18 2010 Tomas Lestach <tlestach@redhat.com> 1.3.5-1
- 654275 - make repo generation faster in the RHN way (tlestach@redhat.com)
- checkstyle fix (tlestach@redhat.com)
- fix CreateProfileWizardTest.testSuccess test (tlestach@redhat.com)
- store null as empty argumets (instead of empty string) (tlestach@redhat.com)
- fix DataSourceParserTest.testNullParam (tlestach@redhat.com)
- check for parameter presence in the CachedStatement (tlestach@redhat.com)

* Tue Nov 16 2010 Lukas Zapletal 1.3.4-1
- Replacing sysdate in SQL INSERT with current_timestamp

* Tue Nov 16 2010 Lukas Zapletal 1.3.3-1
- Adding one jar ignore to spacewalk-java.spec for F14 
- Turning off checkstyle in the java spec for F14 
- Adding requires for F14 in spacewalk-java.spec 

* Tue Nov 16 2010 Lukas Zapletal 1.3.2-1
- No longer distributing jar symlinks with version numbers
- use an existing column name in ORDER BY statements 
- Revert "Implement new API call packages.getPackageIdFromPath"
- Implement new API call packages.getPackageIdFromPath 
- allow setting null value as paramter 
- fix TaskManagerTest.testGetCurrentDBTime test 
- 645694 - introducing cleanup-packagechangelog-data task 

* Mon Nov 15 2010 Tomas Lestach <tlestach@redhat.com> 1.3.1-1
- checkstyle fix (tlestach@redhat.com)
- Bumping package versions for 1.3. (jpazdziora@redhat.com)

* Mon Nov 15 2010 Jan Pazdziora 1.2.111-1
- 653305 - do not access the login information, if the user is null
  (tlestach@redhat.com)

* Sat Nov 13 2010 Tomas Lestach <tlestach@redhat.com> 1.2.110-1
- better call stored functions with correct parameter order
  (tlestach@redhat.com)
- fix daily-summary task(PG) (tlestach@redhat.com)
- comapre chars with chars(PG) (tlestach@redhat.com)
- Restore 'yumrepo_last_sync' (colin.coe@gmail.com)
- Update the ChannelSerializer to show all associated repos
  (colin.coe@gmail.com)
- removing old changelog hibernate stuff that no longer works now that things
  are stored differently (jsherril@redhat.com)

* Fri Nov 12 2010 Lukas Zapletal 1.2.109-1
- Deletion from base table and not from view (PG)

* Fri Nov 12 2010 Tomas Lestach <tlestach@redhat.com> 1.2.108-1
- replace the rest of (+)s in config_queries.xml (tlestach@redhat.com)
- replace the rest of NVL functions in config_queries.xml (tlestach@redhat.com)
- enable comparism of sandbox other files(PG) (tlestach@redhat.com)
- enable config file deployment(PG) (tlestach@redhat.com)
- enable config target systems page (tlestach@redhat.com)
- enable config subscribed systems page (tlestach@redhat.com)
- enable deply file page(PG) (tlestach@redhat.com)
- enable "Manage Revisions" page (tlestach@redhat.com)
- store NULL if selinuxCtx is empty (tlestach@redhat.com)
- enable listing of config managed systems(PG) (tlestach@redhat.com)
- list centrally managed congif files(PG) (tlestach@redhat.com)
- enable listing of config files(PG) (tlestach@redhat.com)
- enable upload of config files(PG) (tlestach@redhat.com)
- do not set null value of type Types.VARCHAR for prepared statements
  (tlestach@redhat.com)
- enable (un)subscription to config channels via SSM(PG) (tlestach@redhat.com)
- replacing another MINUS by OUTER JOIN(PG) (tlestach@redhat.com)
- replacing NVL by COALESCE(PG) (tlestach@redhat.com)
- rewriting MINUS to OUTER JOIN(PG) (tlestach@redhat.com)
- enable creation of config channels(PG) (tlestach@redhat.com)

* Fri Nov 12 2010 Lukas Zapletal 1.2.107-1
- Revert "Removing commons-discovery jar from spacewalk-java.spec"
- Add missing file from previous commit 
- Implement getRepoDetails API calls 
- Correct the xmlrpc.doc 
- 647806 - Implement API calls for external repos 
- 652626 - correct typo in named query 

* Fri Nov 12 2010 Lukas Zapletal 1.2.106-1
- Removing jasper5-compiler jar from spacewalk-java.spec 
- Removing commons-discovery jar from spacewalk-java.spec 

* Fri Nov 12 2010 Lukas Zapletal 1.2.105-1
- Adding missing jakarta-commons-discovery require for RHEL6+/FC13+

* Thu Nov 11 2010 Lukas Zapletal 1.2.104-1
- Removing extra slash after RPM_BUILD_ROOT 
- We do not distribute jspapi.jar now - according to Servlet Spec 2.3
- Add missing ssm.migrate.systems.notrust to StringResource
- Implement channel.software.listUserRepos API call 

* Thu Nov 11 2010 Lukas Zapletal 1.2.103-1
- Replacing one more NVL with COALESCE function 
- Replacing NVL with COALESCE function 

* Thu Nov 11 2010 Lukas Zapletal 1.2.102-1
- Correcting one more ANSI JOIN syntax in channel queries (PG)
- Correcting ANSI JOIN syntax in channel queries 
- Correcting spaces in channel queries xml file 
- Making two server group portable 
- Correcting NULL values in channel manager repo gen 

* Thu Nov 11 2010 Lukas Zapletal 1.2.101-1
- Correcting spacewalk-java.spec - removing doubled files

* Thu Nov 11 2010 Lukas Zapletal 1.2.100-1
- Correcting spacewalk-java.spec - JDBC driver links

* Wed Nov 10 2010 Lukas Zapletal 1.2.99-1
- Fixing table aliases for DISTINCT queries (PG)

* Wed Nov 10 2010 Tomas Lestach <tlestach@redhat.com> 1.2.98-1
- updating alias to match the dto object attribute (tlestach@redhat.com)
- setting an alias for subquery(PG) (tlestach@redhat.com)
- enable SSM Package upgrade process(PG) (tlestach@redhat.com)
- fix OUTER JOIN from recent commit (tlestach@redhat.com)
- fix OUTER JOIN from recent commit (tlestach@redhat.com)
- fix OUTER JOIN from recent commit (tlestach@redhat.com)
- fixing queries, where rhnServer was unexpectedly joined to the query
  (tlestach@redhat.com)
- fixing broken queries (due to ORDER BY statements) (tlestach@redhat.com)
- setting action name for package verification (tlestach@redhat.com)

* Wed Nov 10 2010 Lukas Zapletal 1.2.97-1
- Correcting spec for spacewalk-java (JAR symlinks)

* Tue Nov 09 2010 Tomas Lestach <tlestach@redhat.com> 1.2.96-1
- enable SSM Package remove process(PG) (tlestach@redhat.com)
- enable SSM Package install process(PG) (tlestach@redhat.com)
- enable SSM Package upgrade page(PG) (tlestach@redhat.com)
- enable SSM Package remove page(PG) (tlestach@redhat.com)
- enable SSM Package install page(PG) (tlestach@redhat.com)
- enable Virtual Systems page(PG) (tlestach@redhat.com)

* Mon Nov 08 2010 Tomas Lestach <tlestach@redhat.com> 1.2.95-1
- fix creating of groups(PG) (tlestach@redhat.com)
- do not pass string params, when numeric are expected(PG)
  (tlestach@redhat.com)
- reduced logging of RpmRepositoryWriter (tlestach@redhat.com)
- create setters with byte[] param(PG) for repo generation code
  (tlestach@redhat.com)
- updating logging of ChannelRepodataWorker (tlestach@redhat.com)
- updated logging of ChannelRepodataDriver (tlestach@redhat.com)
- adding extra logging to KickstartFileSyncTask (tlestach@redhat.com)
- removing unused code from KickstartFileSyncTask (tlestach@redhat.com)

* Fri Nov 05 2010 Tomas Lestach <tlestach@redhat.com> 1.2.94-1
- removing insert of NULL value(PG) (tlestach@redhat.com)

* Fri Nov 05 2010 Lukas Zapletal 1.2.93-1
- Two config queries are ported to PostgreSQL 
- rewriting INSERT ALL in insert_channel_packages_in_set (PG)

* Thu Nov 04 2010 Lukas Zapletal 1.2.92-1
- Replacing 4 occurances of NVL with ANSI COALESCE 
- 645842 - return macro delims for config files 

* Thu Nov 04 2010 Miroslav Suchý <msuchy@redhat.com> 1.2.91-1
- fixing build errors (msuchy@redhat.com)

* Thu Nov 04 2010 Miroslav Suchý <msuchy@redhat.com> 1.2.90-1
- fixing build errors (msuchy@redhat.com)

* Wed Nov 03 2010 Miroslav Suchý <msuchy@redhat.com> 1.2.89-1
- 647099 - add API call isMonitoringEnabledBySystemId (msuchy@redhat.com)

* Wed Nov 03 2010 Tomas Lestach <tlestach@redhat.com> 1.2.88-1
- 649319 - enable upload of binary files (tlestach@redhat.com)
- removing dead code (tlestach@redhat.com)
- use public static string instead of directly calling query name
  (tlestach@redhat.com)
- migrating change log to java, and making it use the rpm itself instead of the
  database (jsherril@redhat.com)

* Wed Nov 03 2010 Lukas Zapletal 1.2.87-1
- Using general nextval function in ssm operation queries 
- fixing some fedora 14 provisioning issues 

* Tue Nov 02 2010 Lukas Zapletal 1.2.86-1
- Removing unnecessary JSPF fragment file 

* Tue Nov 02 2010 Lukas Zapletal 1.2.85-1
- Fixing unambiguous column 'name' for PostgreSQL 
- 645829 - make it possile to update macro delimiters 
- 645829 - do not trim curly brackets in macro delimiters 
- removing unnecessary condition 

* Tue Nov 02 2010 Lukas Zapletal 1.2.84-1
- Changing the way how taskomatic connects to PostgreSQL db
- Replacing some constants with ConfigDefaults in java codebase

* Tue Nov 02 2010 Jan Pazdziora 1.2.83-1
- Typo in a java resource (lzap+git@redhat.com)
- Spelling java resource script correction + retab (lzap+git@redhat.com)
- ErrataMailer improvements (tlestach@redhat.com)
- bumping API version to identify new API call availability
  (tlestach@redhat.com)

* Tue Nov 02 2010 Lukas Zapletal 1.2.82-1
- Renaming two ignored unit tests properly 
- Removing unused methods from java db manager 
- Removing unused class from java db manager 
- Removing unused class - Worker 
- Removing dead code in two tests 
- Fixing table name aliases 
- Two classes were not serializabled while putting them into HttpSession
- Fixing date diff in alerts 
- making kickstart channel list sorted alphabetically 
- sorting activation key base channel drop down by alphabetical order
- 648470 - changing manage package page to sort channels by name
- 644880 - check for arch compatibility when adding packages into a channel
- 647099 - introducing satellite.isMonitoringEnabled API 
- replace web.is_monitoring_backend with
  ConfigDefaults.WEB_IS_MONITORING_BACKEND 
- fixing ISE on package deletion due to RHNSAT.RHN_PFDQUEUE_PATH_UQ violation

* Mon Nov 01 2010 Tomas Lestach <tlestach@redhat.com> 1.2.81-1
- updating logging of SessionCleanup task (tlestach@redhat.com)
- checkstyle fix (tlestach@redhat.com)

* Mon Nov 01 2010 Tomas Lestach <tlestach@redhat.com> 1.2.80-1
- adding new TimeSeriesCleanUp taskomatic task (tlestach@redhat.com)
- Fixing system_available_packages -- the order by got lost in previous
  commits, and the name_upper is still there. (jpazdziora@redhat.com)

* Mon Nov 01 2010 Tomas Lestach <tlestach@redhat.com> 1.2.79-1
- 645702 - remove rhnPaidErrataTempCache temporary table (tlestach@redhat.com)

* Fri Oct 29 2010 Miroslav Suchý <msuchy@redhat.com> 1.2.78-1
- removing unused imports

* Fri Oct 29 2010 Jan Pazdziora 1.2.77-1
- removed unused Spacewalk (Certificate Signing Key) <jmrodri@nc.rr.com> key
  from keyring (michael.mraka@redhat.com)
- Operations on rhnSatelliteChannelFamily are not longer called, removing the
  queries.
- Method deactivateSatellite not used (presumably hosted only), removing.
- Queries channel_download_categories_by_type and
  satellite_channel_download_categories_by_type not used after previous
  removal, removing.
- ISOCategory not referenced, removing.
- The listDownloadCategories is not used, removing.

* Fri Oct 29 2010 Lukas Zapletal 1.2.76-1
- Making DISTINCT-ORDER BY package/system queries portable
- Removing unnecessary subselect 
- Simplifying ORDER BY clauses in package queries 
- Revert "Reverting "Removed unnecessary ORDER BY" commits and fixing"
  

* Wed Oct 27 2010 Shannon Hughes <shughes@redhat.com> 1.2.75-1
- fix for checkstyle (shughes@redhat.com)

* Wed Oct 27 2010 Lukas Zapletal 1.2.74-1
- Fixing missing brace in Taskomatic query 
- Addressing issue in system overview 
- PostgreSQL needs FROM keyword in DELETE 
- Adding missing interval keyword to Taskomatic 
- Protocol config value is now used in Taskomatic 
- Getting taskomatic working on PostgreSQL 
- removing unneeded insmod on kickstart %pre script, since they are already
  loaded 
- fixing query to run correctly, c.id was not valid because the join did not
  come directly after rhnChannel c 
- adding missing import 
- 646892 - fixing issue where kickstart expiration would occur after current
  date and not scheduled date of kickstart 
- removing need of setNvreUpper method in PackageOverview 
- fixing broken if statement in snippet 
- fixing broken query used by SSM System delete 

* Mon Oct 25 2010 Lukas Zapletal 1.2.73-1
- Fixing Taskomatic blob handling (now binary)
- Support for PostgreSQL driver in Taskomatic
- Implement API calls for System Currency

* Mon Oct 25 2010 Lukas Zapletal 1.2.72-1
- Addressing subquery in FROM must have an alias issue (fix)
- Sorting fix in packages for PostgreSQL
- Reverting "Removed unnecessary ORDER BY" commits and fixing
- Default cast fix for PostgreSQL
- Use the { call ... } syntax instead of the direct PL/SQL.

* Mon Oct 25 2010 Jan Pazdziora 1.2.71-1
- 639999 - adding %end tags to generated kickstart files if os is fedora or
  RHEL 6 (jsherril@redhat.com)

* Thu Oct 21 2010 Jan Pazdziora 1.2.70-1
- Fix checkstyle errors (colin.coe@gmail.com)

* Thu Oct 21 2010 Lukas Zapletal 1.2.69-1
- Fixed all LEFT OUTER JOINs in Channels 
- Fixed LEFT OUTER JOIN for PostgreSQL in Software Channels
- Removed unnecessary ORDER BY in DISTINCT query. 
- Simplified SQL query with evr_t_as_vre_simple function. 
- Fixed composite type accessing for PostgreSQL for all packages
- Simplified SQL query with evr_t_as_vre_simple function. 
- Fixed composite type accessing for PostgreSQL 
- Sorting fix in packages for PostgreSQL 
- Fix of evr_t_as_vre_simple PostgreSQL function 
- ANSI JOIN syntax fix for PostgreSQL in system update 
- PostgreSQL fix in package search 
- Integer-Long fix in channel subscribers for PostgreSQL 
- Update System Currency to use rhn.cfg file 

* Wed Oct 20 2010 Lukas Zapletal 1.2.68-1
- Rewrite of LEFT OUTER JOIN into ANSI syntax 
- Function evr_t_as_vre_simple in all package queries now general
- Using date time function instead of arithmetics 
- Sysdate replaced with current_timestamp 
- Removed unnecessary ORDER BY in SELECT COUNT
- Use the global function evr_t_as_vre_simple in package_ids_in_set instead of
  method .as_vre_simple; this works on PostgreSQL as well.

* Wed Oct 20 2010 Jan Pazdziora 1.2.67-1
- Delete from rhnPackageChangeLogRec, not from the view.
- Fix ISE in AK child channel page (colin.coe@gmail.com)

* Wed Oct 20 2010 Lukas Zapletal 1.2.66-1
- Removed unnecessary ORDER BY 
- Using date time function instead of arithmetics 
- Added setHasSubscription for Integer 
- Using date time function instead of arithmetics 
- Fix in PostgreSQL (ORDER BY) in Out Of Date system list.
- Fixed comma in ANSI JOIN syntax from previous commit 
- Left join now in ANSI syntax for virtual system list. 
- Fix in PostgreSQL plus NVL fix
- All DECODE functions replaced with CASE-WHEN in System_queries
- Fixing system overview list for PostgreSQL 

* Tue Oct 19 2010 Tomas Lestach <tlestach@redhat.com> 1.2.65-1
- removing unused imports (tlestach@redhat.com)
- 644361 - use cache instead of view for update check (tlestach@redhat.com)
- Port /network/systems/groups/create.pxt, part 2 (colin.coe@gmail.com)
- Port /network/systems/groups/create.pxt (colin.coe@gmail.com)
- Port /network/systems/details/custominfo/new_value.pxt (colin.coe@gmail.com)
- Port /network/systems/details/custominfo/remove_value_conf.pxt
  (colin.coe@gmail.com)
- More checkstyle fixes (colin.coe@gmail.com)
- Fix checkstyle errors (colin.coe@gmail.com)
- Fix missing links (colin.coe@gmail.com)
- Fix /rhn/systems/details/UpdateCustomData.do (colin.coe@gmail.com)
- Port /network/systems/details/custominfo/edit.pxt (colin.coe@gmail.com)
- Fix NPE when lastModifier is null (colin.coe@gmail.com)
- Port /network/systems/details/custominfo/index.pxt (colin.coe@gmail.com)
- Fix page not updating description (colin.coe@gmail.com)
- Checkstyle fixes (colin.coe@gmail.com)
- Port /network/systems/custominfo/edit.pxt (colin.coe@gmail.com)
- 644349 - remove hasProcessedErrata method (tlestach@redhat.com)
- 644349 - extend ErrataMailer logging (tlestach@redhat.com)
- 644349 - do not update/delete all errata entries when the erratum affects
  multiple channels (tlestach@redhat.com)
- 644349 - do not list one system several times in the errata notification
  e-mail (tlestach@redhat.com)

* Tue Oct 19 2010 Lukas Zapletal 1.2.64-1
- Fixing system list for Oracle

* Mon Oct 18 2010 Jan Pazdziora 1.2.63-1
- fixing broken tag

* Mon Oct 18 2010 Lukas Zapletal 1.2.62-1
- DECODE replaced with ANSI compatible CASE WHEN

* Mon Oct 18 2010 Jan Pazdziora 1.2.61-1
- Better exception logging in cached statement (lzap+git@redhat.com)
- System list now working on Postgresql (lzap+git@redhat.com)

* Fri Oct 15 2010 Lukas Zapletal 1.2.60-1
- Checkstyle fixes 
- Checkstyle testing report now part of java spec 
- Removed unused query 
- Made the list tag dataset manipulator handle maps 

* Wed Oct 13 2010 Tomas Lestach <tlestach@redhat.com> 1.2.59-1
- 642519 - associate only unique keywords with an erratum (tlestach@redhat.com)
- 642203- Removed the Task Status page for it needs a serious work over with
  our new configs (paji@redhat.com)

* Tue Oct 12 2010 Tomas Lestach <tlestach@redhat.com> 1.2.58-1
- 630884 - send email notification when errata get synced (tlestach@redhat.com)
- Checkstyle fixes (colin.coe@gmail.com)
- Port /network/systems/custominfo/delete.pxt (colin.coe@gmail.com)
- Port /network/systems/details/delete_confirm.pxt (colin.coe@gmail.com)
- Move the cobbler requirement to version 2.0.0. (jpazdziora@redhat.com)

* Mon Oct 11 2010 Lukas Zapletal 1.2.57-1
- Added Hibernate empty varchar interceptor
- Fixed empty varchars during admin registration

* Fri Oct 08 2010 Jan Pazdziora 1.2.56-1
- PostgreSQL does not like to ORDER BY by something which is not in DISTINCT.
- Since query Channel.findAllBaseChannels was replaced with sql-query, removing
  the query.
- The query visible_to_user_ids-back does not seem to be referenced from
  anywhere, removing.
- Moving the quartz-oracle Requires from spacewalk-taskomatic to spacewalk-
  oracle.
- Replace nvl with coalesce in user_permissions.
- Removing unused import and fixed checkstyle. (slukasik@redhat.com)
- Added missing javadoc (internal class) (lzap+git@redhat.com)

* Thu Oct 07 2010 Jan Pazdziora 1.2.55-1
- Use current_timestamp instead of the Oracle-specific sysdate in
  schedule_pkg_for_delete_from_set.
- PostgreSQL NVL2 function (CASE WHERE) typo fix. (lzap+git@redhat.com)
- Removed unnecessary rhn.jar Ant dependency in a unit test
  (lzap+git@redhat.com)
- Replace Oracle outer join syntax with ANSI syntax for
  Channel.findCustomBaseChannels (lzap+git@redhat.com)
- Need to make the select a subselect, to be able to use the column alias in
  order by.
- Use the global function evr_t_as_vre_simple in package_ids_in_set instead of
  method .as_vre_simple; this works on PostgreSQL as well.

* Thu Oct 07 2010 Tomas Lestach <tlestach@redhat.com> 1.2.54-1
- 640520 - removing default/rhn_taskomatic.conf file (tlestach@redhat.com)

* Thu Oct 07 2010 Lukas Zapletal 1.2.53-1
- 640926 - commons-logging library is now explicitly configured in Jasper2
- PostgreSQL does not have NVL2 function and we have to use CASE WHERE.

* Wed Oct 06 2010 Jan Pazdziora 1.2.52-1
- Use the global function evr_t_as_vre_simple instead of method .as_vre_simple;
  this works on PostgreSQL as well.
- Remove all from cache, not only rpm specific metadata. (slukasik@redhat.com)
- Implement isChannelRepodataStale for debian channels. (slukasik@redhat.com)
- Rpm and Deb metadata creation differs, moving to separate classes.
  (slukasik@redhat.com)

* Wed Oct 06 2010 Tomas Lestach <tlestach@redhat.com> 1.2.51-1
- 640520 - removing old taskomatic static configuration (tlestach@redhat.com)

* Tue Oct 05 2010 Jan Pazdziora 1.2.50-1
- Replace Oracle outer join syntax with ANSI syntax for
  Channel.findAllBaseChannels and Channel.findByIdAndUserId.
- Use current_timestamp instead of the Oracle-specific sysdate in
  request_repo_regen.
- Avoid using rhn_repo_regen_queue_id_seq.nextval Oracle syntax in
  request_repo_regen.
- spacewalk-java.spec now check for spelling errors in build time.
  (lzap+git@redhat.com)

* Mon Oct 04 2010 Justin Sherrill <jsherril@redhat.com> 1.2.49-1
- 639999 - removing management entitlement requirment from a bunch of user
  pages (jsherril@redhat.com)
- 639134 - use proper function when searching package using id
  (tlestach@redhat.com)
- Port /network/account/activation_keys/child_channels.pxt
  (coec@war.coesta.com)
- Create cache directory for both rpm and deb channels. (slukasik@redhat.com)
- Use US spelling of 'organisation' (coec@war.coesta.com)
- Port /network/systems/ssm/system_list.pxt (coec@war.coesta.com)
- SSM System migration (coec@war.coesta.com)
- distinguish spacewalk and satellite email body, when certificate expires
  (tlestach@redhat.com)
- Hardware Refresh - Create only one action (coec@war.coesta.com)
- Package Refresh - Create only one action (coec@war.coesta.com)
- Port SSM Package Refresh Page (coec@war.coesta.com)
- Port /network/systems/ssm/index.pxt (colin.coe@gmail.com)
- Implement schedule.archiveActions (coec@war.coesta.com)

* Thu Sep 30 2010 Lukas Zapletal 1.2.48-1
- jspf pages are now precompiled too
- deleted jpsf that was no longer in use
- known error (628555) is solved by jspf precompilation

* Wed Sep 29 2010 Shannon Hughes <shughes@redhat.com> 1.2.47-1
- fix incorrect adding of trust set for system migrate (shughes@redhat.com)

* Tue Sep 28 2010 Shannon Hughes <shughes@redhat.com> 1.2.46-1
- checkstyle fixes (shughes@redhat.com)
- 636610 alternative set add due to ibm jvm issue (shughes@redhat.com)
- fixing possible ISE where a cobbler system record already exists, but is not
  associated to a system when re-provisioning is initiated
  (jsherril@redhat.com)
- fixing issue where kickstarts woudl not show up for provisioning if the
  distro was created since the last tomcat restart (jsherril@redhat.com)
- adding ext4 support for duplicate systems (jsherril@redhat.com)
- 637696 - fixing issue where kickstart could hang, either because of a rhel
  5.5 kernel panic, or because RHEL 6 does not allow pre-scripts to continue
  running in the background (jsherril@redhat.com)

* Mon Sep 27 2010 Miroslav Suchý <msuchy@redhat.com> 1.2.45-1
- Revert "591291 - added new API calls
  channel.software.mergeErrataWithPackages" (aparsons@redhat.com)
- fixing unit tests (jsherril@redhat.com)
- fixing some strings associated with repo syncing (jsherril@redhat.com)
- 636442 - fixing issue where calling packages.removePackage() api call could
  result in a unique constraint exception (jsherril@redhat.com)
- Fixed mroe checkstyle errors (paji@redhat.com)
- Fixed a checkstyle error (paji@redhat.com)
- 634230 - fixing issue where errata mailer would run continuously and never
  mark the notification queue as being finished (jsherril@redhat.com)
- 636610 - Small fix for the migration jsp bug (paji@redhat.com)
- redundancy is the spice of life, adding back rhnServer to table joins since
  its not so redundant.  Reverts 9f09cf8bb9854c9f8bc6f4e497a49abec3affee2
  (jsherril@redhat.com)
- 629971 - added two county codes, better Localizer error message
  (lzap+git@redhat.com)

* Thu Sep 23 2010 Michael Mraka <michael.mraka@redhat.com> 1.2.44-1
- fixed erratamailer_fill_work_queue
- resource spelling script and several typo corrections

* Thu Sep 23 2010 Lukas Zapletal 1.2.43-1
- 636740 - asterisks in package search fixed
- 636120 - fixed an ISE in the org.listSystemEntitlements call to deal with null
  Used/Allocated entitlements
- 630877 - XMLRPC Documentation fix
- 634230 - fixing slowness in email sending
- 636587- Fixed a query showing the system counts in the Software Entitleements
  page
- 630585 - about-chat string correction
- 634263 - Fix to allow guests to register across orgs + UI fixes for the
  Virtual systems page

* Tue Sep 21 2010 Aron Parsons <aparsons@redhat.com> 1.2.42-1
- added new API call channel.software.removeErrata (aparsons@redhat.com)
- 591291 - added new API calls channel.software.mergeErrataWithPackages
  (aparsons@redhat.com)
- added a new variation of channel.software.mergeErrata API call that allows
  the user to pass in a list of advisory names (aparsons@redhat.com)
- 630585 - about-chat now points to proper channel (branding)
  (lzap+git@redhat.com)
- 634834 - fixing ISE when putting in invalid day of week (jsherril@redhat.com)
- 634910 - fixing permission denied error on manage channel errata that should
  not have been denied (jsherril@redhat.com)
- checkstyle fix for previous commit (lzap+git@redhat.com)
- various checkstyle fixes for previous commit (lzap+git@redhat.com)
- 634884 - managing repositories within channels through XMLRPC API disabled
  (lzap+git@redhat.com)
- fixed NPE when spacewalk_reposync_logpath is set to nonexisting dir
  (lzap+git@redhat.com)
- 633956 -fixing error popup on YourRhn when a warning or critical probe exists
  (jsherril@redhat.com)

* Thu Sep 16 2010 Lukas Zapletal 1.2.41-1
- 595500 - added contents_enc64 param to createOrUpdatePath XMLAPI
- making taskmoatic work with the rkbloom driver
- 633535 - added RHEL 5 subrepos as well as stopped showing repos not valid for
  a particular release
- adding configchannel.lookupFileInfo() taking a revision id
- implement <label> for form fields - systems/probes/edit.jsp
- implement <label> for form fields - systems/systemsearch.jsp
- 627920 - Added a larger config file icon for symlinks. Thanks to Joshua Roys.

* Tue Sep 14 2010 Justin Sherrill <jsherril@redhat.com> 1.2.40-1
- 630980 - fixing ise on package details page (jsherril@redhat.com)

* Tue Sep 14 2010 Michael Mraka <michael.mraka@redhat.com> 1.2.39-1
- 632561 - two typos in string resource xml (en_US)
- 580998 - making deprecatedVersion become deprecatedReason
- don't fail if service is already running

* Fri Sep 10 2010 Tomas Lestach <tlestach@redhat.com> 1.2.38-1
- 606555 - provide more information into the XmlRpcFault when method not found
  (tlestach@redhat.com)

* Thu Sep 09 2010 Partha Aji <paji@redhat.com> 1.2.37-1
- 625730 - Fixed the create config file/dir javascript to work with google
  chrome (paji@redhat.com)

* Thu Sep 09 2010 Partha Aji <paji@redhat.com> 1.2.36-1
- 627874 - Quick fix to disable Macro Delims for Config Directories
  (paji@redhat.com)
- 629974 - fixing ISE on select all on the channel repos page
  (jsherril@redhat.com)
- 630595 - fixing issue where a taskomatic restart was required for distros to
  be synced (jsherril@redhat.com)
- widening text file upon user request (jsherril@redhat.com)
- 623447 - improving speed of providing_channles call, which is only used
  through the api, and so its ok to just use org id and not go through the
  rhNAvailableChannels view which seems very slow for large satellites.  We
  should improve this in the future (jsherril@redhat.com)
- let sandbox task log when removing some files/channels (tlestach@redhat.com)
- 570393 - return empty map as DMI in case no hardware info is available
  (tlestach@redhat.com)
- 570393 - return empty map as CPU in case no hardware info is available
  (tlestach@redhat.com)

* Thu Sep 09 2010 Tomas Lestach <tlestach@redhat.com> 1.2.35-1
- add None as channel checksum type option on the webUI (tlestach@redhat.com)

* Wed Sep 08 2010 Shannon Hughes <shughes@redhat.com> 1.2.34-1
- bug fixes for audit tab and proxy installer additions (shughes@redhat.com)
- 630876 - fixing ISE if viewing the hardware of a system registered with no
  hardware (jsherril@redhat.com)

* Wed Sep 08 2010 Shannon Hughes <shughes@redhat.com> 1.2.33-1
- 589728 hide audit functionality for satellite product (shughes@redhat.com)

* Wed Sep 08 2010 Partha Aji <paji@redhat.com> 1.2.32-1
- 630877 - Updated a couple of documentation comments in the get/setVariables
  XMLRPC call (paji@redhat.com)

* Wed Sep 08 2010 Partha Aji <paji@redhat.com> 1.2.31-1
- 630877 - Improved the documentation on get/set Variables call
  (paji@redhat.com)
- 617044 - enabling reprovisioning for KVM and fully virt XEN guests
  (jsherril@redhat.com)
- xliff fixes for previous translations commit (enUS) (shughes@redhat.com)
- checkstyle fixes,  hit 150 line limit on a method, got around it, but we
  should either change the limit or refactor this method (jsherril@redhat.com)
- fixing common typo pacakges -> packages (tlestach@redhat.com)
- translated xliff string update (shughes@redhat.com)
- handle repo generation when channel checksum not set (tlestach@redhat.com)

* Tue Sep 07 2010 Michael Mraka <michael.mraka@redhat.com> 1.2.30-1
- fixed errataqueue_find_autoupdate_servers
- removign srcjars from java
- fix latest errata cache changes

* Tue Sep 07 2010 Tomas Lestach <tlestach@redhat.com> 1.2.29-1
- update method name to make the code compilable (tlestach@redhat.com)

* Tue Sep 07 2010 Michael Mraka <michael.mraka@redhat.com> 1.2.28-1
- 573630 - reused pl/sql implementation of update_needed_cache in java
- newPackages() is dead since update_needed_cache move to pl/sql
- improved errataqueue_find_autoupdate_servers

* Mon Sep 06 2010 Tomas Lestach <tlestach@redhat.com> 1.2.27-1
- removing hibernate commit from the populateWorkQueue (tlestach@redhat.com)
- fix query for errata mailer (tlestach@redhat.com)

* Mon Sep 06 2010 Michael Mraka <michael.mraka@redhat.com> 1.2.26-1
- fixed imports

* Mon Sep 06 2010 Michael Mraka <michael.mraka@redhat.com> 1.2.25-1
- 573630 - reuse pl/sql implementation of update_needed_cache in java
- file attribute was removed from the wrong method in PackageHelper
- 614918 - Made SSM Select Systems to work with I18n languages
- 598845 - fixing issue where syncing errata would fail with a Hibernate
  NonUniqueObjectException because keywords on errata were being duplicated
  durign sync

* Fri Sep 03 2010 Tomas Lestach <tlestach@redhat.com> 1.2.24-1
- 567178 - adding Pacific/Auckland time zone (tlestach@redhat.com)
- 495973 - adding America/Regina time zone (tlestach@redhat.com)
- 623447 - making errata.listPackages maintain api compatibility since it is to
  be backported to 5.3 (jsherril@redhat.com)
- 623447 - speeding up errata.listPackages api call (jsherril@redhat.com)
- 591291 - do not touch packages in mergeErrata api call (tlestach@redhat.com)
- make null checks for cron expressions (tlestach@redhat.com)
- add sanity check for predefined tasks (tlestach@redhat.com)
- check only active schedules when checking DB for initialization
  (tlestach@redhat.com)

* Wed Sep 01 2010 Partha Aji <paji@redhat.com> 1.2.23-1
- 518664 - Made spacewalk search deal with other locales (paji@redhat.com)
- checkstyle fix (jsherril@redhat.com)
- 616570 - adding support for looking up debuginfo rpms if they are located on
  the satellite itself (jsherril@redhat.com)
- fixing kickstart %post script logging to actually work and not break
  kickstarts (jsherril@redhat.com)
- fix ClearLogHistory (tlestach@redhat.com)

* Wed Sep 01 2010 Tomas Lestach <tlestach@redhat.com> 1.2.22-1
- 627905 - taskomatic requires jakarta-commons-dbcp (tlestach@redhat.com)

* Tue Aug 31 2010 Partha Aji <paji@redhat.com> 1.2.21-1
- 577921 - Removed references to redhat-release package (paji@redhat.com)

* Tue Aug 31 2010 Partha Aji <paji@redhat.com> 1.2.20-1
- 628097 - Removed kickstart partition validation logic (paji@redhat.com)

* Tue Aug 31 2010 Tomas Lestach <tlestach@redhat.com> 1.2.19-1
- 626741 - do not allow two repos with same label or repository url
  (tlestach@redhat.com)
- As 00-spacewalk-mod_jk.conf which referenced workers.properties is gone,
  remove it now as well. (jpazdziora@redhat.com)

* Mon Aug 30 2010 Partha Aji <paji@redhat.com> 1.2.18-1
- 628100 - fix for Activation Keys - Config channels issue (paji@redhat.com)
- cleaned up KickstartData object a bit (paji@redhat.com)
- 591291 - list errata packages only associated to the given channel
  (tlestach@redhat.com)
- checkstyle fix (tlestach@redhat.com)
- 627149 - do not return installtime via xmlrpc when not defined
  (tlestach@redhat.com)
- better create a separate method than override an existing in this case
  (tlestach@redhat.com)
- do not log if queue is empty for queue tasks (tlestach@redhat.com)
- 529232 - add 'no base' and 'ignore missing' options to kickstart
  (coec@war.coesta.com)
- Removed unnecessary NVLs from a config query (paji@redhat.com)
- 624377 - restore original functionality and information (coec@war.coesta.com)
- Fix hardware page (colin.coe@gmail.com)

* Fri Aug 27 2010 Tomas Lestach <tlestach@redhat.com> 1.2.17-1
- add repo type to the RepoSyncTask (tlestach@redhat.com)
- fix user email notification (tlestach@redhat.com)
- fix ChannelSoftwareHandlerTest.testMergeErrataByDate test
  (tlestach@redhat.com)
- 484895 - Stop the release link giving a 404 (colin.coe@gmail.com)

* Thu Aug 26 2010 Tomas Lestach <tlestach@redhat.com> 1.2.16-1
- 591291 - faster handling of mergeErrata API call (tlestach@redhat.com)
- fix ErrataQueueTest unit test (tlestach@redhat.com)
- 580939 - fixing invalid html with alter channels page (jsherril@redhat.com)
- unit test fix (jsherril@redhat.com)
- Fixed struts form bloopered entry (paji@redhat.com)
- making taskoamtic api handler be ignored by the api doc generation
  (jsherril@redhat.com)
- a bunch of unit test fixes (jsherril@redhat.com)

* Tue Aug 24 2010 Partha Aji <paji@redhat.com> 1.2.15-1
- checkstyle error fix (jsherril@redhat.com)
- Making repo sync screen display an error if taskomatic isnt up, and disable
  the buttons (jsherril@redhat.com)
- removing serializer entry for removed serializer (jsherril@redhat.com)

* Tue Aug 24 2010 Partha Aji <paji@redhat.com> 1.2.14-1
- 593896 - Moved Kickstart Parition UI logic (paji@redhat.com)
- remove updateSchedule method (tlestach@redhat.com)
- rename mathod names to match taskomatic terms (tlestach@redhat.com)
- reschedule = unschedule + schedule (tlestach@redhat.com)
- fix just log formatting (tlestach@redhat.com)
- do not email when tasko job get skipped (tlestach@redhat.com)
- adding the rest of the recurring event picker to the reposync stuff
  (jsherril@redhat.com)
- more work on reposync/taskomatic UI (jsherril@redhat.com)
- fixing path for chrooted post script log file (jsherril@redhat.com)
- introduce interface to get active schedules by bunch name
  (tlestach@redhat.com)
- change log info for skipped queue tasks (tlestach@redhat.com)
- change path for taskomatic logs (tlestach@redhat.com)
- enable repo sync schedule from web ui (tlestach@redhat.com)
- rewrite RepoSyncTask (tlestach@redhat.com)
- adding missing import (tlestach@redhat.com)
- checking in some missing files (jsherril@redhat.com)
- making the sync repos page do different things depending on the button
  (jsherril@redhat.com)
- Fixed a compile error (paji@redhat.com)
- Removed a bunch of duplicate dynaforms to use no_scrub and no_paren_scrub
  (paji@redhat.com)
- adding early draft of recurring event picker (jsherril@redhat.com)

* Thu Aug 19 2010 Tomas Lestach <tlestach@redhat.com> 1.2.13-1
- Fix typo (joshua.roys@gtri.gatech.edu)
- 601656 - fix user permission check for errata.create call
  (tlestach@redhat.com)

* Thu Aug 19 2010 Tomas Lestach <tlestach@redhat.com> 1.2.12-1
- return only information, run has /(not) a log (provide no file path)
  (tlestach@redhat.com)
- just call satellite-sync without sudo (tlestach@redhat.com)
- fix comparism of log outputs (tlestach@redhat.com)
- fix check whether a run is associated with the given org
  (tlestach@redhat.com)
- enable taskomatic logging in the correct file (tlestach@redhat.com)
- better uncomment used code (tlestach@redhat.com)

* Wed Aug 18 2010 Partha Aji <paji@redhat.com> 1.2.11-1
- 623683-Fixed a dupes bug where config channels were not getting shown..
  (paji@redhat.com)

* Wed Aug 18 2010 Tomas Lestach <tlestach@redhat.com> 1.2.10-1
- requires simple-core instead of obsolete (tlestach@redhat.com)

* Wed Aug 18 2010 Tomas Lestach <tlestach@redhat.com> 1.2.9-1
- status has to be saved (tlestach@redhat.com)
- fix check if a run belong to a certain org (tlestach@redhat.com)

* Wed Aug 18 2010 Tomas Lestach <tlestach@redhat.com> 1.2.8-1
- serialize dataMap even if empty (tlestach@redhat.com)
- enable task logging to files (tlestach@redhat.com)

* Tue Aug 17 2010 Partha Aji <paji@redhat.com> 1.2.7-1
- Added API calls to create/update symlinks (paji@redhat.com)
- Fixed the manage config file page to not show 'upload' for symlinks
  (paji@redhat.com)

* Tue Aug 17 2010 Tomas Lestach <tlestach@redhat.com> 1.2.6-1
- rename, update and schedule ClearLogHistory (tlestach@redhat.com)
- email support (tlestach@redhat.com)
- Fix missing functionality on System Hardware page (colin.coe@gmail.com)

* Mon Aug 16 2010 Tomas Lestach <tlestach@redhat.com> 1.2.5-1
- fix ErrataQueueTest unit test (tlestach@redhat.com)
- do not print stacktrace, when logging disabled (tlestach@redhat.com)
- do not use TaskoFactory inside of the start() and finish() methods
  (tlestach@redhat.com)
- load errata after closing session to be used later on (tlestach@redhat.com)
- add simple-core dependecies (tlestach@redhat.com)
- chekstyle fix (tlestach@redhat.com)

* Sun Aug 15 2010 Tomas Lestach <tlestach@redhat.com> 1.2.4-1
- taskomatic enhancements (tlestach@redhat.com)
- 620149 - Restore Users tab for Org Admins (colin.coe@gmail.com)
- System Notes pages PXT to java (colin.coe@gmail.com)

* Thu Aug 12 2010 Justin Sherrill <jsherril@redhat.com> 1.2.3-1
- fixing compile errors (jsherril@redhat.com)

* Wed Aug 11 2010 Partha Aji <paji@redhat.com> 1.2.2-1
- 562555 - Added code to scrub activation key names and descriptions
  (paji@redhat.com)
- Removed a stupid class that was unused (paji@redhat.com)

* Tue Aug 10 2010 Partha Aji <paji@redhat.com> 1.2.1-1
- 622715 - Fixed dups profile bug where unentitled systems were being wrongly
  reported as entitled (paji@redhat.com)
- 620463 - Fixed a KS bug (paji@redhat.com)
- fixing issue where "guests consuming regular entitlement page" would show
  guests that were recieving free entitlements because their host had a virt
  entitlement (jsherril@redhat.com)
- bumping package versions for 1.2 (mzazrivec@redhat.com)

* Tue Aug 10 2010 Milan Zazrivec <mzazrivec@redhat.com> 1.1.50-1
- 621528 - Fixed dupes sys compare page to deal with unentitled systems

* Mon Aug 09 2010 Partha Aji <paji@redhat.com> 1.1.49-1
- 620341 - Fixed a dupes query (paji@redhat.com)
- 576779 - fixing issue where selecting systems to apply a single errata to
  would only work on the first page ful (jsherril@redhat.com)
- 619301 - Fixed a ypo in a i18n string (paji@redhat.com)

* Mon Aug 09 2010 Milan Zazrivec <mzazrivec@redhat.com> 1.1.48-1
- Massaged the sys ents page a little more (paji@redhat.com)
- Added some tool tips on the Multi Org System Entitlements page
  (paji@redhat.com)
- fixing unit test that was written incorrectly to start with
  (jsherril@redhat.com)
- I18nized Manage and Clear (paji@redhat.com)

* Thu Aug 05 2010 Partha Aji <paji@redhat.com> 1.1.47-1
- 621520 - Fixed a bug where the 'clear' box ignored extra request parameters
  (paji@redhat.com)
- Fixed a couple of dup queries to use having (paji@redhat.com)
- making the editarea not highlight by default (jsherril@redhat.com)
- 616041 - fixing issue where deploying config files for multiple servers
  scheduled multiple actions instead of one (jsherril@redhat.com)
- 596831 - fixing issue where non-internationalized strings were stored and
  displayed for the SSM operations pages (jsherril@redhat.com)

* Thu Aug 05 2010 Milan Zazrivec <mzazrivec@redhat.com> 1.1.46-1
- 616785 - fixing issue where selecting "update Properties" on the system
  details edit page would set "Auto Update Errata" to no, even if it had been
  previously set to yes
- 601058 - fixing issue where hitting update on the kickstart operating system
  tab would overwrite the custom url
- 575981 - fixing issue where non-user scheduled actions wouldnt show up in the
  scheduled list
- convert hardware.pxt to Java

* Tue Aug 03 2010 Partha Aji <paji@redhat.com> 1.1.45-1
- Fixed byte[] -> string conversion bugs that were created during the
  blob->binary commit (paji@redhat.com)

* Tue Aug 03 2010 Shannon Hughes <shughes@redhat.com> 1.1.44-1
- we need to use epoch of 1 for 1.6.0 and greater according to fedora java package rules (shughes@redhat.com)

* Mon Aug 02 2010 Milan Zazrivec <mzazrivec@redhat.com> 1.1.43-1
- use objectweb-asm for Fedora-13 and beyond

* Mon Aug 02 2010 Milan Zazrivec <mzazrivec@redhat.com> 1.1.42-1
- point taskomatic to slf4j jars

* Fri Jul 30 2010 Justin Sherrill <jsherril@redhat.com> 1.1.41-1
- 619381 - fixing issue where reprovisioning a system would cause registration
  to fail in the %post section resulting in the system not being registered at
  all. (jsherril@redhat.com)

* Fri Jul 30 2010 Shannon Hughes <shughes@redhat.com> 1.1.40-1
- modify build requires java for epoc 1:1.6.0 

* Fri Jul 30 2010 Justin Sherrill <jsherril@redhat.com> 1.1.39-1
- few more changes for asm vs objectweb-asm detection (jsherril@redhat.com)

* Fri Jul 30 2010 Justin Sherrill <jsherril@redhat.com> 1.1.38-1
- taking a stab at alternating between asm.jar and objectweb-asm/asm.jar to
  handle errors with taskomatic on fedora13 (jsherril@redhat.com)

* Thu Jul 29 2010 Partha Aji <paji@redhat.com> 1.1.37-1
- Config Management schema update + ui + symlinks (paji@redhat.com)
- 603133 - fixing issue where system within a group that were unentitled would
  still factor into whether the group would show up with an exclamation point
  (jsherril@redhat.com)
- Symlink /var/www/html/pub in devel environment (coec@spacey.coesta.com)
- Fix checkstyle errors (coec@spacey.coesta.com)
- 563797 - changing behavior of lookup exceptions to print a smaller error as
  well as not send an email by default (jsherril@redhat.com)
- 533190 - fixing issue where deleting more than 1000 errata would throw a
  database error (jsherril@redhat.com)
- 514426 - changing list tag behavior to show fliter box even if the user has
  filtered something and got no results (jsherril@redhat.com)
- 595524 - changing improper accesses to /ks/dist to return a file not found
  (jsherril@redhat.com)
- getting rid of tabs (jsherril@redhat.com)
- 591863 - making pre and post logging work for scripts that are not bash
  scripts (jsherril@redhat.com)
- fixing missing escaped command that broke kickstart rendering
  (jsherril@redhat.com)
- System currency phase 2 (coec@spacey.coesta.com)
- Fix 'Duplicate message key found in XML Resource file' message
  (coec@spacey.coesta.com)
- added new API functions system.listPackageProfiles and
  system.deletePackageProfile (aparsons@redhat.com)
- fixed the system counts in the *_action_list queries (aparsons@redhat.com)
- 580086 - cleaning up some code related with system group intersection and
  fixing one possible cause of not calculating the intersection correctly
  (jsherril@redhat.com)
- checkstyle fixes (jsherril@redhat.com)
- checkstyle fixes (jsherril@redhat.com)
- 582085 - fixing issue where renaming an errata with keywords would fail
  (jsherril@redhat.com)
- 582995 - fixing the automatic escaping of dollar signs within a raw kickstart
  (jsherril@redhat.com)
- removing mistakenly included debug message (jsherril@redhat.com)
- 616267 - fixing issue where system.listPackages api call would return nothing
  if the client had not uploaded the arch for the installed packages (older
  rhel 4 clients) (jsherril@redhat.com)

* Mon Jul 26 2010 Tomas Lestach <tlestach@redhat.com> 1.1.36-1
- alter the return type of system.listLatestAvailablePackage
  (aparsons@redhat.com)
- added new API call system.listLatestAvailablePackage that will list the
  latest available version of a package for each system in the list
  (aparsons@redhat.com)
- add counts for the number of completed/failed/inprogress systems to the
  ScheduledAction DTO and schedule.list*Actions API calls (aparsons@redhat.com)
- added new API call schedule.rescheduleActions (aparsons@redhat.com)

* Fri Jul 23 2010 Michael Mraka <michael.mraka@redhat.com> 1.1.35-1
- fixing new connection stuff to allow for the thin client
- Add system migration to webUI

* Thu Jul 22 2010 Michael Mraka <michael.mraka@redhat.com> 1.1.34-1
- modified java to use global database information
- fixed asm for Fedora 13

* Tue Jul 20 2010 Justin Sherrill <jsherril@redhat.com> 1.1.33-1
- Initial set of changes to show the 'files' include info on dirs and symlinks
  (paji@redhat.com)
- Making spacewalk-java build correctly for fedora 13 (jsherril@redhat.com)
* Tue Jul 20 2010 Justin Sherrill <jsherril@redhat.com> 1.1.32-1
- fixing java build scripts to use objectweb-asm library if it exists versus
  the normal asm (jsherril@redhat.com)
- add path to oracle xe library for taskomatic (msuchy@redhat.com)
- converting hibernate blobs to binary data types to hopefully work better in
  postgresql (jsherril@redhat.com)

* Tue Jul 20 2010 Tomas Lestach <tlestach@redhat.com> 1.1.31-1
- checkstyle fix (tlestach@redhat.com)
- 584860 - do not return empty partition strings (tlestach@redhat.com)
- 584860 - kickstart.profile.system.getPartitioningScheme does not return
  include statements (aparsons@redhat.com)
- 584864 - added API method kickstart.profile.downloadRenderedKickstart
  (aparsons@redhat.com)
- 584852 - added API configchannel.listSubscribedSystems (aparsons@redhat.com)
- Added a nice org updated message for the org config page (paji@redhat.com)
- 599612 - making the SSM able to subscripe systems to shared channels
  (jsherril@redhat.com)
- checkstyle fix (jsherril@redhat.com)
- making kickstarts not fail if multiple of the same NVREA are in the same
  channel (jsherril@redhat.com)
- 600502 - speeding up system.getId() api call (jsherril@redhat.com)

* Mon Jul 19 2010 Milan Zazrivec <mzazrivec@redhat.com> 1.1.30-1
- use db_* options from rhn.conf to retrieve database connection info
- Added unit tests for SystemHandlerTest.convertToFlex
- unit test fix
- fixing un-escaped dollar sign in %post script that deals with rewriting
  /etc/sysconfig/rhn/up2date

* Fri Jul 16 2010 Justin Sherrill <jsherril@redhat.com> 1.1.29-1
- fixing compile breakage (jsherril@redhat.com)

* Fri Jul 16 2010 Partha Aji <paji@redhat.com> 1.1.28-1
- Forgot to add Exception Message ... (paji@redhat.com)

* Fri Jul 16 2010 Milan Zazrivec <mzazrivec@redhat.com> 1.1.27-1
- fixed typo in system_currency query
- Added a convert to flex api call and misc improvements on unit tests

* Thu Jul 15 2010 Justin Sherrill <jsherril@redhat.com> 1.1.26-1
- adding a couple of temp jars back for build system builds
  (jsherril@redhat.com)

* Thu Jul 15 2010 Justin Sherrill <jsherril@redhat.com> 1.1.25-1
* Thu Jul 15 2010 Justin Sherrill <jsherril@redhat.com> 1.1.24-1
- moving temp jars to ivy, and adding needed slf4j jars for quartz unit tests
  (jsherril@redhat.com)
- fix checksum info across mulitorg grant actions (shughes@redhat.com)
- fixed system_currency query (michael.mraka@redhat.com)

* Thu Jul 15 2010 Tomas Lestach <tlestach@redhat.com> 1.1.23-1
- [PATCH] allow multiple systems to be scheduled for an erratum via the API
  (aron@redhat.com)
- checkstyle fixes (tlestach@redhat.com)
- [PATCH] alter system.scheduleRunScript API call to schedule multiple systems
  (aron@redhat.com)
- removed dead file not used anywhere (michael.mraka@redhat.com)
- oracle client has been removed from /opt/oracle ages ago
  (michael.mraka@redhat.com)
- Add system currency report (colin.coe@gmail.com)
- Added API to list flex guests and eligible flex guests (paji@redhat.com)
- Added a Configuration page to Orgs to handle maintenance windows
  (paji@redhat.com)
- Added the lookupAndBind org to RequestContext so it could be used in various
  actions (paji@redhat.com)
- added a simple test to check for stagin content (paji@redhat.com)
- adding flex guest support for some of the org-entitlement apis
  (jsherril@redhat.com)
- making Channel package add page much faster (jsherril@redhat.com)
- Cleaned up web_customer, rhnPaidOrgs, and rhnDemoOrgs inaddition to moving
  OrgImpl- Org. These are unused tables/views/columns.. Added upgrade scripts
  accordingly (paji@redhat.com)
- fixed a goof up on preferences jspf that didn;t escape content
  (paji@redhat.com)
- fixed a comment typo (paji@redhat.com)
- Added an extra column mapping to OrgImpl object (paji@redhat.com)
- updating api doc for system.getScriptResults (adding serverId)
  (tlestach@redhat.com)
- add serverId to structure returned by system.getScriptResults() API call
  (aparsons@redhat.com)
- Corrected a couple of jsp pages where 'label for' was not used
  (paji@redhat.com)
- Fix checkstyle errors (colin.coe@gmail.com)
- Use correct tomcat version (colin.coe@gmail.com)
- Remove println used in testing (colin.coe@gmail.com)
- Display calina.out in admin tab, part 2 (colin.coe@gmail.com)
- Display calina.out in admin tab (colin.coe@gmail.com)

* Fri Jul 09 2010 Justin Sherrill <jsherril@redhat.com> 1.1.22-1
- 576139 - fixing issue where auto-application of errata would be triggered
  before the new repodata was generated. (jsherril@redhat.com)

* Thu Jul 08 2010 Shannon Hughes <shughes@redhat.com> 1.1.21-1
- removing log5j until we get fedora approval; removed velocity since its in
  tempjars; adding new versions of quartz for cron taskomatic scheduler
  (shughes@redhat.com)

* Thu Jul 08 2010 Justin Sherrill <jsherril@redhat.com> 1.1.20-1
- 603258 - fixing issue where channel.software.mergeErrata and mergePackages
  would not populate the errata/package cache corerctly (jsherril@redhat.com)

* Thu Jul 08 2010 Tomas Lestach <tlestach@redhat.com> 1.1.19-1
- CobblerSyncTask fix (tlestach@redhat.com)
- Made entitlement logic handle flex guests when the host is virt (un)entitled
  (paji@redhat.com)
- 608811 - fixing issue where virt guest creation would not create the guests
  to use a virtual bridge. (jsherril@redhat.com)

* Fri Jul 02 2010 Jan Pazdziora 1.1.18-1
- Use the { call ... } syntax instead of the direct PL/SQL.
- fix broken repo sync download log file logic (shughes@redhat.com)
- fixed a couple of issues with the sat scrubber test (paji@redhat.com)

* Thu Jul 01 2010 Tomas Lestach <tlestach@redhat.com> 1.1.17-1
- replacing ExceptionTranslator for SqlExceptionTranslator and its convert()
  method for sqlException() (tlestach@redhat.com)
- Added a sat scrubber test that wipes out old test artifactsw
  (paji@redhat.com)
- Added an automatic db test cleanup script as a part of tests
  (paji@redhat.com)
- fix bug Validation i18n key (shughes@redhat.com)
- bug fixing for reposync (shughes@redhat.com)
- junit modification for repo sync (shughes@redhat.com)
- checkstyle fix, extra java import (shughes@redhat.com)
- hook to call create repo sync task in taskomatic (shughes@redhat.com)
- remove call to repo task from the channel edit/update cmds
  (shughes@redhat.com)
- add last log repo sync to edit channel (shughes@redhat.com)
- remove old repo fields from channel edit page, clean up i18n strings
  (shughes@redhat.com)
- making links between repo objects and taskomatic (shughes@redhat.com)
- lots of checkstyle fixes (shughes@redhat.com)
- add channel count access for repo objects (shughes@redhat.com)
- general repo cleanup, bugfixing (shughes@redhat.com)
- new page: list of repos to sync (session sets) (shughes@redhat.com)
- struts support for repo sync action (shughes@redhat.com)
- adding new sync nav, moving add/remove to new tab (shughes@redhat.com)
- remove debug messages, add extra i18n update string (shughes@redhat.com)
- db mapping logic for channel repos (shughes@redhat.com)
- preselect set channel repo logic (shughes@redhat.com)
- initial jsp support for channel to repo mapping (shughes@redhat.com)
- change from rhnset to sessionset for repo maps (shughes@redhat.com)
- intial strut action for channel repository mapping (shughes@redhat.com)
- strut support for channel repository mapping (shughes@redhat.com)
- channel nav support for repository mapping (shughes@redhat.com)
- modify verbage for repo list summary (shughes@redhat.com)
- logic to delete content sources from db (shughes@redhat.com)
- minor syntax issue with i18n repo delete strings (shughes@redhat.com)
- initial files to support Repo delete (shughes@redhat.com)
- bug fixes for EditRepo, strut path fixes (shughes@redhat.com)
- RepoEdit page cleanup, jsp fixes (shughes@redhat.com)
- fix hibernate content obj named queries for Edit Repo (shughes@redhat.com)
- starting checking content objects off id and org for security; also fix query
  for taskomatic (shughes@redhat.com)
- commit before master merge (shughes@redhat.com)
- adding repo edit commands (shughes@redhat.com)
- refactoring repo commands to use base class (shughes@redhat.com)
- more repo content obj clean up (shughes@redhat.com)
- fix link for repo edit (shughes@redhat.com)
- quick fix to remove sync query from content source obj (shughes@redhat.com)
- update channel to handle sync date; remove from content source
  (shughes@redhat.com)
- fix incorrect reference to sync column of content source (shughes@redhat.com)
- adding org id mapping to content source objects (shughes@redhat.com)
- ise fixes for repo create (shughes@redhat.com)
- adding url field to repo details form/jsp (shughes@redhat.com)
- pushing changes to prepare for master merge (shughes@redhat.com)
- fixed incorrect url syntax for repocreate (shughes@redhat.com)
- adding repo domain creation logic to manager/action layer
  (shughes@redhat.com)
- pushing minor changes before master merge (shughes@redhat.com)
- repo struts action fnd jsp or creating repo objects. (shughes@redhat.com)
- support classes for adding a Repo object (shughes@redhat.com)
- repo validation xsd schema (shughes@redhat.com)
- adding nav entries for repo create and edit (shughes@redhat.com)
- struts entries for repo create and edit pages (shughes@redhat.com)
- adding dynaform for content source creation (shughes@redhat.com)
- fixing toolbar syntax for repo (shughes@redhat.com)
- minor tweaks to struts url path and hibernate fix (shughes@redhat.com)
- adding repolist page to struts (shughes@redhat.com)
- datasource queries for repolist listtag page (shughes@redhat.com)
- adding ContentSource DTO object for repo listtags (shughes@redhat.com)
- setting up ContentSource queries (shughes@redhat.com)
- fixing compile errors on RepoLister (shughes@redhat.com)
- initial classes for Repolisting (shughes@redhat.com)
- adding repo list jsp page (shughes@redhat.com)
- Revert "fixing accidental branch creation, removing cobbler stubs"
  (shughes@redhat.com)
- fixing accidental branch creation, removing cobbler stubs
  (shughes@redhat.com)
- new jsp for the repo list (shughes@redhat.com)
- adding nav menu for external repo management (shughes@redhat.com)
- minor changes to tests (shughes@redhat.com)
- more compiliation fixes to support many2many (shughes@redhat.com)
- fixing breakage after adding many2many objects for yum repo sync
  (shughes@redhat.com)
- minor updates to Channel object to add repos (shughes@redhat.com)
- initial hibernate changes to support many2many relationships of channel to
  repos (shughes@redhat.com)
- hibernate changes for existing content source objects (shughes@redhat.com)
- Fixed some checkstyle errors (paji@redhat.com)
- 605383 - fixing issue where adding errata to a channel with 'package
  association' unchecked wouldn't handle arches correctly (jsherril@redhat.com)

* Wed Jun 30 2010 Tomas Lestach <tlestach@redhat.com> 1.1.16-1
- 591291 - fix also mergeErrata with given start and end date
  (tlestach@redhat.com)
- remove exceptions from method definitions that aren't thrown
  (tlestach@redhat.com)
- More unit test fixes (paji@redhat.com)
- Cleared more unit test (paji@redhat.com)
- Fixed another checkstyle issue (paji@redhat.com)
- Speeded up a unit test .... (paji@redhat.com)
- Fixed a checkstyle issue (paji@redhat.com)
- Fixed fve unit tests Hopefully... (paji@redhat.com)
- Fixed a dupe key issue (paji@redhat.com)
- if file is rpm package, use checksum from db, otherwise read whole file
  (msuchy@redhat.com)
- Fixed a compile error.... (paji@redhat.com)
- Added more tests on Orphaned gets entitlements (paji@redhat.com)
- Added unit tests for VirtEntitlementsManager (paji@redhat.com)
- Fixed some typos (paji@redhat.com)
- Added page sizes to flex multiorg pages (paji@redhat.com)
- fixed a line typo where I forgot to clear the map create in session
  (paji@redhat.com)
- Added sorting to channel family-> orgs page (paji@redhat.com)
- Added flex magic to ChannelFamily -> Orgs page (paji@redhat.com)
- Added alphabar columns for the mutli org pages (paji@redhat.com)
- More verbiage on software entitlements page (paji@redhat.com)
- Updated the software entitlements page to deal with FVE (paji@redhat.com)
- Added a couple of enhancements on the Org software subs pager
  (paji@redhat.com)
- Fixed checkstyle errors (paji@redhat.com)
- Added code to get multiorgs org -> software channel ents page work with flex
  entitlements (paji@redhat.com)
- Forgot to commit EligibleFlexGuestAction (paji@redhat.com)
- Added the convert to flex plsql operation (paji@redhat.com)
- More updates to the UI (paji@redhat.com)
- More UI updates on the Flex Guest Pages added Nav stuff (paji@redhat.com)
- Made the Flexguest page show entitlements (paji@redhat.com)
- Initial cut to list eligible flex guests page (paji@redhat.com)
- Slight refactoring of Virtual Enttitlements (paji@redhat.com)
- Initial cut of the Flex Guests Page (paji@redhat.com)
- adding flex guest entitlement columns on the org entitlments page
  (jsherril@redhat.com)
- updating rhn_entitlement package for cert activation (jsherril@redhat.com)
- having setters do the right thing (jsherril@redhat.com)
- matching hosteds column names for flex guests (jsherril@redhat.com)
- adding hibernate mapping for flex guests (jsherril@redhat.com)

* Wed Jun 23 2010 Jan Pazdziora 1.1.15-1
- Fixed a couple of checkstyle errors (paji@redhat.com)

* Mon Jun 21 2010 Jan Pazdziora 1.1.14-1
- updating rhnPackageRepodata table to not use a reserved word.
  (jsherril@redhat.com)
- Fixed a typo in the previous commit (paji@redhat.com)
- Good Bye Channel License Code (paji@redhat.com)

* Fri Jun 18 2010 Miroslav Suchý <msuchy@redhat.com> 1.1.13-1
- implement <label> for form fields - sdc/details.jsp (msuchy@redhat.com)
- implement <label> for form fields - user/create/usercreate.jsp
  (msuchy@redhat.com)
- implement <label> for form fields - activationkeys/details.jspf
  (msuchy@redhat.com)
- implement <label> for form fields - edit.jsp (msuchy@redhat.com)
- implement <label> for form fields - orgcreate.jsp (msuchy@redhat.com)
- implement <label> for form fields - probe-edit.jsp (msuchy@redhat.com)
- implement <label> for form fields - filter-form.jspf (msuchy@redhat.com)
- implement <label> for form fields - restart.jsp (msuchy@redhat.com)
- implement <label> for form fields - monitoring.jsp (msuchy@redhat.com)
- implement <label> for form fields - bootstrap.jsp (msuchy@redhat.com)
- implement <label> for form fields - general.jsp (msuchy@redhat.com)
- 585176 - changing the behavior of the SSM package upgrade screen to handle
  system and their packages for upgrade invidually, so only packages needed on
  a system will be installed.  This means that each system is scheduled
  individually, but at least it is correct (jsherril@redhat.com)

* Thu Jun 17 2010 Miroslav Suchý <msuchy@redhat.com> 1.1.12-1
- Made the duplicate compares page do confirm delete differently
  (paji@redhat.com)
- Added a sort of 'confirm' logic for delete systems in dup compares page
  (paji@redhat.com)
- 602591 - "Content-Length" added to response header for different download
  contents (tlestach@redhat.com)
- 603890 - fix/rewrite system.listSubscribableBaseChannels API
  (tlestach@redhat.com)
- 576314 - fix for errata being added to the email queue multiple times before
  it can be run (jsherril@redhat.com)
- bumping up heap to 512m for jsp compiles (shughes@redhat.com)
- bumping up build heap to 512m (shughes@redhat.com)
- Removed an unnecessary abstraction for VirtEntitlements (paji@redhat.com)
- 591291 - associate packages also (when mergeing errata) (tlestach@redhat.com)
- 601656 - fix channel permission check for errata.clone (tlestach@redhat.com)
- 601656 - fix channel permission check for channel.software.mergePackages
  (tlestach@redhat.com)
- fixing issue where package summary could be null, causing NPE
  (jsherril@redhat.com)
- 601656 - fix channel permission check (tlestach@redhat.com)
- 591291 - clone errata instead of associating them to custom channels
  (tlestach@redhat.com)
- fixing hashCode for Errata (tlestach@redhat.com)
- 529359: Fixed a couple of bugs related to Remote Command Package upgrade
  (paji@redhat.com)
- 595473 525588 - fixing small query issue and moving the ssm operation
  creation to before the (jsherril@redhat.com)
- 595473 525588 - fixing issue where child channel subscription changes would
  not use the stored procedure and would instead update rhnServerChannel table
  directly, bypassing all entitelment logic (jsherril@redhat.com)
- 525588 - changing SSM child channel subscription page to not use hibernate
  when doing subscribng (jsherril@redhat.com)
- Correct 'checkstyle' errors (colin.coe@gmail.com)
- checkstyle fixes (jsherril@redhat.com)
- Update errata.setDetails to allow setting CVEs (colin.coe@gmail.com)
- Allow CVEs to be set on unpublished errata (colin.coe@gmail.com)
- 585176 - fixing issue where packages were excluded from update on SSM
  upgradable packages page when the packages had multiple arches
  (jsherril@redhat.com)
- 585965 - fixing issue with multilib packages and errata-cache generation,
  where updating one arch of a package would indicate that the other one was
  updated as well (jsherril@redhat.com)
- 563859 - fixing issue where adding errata to x86_64 channels would only get
  packages of one arch, even if the errata had two (lib packages)
  (jsherril@redhat.com)
- unit test fix (jsherril@redhat.com)
- Adding the correct checkstyle for inactive systems (paji@redhat.com)
- 576953 - fixing errata search case sensitivity and not searching on partial
  cve name (jsherril@redhat.com)
- 588367 - introducing systemgroup.scheduleApplyErrataToActive API call
  (tlestach@redhat.com)
- 588367 move applyErrataHelper to ErrataManager (tlestach@redhat.com)
- Added the dupe compare css and javascript magic (paji@redhat.com)
- 590204 - fixing issue where pagination wasnt working properly on normal user
  list page (jsherril@redhat.com)
- Made the default dups compare page preselect a bunch of items
  (paji@redhat.com)
- Improved a error message on Dups systems page (paji@redhat.com)
- Fix style of commit c4e387bbb1c5cf16f54a2fa968a5613121bc1d7a
  (lukas.durfina@gmail.com)
- A more functional dupes compare page (paji@redhat.com)
- adding distro deletion to cleanup script (jsherril@redhat.com)
- Removed a no white space after a type cast check since we are not enforcing
  it anywhere (paji@redhat.com)
- unit test fix (jsherril@redhat.com)
- Generate Debian repository (lukas.durfina@gmail.com)
- Fixed broken unit tests (paji@redhat.com)
- checkstyle fix (joshua.roys@gtri.gatech.edu)
- Updated a typo in the  string (paji@redhat.com)
- Updated a resource string (paji@redhat.com)
- Added i18n strings for the systemdetails page (paji@redhat.com)
- Limit automatic config comparisons to diff enabled systems
  (joshua.roys@gtri.gatech.edu)

* Mon May 10 2010 Partha Aji <paji@redhat.com> 1.1.11-1
- Added an option to selectively delete instead of reactivate when a system is
  being reprovisioned (paji@redhat.com)
- Made ssm operations use OperationDetailsDto instead of just dealing with
  plain maps and random attributes (paji@redhat.com)
- unit tset fix (jsherril@redhat.com)
- 528884 - fixing issue where cloning ks profiles wouldnt clone virt info
  (jsherril@redhat.com)
- Added stubs for the duplicate profiles compare page (paji@redhat.com)
- Fixed a hibernate bug on capabilities object. Removed created and modified
  from mapping (paji@redhat.com)
- 568962 - get correct set of errata to merge (tlestach@redhat.com)
- Fix a NPE in the Audit code (joshua.roys@gtri.gatech.edu)
- Added the import tree.js part to the expansion decorator so its used on a
  need to use bases (paji@redhat.com)
- Added the logic to handle Delete from the Dup Systems page (paji@redhat.com)
- Made the dup systems page use ssm (paji@redhat.com)
- Made the expansion decorator show the show all|hide all correctly
  (paji@redhat.com)
- queuing channel repo generation for new channels (jsherril@redhat.com)
- Fixed a pagination issue that occured on first page load (paji@redhat.com)
- ignoring virt bonded interfaces, changing dups page to not sure the same set,
  and fixing inactive counts on mac and hostname pages (jsherril@redhat.com)
- 585901 - add an extra null condition (tlestach@redhat.com)
- Added a form var to keep track of inactive count (paji@redhat.com)
- Added logic for all the 3 tabs to use the same set as they refer to the same
  list (paji@redhat.com)
- Added Nav Tabs + hostname /mac address functionality + cleaned up the i18n
  Strings (paji@redhat.com)
- adding inactive drop down box and select inactive button
  (jsherril@redhat.com)
- Changed the tree behaviour to always expand (paji@redhat.com)
- Fixed checkstyle (paji@redhat.com)
- Commiting the Select All magic stuff (paji@redhat.com)
- 588901 - fix to_package_id (joshua.roys@gtri.gatech.edu)

* Wed May 05 2010 Tomas Lestach <tlestach@redhat.com> 1.1.10-1
- 585901 - recursive comps search (tlestach@redhat.com)
- More work on select all magic (paji@redhat.com)
- 588901 - Fix listLatestUpgradablePackages API results
  (joshua.roys@gtri.gatech.edu)
- Fixed an accidental compile error that occured due to a previous commit
  (paji@redhat.com)
- Added some magic to show the system names and url instead of ids in the dups
  page (paji@redhat.com)
- added an nbsp to space the text better (paji@redhat.com)
- Added a new tag attribute to filter by ip address (paji@redhat.com)
- More list tag enhancements (paji@redhat.com)
- Updated the list tag to deal with parent vs child filtering (paji@redhat.com)
- More changes to properly handle selection javascript magic (paji@redhat.com)
- Needed to add more JS magic to get selections to work (paji@redhat.com)
- Quick fix to deal with a null pointer that would ve occued on a logdebg
  (paji@redhat.com)
- Added code to get checkbox grouping to work (paji@redhat.com)
- Got the tree filters working (paji@redhat.com)
- Fixed a checkstyle error (paji@redhat.com)
- fixing RowRenderer, to do coloring more like the mockups
  (jsherril@redhat.com)
- Made the post reactivation key logic more fail safe.. (paji@redhat.com)

* Thu Apr 29 2010 Partha Aji <paji@redhat.com> 1.1.9-1
- Added new cobbler snippets to enable sytem reactivation on bare metal reprovisioning
  (paji@redhat.com)
- Added code to show general snippets created in spacewalk.
- Remove spammy audit types from default search (joshua.roys@gtri.gatech.edu)

* Thu Apr 29 2010 Tomas Lestach <tlestach@redhat.com> 1.1.8-1
- introducing DistChannelHandler (tlestach@redhat.com)
- add 2 new DistChannelMap related queries with appropriate methods
  (tlestach@redhat.com)
- rename {lookup,find}ByOsReleaseAndChannelArch ->
  ByProductNameReleaseAndChannelArch (tlestach@redhat.com)
- Added all the javascript macgic needed to show and hide stuff
  (paji@redhat.com)
- Fixed a Compile typo to work with 1.5 compiler (paji@redhat.com)

* Wed Apr 28 2010 Jan Pazdziora 1.1.7-1
- Added new expandable and non-expandable columns. Also UI improvements
  (paji@redhat.com)
- adding expandable row renderer and adding it to duplicate page
  (jsherril@redhat.com)
- Added an 'expandable' tag function to differentiate between parent/child
  (paji@redhat.com)
- Got the new treeable list tag in a more stable state (paji@redhat.com)
- Better looking Duplicate Ips page (paji@redhat.com)
- The relativeFilename in rhnChannelComps is really relative, need to join with
  slash.
- converting Duplicate dtos to use new expandable interface
  (jsherril@redhat.com)
- Added initial entry point for duplicate ip page (paji@redhat.com)
- Added initial mods to list tag to deal with simple trees (paji@redhat.com)
- adding row renderer (jsherril@redhat.com)
- creating RowRenderer to provide alternate ways to render the styles of each
  row (jsherril@redhat.com)
- remove @Override, since it is not an Override (tlestach@redhat.com)
- Change from nested select to inner join (colin.coe@gmail.com)
- Got the delete systems  confirm page completed. (paji@redhat.com)
- Make bash the default for syntax highlighting (colin.coe@gmail.com)

* Fri Apr 23 2010 Justin Sherrill <jsherril@redhat.com> 1.1.6-1
- adding duplicate system manager layer and api calls (jsherril@redhat.com)
- adding server delete event for duplicate profiles (shughes@redhat.com)
- Moved SSM System DeleteConfirm page to java to facilitate Deletion using the
  message queue infrastructure (paji@redhat.com)
- allowing the period character is cobbler system records (jsherril@redhat.com)

* Wed Apr 21 2010 Justin Sherrill <jsherril@redhat.com> 1.1.5-1
- adding feature to preselect a kickstart profile for provisioning if the
  cobbler system record for that system has it selected (jsherril@redhat.com)
- 580927 - sorting advanced options (jsherril@redhat.com)
- fixing broken unit tests and properly picking the right exception
  (jsherril@redhat.com)
- Addition of channel.software.getChannelLastBuildById API call
  (james.hogarth@gmail.com)

* Mon Apr 19 2010 Michael Mraka <michael.mraka@redhat.com> 1.1.4-1
- 576211 - fixed server name replacement pattern
- removing log5j stuff
- fix issue with PSQLException

* Fri Apr 16 2010 Justin Sherrill <jsherril@redhat.com> 1.1.2-1
- bumping spec files to future 1.1 packages (shughes@redhat.com)
- 516983 - making it clearer that a distro cannot be deleted if profiles are
  associated with it. Also fixing the nav for that page (jsherril@redhat.com)
- Fix the SELinux regex to handle MLS categories better
  (joshua.roys@gtri.gatech.edu)
- Fix SSM 'Select All' button on configuration pages
  (joshua.roys@gtri.gatech.edu)
- xmlrpc: Put the symlink target in 'contents' (joshua.roys@gtri.gatech.edu)
- adding velocity dep (jsherril@redhat.com)
- Add 'arch' to channel.list*Channels (colin.coe@gmail.com)
- Fix xmlrpc file-type for symlinks (joshua.roys@gtri.gatech.edu)
- adding log5j to ivy stuff, and moving the repo to parthas fedorapeople
  account (jsherril@redhat.com)
- 576907 - making same display changes for system sync (tlestach@redhat.com)
- Move systemlogs directory out of /var/satellite (joshua.roys@gtri.gatech.edu)
- 580227 - displaying dates in the same format (tlestach@redhat.com)

* Wed Apr 07 2010 Tomas Lestach <tlestach@redhat.com> 0.9.17-1
- introducing kickstart.cloneProfile API call (tlestach@redhat.com)

* Wed Apr 07 2010 Justin Sherrill <jsherril@redhat.com> 0.9.16-1
- 573153 - improving performance of the systems group overview page
  considerably (jsherril@redhat.com)
- adding NVL to query which needed it (jsherril@redhat.com)
- fixing small issue with query that resulted in odd error, inconsistent
  datatypes: expected UDT got CHAR (jsherril@redhat.com)
- Implement 'channel.software.listChildren' API call (colin.coe@gmail.com)

* Fri Apr 02 2010 Tomas Lestach <tlestach@redhat.com> 0.9.15-1
- 576907 - supporting multilib packages for syncing systems/profiles
  (tlestach@redhat.com)
- fixing taskomatic problem (tlestach@redhat.com)
- 577074 - Fix to remove invalid characters from a cobbler system record name
  (paji@redhat.com)
- 574594 - Fixed date based sorting issues on 4 User List pages.
  (paji@redhat.com)
- 577224 - Fixed an issue where when cloning KS profiles variables were not
  getting copied (paji@redhat.com)

* Wed Mar 31 2010 Justin Sherrill <jsherril@redhat.com> 0.9.14-1
- 531122 - fixing issue where system records created with cobbler would not use
  all the correct activation keys once keys were changed from a profile
  (jsherril@redhat.com)
- 522497 - Fixed a ks system details bug (paji@redhat.com)
- Remove audit review cruft from spacewalk-setup (joshua.roys@gtri.gatech.edu)

* Fri Mar 26 2010 Justin Sherrill <jsherril@redhat.com> 0.9.13-1
- 576301, 576314 - fixing issues where auto-apply of errata was applying even
  for systems that did not need the errata and was being scheduled multiple
  times for systems (once for every channel that contained that errata)
  (jsherril@redhat.com)
- changing cobbler call to use automated user since it could go through
  taskomatic (jsherril@redhat.com)
- API to list API (tlestach@redhat.com)
- 559693 - fixing apidoc (tlestach@redhat.com)
- 559693 - allow channel.software.listAllPackages to return the checksum
  (colin.coe@gmail.com)
- added packages no more automaticaly required in tomcat6
  (michael.mraka@redhat.com)

* Fri Mar 26 2010 Tomas Lestach <tlestach@redhat.com> 0.9.12-1
- API to list API (tlestach@redhat.com)
- 559693 - fixing apidoc (tlestach@redhat.com)
- 559693 - allow channel.software.listAllPackages to return the checksum
  (colin.coe@gmail.com)

* Wed Mar 24 2010 Michael Mraka <michael.mraka@redhat.com> 0.9.11-1
- fixed Requires for tomcat6
- test case fix for SystemHandlerTest

* Mon Mar 22 2010 Tomas Lestach <tlestach@redhat.com> 0.9.10-1
- 575796 - make system.get_name API call faster (tlestach@redhat.com)
- 529359 - attempting to fix issue where solaris packages couldnt be installed,
  may break unit test, we will see (jsherril@redhat.com)
- 529359 - Fix for this error (paji@redhat.com)
- Basically removed the listAllSystems call in SystemManager (paji@redhat.com)
- 574197 - making cobbler name seperator configurable (jsherril@redhat.com)

* Wed Mar 17 2010 Michael Mraka <michael.mraka@redhat.com> 0.9.9-1
- 568958 - package removal and verify
- 516048 - syncing java stack with perl stack on channel naming convention
- 510383 - Create/Update user commands use the max_user_len and min_user_len values
- 574065 - shared channel couldnt properly be used as a distros channel
- fixed syntax highliging in editarea textareas
- 510383 - fixes on the UI side for password length issue 
- 572277 - package profile sync
- added an API function: errata.listUnpublishedErrata
- 559551 - ISE fixed for SyncSystems.do
- making Channel.getPackages() much more verbose
- 570560 - fixing misleading channel creation warning message
- 514554 - adding back the ability to delete virt guests
- 529962 - nav not showing the current tab
- 531122 - <<inherit>> would appear within system records when modifying activation key
- 493176 - kickstart.tree.getDetails
- 562881 - save cobbler object after setting kickstart variables
- 562881 - cobbler system record check

* Fri Feb 19 2010 Tomas Lestach <tlestach@redhat.com> 0.9.8-1
- 566434 - manage base entitlements with system.add/removeEntitlements API call
  (tlestach@redhat.com)
- combine several API call params to a single Map parameter
  (tlestach@redhat.com)

* Tue Feb 16 2010 Justin Sherrill <jsherril@redhat.com> 0.9.7-1
- fixing issue with conflict between javamail package and classpathx-mail
  (which provides javamail as a provides).  The fedora 12 build was building
  against the javamail package which broke the deployment when it wasnt
  installed (jsherril@redhat.com)

* Mon Feb 15 2010 Justin Sherrill <jsherril@redhat.com> 0.9.6-1
- changing new rev number to be one more than latest, not one more than current
  (jsherril@redhat.com)
-  510100 - adding the ability to set a config file to a certain revision
  (jsherril@redhat.com)
- making timezone still null errors a bit quieter.  Maybe once we really add
  all the timezones we can really do a warning (jsherril@redhat.com)
- Automatic commit of package [spacewalk-java] release [0.9.4-1].
  (jsherril@redhat.com)
- fixing rhn.xml for tomcat6 (jsherril@redhat.com)
- 562881 - new api calls introduced (tlestach@redhat.com)

* Thu Feb 11 2010 Justin Sherrill <jsherril@redhat.com> 0.9.4-1
- adding snippet api unit tests (jsherril@redhat.com)

* Wed Feb 10 2010 Justin Sherrill <jsherril@redhat.com> 0.9.2-1
- initial tomcat6 stuff (jsherril@redhat.com)
- change checkstyle Header to RegexpHeader (tlestach@redhat.com)
- change copyright preferencies for newly created java files
  (tlestach@redhat.com)
- updated copyrights in all java files to make hudson happy
  (michael.mraka@redhat.com)
- adding createOrUpdate and delete to snippet handler as well as tests
  (jsherril@redhat.com)
- 558628 - fixing issue with configure-proxy script as well as making /cblr
  rewrites work over SSL too (jsherril@redhat.com)
- commiting missing files from previous commit that converted target systems
  page to java (jsherril@redhat.com)
- adding kickstart.snippet.list* (jsherril@redhat.com)
- fixing issue where select all and update set would clear the set before
  redisplaying the page (jsherril@redhat.com)
- fixing issue where probe suite probe list was not generating probe links
  correctly resulting in an error when trying to edit or view the probe
  (jsherril@redhat.com)
- let's start Spacewalk 0.9 (michael.mraka@redhat.com)

* Sat Feb 06 2010 Michael Mraka <michael.mraka@redhat.com> 0.8.11-1
- Fix a NPE in CompareConfigFilesTask

* Thu Feb 04 2010 Michael Mraka <michael.mraka@redhat.com> 0.8.10-1
- updated copyrights
- 556956 - fixed listSubscribedSystems api call would error
- 559015 - fixed target systems page
- removed handler org_has_scouts
- 531454 - provide architecture even for downgrade/upgrade
- removed config values web.public_errata_*
- 561068 - fixed api breakage with new cobbler version

* Fri Jan 29 2010 Miroslav Suchý <msuchy@redhat.com> 0.8.9-1
- 539159 - offering only ssm systems with appropriate permissions for config channel unsubscription (tlestach@redhat.com)
- 539159 - offering only ssm systems with appropriate permissions for config channel subscription (tlestach@redhat.com)
- 538435 - fixing issue where cloning a channel wouldnt properly clone the activation keys, and wouldnt update the default session key properly (jsherril@redhat.com)
- 506950 - fixing issue where RedHat channels tab would show up for spacewalk users (jsherril@redhat.com)
fixing issue that kept spacewalk from working with the newest cobbler (jsherril@redhat.com)
- 559284 - fixing issue where _ & - characters were being removed from cobbler names (jsherril@redhat.com)

* Wed Jan 27 2010 Justin Sherrill <jsherril@redhat.com> 0.8.8-1
- fixing api doc (jsherril@redhat.com)

* Wed Jan 27 2010 Michael Mraka <michael.mraka@redhat.com> 0.8.7-1
- 529460 - fixing detection of disconnected satellite
- 530177 - moving cobbler snippet usage before user %post scripts
- 543879 - support for downloading kickstart profiles through a proxy
- 493176 - introducing kickstart.tree.getDetails API call
- 382561 - fixing daily status message to be formatted correctly
- 543184 - ability to change logging on a kickstart file from the api
- 513716 - prefix check simplification
- 506279 - speeding up channel.software.addPackages
- 518127 - adding a configchannel.deployAllSystems api call

* Fri Jan 15 2010 Tomas Lestach <tlestach@redhat.com> 0.8.6-1
- removing logic for channel checksum type completion (tlestach@redhat.com)
- 549752 - fix for check "channel in set" in UpdateChildChannelsCommand
  (tlestach@redhat.com)
- 555212 - changing the path we use for downloading package updates in
  kickstarts from $http_server to $redhat_management_server so that distros can
  be located externally without breaking this functionality
  (jsherril@redhat.com)
- 549752 - throwing exception, if subscribing system to a wrong child via api
  (tlestach@redhat.com)
- 537147 - removign unused row in column on user details page
  (jsherril@redhat.com)
- 514759 - stripping space chars from activation keys (jsherril@redhat.com)
- 554516 - adding better formatting for config file diffs (jsherril@redhat.com)
- 513716 - prefix validation added when creating a user (tlestach@redhat.com)
- 554767 - fixing issue where file preservation list details wouldnt always
  show up under the correct tab (jsherril@redhat.com)
- 543461 - fixing issue where csv downloader for systems errata list was not
  showing up (jsherril@redhat.com)
- 549553 - speeding up package removal from channel (jsherril@redhat.com)
- 553262 - fixing issue where kickstart label wasnt printed on software profile
  page (jsherril@redhat.com)

* Fri Jan 08 2010 Justin Sherrill <jsherril@redhat.com> 0.8.5-1
- 553265 - fixing issue where stored profile list wasnt sorted by name
  (jsherril@redhat.com)
- 552900 - fixing issue where variables would have a newline on the end
  (jsherril@redhat.com)
- Update copyright years to end with 2010. (jpazdziora@redhat.com)
- adding "Yum Repository Checksum Type" info to the channels/ChannelDetail.do
  page (tlestach@redhat.com)
- 526823 - improving speed of scheduling package installs for 1000s of systems
  (jsherril@redhat.com)
- 549391 - ISE when audit searching without any machine information
  (tlestach@redhat.com)

* Fri Dec 18 2009 Tomas Lestach <tlestach@redhat.com> 0.8.4-1
- fixed exception handling (tlestach@redhat.com)
- modifying Checksum.toString() for easier debugging (tlestach@redhat.com)
- sha256 changes for taskomatic (tlestach@redhat.com)
- adding checksum type for rhn/errata/details/Packages.do page
  (tlestach@redhat.com)
- displaying checkum type on rhn/software/packages/Details.do page
  (tlestach@redhat.com)
- download_packages.pxt was in the second rhn-tab-url in both
  channel_detail.xmls, and not referenced from anywhere else, removing.
  (jpazdziora@redhat.com)
- The webapp.conf is not used anywhere. (jpazdziora@redhat.com)
- adding channel.software.regenerateYumCache() api call (jsherril@redhat.com)
- making selinux not required for server.config.createOrUpdate() api call, also
  adding selinux_ctx to the documentation (jsherril@redhat.com)
- changing mock request to default to a POST request (jsherril@redhat.com)

* Wed Dec 16 2009 Tomas Lestach <tlestach@redhat.com> 0.8.3-1
- modifying spacewalk-java build propetries to enable f12 builds
  (tlestach@redhat.com)
- Remove the spacewalk-moon (sub)package as it is not used anywhere.
  (jpazdziora@redhat.com)
- correcting the action that the POST check was done for errata add package
  (jsherril@redhat.com)
- adding post checking to a couple of pages (jsherril@redhat.com)
- 545995 - adding package signing key to the package details page
  (jsherril@redhat.com)
- The email.verify.body trans-unit is not used anywhere, removing as dead text.
  (jpazdziora@redhat.com)

* Thu Dec 10 2009 Michael Mraka <michael.mraka@redhat.com> 0.8.2-1
- fixed support for SHA256 rpms

* Fri Dec  4 2009 Miroslav Suchý <msuchy@redhat.com> 0.8.1-1
- sha256 support

* Wed Dec 02 2009 Tomas Lestach <tlestach@redhat.com> 0.7.24-1
- 537094 - yum list-sec CVE's on cloned channels doesn't work
  (tlestach@redhat.com)
- fixing checksum empty string in the repo metadata (tlestach@redhat.com)
- checking return value of channel.getChecksum() (tlestach@redhat.com)
- 543347 - Security errata with enhancement advisory icons
  (tlestach@redhat.com)
- fixing ISE when cloning channel (tlestach@redhat.com)
- fixing ISE when adding Red Hat Errata to custom channel (tlestach@redhat.com)

* Tue Dec  1 2009 Miroslav Suchý <msuchy@redhat.com> 0.7.23-1
- 542830 - fixing three api calls that were using very inefficient queries to use the same queries that were used in sat 5.2 (jsherril@redhat.com)
- converting old hibernate max in clause limit fix to use new fix (jsherril@redhat.com)
- 538559 - fixing issue where about 300 errata could not be applied to a system due to inefficient hibernate usage (jsherril@redhat.com)
- fixing list borders on errata apply confirm page (jsherril@redhat.com)
- Fix creating new config-managed symlinks (joshua.roys@gtri.gatech.edu)

* Mon Nov 30 2009 Tomas Lestach <tlestach@redhat.com> 0.7.21-1
- checking return value of channel.getChecksum() (tlestach@redhat.com)
- adding checkstyle build dependency (tlestach@redhat.com)
- updating ant-contrib path (tlestach@redhat.com)

* Wed Nov 25 2009 Miroslav Suchý <msuchy@redhat.com> 0.7.19-1
- improving the system channels page by increasing the base channel selector box size and having the custom channels sorted by name (jsherril@redhat.com)
- another small display issue fix for list (jsherril@redhat.com)
- fixing sort on channel manage page to sort by name and not id (jsherril@redhat.com)
- fixing a bunch of list display issues that have bugged me for a while (jsherril@redhat.com)
- 519788 - fixing set selection on two config management lists (jsherril@redhat.com)
- checkstyle fix (jsherril@redhat.com)
- unit test fixes (jsherril@redhat.com)
- unit test fix - reloading the "Action" hibernate object seemed to cause issues with the user object that it was associated with, so instead lets try refreshing (jsherril@redhat.com)

* Fri Nov 20 2009 Tomas Lestach <tlestach@redhat.com> 0.7.18-1
- some columns not filled on webui for non-cve errata (tlestach@redhat.com)
- checkstyle fix (jsherril@redhat.com)
- 512844 - fixing inefficient query in package set clenaup
  (jsherril@redhat.com)
- unit test fix - we no longer do validation checking on kickstart partitions,
  so no need to test it (jsherril@redhat.com)
- unit test fix - kickstart compare packages was not working correctly
  (jsherril@redhat.com)
- 537491 - fixing issue with cloned kickstart profiles losing the package list
  during cloning (jsherril@redhat.com)
- checkstyle fix (jsherril@redhat.com)
- unit test fix (jsherril@redhat.com)
- unit test fix (jsherril@redhat.com)

* Thu Nov 12 2009 Tomas Lestach <tlestach@redhat.com> 0.7.17-1
- 536825 - storing "@ Base" KickstartPackage into DB (tlestach@redhat.com)
- java code enhancements according to jsherrill's comments
  (tlestach@redhat.com)
- unit test fix (jsherril@redhat.com)

* Tue Nov 10 2009 Tomas Lestach <tlestach@redhat.com> 0.7.16-1
- WebUI Errata & CVEs enhancements (tlestach@redhat.com)
- unit test fixes (jsherril@redhat.com)
- 531649 - fixed issue where confirmation message was not displayed after using
  channel merge/compare feature (jsherril@redhat.com)
- 531645 - fixing query with mistaken id reference (jsherril@redhat.com)
- standart Red Hat header added to CompareConfigFilesTask.java
  (tlestach@redhat.com)
- Show number of differing config files in overview
  (joshua.roys@gtri.gatech.edu)
- Set CompareConfigFilesTask to run at 11pm (joshua.roys@gtri.gatech.edu)
- Add task to schedule config file comparisons (joshua.roys@gtri.gatech.edu)
- Fix two more fd leaks (joshua.roys@gtri.gatech.edu)
- Plug fd leak (joshua.roys@gtri.gatech.edu)
- Fix system comparison file/dir/symlink counts (joshua.roys@gtri.gatech.edu)
- 508771 - fixing incorrect sort on channel errata list page
  (jsherril@redhat.com)
- 531091 - fixing issue that would result in odd hibernate errors due to
  hibernate objects being used across hibernate sessions (jsherril@redhat.com)
- 531059 - fixing issue where certain characters in the org name would cause
  errors when trying to create things in cobbler (jsherril@redhat.com)

* Tue Oct 27 2009 Tomas Lestach <tlestach@redhat.com> 0.7.15-1
- replacing HashSet with TreeSet (tlestach@redhat.com)
- checkstyle errors removed (tlestach@redhat.com)
- 525561 - fixing issue where ksdata without associated kickstart defaults
  would try to be synced to cobbler and fail (jsherril@redhat.com)

* Mon Oct 26 2009 Tomas Lestach <tlestach@redhat.com> 0.7.13-1
- 527724 - fix for kickstart upgrade issue (tlestach@redhat.com)
- 449167 - it looks better when architecture column is not thin column
  (msuchy@redhat.com)

* Fri Oct 23 2009 Miroslav Suchý <msuchy@redhat.com> 0.7.10-1
- 449167 - show rpm install date in webui
- 144325 - recommiting this without the unintended sql commit  <jsherril@redhat.com>
- 144325 - moving probes and probe suite pages over to new list tag <jsherril@redhat.com>

* Tue Oct 20 2009 Miroslav Suchý <msuchy@redhat.com> 0.7.9-1
- Make spacewalk use the editarea RPM and remove supplied editarea files (colin.coe@gmail.com)

* Tue Oct 20 2009 Miroslav Suchý <msuchy@redhat.com> 0.7.8-1
- reverting parthas patch that was trying to automatically get connection info, but cause too many issues (jsherril@redhat.com)
- 522526 - fixing small issue where updating advanced options page would remove custom partitioning script (jsherril@redhat.com)
- 522526 - fixing issue where snippets couldnt be used in the partitioning section of the kickstart wizard (jsherril@redhat.com)
- checkstyle fix (jsherril@redhat.com)
- 523624 - fixing issue where snippets were written with a carraige return (jsherril@redhat.com)
- 526823 - fixing issue where SSM package removal pages were taking way too long and timing out with 11000 systems (jsherril@redhat.com)
- 525575 - imporoving performance of system group overview query (michaels fix) (jsherril@redhat.com)

* Thu Oct  1 2009 Miroslav Suchý <msuchy@redhat.com> 0.7.7-1
- 476851 - removing column "ENVIRONMENT" from ConfigMacro
- workaround for hibernate not handling in caluses of more than 1000 <jsherril@redhat.com>
- 523673 - generate repomd for zstreams too
- adding workaround for hibernate oddity/bug <jsherril@redhat.com>
- checkstyle fixes <jsherril@redhat.com>
- 525549 - fixing issue where SSM package operations would run out of memory <jsherril@redhat.com>
- adding script to help diagnose spacewalk-cobbler login issues <jsherril@redhat.com>
- Fix audit machine listing/paginatio <joshua.roys@gtri.gatech.edu>
- Make reviewing empty audit sections possible <joshua.roys@gtri.gatech.edu>
- Display 'File Type' as 'Symlink' in file details <joshua.roys@gtri.gatech.edu>
- 523926 - fixing issue with schedule event package list not paginating properly <jsherril@redhat.com>

* Thu Sep 17 2009 Miroslav Suchý <msuchy@redhat.com> 0.7.6-1
- 523631 - Files in /etc/rhn/default should not be "noreplace"
- fixing broken path in eclipse classpath generation
- 523146 - fix typo in name of column
- 476851 - removal of tables: rhn_db_environment, rhn_environment
- Made hibernate configs use new configs.
- fixing issue where repo_sync tasks would not get removed under certain conditions
- fixing issue where errata cache task was pulling ALL tasks out of the queue and not just the two it actually was using

* Wed Sep 02 2009 Michael Mraka <michael.mraka@redhat.com> 0.7.5-1
- Add symlink capability to config management (joshua.roys@gtri.gatech.edu)

* Tue Sep 01 2009 Michael Mraka <michael.mraka@redhat.com> 0.7.4-1
- 498661 - added missing oracle/monitoring translation

* Tue Sep 01 2009 Michael Mraka <michael.mraka@redhat.com> 0.7.3-1
- moved database specific files to subpackages
- 518227 - missing repo label would result in invalid summary error
- 498009 - kickstart label would not show up on kickstart variables page
- setting the default checksum type for channels to be sha1 instead of sha256
- making RepoSyncTask use the --quiet flag for repo syncing
- new way of waiting on process for RepoSync task.  Hopefully this does not
  bail out after a long time

* Thu Aug 20 2009 jesus m. rodriguez <jesusr@redhat.com> 0.7.2-1
- fix duplicate base channels listed in the "Parent Channel" dropdown (jesusr@redhat.com)
- Log files should be ghosted rather than belonging to a package (m.d.chappell@bath.ac.uk)

* Wed Aug 19 2009 jesus m. rodriguez <jesusr@redhat.com> 0.7.1-1
- add the Chat graphic as an advertisement to the layouts. (jesusr@redhat.com)
- allow users to chat with spacewalk members on IRC via the web.
  (jesusr@redhat.com)
- 518342 - adding workaround for RHEL5u4 bug failing to register when dbus and
  hal are not running (jsherril@redhat.com)
- Checkstyle fix (jason.dobies@redhat.com)
- 518262 - Fixed select all buttons when selecting erratum packages to push to
  a channel. (jason.dobies@redhat.com)
- 516863 - Fix Schedule page date sorting. (dgoodwin@redhat.com)
- adding config option for disabling the ability to access child channel repo
  through kickstart (jsherril@redhat.com)
- adding support for child channel repos during kickstart (jsherril@redhat.com)
- 517567 - fixing issue with ISE with page sort on org trust page
  (jsherril@redhat.com)
- 517551 - fixing issue where a migrated system couldnt provision a guest
  (jsherril@redhat.com)
- unit test (jsherril@redhat.com)
- 517421 - allow shared channels as parents to child channels
  (jesusr@redhat.com)
- 494409 - Update TrustAction to removed shared subscriptions before removing
  trusts (jortel@redhat.com)
- fixing the cloned channel creation to use the original channels checksum type
  and set to db. Once the cloned logic is converted from perl to java we can do
  this more nicely. (pkilambi@redhat.com)
- 509430 - fixing issue where the provisioning tab would ISE on 2.1 systems
  (jsherril@redhat.com)
- 517076 - Added association of servers in the SSM to the package upgrade task
  log. See comment in the code for more information. (jason.dobies@redhat.com)
- 517086 - Added note to indicate the types of SSM tasks to expect to see on
  that page to minimize confusion. (jason.dobies@redhat.com)
- 514305 - switching the algorithm for reading the file into memory.
  (mmccune@redhat.com)
- 517074 - Systems were pulled from the SSM rhnSet without being scoped to a
  specific user ID. Updated the query to take user IDs into account.
  (jason.dobies@redhat.com)
- Fixed typo. (jason.dobies@redhat.com)
- 483606 - Added clause to SSM system retrieval query to filter out proxies.
  (jason.dobies@redhat.com)
- fixing checkstyle (pkilambi@redhat.com)
- fixing unit test breakage (pkilambi@redhat.com)
- 509364 - Fix to show Package Arch name correctly in SSM Package isntall
  (paji@redhat.com)
- 516220 - Fixed bug in SSM query that was looking for systems in any set, not
  just the SSM specific rhnSet. (jason.dobies@redhat.com)
- Reapplying accidentally reverted commit: "Revert "478397 - fixing issue where
  rhnpush would schedule a taskomatic task to regenerate needed cache and was
  using a query that didnt generate for all channels (even though it was
  deleting from all channels)"" (jason.dobies@redhat.com)
- 443500 - Made sure the call to complete the SSM async operation always takes
  place. Added hook to associate servers with the operation.
  (jason.dobies@redhat.com)
- Revert "478397 - fixing issue where rhnpush would schedule a taskomatic task
  to regenerate needed cache and was using a query that didnt generate for all
  channels (even though it was deleting from all channels)"
  (jason.dobies@redhat.com)
- 478397 - fixing issue where rhnpush would schedule a taskomatic task to
  regenerate needed cache and was using a query that didnt generate for all
  channels (even though it was deleting from all channels)
  (jsherril@redhat.com)
- adding reposync task to taskomatic config (jsherril@redhat.com)
- bumping versions to 0.7.0 (jmatthew@redhat.com)

* Wed Aug 05 2009 John Matthews <jmatthew@redhat.com> 0.6.41-1
- 509474 - make sure we symlink to stringtree-json (mmccune@redhat.com)
- 509474 - fixing NPE (joshua.roys@gtri.gatech.edu)
- 509474 - removing un-needed check now that RPM installs this dir
  (mmccune@redhat.com)
- 509474 - adding directory to RPM installation and fixing jsps
  (joshua.roys@gtri.gatech.edu)
- 509474 - switching to exists() check (mmccune@redhat.com)
- 509474 - integration of Joshua's audit feature. (joshua.roys@gtri.gatech.edu)

* Wed Aug 05 2009 Pradeep Kilambi <pkilambi@redhat.com> 0.6.40-1
- Merge branch 'master' of ssh://pkilambi@git.fedorahosted.org/git/spacewalk
  (joshua.roys@gtri.gatech.edu)
- bugfix patch on selinux config file deploy (joshua.roys@gtri.gatech.edu)

* Wed Aug 05 2009 Jan Pazdziora 0.6.39-1
- Fixed unit tests (paji@redhat.com)
- 514291 - Fix for KS by IP (paji@redhat.com)
- enhancing logging mechanism for spacewalk-repo-sync (jsherril@redhat.com)
- 514800 - added logic to check for channel managers per cid
  (shughes@redhat.com)
- 514291 - Fix to properly schedule ssm ks over IP range (paji@redhat.com)
- adding last_boot to system.getDetails() api call, per user request (jlsherri
  @justin-sherrills-macbook-2.local)
- 514994 - added logic to keep channel family name lengh at 128 or lower
  (shughes@redhat.com)
- 514792 - fix spelling error for form var on jsp page (shughes@redhat.com)
- Merge branch 'master' into repo-sync (jsherril@redhat.com)
- Patch: Selinux Context support for config files (joshua.roys@gtri.gatech.edu)
- merge conflict (jsherril@redhat.com)
- 515219 - We can have a channel with null description. In the
  packagedetailsaction we call replace on description  without checking if its
  a valid string resulting in Null Pointer Exception. (pkilambi@redhat.com)
- 496080 - fixing issue where if the rhn tools beta channel was synced, you
  would get an ISE when trying to give the virt entitlement within an org that
  did not have access to that channel (jsherril@redhat.com)
- check style fixes (jsherril@redhat.com)
- 494409 - fix to unsubscribe child channels during trust removal
  (shughes@redhat.com)
- 514591 - fixing issue where empty string being passed in for some values on
  errata.create api would result in ISE 500 (jsherril@redhat.com)
- unit test fixes (jsherril@redhat.com)
- some repo sync task fixes (jsherril@redhat.com)
- updating task to include log file and more logging (jsherril@redhat.com)
- adding sync repo option to channel details, and taskomatic task
  (jsherril@redhat.com)
- 51455, 513683, 514291, 513539 - Fixed a bunch of bugs related to KS
  provisioning. (paji@redhat.com)
- adding repo sync task and other UI bits for spacewalk repo sync
  (jsherril@redhat.com)
- merge conflict (jsherril@redhat.com)
- adding sync repo option to UI for yum repos (jsherril@redhat.com)
- initial yum repo sync schema and UI work (jsherril@redhat.com)

* Tue Jul 28 2009 Pradeep Kilambi <pkilambi@redhat.com> 0.6.38-1
-  Adding a new create channel api using checksumtype as a params.
  (pkilambi@redhat.com)
- 513786 - api - org.create - update api to support pam authentication
  (bbuckingham@redhat.com)

* Mon Jul 27 2009 John Matthews <jmatthew@redhat.com> 0.6.37-1
- 513683 - Added 'link' as a network device option (paji@redhat.com)
- 515539 - Made the cobbler create system record command always delete and
  create a new version of system (paji@redhat.com)
- 510299 & 510785- Fixed issues pertaining to static network and upgrade.
  (paji@redhat.com)

* Thu Jul 23 2009 Pradeep Kilambi <pkilambi@redhat.com> 0.6.35-1
-  Sha256 support for channel creation: (pkilambi@redhat.com)
- checkstyle (mmccune@redhat.com)
- 512814 - unit test fix (mmccune@redhat.com)

* Wed Jul 22 2009 John Matthews <jmatthew@redhat.com> 0.6.34-1
- 512814 - adding spot to add 'upgrade' logic to our startup of tomact.
  (mmccune@redhat.com)

* Tue Jul 21 2009 John Matthews <jmatthew@redhat.com> 0.6.33-1
- 512679 - Fix to guess a sensible default virt path for Xen/KVM virt type
  (paji@redhat.com)
- 510785 - Removed the 'valid' column from the ks profiles list
  (paji@redhat.com)
- 512396 - Cobbler's KS meta can store ints while our code was expecting them
  to be all  strings (paji@redhat.com)
- Fixed unit tests (paji@redhat.com)
- 510785 - Handled an edge case where there are NO valid trees available in KS
  raw mode.. (paji@redhat.com)
- 510785 - Major commit to deal with KS/Distro upgrade scenarios
  (paji@redhat.com)
- 509409 - rewrote package file naming when pushed from proxy
  (shughes@redhat.com)
- 510785 - modifying query to now show profiles on provisioning schedule pages
  if the profiles cobbler id is null (jsherril@redhat.com)
- 512224 - improving handling of invalid network interfaces when adding them to
  cobbler (jsherril@redhat.com)
- 510785 - updating cobbler sync tasks to ignore kickstarts and trees when the
  tree is not able to be synced to cobbler (jsherril@redhat.com)
- 511963 - fixing issue where changing distro  from non-para virt to paravirt
  would not update cobbler objects correctly (or vice-versa)
  (jsherril@redhat.com)
- 510785 - Initial stab on the Invalid KS Distro Base Path issue.
  (paji@redhat.com)
- 508331 - sha256 checksum support for yum repo generation stuff through
  taskomatic. (pkilambi@redhat.com)
- 510329 - Fix SSM package operations UI timeout. (dgoodwin@redhat.com)
- 509589 - fix for org counts (shughes@redhat.com)
- 510299 - Big commit to get static networking to work (paji@redhat.com)
- 509409 - correct package display for rhn_package_manager (shughes@redhat.com)

* Thu Jul 09 2009 John Matthews <jmatthew@redhat.com> 0.6.32-1
- 510122 -  ErrataSearch now filters results so it won't display errata from a
  non-sharing Org (jmatthew@redhat.com)
- 509589 - fixing ise on single default org sys ent page (shughes@redhat.com)
- 509215 - update SDC packages->upgrade to show pkg arch when available
  (bbuckingham@redhat.com)
- checkstyle (jsherril@redhat.com)
- 510334 - Fix the comps.xml timestamp in repomd.xml to compute the timestamp
  value correctly. (pkilambi@redhat.com)
- 510146 - Fix 2002-08 to 2002-09 copyright in non-English resource bundles.
  (dgoodwin@redhat.com)
- 510146 - Update copyright years from 2002-08 to 2002-09.
  (dgoodwin@redhat.com)
- 509268 - Fixed incorrect filterattr values (jason.dobies@redhat.com)
- 509589 - clean up software and system entitlement subscription pages
  (shughes@redhat.com)
- 496174 - removing usage of rhnPrivateErrataMail view and tuning query
  (mmccune@redhat.com)
- 508931 - bumping taskomatic default max memory to 512 and min to 256 to avoid
  OutOfMemoryError's on s390 (pkilambi@redhat.com)
- fix prads oops (shughes@redhat.com)
- 509911 - Dont compute date if the file is missing that way we dont show 1969
  for last build. Also changing the jsp logic to only show as complete if both
  last build and status are not null (pkilambi@redhat.com)
- 509394 - update System/Profile comparison to not display duplicate error
  messages (bbuckingham@redhat.com)
- 508980 - converting SSM kickstart to java (jsherril@redhat.com)
- small request to add orgid for pkilambi (shughes@redhat.com)
- 509457 - incorrectly using user id twice in channel query
  (shughes@redhat.com)
- 509377 - confirmation pgs for Pkg Install & Remove updated to include pkg
  arch (bbuckingham@redhat.com)

* Mon Jul 06 2009 John Matthews <jmatthew@redhat.com> 0.6.30-1
- 509444 - remove delete action system from virt page (shughes@redhat.com)
- 509371 - SSM->Install,Remove,Verify - minor fixes to Package Name and Arch
  (bbuckingham@redhat.com)
- 509411 - make sure we delete the ks template when we delete a profile
  (mmccune@gibson.pdx.redhat.com)
- 509364 - fix SSM->Upgrade arch that being listed (bbuckingham@redhat.com)
- 509376 - add Shared Channels to side navigation of Channels tab
  (bbuckingham@redhat.com)
- 509270 - clarify text on Channels -> All Channels page
  (bbuckingham@redhat.com)
- 509019 - adding tooltip on howto copypaste (mmccune@gibson.pdx.redhat.com)
- 509221 - System->Package->Install incorrectly using arch name vs label
  (bbuckingham@redhat.com)
- 509213 - fixed channel provider column, don't link red hat inc
  (shughes@redhat.com)
- 509027 - kickstart profile edit - update length of supported kernel and post
  kernel options (bbuckingham@redhat.com)
- 509011 - apidoc - kickstart.deleteProfile - update kslabel description
  (bbuckingham@redhat.com)
- refactor config constants to their own class with statics and methods.
  (mmccune@gibson.pdx.redhat.com)
- 509037 - fixing issue where looking for packages in child channels would
  result in base channels (jsherril@redhat.com)
- 508790 - switch to /var/lib/libvirt/images for our default path
  (mmccune@gibson.pdx.redhat.com)
- 508966 - fixed issue where could not set package profile for a kickstart,
  rewrote to new list tag (jsherril@redhat.com)
- 508789 - Block deletion of last remaining Satellite Administrator.
  (dgoodwin@redhat.com)
- Bumping timeout on Message Queue Test. (dgoodwin@redhat.com)
- 508962 - Fixed KS software edit page to hide repo section if tree is not rhel
  5 (paji@redhat.com)
- 508790 - use virbr0 for KVM guest defaults (mmccune@gibson.pdx.redhat.com)
- 508705 - Fixed KS details page to hide virt options if virt type is none
  (paji@redhat.com)
- 508885 - fixed ks schedule pages to remember proxy host (paji@redhat.com)
- Made the radio button in schedule ks page choose scheduleAsap by default
  (paji@redhat.com)
- 508736 - Corrected spec to properly  set the cobbler/snippets/spacewalk
  symlink (paji@redhat.com)
- 508141 - api - system.config.deployAll updated w/ better exception when
  system not config capable (bbuckingham@redhat.com)
- 508323 - fixing issue with creating cobbler system records with spaces (which
  would fail) (jsherril@redhat.com)
- 508220 - fixed channel sharing syntax error on english side
  (shughes@redhat.com)
- Fix API call to remove server custom data value. (dgoodwin@redhat.com)
- ErrataSearch, add "synopsis" to ALL_FIELDS (jmatthew@redhat.com)

* Thu Jun 25 2009 John Matthews <jmatthew@redhat.com> 0.6.29-1
- Remove catch/log return null of HibernateExceptions. (dgoodwin@redhat.com)
- Fix server migration when source org has > 1000 org admins.
  (dgoodwin@redhat.com)
- Fix to make sure kernel param entries don;t get duplicated (paji@redhat.com)
- 492206 - Fixed kickstart template error (paji@redhat.com)
- 507533 - added catch around unhandled exception for pkg in mutiple channels
  (shughes@redhat.com)
- 507862 - Fixed an ise that occured when config deploy was selected on a
  profile (paji@redhat.com)
- 507863 - fixing issue where enabling remote commands would not be saved
  (jsherril@redhat.com)
- 507888 - Set the default virt mem value to 512 instead of 256
  (paji@redhat.com)
- hopeflly fixing unit test (jsherril@redhat.com)
- Fixed a unit test (paji@redhat.com)
- 506702 - Converted probe details page to use the new list to get the correct
  csv (paji@redhat.com)
- Fixed a nitpick that memory didnt sya memMb (paji@redhat.com)
- 507097 - Fixed guest provisioning virt settings (paji@redhat.com)
- Adding repodata details for a given channel to channelDetails page.
  (pkilambi@redhat.com)
- 506816 - fixing issue where virt hosts that begin to use sat 5.3 could not
  install spacewalk-koan (jsherril@redhat.com)
- 506693 - removed more contact.pxt references (shughes@redhat.com)
- 507046 & 507048 - Fixed a couple of cobbler issues (paji@redhat.com)
- Added a fix to master to ignore profiles that have not yet been synced to
  cobbler.. (paji@redhat.com)
- Fix for html:errors and html:messages to be consitently viewed in the UI
  (paji@redhat.com)
- 506726 - do not allow links for null org channel management
  (shughes@redhat.com)
- 506705 - removed invalid rhn require tag (shughes@redhat.com)
- 506693 - remove contact.pxt link from 404 message (shughes@redhat.com)
- 506509 - Fixed an ssm query.. Accidental typo.. (paji@redhat.com)
- 506509 - Fixed ISE on Config Deploy pages (paji@redhat.com)
- Checkstyle fix. (dgoodwin@redhat.com)
- 506608 - fixing issue where source packages could not be downloaded from the
  package details page (jsherril@redhat.com)
- Fix monitoring action unit tests. (dgoodwin@redhat.com)
- Attempt to fix ChannelManagerTest.testListErrata. (dgoodwin@redhat.com)
- 506342 - fix system count for consumed channel sharing (shughes@redhat.com)
- 506341 - fix system count for provided shared channels (shughes@redhat.com)
- 495406 - Changed package arch lookup for ACLs to use arch labels instead of
  hibernate objects. (jason.dobies@redhat.com)
- 506489 - remove the link associated with the org name present in the UI
  header (bbuckingham@redhat.com)
- Adding missed EusReleaseComparator file. (dgoodwin@redhat.com)
- 506492, 506139 - PackageSearch default quick search to searching all arches &
  fix no result if systems aren't registered (jmatthew@redhat.com)
- 506296 - Repair EUS logic after removal of is_default column.
  (dgoodwin@redhat.com)
- 506144 - apidoc - packages.search - adding missing files to return value
  (bbuckingham@redhat.com)
- fix unit test cases (shughes@redhat.com)
- removed a duplicate string resources entry (paji@redhat.com)
- Fix some of the failing EUS unit tests. (dgoodwin@redhat.com)
- 505616 - Fixing the eus logic that gets the latest and the default eus
  channels to not depend on is_default column. Thanks to jsherril for his help
  on this. (pkilambi@redhat.com)
- Fixed a set of unit tests which owere looking for ActtionMessagess instead of
  ActionErrors (paji@redhat.com)
- Unit test fix (paji@redhat.com)
- Fixed unit test: was looking for errors as part of action messages
  (jason.dobies@redhat.com)
- Remove hibernate mappings for rhnReleaseChannelMap is_default column.
  (dgoodwin@redhat.com)
- unit test fix (jsherril@redhat.com)
- unit test fix (jsherril@redhat.com)
- 431673 - reworking rhnServerNeededView for performance fixes.
  (mmccune@gmail.com)
- 505170 - api - proxy.deactivateProxy - was generating internal exception
  (bbuckingham@redhat.com)
- 505327 - fixing url parse for advanced kickstart options (shughes@redhat.com)
- 498650 - HTML escape monitoring data before displaying. (dgoodwin@redhat.com)
- Revert "498650 - html escape of monitoring data before displaying on the
  WEBUI" (dgoodwin@redhat.com)
- 498650 - html escape of monitoring data before displaying on the WEBUI
  (tlestach@redhat.com)
- 492206 - Fixed cobbler error url to point to KS file download page which has
  better info on cheetah stacktrace (paji@redhat.com)
- 505188 - fixing issues causing rhel2.1 provisioning to not work
  (jsherril@redhat.com)
- 490960 - ErrataSearch, fix for multiorg channel permissions
  (jmatthew@redhat.com)
- fix to shwo the correct error message css (paji@redhat.com)
- 504804 - Need to stuff the relevant flag back into the request so it's used
  in the package name URLs. (jason.dobies@redhat.com)

* Wed Jun 10 2009 jesus m. rodriguez <jesusr@redhat.com> 0.6.26-1
- 504806 - Added missing channel_filter attribute that was being lost during
  pagination. (jason.dobies@redhat.com)
- 487014 - SystemSearch remove score requirement to redirect to SDC on 1 result
  (jmatthew@redhat.com)
- 490770 - Skip and warn if multiple virt channels are found.
  (dgoodwin@redhat.com)
- 503801 - update channel details edit to not refresh package cache
  (bbuckingham@redhat.com)

* Tue Jun 09 2009 jesus m. rodriguez <jesusr@redhat.com> 0.6.25-1
- 470991 - spacewalk-java requires jakarta-commons-io and spacewalk-branding.
  (jesusr@redhat.com)
- 501388 - Fixed the guest provisioning side of things also to conform to the
  new UI (paji@redhat.com)
- 501388 - fixing kernel options on profile and scheduling pages to use newer
  CobblerObject based parsing (jsherril@redhat.com)
- 504652 - remove default column from rhnchanneldist map query
  (shughes@redhat.com)
- Update for python 2.5+ (jmatthew@redhat.com)
- 501388 - kernel options and post kernel options redesign (paji@redhat.com)
- Fix to include html:errors wherever html:messages is used so that errors can
  be reported. (paji@redhat.com)
- 504049 - adding functionality to keep the  cobbler profile and system records
  redhat managemnet keys in line with whats set in the Kickstart Profile on
  satellite (jsherril@redhat.com)
- 499471 - list default org in subscription list (shughes@redhat.com)
- 504014 - Fix to show an error message on No Kicktstart tree on KS OS page
  (paji@redhat.com)
- 504227 - apidoc - kickstart handler - add 'none' as a supported virt type
  (bbuckingham@redhat.com)
- 500505 - apidoc - packages.findByNvrea - update docs (bbuckingham@redhat.com)

* Fri Jun 05 2009 jesus m. rodriguez <jesusr@redhat.com> 0.6.24-1
- good bye StrutsDelegateImpl and StrutsDelegateFactory (paji@redhat.com)
- 502959 - skip null date values for taskomatic status (shughes@redhat.com)
- Fixed code that would show up even error messages as good messages in the UI
  (paji@redhat.com)
- 504054 - api - errata.getOval - commenting out api (bbuckingham@redhat.com)
- 502941 - Now that 495506 is verified, removing the log message spam.
  (jason.dobies@redhat.com)
- Restore ChannelManager.getLatestPackageEqualInTree. (dgoodwin@redhat.com)
- 484294 - Fix to complain a channel with distros cant be deleted.
  (paji@redhat.com)
- 499399 - api call proxy.createMonitoringScout now return scout shared key
  (msuchy@redhat.com)
- Revert "adding better support for kickstart cent, whereby we install/udpate
  the client packages on all distros and not just RHEL-2,3,4"
  (dgoodwin@redhat.com)
- 499399 - save scout to db (msuchy@redhat.com)
- 504023 - fixing repodata generation to skip solaris custom channels
  (pkilambi@redhat.com)
- 495594, 504012 - Fixed issue where invert flag disappeared on pagination;
  fixed ISE when search produces no results. (jason.dobies@redhat.com)
- 503642 - update KickstartScheduleCommand to store action id after the action
  has been saved to the db (bbuckingham@redhat.com)
- 502905 - fixing issue where non virt kickstarts would show up on virt
  provisioning page (jsherril@redhat.com)
- checkstyle fix (jsherril@redhat.com)
- 502259 - fixing query error that prevented solaris patch clusters from being
  installed (jsherril@redhat.com)
- 503545 - api - system.migrateSystems - update to handle systems that are in a
  system group (bbuckingham@redhat.com)
- 435043 - adding errata sync page for syncing out of date errata (that have
  been updated by red hat) (jsherril@redhat.com)
- 502646 - Fixed list tag filter issue hitting the enter key in IE
  (paji@redhat.com)
- 501224 - api - enhance system.listSystemEvents to include more detail on
  events executed (bbuckingham@redhat.com)
- Made default virt options in a profile configurable and other anomalies
  related to virt options (paji@redhat.com)

* Mon Jun 01 2009 jesus m. rodriguez <jesusr@redhat.com> 0.6.23-1
- 496933 - update the errata index when publishing an errata. (jesusr@redhat.com)
- 492206 - Fixed an issue ' bad cobbler template' parsing (paji@redhat.com)
- PackageSearchHandler apidoc cleanup (jmatthew@redhat.com)
- 457316 - Added search for packages in a particular channel. (jason.dobies@redhat.com)
- 502076 - Fixed kickstarting using a system profile (paji@redhat.com)
- 487014 - SystemSearch reducing scrore threshold for a single result to
  redirect to SDC page (jmatthew@redhat.com)
- 501797 - no need to install Monitoring service (msuchy@redhat.com)
- 502923 - Fixed a null pointer that occured on saving non existent xen distro. (paji@redhat.com)
- 490960 - ErrataSearch limit returned results to current or trusted orgs (jmatthew@redhat.com)
- remove todo indicator from code (bbuckingham@redhat.com)
- 501358 - api - channel.software.create - update to provide more detail on
  label/name errors (bbuckingham@redhat.com)
- 499399 - create new api call proxy.createMonitoringScout (msuchy@redhat.com)
- 502848 - adding hooks to better assist automation with the systems channel
  subscription page (jsherril@redhat.com)
- 496105 - Fix for setting up activaiton key for para-host provisioning (paji@redhat.com)
- 498467 - A few changes related to the channel name limit increase. (jason.dobies@redhat.com)
- 502099 - api - update systemgroup.addOrRemoveAdmins to not allow changes to
  access for sat/org admins (bbuckingham@redhat.com)
- Fix tests and actions broken by recent change to set clearing logic. (dgoodwin@redhat.com)
- 472545 - update to the webui translation strings (shughes@redhat.com)
- 502853 - improving support for CentOS by not looking only in the base channel
  for the UPDATE pacakges (jsherril@redhat.com)
- 501387 - adding kernel opts and post kernel opts  to distro edit/create page (jsherril@redhat.com)

* Tue May 26 2009 Devan Goodwin <dgoodwin@redhat.com> 0.6.22-1
- 500366 - ssm pkg verify - fix string in resource bundle
  (bbuckingham@redhat.com)
- 501389 - splitting up virt types none and kvm guests, as well as improving
  virt type names (jsherril@redhat.com)
- 500444 - Clear system set when beginning a new config deploy pageflow.
  (dgoodwin@redhat.com)
- 492902 - Updated a config target systems query to include unprovisioned
  machines (paji@redhat.com)
- 502146 - Added validation to custom system info key label to line up with
  macro argument validation. (jason.dobies@redhat.com)
- 502186 - Added missing resource key for solaris patches
  (jason.dobies@redhat.com)
- adding missing slash on paths (jsherril@redhat.com)
- 502068 - having cobbler distro create/edit/sync use correct kernel and initrd
  for ppc distros (jsherril@redhat.com)
- 457350 - adding api for package search with activation key
  (jmatthew@redhat.com)

* Thu May 21 2009 jesus m. rodriguez <jesusr@redhat.com> 0.6.21-1
- cleanup duplicate changelog entry
- 501837 - api - doc - update channel.software.listAllPackages / listAllPackagesByDate returns
  (bbuckingham@redhat.com)
- 500501 - improving message displayed when trying to delete a kickstart (jsherril@redhat.com)

* Thu May 21 2009 jesus m. rodriguez <jesusr@redhat.com> 0.6.17-1
- Added a comment to the spec (paji@redhat.com)
- 496254 - now requires commons-io (because of fileupload) (paji@redhat.com)
- 457350 - added api for advanced search filtered by channel (jmatthew@redhat.com)
- 501376 - deprecate system.applyErrata (bbuckingham@redhat.com)
- 457350 - added package search apis to match functionality webui provides (jmatthew@redhat.com)
- 501077 - preferences.locale.setTimeZone - fix signature (bbuckingham@redhat.com)
- 501392 - system.schedulePackageRefresh - fix return docs (bbuckingham@redhat.com)
- fixing issue introduced by the recent rewrite of the profile list on
  provisioning wizard pages (jsherril@redhat.com)
- 501065 - fixing issue where guest provisioning would fail if host had a
  system record (jsherril@redhat.com)
- Fixed a null check while sorting for '' attributes (paji@redhat.com)
- changing download file processing to look in a distro path, if the file is an
  rpm and it is not in the channel (jsherril@redhat.com)
- Fixed sorting to use javascript (paji@redhat.com)
- 500895 - allowing creation of kickstart variables with spaces (jsherril@redhat.com)
- 500719 - Ported delete channel page to Java; success/failure messages now
  properly displayed on manage channels page. (jason.dobies@redhat.com)
- 498251 - add new api proxy.listAvailableProxyChannels (msuchy@redhat.com)
- 497404 - Ported KS schedule page to new list tag (paji@redhat.com)
- SearchServer - refactoring package search-server interactions into a helper class (jmatthew@redhat.com)
- SearchServer - fixes free-form search for Documentation Search (jmatthew@redhat.com)
- SearchServer - Fixing "free form" search.  Adding a boolean flag which when passed (jmatthew@redhat.com)
- Added a Radio Column tag to be used with the New List Tag (paji@redhat.com)
- 251920 - fixed small issue where errata status message after being picked up
  (but before finishing) was still showing as pending (jsherril@redhat.com)
- 501074 - fixing issue where ks profile url option was being generated with
  the entire hostname and not just the path (jsherril@redhat.com)
- checkstyle fix, and changing dates to be localized (jsherril@redhat.com)
- 500499 - fixed issue where task engine times were not displayed, the old perl
  code had been ripped out, so i converted it to java (jsherril@redhat.com)
- 491361 - Added note to error messages to check the log for error messages. (jason.dobies@redhat.com)
- 500891 - fixed an unescaped string on snippets delete confirm page (paji@redhat.com)
- 500887 -Fix to not escape contents in cobbler snippet detials page (paji@redhat.com)
- 5/14 update of webui translation strings (shughes@redhat.com)
- 500727 - Just noticed this was flagged as NOTABUG since we don't want to
  allow this functionality, so removing checkbox. (jason.dobies@redhat.com)
- 491361 - Added ability to pass the --ignore-version-mismatch flag to the
  certificate upload page. (jason.dobies@redhat.com)
- 489902 - add help link to Systems->ActivationKeys (bbuckingham@redhat.com)
- 489902 - fix broken help link on ManageSoftwareChannels pg (bbuckingham@redhat.com)
- Fixed unit tests (paji@redhat.com)
- 432412 - update context help link for Config Mgmt page (bbuckingham@redhat.com)
- 497424 - Slight redesign of the KS Virt UI to deal with duplicate virt paths (paji@redhat.com)
- 500160 - fix precision on org trust details page for date (shughes@redhat.com)
- Fixed incorrect message key (jason.dobies@redhat.com)
- 499980 - Clear the set after adding the packages in case the user hits the
  back button and tries to submit it twice. (jason.dobies@redhat.com)
- 500482 - deprecate kickstart.listKickstartableTrees (bbuckingham@redhat.com)
- 500147 - update update errata list/remove to use advisoryName vs advisory (bbuckingham@redhat.com)
- checkstyle fix (jsherril@redhat.com)
- fixing issue where kickstart file was not written during Cobbler Profile creation (jsherril@redhat.com)
- 500415 - api - deprecating errata.listByDate (bbuckingham@redhat.com)
- 495506 - Added temporary verbose logging in case of failed ACL checks for
  package details page to debug this issue in the next QA build; will remove
  afterwards. (jason.dobies@redhat.com)
- 497119 - channel changes - update to use hibernate refresh vs reload (bbuckingham@redhat.com)
- major cleanup of build files: reformat, remove old targets, etc. (jesusr@redhat.com)
- removing duplicate query and fixing small issue with errata add page (jsherril@redhat.com)
- Added new 'rhn:required-field' tag to help with displayed required fields in UI. (paji@redhat.com)
- 494930 - distros of the same label cannot exist in 2 different orgs fixed (jsherril@redhat.com)
- 500169 - changing cobbler path doesn't change distro kernel and initrd paths (jsherril@redhat.com)
- 472545 - updated  translations strings for java webui (shughes@redhat.com)
- 499537 - removing references to faq links (shughes@redhat.com)
- 499515 - fix ISEs with Solaris patch install/remove and cluster install (bbuckingham@redhat.com)
- Fixed a compile error that occured with 1.5 compilers (paji@redhat.com)
- 499473 - api - added 2 new api calls to org for listing entitlements (bbuckingham@redhat.com)
- 499508 - Removed Run Remote Command buttons from package install/upgrade (jason.dobies@redhat.com)

* Thu May 07 2009 jesus m. rodriguez <jesusr@redhat.com> 0.6.16-1
- remove @Override for java 1.5 builds (jesusr@redhat.com)

* Thu May 07 2009 Justin Sherrill <jsherril@redhat.com> 0.6.15-1
- Split log4.properties files into two so taskomatic and tomcat are using different ones 

* Thu May 07 2009 Tomas Lestach <tlestach@redhat.com> 0.6.14-1
- 499038 - channel list doesn't contain non globablly subscribable channels
  (tlestach@redhat.com)

* Wed May 06 2009 jesus m. rodriguez <jesusr@redhat.com> 0.6.13-1
- 469937 - Fixed a deactivateProxy issue. (s/reload/refresh) (paji@redhat.com)
- 499258 - update Alter Channel Subscriptions to not ISE when base channel is
  changed (bbuckingham@redhat.com)
- 499037 - fixing issue wher errata cache entires werent being generated if an
  errata publication did not cause packages to be pushed to a channel
  (jsherril@redhat.com)
- 495789 - fixing issue where taskomtaic would create the api log first,
  thereby stopping tomcat from being able to write to it (jsherril@redhat.com)
- 437361 - Added all orgs (except default org) to the entitlement's org subtab.
  (jason.dobies@redhat.com)
- unit test fixes (jlsherri@justin-sherrills-macbook-2.local)
- 499233 - Download CSV link on monitoring page should have the same look as on
  others pages (msuchy@redhat.com)
- unit test fix (jsherril@redhat.com)
- 499258 - update Alter Channel Subscriptions to not ISE when base channel is
  changed (bbuckingham@redhat.com)
- compile fix (jsherril@redhat.com)
- Fixed an accidental removal of a string resource entry (paji@redhat.com)
- Applying changes suggested by zeus (paji@redhat.com)
- 499046 - making it so that pre/post scripts can be templatized or not,
  defaulting to not (jsherril@redhat.com)
- Changed the gen-eclipse script to add things like tools.jar and ant-junit &
  ant.jar (paji@redhat.com)
- 433660 - Removed the restriction in the UI that prevents orgs with 0
  entitlements from being shown on the org page of an entitlement.
  (jason.dobies@redhat.com)

* Mon May 04 2009 jesus m. rodriguez <jesusr@redhat.com> 0.6.12-1
- add BuildRequires for jakarta-commons-codec (jesusr@redhat.com)
- remove our requirement on commons-configuration (jesusr@redhat.com)
- 498455 - fixing tooltip for guests alter channel subscription page
  (jsherril@redhat.com)
- fixing junit breakage for ChannelFactoryTest (shughes@redhat.com)
- unit test fix (jsherril@redhat.com)
- unit test fix (jsherril@redhat.com)
- fixing unit test by fixing bad hibernate mapping (jsherril@redhat.com)
- unit test fix (jsherril@redhat.com)
- changing junit tests to use joust (jsherril@redhat.com)
- fixing unit test (jsherril@redhat.com)
- 497122 - Fixed error message where no selected organizations would appear as
  a selection error. (jason.dobies@redhat.com)
- 498441 - fixing issue where removing package from a channel didnt regenerate
  repo cache (jsherril@redhat.com)
- 498275 - api - system.obtainReactivationKey updated to replace existing key
  (bbuckingham@redhat.com)

* Thu Apr 30 2009 Tomas Lestach <tlestach@redhat.com> 0.6.10-1
- 454876 - not setting cookie domain (tlestach@redhat.com)
- 497458 - fixing ISE with errata cloning (jsherril@redhat.com)
- checkstyle fix (jsherril@redhat.com)
- 219179 - setting redhat_management_server for the system records like we do
  for server (jsherril@redhat.com)
- 480011 - Added organization to the top header near the username.
  (jason.dobies@redhat.com)
- 497867 - fixed bug in logic after changing hibernate mappings
  (jsherril@redhat.com)
- 497917 - fixing issue where select all did not work on errata list/remove
  packages (jsherril@redhat.com)
- 497867 - fixing reboots taking place even if provisioning fails
  (jsherril@redhat.com)
- checkstyle fix (jsherril@redhat.com)
- 219179 - fixed some issues related to reprovisioning through proxy
  (jsherril@redhat.com)
- 481578 - Ported manage software channels page from perl to java
  (jason.dobies@redhat.com)
- 498208 - cobbler webui string correction (shughes@redhat.com)
- 461704 - clean time_series when deleting a monitoring probe
  (mzazrivec@redhat.com)
- 497925 - we search and replace the cobbler host with proxy
  (mmccune@gmail.com)
- Added code to ensure name is required .... (paji@redhat.com)
- 497872 - skip 'fake' interfaces when looking up system records.
  (mmccune@gmail.com)
- Updated the Kickstart Advanced mode page to include edit area instead of the
  standard text area for uploading kicktstart information.. (paji@redhat.com)
- 497964 - Made the config file create and file details page use edit area..
  Fancy editor... (paji@redhat.com)
- 444221 - Updated the Create/Modify and the delete snippets pages based on
  Mizmo's suggestions (paji@redhat.com)
- 489902 - fix help links to work with rhn-il8n-guides (bbuckingham@redhat.com)
- Checkstyle fixes (jason.dobies@redhat.com)
- 494627 - Added more fine grained error messages for invalid channel data.
  (jason.dobies@redhat.com)
- 485849 - merging RELEASE-5.1 bug into spacewalk (mmccune@gmail.com)
- 496259 - greatly improved errata deletion time (jsherril@redhat.com)
- 444221 - Cobbler Snippet Create page redesign (paji@redhat.com)
- 444221 - Initial improvement on Cobbler Snippets List page based on the bug..
  (paji@redhat.com)

* Fri Apr 24 2009 jesus m. rodriguez <jesusr@redhat.com> 0.6.8-1
- removing some debug statements (jsherril@redhat.com)
- 495961 - greatly improving performance of add errata page (jsherril@redhat.com)
- Removed outdated @version requirement (jason.dobies@redhat.com)
- 497119 - support to remove child channel subscriptions from orgs that have
  systems subscribed when denied access to protected channel (shughes@redhat.com)
- 495846 - Oops, missed a file (jason.dobies@redhat.com)
- 495847 - New ListTag 3 functionality to add selected servers to SSM.
  (jason.dobies@redhat.com)
- 497538 - remove shared child channel subscriptions when removing subscription
  from parent (shughes@redhat.com)

* Thu Apr 23 2009 jesus m. rodriguez <jesusr@redhat.com> 0.6.7-1
- 496080 - Fix channel with package lookup to filter on org.
  (dgoodwin@redhat.com)

* Wed Apr 22 2009 jesus m. rodriguez <jesusr@redhat.com> 0.6.6-1
- 496719 - generate error for invalid keys in input maps (bbuckingham@redhat.com)
- 494976 - adding missing file (jsherril@redhat.com)
- 496303 - 'select all' button fixed on errata list/remove packages page (jsherril@redhat.com)
- 480010 - minor syntax changes to organization channel sharing consumption (shughes@redhat.com)
- Fixed a couple of bugs related to the snippets page. (paji@redhat.com)
- 496272 - Updates/clean up to relogin text. (jason.dobies@redhat.com)
- 496710 - system.listSystemEvents - convert dates in return to use Date (bbuckingham@redhat.com)
- 494976 - adding cobbler system record name usage to reprovisioning (jsherril@redhat.com)
- 495506 - Fixed issue when determining package ACLs. (jason.dobies@redhat.com)
- Removed a couple of needless if statements (paji@redhat.com)
- Added some unit tests for the cobbler snippets (paji@redhat.com)
- 495946 - Rewrite of Cobbler Snippets. (paji@redhat.com)
- 496318 - api - unable to register system using key generated by
  system.obtainReactivationKey (bbuckingham@redhat.com)
- 467063 - Fixed issue where the form variables were reset when the page size
  was changed. (jason.dobies@redhat.com)
- 496666 - apidoc - add some deprecations to the activation key handler
  (bbuckingham@redhat.com)
- 443500 - Changed logic to determine packages to remove to include the
  server's current package information. (jason.dobies@redhat.com)
- 495897 - Fix broken Activated Systems links. (dgoodwin@redhat.com)
- adding fallbackAppender for log4j (jsherril@redhat.com)
- fixing checkstyle and a commit that did not seem to make it related with
  log4j (jsherril@redhat.com)
- 496104 - fixing double slash and downloads with ++ in the filename. (mmccune@gmail.com)
- 495616 - throw permission error if url is modified (jesusr@redhat.com)
- fixing error in specfile after accidental commit of
  d8903258b897c9d6527a1a64b70b8a2610c2e3ce (jsherril@redhat.com)

* Mon Apr 20 2009 Partha Aji <paji@redhat.com> 0.6.5-1
- 495946 - Got a workable edition of cobbler snippets.

* Fri Apr 17 2009 Devan Goodwin <dgoodwin@redhat.com> 0.6.4-1
- 495789 - changing the way apis are logged to fall back to RootAppender if
  there is an error (jsherril@redhat.com)
- logrotate (jsherril@redhat.com)
- 496161 - fixing broken system group links (jsherril@redhat.com)
- 495789 - enabling api logging by default (jsherril@redhat.com)
- 494649 - fix resource bundle text for changing channel to protected
  (bbuckingham@redhat.com)
- 496003 - api - fix system.isNvreInstalled(n,v,r) to properly handle packages
  that have an epoch (bbuckingham@redhat.com)
- 494450 - api - add permissions_mode to ConfigRevisionSerializer & fix doc on
  system.config.createOrUpdatePath (bbuckingham@redhat.com)
- 493163 - fixing ISE when renaming distros and profiles (jsherril@redhat.com)

* Thu Apr 16 2009 jesus m. rodriguez <jesusr@redhat.com> 0.6.3-1
- remove Proxy Release Notes link and unused Developer's area. (jesusr@redhat.com)
- 487209 - enhanced system search for hardware devices (jmatthew@redhat.com)
- 450954 - changing reprovisioning to allow reactivation with an activation key
  of a conflicting base channel (jsherril@redhat.com)
- 487185 - Fixed system-search by needed package (jmatthew@redhat.com)
- 494920 - fixing ISE when cloning errata, after channel was cloned
  (jsherril@redhat.com)
- Fix null pointer in scheduleAutoUpdates(). (jortel@redhat.com)
- SystemSearch lowering threshold of a single match to cause a redirect to SDC.
  (jmatthew@redhat.com)
- 495133 - changing send notifications button to populate channel id as well
  (jsherril@redhat.com)
- 495133 - fixing errata mailer such that mails are only sent for a particular
  channel that was changed (jsherril@redhat.com)
- 495065 - channel name appears on private/protected confirm page
  (jesusr@redhat.com)
- 492906 - Fixed spacewalk reference in cobbler config (paji@redhat.com)
- 491130 - improved a kickstart edit page message a little more..
  (paji@redhat.com)
- 491130 - improved a kickstart edit page message.. (paji@redhat.com)
- 494673 - update system migration to support null config channels
  (bbuckingham@redhat.com)
- Clarifying that search must be restarted after running cleanindex
  (jmatthew@redhat.com)
- 487158 - SystemSearch fixed search by customInfo (jmatthew@redhat.com)
- 458205 - Fixed KS Ipranges URL (paji@redhat.com)
- 495786 - fixing issue where some updates were being ignored for RHEL 4
  systems (jsherril@redhat.com)
- 487192 - Fixed system search, search by registration (jmatthew@redhat.com)
- 490904 - change all references to /rhn/help/*/en/ -> /rhn/help/*/en-US/
  (jesusr@redhat.com)
- fix duplicate string resource entry (jesusr@redhat.com)
- 480674 - allow shared channels to appear in act. keys creation
  (jesusr@redhat.com)
- 495585 - fixing Errata Search by Issue Date (jmatthew@redhat.com)
- SystemSearch fix hwdevice result gathering.  Keep highest scoring match per
  system-id (jmatthew@redhat.com)
- 488603 - Fix to deal with blank space interpreter for post scripts
  (paji@redhat.com)
- 234449 - moved block of code to only count real downloads (mmccune@gmail.com)
- 488603 - KickstartFileFormat fix, to deal with blank space interpreter
  (paji@redhat.com)
- 492902 - Fixed 2 queries for Config Target Systems page (paji@redhat.com)
- 486029 - being more consistent with the kickstart label  string
  (jsherril@redhat.com)
- 493163 - fixing ise on update distro page with RHEL 4 distros
  (jsherril@redhat.com)
- 494884 - sub class needs to have protected method to behave as desired
  (jsherril@redhat.com)
- checkstyle fix (jsherril@redhat.com)
- 493647 - Fix for unselect all malfunction... (paji@redhat.com)
- 443500 - Refactored SSM remove packages to only create a single action for
  all servers/packages selected. (jason.dobies@redhat.com)
- 494914 - fix to create a network interface for cobbler system records on
  guest provisioning (jsherril@redhat.com)
- 493718 - minor syntax message change for private channel access
  (shughes@redhat.com)
- 493110 - Changed package installation through SSM to only create one action
  (jason.dobies@redhat.com)
- 494686 - changing it such that you have to provide a virt guest name, not
  letting koan make one (jsherril@redhat.com)
- Fixed the cobbler MockConnection to work with find_* calls (paji@redhat.com)
- api doclet - enhanced to support a 'since' tag, tagged snapshot apis and
  bumped api version (bbuckingham@redhat.com)
- 487566 - fix broken junit in ServerFactoryTest (bbuckingham@redhat.com)
- 442439 - internationalize strings for system search csv export
  (jmatthew@redhat.com)
- 442439 - enhancing csv for systemsearch (jmatthew@redhat.com)
- 494593 - fixing the repofile compare to use the right type for java date
  object obtained through hibernate (pkilambi@redhat.com)
- Updated documentation (jason.dobies@redhat.com)
- 493744 - Added configuration admin ACL to configuration tab
  (jason.dobies@redhat.com)
- 487566 - api/script - initial commit of snapshot script and mods to snapshot
  apis (bbuckingham@redhat.com)
- bumping the protocol version on exporter (pkilambi@redhat.com)
- 492206-Fix for Kickstart Profile Template parse error. (paji@redhat.com)
- 492206-Fix for Kickstart Profile Template parse error. (paji@redhat.com)
- 484435 - add union to query to allow shared child channel subscription access
  (shughes@redhat.com)
- 442439 - system search CSV update to dataset name (jmatthew@redhat.com)
- Removing the last bastions of 1.4 code.. Where logic went like if cobbler
  version < 1.6 do one set else do other wise... (paji@redhat.com)
- Made the configuraiton manager instance static final instead of just static..
  Made no sense for it to be static... (paji@redhat.com)
- 494409 - unsubscribe affected systems after trust removal
  (shughes@redhat.com)
- 494475,460136 - remove faq & feedback code which used customerservice emails.
  (jesusr@redhat.com)
- 487189 -  System Search fixed search by checkin (jmatthew@redhat.com)
- fixing small NPE possibility (jsherril@redhat.com)
- 492949 - setting cobblerXenId appropriately (jsherril@redhat.com)
- 492949 - having CobblerSync task, reuse existing distros if they already
  exist (by name) (jsherril@redhat.com)
- adding single page doclet supporting macros (jsherril@redhat.com)
- 443132 - couple of small fixes for the revamped action pages
  (jsherril@redhat.com)

* Sun Apr 05 2009 jesus m. rodriguez <jesusr@redhat.com> 0.6.2-1
- 470991 - remove unused jar files from taskomatic_daemon.conf (jesusr@redhat.com)
- 437547 - include instructions for regenerating indexes (jmatthew@redhat.com)
- 483611 - Remove search links from YourRhn tasks module (jmatthew@redhat.com)
- 480060 - improve performance of All and Relevant (mmccune@gmail.com)
- 494066 - removed the trailing \n from strings returned from cobbler. (mmccune@gmail.com)
- 489792 - listErrata api docuementation corrected (jsherril@redhat.com)
- 484659 - taskmoatic no longer throws cobbler errors on restart (jsherril@redhat.com)
- 221637 - Removed no-op channels from SSM subscribe config channels (jason.dobies@redhat.com)
- 490866 - distros now properly synced after sat-sync (jsherril@redhat.com)
- 493173 - add redirect in struts config for errata/manage/Delete (bbuckingham@redhat.com)
- 487418 - Added a 'None' option to the available virt type (paji@redhat.com)
- 493187 - Changed empty list message to be a variable and set in calling pages specific to need (published v. unpublished) (jason.dobies@redhat.com)
- fix junit assertion error in testDeleteTreeAndProfiles (bbuckingham@redhat.com)
- 485317 - phantom kickstart sessions no longer show up on kickstart overview (jsherril@redhat.com)

* Thu Apr 02 2009 Devan Goodwin <dgoodwin@redhat.com> 0.6.1-1
- 481130 - Move preun scriptlet to taskomatic subpackage. (dgoodwin@redhat.com)
- 487393 - fixed issue where list count was wrong on provisioning page
  (jsherril@redhat.com)
- 493111 - api - errata.delete added & fixed add/removePackages & setDetails to
  only modify custom errata (bbuckingham@redhat.com)
- 493421 - api - kickstart.tree.deleteTreeAndProfiles fixed to delete
  associated profiles (bbuckingham@redhat.com)
- 487688 - adding text during ks tree creation to explain more detail of what
  is needed (jsherril@redhat.com)
- 462593 - fixing issue where creating or renaming a profile with a name that
  already exists would give ISE (jsherril@redhat.com)
- 492903 - api - channel.software.create - updates so that new channels will
  show on Channel tab (bbuckingham@redhat.com)
- 492980 - api - errata.getDetails - add release, product and solution to
  return and clarify last_modified_date in docs (bbuckingham@redhat.com)
- 458838 - adding new files for kickstart exception 404 (jsherril@redhat.com)
- 490987 - fixed issue where errata files werent being refreshed, by removing
  the need for errata files (jsherril@redhat.com)
- 458838 - changing kickstart download 404s to have a descriptive message
  (jsherril@redhat.com)
- removed jasper5* from run time dependencies and made them build time
  instead. (paji@redhat.com)
- 489532 - unsubscribe multiorg shared channel when moving access from public
  to protected with deny selection (shughes@redhat.com)

* Mon Mar 30 2009 Mike McCune <mmccune@gmail.com> 0.5.44-1
- 472595 - ported query forgot to check child channels
- 144325 - converting system probe list to the new list tag, featuring all the bells and 
  whistles the new list tag has to offer
- 492478 - modifying the system applicable errata page so that you can filter on the 
  type of errata you want to see, also linking a couple of critical errata li
- 467063 - Port of clone errata functionality to new list tag
- 492418 - adding missing channel title when creating new software channels
- 492476 - fixing issue where critical  plus non-critical errata for a system (on the system details page) did not  total errata
- 492146 - fixing issue where system icons are not clickable


* Thu Mar 26 2009 jesus m. rodriguez <jesusr@redhat.com> 0.5.41-1
- 437359 - redirect org creation to the orgsystemsubscription page
- 489007 - add system.getConnectionPath for listing proxies a server connected through
- 489736 - generate non-expiring kickstart package download url
- 489736 - download_url_lifetime of 0 disables expiration server wide
- 489736 - can disable expiration by package name by non_expirable_package_urls
- 489486 - added updated message when changing channel access from public to private
- Adding support for comps info to be added to repomd.xml.
- Updated documentation

* Thu Mar 26 2009 Mike McCune <mmccune@gmail.com> 0.5.40-1
- 492137 - fixing ISE for virt 

* Thu Mar 26 2009 jesus m. rodriguez <jesusr@redhat.com> 0.5.39-1
- 484852 - user taken to meaningful error pages instead of ISEs.

* Wed Mar 25 2009 Partha Aji <paji@redhat.com> 0.5.38-1
- Added code to take advantage of cobbler 1.6 perf enhancements
- if the customer has that installed.

* Wed Mar 25 2009 Mike McCune <mmccune@gmail.com> 0.5.37-1
- 491978 - fixing status reporting in webui for kickstarts.
- Added resource bundle entries for admin/config/Cobbler.do
- 467063 - Ported published and unpublished errata to new list tag to get new navigation features
- 446269 - fixed issue where you could not remove a package from a system 

* Fri Mar 20 2009 jesus m. rodriguez <jesusr@redhat.com> 0.5.36-1
- bring over jta from satellite build.
- fix the jfreechart requires to be 0:1.0.9 everywhere

* Thu Mar 19 2009 jesus m. rodriguez <jesusr@redhat.com> 0.5.34-1
- ServerFactory - fix wording in method header
- 486212 - api - added system.deleteCustomValues

* Thu Mar 19 2009 Mike McCune <mmccune@gmail.com> 0.5.33-1
- 474774 - adding jfreechart 1.0 version requires

* Wed Mar 18 2009 Mike McCune <mmccune@gmail.com> 0.5.31-1
- 486186 - Update spacewalk spec files to require cobbler >= 1.4.3

* Thu Mar 12 2009 jesus m. rodriguez <jesusr@redhat.com> 0.5.30-1
- fixed iprange delete URLs weren't being correctly rendered
- 480432 - fixed kickstart urls: .../rhn/kickstart/ks/cfg/org/1/org_default
- 489792 - fixing incorrect api return types
- 489775 - fixing listErrata api due to bad query
- 481180 - update KickstartFormatter to use StringUtils on --interpreter check

* Wed Mar 11 2009 jesus m. rodriguez <jesusr@redhat.com> 0.5.29-1
- 489760 - used cheetah's #errorCatcher Echo to handle escaping in ks files.
- 249459 - fixing issue where org trust page was busted
- 488137 - refer to cobbler_api instead of cobbler_api_rw to support cobbler >= 1.6
- update deprecated methods in ChannelSoftwareHandler to be more consistent
- 484463 - added more cobbler bits to the kickstart formatter that were missing
- 488830 - api - auth handler - remove the public doc for checkAuthToken
- apidoc generation now ignores an individual call using @xmlrpc.ignore
- added taskomatic task to regenerate deleted kickstart wizard files
- Fixed the ks-setup.py script to function correctly w.r.t space05 changes
- 481180 - do not include --interpreter in profile for scripts without scripting lang
- fix indentations to make it more readable
- Removed code that was getting ignored.
- 489577 - fixing issue that caused taskomatic tracebacks when talking to cobbler
- 489363 - add missing exception class...
- 489363 - api - system.createPackageProfile did not include pkg arch in profile
- 489426 - fixing cloning of kickstarts for regular and raw style
- 489347 - fixing "File Location" field on OS tab to show the --url param
- 483287 - Added ability to do a cobbler sync thru the UI
- adding missing param, for channel name to show up in header
- 483776 - fixing ISE (NPE) on clone errata page
- 462079 - fixed issue where an auto-scheduled errata had name of  "null - null"
- 467265 - fixing issue where errata list was sorting date incorrectly
- fixing package delete to delete from a couple more tables
- 489042 - api - org.setSystemEntitlements - supports setting base entitlements.
- added list of supported entitlements to the api doc
- 488999 - c.s.setUserSubscribable documented value as string while impl
- expected a primitive boolean as input instead of Boolean
- 488148 - test fixes related to bugzilla
- 488148 - use pre-existing system record if there is one.
- 489033 - correcting type of trustOrgId in org.trust.addTrust and removeTrust
- 488990 - api - remove addTrust, removeTrust, listTrusts apis from org handler.
- 488548 - api - org.migrateSystems - fix reactivationkeys, custom info and config
- 488348 - use channel org_id to prevent returning RH channels in addition to custom
- Fixed variable name typo.
 
* Fri Mar 06 2009 jesus m. rodriguez <jesusr@redhat.com> 0.5.28-1
- added ExcludeArch: ia64

* Thu Mar 05 2009 jesus m. rodriguez <jesusr@redhat.com> 0.5.27-1
- revert commit ba62c229
- changing MockConnection and MockXmlrpcInvoker to handle multiple entities
- 488723 - handling ise for channel packages listing
- 488379 - Syntax error in sql query causing ISE corrected
- 487317 - entitlement verbage change for error message
- 484284 - fixing create/updates messages for custom channel edit actions
- 488622 - api - kickstart.profile.addIpRange updated to validate input
- 487563 - switching take_snapshots to enable_snapshots
- 193788 - converting a few pages to java, so we can sort better
- adding check to looking up cobbler id if its null
- 466195 - apis - rename system.listBaseChannels and system.listChildChannels
- 488277 - remove rhn-highlight from href address
- 485313 - update string to remove extra space
- 484305 - Refactored to keep the package deletion heavy lifting in the DB, avoids OutOfMemoryErrors.
- 480012 - allow sharing org to see shared errata.
- 487234 - fix the query used by the system->software->upgrade page

* Mon Mar 02 2009 jesus m. rodriguez <jesusr@redhat.com> 0.5.26-1
- add bcel to BuildRequires

* Fri Feb 27 2009 jesus m. rodriguez <jesusr@redhat.com> 0.5.25-1
- Profile rename has been finally fixed
- 469921 - system.scheduleSyncPackagesWithSystems generated a NullPointerException
- fixing mistake in method name
- 485120 - fixed issue where changing org
- name or changing profile name breaks kickstarts (including raw).  Also moved kickstart file location

* Thu Feb 26 2009 jesus m. rodriguez <jesusr@redhat.com> 0.5.24-1
- removing listScripts, addScript, removeScript and downloadKickstart APIs from KickstartHandler
- 486749 - Add symlinks for jakarta-commons-collections and jta jars.
- 484942 - "Satellite" is in monitoring schema and have to be translated to product name

* Thu Feb 26 2009 jesus m. rodriguez <jesusr@redhat.com> 0.5.23-1
- modifying list tag to not clear set during a select all()
- fixing some issues with converting rhnset to implement set
- Fix to a cobbler rename profile issue...
- making edit command a bit more relaxed if there is no associated cobbler profile
- 486606 - Changed query and page to load/display arch for each package selected
- 487066 - change create link to be lowercase (create new key).
- 482879 - fixing compile error and syncing whenever we update a ksdata
- 482879 - make sure we add all the activation keys to the cobbler profile
- 486982 - fixed ise on software upgrade list
- 480191 - fix query used by systems->software->packages->install
- 487174 - fixing issue where clearing the filter, resulted in the page being submitted
- 241070 - select all on filtered list would select the entire list and not just what was filtered.
- 483555 - Ported to new list tag to get Select All functionality correct when a filter is active.

* Tue Feb 24 2009 Pradeep Kilambi <pkilambi@redhat.com> 0.5.22-1
- fixing the repodata task queries to avoid tempspace issues
 
* Thu Feb 19 2009 jesus m. rodriguez <jesusr@redhat.com> 0.5.21-1
- 486502 - Changed order when list a group of systemIds so top result is highest.
- Fixing problem which broke unique documents in the lucene index.
- 486502 - Sort similar results by systemId with highest ID on the bottom
- SystemSearch change redirect behavior if only 1 result is found.

* Thu Feb 19 2009 jesus m. rodriguez <jesusr@redhat.com> 0.5.20-1
- 484768 - Basically fixed a query and DTO and a Translator to correctly 
- 486174 - Was using the incorrect key in the filterattr attribute on the
- kickstart session status where ks is syncing to a profile has an correc
- 456315 - refixing this bug, changing kickstart commands to be a Collect
- Changed the hard coded 500 value to BATCH size :)
- 444517 - Added snapshot hook to configuration channel subscription via 
- 485047 - adding back the Task_queries find_channel_in_task_queue query
- 437547, 485313 - Added exception message for when index files are missi
- Adding 'Errata' search to Tasks under YourRhn.do
- 483607 -  Adding documentation as an option to the search bar
- 219844 -  Add 'legend' for Errata Search
- Cleanup, removed commented out code

* Wed Feb 18 2009 Dave Parker <dparker@redhat.com> 0.5.19-1
- 486186 - Update spacewalk spec files to require cobbler >= 1.4.2

* Mon Feb 16 2009 Pradeep Kilambi <pkilambi@redhat.com> 0.5.18-1
- yum repodata regen changes to taskomatic

* Mon Feb 16 2009 Miroslav Suchý <msuchy@redhat.com> 0.5.16-1
- 458355 - show Monitoring tabs only if Monitoring Backend or Monitoring Scout is enabled
- 481766 - Corrected the text on Ks Distribution page to reflect the exact nature of the value to be
- 483796 - fixed bug where ip address would show up as 0
- 469957 - Updated getDetails to use first_name instead of first_names
- 485500 - fixed ISE when deleting errata
- 469957 - Added translation in XMLRPC API layer to accept first_name instead of "first_names"
- handler-manifest.xml used by xmlrpc api was pointing to wrong location for a class...:(
- 466295 - Added date format as description on the property
- Removing duplicate setKickstartTree API

* Thu Feb 12 2009 jesus m. rodriguez <jesusr@redhat.com> 0.5.13-1
- 484312 - more cleanup for kickstart AUTO virt type removal
- 484312 - massive cleanup of virt types.  getting rid of useless AUTO type.

* Thu Feb 12 2009 jesus m. rodriguez <jesusr@redhat.com> 0.5.12-1
- 484911 - fixed issue where taskomatic won't sync to cobbler newly sat-synced
- Moving SystemDetailsHandler.java and its junit test out of kickstart.profile
- 199560 - Fix epoch being returned as ' ' in channel.software.list_all_package
- 484262 - Updated documentation as per the bz
- 483815 - minor messaging change for custom channel pkg removal
- 452956 - Need to check to make sure the DMI actually contains data before at
- 484435 - needed parent_channel is null when selecting from rhnsharedchannelv
- 480674 - fixed query in Channel.hbm.xml to know about shared channels. Chang
- 485122 - api - kickstart.profile.system.getPartitioningScheme was incorrectl
- 485039 - apidoc - channel.software.removePackages - fix wording on return va
- remove + which hoses the urls in org trusts page

* Wed Feb 11 2009 Dave Parker <dparker@redhat.com> 0.5.11-1
- 484659 remove error messages due to incorrect startup sequences from sysv and from the rhn-satellite tool
* Thu Feb 05 2009 jesus m. rodriguez <jesusr@redhat.com> 0.5.10-1
- Properly run the status through the message bundle for i18n

* Thu Feb 05 2009 Mike McCune <mmccune@gmail.com> 0.5.9-1
- 481767 - be more forgiving of busted kickstart distros during a sync and also report errors in an email.
- 442601 - api - adding access to server lock/unlock
- Restructured to an inversion of control pattern to make it more clear that the mode/summary key are not meant to be attributes.
- 443718 - fixing a view mistage and having a query just use the view
- 483603 - Added details page for listing servers involved in a particular SSM operation
- update the header to 2009 and fix the very annoying whitespace after the *.
- fixing Action classes that have non-final member variables
- 251767 - api - channel.software.setSystemChannels - throw better exception when user passes multiple base channels as input
- 467063 - Added page decorator to allow variable amount of items to be shown
- 437872 - added multiorg messaging suggestion for entitlement warnings
- 483603 - First pass at display of async SSM operations in the UI
- 437563 - adding success message for sat admin toggles
- 479541, 483867 - replaced runuser with /sbin/runuser
- 483603 - Renamed query file; added ability to retrieve servers associated with an operation
- 481200 - api - fix minor issues in apidoc for activationkey apis
- 483689 - api doc updates for channel.software listAllPackages and listAllPackagesByDate apis
- 483806 - updating more iso country codes
- 482929 - fixing messaging with global channel subscriptions per user
- 480016 - adding ID to org details page for information (assist with migration scripts)
- 443718 - improving errata cache calcs when pushing a single errata

* Mon Feb  2 2009 Miroslav Suchý <msuchy@redhat.com> 0.5.8-1
- 480126 - deactivate proxy different way
- 477532 - fixed issue where channels would dissappear after hiding the children

* Fri Jan 30 2009 Mike McCune <mmccune@gmail.com> 0.5.7-1
- removing requirement for spacewalk-branding-jar

* Fri Jan 30 2009 Miroslav Suchý <msuchy@redhat.com> 0.5.6-1
- 483058 - subscribe to proxy channel if requested
- 482923 - splitting out the java branding jar file into its own subpackage
- 459085 - Added (and defaulted) option for Do Nothing
- 469984 - Restructuring to avoid DB hits entirely if there are no channels selected to either subscribe or unsubscribe.

* Wed Jan 28 2009 Miroslav Suchý <msuchy@redhat.com> 0.5.5-1
- 468052 - throw exception if proxy do not has provisioning entitlement
- 481671 - improved the performance of a query
- 469984 - speeding up the bulk channel subscription changes
- 481778 - fix NPE when deleting an unpublished errata
- 480003 - minor grammar change for private channel access
- 428419 - always use the cobbler server when showing URLs for kickstarts
- added ks-setup.py script to add a profile, channel, distro and activation key ..

* Thu Jan 22 2009 Dennis Gilmore <dennis@ausil.us> 0.5.4-1
- update java and java-devel Requires and BuildRequires to 1.6.0

* Wed Jan 21 2009 Devan Goodwin <dgoodwin@redhat.com> 0.5.3-1
- Remove dependency on spacewalk-taskomatic and spacewalk-search.

* Wed Jan 21 2009 Michael Mraka <michael.mraka@redhat.com> 0.5.2-1
- fixed branding stuff

* Tue Jan 20 2009 Mike McCune <mmccune@gmail.com> 0.4.17-1
- 480636 - simplifying the commands vs options into one real collection 
  managed by hibernate vs 2 that both contained the same things

* Thu Jan 15 2009 jesus m. rodriguez <jesusr@redhat.com> 0.4.16-1
- 456467 - Fixed bug where the set of packages to remove was being cleared
- before scheduling

* Wed Jan 14 2009 Mike McCune <mmccune@gmail.com> 0.4.15-1
- 461162 - properly fetch guest name from form

* Tue Jan 13 2009 Mike McCune <mmccune@gmail.com> 0.4.14-1
- 461162 - adding org to system record name
- 461162 - unit test fixes.

* Mon Jan 12 2009 Mike McCune <mmccune@gmail.com> 0.4.12-1
- Boatload of changes from end of 0.4 set of bugs/features

* Tue Jan 06 2009 Mike McCune <mmccune@gmail.com> 0.4.11-1
- Latest spacewalk 0.4 changes.

* Tue Dec 23 2008 Michael Mraka <michael.mraka@redhat.com> 0.4.10-1
- modified layout decorators

* Mon Dec 22 2008 Mike McCune <mmccune@gmail.com> 0.4.9-1
- Adding proper cobbler requirement with version

* Fri Dec 19 2008 Mike McCune <mmccune@gmail.com> 0.4.8-1
- latest changes

* Thu Dec 11 2008 Michael Mraka <michael.mraka@redhat.com> 0.4.7-1
- resolved #471225 - moved rhn-sat-restart-silent to /usr/sbin

* Mon Dec  8 2008 Michael Mraka <michael.mraka@redhat.com> 0.4.6-1
- fixed Obsoletes: rhns-* < 5.3.0

* Fri Dec  5 2008 Michael Mraka <michael.mraka@redhat.com> 0.4.5-1
- removed rhn-oracle-jdbc

* Thu Nov 20 2008 Miroslav Suchy <msuchy@redhat.com> 0.4.2-1
- 472346 - Bump up API version and make the versioning independent on web.version

* Tue Nov  4 2008 Miroslav Suchy <msuchy@redhat.com>
- 461517 - password and db name are swapped

* Fri Oct 31 2008 Jesus M. Rodriguez <jesusr@redhat.com> 0.3.7-1
- 467945 - fixed issue where part of the ssm required you to be an org admin

* Thu Oct 23 2008 Jesus M. Rodriguez <jesusr@redhat.com> 0.3.6-1
- comment the logdriver statements again.
- Fixed some set related issues.
- Updated query to only count outranked channels if the channel
- contains the file.

* Wed Oct 22 2008 Jesus M. Rodriguez <jesusr@redhat.com> 0.3.5-1
- fix stringtree-spec Requires

* Wed Oct 22 2008 Jesus M. Rodriguez <jesusr@redhat.com> 0.3.4-1
- add stringtree-spec (Build)Requires

* Tue Oct 21 2008 Michael Mraka <michael.mraka@redhat.com> 0.3.3-1
- resolves #467717 - fixed sysvinit scripts
- resolves #467877 - use runuser instead of su

* Wed Sep 17 2008 Devan Goodwin <dgoodwin@redhat.com> 0.3.1-1
- Re-version for 0.3.x.
- Add BuildRequires: jsp for RHEL 4.

* Fri Sep  5 2008 Jan Pazdziora 0.2.7-1
- add BuildRequires: javamail, needed on RHEL 4.

* Tue Sep  2 2008 Devan Goodwin <dgoodwin@redhat.com> 0.2.6-1
- Rebuild to include new kickstart profile options.

* Fri Aug 29 2008 Jesus M. Rodriguez <jesusr@redhat.com> 0.2.5-1
- Remove dependency on jsch and ant-jsch.

* Fri Aug 29 2008 Devan Goodwin <dgoodwin@redhat.com> 0.2.4-1
- Remove dependency on bouncycastle and wsdl4j.

* Wed Aug 27 2008 Devan Goodwin <dgoodwin@redhat.com> 0.2.2-1
- Build fix for velocity.jar.

* Tue Aug 26 2008 Devan Goodwin <dgoodwin@redhat.com> 0.2.1-1
- Bumping to 0.2.0.

* Mon Aug 25 2008 Mike McCune 0.2-1
- remove ivy BuildRequires and adding jakarta-commons-cli

* Tue Aug 20 2008 Mike McCune <mmccune@redhat.com> 0.2-1
- more work on rename to spacewalk-java

* Tue Aug  5 2008 Miroslav Suchy <msuchy@redhat.com> 0.2-0
- Renamed to spacewalk-java
- cleanup spec

* Thu May 22 2008 Jan Pazdziora 5.2.0-5
- weaken hibernate3 version requirement

* Fri May 16 2008 Michael Mraka <michael.mraka@redhat.com> 5.2.0-3
- fixed file ownership
- fixed optimizer settings for Oracle 10g

* Thu May 15 2008 Jan Pazdziora - 5.2.0-1
- spec updated for brew builds<|MERGE_RESOLUTION|>--- conflicted
+++ resolved
@@ -18,11 +18,7 @@
 Summary: Spacewalk Java site packages
 Group: Applications/Internet
 License: GPLv2
-<<<<<<< HEAD
-Version: 1.6.3
-=======
 Version: 1.6.4
->>>>>>> 07b8e24d
 Release: 1%{?dist}
 URL:       https://fedorahosted.org/spacewalk
 Source0:   https://fedorahosted.org/releases/s/p/spacewalk/%{name}-%{version}.tar.gz 
@@ -139,14 +135,11 @@
 BuildRequires: quartz
 BuildRequires: simple-core
 BuildRequires: stringtree-json
-<<<<<<< HEAD
 # SUSE additional build requirements
 %if 0%{?suse_version}
 BuildRequires: oracle-instantclient11.2-basic
 BuildRequires: log4j
 %endif
-=======
->>>>>>> 07b8e24d
 # EL5 = Struts 1.2 and Tomcat 5, EL6+/recent Fedoras = 1.3 and Tomcat 6
 %if 0%{?rhel} && 0%{?rhel} < 6
 BuildRequires: struts >= 0:1.2.9
@@ -558,11 +551,7 @@
 %endif
 
 # EL5 = Struts 1.2 and Tomcat 5, EL6+/recent Fedoras = 1.3 and Tomcat 6
-<<<<<<< HEAD
 %if 0%{?rhel} && 0%{?rhel} < 6 || 0%{suse_version}
-=======
-%if 0%{?rhel} && 0%{?rhel} < 6
->>>>>>> 07b8e24d
 %{jardir}/struts.jar
 %else
 %{jardir}/struts.jar
@@ -637,14 +626,11 @@
 %{jardir}/postgresql-jdbc.jar
 
 %changelog
-<<<<<<< HEAD
-=======
 * Mon Jul 25 2011 Tomas Lestach <tlestach@redhat.com> 1.6.4-1
 - 722453 - fix sort according to Installed time on PackageList.do
   (tlestach@redhat.com)
 - removing some dead code (tlestach@redhat.com)
 
->>>>>>> 07b8e24d
 * Fri Jul 22 2011 Jan Pazdziora 1.6.3-1
 - We only support version 5 and newer of RHEL, removing conditions for old
   versions.
