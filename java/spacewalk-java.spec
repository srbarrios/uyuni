--- conflicted
+++ resolved
@@ -5430,5577 +5430,3 @@
 * Thu Jul 18 2013 Grant Gainey 2.1.1-1
 - JUnit fixes
 - Bumping package versions for 2.1.
-<<<<<<< HEAD
-
-* Thu Jul 18 2013 Tomas Lestach <tlestach@redhat.com> 2.0.2-1
-- 855845 - escaping system name on /rhn/systems/customdata/UpdateCustomKey.do
-- 865595 - specify custom info searchability more precisely
-
-* Wed Jul 17 2013 Tomas Kasparek <tkasparek@redhat.com> 2.0.1-1
-- Bumping package versions for 2.0.
-
-* Wed Jul 17 2013 Tomas Lestach <tlestach@redhat.com> 1.10.138-1
-- bump API version
-- 910739 - let systemgroup.scheduleApplyErrataToActive API return action id
-- 910739 - let system.scheduleSyncPackagesWithSystem API return action id
-- 910739 - let system.scheduleReboot API return action id
-- 857635 - API call setChildChannels should produce snapshot
-- 857635 - take snapshot after change og base channel and not before
-
-* Wed Jul 17 2013 Tomas Kasparek <tkasparek@redhat.com> 1.10.137-1
-- updating copyright years
-
-* Tue Jul 16 2013 Grant Gainey <ggainey@redhat.com> 1.10.136-1
-- 985070 - Fix NPE when OSCAP results don't have associated files
-- 857635 - changing of base channel via API should produce snapshot
-
-* Tue Jul 16 2013 Tomas Lestach <tlestach@redhat.com> 1.10.135-1
-- enable deleting servers via API
-
-* Tue Jul 16 2013 Tomas Kasparek <tkasparek@redhat.com> 1.10.134-1
-- fixing unit test to reflect dead code removal
-
-* Tue Jul 16 2013 Tomas Kasparek <tkasparek@redhat.com> 1.10.133-1
-- removing some dead code
-
-* Tue Jul 16 2013 Tomas Kasparek <tkasparek@redhat.com> 1.10.132-1
-- better to check if iterator hasNext() before we request next()
-
-* Mon Jul 15 2013 Stephen Herr <sherr@redhat.com> 1.10.131-1
-- 979402 - Fixing traceback in logs on warning page
-- 910739 - let system.scheduleHardwareRefresh API return action id
-- 910739 - checkstyle fixes
-- using @@PRODUCT_NAME@@ macro in one more place
-- 910739 let system.scheduleApplyErrata API return list of action ids
-- 910739 let system.schedulePackageInstall API return action id
-
-* Mon Jul 15 2013 Tomas Kasparek <tkasparek@redhat.com> 1.10.130-1
-- 980482 - store part of SystemSearchResult into session that is not available
-  via elaboration
-
-* Fri Jul 12 2013 Tomas Lestach <tlestach@redhat.com> 1.10.129-1
-- java changes for 1st user creation
-- Adding the logging autentication to the XMLRPC API.
-- Adding the logging invocations to the java WebUI stack.
-
-* Fri Jul 12 2013 Tomas Kasparek <tkasparek@redhat.com> 1.10.128-1
-- fixing checkstyle
-- Fix indentation on user preferences page
-- Don't commit chgs that only work with local configurations
-- Tweaks to fix JUnits
-- Fix hole identified by JUnit failure
-
-* Thu Jul 11 2013 Grant Gainey <ggainey@redhat.com> 1.10.127-1
-- 977878 - Fix struts-junit, add note to master-ca-cert field
-- Generate pre flag into the metadata
-- satysfying checkstyle
-
-* Thu Jul 11 2013 Tomas Kasparek <tkasparek@redhat.com> 1.10.126-1
-- adding missing bracelet
-
-* Thu Jul 11 2013 Tomas Kasparek <tkasparek@redhat.com> 1.10.125-1
-- reducing taskomatic_channel_repodata_workers to 1
-
-* Tue Jul 09 2013 Tomas Lestach <tlestach@redhat.com> 1.10.124-1
-- simplify managers and managers_edit jsps
-
-* Mon Jul 08 2013 Grant Gainey <ggainey@redhat.com> 1.10.123-1
-- 977878 - Need to be able to create masters in order to set cert and default
-         - Fixed some broken JSPs (esp in the presence of errors)
-         - Added error checking
-         - Added/fixed I18N keys
-- 977878 - Rename MapOrgs to EditMaster, and related changes
-- 977878 - UI for master cfg-options
-
-* Mon Jul 08 2013 Tomas Kasparek <tkasparek@redhat.com> 1.10.122-1
-- don't require jboss-logging.jar on rhel(s)
-
-* Mon Jul 08 2013 Tomas Kasparek <tkasparek@redhat.com> 1.10.121-1
-- import forgotten java.io.Serializable
-
-* Mon Jul 08 2013 Tomas Kasparek <tkasparek@redhat.com> 1.10.120-1
-- stop spamming taskomatic log with ehcache using defaults message
-- stop spamming catalina.out with ehcache using defaults message
-- making ActionType seriazible to prevent ehcache exceptions
-- crating symlinks for taskomatic to work on fedora 19
-
-* Mon Jul 08 2013 Tomas Kasparek <tkasparek@redhat.com> 1.10.119-1
-- creating symlinks for tomcat on Fedora 19
-
-* Thu Jul 04 2013 Tomas Kasparek <tkasparek@redhat.com> 1.10.118-1
-- skip xliff checks for fedora 19
-
-* Thu Jul 04 2013 Tomas Kasparek <tkasparek@redhat.com> 1.10.117-1
-- build spacewalk-java on fedora19
-
-* Thu Jul 04 2013 Tomas Lestach <tlestach@redhat.com> 1.10.116-1
-- Avoid relying on types returned by Hibernate
-
-* Thu Jul 04 2013 Tomas Kasparek <tkasparek@redhat.com> 1.10.115-1
-- make dirs if they don't exist yet
-
-* Thu Jul 04 2013 Tomas Lestach <tlestach@redhat.com> 1.10.114-1
-- rewrite /network/software/channels/managers.pxt page to java
-
-* Thu Jul 04 2013 Tomas Kasparek <tkasparek@redhat.com> 1.10.113-1
-- making spacewalk-java build-able on fedora19
-- 977878 - Support for is_current and ca_cert, DTO/Serializer/Handler
-
-* Tue Jul 02 2013 Grant Gainey 1.10.112-1
-- 977878 - Keep some unit-tests from overlapping
-
-* Tue Jul 02 2013 Tomas Kasparek <tkasparek@redhat.com> 1.10.111-1
-- checkstyle fix
-
-* Tue Jul 02 2013 Tomas Kasparek <tkasparek@redhat.com> 1.10.110-1
-- updating strings to use @@PRODUCT_NAME@@ macro
-- 834214 - do not validate input when it's not needed
-
-* Fri Jun 28 2013 Tomas Lestach <tlestach@redhat.com> 1.10.109-1
-- mark unfinished taskomatic runs as INTERRUPTED
-- messages get displayed within layout_c.jsp
-
-* Thu Jun 27 2013 Grant Gainey 1.10.108-1
-- 977878 - Clean up maps on local-org-removal
-
-* Thu Jun 27 2013 Jan Dobes 1.10.107-1
-- 514223 - catching invalid ip to prevent ISE
-- removing @Override annotation from methods that aren't overriden
-- removing unnecessarily nested else clause
-- removing unnecessarily nested else clause
-- removing unnecessary casts
-- 976136 - we need unentitle channels before we delete them
-- 912931 - move taskomatic bunch logs to /var/log instead of /var/lib
-
-* Tue Jun 25 2013 Grant Gainey 1.10.106-1
-- Fix checkstyle issues
-
-* Tue Jun 25 2013 Grant Gainey 1.10.105-1
-Feature: Support channel-permissions on ISS
-- ISS: Fix inappropriate cascade when deleting a Slave
-- ISS: fix bad I18N key
-- ISS: Add sync.slave.getSlaveByName API
-- ISS: Missed slave.jsp centering
-- ISS: Correctly center columns
-- ISS: Correctly separate allow-all from allowed-org-list
-- ISS: Fix navigation weirdness, add messaging and L10N
-- ISS: Fix minor UI ordering weirdness
-- ISS: Add num-orgs-allowed-to per slave on master.jsp
-- ISS: Add IssSlave API calls      Fix slave-to-allowed-orgs mapping
-- ISS: Naming nitpick: It's one IssMasterOrg, not several
-- ISS: XMLRPC doesn't recognize Long      XMLRPC wants Map input, not Objects
-  Set up serializers and register them      Fix Hibernate collection-mapping
-  smeantics so they, like, work
-- ISS: Add XMLRPC API for Master side of ISS
-- ISS: Naming is important - clean ours up so it makes more sense
-- ISS: Remove test-class that should never have been committed
-- ISS: Tweaks to L10N strings
-- ISS: Fix incorrect L10N strings
-- ISS: I18N updates
-- ISS: Fix rmv-master and cascades
-- ISS: Map join-tables correctly so that delete works
-- ISS master-to-slave org-mapping
-- ISS: DRAFT #2: adelton's DB changes, affects on Java, slave-to-org-mapping
-- ISS: DRAFT #2: adelton's DB changes, affects on Java, slave-to-org-mapping
-- ISS: Fixes from review comments
-- ISS: FIRST DRAFT: ISS Org-Sync UI work
-
-* Tue Jun 25 2013 Tomas Kasparek <tkasparek@redhat.com> 1.10.104-1
-- use real product name in strings instead of RHN
-- 695638 - rewrite C style to java
-- 973310 - adding last checkin field to Inactive systems
-- minor branding cleanup
-- 977301 - removing incorrect tag
-- 687903 - fix of api doc
-- 976371 - don't offer channels which system can't subscribe to
-
-* Mon Jun 24 2013 Jan Dobes 1.10.103-1
-- correcting ProfileHandlerTest to changed API
-- 976722 - kickstart script name is required
-- 976722 - creating exception for script name
-- 976722 - adding eng resources
-
-* Mon Jun 24 2013 Tomas Lestach <tlestach@redhat.com> 1.10.102-1
-- 855845 - escaping system name for message.syncpackages message
-- 855845 - escaping system name for
-  /rhn/systems/details/packages/profiles/CompareSystems.do
-- 855845 - escaping system name for
-  /rhn/systems/details/configuration/DeployFileConfirm.do
-- 855845 - escaping system name for /rhn/configuration/channel/TargetSystems.do
-- 855845 - escaping system name on inactive-systems yourrhn pane
-- fix (virt) system icons on system group pages
-
-* Thu Jun 20 2013 Tomas Kasparek <tkasparek@redhat.com> 1.10.101-1
-- Fix syntax. Sentences start with capital letter.
-- 975083 - typo fix
-
-* Tue Jun 18 2013 Tomas Kasparek <tkasparek@redhat.com> 1.10.100-1
-- checkstyle fix
-
-* Tue Jun 18 2013 Tomas Kasparek <tkasparek@redhat.com> 1.10.99-1
-- patch to allow channel_admin to sync repos
-- 968372 - changing virtualization compatibility check to work with api
-
-* Tue Jun 18 2013 Dimitar Yordanov <dyordano@redhat.com> 1.10.98-1
-- bz695638-Remove the proxy channels from the KS child channel
-
-* Tue Jun 18 2013 Michael Mraka <michael.mraka@redhat.com> 1.10.97-1
-- 975232 - patch to add newline after writing kickstart_start var
-- 974201 - marking label not required
-
-* Mon Jun 17 2013 Michael Mraka <michael.mraka@redhat.com> 1.10.96-1
-- more branding cleanup
-- rebranding few more strings
-
-* Thu Jun 13 2013 Tomas Kasparek <tkasparek@redhat.com> 1.10.95-1
-- 970072 - do not sort prepared data
-
-* Wed Jun 12 2013 Jan Dobes 1.10.94-1
-- 869247 - fixing elaborator
-
-* Wed Jun 12 2013 Tomas Kasparek <tkasparek@redhat.com> 1.10.93-1
-- rebranding RHN Proxy to Red Hat Proxy
-- rebrading RHN Satellite to Red Hat Satellite
-
-* Tue Jun 11 2013 Jan Dobes 1.10.92-1
-- 970125 - adding unique value check
-- 971828 - fixing wrong escaping of utf-8 strings
-
-* Tue Jun 11 2013 Jan Dobes 1.10.91-1
-- 913032 - we now remember sent errata email notifications to prevent multiple
-  messages
-
-* Mon Jun 10 2013 Tomas Kasparek <tkasparek@redhat.com> 1.10.90-1
-- software crashes menu should be visible only for management entitled orgs
-- 871276 - page for physical systems
-
-* Mon Jun 03 2013 Jan Dobes 1.10.89-1
-- checkstyle fix
-- junit fixes
-- fix more checkstyle issues in the java-create-page.pl
-- minor changes to java-create-page.pl
-
-* Thu May 30 2013 Tomas Lestach <tlestach@redhat.com> 1.10.88-1
-- 855845 - escaping system name for
-  /rhn/channel/ssm/ChildSubscriptionsConfirm.do
-- 855845 - escaping system name for /rhn/channel/ssm/BaseChannelSubscribe.do
-
-* Thu May 30 2013 Tomas Lestach <tlestach@redhat.com> 1.10.87-1
-- 515003 - changing confirmprotected.jsp.confirmmsg.deux message
-- making DataSourceParserTest work with PostgreSQL
-- 516265 - sort parent channel pop-up menu by channel name
-- 514288 - removing obsolete kickstart warning
-- 512433 - grammatical typo
-
-* Tue May 28 2013 Simon Lukasik <slukasik@redhat.com> 1.10.86-1
-- SCAP file size limit shall be configurable through web interface
-- Refactor: Rename variable: newLimit -> newCrashLimit
-
-* Tue May 28 2013 Jan Dobes 1.10.85-1
-- checkstyle fix
-
-* Tue May 28 2013 Tomas Lestach <tlestach@redhat.com> 1.10.84-1
-- 855845 - escaping system name for
-  /rhn/systems/details/virtualization/VirtualGuestsList.do
-- 855845 - escaping system name for
-  /rhn/systems/entitlements/GuestLimitedHosts.do
-- userlist.jsp isn't used for /users/SystemsAdmined.do page
-- 855845 - escaping system name for /rhn/users/SystemsAdmined.do
-- simplify the column message
-- 855845 - escaping system name for /rhn/systems/details/audit/ScheduleXccdf.do
-- junit tests postgresql fixes
-
-* Tue May 28 2013 Tomas Lestach <tlestach@redhat.com> 1.10.83-1
-- 967526 - on RHEL5 the (P)SQLException is wrapped into a RuntimeException
-
-* Tue May 28 2013 Tomas Kasparek <tkasparek@redhat.com> 1.10.82-1
-- 960885 - add list elaborator into session for CSV export
-
-* Fri May 24 2013 Tomas Lestach <tlestach@redhat.com> 1.10.81-1
-- 855845 - escaping system name for /rhn/systems/entitlements/FlexGuests.do
-- 855845 - escaping system name for /rhn/systems/entitlements/PhysicalHosts.do
-- 855845 - escaping system name for /rhn/systems/VirtualSystemsList.do
-- 855845 - escaping system name for
-  /rhn/systems/DuplicateSystemsDeleteConfirm.do
-- 855845 - escaping system name for /rhn/systems/SystemCurrency.do
-- 855845 - escaping system name for /rhn/systems/DuplicateIPList.do
-
-* Fri May 24 2013 Tomas Lestach <tlestach@redhat.com> 1.10.80-1
-- 855845 - escaping system name for
-  /rhn/systems/details/configuration/DiffFileConfirm.do
-- 855845 - escaping system name for
-  /rhn/systems/details/configuration/DiffFile.do
-- 855845 - escaping system name for
-  /rhn/systems/details/configuration/addfiles/ImportFile.do
-- 855845 - escaping system name for
-  /rhn/systems/details/configuration/ViewModifySandboxPaths.do
-- 855845 - escaping system name for
-  /rhn/systems/details/configuration/ViewModifyCentralPaths.do
-- 855845 - escaping system name for
-  /rhn/systems/details/configuration/ConfigChannelList.do
-- 855845 - escaping system name for
-  /rhn/systems/details/packages/profiles/SyncSystems.do
-- 855845 - escaping system name for /rhn/systems/details/packages/*.do pages
-- 855845 - escaping system name for
-  /rhn/systems/details/virtualization/ProvisionVirtualizationWizard.do
-- 855845 - escaping system name for /rhn/monitoring/ProbeList.do
-- 855845 - escaping system name for /rhn/systems/details/packages/Packages.do
-- 855845 - escaping system name for /rhn/activationkeys/systems/List.do
-- Open HTML Reports in a new window.
-- Only non-HTML files shall be marked as an attachement.
-- Exclude HTML file download from sitemesh.
-- Downloaded files shall be logged in debug mode.
-- Download of detailed SCAP result files.
-- Godforsaken closing <tr> node.
-- use xsd default message instead of custom one
-- man pages branding cleanup + misc branding fixes
-
-* Tue May 21 2013 Grant Gainey <ggainey@redhat.com> 1.10.79-1
-- Provide way to build Eclipse .classpath even in the absence of required jars
-
-* Tue May 21 2013 Tomas Kasparek <tkasparek@redhat.com> 1.10.78-1
-- misc branding clean up
-- branding clean-up of logrotate files
-- 582510 - disable ks repos without available repodata
-- form validation with xsd
-
-* Mon May 20 2013 Tomas Kasparek <tkasparek@redhat.com> 1.10.77-1
-- 959226 - too big value in system custom info should not cause ISE
-
-* Fri May 17 2013 Tomas Lestach <tlestach@redhat.com> 1.10.76-1
-- enhance (archived) actions deletion
-- check for keywords length within the errataEditForm
-- 580995 - enable reset of base channel for activation key via api
-- 889633 - always set lastModifiedBy for custom infos
-- removing trailing space
-
-* Fri May 10 2013 Grant Gainey <ggainey@redhat.com> 1.10.75-1
-- Save, *then* evict - Order Matters
-- More user/org cleanup
-- Compatible-channel rules chgd, chg the test. Also, cleanup user-creation
-- For epoch, empty-string != null
-- Call super first, not last
-- 955590 - do not offer a symlink, if the user does not have acl for the target
-
-* Tue May 07 2013 Tomas Lestach <tlestach@redhat.com> 1.10.74-1
-- remove unused NoSuchPackageExceptionHandler
-- do not throw xmlrpc exception within the WebUI context
-
-* Mon May 06 2013 Tomas Lestach <tlestach@redhat.com> 1.10.73-1
-- 924205 - enhance exception handling
-
-* Sat May 04 2013 Grant Gainey <ggainey@redhat.com> 1.10.72-1
-- A lot of JUnit cleanup
-- Print stack trace in case of CSV failures.
-- 958654 - Use different listSetName for the XccdfDetail page.
-- Tweak create-page to know about StrutsDelegate
-- logging pkg and errata search as INFO instead of WARN
-- removing unnecessary cast
-
-* Sat Apr 27 2013 Grant Gainey 1.10.71-1
-- Abstract classes' names can't end in 'Test.java' or JUnit tries to execute
-  them
-- Checkstyle fixes
-- Junit teting for errors that we don't even reach on Postgres
-- Unit-test depends on specific contents of a jar.  It changed.  Sigh.
-- Separate test from DB (and specifically from Oracle)
-- With 07504b3d we stopped special-casing # in cfg-files - drop the tests
-
-* Sat Apr 27 2013 Grant Gainey 1.10.70-1
-- Fixing some minor query-data-type issues
-- ActivationKeys cannot include both a base-channel and children of a
-  different base
-- Teach KickstartInstalltype that RHEL7 is coming
-- Fixing a number of JUnit tests
-
-* Fri Apr 26 2013 Tomas Lestach <tlestach@redhat.com> 1.10.69-1
-- fix UserManagerTest.testGetTimeZoneDefault
-
-* Fri Apr 26 2013 Grant Gainey 1.10.68-1
-- Fix tests - adding a Network to test-servers has unintended consequences.
-- commit flex conversions as they succeed
-
-* Thu Apr 25 2013 Tomas Lestach <tlestach@redhat.com> 1.10.67-1
-- fix bad bad debug remainder
-- do not pass server list, if Long list is expected in
-  ActionManagerTest.testScheduleSriptRun
-- fix ListTagTest
-- fix ScheduleRemovePackagesActionTest
-- prevent NPE in SsmRemovePackagesAction
-- we need a system in SSM for ChannelManagerTest.testListCompatibleBaseChannels
-- let's make RestartData serializable
-
-* Wed Apr 24 2013 Jan Dobes 1.10.66-1
-- 952198 - added showing systems counts on cancel scheduled actions page
-- removing dead code
-- 952198 - changing action_list_elab to action_overview_elab to display counts
-  of systems properly
-- replace closing session with transaction rollback
-
-* Wed Apr 24 2013 Tomas Lestach <tlestach@redhat.com> 1.10.65-1
-- 956101 - removing extra semicolon
-- drop useless order by
-- commit channges, otherwise async UpdateErrataCacheActions won't find
-  referenced objects in th DB
-- every test server has one default network interface now
-- switch MAC and IP args to match what's expected
-- 928416 - display information message when filtering using older list tags
-- update proxy.listAvailableProxyChannels API as we cannot transfer null via
-  xmlrpc
-- 955364 - remove caching for activation keys
-
-* Mon Apr 22 2013 Tomas Lestach <tlestach@redhat.com> 1.10.64-1
-- manually deregister drivers to prevent tomcat informing about possible memory
-  leaks
-- fix typo: RESRTICTED -> RESTRICTED
-- let's make CachedStatement serializable
-
-* Fri Apr 19 2013 Tomas Lestach <tlestach@redhat.com> 1.10.63-1
-- remove unused method+query
-- offer a null org channels for SSM servers with no base
-- fix list of base channels for SSM where the systems have no base channel
-- do not offer EUS channels for base channel change if a system is subscribed
-  to a custom channel
-- offer only base channels to change for SSM that are arch compatible
-- offer only base channels to change for a system that are arch compatible
-- better set null than empty string when creating a channel
-
-* Thu Apr 18 2013 Jan Pazdziora 1.10.62-1
-- In getLoggedInUser.getLoggedInUser and PxtSessionDelegate.getWebUserId, do
-  not create (potentially anonymous) sessions unnecessarily.
-- Drop pxtDelegate from the EnvironmentFilter where it does not seem to be
-  used.
-- Simplify the logic of deciding whether to authenticate.
-- Avoid inserting record to PXTSessions to be immediately updated.
-
-* Thu Apr 18 2013 Grant Gainey 1.10.61-1
-- 953526 - Make cobbler/enable-menu match KS-Profile isActive()
-- removing unnecessary cast
-- make the select box for changing base channel as long as needed
-- Revert "do not compile test cases within compile-all task"
-
-* Thu Apr 18 2013 Tomas Kasparek <tkasparek@redhat.com> 1.10.60-1
-- fixing possible errors/exceptions in list of virtual systems
-- removing dead code
-- containsDistributions should no longer cause exception of fedora
-
-* Wed Apr 17 2013 Grant Gainey 1.10.59-1
-- 953276 - Add warning to ActivationKey delete-confirm page.
-  Also remove some dead code around CobblerSyncSystem (we have never
-  actually done this...)
-
-* Wed Apr 17 2013 Jan Dobes 1.10.58-1
-- fixing channel/virtual systems list filtering and fake node handling
-
-* Wed Apr 17 2013 Jan Pazdziora 1.10.57-1
-- symlinking hibernate jars in the right way
-- Redundant Math.abs()
-- Salt generation corner case
-- creating configDefault for java.taskomatic_channel_repodata_workers
-- moving taskomatic.channel_repodata_workers config default from backend to
-  java
-- Switching to TransientScriptSessionManager to avoid POST
-  /rhn/dwr/call/plaincall/__System.pageLoaded.dwr.
-
-* Tue Apr 16 2013 Stephen Herr <sherr@redhat.com> 1.10.56-1
-- 952839 - checkstyle fixes
-
-* Tue Apr 16 2013 Stephen Herr <sherr@redhat.com> 1.10.55-1
-- 952839 - adding erroronfail option for kickstart scripts
-
-* Tue Apr 16 2013 Tomas Lestach <tlestach@redhat.com> 1.10.54-1
-- fix base channel list offering when chaning base channel via SSM
-- fix base channel list offering when chaning base channel
-- Revert "removing unused string with trans-id
-  'systems.details.virt.actions.scheduled'"
-- removing WEB_ALLOW_PXT_PERSONALITIES
-- removing unused methods
-- using PxtCookieManager.createPxtCookie instead of
-  RequestContext.createWebSessionCookie
-
-* Tue Apr 16 2013 Tomas Kasparek <tkasparek@redhat.com> 1.10.53-1
-- using hibernate from fedora repo on f17
-
-* Tue Apr 16 2013 Matej Kollar <mkollar@redhat.com> 1.10.52-1
-- Dead store removal (most of them)
-- Speeding up c3p0 Connection testing.
-
-* Fri Apr 12 2013 Jan Pazdziora 1.10.51-1
-- 950833 - remove confusing 'delete user' and 'deactivate user' links
-
-* Wed Apr 10 2013 Tomas Kasparek <tkasparek@redhat.com> 1.10.50-1
-- on fedora 18 we are using hibernate3 from fedora repo
-
-* Wed Apr 10 2013 Michael Mraka <michael.mraka@redhat.com> 1.10.49-1
-- check xliff files for most common localization errors
-- moving system currency config defaults from separate file to rhn_java.conf
-- Removing unnecessary else.
-
-* Mon Apr 08 2013 Jan Dobes 1.10.48-1
-- Fixed truncating of strings to work with UTF-8 characters properly.
-
-* Mon Apr 08 2013 Tomas Lestach <tlestach@redhat.com> 1.10.47-1
-- set emptykey for errata lists
-
-* Mon Apr 08 2013 Michael Mraka <michael.mraka@redhat.com> 1.10.46-1
-- cleaned obsoleted trans-units
-
-* Fri Apr 05 2013 Michael Mraka <michael.mraka@redhat.com> 1.10.45-1
-- reverted removal of localized entitlement strings
-
-* Fri Apr 05 2013 Tomas Lestach <tlestach@redhat.com> 1.10.44-1
-- 896566 - a channel may have multiple dcms: lookupDistChannelMap ->
-  listDistChannelMaps
-- 896566 - simplify Channel.isChannelRepodataRequired method
-- link channel labels on /rhn/channels/manage/DistChannelMap.do page
-- 948185 - fixing checkstyle
-- 948185 - fix system.listSystemEvents on PG
-- removing unnecessary cast
-- removing unnecessarily nested else statement
-- enhance /rhn/errata/AllErrata.do
-- enhance /rhn/errata/RelevantErrata.do
-
-* Thu Apr 04 2013 Grant Gainey 1.10.43-1
-- 948605: checkstyle whitespace fixes.  Sigh.
-
-* Thu Apr 04 2013 Grant Gainey 1.10.42-1
-- 947205: Allow remote-cmd as part of SSM Package install/update/remove   *
-  Refactored Ssm*PackageEvent/Action   * Corrected error-messaging when systems
-  missing required capability/entitlement
-- reuse existing static method
-- 921312 - remove extra space before asterisk
-- 839069 - display 'Updates' column on group system list pages
-
-* Thu Apr 04 2013 Jan Dobes 1.10.41-1
-- checkstyle fix
-- 928198 - fixing URL detection to not contain dot or comma at the end.
-
-* Wed Apr 03 2013 Stephen Herr <sherr@redhat.com> 1.10.40-1
-- Display number of sockets in system details and spacewalk-reports
-
-* Wed Apr 03 2013 Tomas Lestach <tlestach@redhat.com> 1.10.39-1
-- 904072 - fix 'Configs' column on system groups related pages
-
-* Wed Apr 03 2013 Jan Dobes 1.10.38-1
-- indentation fix
-- 918084 - added escaping for http request
-
-* Wed Apr 03 2013 Michael Mraka <michael.mraka@redhat.com> 1.10.37-1
-- fixed checkstyle
-
-* Wed Apr 03 2013 Michael Mraka <michael.mraka@redhat.com> 1.10.36-1
-- 820612 - implemented executor with paralled stdout and stderr reading
-- looking for dtd files locally insted of redirecting for them
-
-* Thu Mar 28 2013 Jan Pazdziora 1.10.35-1
-- Fixing checkstyle.
-
-* Thu Mar 28 2013 Jan Pazdziora 1.10.34-1
-- Variable ctx not used, removing.
-- The CATALINA_BASE seems to have logs/ symlink to proper place and we do not
-  have to depend on CATALINA_HOME being exported.
-- adding dwr to ivy list
-- 681453 - throw exception instead of ISE if bad paramter is given
-- updating c3p0 version in ivy
-- Making the ARM soft./hard. FP channel archs localizable.
-
-* Wed Mar 27 2013 Tomas Lestach <tlestach@redhat.com> 1.10.33-1
-- we need at least c3p0 v.0.9.1 to support ConnectionCustomizer
-
-* Wed Mar 27 2013 Tomas Lestach <tlestach@redhat.com> 1.10.32-1
-- introduce RhnConnectionCustomizer
-
-* Tue Mar 26 2013 Tomas Kasparek <tkasparek@redhat.com> 1.10.31-1
-- downloading packages for kickstart via java
-- correct capitalization
-- abrt: display component in crash overview
-
-* Tue Mar 26 2013 Jan Pazdziora 1.10.30-1
-- Fixing checktyle.
-
-* Tue Mar 26 2013 Jan Pazdziora 1.10.29-1
-- Use to_timestamp instead of to_date which should bring the second precision
-  to PostgreSQL.
-
-* Mon Mar 25 2013 Stephen Herr <sherr@redhat.com> 1.10.28-1
-- Client tools able to pass up socket info
-- add python and java xmlrpc handlers for cpu socket info
-
-* Mon Mar 25 2013 Jan Dobes <jdobes@redhat.com> 1.10.27-1
-- Adding sudo Requires for spacewalk-java-lib
-
-* Mon Mar 25 2013 Milan Zazrivec <mzazrivec@redhat.com> 1.10.26-1
-- abrt: new api: getCrashesByUuid
-- abrt: new api: getCrashOverview
-
-* Fri Mar 22 2013 Milan Zazrivec <mzazrivec@redhat.com> 1.10.25-1
-- abrt: webui for list of systems / details where a specific crash occurred
-- abrt: properly export csv columns for crash overview
-- abrt: add filter to software crashes overview page
-
-* Thu Mar 21 2013 Stephen Herr <sherr@redhat.com> 1.10.24-1
-- 924487 - Display warning if user might clobber their LUN with kickstart
-
-* Thu Mar 21 2013 Milan Zazrivec <mzazrivec@redhat.com> 1.10.23-1
-- abrt: software crash overview, grouped by uuid
-
-* Thu Mar 21 2013 Jan Pazdziora 1.10.22-1
-- if token does not exist in DB better use it instead of new one
-
-* Wed Mar 20 2013 Tomas Kasparek <tkasparek@redhat.com> 1.10.21-1
-- returning empty string instead of null when null is given
-- removing @Override annotation from method that isn't overriden
-
-* Wed Mar 20 2013 Jan Dobes <jdobes@redhat.com> 1.10.20-1
-- abrt: store crash uuid
-- abrt api createCrashNote - subject is required
-- visual fix for crash details
-- checkstyle fix
-- removing class="(fisrt|last)-column" from *.jsp(f)
-
-* Tue Mar 19 2013 Grant Gainey <ggainey@redhat.com> 1.10.19-1
-- 922928: Make duplicate-hostname search case-insensitive
-
-* Mon Mar 18 2013 Tomas Kasparek <tkasparek@redhat.com> 1.10.18-1
-- abrt - crash note api
-- add is_uploaded flag to listSystemCrashFiles() return
-- adding link for description of java regular expression
-- removing broken link from apidoc
-- use the server timezone as the default for the first user
-- do not compile test cases within compile-all task
-
-* Mon Mar 18 2013 Michael Mraka <michael.mraka@redhat.com> 1.10.17-1
-- link jmock only when it's installed
-
-* Fri Mar 15 2013 Milan Zazrivec <mzazrivec@redhat.com> 1.10.16-1
-- abrt webui: separate tabs for details, files and notes
-
-* Fri Mar 15 2013 Michael Mraka <michael.mraka@redhat.com> 1.10.15-1
-- detect objectweb-asm properly
-
-* Fri Mar 15 2013 Michael Mraka <michael.mraka@redhat.com> 1.10.14-1
-- fix configuration for jboss hibernate
-- Update copyright year shown on the WebUI.
-
-* Thu Mar 14 2013 Michael Mraka <michael.mraka@redhat.com> 1.10.13-1
-- let's hibernate pull correct asm dependency itself
-- rhn-iecompat.css is never used - delete it
-- Fix the java doc
-- correct the message context
-
-* Wed Mar 13 2013 Tomas Kasparek <tkasparek@redhat.com> 1.10.12-1
-- removing unused styles and refactoring blue-nav-top.css and adjacent files
-- abrt: merge 3 original calls into one
-
-* Tue Mar 12 2013 Stephen Herr <sherr@redhat.com> 1.10.11-1
-- 920813 - update to latest tree, not alphabetically last tree
-- apidoc fixes
-
-* Tue Mar 12 2013 Tomas Kasparek <tkasparek@redhat.com> 1.10.10-1
-- clean up of rhn-special-styles.css and adjacent files
-
-* Tue Mar 12 2013 Jan Pazdziora 1.10.9-1
-- 920489 - no longer allow change of the type of the key bu the action expects
-  it, hidden helps.
-- sorting crashes and crash files by default
-- 920292 - In GpgCryptoKey, isGPG better be true.
-
-* Mon Mar 11 2013 Tomas Kasparek <tkasparek@redhat.com> 1.10.8-1
-- removing another bunch of styleclass="(first|last)-column" from *.jsp(f)
-- typo fix
-- fix lengths and names of identifiers
-- removing styleclass="(first|last)-column" from *.jsp(f)
-
-* Sat Mar 09 2013 Tomas Lestach <tlestach@redhat.com> 1.10.7-1
-- set note rather to null than to an empty string
-- display nice crash file modified date on the
-  /rhn/systems/details/SoftwareCrashDetail.do page
-- fix captions on the /rhn/systems/details/SoftwareCrashDetail.do page
-- enable CrashNote sorting according to the modified date
-
-* Sat Mar 09 2013 Tomas Lestach <tlestach@redhat.com> 1.10.6-1
-- crash note related strings
-- list CrashNotes on the /rhn/systems/details/SoftwareCrashDetail.do page
-- allow CrashNote create/edit
-- create CrashNote class and hibernate mapping
-
-* Fri Mar 08 2013 Milan Zazrivec <mzazrivec@redhat.com> 1.10.5-1
-- abrt: API for org-wide crash reporting settings
-- abrt: org-wide settings for crash reporting and crash file uploading
-- Move org configuration to a separate table
-
-* Wed Mar 06 2013 Tomas Lestach <tlestach@redhat.com> 1.10.4-1
-- fix column styleclass in guestunlimited.jsp
-- fix column styleclass in physicalhosts.jsp
-- fix column styleclass in guestlimited.jsp
-- fix column styleclass in syncsystem.jsp
-- fix column styleclass in syncprofile.jsp
-- fix column styleclass in missingpkgs.jsp
-- fix column styleclass in comparesystems.jsp
-- fix column styleclass in compareprofiles.jsp
-- fix column styleclass in crashdetail.jsp
-- fix column styleclass in packagelist.jsp
-- fix column styleclass in list.jsp
-- fix column styleclass in organizations.jsp
-- fix column styleclass in orglist.jsp
-- fix column styleclass in packageprofiles.jsp
-- fix column styleclass in affectedsystems.jsp
-- fix column styleclass in subscribeconfirm.jsp
-- fix column styleclass in deployconfirm.jsp
-- fix column styleclass in copy2systems.jsp
-- fix column styleclass in confirmnewbasechannels.jsp
-- fix column styleclass in confirmprotected.jsp
-- fix column styleclass in confirmprivate.jsp
-- fix column styleclass in channelrepos.jsp
-- fix column styleclass in adderrataredhat.jsp
-- fix column styleclass in addcustomerrata.jsp
-- fix column styleclass in xccdfdiffsubmit.jsp
-- fix column styleclass in schedules.jsp
-- fix column styleclass in softwareentitlementdetails.jsp
-- fix column styleclass in orgtrustconfirm.jsp
-- fix column styleclass in organizations.jsp
-- fix column styleclass in entitlementorgs.jsp
-- fix column styleclass in affectedsystems.jsp
-- fix column styleclass in bunchDetail.jsp
-- fix column styleclass in subscribe.jsp
-- fix column styleclass in ruledetails.jsp
-- fix column styleclass in scap-list.jspf
-- fix column styleclass in rule-common-columns.jspf
-- fix column styleclass in xccdf-easy-list.jspf
-
-* Wed Mar 06 2013 Tomas Lestach <tlestach@redhat.com> 1.10.3-1
-- checkstyle issues
-
-* Wed Mar 06 2013 Tomas Lestach <tlestach@redhat.com> 1.10.2-1
-- enhance /rhn/channels/manage/repos/RepoEdit.do page
-- introduce SslContentSource class
-
-* Tue Mar 05 2013 Jan Pazdziora 1.10.1-1
-- Polish a webui message
-- To match backend processing of the config files, do not strip comments from
-  values.
-
-* Mon Mar 04 2013 Stephen Herr <sherr@redhat.com> 1.9.83-1
-- dwr is required for building now
-- fixing typo in build-props.xml
-
-* Fri Mar 01 2013 Stephen Herr <sherr@redhat.com> 1.9.82-1
-- Updating API versions for release
-
-* Fri Mar 01 2013 Tomas Lestach <tlestach@redhat.com> 1.9.81-1
-- start using crash logo
-- remove thin-column sign
-
-* Fri Mar 01 2013 Milan Zazrivec <mzazrivec@redhat.com> 1.9.80-1
-- abrt: display download link only for files that are available
-
-* Thu Feb 28 2013 Tomas Lestach <tlestach@redhat.com> 1.9.79-1
-- fix system crash file CVS export column translation
-- delete multiple software crashes by selecting them on webui
-- fix deleting a system crash
-- fix crash select on the SoftwareCrashes page
-- add PackageManager.buildPackageNevra java doc
-- fix checkstyle issues
-- add package nevra for crash pages
-- abrt: add missing colons
-- abrt: show full storage path for a crash
-- abrt: add links to crash detail page
-- webui: <p/> instead of <br/>
-- adding system headers for the crash pages
-- adding crash files on the crash detail page
-- introducing crash delete page
-- introducing crash details page
-- introducing crash list page
-- abrt: webui to set crashfile upload size
-- Purging %%changelog entries preceding Spacewalk 1.0, in active packages.
-
-* Wed Feb 27 2013 Jan Pazdziora 1.9.78-1
-- API doc build fix.
-- abrt: fix exception number
-- abrt: return default string instead of null
-- abrt: api calls for crash file downloading
-
-* Wed Feb 27 2013 Tomas Kasparek <tkasparek@redhat.com> 1.9.77-1
-- 915770 - fix in sql query
-- abrt: api to get/set org-wide crash file size limit
-
-* Tue Feb 26 2013 Jan Pazdziora 1.9.76-1
-- 915158 - correcting copyright dates
-- Comment fix
-- abrt: delete crash: remove content from filer
-
-* Mon Feb 25 2013 Tomas Kasparek <tkasparek@redhat.com> 1.9.75-1
-- API for setting primary network interface
-
-* Mon Feb 25 2013 Tomas Kasparek <tkasparek@redhat.com> 1.9.74-1
-- selecting of primary network interface should behave corectly with
-  --nohardware
-- checkstyle fix
-
-* Mon Feb 25 2013 Stephen Herr <sherr@redhat.com> 1.9.73-1
-- 915158 - Allow kickstart profile to update to latest available tree
-- abrt: deleteCrash xml-rpc api call
-- abrt: listSystemCrashFiles api call
-- abrt: listSystemCrashes() api call returns crash package info
-
-* Sat Feb 23 2013 Milan Zazrivec <mzazrivec@redhat.com> 1.9.72-1
-- Fix 'SystemCrashHandler' compile error
-- Fix cobbler login errors
-
-* Fri Feb 22 2013 Milan Zazrivec <mzazrivec@redhat.com> 1.9.71-1
-- abrt: listSystemCrashes api call
-- fixed API doc for system.listLatestUpgradablePackages and
-  system.listLatestInstallablePackages API calls
-- Fix nasty typo throughout translation files
-- abrt: xml-rpc api for crash count information
-
-* Wed Feb 20 2013 Tomas Kasparek <tkasparek@redhat.com> 1.9.70-1
-- Revert "aa"
-- aa
-
-* Wed Feb 20 2013 Tomas Kasparek <tkasparek@redhat.com> 1.9.69-1
-- Java code for setting primary network interface
-
-* Tue Feb 19 2013 Milan Zazrivec <mzazrivec@redhat.com> 1.9.68-1
-- abrt: total & unique crash count info in webui
-- fix ChannelSoftwareHandlerTest test
-- add throws clause to setBuildTime
-
-* Tue Feb 19 2013 Tomas Lestach <tlestach@redhat.com> 1.9.67-1
-- 911741 - completed kickstarts still show up on 'currently kickstarting' list
-
-* Fri Feb 15 2013 Milan Zazrivec <mzazrivec@redhat.com> 1.9.66-1
-- check for zypp-plugin-spacewalk if testing autoinstall capability
-
-* Fri Feb 15 2013 Tomas Lestach <tlestach@redhat.com> 1.9.65-1
-- fixing checkstyle issues
-- Only package build times should be converted to GMT
-
-* Fri Feb 15 2013 Tomas Lestach <tlestach@redhat.com> 1.9.64-1
-- return whole log in case more bytes are requested than the current file size
-- removing unused imports
-- RhnJavaJob: Do not ignore the exit code for external programs.
-- Do not silence catched exceptions. Debugging can be hard.
-- FileNotFoundException inherits IOException so no need for a separate catch
-  block if the catch code is the same (none).
-
-* Thu Feb 14 2013 Michael Mraka <michael.mraka@redhat.com> 1.9.63-1
-- fixed systemd services description
-
-* Thu Feb 14 2013 Tomas Lestach <tlestach@redhat.com> 1.9.62-1
-- 906399 - list also channel packages not associated with already cloned errata
-- 906399 - fix WebUI's errata sync
-- prevent rpmbuild warning: File listed twice: /var/spacewalk/systemlogs/audit-
-  review.log
-
-* Tue Feb 12 2013 Michael Mraka <michael.mraka@redhat.com> 1.9.61-1
-- link channels on /rhn/channels/ChannelDetail.do page
-- cleanup old accidentaly commited eclipse project files
-
-* Wed Feb 06 2013 Jan Pazdziora 1.9.60-1
-- Make images of type 'kvm' show up on the UI
-
-* Wed Feb 06 2013 Tomas Lestach <tlestach@redhat.com> 1.9.59-1
-- 908346 - unify available package list for all systems
-- 908346 - unify package list for all systems
-- 908346 - unify upgradable package list for all systems
-
-* Tue Feb 05 2013 Michael Mraka <michael.mraka@redhat.com> 1.9.58-1
-- updated rhn-search path in messages
-- added systemd service for taskomatic
-
-* Mon Feb 04 2013 Jan Pazdziora 1.9.57-1
-- Redirect to landing.pxt to flush out the blue messages, then go to Index.do.
-- Replace /network/systems/ssm/misc/index.pxt redirect with
-  /rhn/systems/ssm/misc/Index.do.
-- The gpg_info.pxt is only referenced from channel_gpg_key, only used by rhn-
-  channel-gpg-key in this page, removing.
-
-* Mon Feb 04 2013 Tomas Lestach <tlestach@redhat.com> 1.9.56-1
-- 903718 - give the user url to request or generate a new certificate
-- 903557 - fix queries for extra packages
-- 906345 - reuse the ssm.server.delete.operationname message
-
-* Thu Jan 31 2013 Tomas Lestach <tlestach@redhat.com> 1.9.55-1
-- 906345 - undo delete 'Server Delete' string
-- 906345 - localize operation descriptions
-- 896015 - we need to set elaboration params anyway
-- correct the case
-
-* Mon Jan 28 2013 Tomas Lestach <tlestach@redhat.com> 1.9.54-1
-- 905055 - prevent executing both LoginAction and LoginSetupAction when re-
-  logging after successful logout
-- 889263 - whitelist more actions for the restricted period
-
-* Thu Jan 24 2013 Tomas Lestach <tlestach@redhat.com> 1.9.53-1
-- do not allow changing type of an existing crypto key on CryptoKeyEdit.do page
-- simplify CryptoKey isSSL() and isGPG() methods
-- introducing SslCryptoKey and GpgCryptoKey
-
-* Wed Jan 23 2013 Tomas Lestach <tlestach@redhat.com> 1.9.52-1
-- add extra space to error message
-- 902673 - tell the user about restricted period, when notifying about
-  certificate expiration
-- 902671 - unify restricted period length information at WebUI banner and
-  notification e-mail
-- 889263 - change wording for the restricted period related messages
-- 889263 - check for restricted POSTS even if CSRF check is bypassed
-- 889263 - enable paging on Software Channel Entitlements page
-
-* Wed Jan 23 2013 Michael Mraka <michael.mraka@redhat.com> 1.9.51-1
-- use path compatible with slf4j >= 1.6
-
-* Tue Jan 22 2013 Tomas Lestach <tlestach@redhat.com> 1.9.50-1
-- removing unused PageControl parameter
-- 896015 - dissociate duplicate system set from SSM
-
-* Mon Jan 21 2013 Michael Mraka <michael.mraka@redhat.com> 1.9.48-1
-- specify permission on /var/lib/tomcat*/webapps
-
-* Fri Jan 18 2013 Milan Zazrivec <mzazrivec@redhat.com> 1.9.47-1
-- New API: system.getCrashCount()
-
-* Fri Jan 18 2013 Milan Zazrivec <mzazrivec@redhat.com> 1.9.46-1
-- checkstyle fix
-
-* Fri Jan 18 2013 Jan Pazdziora 1.9.45-1
-- abrt: display crash count in system overview
-
-* Thu Jan 17 2013 Jan Pazdziora 1.9.44-1
-- Checkstyle fix.
-
-* Thu Jan 17 2013 Jan Pazdziora 1.9.43-1
-- Checkstyle fixes.
-
-* Thu Jan 17 2013 Jan Pazdziora 1.9.42-1
-- For RHN-ORG-TRUSTED-SSL-CERT, inform that it will be copied over to new orgs.
-- Copy RHN-ORG-TRUSTED-SSL-CERT if it exists, not a random SSL key.
-- display abrt summary only if spacewalk-abrt is installed
-- abrt: correct webui message
-- The isUserManaged does not seem to be used anywhere, removing.
-
-* Mon Jan 14 2013 Tomas Lestach <tlestach@redhat.com> 1.9.41-1
-- 863123 - the query works much better when it uses existing columns
-
-* Fri Jan 11 2013 Tomas Lestach <tlestach@redhat.com> 1.9.40-1
-- introduce new synchronous system.deleteSystem API
-- fix typos
-- make the system.deleteSystems API doc more precise
-
-* Wed Jan 09 2013 Tomas Lestach <tlestach@redhat.com> 1.9.39-1
-- 868884 - fix the 'Replace Existing Subscriptions' SSM config channel option
-- 868884 - subscribe only to selected config channels via SSM
-- 890897 - prevent NPE when package description might be null
-
-* Tue Jan 08 2013 Michael Mraka <michael.mraka@redhat.com> 1.9.38-1
-- 863123 - improved query
-- 885760 - add virtualization guest info to the ServerSerializer
-- 890897 - prevent NPE when package description is null
-- 891681 - added email field to user list csv
-- 892020 - Must set correct list name for user CSV list to work
-
-* Fri Jan 04 2013 Tomas Lestach <tlestach@redhat.com> 1.9.37-1
-- fix ChannelSoftwareHandlerTest unit test
-
-* Wed Jan 02 2013 Stephen Herr <sherr@redhat.com> 1.9.36-1
-- 890344 - fixing dependency list in taskomatic SysV script
-
-* Wed Jan 02 2013 Jan Pazdziora 1.9.35-1
-- No need to specify debug when it is not used.
-- change year copyright preferencies for newly created java files using eclipse
-- checkstyle: allow Copyright 2013
-
-* Wed Jan 02 2013 Tomas Lestach <tlestach@redhat.com> 1.9.34-1
-- use null as default value instead of an empty string for bug url
-- adding previosly deleted strings
-- 889263 - restrict API functionality when satellite certificate expires
-- 889263 - allow displaying action messages on the webui login page
-- 889263 - restrict WebUI functionality when satelllite certificate expires
-
-* Tue Jan 01 2013 Jan Pazdziora 1.9.33-1
-- set child channel checksum type to parent's
-- 889463 - correct olson name for Australia Western timezone
-
-* Fri Dec 21 2012 Jan Pazdziora 1.9.32-1
-- 889247 - support for Australia EST/EDT timezones
-- update dwr dependencies since we expect dwr3
-
-* Tue Dec 18 2012 Tomas Lestach <tlestach@redhat.com> 1.9.31-1
-- remove strange unused code
-
-* Mon Dec 17 2012 Jan Pazdziora 1.9.30-1
-- Do not use <select>'s with the same names on one form.
-
-* Fri Dec 14 2012 Michael Mraka <michael.mraka@redhat.com> 1.9.29-1
-- determining tomcat version when building webapp instead hardcode tomcat5
-
-* Fri Dec 07 2012 Jan Pazdziora 1.9.28-1
-- 883546 - reworking how repodata xml gets built to avoid "snapshot too old"
-  errors
-- Revert "883546 - repodata inconsistency due to concurrent modification"
-
-* Wed Dec 05 2012 Tomas Lestach <tlestach@redhat.com> 1.9.27-1
-- update catalina.out path for tomcat7
-- KickstartFileSyncTaskTest should no longer fail
-- 883546 - repodata inconsistency due to concurrent modification
-- use dwr30.dtd insted of dwr20.dtd
-
-* Tue Dec 04 2012 Jan Pazdziora 1.9.26-1
-- Do not package tomcat 7 stuff from buildroot.
-- On Fedoras, start to use tomcat >= 7.
-- KickstartDataTest should no longer fail
-- 881830 - create /var/lib/rhn/kickstarts/wizard/*.cfg files if missing by the
-  KickstartFileSyncTask
-- PackageHelperTest should no more fail at testPackageToMap
-- ActionFormatterTest should no more fail at testErrataFormatter
-
-* Fri Nov 30 2012 Tomas Lestach <tlestach@redhat.com> 1.9.25-1
-- do not include engine.js twice
-- remove embedded dwr from spacewalk-java and start using dwr package
-
-* Fri Nov 30 2012 Jan Pazdziora 1.9.24-1
-- Do not use Java keywords.
-- 851942 - copy GPG information from the original channel within
-  channel.software.clone API, when the user omits it
-- OrgSoftwareSubscribtions CSV export
-- removing @Override annotation from methods that aren't overriden
-
-* Thu Nov 29 2012 Tomas Lestach <tlestach@redhat.com> 1.9.23-1
-- fix checkstyle issue
-- Some more type-safety / checkstyle fixes
-- Fixing a bunch of type-safety and checkstyle warnings
-
-* Wed Nov 28 2012 Tomas Lestach <tlestach@redhat.com> 1.9.22-1
-- typo fix
-- 519472 - suggest deleting custom packages after a channel is deleted
-- 880346 - deleting an org should remove cobbler profiles too
-- Revert "880346 - delete cobbler profiles when deleting an org"
-- add a null check
-- 470463 - fixing xmllint issue
-- put a newline before pre_install_network_config snippet
-- 880346 - delete cobbler profiles when deleting an org
-- 675193 - removing the confising tip
-
-* Mon Nov 26 2012 Jan Pazdziora 1.9.21-1
-- 864037 - fixing typo.
-
-* Mon Nov 26 2012 Tomas Lestach <tlestach@redhat.com> 1.9.20-1
-- 879332 - checkstyle issue
-
-* Mon Nov 26 2012 Jan Pazdziora 1.9.19-1
-- 864037 - we need to POST to /cobbler_api.
-
-* Mon Nov 26 2012 Tomas Lestach <tlestach@redhat.com> 1.9.18-1
-- 879332 - introduce 'md5_crypt_rootpw' option for
-  kickstart.profile.setAdvancedOptions API
-
-* Fri Nov 23 2012 Tomas Lestach <tlestach@redhat.com> 1.9.17-1
-- 879443 - preserve product name when cloning channels using API
-- Implement new API call system.listAllInstallablePackages
-- Fix query for API call system.listLatestInstallablePackages
-- 798571 - Moscow time is GMT+4.
-
-* Thu Nov 22 2012 Jan Pazdziora 1.9.16-1
-- Fixing checkstyle.
-
-* Thu Nov 22 2012 Jan Pazdziora 1.9.15-1
-- 864037 - no hardcoding URLs.
-- 879006 - Use default cobbler user id if not overriden
-- Fix errors with unrequired field 'Prefix'
-
-* Wed Nov 21 2012 Jan Pazdziora 1.9.14-1
-- decrease distChannelMap release minimal length
-- No need to put empty lines to rhn_taskomatic_daemon.log.
-
-* Fri Nov 16 2012 Jan Pazdziora 1.9.13-1
-- add extra date parse check for errata.setDetails API
-
-* Thu Nov 15 2012 Tomas Lestach <tlestach@redhat.com> 1.9.12-1
-- extend API call errata.setDetails to support issue_date and update_date
-- migrating ivy repo to my account so that we can maintain it
-
-* Thu Nov 15 2012 Tomas Lestach <tlestach@redhat.com> 1.9.11-1
-- let spacewalk-java require concrete version of jmock
-
-* Wed Nov 14 2012 Tomas Lestach <tlestach@redhat.com> 1.9.10-1
-- checkstyle fixes
-- Check hostnames for special characters and whitespace
-- Catch MalformedURLException in case of missing protocol etc.
-- Basic normalization for SUSE Studio base URL
-- Workaround for Studio API returning incomplete URLs
-- 863025 - checkstyle fix
-- redirect to Manage.do page after successful channel remove
-- 863025 - original packages are those that are not associated with any erratum
-- 835597 - bash is used as interpreter in kickstart scripts even if set by path
-- 835597 - enable logging only for bash interpreter in kickstart scripts
-- Fix quartz trigger initialization repeat count
-
-* Mon Nov 12 2012 Tomas Lestach <tlestach@redhat.com> 1.9.9-1
-- Fix typos
-- 874278 - use iterators when going through the collection
-- make notes to errata APIs, CVEs may be associated only with published errata
-- it does not make much sense to use on delete cascade on many-to-many
-  relations
-
-* Mon Nov 12 2012 Tomas Lestach <tlestach@redhat.com> 1.9.8-1
-- 866326 - customize KickstartFileDownloadAdvanced.do page in case of kickstart
-  file DownloadException
-
-* Fri Nov 09 2012 Michael Mraka <michael.mraka@redhat.com> 1.9.7-1
-- reverted macro name translation
-
-* Fri Nov 09 2012 Michael Mraka <michael.mraka@redhat.com> 1.9.6-1
-- backported translation changes from zanata
-
-* Mon Nov 05 2012 Tomas Lestach <tlestach@redhat.com> 1.9.5-1
-- replace remaining DTD paths to www.hibernate.org/dtd with 3.2 default
-  hibernate.sourceforge.net
-- Fixing typo.
-
-* Fri Nov 02 2012 Tomas Lestach <tlestach@redhat.com> 1.9.4-1
-- Revert "change hibernate3 namespace"
-
-* Fri Nov 02 2012 Michael Mraka <michael.mraka@redhat.com> 1.9.3-1
-- fixing extra packages query
-
-* Thu Nov 01 2012 Jan Pazdziora 1.9.2-1
-- having html tag inside xml is not correct
-- decrease distChannelMap release minimal length
-- 839960 - fix system.listLatestUpgradablePackages API to list upgradable
-  packages from server channels only
-
-* Wed Oct 31 2012 Jan Pazdziora 1.9.1-1
-- Use braces for accessing composite types in PG
-
-* Wed Oct 31 2012 Jan Pazdziora 1.8.178-1
-- Advertise the www.spacewalkproject.org.
-
-* Tue Oct 30 2012 Jan Pazdziora 1.8.177-1
-- Using xmllint and grep or perl is faster.
-
-* Tue Oct 30 2012 Tomas Lestach <tlestach@redhat.com> 1.8.176-1
-- fixing checkstyle
-
-* Tue Oct 30 2012 Tomas Lestach <tlestach@redhat.com> 1.8.175-1
-- rewrite distchannel APIs
-- fix distchannel.listDefaultMaps API
-- create dist channel map logic
-- add id and org to DistChannelMap
-
-* Tue Oct 30 2012 Jan Pazdziora 1.8.174-1
-- Update the copyright year.
-
-* Tue Oct 30 2012 Tomas Lestach <tlestach@redhat.com> 1.8.173-1
-- Add SAST timezone Signed-off-by: Paresh Mutha <pmutha@redhat.com>
-- Make yumrepo_last_sync optional. Do not return it, if the repo was never
-  synced.
-
-* Mon Oct 29 2012 Jan Pazdziora 1.8.172-1
-- Change of message which is shown if no errata is available for package
-- remove unnecessary casts
-- removing @Override annotation from a method that isn't overriden
-
-* Mon Oct 29 2012 Jan Pazdziora 1.8.171-1
-- 869428 - last_checkin date should be displayed as UTC for splice integration
-  API
-- WebUI - link to erratas that affect package on its overview page
-
-* Thu Oct 25 2012 Jan Pazdziora 1.8.170-1
-- checkstyle fix
-
-* Wed Oct 24 2012 Stephen Herr <sherr@redhat.com> 1.8.169-1
-- fixing problems in 9d2ad9da4305d41d1d43666b2685eed2136c2f16
-- WebUI - css for @media print
-
-* Tue Oct 23 2012 Stephen Herr <sherr@redhat.com> 1.8.168-1
-- 869428 - Added new API method for Splice integration
-- Fixing a bunch of Generics type errors
-- Expose extra packages / systems with extra packages
-- 853444 - do not list custom base channel twice in the base channel combo for
-  an activation key
-- WebUI improvement, adding "Search Google for errata" on package details page.
-
-* Mon Oct 22 2012 Jan Pazdziora 1.8.167-1
-- WebUI improvement, showing activation key used for system activation at
-  system overview page.
-
-* Mon Oct 22 2012 Tomas Lestach <tlestach@redhat.com> 1.8.166-1
-- checkstyle fixes
-- Make applyErrata() work with Longs and Integers
-- Show errata details for all errata in the given list
-- Schedule updates for software update stack first
-
-* Fri Oct 19 2012 Tomas Lestach <tlestach@redhat.com> 1.8.165-1
-- checkstyle fix
-
-* Fri Oct 19 2012 Jan Pazdziora 1.8.164-1
-- prevent NPE, when accessing probe suite systems with no system associated
-- 822834 - do not allow creating kickstart profiles that differ from existing
-  ones just by case
-- added missing import
-- add column style class to render table border
-- don't call cmd.getKickstartData() over and over
-
-* Mon Oct 15 2012 Tomas Lestach <tlestach@redhat.com> 1.8.163-1
-- intorduce first draft of read-only dist channel map page
-- first row of ListTag light - similar to the ListDisplayTag
-- have the list-row-even and list-row-odd class types setting constant for
-  ListTag rows
-
-* Fri Oct 12 2012 Jan Pazdziora 1.8.162-1
-- fix ConfigRevisionSerializer
-
-* Thu Oct 11 2012 Tomas Lestach <tlestach@redhat.com> 1.8.161-1
-- make possible to delete more probes at once on the system monitoring page
-- dropping old comment
-
-* Thu Oct 11 2012 Tomas Lestach <tlestach@redhat.com> 1.8.160-1
-- reverting of web.chat_enabled -> java.chat_enabled translation
-- The /network/systems/details/kickstart/* is not used for a long time.
-
-* Thu Oct 11 2012 Jan Pazdziora 1.8.159-1
-- Checkstyle fix.
-
-* Wed Oct 10 2012 Jan Pazdziora 1.8.158-1
-- Using empty paragraph for layout purposes is rarely needed.
-- 817473 - remove html markup from the kickstart.jsp.error.template_generation
-  error message
-- 832433 - remove html tags from the activation-key.java.exists error message
-- polishing configmanager.filedetails.content.no-macro-name error message
-
-* Tue Oct 09 2012 Michael Mraka <michael.mraka@redhat.com> 1.8.157-1
-- fixed html entities in translations
-
-* Tue Oct 09 2012 Jan Pazdziora 1.8.156-1
-- 863479 - enhancing kickstart file sync with cobbler
-
-* Fri Oct 05 2012 Tomas Lestach <tlestach@redhat.com> 1.8.155-1
-- fix PushDispatcherTest
-- fix ErrataTest
-- fix ActivationKeyManagerTest
-- fix RequestContextTest
-- fix ErrataFactoryTest.testCreateClone
-- do not set last_modified for rhnPackage tests
-
-* Fri Oct 05 2012 Jan Pazdziora 1.8.154-1
-- Fixed typo on ErrataMailer.java
-
-* Tue Oct 02 2012 Tomas Lestach <tlestach@redhat.com> 1.8.153-1
-- 860002 - prevent Page Request Error when at pagination
-- 860831 - fix system column value on the rhn/schedule/FailedSystems.do page
-- changes required to make 'ant create-webapp-dir' work properly
-
-* Sat Sep 29 2012 Aron Parsons <aronparsons@gmail.com> 1.8.152-1
-- add API calls to manage repo filters
-- add methods to add/remove ContentSourceFilter objects
-
-* Tue Sep 25 2012 Tomas Lestach <tlestach@redhat.com> 1.8.151-1
-- getting timestamp from PackageCapabilityIterator in a correct way
-
-* Thu Sep 20 2012 Jan Pazdziora 1.8.150-1
-- Checkstyle fix.
-- 790120 - removing the config elaborator from a few queries where it's not
-  needed
-- affected_by_errata mode does not need system_monitoring elaborator
-- system_entitlement_list mode does not need system_monitoring elaborator
-- visible_to_user_from_sysid_list mode does not need system_monitoring
-  elaborator
-- target_systems_for_channel mode does not need system_monitoring elaborator
-- systems_with_needed_package mode does not need system_monitoring elaborator
-- target_systems_for_group mode does not need system_monitoring elaborator
-- systems_in_group mode does not need system_monitoring elaborator
-- systems_subscribed_to_channel mode does not need system_monitoring elaborator
-- systems_with_package_nvr mode does not need system_monitoring elaborator
-- ssm_remote_commandable mode does not need system_monitoring elaborator
-
-* Wed Sep 19 2012 Jan Pazdziora 1.8.149-1
-- Convert TIMESTAMP without time zone as well.
-- Validate proxy format on general config page
-- 790120 - make system_overview fast
-
-* Tue Sep 18 2012 Tomas Lestach <tlestach@redhat.com> 1.8.148-1
-- ssm_kickstartable mode does not need system_monitoring elaborator
-- find_by_name mode does not need system_monitoring elaborator
-- virtual_hosts_for_user mode does not need system_monitoring elaborator
-- virtual_system_overview does not need system health information
-- use system_monitoring elaborator in most_critical_systems query
-- remove SystemHealthIconDecorator and appropriate query
-- extract system_monitoring elaborator from system_overview
-- removing @Override annotations for methods that aren't overriden
-- removing @Override annotations for methods that aren't overriden
-- removing unnecessarily nested else statement
-
-* Mon Sep 17 2012 Jan Pazdziora 1.8.147-1
-- 790120 - Adding the RULE hint back into the system_overview elaborator
-- Checkstyle fix.
-
-* Fri Sep 14 2012 Jan Pazdziora 1.8.146-1
-- Convert TIMESTAMP WITH LOCAL TIME ZONE as well.
-- 737895 - remember probe state when paginate
-- 856449 - validate session key for system.getSystemCurrencyMultipliers API
-- 856458 - fix system.getSystemCurrencyScores API doc
-- 856553 - display error messages only once on admin/config/GeneralConfig.do
-  page
-
-* Wed Sep 12 2012 Tomas Lestach <tlestach@redhat.com> 1.8.145-1
-- 855884 - fixing NumberFormatException
-
-* Tue Sep 11 2012 Tomas Lestach <tlestach@redhat.com> 1.8.144-1
-- 713684 - localize strings after import
-- 855845 - escaping system name
-
-* Fri Sep 07 2012 Tomas Lestach <tlestach@redhat.com> 1.8.143-1
-- checkstyle fix
-
-* Fri Sep 07 2012 Tomas Lestach <tlestach@redhat.com> 1.8.142-1
-- changing web.login_banner -> java.login_banner
-- changing web.custom_footer -> java.custom_footer
-- changing web.custom_header -> java.custom_header
-- changing web.chat_enabled -> java.chat_enabled
-- changing web.taskomatic_cobbler_user -> java.taskomatic_cobbler_user
-- changing web.excluded_countries -> java.excluded_countries
-- changing web.supported_locales -> java.supported_locales
-- changing web.l10n_missingmessage_exceptions ->
-  java.l10n_missingmessage_exceptions
-- changing web.l10n_debug -> java.l10n_debug
-- changing web.l10n_debug_marker -> java.l10n_debug_marker
-- changing web.errata_cache_compute_threshold ->
-  java.errata_cache_compute_threshold
-- changing web.sandbox_lifetime -> java.sandbox_lifetime
-- changing web.apiversion -> java.apiversion
-- changing web.development_environment -> java.development_environment
-- changing web.customer_service_email -> java.customer_service_email
-- changing web.session_delete_commit_interval ->
-  java.session_delete_commit_interval
-- changing web.session_delete_batch_size -> java.session_delete_batch_size
-- changing web.min_user_len -> java.min_user_len
-- deploy rhn_java.conf
-- move java related configuration the rhn_java.conf
-
-* Thu Sep 06 2012 Tomas Lestach <tlestach@redhat.com> 1.8.141-1
-- removing unused IsoServlet
-- removing java/buildconf/builder directory
-- CryptoKeysHandlerTest are undertaken with OrgAdmin privileges.
-- 815964 - not critical, but adding to this version of rhn_web.conf too
-- 815964 - moving monitoring probe batch option from rhn.conf to rhn_web.conf
-
-* Tue Sep 04 2012 Tomas Lestach <tlestach@redhat.com> 1.8.140-1
-- 853444 - list only subscribable base channels for actiovation key
-  associations
-- 839960 - rewrite query for system.listLatestUpgradablePackages API
-
-* Fri Aug 31 2012 Jan Pazdziora 1.8.139-1
-- Add countries BQ, CW, SX.
-
-* Thu Aug 30 2012 Tomas Lestach <tlestach@redhat.com> 1.8.138-1
-- 851150 - make the select working on PG as well
-
-* Thu Aug 30 2012 Tomas Lestach <tlestach@redhat.com> 1.8.137-1
-- 851480 - Do not elaborate objects twice in row.
-- 851480 - Revert "bz: 453477: duplicated entries in CSV download for some
-  fields"
-- allow complex kickstart variables containing severel '='
-- 851519 - display a reasonable error message on the permission error page
-- Fixing test KickstartScheduleCommandTest.testProfileArches
-- fix ContentSourceFilter.findBySourceId to return list of ContentSourceFilter
-  objects
-
-* Tue Aug 28 2012 Aron Parsons <aronparsons@gmail.com> 1.8.136-1
-- add listRepoFilters API call
-- add lookupContentSourceFiltersById method to ChannelFactory
-- add serializer for ContentSourceFilter
-- add ContentSourceFilter class
-- 733420 - Checking user permissions for CryptoKeysHandler
-
-* Tue Aug 28 2012 Aron Parsons <aronparsons@gmail.com>
-- add listRepoFilters API call
-- add lookupContentSourceFiltersById method to ChannelFactory
-- add serializer for ContentSourceFilter
-- add ContentSourceFilter class
-- 733420 - Checking user permissions for CryptoKeysHandler
-
-* Fri Aug 24 2012 Stephen Herr <sherr@redhat.com> 1.8.134-1
-- 818700 - allow user to set the gateway for static bonds
-
-* Thu Aug 23 2012 Tomas Lestach <tlestach@redhat.com> 1.8.133-1
-- 851040 - checkstyle issue
-
-* Thu Aug 23 2012 Tomas Lestach <tlestach@redhat.com> 1.8.132-1
-- 851040 - detect empty quartz crop expression
-- 851150 - we need only unique channel list
-- 850836 - display an information message about no systems being selected for
-  SSM
-- 850836 - fix ISE on rhn/channel/ssm/ChildSubscriptions.do page
-
-* Tue Aug 21 2012 Tomas Kasparek <tkasparek@redhat.com> 1.8.131-1
-- 846215 - Kickstarts profile visible where they should be
-
-* Mon Aug 20 2012 Tomas Lestach <tlestach@redhat.com> 1.8.130-1
-- 198887 - checkstyle fixes
-- 198887 - introducing a possibility to delete archived actions
-- 848368 - make IE use IE7 compatability mode for pages with editarea
-- Fix missing CVEs in patches listing with Oracle 11
-- 848036 - fix icons on SSM provisioning page
-
-* Wed Aug 15 2012 Tomas Lestach <tlestach@redhat.com> 1.8.129-1
-- 848036 - fix icons on SSM system list page
-- 785088 - validate virt guest parameters also for API input
-- 785088 - introduce regexp for virtual guest name
-- 787873 - fix misleading "Filter by" label
-- removing @Override annotations for methods that aren't overriden
-- remove unnecessary else clauses
-
-* Tue Aug 14 2012 Tomas Lestach <tlestach@redhat.com> 1.8.128-1
-- 836656 - removed MAC Address from kickstart profile listing
-- 847256 - xml escape group names
-- 847308 - rhn-proxy and rhn-satellite channels shall not be associated with an
-  activation key
-- 846915 - systemGroup csv was including fields that have not been valid since
-  bug 573153
-
-* Fri Aug 10 2012 Jan Pazdziora 1.8.127-1
-- 846221 - Don't let virtual kickstarts screw up the host's cobbler id
-- Revert "removing unused string with trans-id
-  'packagelist.jsp.summary.packages'"
-
-* Wed Aug 08 2012 Stephen Herr <sherr@redhat.com> 1.8.126-1
-- 818700 - adding capability for static bond
-
-* Tue Aug 07 2012 Jan Pazdziora 1.8.125-1
-- Remove hints that should no longer be needed.
-- enable sorting of errata list according to synopsis on the
-  rhn/channels/manage/errata/ListRemove.do page
-- fix errata sort on the rhn/channels/manage/errata/ListRemove.do page
-
-* Mon Aug 06 2012 Tomas Lestach <tlestach@redhat.com> 1.8.124-1
-- detect oracle TIMESTAMPTZ objects and convert them correctly to timestamp
-
-* Thu Aug 02 2012 Tomas Lestach <tlestach@redhat.com> 1.8.123-1
-- 842992 - display a relevant error message when creating channel names/labels
-  starting with rhn|redhat
-
-* Thu Aug 02 2012 Miroslav Suchý <msuchy@redhat.com> 1.8.122-1
-- Return back some translations
-
-* Wed Aug 01 2012 Tomas Lestach <tlestach@redhat.com> 1.8.121-1
-- Construct GMT millisecond value for timestamp if DB does not store timezone
-- 844048 - let errata.listPackages API return also packages associated with
-  unpublished errata
-
-* Tue Jul 31 2012 Tomas Kasparek <tkasparek@redhat.com> 1.8.120-1
-- 838618 - Allowing some API calls to be called from another organizations
-
-* Mon Jul 30 2012 Tomas Lestach <tlestach@redhat.com> 1.8.119-1
-- remove usage of cert_admin user role
-- remove usage of rhn_support user role
-- remove usage of unused org_applicant user role
-- remove rhn_superuser occurences in java translation strings
-- remove usage of rhn_superuser user role
-- 802267 - update ConfigurationValidationTest
-
-* Thu Jul 26 2012 Tomas Lestach <tlestach@redhat.com> 1.8.118-1
-- 816454 - do not commit already committed transaction
-
-* Thu Jul 26 2012 Tomas Lestach <tlestach@redhat.com> 1.8.117-1
-- log a message when repo sync task is triggered
-
-* Wed Jul 25 2012 Tomas Lestach <tlestach@redhat.com> 1.8.116-1
-- 843050 - fix recommended cobbler command
-- 753056 - dissociate deleted crypto key from its kickstart profiles
-
-* Tue Jul 24 2012 Jan Pazdziora 1.8.115-1
-- Revert "removing unused string with trans-id 'gpgssl_keys.added'"
-- Revert "removing unused string with trans-id 'gpgssl_keys.removed'"
-
-* Mon Jul 23 2012 Tomas Lestach <tlestach@redhat.com> 1.8.114-1
-- 757711 - do not start repo sync of a channel with no associated repositories
-- trim all the form strings within the regular scrub
-- 802267 - allow user and group name starting also with [0-9]_
-- 813841 - do not cache snapshot tags within the lookup method
-- Correct the localized text which describes the icon.
-
-* Fri Jul 20 2012 Tomas Lestach <tlestach@redhat.com> 1.8.113-1
-- Make the tip to be more standard English.
-- Remove XCCDF Legend from places where it is not necessary.
-- 840567 - prevent NPE
-- 841635 - sort groups by default
-
-* Thu Jul 19 2012 Tomas Lestach <tlestach@redhat.com> 1.8.112-1
-- checkstyle fix
-
-* Thu Jul 19 2012 Tomas Lestach <tlestach@redhat.com> 1.8.111-1
-- 814365 - check not only one channel original when checking channel version
-- reverting fix for 814365,839611 due to performance regression
-- reverting fix for 814365,839611 due to performance regression
-- cut the string only in case the string is longer than needed
-- add ruby API sample script
-
-* Wed Jul 18 2012 Jan Pazdziora 1.8.110-1
-- Add translation strings for crash information
-- Show crash count on system detail page
-- Update server class to use crash information
-- Add Crashes class and database mapping
-- 840567 - limit action name to fit into the appropriate DB column
-- 822918 - close session when its connection signalled a connection error
-
-* Fri Jul 13 2012 Stephen Herr <sherr@redhat.com> 1.8.109-1
-- 833474 - quick file list query now also returns files saved to system's
-  'local' config 'channel'
-
-* Fri Jul 13 2012 Tomas Lestach <tlestach@redhat.com> 1.8.108-1
-- struts jars may be available in different directories
-- Show XCCDF-diff icon on the XCCDF-Details page.
-- Show icon when referencing to XCCDF-diff
-- Show XCCDF-diff results on List-Scans page.
-- Rewrite ListScap page query with Dto & elaborator.
-- XCCDF Diff shall compare also scan's metadata.
-- Make sure that the user has permission to see the scan (when diffing).
-- Diff should show: either all, changed, or invariant items
-- OpenSCAP Integration -- XCCDF Scan Diff
-- checkstyle fix
-
-* Thu Jul 12 2012 Tomas Lestach <tlestach@redhat.com> 1.8.107-1
-- 829790 - fix PxtSessionDelegateImplTest test
-- 829790 - fix PxtCookieManagerTest test
-- 748331 - fix appropriate tests
-- removing @Override annotations for methods that aren't overriden
-- Copying kopts to the xen distro.
-
-* Tue Jul 10 2012 Michael Mraka <michael.mraka@redhat.com> 1.8.106-1
-- COALESCE instead of NVL keyword for pgsql compatibility
-
-* Thu Jul 05 2012 Stephen Herr <sherr@redhat.com> 1.8.105-1
-- 837913 - work around for if hibernate loads a clonedchannel as its own
-  original
-
-* Fri Jun 29 2012 Stephen Herr <sherr@redhat.com> 1.8.104-1
-- 836656 - Allow user to set MAC Address when provisioning a virtual guest
-
-* Thu Jun 28 2012 Tomas Lestach <tlestach@redhat.com> 1.8.103-1
-- 795565 - add API doc for channel.software.listErrata update_date attribute
-- 795565 - remove "date" from the channel.software.listErrata API doc
-- adding conflicts for quartz >= 2.0
-- 706318 - Japaneese translation fix
-
-* Wed Jun 27 2012 Tomas Lestach <tlestach@redhat.com> 1.8.102-1
-- requre quartz version lower than 2.0
-- change hibernate3 namespace
-- require concrete hibernate version
-
-* Wed Jun 27 2012 Jan Pazdziora 1.8.101-1
-- Fixing checkstyle.
-
-* Wed Jun 27 2012 Jan Pazdziora 1.8.100-1
-- Fixing checkstyle.
-
-* Wed Jun 27 2012 Jan Pazdziora 1.8.99-1
-- checkstyle fix
-
-* Tue Jun 26 2012 Stephen Herr <sherr@redhat.com> 1.8.98-1
-- 829485 - resolveing potential deadlock during asynchronous errata clone
-
-* Tue Jun 26 2012 Jan Pazdziora 1.8.97-1
-- Each dataset must have a different name.
-- Add CSV downloader for scap search page.
-- Add CSV downloader to all-scans page
-- Add CSV downloader for scan's details page
-- Add CSV downloader for system's scans page
-
-* Tue Jun 26 2012 Michael Mraka <michael.mraka@redhat.com> 1.8.96-1
-- Correcting two ISE on postgresql: NVRE not found
-
-* Mon Jun 25 2012 Jan Pazdziora 1.8.95-1
-- Fixing checkstyle.
-
-* Fri Jun 22 2012 Stephen Herr <sherr@redhat.com> 1.8.94-1
-- 829485 - fixed asynchronous errata cloning internal server errors
-- 829790 - handle spoiled browsers separatelly
-
-* Fri Jun 22 2012 Jan Pazdziora 1.8.93-1
-- Fixing checkstyle.
-
-* Fri Jun 22 2012 Jan Pazdziora 1.8.92-1
-- 712313 - Add installed size to repodata
-
-* Thu Jun 21 2012 Tomas Lestach <tlestach@redhat.com> 1.8.91-1
-- enable filtering by synopsis for all the errata tabs
-- remove simple-xml and susestudio-java-client from ivy.xml
-
-* Wed Jun 20 2012 Stephen Herr <sherr@redhat.com> 1.8.90-1
-- 823798 - update API documentation
-- 748331 - remove unused import
-- 748331 - do not create multiple default ks sessions
-- removing @Override annotations, methods aren't overriden
-- removing @Override annotation, method isn't overriden
-- remove unnecessary else clause
-- remove unnecessary else clause
-- remove unnecessary casts
-- 833474 - removed the ';' character due the error ORA-00911
-
-* Tue Jun 19 2012 Stephen Herr <sherr@redhat.com> 1.8.89-1
-- 833474 - system.config.listFiles could take > 8 minutes if there were lots of
-  revisions on lots of config files
-- 797906 - don't sync virt bridge nic w/ cobbler
-
-* Tue Jun 19 2012 Tomas Lestach <tlestach@redhat.com> 1.8.88-1
-- try to work with fc17 hibernate3
-
-* Tue Jun 19 2012 Tomas Lestach <tlestach@redhat.com> 1.8.87-1
-- correctly report kernel not being found at distro creation
-- 822918 - impossible to get error code from PG exceptions
-- Add missing dollar sign.
-- Setup {inSSM} variable on audit pages.
-- Add forgotten hidden form variable.
-- Improve SCAP search: Return list of xccdf:TestResults-s
-- Move the listset definition out off the fragment.
-- Fix flawed SQL queries.
-
-* Tue Jun 12 2012 Simon Lukasik <slukasik@redhat.com> 1.8.86-1
-- Improve SCAP search: searching by scan's result
-- Improve SCAP search: searching by scan date
-- Bind named query dynamically.
-- Add a link for easy scan reschedule.
-- Forward main-form variables when going through system list
-- Fix incorrect variable reference.
-
-* Tue Jun 12 2012 Tomas Lestach <tlestach@redhat.com> 1.8.85-1
-- 797124 - virt host may have several virtual instances
-- 797124 - fix virt host icon issue on WebUI
-
-* Fri Jun 08 2012 Jan Pazdziora 1.8.84-1
-- 829894 - fix channel links on CloneErrata page
-- Revert "removing unused string with trans-id 'schedulediff.ssm.failure'"
-- Revert "removing unused string with trans-id 'schedulediff.ssm.success'"
-- Revert "removing unused string with trans-id 'schedulediff.ssm.successes'"
-- Refactor "default" to RhnHelper.DEFAULT_FORWARD
-
-* Wed Jun 06 2012 Stephen Herr <sherr@redhat.com> 1.8.83-1
-- 829485 - Created new asyncronous api methods for cloning errata
-
-* Tue Jun 05 2012 Tomas Lestach <tlestach@redhat.com> 1.8.82-1
-- use apache-commons-io on Fedoras instead of jakarta-commons-io
-- Refactor "pageList" to RequestContext.PAGE_LIST
-- Refactor struts "default" forward also in /tests.
-- Refactor "default" to RhnHelper.DEFAULT_FORWARD
-- Remove unneeded variable
-- Do not set nonexisting localization.
-- Localized defaults should be localized.
-- Handle nonexistent testresult.
-- Show also scan's scheduler on details page.
-- Show also scan's arguments on details page.
-- 811470 - proper use of xml entities in apidoc
-- 811470 - fix apidoc for system.listLatestAvailablePackage()
-- 811470 - fix apidoc for kickstart.profile.system.checkRemoteCommands()
-- 811470 - fix apidoc of kickstart.profile.system.checkConfigManagement()
-- 811470 - fix apidoc for kickstart.profile.getKickstartTree()
-- 811470 - fix apidoc for kickstart.profile.comparePackages()
-- 811470 - fix apidoc for distchannel.listDefaultMaps()
-
-* Mon Jun 04 2012 Miroslav Suchý <msuchy@redhat.com> 1.8.81-1
-- Add support for studio image deployments (web UI) (jrenner@suse.de)
-- 811470 - fix apidoc for channel.access.setOrgSharing() (mzazrivec@redhat.com)
-- 811470 - fix apidoc for channel.listPopularChannels() (mzazrivec@redhat.com)
-- 811470 - fix apidoc for activationkey.listActivatedSystems()
-  (mzazrivec@redhat.com)
-- 811470 - apidoc: use array_desc to remove empty list bullets
-  (mzazrivec@redhat.com)
-- 811470 - new macro: array_desc (mzazrivec@redhat.com)
-- The ip colum is numeric, do not cast parameter to string.
-  (jpazdziora@redhat.com)
-
-* Wed May 30 2012 Tomas Lestach <tlestach@redhat.com> 1.8.80-1
-- switch checkstyle to be run on RHEL6
-- checkstyle: VirtualInstanceFactory - Redundant 'static' modifier.
-- checkstyle: TestStatics - Utility classes should not have a public or default
-  constructor.
-- checkstyle: TaskConstants - Utility classes should not have a public or
-  default constructor.
-- checkstyle: the name [todo] is not a valid Javadoc tag name
-- checkstyle: SetLabels - Utility classes should not have a public or default
-  constructor.
-- checkstyle 5: cannot initialize module TreeWalker - Unable to instantiate
-  GenericIllegalRegexp
-- checkstyle 5: cannot initialize module TreeWalker - Unable to instantiate
-  TabCharacter
-- checkstyle 5: TreeWalker is not allowed as a parent of RegexpHeader
-
-* Wed May 30 2012 Michael Mraka <michael.mraka@redhat.com> 1.8.79-1
-- checkstyle fix
-- omit accessible parameter
-- simplify construct
-- remove unnecessarily nested else clause
-- remove unused imports
-
-* Tue May 29 2012 Michael Mraka <michael.mraka@redhat.com> 1.8.78-1
-- modified java stack to use new user_role_check_debug()
-
-* Tue May 29 2012 Simon Lukasik <slukasik@redhat.com> 1.8.77-1
-- Fail gracefully on empty list of systems
-- Add option to search scap within SSM.
-- OpenSCAP integration -- A simple search page.
-- Promote some of the rule's columns to fragment.
-
-* Tue May 29 2012 Tomas Lestach <tlestach@redhat.com> 1.8.76-1
-- 814659 - add an extra entitlement check before the key creation
-- Enhancements pt_BR localization at webUI
-
-* Fri May 25 2012 Tomas Lestach <tlestach@redhat.com> 1.8.75-1
-- store also config revision changed_by_id
-- fix ConfigurationFactoryTest.testRemoveConfigChannel
-
-* Thu May 24 2012 Miroslav Suchý <msuchy@redhat.com> 1.8.74-1
-- 825024 - API *must* check for compatible channels in system.setBaseChannel()
-
-* Thu May 24 2012 Miroslav Suchý <msuchy@redhat.com> 1.8.73-1
-- 820987 - fix error during backporting
-- 820987 - do not guess creator name
-
-* Thu May 24 2012 Tomas Lestach <tlestach@redhat.com> 1.8.72-1
-- fix ConfigurationManagerTest.testCopyFile
-- fix ConfigTestUtils.createConfigRevision
-
-* Mon May 21 2012 Jan Pazdziora 1.8.71-1
-- %%defattr is not needed since rpm 4.4
-- Fix incorrect text fields.
-- Tables on SCAP pages should have corners rounded.
-- File RuleDetails page into correct item in navigation bar
-
-* Fri May 18 2012 Tomas Lestach <tlestach@redhat.com> 1.8.70-1
-- 736661 - rewrite revision creation by config file update
-- Don't show empty table, if there is not ident assigned.
-- Extend input cell for 20 characters.
-- 822237 - there're no help pages in Spacewalk
-
-* Wed May 16 2012 Tomas Lestach <tlestach@redhat.com> 1.8.69-1
-- 736661 - prevent system.config.createOrUpdatePath causing deadlock
-
-* Mon May 14 2012 Tomas Lestach <tlestach@redhat.com> 1.8.68-1
-- remove empty test quota stuff
-- remove remained usage of OrgQuota class
-
-* Sat May 12 2012 Tomas Lestach <tlestach@redhat.com> 1.8.67-1
-- remove Override annotations for non overriden methods
-- remove unnecessary casts
-- remove unnecessarily nested else statement
-- remove rests of OrgQuota usage
-
-* Fri May 11 2012 Tomas Lestach <tlestach@redhat.com> 1.8.66-1
-- remove OrgQuota hibernate mapping
-- remove OrgQuota java class
-- 820920 - fix delete distribution link
-- 818997 - rewrite channel.listSoftwareChannels API
-- 818700 - checkstyle issues
-- rhnUser synonym was removed
-- 643905 - rewrite KickstartFactory.lookupAccessibleTreesByOrg
-
-* Thu May 10 2012 Miroslav Suchý <msuchy@redhat.com> 1.8.65-1
-- 695276 - if koan is requesting anything from /cobbller_api replace hostname
-  of server with hostname of first proxy in chain
-- 818700 - support for cobbler v2.2
-
-* Wed May 09 2012 Tomas Lestach <tlestach@redhat.com> 1.8.64-1
-- 817433 - fix NetworkDtoSerializer API doc
-- prevent storing empty string for errata refersTo
-- prevent storing empty string for errata errataFrom
-- prevent storing empty string for errata notes
-- Split OpenSCAP and AuditReviewing up
-- 818700 - Cannot submit the form with broken bonding info
-
-* Fri May 04 2012 Stephen Herr <sherr@redhat.com> 1.8.63-1
-- checkstyle fix
-- 735043 - redirect to errata/manage/PublishedErrata.do page after deleting a
-  published erratum
-- 817528 - remember pre-filled form attributes in case of form validation error
-- allow omitting string resource checks
-- add extra cheetah error detection
-- make the code more readable
-- 817528 - marking Script Name as required filed on the KickstartScriptEdit
-  page
-
-* Fri May 04 2012 Tomas Lestach <tlestach@redhat.com> 1.8.62-1
-- 818700 - make newly introduced rhn tag functions available
-
-* Thu May 03 2012 Stephen Herr <sherr@redhat.com> 1.8.61-1
-- 818700 - When kickstarting a system there is an option that allows you to
-  create or re-create a network bond.
-- fix listSharedChannels to only show this org's channels
-- fix my_channel_tree query
-- fix channel.listRedHatChannels shows custom channels
-- Remove unused import
-- Remove a code which duplicates ensureAvailableToUser() method.
-- Eliminate a typo.
-- API: list results for XCCDF scan.
-
-* Tue May 01 2012 Miroslav Suchý <msuchy@redhat.com> 1.8.60-1
-- 817098 - fixed the Brazilian time zone
-- Enhancement and fixes on Brazilian (pt_BR) localization at webUI
-- Do not divide by zero. It prints a question mark.
-
-* Mon Apr 30 2012 Jan Pazdziora 1.8.59-1
-- 811470 - fixing checkstyle.
-
-* Mon Apr 30 2012 Jan Pazdziora 1.8.58-1
-- Requires are better defined elsewhere than in template. (slukasik@redhat.com)
-- API: Show OpenSCAP XCCDF Details. (slukasik@redhat.com)
-- 811470 - proper use of xml entities in documentation (mzazrivec@redhat.com)
-
-* Fri Apr 27 2012 Jan Pazdziora 1.8.57-1
-- API: List Xccdf Scans for given machine. (slukasik@redhat.com)
-
-* Fri Apr 27 2012 Tomas Lestach <tlestach@redhat.com> 1.8.56-1
-- use arch label in distchannel.setDefaultMap API as stated in the API doc
-
-* Thu Apr 26 2012 Miroslav Suchý <msuchy@redhat.com> 1.8.55-1
-- 806815 - add missing acl to SSM
-- 806815 - add missing links about Solaris Patches to SSM
-- 816445 - fixed error in redhat_register snippet
-- 816299 - Updating default config files with additional options for heapdump
-  directory
-- Ensure that given system has OpenSCAP capability.
-- Ensure that given systems is available to user.
-- Repack and throw MissingEntitlementException when occurs.
-- Sort imports alphabetically.
-- API: SCAP scan schedule for multiple systems
-- changed kernel-params field to 1024 chars in size (bnc#698166)
-- removing unused lookup
-- Capitalize title to be consistent
-- Put the reboot notification at the end. Make it not mutually exclusive with
-  other notifications.
-- API: SCAP scan schedule should accept the date of earliest occurence
-- Promote read only DatePicker to fragment.
-- Refactor parentUrl to ListTagHelper.PARENT_URL
-- Hide the 'Schedule' tab for systems without management ent.
-- 815804 - force repo regeneration, when removing package using
-  packages.removePackage API
-- 815804 - make the cleanupFileEntries simplier
-
-* Tue Apr 24 2012 Simon Lukasik <slukasik@redhat.com> 1.8.54-1
-- Promote Audit to separate tab within SSM. (slukasik@redhat.com)
-- Show targeted systems when scheduling SCAP scan through SSM.
-  (slukasik@redhat.com)
-- Extract method scapCapableSystemsInSsm() (slukasik@redhat.com)
-- Handle errors during SSM schedule of SCAP scan. (slukasik@redhat.com)
-- OpenSCAP integration -- schedule new scan in SSM (slukasik@redhat.com)
-- Extract method for scheduling xccdfEval for multiple systems.
-  (slukasik@redhat.com)
-- The fragment could be used as readonly for confirmation (slukasik@redhat.com)
-- Refactor xccdf schedule form to jsp fragment. (slukasik@redhat.com)
-- Remove redundant definitions of use_date (slukasik@redhat.com)
-- 814836 - do not list ks session related activation keys (tlestach@redhat.com)
-- 815372 - prevent sending XML invalid chars in system.getScriptResults API
-  (tlestach@redhat.com)
-- 815252 - fix errata.listPackages APIdoc (tlestach@redhat.com)
-
-* Fri Apr 20 2012 Tomas Lestach <tlestach@redhat.com> 1.8.53-1
-- remove unused paths from unprotected uris
-- 728205 - do not check CSRF token for login pages
-- fix errata clone name generation
-
-* Fri Apr 20 2012 Jan Pazdziora 1.8.52-1
-- Fixing checkstyle.
-
-* Thu Apr 19 2012 Stephen Herr <sherr@redhat.com> 1.8.51-1
-- 814365 - When displaying errata available for adding to channel, make sure a
-  clone is not already in the channel.
-
-* Thu Apr 19 2012 Jan Pazdziora 1.8.50-1
-- Removed double-dash from WebUI copyright notice.
-- fix has_errata_with_keyword_applied_since_last_reboot query (mc@suse.de)
-- fix PackageEvr handling III (tlestach@redhat.com)
-- increase taskomatic memory (tlestach@redhat.com)
-- 803353 - fixing another two broken documentation links (tlestach@redhat.com)
-- Show systems that need reboot because of an errata. (dmacvicar@suse.de)
-- modify SecurityErrataOverview.callaback (tlestach@redhat.com)
-
-* Tue Apr 17 2012 Jan Pazdziora 1.8.49-1
-- Revert "removing unused string with trans-id Certificate Administrators,
-  Monitoring Administrators, and Configuration Administrators"
-
-* Tue Apr 17 2012 Jan Pazdziora 1.8.48-1
-- Checkstyle fix.
-
-* Tue Apr 17 2012 Jan Pazdziora 1.8.47-1
-- Make the Invalid prefix error localizable.
-
-* Tue Apr 17 2012 Jan Pazdziora 1.8.46-1
-- fix ErrataHandlerTest (tlestach@redhat.com)
-- 812053 - fix the ErrataHandler.clone method (tlestach@redhat.com)
-- create a test erratum with keyword (tlestach@redhat.com)
-- refactor PackageEvr handling II (tlestach@redhat.com)
-
-* Fri Apr 13 2012 Tomas Lestach <tlestach@redhat.com> 1.8.45-1
-- 809579 - make system snapshot when changing server entitlements using API
-  (tlestach@redhat.com)
-- 812053 - change the condition (tlestach@redhat.com)
-- print extra stack trace (tlestach@redhat.com)
-- 804665 - do not scrub search_string (tlestach@redhat.com)
-
-* Fri Apr 13 2012 Jan Pazdziora 1.8.44-1
-- Fixing checkstyle.
-
-* Fri Apr 13 2012 Jan Pazdziora 1.8.43-1
-- fix KickstartWizardCommandTest (tlestach@redhat.com)
-- 812053 - making errata.clone api not requires cloned channels
-  (jsherril@redhat.com)
-- 811470 - fix documentation for getRepoSyncCronExpression API
-  (mzazrivec@redhat.com)
-- 811470 - make the documentation for createOrUpdateSymlink more clear
-  (mzazrivec@redhat.com)
-- 811470 - fix documentation for ChannelSerializer (mzazrivec@redhat.com)
-- replace \r\n with \n for CustomDataValues (tlestach@redhat.com)
-
-* Wed Apr 11 2012 Stephen Herr <sherr@redhat.com> 1.8.42-1
-- 698940 - Activation Key does not have to have a base channel to add Child
-  Channels (sherr@redhat.com)
-
-* Wed Apr 11 2012 Tomas Lestach <tlestach@redhat.com> 1.8.41-1
-- adding javadoc to public RhnPostMockStrutsTestCase method
-  (tlestach@redhat.com)
-
-* Wed Apr 11 2012 Tomas Lestach <tlestach@redhat.com> 1.8.40-1
-- fix BaseKickstartEditTestCase tests (tlestach@redhat.com)
-- fix VirtualGuestsActionTest (tlestach@redhat.com)
-- fix MethodActionTest (tlestach@redhat.com)
-- fix PendingActionsSetupActionTest (tlestach@redhat.com)
-- fix BootstrapConfigActionTest (tlestach@redhat.com)
-- fix KickstartEditPackagesTest (tlestach@redhat.com)
-- fix OrgSystemSubscriptionsActionTest (tlestach@redhat.com)
-- fix SystemEntitlementsSubmitActionTest (tlestach@redhat.com)
-- fix ChannelFilesImportTest (tlestach@redhat.com)
-- fix RegisteredSetupActionTest (tlestach@redhat.com)
-- fix OrgCreateActionTest (tlestach@redhat.com)
-- fix ErrataActionTest (tlestach@redhat.com)
-- fix FailedActionsSetupActionTest (tlestach@redhat.com)
-- fix OrgSoftwareSubscriptionsActionTest (tlestach@redhat.com)
-- fix TreeActionTest - need to set ks tree installtype (tlestach@redhat.com)
-- fix TreeActionTest.testCreateRefresh (tlestach@redhat.com)
-- fix TreeActionTest (tlestach@redhat.com)
-- fix systems/test/ErrataConfirmActionTest (tlestach@redhat.com)
-- fix errata/test/ErrataConfirmActionTest (tlestach@redhat.com)
-- fix KickstartAdvancedOptionsActionTest (tlestach@redhat.com)
-- fix CryptoKeyDeleteActionTest (tlestach@redhat.com)
-- fix CompletedActionsSetupActionTest (tlestach@redhat.com)
-- fix BaseSetOperateOnDiffActionTest (tlestach@redhat.com)
-- fix GeneralConfigActionTest (tlestach@redhat.com)
-- fix RestartActionTest (tlestach@redhat.com)
-- fix KickstartIpRangeActionTest (tlestach@redhat.com)
-- fix CryptoKeyCreateActionTest (tlestach@redhat.com)
-- fix CertificateConfigActionTest (tlestach@redhat.com)
-- fix SystemDetailsEditActionTest (tlestach@redhat.com)
-- fix PreservationListEditActionTest (tlestach@redhat.com)
-- fix KickstartPartitionActionTest (tlestach@redhat.com)
-- fix CreateUserActionTest (tlestach@redhat.com)
-- fix CloneConfirmActionTest (tlestach@redhat.com)
-- create RhnPostMockStrutsTestCase for testing POST methods
-  (tlestach@redhat.com)
-- statements cannot end with ";" for Oracle (tlestach@redhat.com)
-- 787225 - the Log Size actually checks Log Size Growth.
-  (jpazdziora@redhat.com)
-
-* Tue Apr 10 2012 Tomas Lestach <tlestach@redhat.com> 1.8.39-1
-- fix ServerConfigHandlerTest revision comparism (tlestach@redhat.com)
-- fix ServerConfigHandlerTest.createRevision (tlestach@redhat.com)
-- tests - set user's org to the channel created by him (tlestach@redhat.com)
-- fix ProfileManagerTest (tlestach@redhat.com)
-- fix org.trusts.getDetails API (tlestach@redhat.com)
-- check whether it's a trusted org before accessing its attributes
-  (tlestach@redhat.com)
-- fix ActivationKeyTest.testDuplicateKeyCreation (tlestach@redhat.com)
-- fix TraceBackEventTest (tlestach@redhat.com)
-- fix SessionCancelActionTest (tlestach@redhat.com)
-- run oracle specific tests only with oracle DB (tlestach@redhat.com)
-- fix AdvDataSourceTest suite part (tlestach@redhat.com)
-- fix CobblerCommandTest (tlestach@redhat.com)
-- refactor how PackageEvr gets stored (tlestach@redhat.com)
-- removing unnecessary casts (tlestach@redhat.com)
-- removing unnecessary else statement (tlestach@redhat.com)
-- fix ProvisionVirtualizationWizardActionTest.testStepOne (tlestach@redhat.com)
-
-* Tue Apr 10 2012 Jan Pazdziora 1.8.38-1
-- OpenSCAP integration -- view latest results of whole infrastructure
-  (slukasik@redhat.com)
-- The tool is called OpenSCAP actually. (slukasik@redhat.com)
-- Add missing </a> tag in case when the serverName is unknown.
-  (slukasik@redhat.com)
-- The system.config.listFiles should return channel label, not name.
-- 810871 - Reduce languages available in editarea to only common / useful ones.
-  (sherr@redhat.com)
-
-* Fri Apr 06 2012 Michael Mraka <michael.mraka@redhat.com> 1.8.37-1
-- improved performance of repomd generation
-
-* Thu Apr 05 2012 Stephen Herr <sherr@redhat.com> 1.8.36-1
-- 804810 - also making inherited virtualization entitlements work correctly in
-  SSM (sherr@redhat.com)
-
-* Thu Apr 05 2012 Jan Pazdziora 1.8.35-1
-- 809897 - using the evr_t_as_vre_simple.
-- adding jdom dependency (tlestach@redhat.com)
-- Fixing the order of action's child elements.
-- 701893 - do not show the Schedule Deploy Action and Schedule System
-  Comparison links in the left pane -- the right pane has them with correct
-  ACLs.
-- Add ACL to VerifyPackages to match the ACL on the .jsp referencing it.
-- fix typo (tlestach@redhat.com)
-
-* Wed Apr 04 2012 Stephen Herr <sherr@redhat.com> 1.8.34-1
-- 809868 - Make automatically-scheduled tasks visible on Failed and Archived
-  tabs (sherr@redhat.com)
-- 805952 - make the "allocation to equal" value optional.
-  (jpazdziora@redhat.com)
-- Fix naming of cloned errata to replace only the first 2 chars
-  (tlestach@redhat.com)
-
-* Tue Apr 03 2012 Jan Pazdziora 1.8.33-1
-- 804949 - make invocation of rhn_channel.convert_to_fve database-agnostic.
-
-* Tue Apr 03 2012 Jan Pazdziora 1.8.32-1
-- 804949 - make invocation of rhn_channel.convert_to_fve database-agnostic.
-- Revert "removing unused string with trans-id 'configfilefilter.path'"
-  (msuchy@redhat.com)
-- Revert "removing unused string with trans-id 'configchannelfilter.name'"
-  (msuchy@redhat.com)
-- Revert "removing unused string with trans-id
-  'config_subscribed_systems.unsubscribeSystems.success'" (msuchy@redhat.com)
-- Revert "removing unused string with trans-id
-  'config_target_systems.subscribeSystems.success'" (msuchy@redhat.com)
-- Revert "removing unused string with trans-id 'preferences.critical-
-  probes.description'" (msuchy@redhat.com)
-- Revert "removing unused string with trans-id 'preferences.critical-
-  probes.name'" (msuchy@redhat.com)
-- Revert "removing unused string with trans-id 'preferences.critical-
-  systems.description'" (msuchy@redhat.com)
-- Revert "removing unused string with trans-id 'preferences.critical-
-  systems.name'" (msuchy@redhat.com)
-- Revert "removing unused string with trans-id 'preferences.inactive-
-  systems.name'" (msuchy@redhat.com)
-- Revert "removing unused string with trans-id 'preferences.inactive-
-  systems.description'" (msuchy@redhat.com)
-- Revert "removing unused string with trans-id 'sdc.config.differing.files_1'"
-  (msuchy@redhat.com)
-- Revert "removing unused string with trans-id
-  'sdc.config.diff.files_1_dirs_0_symlinks_0'" (msuchy@redhat.com)
-- Revert "removing unused string with trans-id 'userlist.jsp.disabled'"
-  (msuchy@redhat.com)
-- Revert "removing unused string with trans-id 'userlist.jsp.enabled'"
-  (msuchy@redhat.com)
-- Fix checkstyle error (invalid use of the {@inheritDoc} tag) (jrenner@suse.de)
-- Add lib directory to checkstyle classpath (jrenner@suse.de)
-- New web page -- details of the xccdf:rule-result (slukasik@redhat.com)
-
-* Thu Mar 29 2012 Stephen Herr <sherr@redhat.com> 1.8.31-1
-- 808210 - Fixing ISE on selecting None yum checksum type for channel
-  (sherr@redhat.com)
-- 808162 - Auto-import the RHEL RPM GPG key for systems we have kickstarted
-  (sherr@redhat.com)
-
-* Thu Mar 29 2012 Simon Lukasik <slukasik@redhat.com> 1.8.30-1
-- Rework web interface to correspond with 0-n rule/ident mapping
-  (slukasik@redhat.com)
-
-* Wed Mar 28 2012 Tomas Lestach <tlestach@redhat.com> 1.8.29-1
-- fix ConfigChannelHandlerTest revision comparism (tlestach@redhat.com)
-- fix ConfigChannelHandlerTest.testDeployAllSystems (tlestach@redhat.com)
-- 805275 - add missing query parameter (tlestach@redhat.com)
-- fix ConfigChannelHandlerTest validation issue (tlestach@redhat.com)
-- fix MDOM storage (tlestach@redhat.com)
-- fix ProfileHandlerTest (tlestach@redhat.com)
-- fix KickstartDataTest.testISRhelRevMethods (tlestach@redhat.com)
-- fix KickstartScheduleCommandTest (tlestach@redhat.com)
-- Revert "fix KickstartDataTest.testCommands" (tlestach@redhat.com)
-- fix TranslationsTest (tlestach@redhat.com)
-- fix FilterActionTest.testCreateSubmitFailValidation (tlestach@redhat.com)
-- fix FilterActionTest.testEditExecute (tlestach@redhat.com)
-- rename Filter.isRecurring to Filter.isRecurringBool (tlestach@redhat.com)
-- fix ProbeGraphActionTest and MonitoringManagerTest (tlestach@redhat.com)
-- fix ProbeGraphActionTest.setUp (tlestach@redhat.com)
-- fix SystemManagerTest.testListInstalledPackage (tlestach@redhat.com)
-- fix SystemManagerTest.testSsmSystemPackagesToRemove (tlestach@redhat.com)
-- 676434 - Text for Brazil timezone is incorrect (sherr@redhat.com)
-
-* Wed Mar 28 2012 Tomas Lestach <tlestach@redhat.com> 1.8.28-1
-- let spacewalk-java-tests require ant-junit (tlestach@redhat.com)
-- fix AccessTest (tlestach@redhat.com)
-
-* Tue Mar 27 2012 Stephen Herr <sherr@redhat.com> 1.8.27-1
-- 807463 - If our channel is a clone of a clone we need to find the channel
-  that contains the erratum we are cloning (sherr@redhat.com)
-
-* Tue Mar 27 2012 Tomas Lestach <tlestach@redhat.com> 1.8.26-1
-- fix KickstartDataTest.testCommands (tlestach@redhat.com)
-- fixin cobbler version issue (tlestach@redhat.com)
-- temporary disable errata check in ChannelSoftwareHandlerTest
-  (tlestach@redhat.com)
-- fix parameter type (tlestach@redhat.com)
-- fix UserManagerTest (tlestach@redhat.com)
-- fix ActivationKeyAlreadyExistsException (tlestach@redhat.com)
-- Revert "removing unused string with trans-id 'config.channels_0'"
-  (msuchy@redhat.com)
-- Revert "removing unused string with trans-id 'config.channels_1'"
-  (msuchy@redhat.com)
-- Revert "removing unused string with trans-id 'config.channels_2'"
-  (msuchy@redhat.com)
-- 806439 - Make Virtualization tab of system profile independent of
-  Virtualization (Platform) entitlements (sherr@redhat.com)
-- The org_id colum is numeric, do not cast parameter to string.
-  (jpazdziora@redhat.com)
-
-* Fri Mar 23 2012 Tomas Lestach <tlestach@redhat.com> 1.8.25-1
-- fix VirtualGuestsActionTest (tlestach@redhat.com)
-- 752416 - reload config revision from DB before returning it
-  (tlestach@redhat.com)
-- 806060 - Config file diffs result in Out Of Memory for large files
-  (sherr@redhat.com)
-
-* Thu Mar 22 2012 Tomas Lestach <tlestach@redhat.com> 1.8.24-1
-- fix ServerFactoryVirtualizationTest (tlestach@redhat.com)
-- fix ServerFactoryTest (tlestach@redhat.com)
-- fix VirtualInstanceFactoryTest (tlestach@redhat.com)
-- fix RamTest (tlestach@redhat.com)
-- fix ServerTest (tlestach@redhat.com)
-- fix AffectedSystemsActionTest (tlestach@redhat.com)
-- fix KickstartManagerTest (tlestach@redhat.com)
-- Revert "fix FileFinderTest.testFindFilesSubDir" (tlestach@redhat.com)
-
-* Wed Mar 21 2012 Tomas Lestach <tlestach@redhat.com> 1.8.23-1
-- fix LocalizationServiceTest (tlestach@redhat.com)
-- fix AuthFilterTest (tlestach@redhat.com)
-- fix PxtAuthenticationServiceTest (tlestach@redhat.com)
-- fix RequestContextTest (tlestach@redhat.com)
-- fix PxtSessionDelegateImplTest (tlestach@redhat.com)
-- rename AuthenticationServiceTest (tlestach@redhat.com)
-- rename BaseDeleteErrataActionTest (tlestach@redhat.com)
-- skip executing Abstract test classes (tlestach@redhat.com)
-- clean up classpath (tlestach@redhat.com)
-- add slf4j.jar to classpath (tlestach@redhat.com)
-- add struts.jar explicitelly to classpath (tlestach@redhat.com)
-- we need to extract also the rhn.jar into the temp directory
-  (tlestach@redhat.com)
-- 805275 - fix for configchannel.deployAllSystems (shughes@redhat.com)
-- checkstyle fixes (sherr@redhat.com)
-- Ensure the comparison uses correct type (slukasik@redhat.com)
-- Set column name explicitly, because it varies by db backend.
-  (slukasik@redhat.com)
-- Revert "removing unused string with trans-id
-  'systemsearch_cpu_mhz_gt_column'" (msuchy@redhat.com)
-- Revert "removing unused string with trans-id
-  'systemsearch_cpu_mhz_lt_column'" (msuchy@redhat.com)
-- Revert "removing unused string with trans-id
-  'systemsearch_name_and_description_column'" (msuchy@redhat.com)
-- Revert "removing unused string with trans-id
-  'systemsearch_num_of_cpus_gt_column'" (msuchy@redhat.com)
-- Revert "removing unused string with trans-id
-  'systemsearch_num_of_cpus_lt_column'" (msuchy@redhat.com)
-- Revert "removing unused string with trans-id 'systemsearch_ram_gt_column'"
-  (msuchy@redhat.com)
-- Revert "removing unused string with trans-id 'systemsearch_ram_lt_column'"
-  (msuchy@redhat.com)
-- 804810 - Taught SSM to look at flex as well as regular entitlements when
-  trying to add child channels (sherr@redhat.com)
-- 804702 - fixed apidoc deployAllSystems() including the date parameter
-  (mmello@redhat.com)
-
-* Mon Mar 19 2012 Jan Pazdziora 1.8.22-1
-- Add a missing colon. (slukasik@redhat.com)
-- Show legend on details page; suggesting what to search for
-  (slukasik@redhat.com)
-- Enable filtering by rule-result. (slukasik@redhat.com)
-- Allow user to sort columns. (slukasik@redhat.com)
-- Enable user to adjust number of items per page. (slukasik@redhat.com)
-- We no longer have /install/index.pxt, so satellite_install cannot be used.
-
-* Mon Mar 19 2012 Tomas Lestach <tlestach@redhat.com> 1.8.21-1
-- fix junit classpath ordering (tlestach@redhat.com)
-- 533164 - check duplicate message keys in StringResource_*.xml files
-  (msuchy@redhat.com)
-- Forward the page url to the list (slukasik@redhat.com)
-- Polish api documentation for system.scap APIs. (slukasik@redhat.com)
-- OpenSCAP integration -- Details page for XCCDF results (slukasik@redhat.com)
-
-* Sat Mar 17 2012 Miroslav Suchý 1.8.20-1
-- 521248 - correctly spell MHz (msuchy@redhat.com)
-
-* Fri Mar 16 2012 Tomas Lestach <tlestach@redhat.com> 1.8.19-1
-- 802400 - fix ISE on rhn/admin/multiorg/OrgSoftwareSubscriptions.do page
-  (tlestach@redhat.com)
-
-* Fri Mar 16 2012 Tomas Lestach <tlestach@redhat.com> 1.8.18-1
-- 803353 - do not link documentation if not available (tlestach@redhat.com)
-- 803353 - do not link documentation if not available (tlestach@redhat.com)
-- 800364 - hide documetation link (tlestach@redhat.com)
-- 803644 - fix ISE (tlestach@redhat.com)
-- fix checkstyle issue (tlestach@redhat.com)
-- get rid of gsbase (tlestach@redhat.com)
-- 726114 - update createOrUpradePath api documentation (tlestach@redhat.com)
-
-* Fri Mar 16 2012 Michael Mraka <michael.mraka@redhat.com> 1.8.17-1
-- require checkstyle only if we run it
-
-* Thu Mar 15 2012 Tomas Lestach <tlestach@redhat.com> 1.8.16-1
-- rewrite unittest.xml (tlestach@redhat.com)
-
-* Thu Mar 15 2012 Stephen Herr <sherr@redhat.com> 1.8.15-1
-- 790120 - Removing rule to help system overview listing happen faster,
-  improving performance of api queries (sherr@redhat.com)
-- Fix oracle syntax of analytical function (slukasik@redhat.com)
-- Fixing typo (lookup.activatonkey.reason2 -> lookup.activationkey.reason2).
-  (jpazdziora@redhat.com)
-- Revert "removing unused string with trans-id 'lookup.activatonkey.reason2'"
-  (msuchy@redhat.com)
-
-* Wed Mar 14 2012 Tomas Lestach <tlestach@redhat.com> 1.8.14-1
-- fix LoginActionTest (tlestach@redhat.com)
-
-* Wed Mar 14 2012 Tomas Lestach <tlestach@redhat.com> 1.8.13-1
-- remove xml formatter (tlestach@redhat.com)
-- make it possible to run single testcases (tlestach@redhat.com)
-- add webapps/rhn directory to classpath (tlestach@redhat.com)
-- fix LoginActionTest (tlestach@redhat.com)
-- add required jars to classpath (tlestach@redhat.com)
-- removing unused test (tlestach@redhat.com)
-- Revert "fix MockObjectTestCase issue" (tlestach@redhat.com)
-
-* Tue Mar 13 2012 Stephen Herr <sherr@redhat.com> 1.8.12-1
-- 755470 - Fixing sorting by date without replying on the inapplicable
-  listdisplay-new.jspf (sherr@redhat.com)
-- Revert "755470 - Fixed incorrect sorting of archived action timestamp"
-  (sherr@redhat.com)
-
-* Tue Mar 13 2012 Jan Pazdziora 1.8.11-1
-- 801463 - fix binary file uploads (tlestach@redhat.com)
-- Add the completetion time to the list of scap scans. (slukasik@redhat.com)
-- Sort imports alphabetically. (slukasik@redhat.com)
-- Remove purposeless commentary (slukasik@redhat.com)
-- Remove unneccessary casts to String. (slukasik@redhat.com)
-- Refactor: rename ScapAction class (slukasik@redhat.com)
-
-* Tue Mar 13 2012 Simon Lukasik <slukasik@redhat.com> 1.8.10-1
-- Checkstyle fix (slukasik@redhat.com)
-- Checkstyle fix (slukasik@redhat.com)
-- fix various checkstyle issues (tlestach@redhat.com)
-
-* Tue Mar 13 2012 Simon Lukasik <slukasik@redhat.com> 1.8.9-1
-- OpenSCAP integration -- Page for XCCDF scan schedule (slukasik@redhat.com)
-- OpenSCAP integration  -- Show results for system on web.
-  (slukasik@redhat.com)
-- Add translations for the new SCAP action (slukasik@redhat.com)
-- Revert "removing unused string with trans-id 'toolbar.clone.channel'"
-  (msuchy@redhat.com)
-- Fix usage of velocity macros for API documentation (jrenner@suse.de)
-- Add support for generating DocBook XML from the API documentation
-  (jrenner@suse.de)
-
-* Fri Mar 09 2012 Stephen Herr <sherr@redhat.com> 1.8.8-1
-- 782551 - Making a default selection of no Proxy when kickstarting a server
-  (sherr@redhat.com)
-- 773113 - Added new XMLRPC API method to allow people to change the kickstart
-  preserve ks.cfg option (sherr@redhat.com)
-- 755470 - Fixed incorrect sorting of archived action timestamp
-  (sherr@redhat.com)
-- 753064 - throw appropriate error if deleting nonexistant kickstart key
-  (sherr@redhat.com)
-- Revert "removing unused string with trans-id 'file_size.b'"
-  (msuchy@redhat.com)
-- Revert "removing unused string with trans-id 'file_size.kb'"
-  (msuchy@redhat.com)
-- Revert "removing unused string with trans-id 'file_size.mb'"
-  (msuchy@redhat.com)
-- Just minor template fix (mkollar@redhat.com)
-- 795565 - better keep the original 'date' in ErrataOverviewSerializer
-  (tlestach@redhat.com)
-- 795565 - let ErrataOverviewSerializer return also issue_date
-  (tlestach@redhat.com)
-
-* Fri Mar 09 2012 Miroslav Suchý 1.8.7-1
-- remove RHN_DB_USERNAME from monitoring scout configuration
-- remove RHN_DB_PASSWD from monitoring scout configuration
-- remove RHN_DB_NAME from monitoring scout configuration
-- remove tableowner from monitoring scout configuration
-
-* Thu Mar 08 2012 Tomas Lestach <tlestach@redhat.com> 1.8.6-1
-- fix SystemAclHandlerTest (tlestach@redhat.com)
-- fix MessageQueueTest.testDatabaseTransactionHandling (tlestach@redhat.com)
-- load test hmb.xml files when loading TestImpl (tlestach@redhat.com)
-- fix MockObjectTestCase issue (tlestach@redhat.com)
-- fix JarFinderTest (tlestach@redhat.com)
-- fix FileFinderTest.testFindFilesSubDir (tlestach@redhat.com)
-- remove test/validation/userCreateForm.xsd exclude from rhn.jar
-  (tlestach@redhat.com)
-- do not include test directories into rhn.jar (tlestach@redhat.com)
-- consider only *Test.classes as junit tests (tlestach@redhat.com)
-- add debug arguments to the junit (tlestach@redhat.com)
-- point unit tests to search for configuration on a new fs location
-  (tlestach@redhat.com)
-- place conf directory into /user/share/rhn/unit-tests (tlestach@redhat.com)
-- 801433 - save kickstart data after modifying ks profile child channels
-  (tlestach@redhat.com)
-
-* Thu Mar 08 2012 Miroslav Suchý 1.8.5-1
-- Revert "removing unused string with trans-id
-  'systementitlements.jsp.entitlement_counts_message_*'" (msuchy@redhat.com)
-- API : KickstartHandler::renameProfile remove unused code referring to
-  Kickstart Trees (shardy@redhat.com)
-- API Documentation : kickstart.renameProfile renames profiles not kickstart
-  trees (shardy@redhat.com)
-- API Documentation : api.get_version fix typo (shardy@redhat.com)
-
-* Wed Mar 07 2012 Jan Pazdziora 1.8.4-1
-- partialy revert 423cfc6255b7e6d52da35f7e543ec38cd99e04c9 to return back
-  string which are dynamicaly created (msuchy@redhat.com)
-
-* Tue Mar 06 2012 Tomas Lestach <tlestach@redhat.com> 1.8.3-1
-- 799992 - remove the error message completely (tlestach@redhat.com)
-- prevent ISE on the rhn/channels/manage/errata/AddCustomErrata.do page
-  (tlestach@redhat.com)
-- remove unused file (tlestach@redhat.com)
-- include also conf/default dir into rhn-test.jar (tlestach@redhat.com)
-- do not fall, if there's no .in the filename (tlestach@redhat.com)
-- make use of default kernel and initrd path (tlestach@redhat.com)
-- fix KickstartableTreeTest (tlestach@redhat.com)
-- remove unused buildCertificate method (tlestach@redhat.com)
-
-* Mon Mar 05 2012 Miroslav Suchý 1.8.2-1
-- removing unused strings in StringResources (msuchy@redhat.com)
-- unify errata/Overview.do and errata/RelevantErrata.do
-  (dmacvicar@suse.de)
-
-* Sat Mar 03 2012 Jan Pazdziora 1.8.1-1
-- Removing the Downloads tab, in points to nonexisting
-  /rhn/software/channel/downloads/Download.do page.
-
-* Fri Mar 02 2012 Jan Pazdziora 1.7.52-1
-- Allow copyright line 2011--2012.
-
-* Fri Mar 02 2012 Jan Pazdziora 1.7.51-1
-- Update the copyright year info.
-
-* Thu Mar 01 2012 Tomas Lestach <tlestach@redhat.com> 1.7.50-1
-- do not check removed acl (tlestach@redhat.com)
-- remove hibernate not-null constraint on bug.summary (tlestach@redhat.com)
-
-* Wed Feb 29 2012 Tomas Lestach <tlestach@redhat.com> 1.7.49-1
-- remove unused method and appropriate query (tlestach@redhat.com)
-- remove unused method and appropriate query (tlestach@redhat.com)
-- remove unused method and appropriate query (tlestach@redhat.com)
-- remove unused methods (tlestach@redhat.com)
-- remove unused methods (tlestach@redhat.com)
-- remove unused methods (tlestach@redhat.com)
-- remove unused method (tlestach@redhat.com)
-- remove unused methods and appropriate hbm queries (tlestach@redhat.com)
-- remove unused methods (tlestach@redhat.com)
-- remove unused method (tlestach@redhat.com)
-- remove unused method (tlestach@redhat.com)
-- remove unused method (tlestach@redhat.com)
-- deleting rhnDownloads and rhnChannelDownloads related java code
-  (tlestach@redhat.com)
-- remove unused methods and appropriate queries (tlestach@redhat.com)
-- remove unused methods (tlestach@redhat.com)
-- remove unused method (tlestach@redhat.com)
-- remove unused methods and appropriate hbm query (tlestach@redhat.com)
-- remove unused method (tlestach@redhat.com)
-- remove unused methods with appropriate queries (tlestach@redhat.com)
-- remove unused methods (tlestach@redhat.com)
-- remove unused method and appropriate sql-query (tlestach@redhat.com)
-- remove unused method (tlestach@redhat.com)
-- remove unused method and appropriate sql-query (tlestach@redhat.com)
-- remove unused method (tlestach@redhat.com)
-- remove unused method (tlestach@redhat.com)
-- remove unused methods (tlestach@redhat.com)
-- remove unused methods (tlestach@redhat.com)
-- remove unused method (tlestach@redhat.com)
-- remove unused method (tlestach@redhat.com)
-- remove unused public static final attributes (tlestach@redhat.com)
-- remove unused public static final attribute and appropriate queries
-  (tlestach@redhat.com)
-- remove unused public static final attribute (tlestach@redhat.com)
-- remove unused public static final attribute (tlestach@redhat.com)
-- remove unused public static final attributes (tlestach@redhat.com)
-- remove unused public static final attribute (tlestach@redhat.com)
-- remove unused public static final attribute (tlestach@redhat.com)
-- remove unused public static final attribute (tlestach@redhat.com)
-- remove unused public static final attribute (tlestach@redhat.com)
-- remove unused public static final attribute (tlestach@redhat.com)
-- remove unused public static final attribute (tlestach@redhat.com)
-- remove unused public static final attribute (tlestach@redhat.com)
-- remove whole KickstartQueries (tlestach@redhat.com)
-- remove unused public static final attributes (tlestach@redhat.com)
-- remove unused public static final attributes (tlestach@redhat.com)
-- remove unused public static final attributes (tlestach@redhat.com)
-- remove unused public static final attributes (tlestach@redhat.com)
-- remove unused protected static final attribute (tlestach@redhat.com)
-- remove unused public static final attribute (tlestach@redhat.com)
-- remove unused protected static final attribute (tlestach@redhat.com)
-- remove unused protected static final attributes (tlestach@redhat.com)
-- removing dead code (tlestach@redhat.com)
-- removing dead code (tlestach@redhat.com)
-- removing dead code (tlestach@redhat.com)
-- removing dead code (tlestach@redhat.com)
-- removing dead code (tlestach@redhat.com)
-- removing dead code (tlestach@redhat.com)
-- removing dead code (tlestach@redhat.com)
-- removing dead code (tlestach@redhat.com)
-- removing dead code (tlestach@redhat.com)
-- removing dead code (tlestach@redhat.com)
-- removing dead code (tlestach@redhat.com)
-- removing dead code (tlestach@redhat.com)
-- removing dead code (tlestach@redhat.com)
-- removing dead code (tlestach@redhat.com)
-- removing dead code (tlestach@redhat.com)
-- removing dead code (tlestach@redhat.com)
-- removing dead code (tlestach@redhat.com)
-- removing dead code (tlestach@redhat.com)
-
-* Tue Feb 28 2012 Tomas Lestach <tlestach@redhat.com> 1.7.48-1
-- remove unnecessary else statements in
-  java/code/src/com/redhat/rhn/testing/TestUtils.java (tlestach@redhat.com)
-- remove unnecessary else statements in java/code/src/com/redhat/rhn/manager/
-  (tlestach@redhat.com)
-- remove unnecessary else statements in
-  java/code/src/com/redhat/rhn/manager/system/ (tlestach@redhat.com)
-- remove unnecessary else statements in
-  java/code/src/com/redhat/rhn/manager/kickstart/ (tlestach@redhat.com)
-- remove unnecessary else statements in
-  java/code/src/com/redhat/rhn/manager/channel/ChannelManager.java
-  (tlestach@redhat.com)
-- remove unnecessary else statements in
-  java/code/src/com/redhat/rhn/taskomatic/ (tlestach@redhat.com)
-- remove unnecessary else statements in rest of
-  java/code/src/com/redhat/rhn/frontend/ (tlestach@redhat.com)
-- remove unnecessary else statements in
-  java/code/src/com/redhat/rhn/frontend/xmlrpc/ (tlestach@redhat.com)
-- remove unnecessary else statements in
-  java/code/src/com/redhat/rhn/frontend/action/ (tlestach@redhat.com)
-- remove unnecessary else statements in
-  java/code/src/com/redhat/rhn/frontend/dto/ (tlestach@redhat.com)
-- remove unnecessary else statements in
-  java/code/src/com/redhat/rhn/frontend/action/configuration/
-  (tlestach@redhat.com)
-- remove unnecessary else statements in java/code/src/com/redhat/rhn/domain/
-  (tlestach@redhat.com)
-- remove unnecessary else statements in
-  java/code/src/com/redhat/rhn/domain/kickstart/ (tlestach@redhat.com)
-- remove unnecessary else statements in rest of
-  java/code/src/com/redhat/rhn/common/ (tlestach@redhat.com)
-- remove unnecessary else statements in
-  java/code/src/com/redhat/rhn/common/validator/ (tlestach@redhat.com)
-- remove unnecessary else statements in
-  java/code/src/com/redhat/rhn/common/util/ (tlestach@redhat.com)
-- remove unnecessary else statements in
-  java/code/internal/src/com/redhat/rhn/internal/doclet (tlestach@redhat.com)
-
-* Tue Feb 28 2012 Tomas Lestach <tlestach@redhat.com> 1.7.47-1
-- access static fields in a static way (tlestach@redhat.com)
-- access static fields in a static way (tlestach@redhat.com)
-- access static fields in a static way (tlestach@redhat.com)
-- access static fields in a static way (tlestach@redhat.com)
-- access static fields in a static way (tlestach@redhat.com)
-- access static fields in a static way (tlestach@redhat.com)
-- access static fields in a static way (tlestach@redhat.com)
-
-* Tue Feb 28 2012 Tomas Lestach <tlestach@redhat.com> 1.7.46-1
-- remove unused class (tlestach@redhat.com)
-- remove unused private attribute (tlestach@redhat.com)
-- removing unused method (tlestach@redhat.com)
-- remove unused private static log (tlestach@redhat.com)
-- remove unused private static log (tlestach@redhat.com)
-- remove unused private static log (tlestach@redhat.com)
-- remove unused private static log (tlestach@redhat.com)
-- remove unused private static log (tlestach@redhat.com)
-- remove unused private static log (tlestach@redhat.com)
-- remove unused private log (tlestach@redhat.com)
-- remove unused private final log (tlestach@redhat.com)
-- remove unused private static log (tlestach@redhat.com)
-- remove unused private static array (tlestach@redhat.com)
-- remove unused private static log (tlestach@redhat.com)
-- remove unused private attribute (tlestach@redhat.com)
-- remove unused private static final attributes (tlestach@redhat.com)
-- remove unused static final LOG (tlestach@redhat.com)
-- remove unused private attribute (tlestach@redhat.com)
-- remove empty test (tlestach@redhat.com)
-- remove unused private static log (tlestach@redhat.com)
-- remove unused private static log (tlestach@redhat.com)
-- remove unused private static log (tlestach@redhat.com)
-- remove unused private attribute (tlestach@redhat.com)
-- remove unused private final log (tlestach@redhat.com)
-- remove unused private attribute (tlestach@redhat.com)
-- remove unused private log (tlestach@redhat.com)
-- remove unused private attributes (tlestach@redhat.com)
-- remove unused private static log (tlestach@redhat.com)
-- remove unused private static log (tlestach@redhat.com)
-- remove unused private final attributes (tlestach@redhat.com)
-- remove unused private static final attribute (tlestach@redhat.com)
-- remove unused private static final attributes (tlestach@redhat.com)
-- remove unused test part (tlestach@redhat.com)
-- remove unused private static sttribute (tlestach@redhat.com)
-- remove unused private logger (tlestach@redhat.com)
-- remove unused private logger (tlestach@redhat.com)
-- remove unused private logger (tlestach@redhat.com)
-- remove unused private logger (tlestach@redhat.com)
-- remove unused private logger (tlestach@redhat.com)
-- remove unused private static final attribute (tlestach@redhat.com)
-- remove unused private attribute (tlestach@redhat.com)
-- remove unused logger (tlestach@redhat.com)
-- remove unused private static final attribute (tlestach@redhat.com)
-- remove unused private static attribute (tlestach@redhat.com)
-- remove unused private static attributes (tlestach@redhat.com)
-- remove unused method (tlestach@redhat.com)
-- remove unused method (tlestach@redhat.com)
-- remove unused private methods (tlestach@redhat.com)
-- remove unused private method (tlestach@redhat.com)
-- removing unused private method from SystemEntitlementsSubmitAction
-  (tlestach@redhat.com)
-
-* Mon Feb 27 2012 Simon Lukasik <slukasik@redhat.com> 1.7.45-1
-- OpenSCAP integration -- Frontend API for scan schedule. (slukasik@redhat.com)
-- checkstyle: allow Copyright 2012. (slukasik@redhat.com)
-
-* Mon Feb 27 2012 Tomas Lestach <tlestach@redhat.com> 1.7.44-1
-- remove redundant interfaces (tlestach@redhat.com)
-- remove redundant assignments (tlestach@redhat.com)
-- binaryInput cannot be null at this location (tlestach@redhat.com)
-- baos cannot be null at this location (tlestach@redhat.com)
-- remove redundant assignements (tlestach@redhat.com)
-- toChannel cannot be null at this location (tlestach@redhat.com)
-- user cannot be null at this location (tlestach@redhat.com)
-- selectedChannel can only be null at this location (tlestach@redhat.com)
-- regCount cannot be null at this location (tlestach@redhat.com)
-- pkgs cannot be null at this location (tlestach@redhat.com)
-- parent cannot be null at this location (tlestach@redhat.com)
-- pAdded cannot be null at this location (tlestach@redhat.com)
-- mtime cannot be null at this location (tlestach@redhat.com)
-- mess can only be null at this location (tlestach@redhat.com)
-- kss cannot be null at this location (tlestach@redhat.com)
-- key cannot be null at this location (tlestach@redhat.com)
-- info cannot be null at this location (tlestach@redhat.com)
-- currentErrata cannot be null at this location (tlestach@redhat.com)
-- cr cannot be null at this location (tlestach@redhat.com)
-- cr cannot be null at this location (tlestach@redhat.com)
-- count cannot be null at this location (tlestach@redhat.com)
-- compoundLocales cannot be null at this location (tlestach@redhat.com)
-- channel cannot be null at this location (tlestach@redhat.com)
-- updates cannot be null at this location (tlestach@redhat.com)
-- optimize code based on null and non-empty conditions (tlestach@redhat.com)
-- rebootAction cannot be null at this location (tlestach@redhat.com)
-- proposed cannot be null at this location (tlestach@redhat.com)
-- o can only be null at this location (tlestach@redhat.com)
-- is can only be null at this location (tlestach@redhat.com)
-- name cannot be null at this location (tlestach@redhat.com)
-- hostDir cannot be null at this location (tlestach@redhat.com)
-- epoch cannot be null at this location (tlestach@redhat.com)
-- desc cannot be null at this location (tlestach@redhat.com)
-- do not allocate object that will never be used in UpdateErrataCacheCommand
-  (tlestach@redhat.com)
-- do not allocate object that will never be used in SystemHandler
-  (tlestach@redhat.com)
-- remove dead code in DeleteFileAction (tlestach@redhat.com)
-- remove dead code in PatchConfirmInstallAction (tlestach@redhat.com)
-- remove dead code in PatchConfirmAction (tlestach@redhat.com)
-- remove dead code in KickstartFormatter (tlestach@redhat.com)
-- remove dead code in ErrataQueueWorker (tlestach@redhat.com)
-- remove dead code in ActionExecutor (tlestach@redhat.com)
-- remove unnecessary semicolons (tlestach@redhat.com)
-- remove unnecessary casts (tlestach@redhat.com)
-- do not check whether Org expression is an instance of Org
-  (tlestach@redhat.com)
-
-* Mon Feb 27 2012 Tomas Lestach <tlestach@redhat.com> 1.7.43-1
-- remove unused hbm query - TaskoBunch.lookupById (tlestach@redhat.com)
-- remove unused hbm query - TaskoTask.lookupByName (tlestach@redhat.com)
-- remove unused hbm query - TaskoTask.lookupById (tlestach@redhat.com)
-- remove unused hbm query - TaskoRun.listRunsWithStatus (tlestach@redhat.com)
-- remove unused hbm query - UserState.lookupById (tlestach@redhat.com)
-- remove unused hbm query - User.findAllUsers (tlestach@redhat.com)
-- remove unused hbm query - Address.findById (tlestach@redhat.com)
-- remove unused hbm query - VirtualInstance.findAllUnregisteredGuests
-  (tlestach@redhat.com)
-- remove unused hbm query - VirtualInstance.findAllRegisteredGuests
-  (tlestach@redhat.com)
-- remove unused hbm query - PushClientState.findByLabel (tlestach@redhat.com)
-- remove unused hbm sql-query - ServerGroup.lookupByTypeLabelAndOrg2
-  (tlestach@redhat.com)
-- remove unused hbm query - PackageProvider.findById (tlestach@redhat.com)
-- remove unused hbm query - PackageDelta.findById (tlestach@redhat.com)
-- remove unused hbm query - PackageKey.findById (tlestach@redhat.com)
-- remove unused hbm query - PackageCapability.findById (tlestach@redhat.com)
-- remove unused hbm query - PackageName.findById (tlestach@redhat.com)
-- remove unused hbm query - ProfileType.loadAll (tlestach@redhat.com)
-- remove unused hbm query - Role.loadRoles (tlestach@redhat.com)
-- remove unused hbm query - UserGroup.findByRole (tlestach@redhat.com)
-- remove unused hbm query - OrgEntitlementType.findAll (tlestach@redhat.com)
-- remove unused hbm query - Task.deleteTaskQueue (tlestach@redhat.com)
-- remove unused hbm query - PackageActionResult.findByKey (tlestach@redhat.com)
-- remove unused hbm query - ActionStatus.loadAll (tlestach@redhat.com)
-- remove unused hbm query - ActionType.findByName (tlestach@redhat.com)
-- remove unused hbm query - ActionType.loadAll (tlestach@redhat.com)
-- remove unused hbm query - ConfigFileName.findByPath (tlestach@redhat.com)
-- remove unused hbm query - Severity.findByLabel (tlestach@redhat.com)
-- remove unused hbm query - PublishedErrataFile.listByErrata
-  (tlestach@redhat.com)
-- remove unused hbm query - UnpublishedBug.findById (tlestach@redhat.com)
-- remove unused hbm query - UnpublishedErrata.findByAdvisoryType
-  (tlestach@redhat.com)
-- remove unused hbm query - UnpublishedErrataFile.listByErrata
-  (tlestach@redhat.com)
-- remove unused hbm query - PublishedBug.findById (tlestach@redhat.com)
-- remove unused hbm query - KickstartSessionHistory.findById
-  (tlestach@redhat.com)
-- remove unused hbm query - KickstartTreeType.findByName (tlestach@redhat.com)
-- remove unused hbm query - KickstartTreeType.loadAll (tlestach@redhat.com)
-- remove unused hbm query - KickstartInstallType.findByName
-  (tlestach@redhat.com)
-- remove unused hbm query - KickstartSession.findById (tlestach@redhat.com)
-- remove unused hbm query - KickstartIpRange.findById (tlestach@redhat.com)
-- remove unused hbm query - KickstartSessionState.findById
-  (tlestach@redhat.com)
-- remove unused hbm query - KickstartVirtualizationType.findById
-  (tlestach@redhat.com)
-- remove unused hbm query - Channel.findById (tlestach@redhat.com)
-- remove unused hbm query - ProvisionState.findById (tlestach@redhat.com)
-- remove unused hbm query - ArchType.findByName (tlestach@redhat.com)
-- remove unused hbm query - ArchType.loadAll (tlestach@redhat.com)
-- remove unused hbm query - ChecksumType.loadAll (tlestach@redhat.com)
-- remove unused hbm query - FileList.findById (tlestach@redhat.com)
-- remove unused hbm query - Probe.listForOrg (tlestach@redhat.com)
-- remove unused KickstartFactory public static methods (tlestach@redhat.com)
-- audit: cache search results (Joshua.Roys@gtri.gatech.edu)
-
-* Mon Feb 27 2012 Tomas Lestach <tlestach@redhat.com> 1.7.42-1
-- remove unused jsp - pages/user/create/createaccount.jsp (tlestach@redhat.com)
-- remove unused jsp - pages/software/downloads/isotree.jsp
-  (tlestach@redhat.com)
-- remove unused jsp - pages/configuration/channel/addfiles.jsp
-  (tlestach@redhat.com)
-- remove unused jsp - pages/kickstart/pre.jsp (tlestach@redhat.com)
-- remove unused jsp - pages/kickstart/post.jsp (tlestach@redhat.com)
-- remove unused jsp - pages/channel/relevant.jsp (tlestach@redhat.com)
-- remove unused jsp - pages/common/errors/service.jsp (tlestach@redhat.com)
-- remove unreferenced do page and appropriate jsp - /users/RPCPlaceholder
-  (tlestach@redhat.com)
-- remove unused jsp - /common/email_sent.jsp (tlestach@redhat.com)
-- remove unreferenced do page - /users/VerificationSent (tlestach@redhat.com)
-- remove unreferenced do page - /account/VerificationSent (tlestach@redhat.com)
-- remove unused KickstartGuestInstallLog class and appropriate hbm.xml file
-  (tlestach@redhat.com)
-- remove unreferenced do page together with appropriate action -
-  /kickstart/DownloadLog (tlestach@redhat.com)
-
-* Mon Feb 27 2012 Tomas Lestach <tlestach@redhat.com> 1.7.41-1
-- remove unreferenced do page together with appropriate action and jsp -
-  /software/downloads/Help (tlestach@redhat.com)
-- remove unreferenced do page - /configuration/DeleteChannelSubmit
-  (tlestach@redhat.com)
-- remove unreferenced do page together with appropriate action -
-  /kickstart/KickstartsSubmit (tlestach@redhat.com)
-- remove unreferenced do page together with appropriate action -
-  /systems/details/packages/profiles/CompareSystemsSubmit (tlestach@redhat.com)
-- remove unreferenced do page together with appropriate action -
-  /systems/details/packages/profiles/CompareProfilesSubmit
-  (tlestach@redhat.com)
-- remove unreferenced do page - /systems/SystemGroupListSubmit
-  (tlestach@redhat.com)
-- remove unreferenced do page together with appropriate action and test -
-  /systems/ProxyListSubmit (tlestach@redhat.com)
-- remove unreferenced do page together with appropriate action and test -
-  /systems/InactiveSubmit (tlestach@redhat.com)
-- remove unreferenced do page together with appropriate action and test -
-  /systems/UngroupedSubmit (tlestach@redhat.com)
-- remove unreferenced do page together with appropriate action and test -
-  /systems/UnentitledSubmit (tlestach@redhat.com)
-- remove unreferenced do page together with appropriate action and test -
-  /systems/OutOfDateSubmit (tlestach@redhat.com)
-- remove unreferenced do page - /systems/SystemListSubmit (tlestach@redhat.com)
-- remove unreferenced do page - /users/DisabledListSubmit (tlestach@redhat.com)
-- delete unused do page and appropriate action - /users/UserListSubmit
-  (tlestach@redhat.com)
-- remove unused action - BaseFilterAction (tlestach@redhat.com)
-- remove unused method - listAllFilesWithTotalSize (tlestach@redhat.com)
-- remove unused action - QuotaAction (tlestach@redhat.com)
-- removing unused action VirtualSystemsListAction (tlestach@redhat.com)
-- removing unused action - ConfigDateAction (tlestach@redhat.com)
-
-* Thu Feb 23 2012 Jan Pazdziora 1.7.40-1
-- The com.redhat.rhn.taskomatic.task.CleanCurrentAlerts is not longer needed
-  because nothing inserts to rhn_current_alerts, removing.
-- optionaly omit building spacewalk-java-tests subpackage (tlestach@redhat.com)
-- Use table RHN_CURRENT_ALERTS directly instead of the synonym.
-
-* Wed Feb 22 2012 Tomas Lestach <tlestach@redhat.com> 1.7.39-1
-- remove unused method (tlestach@redhat.com)
-- remove unused action (tlestach@redhat.com)
-- drop system_search (tlestach@redhat.com)
-- 790803 - use loopback IPs in case the host has no DNS entry
-  (tlestach@redhat.com)
-
-* Wed Feb 22 2012 Miroslav Suchý 1.7.38-1
-- automatically focus search form (msuchy@redhat.com)
-- typo fix (mzazrivec@redhat.com)
-- deleting commented unused code (tlestach@redhat.com)
-- fix rhn/multiorg/channels/OrgList.do?cid=<cid> on PG (tlestach@redhat.com)
-- removing dead code (tlestach@redhat.com)
-- prevent calling listErrata APIs with empty startDate and non-empty endDate
-  (tlestach@redhat.com)
-- remove duplicate information (tlestach@redhat.com)
-- no need to select other columns, when the elaborator fetches them anyway
-  (tlestach@redhat.com)
-- 795565 - list errata according to issue_date, not last_modified
-  (tlestach@redhat.com)
-- We update stock tomcat server.xml with spacewalk-setup.
-  (jpazdziora@redhat.com)
-- We do not use subversion for some time. (jpazdziora@redhat.com)
-- The java/conf/rhn/rhn.conf is not packaged, nor used. (jpazdziora@redhat.com)
-
-* Tue Feb 21 2012 Tomas Lestach <tlestach@redhat.com> 1.7.37-1
-- 790803 - fix javadoc of ip6In (tlestach@redhat.com)
-- The dbchange is not used anywhere, removing. (jpazdziora@redhat.com)
-- More replaces of rhnuser synonym with web_contact. (jpazdziora@redhat.com)
-
-* Mon Feb 20 2012 Tomas Lestach <tlestach@redhat.com> 1.7.36-1
-- 790803 - use sat_node (tlestach@redhat.com)
-- 790803 - add ip6 to rhn_sat_node (tlestach@redhat.com)
-- 790803 - store vip and vip6 separately (tlestach@redhat.com)
-- 790803 - add vip6 to rhn_sat_cluster (tlestach@redhat.com)
-- validate IPv6 address using regex (mzazrivec@redhat.com)
-
-* Mon Feb 20 2012 Jan Pazdziora 1.7.35-1
-- Removing rhnUser synonym and just using the base web_contact.
-- The switchenv.py is not useful externally.
-
-* Mon Feb 20 2012 Tomas Lestach <tlestach@redhat.com> 1.7.34-1
-- fix checkstyle issue (tlestach@redhat.com)
-- making errata clone api calls re-use cloned errata, if the given adivsory is
-  itself a clone (jsherril@redhat.com)
-
-* Thu Feb 16 2012 Justin Sherrill <jsherril@redhat.com> 1.7.33-1
-- adding jmock and gsbase as build requires (jsherril@redhat.com)
-
-* Thu Feb 16 2012 Justin Sherrill <jsherril@redhat.com> 1.7.32-1
-- moving strutstest to tempjars (jsherril@redhat.com)
-- adding mockobjects to tempjars (jsherril@redhat.com)
-- adding unit test ant file to java-test package (jsherril@redhat.com)
-- initial work go create a java-testing rpm (jsherril@redhat.com)
-
-* Thu Feb 16 2012 Tomas Lestach <tlestach@redhat.com> 1.7.31-1
-- remove <isRequired> from xsd, as it is completelly ignored
-  (tlestach@redhat.com)
-- several tokens may by associated with one server (tlestach@redhat.com)
-- advisoryTypeLabels must be pre-filled, when there're form validation errors
-  on the errata/manage/Edit page (tlestach@redhat.com)
-- current value does not matter by checking RequiredIf (tlestach@redhat.com)
-- check date type only if attribute's requiredIf is fulfilled
-  (tlestach@redhat.com)
-- validate int attributes in the same way as long attributes
-  (tlestach@redhat.com)
-- 787223 - do not offer to display graph for probes without metrics
-  (tlestach@redhat.com)
-- correct column aliasing (mzazrivec@redhat.com)
-- use ansi outer join syntax (mzazrivec@redhat.com)
-
-* Wed Feb 15 2012 Jan Pazdziora 1.7.30-1
-- The noteCount attribute is not used anywhere, removing.
-- Removing unused imports.
-- The note_count value is nowhere used in the application code, removing from
-  selects.
-
-* Wed Feb 15 2012 Milan Zazrivec <mzazrivec@redhat.com> 1.7.29-1
-- time_series revamped: fully async deletion of monitoring data
-- 784911 - add package_arch to PackageMetadataSerializer
-
-* Tue Feb 14 2012 Tomas Lestach <tlestach@redhat.com> 1.7.28-1
-- introduce optional tag for xsd parameter validation (tlestach@redhat.com)
-- Revert "790120: improve system overview query performance"
-  (jpazdziora@redhat.com)
-- 790120: improve system overview query performance (shughes@redhat.com)
-
-* Mon Feb 13 2012 Tomas Lestach <tlestach@redhat.com> 1.7.27-1
-- 574975 - fix setChildChannelArch js function (tlestach@redhat.com)
-- 786829 - use ks script position as it is stored in the DB
-  (tlestach@redhat.com)
-- prevent ISE, when creating notification filter wihout having any probe
-  defined (tlestach@redhat.com)
-- 788988 - check whether interface has an address assigned
-  (mzazrivec@redhat.com)
-
-* Thu Feb 09 2012 Tomas Lestach <tlestach@redhat.com> 1.7.26-1
-- select first probe by deafult, when creating new notification filter in
-  probes scope (tlestach@redhat.com)
-
-* Wed Feb 08 2012 Tomas Lestach <tlestach@redhat.com> 1.7.25-1
-- no need to call selectScope on body load (tlestach@redhat.com)
-- workaround a jsp bug (tlestach@redhat.com)
-- do not disable recurring_frequency by default (tlestach@redhat.com)
-
-* Wed Feb 08 2012 Tomas Lestach <tlestach@redhat.com> 1.7.24-1
-- keep the other xsd entry for recurring_duration (tlestach@redhat.com)
-- do not validate data type for empty strings, but validate empty numbers
-  (tlestach@redhat.com)
-
-* Wed Feb 08 2012 Tomas Lestach <tlestach@redhat.com> 1.7.23-1
-- checkstyle fix (tlestach@redhat.com)
-
-* Tue Feb 07 2012 Tomas Lestach <tlestach@redhat.com> 1.7.22-1
-- validate also empty form strings (tlestach@redhat.com)
-- remove duplicate xsd entry (tlestach@redhat.com)
-- convert boolean when storing it to DB char(1) (tlestach@redhat.com)
-- store recurring boolean object as number (tlestach@redhat.com)
-
-* Tue Feb 07 2012 Jan Pazdziora 1.7.21-1
-- Updating the oversight in license texts.
-- Removing unused package.htmls.
-- The create_package_doc.pl si not used, removing.
-
-* Mon Feb 06 2012 Tomas Lestach <tlestach@redhat.com> 1.7.20-1
-- fix monitoring probe graph time axis (tlestach@redhat.com)
-- 785599 - fix jsp condition (tlestach@redhat.com)
-
-* Sat Feb 04 2012 Michael Mraka <michael.mraka@redhat.com> 1.7.19-1
-- pgsql: fix probe status list
-- fixed list of notifications in ActiveFilters.do
-
-* Thu Feb 02 2012 Jan Pazdziora 1.7.18-1
-- 785599 - No helpful NOTE if we are yet to create the kickstart profile.
-
-* Wed Feb 01 2012 Justin Sherrill <jsherril@redhat.com> 1.7.17-1
-- improving speed of errata cloning within the spacewalk api
-  (jsherril@redhat.com)
-
-* Wed Feb 01 2012 Tomas Lestach <tlestach@redhat.com> 1.7.16-1
-- convert boolean value when storing it to DB varchar(1) (tlestach@redhat.com)
-- do not store DB information into the rhn_config_macro (tlestach@redhat.com)
-
-* Tue Jan 31 2012 Tomas Lestach <tlestach@redhat.com> 1.7.15-1
-- prevent having unsued idle PG transaction/session (tlestach@redhat.com)
-
-* Tue Jan 31 2012 Jan Pazdziora 1.7.14-1
-- Removing the web.debug_disable_database option -- it is not supported beyond
-  RHN::DB anyway.
-
-* Mon Jan 30 2012 Jan Pazdziora 1.7.13-1
-- Casting the user id to string to make rhn_install_org_satellites happy.
-
-* Mon Jan 30 2012 Tomas Lestach <tlestach@redhat.com> 1.7.12-1
-- close session after the DB won't be accessed any more from this thread
-  (tlestach@redhat.com)
-
-* Fri Jan 27 2012 Jan Pazdziora 1.7.11-1
-- 784013 - casting the probe id to string since that is what the substr
-  expression in the DELETE returns.
-- unify virtual guest defaults used in API and WebUI (tlestach@redhat.com)
-- 703273 - save information messages only if having messages to display
-  (tlestach@redhat.com)
-
-* Wed Jan 25 2012 Tomas Lestach <tlestach@redhat.com> 1.7.10-1
-- 749476 - return default (empty) string instead of omitting the attribute for
-  channel.software.getDetails API (tlestach@redhat.com)
-- close session after initial taskorun check (tlestach@redhat.com)
-
-* Mon Jan 23 2012 Tomas Lestach <tlestach@redhat.com> 1.7.9-1
-- include Base64 from gpache.commons.codec.binary (tlestach@redhat.com)
-
-* Mon Jan 23 2012 Tomas Lestach <tlestach@redhat.com> 1.7.8-1
-- enable requesting base64 encoded config file ervisions (tlestach@redhat.com)
-- 702019 - use --log option for anaconda script logging starting from rhel6
-  (tlestach@redhat.com)
-- 648483 - setting kickstart host for virtual guest provisioning
-  (tlestach@redhat.com)
-- 702019 - add extra newline to ks file (tlestach@redhat.com)
-- Error banner on (re)login page indicating schema upgrade is required.
-  (mzazrivec@redhat.com)
-- make sure a request url gets displayed in the traceback e-mail
-  (tlestach@redhat.com)
-
-* Wed Jan 18 2012 Tomas Lestach <tlestach@redhat.com> 1.7.7-1
-- 725889 - cannot compare an Object with null using equals
-  (tlestach@redhat.com)
-
-* Tue Jan 17 2012 Tomas Lestach <tlestach@redhat.com> 1.7.6-1
-- reinitialize schedules at the taskomatic start when detecting runs in the
-  future (tlestach@redhat.com)
-
-* Tue Jan 17 2012 Tomas Lestach <tlestach@redhat.com> 1.7.5-1
-- set includeantruntime to true (tlestach@redhat.com)
-
-* Tue Jan 17 2012 Tomas Lestach <tlestach@redhat.com> 1.7.4-1
-- remove duplicate struts-config entry (tlestach@redhat.com)
-- define includeantruntime for javac build (tlestach@redhat.com)
-- Show Proxy tabs on Spacewalk (msuchy@redhat.com)
-
-* Fri Jan 13 2012 Milan Zazrivec <mzazrivec@redhat.com> 1.7.3-1
-- 574975 - child channel arch defaults to parent's arch (mzazrivec@redhat.com)
-- 703273 - fix multiple server subscriptions to a channel (tlestach@redhat.com)
-- 770143 - pass checksum, when changing org sharing to private
-  (tlestach@redhat.com)
-- 515653 - unify channel architecture label (mzazrivec@redhat.com)
-
-* Fri Jan 06 2012 Tomas Lestach <tlestach@redhat.com> 1.7.2-1
-- removing hibernate not-null constraint (tlestach@redhat.com)
-- 756097 - remove 'Spacewalk' from log messages (tlestach@redhat.com)
-- introduce validator checks for kickstart scripts (tlestach@redhat.com)
-
-* Wed Jan 04 2012 Tomas Lestach <tlestach@redhat.com> 1.7.1-1
-- 700711 - redirect SessionStatus page page to systems overview after the
-  system profile gets deleted (tlestach@redhat.com)
-- Bumping package versions for 1.7. (mzazrivec@redhat.com)
-
-* Wed Dec 21 2011 Milan Zazrivec <mzazrivec@redhat.com> 1.6.101-1
-- update copyright info
-
-* Wed Dec 21 2011 Milan Zazrivec <mzazrivec@redhat.com> 1.6.100-1
-- start using RHN_TASKO_RUN_ID_SEQ sequence for the rhnTaskoRun table
-  (tlestach@redhat.com)
-
-* Tue Dec 20 2011 Tomas Lestach <tlestach@redhat.com> 1.6.99-1
-- 702019 - enable ks logging for older clients as well (tlestach@redhat.com)
-
-* Tue Dec 20 2011 Michael Mraka <michael.mraka@redhat.com> 1.6.98-1
-- 753728 - test database connection prior running query
-
-* Mon Dec 19 2011 Milan Zazrivec <mzazrivec@redhat.com> 1.6.97-1
-- IPv6: rename getIp6Addresses() -> getGlobalIpv6Addresses()
-- IPv6: sync IPv6 data w/ cobbler
-- 672652 - kernel options stored before update might be stored as strings
-  (tlestach@redhat.com)
-- 740940 - fix config channel rhnSet usage (tlestach@redhat.com)
-- 755854 - fix packages.getDetails API documentation (tlestach@redhat.com)
-- unify channel.software.clone and channel.software.getDetails API parameters
-  (tlestach@redhat.com)
-- IPv6: extend address validation with IPv6 logic
-
-* Thu Dec 15 2011 Tomas Lestach <tlestach@redhat.com> 1.6.96-1
-- 756097 - there're several valid initrd paths for kickstart trees
-  (tlestach@redhat.com)
-
-* Thu Dec 15 2011 Michael Mraka <michael.mraka@redhat.com> 1.6.95-1
-- msv-workaround has been replaced by spacewalk-jpp-workaround
-
-* Wed Dec 14 2011 Milan Zazrivec <mzazrivec@redhat.com> 1.6.94-1
-- IPv6: allow multiple IPv6 addresses per net. interface
-
-* Wed Dec 14 2011 Tomas Lestach <tlestach@redhat.com> 1.6.93-1
-- remove spring-dedicated conflict of spacewalk-java (tlestach@redhat.com)
-- fix ksdevice cmd line argument for static intf. provisioning
-  (mzazrivec@redhat.com)
-- IPv6: fix static intf. provisioning using SSM (mzazrivec@redhat.com)
-- fix the spring issue (tlestach@redhat.com)
-- make ScalableFileSystem repository available for RHEL6 kickstarts
-  (tlestach@redhat.com)
-
-* Tue Dec 13 2011 Tomas Lestach <tlestach@redhat.com> 1.6.92-1
-- prevent yum to update fedora spring with broken version numbering
-  (tlestach@redhat.com)
-- IPv6: fix static network line syntax for particular distros
-  (mzazrivec@redhat.com)
-- IPv6: add --noipv4 to ks.cfg in case interface does not have an IPv4 address
-  (mzazrivec@redhat.com)
-
-* Mon Dec 12 2011 Miroslav Suchý 1.6.91-1
-- fix checkstyle
-- IPv6: --ipv6 is not a valid ks option in RHEL-5 (mzazrivec@redhat.com)
-- introduce setSelectable(Integer) method for VisibleSystems
-  (pcasenove@gmail.com)
-
-* Sun Dec 11 2011 Aron Parsons <aronparsons@gmail.com> 1.6.90-1
-- use a stanza/snippet accordingly for kickstart_{start,done}
-  (aronparsons@gmail.com)
-- add a static method to return the Cobbler version (aronparsons@gmail.com)
-- pass a CobblerConnection object to Network so it can determine the Cobbler
-  version (aronparsons@gmail.com)
-- account for the rename of the subnet variable to netmask in Cobbler 2.2
-  (aronparsons@gmail.com)
-- added getVersion method to CobblerConnection (aronparsons@gmail.com)
-
-* Fri Dec 09 2011 Jan Pazdziora 1.6.89-1
-- Checkstyle fixes.
-
-* Fri Dec 09 2011 Tomas Lestach <tlestach@redhat.com> 1.6.88-1
-- fix cfg template handling at kickstart profile rename (tlestach@redhat.com)
-- Fix display of static snippets. (ug@suse.de)
-- 752480 - point directly back to the Preferences page, as we do not ship
-  online documentation with Spacewalk. (jpazdziora@redhat.com)
-- 750475 - point to the latest Apache Lucene documentation as the link to 2.3.2
-  is not longer valid. (jpazdziora@redhat.com)
-- 672652 - fix behaviour with cosmetic issues (tlestach@redhat.com)
-- fix checkstyle issue (tlestach@redhat.com)
-- IPv6: RHEL-5 registration may return "global" for an IPv6 address
-  (mzazrivec@redhat.com)
-- IPv6: don't update non-existing cobbler profile (mzazrivec@redhat.com)
-- 735381 - schedule errata update, when turning on auto_errata_update via
-  system.setDetails API (tlestach@redhat.com)
-
-* Wed Dec 07 2011 Tomas Lestach <tlestach@redhat.com> 1.6.87-1
-- 751681 - fix ISE, when changing tree of a kickstart with deleted --url option
-  (tlestach@redhat.com)
-- make ant build working on F16 (tlestach@redhat.com)
-- replace '= null' with 'is null' (tlestach@redhat.com)
-
-* Mon Dec 05 2011 Michael Mraka <michael.mraka@redhat.com> 1.6.86-1
-- fixed list of config channels relevant to SSM
-
-* Mon Dec 05 2011 Milan Zazrivec <mzazrivec@redhat.com> 1.6.85-1
-- IPv6: allow for IPv6 search without having to escape colons
-
-* Mon Dec 05 2011 Jan Pazdziora 1.6.84-1
-- Fix query to determine config channels in SSM (jrenner@suse.de)
-- fix checkstyle issues (tlestach@redhat.com)
-
-* Fri Dec 02 2011 Jan Pazdziora 1.6.83-1
-- 672652 - fixed allowing duplicate key for kernel_post_options and
-  kernel_options (mmello@redhat.com)
-- IPv6: reprovisioning with static network interface (mzazrivec@redhat.com)
-- 758697 - PG syntax for trust_overview (slukasik@redhat.com)
-
-* Tue Nov 29 2011 Milan Zazrivec <mzazrivec@redhat.com> 1.6.82-1
-- unit test fix (mzazrivec@redhat.com)
-
-* Tue Nov 29 2011 Miroslav Suchý 1.6.81-1
-- IPv6: disabled interface - take IPv6 addresses into account
-  (mzazrivec@redhat.com)
-- IPv6: unit test fixes (mzazrivec@redhat.com)
-- IPv6: also browse through NIC's IPv6 addresses (mzazrivec@redhat.com)
-- IPv6: duplicate system comparison based on IPv6 (webui)
-  (mzazrivec@redhat.com)
-- IPv6: find system duplicates based on IPv6 (mzazrivec@redhat.com)
-- IPv6: fix duplicates based on IP comparison (mzazrivec@redhat.com)
-- IPv6: system.getNetworkDevices() modifications (API) (mzazrivec@redhat.com)
-- api doc: typo fix (mzazrivec@redhat.com)
-- IPv6: system.getNetwork() modifications (API) (mzazrivec@redhat.com)
-- IPv6: SystemHardware.do (webui) modifications (mzazrivec@redhat.com)
-- IPv6: update NetworkInterface.* (mzazrivec@redhat.com)
-- IPv6: updated hibernate mappings for network tables (mzazrivec@redhat.com)
-
-* Mon Nov 28 2011 Michael Mraka <michael.mraka@redhat.com> 1.6.80-1
-- 747037 - disable connects to svn.terracotta.org
-
-* Wed Nov 23 2011 Jan Pazdziora 1.6.79-1
-- No scrubbing of key description and custom key value, also escape the value
-  which can now contain full range of characters.
-
-* Mon Nov 21 2011 Jan Pazdziora 1.6.78-1
-- Remove markup from another error message (jrenner@suse.de)
-- Remove markup from error message in all translation files (jrenner@suse.de)
-- Catch a java.lang.NullPointerException when web_contact got deleted and
-  rhnServerCustomDataValue.created_by became null.
-- Fix the *callerIp* in API logfile (jrenner@suse.de)
-
-* Tue Nov 15 2011 Michael Mraka <michael.mraka@redhat.com> 1.6.77-1
-- 738999 - VirtualInstance.confirmed is number not boolean
-
-* Wed Nov 09 2011 Tomas Lestach <tlestach@redhat.com> 1.6.76-1
-- 682845 - check the input parameters for repo related APIs
-  (tlestach@redhat.com)
-- 699489 - regenerate affected kickstart profiles, when updating crypto key
-  (tlestach@redhat.com)
-- This field is actually optional; it might not be specified.
-  (slukasik@redhat.com)
-
-* Wed Nov 09 2011 Tomas Lestach <tlestach@redhat.com> 1.6.75-1
-- precompile also apidoc jsp pages (tlestach@redhat.com)
-- 682845 - fix channel.software.listUserRepos API doc (tlestach@redhat.com)
-- 682845 - fix channel.software.getRepoSyncCronExpression API doc
-  (tlestach@redhat.com)
-- example with usage of xmlrpclib.DateTime is presented twice, remove one
-  (msuchy@redhat.com)
-
-* Mon Nov 07 2011 Tomas Lestach <tlestach@redhat.com> 1.6.74-1
-- 680489 - fix system.provisioning.snapshot.addTagToSnapshot API doc
-  (tlestach@redhat.com)
-- 680489 - fix system.deleteTagFromSnapshot API doc return type
-  (tlestach@redhat.com)
-- 680489 - fix system.tagLatestSnapshot API doc return type
-  (tlestach@redhat.com)
-- fix system.createSystemRecord API doc return type (tlestach@redhat.com)
-- delete redundant comments (tlestach@redhat.com)
-- 734799 - Correct API documentation (slukasik@redhat.com)
-
-* Sat Nov 05 2011 Simon Lukasik <slukasik@redhat.com> 1.6.73-1
-- 725050 - fix activationkey.[gs]etDetails apidoc (slukasik@redhat.com)
-
-* Fri Nov 04 2011 Tomas Lestach <tlestach@redhat.com> 1.6.72-1
-- 723528 - fix template attribute type in kickstart.profile API documentation
-  (tlestach@redhat.com)
-- 699505 - restrict manageable flag only for custom channels
-  (tlestach@redhat.com)
-- 699505 - fix typo: *managable -> *mangeable in channel.software APIs and
-  their doc (tlestach@redhat.com)
-- 593300 - handle directoriy and symlink config revision comparism
-  (tlestach@redhat.com)
-
-* Thu Nov 03 2011 Tomas Lestach <tlestach@redhat.com> 1.6.71-1
-- 725050 - fix activationkey.setDetails apidoc (tlestach@redhat.com)
-- 723528 - fix kickstart.profile.listScripts apidoc (tlestach@redhat.com)
-- 610784 - fix system.listNotes apidoc (tlestach@redhat.com)
-- 610157 - fix system.getScriptActionDetails apidoc (tlestach@redhat.com)
-- 751017 - item identifing user which scheduled the action is optional
-  (slukasik@redhat.com)
-
-* Wed Nov 02 2011 Tomas Lestach <tlestach@redhat.com> 1.6.70-1
-- introducing name for scripts in kickstart profiles in the webinterface
-  (berendt@b1-systems.de)
-
-* Mon Oct 31 2011 Tomas Lestach <tlestach@redhat.com> 1.6.69-1
-- 593300 - do not create same revision as the last one (tlestach@redhat.com)
-
-* Mon Oct 31 2011 Simon Lukasik <slukasik@redhat.com> 1.6.68-1
-- 662200 - Added validation of input map. (slukasik@redhat.com)
-
-* Fri Oct 28 2011 Jan Pazdziora 1.6.67-1
-- 600527 - for kickstart session (re)activation keys, always set the
-  deployConfigs to false.
-- The KickstartSessionCreateCommand is duplicated in KickstartWizardHelper.
-- For the default_session, use better note in rhnregtoken table.
-- declare net.sf.antcontrib.logic.For task to fix create-webapp-dir
-  (berendt@b1-systems.de)
-- adding xalan-j2 to the build.jar.dependencies property
-  (berendt@b1-systems.de)
-- When there are not ks-pre.log files, do not return error.
-- Doing replacement on all files is not nice.
-- The -n and -p are exclusive in perl, let us just settle on -p.
-- 748903 - extend search_string maxlenght (tlestach@redhat.com)
-
-* Wed Oct 26 2011 Martin Minar <mminar@redhat.com> 1.6.66-1
-- 737838 - allow org admins to unschedule repo sync (org tasks)
-  (tlestach@redhat.com)
-- 692357 - clone also kernel and kernel post options when cloning a ks profile
-  (tlestach@redhat.com)
-- DISTINCT is equivalent to UNIQUE. (jpazdziora@redhat.com)
-- 726114 - allow macro delimiters in configchannel.createOrUpdatePath for
-  directories (tlestach@redhat.com)
-
-* Tue Oct 25 2011 Jan Pazdziora 1.6.65-1
-- 682845 - get rid of ChannelFactory.lookupContentSource(id) method without org
-  param (tlestach@redhat.com)
-- 682845 - get rid of ChannelFactory.lookupContentSource(label) method without
-  org param (tlestach@redhat.com)
-- Amending incorrect substitution from ee3623222bf. (slukasik@redhat.com)
-- 682845 - fix apidoc of repository related APIs (tlestach@redhat.com)
-- Do not hardcode config identifier, use defaults instead.
-  (slukasik@redhat.com)
-
-* Mon Oct 24 2011 Simon Lukasik <slukasik@redhat.com> 1.6.64-1
-- No need to have separate configuration per Tomcat's version
-  (slukasik@redhat.com)
-- 748341 - No need to specify docBase, when it's the same as appBase
-  (slukasik@redhat.com)
-
-* Fri Oct 21 2011 Miroslav Suchý 1.6.63-1
-- 627809 - write out storage devices if *storage* device list is not empty
-- 627809 - send xen virtual block devices to rhnParent
-- 736381,732091 - adding api doc (tlestach@redhat.com)
-- 680489 - fix api doc (tlestach@redhat.com)
-
-* Mon Oct 17 2011 Michael Mraka <michael.mraka@redhat.com> 1.6.62-1
-- 746090 - fixed join condition in query
-- 589799 - omit number of selected items for SSM related system selections
-
-* Thu Oct 13 2011 Miroslav Suchý 1.6.61-1
-- 745102 - display IPv6 from networkinfo in SDC and in system search
-
-* Thu Oct 13 2011 Tomas Lestach <tlestach@redhat.com> 1.6.60-1
-- fixing checkstyle issues (tlestach@redhat.com)
-
-* Thu Oct 13 2011 Tomas Lestach <tlestach@redhat.com> 1.6.59-1
-- Fixed pam setting on user page not saving (jrenner@suse.de)
-- Set breed in cobbler correctly (ug@suse.de)
-
-* Wed Oct 12 2011 Jan Pazdziora 1.6.58-1
-- 691849 - Add missing fix for schedule command AFTER package install.
-  (jrenner@suse.de)
-
-* Mon Oct 10 2011 Jan Pazdziora 1.6.57-1
-- 741476, 743407 - it is the null dmi.getBios() which caused the problem in bug
-  452956 actually.
-- 421991 - in SSM add link to list of systems subscribed to channels
-  (msuchy@redhat.com)
-
-* Thu Oct 06 2011 Tomas Lestach <tlestach@redhat.com> 1.6.56-1
-- 738988 - erratum associated with an ActionMessage might be deleted in the
-  mean time (tlestach@redhat.com)
-
-* Tue Oct 04 2011 Tomas Lestach <tlestach@redhat.com> 1.6.55-1
-- 729784 - support for passalgo in advanced options of kickstart profiles
-  (tlestach@redhat.com)
-- add exception handling for server deletion (tlestach@redhat.com)
-
-* Mon Oct 03 2011 Miroslav Suchý 1.6.54-1
-- 229836 - allow empty prefix for user
-
-* Sun Oct 02 2011 Jan Pazdziora 1.6.53-1
-- Removing unused imports.
-
-* Sun Oct 02 2011 Jan Pazdziora 1.6.52-1
-- Removing unused imports.
-
-* Fri Sep 30 2011 Jan Pazdziora 1.6.51-1
-- 678118 - if system already is proxy, losen the ACL and show the tab.
-- Removing make_server_proxy query as it is no longer used.
-- Removing org_proxy_servers_evr query as it is no longer used.
-- Removing proxy_evr_at_least, org_proxy_evr_at_least, aclOrgProxyEvrAtLeast as
-  they are no longer used.
-- Remove proxy_evr_at_least ACLs -- all supported proxy versions are 3+.
-- 602179 - limit fake generated password to maximal password length
-  (tlestach@redhat.com)
-
-* Fri Sep 30 2011 Jan Pazdziora 1.6.50-1
-- 621531 - update java build configs to use the new /usr/share/rhn/config-
-  defaults location.
-- 621531 - update java Config and taskomatic to use the new /usr/share/rhn
-  /config-defaults location.
-- 621531 - move /etc/rhn/default to /usr/share/rhn/config-defaults (java).
-- fix xmlrpc returntypes (tlestach@redhat.com)
-- 682845 - schedule repo synchronization through API (tlestach@redhat.com)
-
-* Thu Sep 22 2011 Tomas Lestach <tlestach@redhat.com> 1.6.49-1
-- 610157 - introduce system.getScriptActionDetails API (tlestach@redhat.com)
-- 740427 - use sequence_nextval function (tlestach@redhat.com)
-- 610784 - adding 'updated' attribute to system.listNotes API
-  (tlestach@redhat.com)
-
-* Thu Sep 22 2011 Tomas Lestach <tlestach@redhat.com> 1.6.48-1
-- 680489 - introduce tag system tag related API calls (tlestach@redhat.com)
-- 680489 - intorduce system.provisioning.snapshot.addTagToSnapshot API call
-  (tlestach@redhat.com)
-- checkstyle issues (tlestach@redhat.com)
-- 740306 - fix delete -> register reprovisioning scenario
-  (mzazrivec@redhat.com)
-
-* Fri Sep 16 2011 Tomas Lestach <tlestach@redhat.com> 1.6.47-1
-- 717984 - list only ssm systems in SSM Selected Systems List tab
-  (tlestach@redhat.com)
-- update copyright info (mzazrivec@redhat.com)
-- 619723 - Add support for open ranges, like bytes=9500- or bytes=-500.
-  (jpazdziora@redhat.com)
-- 509563 - add missing import (mzazrivec@redhat.com)
-- 509563 - remove system profile from cobbler during system deletion
-  (mzazrivec@redhat.com)
-- 732350 - link mchange-commons jar to taskomatic (tlestach@redhat.com)
-
-* Fri Sep 16 2011 Jan Pazdziora 1.6.46-1
-- CVE-2011-2927, 730955 - remove markup from localized string resources as
-  well.
-- CVE-2011-2927, 730955 - remove markup from the error messages.
-- CVE-2011-2927, 730955 - replace <html:errors> with loop that can use c:out to
-  escape HTML.
-- CVE-2011-2927, 730955 - using struts quotes values properly.
-- CVE-2011-2920, 681032 - escape the hidden element value to avoid XSS.
-- Encode the & in makeParamsLink.
-- CVE-2011-2919, 713478 - URL-encode parameter names, not just values, in the
-  URL.
-- CVE-2011-1594, 672167 - only local redirects are allowed
-  (michael.mraka@redhat.com)
-
-* Thu Sep 15 2011 Miroslav Suchý 1.6.45-1
-- 719677 - download comps file of child channels during kickstart
-
-* Thu Sep 15 2011 Jan Pazdziora 1.6.44-1
-- Revert "529483 - adding referer check for HTTP requests to java stack"
-- We should not pass empty strings to SQL, use null instead.
-
-* Mon Sep 12 2011 Jan Pazdziora 1.6.43-1
-- 585010 - We need to render the object.
-
-* Mon Sep 12 2011 Jan Pazdziora 1.6.42-1
-- 554781 - add green check to Sync system to package profile when profile is
-  being synced.
-
-* Fri Sep 09 2011 Martin Minar <mminar@redhat.com> 1.6.41-1
-- 736381 - New API: system.deleteGuestProfiles() (mzazrivec@redhat.com)
-
-* Wed Sep 07 2011 Jan Pazdziora 1.6.40-1
-- Do not send error message in case of success (jrenner@suse.de)
-
-* Mon Sep 05 2011 Jan Pazdziora 1.6.39-1
-- 732350 - On Fedora 15, mchange's log stuff is no longer in c3p0.
-
-* Fri Sep 02 2011 Michael Mraka <michael.mraka@redhat.com> 1.6.38-1
-- fixed column alias syntax
-- suite_id is number not string
-- replaced alias with table name
-
-* Fri Sep 02 2011 Miroslav Suchý 1.6.37-1
-- show cname aliases in hw tab from config file (msuchy@redhat.com)
-- Checkstyle fixes (mzazrivec@redhat.com)
-
-* Fri Sep 02 2011 Tomas Lestach <tlestach@redhat.com> 1.6.36-1
-- checkstyle fix (tlestach@redhat.com)
-
-* Fri Sep 02 2011 Martin Minar <mminar@redhat.com> 1.6.35-1
-- 734799 - New API: configchannel.getFileRevision (mzazrivec@redhat.com)
-- 734799 - New API: configchannel.getFileRevisions (mzazrivec@redhat.com)
-- 734799 - New API: configchannel.deleteFileRevisions (mzazrivec@redhat.com)
-
-* Wed Aug 31 2011 Tomas Lestach <tlestach@redhat.com> 1.6.34-1
-- fix NPE for KickstartDetailsEditAction (tlestach@redhat.com)
-
-* Wed Aug 31 2011 Tomas Lestach <tlestach@redhat.com> 1.6.33-1
-- 725059 - en/disable kickstart profiles using API (tlestach@redhat.com)
-- 725050 - en/disable activation keys using API (tlestach@redhat.com)
-
-* Tue Aug 30 2011 Tomas Lestach <tlestach@redhat.com> 1.6.32-1
-- 640535 - add extra spaces between topic, description and note in Errata Alert
-  e-mails (tlestach@redhat.com)
-- 640535 - lower amount of logging mailer messages (tlestach@redhat.com)
-- 640535 - prevent listing duplicate servers in the Errata Alert e-mails
-  (cperry@redhat.com)
-- 730999 - fixed bad indentation (michael.mraka@redhat.com)
-
-* Tue Aug 30 2011 Martin Minar <mminar@redhat.com> 1.6.31-1
-- update custom info changes (tlestach@redhat.com)
-- 699527 - introduce system.custominfo.updateKey API (tlestach@redhat.com)
-- 692797 - display asterisk explanation only when asterisk was used on the page
-  (tlestach@redhat.com)
-- 663697 - adding system id to system currency csv export (tlestach@redhat.com)
-- 709724 - bounce to default url for expired POST requests
-  (mzazrivec@redhat.com)
-
-* Thu Aug 25 2011 Tomas Lestach <tlestach@redhat.com> 1.6.30-1
-- 699489 - introduce kickstart.keys.update API (tlestach@redhat.com)
-
-* Wed Aug 24 2011 Tomas Lestach <tlestach@redhat.com> 1.6.29-1
-- 662200 - allow modification of selected channel attributes via API
-  (tlestach@redhat.com)
-
-* Tue Aug 23 2011 Tomas Lestach <tlestach@redhat.com> 1.6.28-1
-- make the taskomatic cleanup delete faster for Postgresql (jonathan.hoser
-  @helmholtz-muenchen.de)
-
-* Mon Aug 22 2011 Miroslav Suchý 1.6.27-1
-- read cnames from rhn.conf and polish UI
-- show cnames aliases in hardware tab in webui
-- Allow to specify host for kickstart in free form
-
-* Mon Aug 22 2011 Tomas Lestach <tlestach@redhat.com> 1.6.26-1
-- fix deleting kickstart tree distribution (tlestach@redhat.com)
-- do not see a reason to set these attributes (tlestach@redhat.com)
-
-* Mon Aug 22 2011 Martin Minar <mminar@redhat.com> 1.6.25-1
-- 585010 - mark the Update List button with it so that we can disable it later.
-  (jpazdziora@redhat.com)
-- 691849 - forward only sid parameter (tlestach@redhat.com)
-- 691849 - it's not allowed to store empty string to the DB
-  (tlestach@redhat.com)
-- removing showImg attribute from SetTag (tlestach@redhat.com)
-
-* Thu Aug 18 2011 Tomas Lestach <tlestach@redhat.com> 1.6.24-1
-- 658533 - unify score computing for WebUI and API (tlestach@redhat.com)
-- 663697 - enable csv export of System Currency Report (tlestach@redhat.com)
-- removing eclipse.libsrc.dirs since the directory was removed
-  (tlestach@redhat.com)
-
-* Thu Aug 18 2011 Tomas Lestach <tlestach@redhat.com> 1.6.23-1
-- 658533 - remove default currency from backend part of rhn.conf
-  (tlestach@redhat.com)
-
-* Tue Aug 16 2011 Tomas Lestach <tlestach@redhat.com> 1.6.22-1
-- 654996 - sort activation key packages by name (tlestach@redhat.com)
-
-* Tue Aug 16 2011 Simon Lukasik <slukasik@redhat.com> 1.6.21-1
-- 570925 - provide only a day for the subject of daily summary mail
-  (slukasik@redhat.com)
-- Revert "do not reuse system CLASSPATH variable" (tlestach@redhat.com)
-- 729975 - do not allow to edit Red Hat errata (tlestach@redhat.com)
-- do not reuse system CLASSPATH variable (msuchy@redhat.com)
-
-* Thu Aug 11 2011 Simon Lukasik <slukasik@redhat.com> 1.6.20-1
-- 724918 - added missing acl checks (slukasik@redhat.com)
-
-* Thu Aug 11 2011 Jan Pazdziora 1.6.19-1
-- 728638 - Fixed kickstart.profile.setAdvancedOptions() to renderize the
-  kickstart after invocating method. (mmello@redhat.com)
-
-* Sun Aug 07 2011 Jan Pazdziora 1.6.18-1
-- Silencing checkstyle.
-
-* Fri Aug 05 2011 Tomas Lestach <tlestach@redhat.com> 1.6.17-1
-- 728572 - Number is a common interface for both Integer and Long
-  (tlestach@redhat.com)
-- 722454 - removing file attribute from PackageDto and introducing a common
-  method for getting filename from the package path (tlestach@redhat.com)
-
-* Fri Aug 05 2011 Jan Pazdziora 1.6.16-1
-- 710169 - correct documentation for api.getApiCallList() API call
-  (msuchy@redhat.com)
-- 710162 - correct documentation for api.getApiNamespaceCallList() API call
-  (msuchy@redhat.com)
-- 710152 - correct documentation for api.getApiNamespaces() API call
-  (msuchy@redhat.com)
-
-* Fri Aug 05 2011 Miroslav Suchý 1.6.15-1
-- checkstyle - Line is longer than 92 characters.
-
-* Thu Aug 04 2011 Aron Parsons <aparsons@redhat.com> 1.6.14-1
-- add support for custom messages in the header, footer and login pages
-  (aparsons@redhat.com)
-
-* Thu Aug 04 2011 Tomas Lestach <tlestach@redhat.com> 1.6.13-1
-- remove unused ChannelEditor method (tlestach@redhat.com)
-- remove unused OvalServlet method (tlestach@redhat.com)
-- remove unused SystemEntitlementsSubmitAction method (tlestach@redhat.com)
-- remove unused Token method (tlestach@redhat.com)
-- remove unused Server method (tlestach@redhat.com)
-- reuse unused copyKickstartCommands method (tlestach@redhat.com)
-- remove unused HibernateFactory method (tlestach@redhat.com)
-- fix PMD BrokenNullCheck (tlestach@redhat.com)
-- fix PMD BooleanInstantiation rule break (tlestach@redhat.com)
-
-* Thu Aug 04 2011 Simon Lukasik <slukasik@redhat.com> 1.6.12-1
-- 727984 - include static mappings for 6ComputeNode (slukasik@redhat.com)
-- 725889 - show only channels for which the user has entitlements
-  (slukasik@redhat.com)
-- listRedHatBaseChannelsByVersion() was never used, removing
-  (slukasik@redhat.com)
-
-* Thu Aug 04 2011 Jan Pazdziora 1.6.11-1
-- 508936 - rhn-actions-control honor the allowed-actions/scripts/run for remote
-  commands (mmello@redhat.com)
-- 679846 - regenerate kickstart file after modifying kickstart scripts
-  (mosvald@redhat.com)
-
-* Wed Aug 03 2011 Tomas Lestach <tlestach@redhat.com> 1.6.10-1
-- adding @param tag (tlestach@redhat.com)
-
-* Tue Aug 02 2011 Tomas Lestach <tlestach@redhat.com> 1.6.9-1
-- 723528 - make templating flag for kickstart scripts accessible also for API
-  (tlestach@redhat.com)
-
-* Mon Aug 01 2011 Tomas Lestach <tlestach@redhat.com> 1.6.8-1
-- 706416 - do not modify activation key base channel in kickstart stuff
-  (tlestach@redhat.com)
-- 706416 - do not add automatically tools channel to an activation key
-  (tlestach@redhat.com)
-
-* Mon Aug 01 2011 Jan Pazdziora 1.6.7-1
-- Fix software rollback to profiles (jrenner@suse.de)
-
-* Thu Jul 28 2011 Tomas Lestach <tlestach@redhat.com> 1.6.6-1
-- 658533,722455  - sort systems according to currency score
-  (tlestach@redhat.com)
-
-* Thu Jul 28 2011 Jan Pazdziora 1.6.5-1
-- 601524 - kickstart.profile.setAdvancedCall apidoc fix (tlestach@redhat.com)
-- 725555 - fix typo for test in c.size() to match the logging message
-  (mmello@redhat.com)
-- Fixed typo at Query bindParameters() (mmello@redhat.com)
-
-* Mon Jul 25 2011 Tomas Lestach <tlestach@redhat.com> 1.6.4-1
-- 722453 - fix sort according to Installed time on PackageList.do
-  (tlestach@redhat.com)
-- removing some dead code (tlestach@redhat.com)
-
-* Fri Jul 22 2011 Jan Pazdziora 1.6.3-1
-- We only support version 5 and newer of RHEL, removing conditions for old
-  versions.
-- We only support version 14 and newer of Fedora, removing conditions for old
-  versions.
-
-* Fri Jul 22 2011 Jan Pazdziora 1.6.2-1
-- 622013 - sort group list (tlestach@redhat.com)
-
-* Thu Jul 21 2011 Jan Pazdziora 1.6.1-1
-- Fixing typo (snv vs. svn).
-
-* Wed Jul 20 2011 Jan Pazdziora 1.5.60-1
-- Do not create the 2011--2011 copyright years.
-
-* Tue Jul 19 2011 Jan Pazdziora 1.5.59-1
-- Allow the 2010--2011 copyright year in the checkstyle.
-
-* Tue Jul 19 2011 Jan Pazdziora 1.5.58-1
-- Updating the copyright years.
-
-* Mon Jul 18 2011 Jan Pazdziora 1.5.57-1
-- On Fedora 15, classpathx-jaf needs to be spelled out as Requires.
-- 722454 - let errata.listPackages return file attribute (tlestach@redhat.com)
-
-* Thu Jul 14 2011 Miroslav Suchý 1.5.56-1
-- changing query to cursor mode - avoid loading all records (4M+ records) into
-  memory (msuchy@redhat.com)
-- 720282 - fix some issues when spacewalk-koan needs to be installed for
-  systems to kickstart (tlestach@redhat.com)
-
-* Wed Jul 13 2011 Jan Pazdziora 1.5.55-1
-- 720533 - replacing rhnServerNeededView with custom subselect which is
-  generally equivalent, in the erratamailer_get_relevant_servers context.
-
-* Tue Jul 12 2011 Jan Pazdziora 1.5.54-1
-- Using http://struts.apache.org/tags-* uris, fixing build issue on Fedoras and
-  RHEL 6.
-
-* Mon Jul 11 2011 Jan Pazdziora 1.5.53-1
-- 719632 - include security token in system search filter
-  (mzazrivec@redhat.com)
-- Refactor and deprecate API method to listVendorChannels (jrenner@suse.de)
-- Refactor RedHat.do to Vendor.do (jrenner@suse.de)
-
-* Tue Jun 28 2011 Tomas Lestach <tlestach@redhat.com> 1.5.52-1
-- 646802 - Fix to have consistent channel name max length to 256
-  (pmutha@redhat.com)
-
-* Tue Jun 28 2011 Tomas Lestach <tlestach@redhat.com> 1.5.51-1
-- fix never ending loop, when entering an invalid storage value
-  (tlestach@redhat.com)
-- rename localStorageMegabytes -> localStorageGigabytes (tlestach@redhat.com)
-- storage isn't set in MB, but in GB (ug@suse.de)
-- prevent setting virtual bridge to null (ug@suse.de)
-- 699505 - introduce channel.software.setUserManagable and
-  channel.software.isUserManagable API calls (tlestach@redhat.com)
-
-* Mon Jun 27 2011 Tomas Lestach <tlestach@redhat.com> 1.5.50-1
-- 710433 - fix kickstart via proxy from RHEL6 Satellite (tlestach@redhat.com)
-
-* Fri Jun 24 2011 Jan Pazdziora 1.5.49-1
-- 699523 - extend user.GetDetails by PAM usage info (tlestach@redhat.com)
-- let finish the kickstart profile creation by the Enter button
-  (tlestach@redhat.com)
-
-* Tue Jun 21 2011 Jan Pazdziora 1.5.48-1
-- 690842 - fix check for existing activation key (tlestach@redhat.com)
-- 648483 - fix system.provisionVirtualGuest NPE (tlestach@redhat.com)
-- 710959 - rename acl: not file_is_directory -> is_file (tlestach@redhat.com)
-- 708957 - remove RHN Satellite Proxy Release Notes link (tlestach@redhat.com)
-
-* Fri Jun 17 2011 Jan Pazdziora 1.5.47-1
-- 709724 - check session validity first, security token next
-  (mzazrivec@redhat.com)
-- CVE-2009-4139 - cross site request forging vulnerability fix
-  (mzazrivec@redhat.com)
-
-* Wed Jun 15 2011 Jan Pazdziora 1.5.46-1
-- Make the line shorter to pass checkstyle.
-
-* Tue Jun 14 2011 Miroslav Suchý 1.5.45-1
-- add missing semicolon (msuchy@redhat.com)
-
-* Tue Jun 14 2011 Miroslav Suchý 1.5.44-1
-- fix content-length setting (msuchy@redhat.com)
-- 711377 - remove confusing 'create schedule' link (tlestach@redhat.com)
-
-* Mon Jun 13 2011 Jan Pazdziora 1.5.43-1
-- content-length should be sent even for HEAD (msuchy@redhat.com)
-
-* Wed Jun 01 2011 Tomas Lestach <tlestach@redhat.com> 1.5.42-1
-- 709365 - fixed delete kickstart API docs (mmello@redhat.com)
-
-* Mon May 30 2011 Michael Mraka <michael.mraka@redhat.com> 1.5.41-1
-- made some queries PG compatible
-
-* Fri May 27 2011 Tomas Lestach <tlestach@redhat.com> 1.5.40-1
-- 443126 - introduce notifications for custom errata (tlestach@redhat.com)
-
-* Fri May 27 2011 Jan Pazdziora 1.5.39-1
-- 703858 - virt. channel subscription: mimic the behavior of original channel
-  (mzazrivec@redhat.com)
-
-* Thu May 26 2011 Tomas Lestach <tlestach@redhat.com> 1.5.38-1
-- 708083 - clone Red Hat errata, when associating them into a cloned channel
-  (tlestach@redhat.com)
-- create special symlink for f15 tomcat-juli.jar (tlestach@redhat.com)
-
-* Thu May 26 2011 Tomas Lestach <tlestach@redhat.com> 1.5.37-1
-- adding jaf build require for spacewalk-java (tlestach@redhat.com)
-
-* Wed May 25 2011 Tomas Lestach <tlestach@redhat.com> 1.5.36-1
-- 707658 - generate errata cache for the correct erratum (tlestach@redhat.com)
-
-* Tue May 24 2011 Jan Pazdziora 1.5.35-1
-- 703273 - check, whether subscription is possible (tlestach@redhat.com)
-
-* Fri May 20 2011 Tomas Lestach <tlestach@redhat.com> 1.5.34-1
-- 659138 - extend schedule creation error handling (tlestach@redhat.com)
-- 659138 - do not forward parameter map in case of success
-  (tlestach@redhat.com)
-- 706399 - "<" is not the best thing in xml (tlestach@redhat.com)
-
-* Fri May 20 2011 Jan Pazdziora 1.5.33-1
-- 706399 - replacing rhnServerNeededView with custom subselect
-
-* Thu May 19 2011 Tomas Lestach <tlestach@redhat.com> 1.5.32-1
-- 659138 - fix Custom Quartz format error handling (tlestach@redhat.com)
-- 659138 - fix repeat-task-picker input tag (tlestach@redhat.com)
-
-* Wed May 18 2011 Tomas Lestach <tlestach@redhat.com> 1.5.31-1
-- 659138 - fix message on the schedule create page (tlestach@redhat.com)
-
-* Tue May 17 2011 Tomas Lestach <tlestach@redhat.com> 1.5.30-1
-- 643905 - make sure hibernate doesn't use cached kickstart trees, but takes
-  actual DB state (tlestach@redhat.com)
-
-* Mon May 16 2011 Michael Mraka <michael.mraka@redhat.com> 1.5.29-1
-- 704446 - removed unnecessary cast to string
-- fixed SQL typo
-
-* Fri May 13 2011 Jan Pazdziora 1.5.28-1
-- introduce NoSuchConfigFilePathException for configchannel and server.config
-  APIs (tlestach@redhat.com)
-- 703143 - changed (+) to ANSI JOIN (michael.mraka@redhat.com)
-- 678721 - errata.cloneAsOriginal API call (mzazrivec@redhat.com)
-
-* Wed May 11 2011 Tomas Lestach <tlestach@redhat.com> 1.5.27-1
-- 659138 - change jsp rendering when taskomatic is down (tlestach@redhat.com)
-- 659138 - skip code, if taskomatic is down (tlestach@redhat.com)
-- 659138 - fix emptykey message (tlestach@redhat.com)
-
-* Tue May 10 2011 Tomas Lestach <tlestach@redhat.com> 1.5.26-1
-- repo generation quick fix (tlestach@redhat.com)
-
-* Tue May 10 2011 Jan Pazdziora 1.5.25-1
-- 678519 - moving MOTD into a separate kickstart snippent
-  (mario@mediatronix.de)
-
-* Tue May 10 2011 Jan Pazdziora 1.5.24-1
-- 638571 - set correctly the Channels column (tlestach@redhat.com)
-- 636614 - mark system_groups of org.listOrgs API as optional
-  (tlestach@redhat.com)
-- 636614 - fix system_groups for org.listOrgs API (tlestach@redhat.com)
-- 703064 - changing WebUI message (tlestach@redhat.com)
-- 659138 - fix button submit detection (tlestach@redhat.com)
-- 659138 - schedule description strings update (tlestach@redhat.com)
-
-* Mon May 09 2011 Tomas Lestach <tlestach@redhat.com> 1.5.23-1
-- 659138 - change runs ordering (tlestach@redhat.com)
-- 659138 - first schedule, then display (tlestach@redhat.com)
-- 659138 - update single run action message (tlestach@redhat.com)
-- 659138 - display times in current timezone (tlestach@redhat.com)
-- 659138 - fix scheduling of single runs for specific time
-  (tlestach@redhat.com)
-- 659138 - reinit for possible single task schedules (tlestach@redhat.com)
-
-* Fri May 06 2011 Jan Pazdziora 1.5.22-1
-- 673392 - correct entitlement count logic for custom channels
-  (mzazrivec@redhat.com)
-
-* Thu May 05 2011 Tomas Lestach <tlestach@redhat.com> 1.5.21-1
-- 659138 - fix ordering of runs (tlestach@redhat.com)
-- introduce taskomatic reinit schedules (tlestach@redhat.com)
-
-* Wed May 04 2011 Tomas Lestach <tlestach@redhat.com> 1.5.20-1
-- 648640 - keep fineGrained option when changing number of custom items
-  (tlestach@redhat.com)
-- 648640 - introduce errata analyzer for rhn-search (tlestach@redhat.com)
-
-* Wed May 04 2011 Miroslav Suchý 1.5.19-1
-- sort inputs on the page
-- 683200 - encode hostname to IDN in MonitoringConfig.do page
-
-* Tue May 03 2011 Miroslav Suchý 1.5.18-1
-- 682112 - correct displayed systems consuming channel entitlements
-- 683200 - encode hostname to IDN in GeneralConfig.do page
-- 683200 - encode hostname to IDN in BootstrapConfig.do page
-- 683200 - encode hostname to IDN in systems/Search.do page
-- 683200 - encode hostname to IDN in DuplicateHostName.do page
-
-* Tue May 03 2011 Miroslav Suchý 1.5.17-1
-- checkstyle - Line has trailing spaces (msuchy@redhat.com)
-
-* Tue May 03 2011 Miroslav Suchý 1.5.16-1
-- 673392 - alter channel subscriptions: display flex consumption
-
-* Mon May 02 2011 Tomas Lestach <tlestach@redhat.com> 1.5.15-1
-- removing unused imports (tlestach@redhat.com)
-
-* Mon May 02 2011 Tomas Lestach <tlestach@redhat.com> 1.5.14-1
-- 659138 - set start time for skipped queue jobs (tlestach@redhat.com)
-- 659138 - style id support for repeat-task-picker (tlestach@redhat.com)
-- 659138 - introduce WebUI interface for taskomatic schedule management
-  (tlestach@redhat.com)
-
-* Sat Apr 30 2011 Simon Lukasik <slukasik@redhat.com> 1.5.13-1
-- Remove the static comps file mapping for RHEL 5.0 trees (slukasik@redhat.com)
-
-* Fri Apr 29 2011 Milan Zazrivec <mzazrivec@redhat.com> 1.5.12-1
-- remove unused imports
-
-* Fri Apr 29 2011 Jan Pazdziora 1.5.11-1
-- 683539 - system overview: display flex entitlement usage
-  (mzazrivec@redhat.com)
-
-* Thu Apr 28 2011 Jan Pazdziora 1.5.10-1
-- 680176 - display unlimited subscriptions if applicable (mzazrivec@redhat.com)
-- 699753 - use the primary IP address from the rhnServerNetwork table
-  (tlestach@redhat.com)
-
-* Mon Apr 25 2011 Jan Pazdziora 1.5.9-1
-- 679009 - fixing the regular expression.
-
-* Wed Apr 20 2011 Jan Pazdziora 1.5.8-1
-- checkstyle fixes.
-
-* Wed Apr 20 2011 Jan Pazdziora 1.5.7-1
-- * added support for SUSE autoinstallation (kickstarts) and some cleanup
-  (ug@suse.de)
-
-* Mon Apr 18 2011 Michael Mraka <michael.mraka@redhat.com> 1.5.6-1
-- postgresql can't order by column alias (PG)
-- don't convert ids to strings
-- fixing ErrataSearchActionTest.testExecute test
-- fixing EditActionTest.testUpdateErrata test
-
-* Fri Apr 15 2011 Jan Pazdziora 1.5.5-1
-- generate weak-deps into primary.xml (mc@suse.de)
-- A bunch of fixes in pt_BR translation. (mmello@redhat.com)
-
-* Thu Apr 14 2011 Tomas Lestach <tlestach@redhat.com> 1.5.4-1
-- fixing ErrataManagerTest.testCreate (tlestach@redhat.com)
-- fixing ErrataSearchActionTest.testExecute (tlestach@redhat.com)
-- fixing EditActionTest.testUpdateErrata (tlestach@redhat.com)
-- adding jakarta-commons-io Require (tlestach@redhat.com)
-- adding jakarta-commons-fileupload Require from spacewalk-java
-  (tlestach@redhat.com)
-
-* Thu Apr 14 2011 Tomas Lestach <tlestach@redhat.com> 1.5.3-1
-- adding jakarta-commons-fileupload Require (tlestach@redhat.com)
-
-* Wed Apr 13 2011 Tomas Lestach <tlestach@redhat.com> 1.5.2-1
-- 644700 - do not return text file contents in case it contains xml invalid
-  chars (tlestach@redhat.com)
-
-* Wed Apr 13 2011 Jan Pazdziora 1.5.1-1
-- 648640 - introduce fine grained search (tlestach@redhat.com)
-
-* Fri Apr 08 2011 Jan Pazdziora 1.4.35-1
-- errata_from and bug url added to errata pages (ug@suse.de)
-
-* Fri Apr 08 2011 Jan Pazdziora 1.4.34-1
-- 679009 - replace tab by spaces (tlestach@redhat.com)
-
-* Fri Apr 08 2011 Miroslav Suchý 1.4.33-1
-- 679009 - fixing checkstyle issue (line length) with the previous commit.
-  (jpazdziora@redhat.com)
-- 679009 - update noSSLServerURL option as well, for RHEL 3 and 4.
-  (jpazdziora@redhat.com)
-
-* Thu Apr 07 2011 Jan Pazdziora 1.4.32-1
-- 694393 - provide original channel for cloned channels in
-  channel.software.getDatails API (tlestach@redhat.com)
-
-* Thu Apr 07 2011 Michael Mraka <michael.mraka@redhat.com> 1.4.31-1
-- 688509 - generate errata cache when cloning channel via API
-- fixed javax.servlet.ServletException: Cannot specify "styleId"
-
-* Thu Apr 07 2011 Jan Pazdziora 1.4.30-1
-- Removing packages.verifyAll capability; it was never used. (slukasik@redhat.com)
-- The nvl2 is not supported by PostgreSQL, replacing by case when in
-  non_managed_elaborator.
-- 693994 - correct bogus Franch translation (msuchy@redhat.com)
-- Merge branch 'master' into rhn-client-tools-deb2 (slukasik@redhat.com)
-- Removing packages.verifyAll capability; it was never used.
-  (slukasik@redhat.com)
-
-* Wed Apr 06 2011 Jan Pazdziora 1.4.29-1
-- 693889 - fix the update status icon not displayed in Chrome browser
-  (mmello@redhat.com)
-- SELECT UNIQUE is not supported by PostgreSQL, fixing.
-
-* Mon Apr 04 2011 Miroslav Suchý 1.4.28-1
-- when hostname is unknown print "unknown"
-- 683200 - IDN.toUnicode does not allow null value
-
-* Mon Apr 04 2011 Michael Mraka <michael.mraka@redhat.com> 1.4.27-1
-- fixed queries on Virtual system Overview page
-- correct form property
-- Fix to remove message on entitlement consumption for virt guest subscribed to
-  cloned channels
-
-* Fri Apr 01 2011 Jan Pazdziora 1.4.26-1
-- 627791 - extending child channel selection area (tlestach@redhat.com)
-- Do not show success message when passwords don't match (jrenner@suse.de)
-
-* Thu Mar 31 2011 Michael Mraka <michael.mraka@redhat.com> 1.4.25-1
-- replaced check_probe synonym with original table
-
-* Wed Mar 30 2011 Michael Mraka <michael.mraka@redhat.com> 1.4.24-1
-- jakarta-commons-io is unused once jakarta-commons-fileupload is gone
-
-* Wed Mar 30 2011 Miroslav Suchý 1.4.23-1
-- 683200 - convert IDN hostname in webUI from Pune encoding
-
-* Wed Mar 30 2011 Jan Pazdziora 1.4.22-1
-- 664715 - catch exception, if no data found (tlestach@redhat.com)
-- hibernate 3.3 needs provider_class to be set (michael.mraka@redhat.com)
-- fix ChannelEditorTest.testAddRemovePackages test (tlestach@redhat.com)
-- 690767 - check that the result has some elements.
-- correct input attribute (mzazrivec@redhat.com)
-
-* Thu Mar 24 2011 Jan Pazdziora 1.4.21-1
-- automatically set focus on filter input field (msuchy@redhat.com)
-- implement common access keys (msuchy@redhat.com)
-
-* Wed Mar 23 2011 Tomas Lestach <tlestach@redhat.com> 1.4.20-1
-- make sure we work with long ids when removing packages (tlestach@redhat.com)
-
-* Tue Mar 22 2011 Michael Mraka <michael.mraka@redhat.com> 1.4.19-1
-- no class from commons-fileupload is used
-- notice also non-existing packages when adding them to a channel
-
-* Wed Mar 16 2011 Miroslav Suchý <msuchy@redhat.com> 1.4.18-1
-- 644880 - fix the condition (tlestach@redhat.com)
-
-* Fri Mar 11 2011 Tomas Lestach <tlestach@redhat.com> 1.4.17-1
-- 644880 - fix Long comparism (tlestach@redhat.com)
-- 644880 - fix permission check to packages (tlestach@redhat.com)
-- Casting compare in rhn_probe to string. (jpazdziora@redhat.com)
-- Adding the AS keyword to column aliases (for PostgreSQL).
-  (jpazdziora@redhat.com)
-
-* Thu Mar 10 2011 Tomas Lestach <tlestach@redhat.com> 1.4.16-1
-- 644880 - speed up channel.software.addPackages API (tlestach@redhat.com)
-- Subquery in FROM must have an alias in PostgreSQL. (jpazdziora@redhat.com)
-- reprovisioning should not fail completely if python modules are missing
-  (michael.mraka@redhat.com)
-
-* Mon Mar 07 2011 Jan Pazdziora 1.4.15-1
-- 682258 - fix unit test (mzazrivec@redhat.com)
-- 682258 - removed unused imports (mzazrivec@redhat.com)
-- 682258 - createDisplayMap should be private (mzazrivec@redhat.com)
-- 682258 - java docs (mzazrivec@redhat.com)
-- 682258 - removed unused imports (mzazrivec@redhat.com)
-- 682258 - removed unused imports (mzazrivec@redhat.com)
-- 682258 - specify user locale when creating new user (mzazrivec@redhat.com)
-- Fixed pt_BR translations issues at Kickstart Create. (mmello@redhat.com)
-- fixing previous typo in all StringResource files (tlestach@redhat.com)
-- fixed typo in kickstart.script.summary and post.jsp.summary
-  (tlestach@redhat.com)
-- Fixed some pt_BR translations issues (mmello@redhat.com)
-
-* Wed Mar 02 2011 Tomas Lestach <tlestach@redhat.com> 1.4.14-1
-- 639134 - consider also package arch when searching systems according to a
-  package (tlestach@redhat.com)
-- 640958 - fixing NullPointerException (tlestach@redhat.com)
-- do not show delete link on creation of notes (bnc#672090) (jrenner@suse.de)
-
-* Mon Feb 28 2011 Jan Pazdziora 1.4.13-1
-- No need to convert numeric values to upper.
-- Fixing affected_by_errata for PostgreSQL.
-
-* Mon Feb 28 2011 Jan Pazdziora 1.4.12-1
-- For PostgreSQL and setAlreadyCloned, we need to accept also Integer and cast
-  it to Long.
-- Small fix on pt_BR translations (mmello@redhat.com)
-
-* Fri Feb 25 2011 Jan Pazdziora 1.4.11-1
-- Fix SSM buttons translation. (jfenal@redhat.com)
-- 680375 - we do not want the locked status (icon) to hide the the other
-  statuses, we add separate padlock icon.
-- The /network/systems/details/hardware.pxt was replaced by
-  /rhn/systems/details/SystemHardware.do.
-- We want to show the bios information if it is *not* empty.
-- 673394 - correct entitlement logic when altering channel subscriptions
-  (mzazrivec@redhat.com)
-
-* Thu Feb 24 2011 Michael Mraka <michael.mraka@redhat.com> 1.4.10-1
-- always generate new session after login
-- set timeout after unsuccessful login
-
-* Wed Feb 23 2011 Tomas Lestach <tlestach@redhat.com> 1.4.9-1
-- 679374 - clone also "Don't install @Base package group" and "Ignore missing
-  packages" kickstart profile atributes (tlestach@redhat.com)
-- remove dead code (tlestach@redhat.com)
-- replace servletapi5 require by tomcatX-servlet-2.X-api (tlestach@redhat.com)
-
-* Tue Feb 22 2011 Tomas Lestach <tlestach@redhat.com> 1.4.8-1
-- replace jasper5 with tomcat6-lib for tomcat6 (tlestach@redhat.com)
-- removing dead code (tlestach@redhat.com)
-- selectedChannel is always null at this place (tlestach@redhat.com)
-- fix CreateCommandTest.testVerifyChannelName test (tlestach@redhat.com)
-- fix SystemHandlerTest.testGetSubscribedBaseChannel test (tlestach@redhat.com)
-
-* Mon Feb 21 2011 Jan Pazdziora 1.4.7-1
-- Typo in the log message (luc@delouw.ch)
-- fix testGetSubscribedBaseChannel test (tlestach@redhat.com)
-- 658533 - enable sorting according all the columns except of score on
-  SystemCurrency.do page (tlestach@redhat.com)
-- 657548 - do not allow channel names to begin with a digit
-  (tlestach@redhat.com)
-
-* Fri Feb 18 2011 Jan Pazdziora 1.4.6-1
-- Check upon build time that we did not get the @@PRODUCT_NAME@@ template
-  translated.
-- 678583 - The @@PRODUCT_NAME@@ template must not be translated (pt_BR, ja).
-- 652788 - do not return null via xmlrpc, if a system has no base channel
-  (tlestach@redhat.com)
-
-* Thu Feb 17 2011 Tomas Lestach <tlestach@redhat.com> 1.4.5-1
-- remove ehcache from java/ivy.xml (tlestach@redhat.com)
-- remove ehcache from java/buildconf/build-props.xml (tlestach@redhat.com)
-- removing ehcache buildrequire (tlestach@redhat.com)
-- 601524 updating kickstart.profile.setAdvancedOptions apidoc
-  (tlestach@redhat.com)
-- 601524 - fixing allowed kickstart advanced options (pmutha@redhat.com)
-- 669167 - add apidoc for activationkey.setDetails parameters
-  (tlestach@redhat.com)
-- Extend the copyright year to 2011. (jpazdziora@redhat.com)
-
-* Fri Feb 11 2011 Tomas Lestach <tlestach@redhat.com> 1.4.4-1
-- 645391 - fixing improper actions, when adding virtualization entitlement to
-  the activation key (tlestach@redhat.com)
-- 676581 - navigate to a different jsp, when logging in with a wrong
-  username/password (cherry picked from commit
-  0405f53a84f2acc9b1dd5d189706e689f2f45809) (tlestach@redhat.com)
-
-* Thu Feb 10 2011 Tomas Lestach <tlestach@redhat.com> 1.4.3-1
-- let spacewalk-java require msv-workaround on RHEL6 (tlestach@redhat.com)
-
-* Wed Feb 09 2011 Michael Mraka <michael.mraka@redhat.com> 1.4.2-1
-- fix outer join syntax in Channel.accessibleChildChannelIds
-
-* Mon Feb 07 2011 Michael Mraka <michael.mraka@redhat.com> 1.4.1-1
-- fixed javax.servlet.ServletException: Cannot specify "styleId" when in XHTML
-  mode as the HTML "id" attribute is already used to store the bean name
-- Fixing type (removing extra comma, left there by
-
-* Thu Jan 27 2011 Tomas Lestach <tlestach@redhat.com> 1.3.52-1
-- Password with less than minlength characters accepted (jrenner@suse.de)
-
-* Thu Jan 27 2011 Tomas Lestach <tlestach@redhat.com> 1.3.51-1
-- Revert "671450 - do not set null for maxFlex and maxMembers ChannelOverview
-  attributes" (tlestach@redhat.com)
-
-* Thu Jan 27 2011 Tomas Lestach <tlestach@redhat.com> 1.3.50-1
-- removing remains of RhnDaemonState table (tlestach@redhat.com)
-- Improving spelling script and adding few ignore words (lzap+git@redhat.com)
-- Automatic detection of tomcat Ant property (lzap+git@redhat.com)
-- 671450 - do not set null for maxFlex and maxMembers ChannelOverview
-  attributes (tlestach@redhat.com)
-
-* Wed Jan 26 2011 Tomas Lestach <tlestach@redhat.com> 1.3.49-1
-- 460356 - time not needed on errata search (tlestach@redhat.com)
-- fixed channel list in create kickstart profile (PG)
-  (michael.mraka@redhat.com)
-
-* Fri Jan 21 2011 Tomas Lestach <tlestach@redhat.com> 1.3.48-1
-- fixing ISE when deleting software channel from the
-  rhn/channels/manage/Repositories.do page (tlestach@redhat.com)
-- unschedule eventual repo sync schedules, when deleting channel
-  (tlestach@redhat.com)
-
-* Wed Jan 12 2011 Tomas Lestach <tlestach@redhat.com> 1.3.47-1
-- asm requires different handling on fedoras and rhels (tlestach@redhat.com)
-- replace jakarta-commons-logging with apache-commons-logging on F14
-  (tlestach@redhat.com)
-
-* Wed Jan 12 2011 Lukas Zapletal 1.3.46-1
-- Using objectweb-asm symlink on Fedoras
-- 522251 - no post_install_network_config snippet on s390(x)
-
-* Tue Jan 11 2011 Tomas Lestach <tlestach@redhat.com> 1.3.45-1
-- change taskomatic library path to use oracle-instantclient11.x
-  (tlestach@redhat.com)
-- removing spacewalk-asm.jar symlink (tlestach@redhat.com)
-
-* Tue Jan 11 2011 Lukas Zapletal 1.3.44-1
-- Removed unnecessary require in spw-java
-
-* Mon Jan 10 2011 Tomas Lestach <tlestach@redhat.com> 1.3.43-1
-- 668539 - make possible to clone Red Hat errata even if you specify the
-  "Channel Version" (tlestach@redhat.com)
-- 663403 - correctly escape updateinfo.xml (tlestach@redhat.com)
-
-* Mon Jan 10 2011 Lukas Zapletal 1.3.42-1
-- Solving asm CNF exception in Hudson
-
-* Sat Jan 08 2011 Lukas Zapletal 1.3.41-1
-- Correcting symlink for Fedoras (jfreechart)
-
-* Sat Jan 08 2011 Lukas Zapletal 1.3.40-1
-- Adding missing struts-taglib require into the spec file and asm/jfreechart
-
-* Fri Jan 07 2011 Miroslav Suchý <msuchy@redhat.com> 1.3.39-1
-- do not cast to string, when db expect number (msuchy@redhat.com)
-
-* Fri Jan 07 2011 Lukas Zapletal 1.3.38-1
-- Building spacewalk-java.spec on RHEL6
-
-* Thu Jan 06 2011 Tomas Lestach <tlestach@redhat.com> 1.3.37-1
-- 628755 - fix searching for the primary network interface
-  (tlestach@redhat.com)
-- remove MigrationManagerTest.testRemoveVirtualGuestAssociations test
-  (tlestach@redhat.com)
-
-* Thu Jan 06 2011 Tomas Lestach <tlestach@redhat.com> 1.3.36-1
-- removing unused import (tlestach@redhat.com)
-
-* Wed Jan 05 2011 Tomas Lestach <tlestach@redhat.com> 1.3.35-1
-- 663490 - identify, when package is too large to download via API
-  (tlestach@redhat.com)
-- temporary allow 2010 and 2011 headers (tlestach@redhat.com)
-- 667432 - don't untie host from guests during host migration
-  (mzazrivec@redhat.com)
-- 661212 - setting probe suite name for ProbeSuiteListProbes.do
-  (tlestach@redhat.com)
-
-* Mon Jan 03 2011 Jan Pazdziora 1.3.34-1
-- display also error parameters when throwing InvalidKickstartTreeException
-  (tlestach@redhat.com)
-- Correct the Filename tag in Packages.gz (slukasik@redhat.com)
-
-* Thu Dec 23 2010 Aron Parsons <aparsons@redhat.com> 1.3.33-1
-- add package ID to array returned by system.listPackages API call
-
-* Wed Dec 22 2010 Tomas Lestach <tlestach@redhat.com> 1.3.32-1
-- 640928 - convert List<Integer> serverIds to List<Long> (tlestach@redhat.com)
-
-* Tue Dec 21 2010 Jan Pazdziora 1.3.31-1
-- Rewrite remove_unowned_errata and remove_nonrhn_unowned_errata not to use
-  rowid.
-- No need to subselect from dual.
-- 642926 - offer correct Channel and Channel Version for child channel errata
-  listings (tlestach@redhat.com)
-- 664717 - removing unused ks install type translations (tlestach@redhat.com)
-- 664717 - adding RHEL6 dist channel map translations (tlestach@redhat.com)
-
-* Mon Dec 20 2010 Tomas Lestach <tlestach@redhat.com> 1.3.30-1
-- 662981 - change warnings to errors, if required channels not found when
-  adding virt entitlement (tlestach@redhat.com)
-- 662981 - fix ISE, when adding virt entitlement and current org has no access
-  to the VT channel (tlestach@redhat.com)
-
-* Mon Dec 20 2010 Tomas Lestach <tlestach@redhat.com> 1.3.29-1
-- 640958 - do not zero (non)flex entitlements, when updating the others
-  (tlestach@redhat.com)
-
-* Thu Dec 16 2010 Aron Parsons <aparsons@redhat.com> 1.3.28-1
-- fix testSystemSearch JUnit test (aparsons@redhat.com)
-
-* Tue Dec 14 2010 Jan Pazdziora 1.3.27-1
-- Checkstyle: bumping up the max method length to 180 lines.
-- checkstyle fix (aparsons@redhat.com)
-- 661263 - fixing issue where private channels in one org could be seen by
-  other orgs.  Please note that this only fixes newly created orgs, existing
-  orgs with the problem will continue to experience it (jsherril@redhat.com)
-
-* Fri Dec 10 2010 Aron Parsons <aparsons@redhat.com> 1.3.26-1
-- added API call system.getUuid (aparsons@redhat.com)
-- added API call system.search.uuid (aparsons@redhat.com)
-- add support for searching by system UUID to the web interface
-  (aparsons@redhat.com)
-- add support for searching for systems by UUID (aparsons@redhat.com)
-
-* Fri Dec 10 2010 Tomas Lestach <tlestach@redhat.com> 1.3.25-1
-- add tomcat require for spacewalk-java-oracle and -postgres
-  (tlestach@redhat.com)
-
-* Thu Dec 09 2010 Michael Mraka <michael.mraka@redhat.com> 1.3.24-1
-- 646488 - fixed systemGroups.jsp according to new query
-- removed unused code
-- removed unused overview query
-
-* Wed Dec 08 2010 Tomas Lestach <tlestach@redhat.com> 1.3.23-1
-- change default owner:group of ojdbc14.jar and postgresql-jdbc.jar
-  (tlestach@redhat.com)
-
-* Wed Dec 08 2010 Lukas Zapletal 1.3.22-1
-- Revert "spacewalk-java.spec change - jasper was merged into tomcat-lib"
-
-* Tue Dec 07 2010 Tomas Lestach <tlestach@redhat.com> 1.3.21-1
-- adding cleanup-packagechangelog-data translation key (tlestach@redhat.com)
-- add example of usage of DateTime in python API scripts (msuchy@redhat.com)
-
-* Tue Dec 07 2010 Lukas Zapletal 1.3.20-1
-- 642988 - ISE when setting Software Channel Entitlements
-
-* Mon Dec 06 2010 Tomas Lestach <tlestach@redhat.com> 1.3.19-1
-- 581832 - return correct package info according to the comparism result
-  (tlestach@redhat.com)
-- 658653 - fixing dupliclates from showing up on eligible flex guests page
-  (jsherril@redhat.com)
-- 620578 - just fix the exception handling (tlestach@redhat.com)
-- 620578 - introduce errata.publishAccordingToParents API (tlestach@redhat.com)
-- fixing VirtualizationEntitlementsManagerTest.testConvertToFlex
-  (tlestach@redhat.com)
-- spacewalk-java.spec change - jasper was merged into tomcat-lib
-  (lzap+git@redhat.com)
-- 659364 - fix syntax error (mzazrivec@redhat.com)
-- 659364 - allow files without checksums in the file list
-  (mzazrivec@redhat.com)
-- 658653 - converting flex entitlement pages under "Virt Entitlements" to use
-  the normal list tag instead of the fancy new tree tag,  This enables the page
-  to be usable where there are hundreds of children for each channel family
-  (jsherril@redhat.com)
-
-* Wed Dec 01 2010 Jan Pazdziora 1.3.18-1
-- 658167 - fix cases, when quartz triggers a job earlier, than the job info
-  lands in the DB (tlestach@redhat.com)
-- 516570 - just unify channel dates format (tlestach@redhat.com)
-- comment unused query in Task_queries (tlestach@redhat.com)
-- remove dead queries from User_queries (tlestach@redhat.com)
-- remove dead queries from test_queries (tlestach@redhat.com)
-- remove dead queries from System_queries (tlestach@redhat.com)
-- remove dead query from Org_queries (tlestach@redhat.com)
-- remove dead queries from General_queries (tlestach@redhat.com)
-- remove dead queries from Channel_queries (tlestach@redhat.com)
-- remove dead query from Action_queries (tlestach@redhat.com)
-- 642285 - remove old TaskStatus related code (tlestach@redhat.com)
-- removing unused SetItemSelected action (tlestach@redhat.com)
-
-* Thu Nov 25 2010 Tomas Lestach <tlestach@redhat.com> 1.3.17-1
-- 642285 - introducing disabled TaskStatus page (tlestach@redhat.com)
-
-* Thu Nov 25 2010 Lukas Zapletal 1.3.16-1
-- Bug 657259 - Enable Spacewalk Configuration Management fails
-
-* Wed Nov 24 2010 Lukas Zapletal 1.3.15-1
-- 615026 - [Multi-Org] Grants for channel permission edits throws ISE
-- 642226 - do not look for the VT channel in case of RHEL6 base channels
-- adding last_modified attribute to the ChannelSerializer
-
-* Tue Nov 23 2010 Lukas Zapletal 1.3.14-1
-- 646817 - System health indicator in "Systems" related pages not displayed
-
-* Mon Nov 22 2010 Michael Mraka <michael.mraka@redhat.com> 1.3.13-1
-- PE2.evr.as_vre_simple() -> evr_t_as_vre_simple(PE2.evr) (PG)
-- removed rowid from query (PG)
-- 646401 - setting missing RhnSetDecl
-
-* Mon Nov 22 2010 Lukas Zapletal 1.3.12-1
-- Fixing two queries in system overview (monitoring)
-- Replacing DECODE with ANSI compatible CASE-WHEN
-- Adding missing monitoring state (UNKNOWN)
-
-* Mon Nov 22 2010 Michael Mraka <michael.mraka@redhat.com> 1.3.11-1
-- 655519 - PE2.evr.as_vre_simple() -> evr_t_as_vre_simple(PE2.evr) (PG)
-- 655515 - changed DECODE to ANSI CASE (PG)
-- fixing several issues in system_overview query
-
-* Fri Nov 19 2010 Michael Mraka <michael.mraka@redhat.com> 1.3.10-1
-- fixed wrongly rendered API doc
-
-* Fri Nov 19 2010 Lukas Zapletal 1.3.9-1
-- Fixing JOIN in monitoring status query (System_queries.xml)
-
-* Fri Nov 19 2010 Lukas Zapletal 1.3.8-1
-- Removing from SQL clause (System_queries) causing bugs in monitoring
-
-* Fri Nov 19 2010 Michael Mraka <michael.mraka@redhat.com> 1.3.7-1
-- fixed outer joins
-
-* Thu Nov 18 2010 Lukas Zapletal 1.3.6-1
-- Replacing DECODE function with CASE-SWITCH (multiple times)
-- 642599 use redhat_management_server insted of http_server in reactivation
-  snippet
-
-* Thu Nov 18 2010 Tomas Lestach <tlestach@redhat.com> 1.3.5-1
-- 654275 - make repo generation faster in the RHN way (tlestach@redhat.com)
-- checkstyle fix (tlestach@redhat.com)
-- fix CreateProfileWizardTest.testSuccess test (tlestach@redhat.com)
-- store null as empty argumets (instead of empty string) (tlestach@redhat.com)
-- fix DataSourceParserTest.testNullParam (tlestach@redhat.com)
-- check for parameter presence in the CachedStatement (tlestach@redhat.com)
-
-* Tue Nov 16 2010 Lukas Zapletal 1.3.4-1
-- Replacing sysdate in SQL INSERT with current_timestamp
-
-* Tue Nov 16 2010 Lukas Zapletal 1.3.3-1
-- Adding one jar ignore to spacewalk-java.spec for F14
-- Turning off checkstyle in the java spec for F14
-- Adding requires for F14 in spacewalk-java.spec
-
-* Tue Nov 16 2010 Lukas Zapletal 1.3.2-1
-- No longer distributing jar symlinks with version numbers
-- use an existing column name in ORDER BY statements
-- Revert "Implement new API call packages.getPackageIdFromPath"
-- Implement new API call packages.getPackageIdFromPath
-- allow setting null value as paramter
-- fix TaskManagerTest.testGetCurrentDBTime test
-- 645694 - introducing cleanup-packagechangelog-data task
-
-* Mon Nov 15 2010 Tomas Lestach <tlestach@redhat.com> 1.3.1-1
-- checkstyle fix (tlestach@redhat.com)
-- Bumping package versions for 1.3. (jpazdziora@redhat.com)
-
-* Mon Nov 15 2010 Jan Pazdziora 1.2.111-1
-- 653305 - do not access the login information, if the user is null
-  (tlestach@redhat.com)
-
-* Sat Nov 13 2010 Tomas Lestach <tlestach@redhat.com> 1.2.110-1
-- better call stored functions with correct parameter order
-  (tlestach@redhat.com)
-- fix daily-summary task(PG) (tlestach@redhat.com)
-- comapre chars with chars(PG) (tlestach@redhat.com)
-- Restore 'yumrepo_last_sync' (colin.coe@gmail.com)
-- Update the ChannelSerializer to show all associated repos
-  (colin.coe@gmail.com)
-- removing old changelog hibernate stuff that no longer works now that things
-  are stored differently (jsherril@redhat.com)
-
-* Fri Nov 12 2010 Lukas Zapletal 1.2.109-1
-- Deletion from base table and not from view (PG)
-
-* Fri Nov 12 2010 Tomas Lestach <tlestach@redhat.com> 1.2.108-1
-- replace the rest of (+)s in config_queries.xml (tlestach@redhat.com)
-- replace the rest of NVL functions in config_queries.xml (tlestach@redhat.com)
-- enable comparism of sandbox other files(PG) (tlestach@redhat.com)
-- enable config file deployment(PG) (tlestach@redhat.com)
-- enable config target systems page (tlestach@redhat.com)
-- enable config subscribed systems page (tlestach@redhat.com)
-- enable deply file page(PG) (tlestach@redhat.com)
-- enable "Manage Revisions" page (tlestach@redhat.com)
-- store NULL if selinuxCtx is empty (tlestach@redhat.com)
-- enable listing of config managed systems(PG) (tlestach@redhat.com)
-- list centrally managed congif files(PG) (tlestach@redhat.com)
-- enable listing of config files(PG) (tlestach@redhat.com)
-- enable upload of config files(PG) (tlestach@redhat.com)
-- do not set null value of type Types.VARCHAR for prepared statements
-  (tlestach@redhat.com)
-- enable (un)subscription to config channels via SSM(PG) (tlestach@redhat.com)
-- replacing another MINUS by OUTER JOIN(PG) (tlestach@redhat.com)
-- replacing NVL by COALESCE(PG) (tlestach@redhat.com)
-- rewriting MINUS to OUTER JOIN(PG) (tlestach@redhat.com)
-- enable creation of config channels(PG) (tlestach@redhat.com)
-
-* Fri Nov 12 2010 Lukas Zapletal 1.2.107-1
-- Revert "Removing commons-discovery jar from spacewalk-java.spec"
-- Add missing file from previous commit
-- Implement getRepoDetails API calls
-- Correct the xmlrpc.doc
-- 647806 - Implement API calls for external repos
-- 652626 - correct typo in named query
-
-* Fri Nov 12 2010 Lukas Zapletal 1.2.106-1
-- Removing jasper5-compiler jar from spacewalk-java.spec
-- Removing commons-discovery jar from spacewalk-java.spec
-
-* Fri Nov 12 2010 Lukas Zapletal 1.2.105-1
-- Adding missing jakarta-commons-discovery require for RHEL6+/FC13+
-
-* Thu Nov 11 2010 Lukas Zapletal 1.2.104-1
-- Removing extra slash after RPM_BUILD_ROOT
-- We do not distribute jspapi.jar now - according to Servlet Spec 2.3
-- Add missing ssm.migrate.systems.notrust to StringResource
-- Implement channel.software.listUserRepos API call
-
-* Thu Nov 11 2010 Lukas Zapletal 1.2.103-1
-- Replacing one more NVL with COALESCE function
-- Replacing NVL with COALESCE function
-
-* Thu Nov 11 2010 Lukas Zapletal 1.2.102-1
-- Correcting one more ANSI JOIN syntax in channel queries (PG)
-- Correcting ANSI JOIN syntax in channel queries
-- Correcting spaces in channel queries xml file
-- Making two server group portable
-- Correcting NULL values in channel manager repo gen
-
-* Thu Nov 11 2010 Lukas Zapletal 1.2.101-1
-- Correcting spacewalk-java.spec - removing doubled files
-
-* Thu Nov 11 2010 Lukas Zapletal 1.2.100-1
-- Correcting spacewalk-java.spec - JDBC driver links
-
-* Wed Nov 10 2010 Lukas Zapletal 1.2.99-1
-- Fixing table aliases for DISTINCT queries (PG)
-
-* Wed Nov 10 2010 Tomas Lestach <tlestach@redhat.com> 1.2.98-1
-- updating alias to match the dto object attribute (tlestach@redhat.com)
-- setting an alias for subquery(PG) (tlestach@redhat.com)
-- enable SSM Package upgrade process(PG) (tlestach@redhat.com)
-- fix OUTER JOIN from recent commit (tlestach@redhat.com)
-- fix OUTER JOIN from recent commit (tlestach@redhat.com)
-- fix OUTER JOIN from recent commit (tlestach@redhat.com)
-- fixing queries, where rhnServer was unexpectedly joined to the query
-  (tlestach@redhat.com)
-- fixing broken queries (due to ORDER BY statements) (tlestach@redhat.com)
-- setting action name for package verification (tlestach@redhat.com)
-
-* Wed Nov 10 2010 Lukas Zapletal 1.2.97-1
-- Correcting spec for spacewalk-java (JAR symlinks)
-
-* Tue Nov 09 2010 Tomas Lestach <tlestach@redhat.com> 1.2.96-1
-- enable SSM Package remove process(PG) (tlestach@redhat.com)
-- enable SSM Package install process(PG) (tlestach@redhat.com)
-- enable SSM Package upgrade page(PG) (tlestach@redhat.com)
-- enable SSM Package remove page(PG) (tlestach@redhat.com)
-- enable SSM Package install page(PG) (tlestach@redhat.com)
-- enable Virtual Systems page(PG) (tlestach@redhat.com)
-
-* Mon Nov 08 2010 Tomas Lestach <tlestach@redhat.com> 1.2.95-1
-- fix creating of groups(PG) (tlestach@redhat.com)
-- do not pass string params, when numeric are expected(PG)
-  (tlestach@redhat.com)
-- reduced logging of RpmRepositoryWriter (tlestach@redhat.com)
-- create setters with byte[] param(PG) for repo generation code
-  (tlestach@redhat.com)
-- updating logging of ChannelRepodataWorker (tlestach@redhat.com)
-- updated logging of ChannelRepodataDriver (tlestach@redhat.com)
-- adding extra logging to KickstartFileSyncTask (tlestach@redhat.com)
-- removing unused code from KickstartFileSyncTask (tlestach@redhat.com)
-
-* Fri Nov 05 2010 Tomas Lestach <tlestach@redhat.com> 1.2.94-1
-- removing insert of NULL value(PG) (tlestach@redhat.com)
-
-* Fri Nov 05 2010 Lukas Zapletal 1.2.93-1
-- Two config queries are ported to PostgreSQL
-- rewriting INSERT ALL in insert_channel_packages_in_set (PG)
-
-* Thu Nov 04 2010 Lukas Zapletal 1.2.92-1
-- Replacing 4 occurances of NVL with ANSI COALESCE
-- 645842 - return macro delims for config files
-
-* Thu Nov 04 2010 Miroslav Suchý <msuchy@redhat.com> 1.2.91-1
-- fixing build errors (msuchy@redhat.com)
-
-* Thu Nov 04 2010 Miroslav Suchý <msuchy@redhat.com> 1.2.90-1
-- fixing build errors (msuchy@redhat.com)
-
-* Wed Nov 03 2010 Miroslav Suchý <msuchy@redhat.com> 1.2.89-1
-- 647099 - add API call isMonitoringEnabledBySystemId (msuchy@redhat.com)
-
-* Wed Nov 03 2010 Tomas Lestach <tlestach@redhat.com> 1.2.88-1
-- 649319 - enable upload of binary files (tlestach@redhat.com)
-- removing dead code (tlestach@redhat.com)
-- use public static string instead of directly calling query name
-  (tlestach@redhat.com)
-- migrating change log to java, and making it use the rpm itself instead of the
-  database (jsherril@redhat.com)
-
-* Wed Nov 03 2010 Lukas Zapletal 1.2.87-1
-- Using general nextval function in ssm operation queries
-- fixing some fedora 14 provisioning issues
-
-* Tue Nov 02 2010 Lukas Zapletal 1.2.86-1
-- Removing unnecessary JSPF fragment file
-
-* Tue Nov 02 2010 Lukas Zapletal 1.2.85-1
-- Fixing unambiguous column 'name' for PostgreSQL
-- 645829 - make it possile to update macro delimiters
-- 645829 - do not trim curly brackets in macro delimiters
-- removing unnecessary condition
-
-* Tue Nov 02 2010 Lukas Zapletal 1.2.84-1
-- Changing the way how taskomatic connects to PostgreSQL db
-- Replacing some constants with ConfigDefaults in java codebase
-
-* Tue Nov 02 2010 Jan Pazdziora 1.2.83-1
-- Typo in a java resource (lzap+git@redhat.com)
-- Spelling java resource script correction + retab (lzap+git@redhat.com)
-- ErrataMailer improvements (tlestach@redhat.com)
-- bumping API version to identify new API call availability
-  (tlestach@redhat.com)
-
-* Tue Nov 02 2010 Lukas Zapletal 1.2.82-1
-- Renaming two ignored unit tests properly
-- Removing unused methods from java db manager
-- Removing unused class from java db manager
-- Removing unused class - Worker
-- Removing dead code in two tests
-- Fixing table name aliases
-- Two classes were not serializabled while putting them into HttpSession
-- Fixing date diff in alerts
-- making kickstart channel list sorted alphabetically
-- sorting activation key base channel drop down by alphabetical order
-- 648470 - changing manage package page to sort channels by name
-- 644880 - check for arch compatibility when adding packages into a channel
-- 647099 - introducing satellite.isMonitoringEnabled API
-- replace web.is_monitoring_backend with
-  ConfigDefaults.WEB_IS_MONITORING_BACKEND
-- fixing ISE on package deletion due to RHNSAT.RHN_PFDQUEUE_PATH_UQ violation
-
-* Mon Nov 01 2010 Tomas Lestach <tlestach@redhat.com> 1.2.81-1
-- updating logging of SessionCleanup task (tlestach@redhat.com)
-- checkstyle fix (tlestach@redhat.com)
-
-* Mon Nov 01 2010 Tomas Lestach <tlestach@redhat.com> 1.2.80-1
-- adding new TimeSeriesCleanUp taskomatic task (tlestach@redhat.com)
-- Fixing system_available_packages -- the order by got lost in previous
-  commits, and the name_upper is still there. (jpazdziora@redhat.com)
-
-* Mon Nov 01 2010 Tomas Lestach <tlestach@redhat.com> 1.2.79-1
-- 645702 - remove rhnPaidErrataTempCache temporary table (tlestach@redhat.com)
-
-* Fri Oct 29 2010 Miroslav Suchý <msuchy@redhat.com> 1.2.78-1
-- removing unused imports
-
-* Fri Oct 29 2010 Jan Pazdziora 1.2.77-1
-- removed unused Spacewalk (Certificate Signing Key) <jmrodri@nc.rr.com> key
-  from keyring (michael.mraka@redhat.com)
-- Operations on rhnSatelliteChannelFamily are not longer called, removing the
-  queries.
-- Method deactivateSatellite not used (presumably hosted only), removing.
-- Queries channel_download_categories_by_type and
-  satellite_channel_download_categories_by_type not used after previous
-  removal, removing.
-- ISOCategory not referenced, removing.
-- The listDownloadCategories is not used, removing.
-
-* Fri Oct 29 2010 Lukas Zapletal 1.2.76-1
-- Making DISTINCT-ORDER BY package/system queries portable
-- Removing unnecessary subselect
-- Simplifying ORDER BY clauses in package queries
-- Revert "Reverting "Removed unnecessary ORDER BY" commits and fixing"
-
-
-* Wed Oct 27 2010 Shannon Hughes <shughes@redhat.com> 1.2.75-1
-- fix for checkstyle (shughes@redhat.com)
-
-* Wed Oct 27 2010 Lukas Zapletal 1.2.74-1
-- Fixing missing brace in Taskomatic query
-- Addressing issue in system overview
-- PostgreSQL needs FROM keyword in DELETE
-- Adding missing interval keyword to Taskomatic
-- Protocol config value is now used in Taskomatic
-- Getting taskomatic working on PostgreSQL
-- removing unneeded insmod on kickstart %%pre script, since they are already
-  loaded
-- fixing query to run correctly, c.id was not valid because the join did not
-  come directly after rhnChannel c
-- adding missing import
-- 646892 - fixing issue where kickstart expiration would occur after current
-  date and not scheduled date of kickstart
-- removing need of setNvreUpper method in PackageOverview
-- fixing broken if statement in snippet
-- fixing broken query used by SSM System delete
-
-* Mon Oct 25 2010 Lukas Zapletal 1.2.73-1
-- Fixing Taskomatic blob handling (now binary)
-- Support for PostgreSQL driver in Taskomatic
-- Implement API calls for System Currency
-
-* Mon Oct 25 2010 Lukas Zapletal 1.2.72-1
-- Addressing subquery in FROM must have an alias issue (fix)
-- Sorting fix in packages for PostgreSQL
-- Reverting "Removed unnecessary ORDER BY" commits and fixing
-- Default cast fix for PostgreSQL
-- Use the { call ... } syntax instead of the direct PL/SQL.
-
-* Mon Oct 25 2010 Jan Pazdziora 1.2.71-1
-- 639999 - adding %%end tags to generated kickstart files if os is fedora or
-  RHEL 6 (jsherril@redhat.com)
-
-* Thu Oct 21 2010 Jan Pazdziora 1.2.70-1
-- Fix checkstyle errors (colin.coe@gmail.com)
-
-* Thu Oct 21 2010 Lukas Zapletal 1.2.69-1
-- Fixed all LEFT OUTER JOINs in Channels
-- Fixed LEFT OUTER JOIN for PostgreSQL in Software Channels
-- Removed unnecessary ORDER BY in DISTINCT query.
-- Simplified SQL query with evr_t_as_vre_simple function.
-- Fixed composite type accessing for PostgreSQL for all packages
-- Simplified SQL query with evr_t_as_vre_simple function.
-- Fixed composite type accessing for PostgreSQL
-- Sorting fix in packages for PostgreSQL
-- Fix of evr_t_as_vre_simple PostgreSQL function
-- ANSI JOIN syntax fix for PostgreSQL in system update
-- PostgreSQL fix in package search
-- Integer-Long fix in channel subscribers for PostgreSQL
-- Update System Currency to use rhn.cfg file
-
-* Wed Oct 20 2010 Lukas Zapletal 1.2.68-1
-- Rewrite of LEFT OUTER JOIN into ANSI syntax
-- Function evr_t_as_vre_simple in all package queries now general
-- Using date time function instead of arithmetics
-- Sysdate replaced with current_timestamp
-- Removed unnecessary ORDER BY in SELECT COUNT
-- Use the global function evr_t_as_vre_simple in package_ids_in_set instead of
-  method .as_vre_simple; this works on PostgreSQL as well.
-
-* Wed Oct 20 2010 Jan Pazdziora 1.2.67-1
-- Delete from rhnPackageChangeLogRec, not from the view.
-- Fix ISE in AK child channel page (colin.coe@gmail.com)
-
-* Wed Oct 20 2010 Lukas Zapletal 1.2.66-1
-- Removed unnecessary ORDER BY
-- Using date time function instead of arithmetics
-- Added setHasSubscription for Integer
-- Using date time function instead of arithmetics
-- Fix in PostgreSQL (ORDER BY) in Out Of Date system list.
-- Fixed comma in ANSI JOIN syntax from previous commit
-- Left join now in ANSI syntax for virtual system list.
-- Fix in PostgreSQL plus NVL fix
-- All DECODE functions replaced with CASE-WHEN in System_queries
-- Fixing system overview list for PostgreSQL
-
-* Tue Oct 19 2010 Tomas Lestach <tlestach@redhat.com> 1.2.65-1
-- removing unused imports (tlestach@redhat.com)
-- 644361 - use cache instead of view for update check (tlestach@redhat.com)
-- Port /network/systems/groups/create.pxt, part 2 (colin.coe@gmail.com)
-- Port /network/systems/groups/create.pxt (colin.coe@gmail.com)
-- Port /network/systems/details/custominfo/new_value.pxt (colin.coe@gmail.com)
-- Port /network/systems/details/custominfo/remove_value_conf.pxt
-  (colin.coe@gmail.com)
-- More checkstyle fixes (colin.coe@gmail.com)
-- Fix checkstyle errors (colin.coe@gmail.com)
-- Fix missing links (colin.coe@gmail.com)
-- Fix /rhn/systems/details/UpdateCustomData.do (colin.coe@gmail.com)
-- Port /network/systems/details/custominfo/edit.pxt (colin.coe@gmail.com)
-- Fix NPE when lastModifier is null (colin.coe@gmail.com)
-- Port /network/systems/details/custominfo/index.pxt (colin.coe@gmail.com)
-- Fix page not updating description (colin.coe@gmail.com)
-- Checkstyle fixes (colin.coe@gmail.com)
-- Port /network/systems/custominfo/edit.pxt (colin.coe@gmail.com)
-- 644349 - remove hasProcessedErrata method (tlestach@redhat.com)
-- 644349 - extend ErrataMailer logging (tlestach@redhat.com)
-- 644349 - do not update/delete all errata entries when the erratum affects
-  multiple channels (tlestach@redhat.com)
-- 644349 - do not list one system several times in the errata notification
-  e-mail (tlestach@redhat.com)
-
-* Tue Oct 19 2010 Lukas Zapletal 1.2.64-1
-- Fixing system list for Oracle
-
-* Mon Oct 18 2010 Jan Pazdziora 1.2.63-1
-- fixing broken tag
-
-* Mon Oct 18 2010 Lukas Zapletal 1.2.62-1
-- DECODE replaced with ANSI compatible CASE WHEN
-
-* Mon Oct 18 2010 Jan Pazdziora 1.2.61-1
-- Better exception logging in cached statement (lzap+git@redhat.com)
-- System list now working on Postgresql (lzap+git@redhat.com)
-
-* Fri Oct 15 2010 Lukas Zapletal 1.2.60-1
-- Checkstyle fixes
-- Checkstyle testing report now part of java spec
-- Removed unused query
-- Made the list tag dataset manipulator handle maps
-
-* Wed Oct 13 2010 Tomas Lestach <tlestach@redhat.com> 1.2.59-1
-- 642519 - associate only unique keywords with an erratum (tlestach@redhat.com)
-- 642203- Removed the Task Status page for it needs a serious work over with
-  our new configs (paji@redhat.com)
-
-* Tue Oct 12 2010 Tomas Lestach <tlestach@redhat.com> 1.2.58-1
-- 630884 - send email notification when errata get synced (tlestach@redhat.com)
-- Checkstyle fixes (colin.coe@gmail.com)
-- Port /network/systems/custominfo/delete.pxt (colin.coe@gmail.com)
-- Port /network/systems/details/delete_confirm.pxt (colin.coe@gmail.com)
-- Move the cobbler requirement to version 2.0.0. (jpazdziora@redhat.com)
-
-* Mon Oct 11 2010 Lukas Zapletal 1.2.57-1
-- Added Hibernate empty varchar interceptor
-- Fixed empty varchars during admin registration
-
-* Fri Oct 08 2010 Jan Pazdziora 1.2.56-1
-- PostgreSQL does not like to ORDER BY by something which is not in DISTINCT.
-- Since query Channel.findAllBaseChannels was replaced with sql-query, removing
-  the query.
-- The query visible_to_user_ids-back does not seem to be referenced from
-  anywhere, removing.
-- Moving the quartz-oracle Requires from spacewalk-taskomatic to spacewalk-
-  oracle.
-- Replace nvl with coalesce in user_permissions.
-- Removing unused import and fixed checkstyle. (slukasik@redhat.com)
-- Added missing javadoc (internal class) (lzap+git@redhat.com)
-
-* Thu Oct 07 2010 Jan Pazdziora 1.2.55-1
-- Use current_timestamp instead of the Oracle-specific sysdate in
-  schedule_pkg_for_delete_from_set.
-- PostgreSQL NVL2 function (CASE WHERE) typo fix. (lzap+git@redhat.com)
-- Removed unnecessary rhn.jar Ant dependency in a unit test
-  (lzap+git@redhat.com)
-- Replace Oracle outer join syntax with ANSI syntax for
-  Channel.findCustomBaseChannels (lzap+git@redhat.com)
-- Need to make the select a subselect, to be able to use the column alias in
-  order by.
-- Use the global function evr_t_as_vre_simple in package_ids_in_set instead of
-  method .as_vre_simple; this works on PostgreSQL as well.
-
-* Thu Oct 07 2010 Tomas Lestach <tlestach@redhat.com> 1.2.54-1
-- 640520 - removing default/rhn_taskomatic.conf file (tlestach@redhat.com)
-
-* Thu Oct 07 2010 Lukas Zapletal 1.2.53-1
-- 640926 - commons-logging library is now explicitly configured in Jasper2
-- PostgreSQL does not have NVL2 function and we have to use CASE WHERE.
-
-* Wed Oct 06 2010 Jan Pazdziora 1.2.52-1
-- Use the global function evr_t_as_vre_simple instead of method .as_vre_simple;
-  this works on PostgreSQL as well.
-- Remove all from cache, not only rpm specific metadata. (slukasik@redhat.com)
-- Implement isChannelRepodataStale for debian channels. (slukasik@redhat.com)
-- Rpm and Deb metadata creation differs, moving to separate classes.
-  (slukasik@redhat.com)
-
-* Wed Oct 06 2010 Tomas Lestach <tlestach@redhat.com> 1.2.51-1
-- 640520 - removing old taskomatic static configuration (tlestach@redhat.com)
-
-* Tue Oct 05 2010 Jan Pazdziora 1.2.50-1
-- Replace Oracle outer join syntax with ANSI syntax for
-  Channel.findAllBaseChannels and Channel.findByIdAndUserId.
-- Use current_timestamp instead of the Oracle-specific sysdate in
-  request_repo_regen.
-- Avoid using rhn_repo_regen_queue_id_seq.nextval Oracle syntax in
-  request_repo_regen.
-- spacewalk-java.spec now check for spelling errors in build time.
-  (lzap+git@redhat.com)
-
-* Mon Oct 04 2010 Justin Sherrill <jsherril@redhat.com> 1.2.49-1
-- 639999 - removing management entitlement requirment from a bunch of user
-  pages (jsherril@redhat.com)
-- 639134 - use proper function when searching package using id
-  (tlestach@redhat.com)
-- Port /network/account/activation_keys/child_channels.pxt
-  (coec@war.coesta.com)
-- Create cache directory for both rpm and deb channels. (slukasik@redhat.com)
-- Use US spelling of 'organisation' (coec@war.coesta.com)
-- Port /network/systems/ssm/system_list.pxt (coec@war.coesta.com)
-- SSM System migration (coec@war.coesta.com)
-- distinguish spacewalk and satellite email body, when certificate expires
-  (tlestach@redhat.com)
-- Hardware Refresh - Create only one action (coec@war.coesta.com)
-- Package Refresh - Create only one action (coec@war.coesta.com)
-- Port SSM Package Refresh Page (coec@war.coesta.com)
-- Port /network/systems/ssm/index.pxt (colin.coe@gmail.com)
-- Implement schedule.archiveActions (coec@war.coesta.com)
-
-* Thu Sep 30 2010 Lukas Zapletal 1.2.48-1
-- jspf pages are now precompiled too
-- deleted jpsf that was no longer in use
-- known error (628555) is solved by jspf precompilation
-
-* Wed Sep 29 2010 Shannon Hughes <shughes@redhat.com> 1.2.47-1
-- fix incorrect adding of trust set for system migrate (shughes@redhat.com)
-
-* Tue Sep 28 2010 Shannon Hughes <shughes@redhat.com> 1.2.46-1
-- checkstyle fixes (shughes@redhat.com)
-- 636610 alternative set add due to ibm jvm issue (shughes@redhat.com)
-- fixing possible ISE where a cobbler system record already exists, but is not
-  associated to a system when re-provisioning is initiated
-  (jsherril@redhat.com)
-- fixing issue where kickstarts woudl not show up for provisioning if the
-  distro was created since the last tomcat restart (jsherril@redhat.com)
-- adding ext4 support for duplicate systems (jsherril@redhat.com)
-- 637696 - fixing issue where kickstart could hang, either because of a rhel
-  5.5 kernel panic, or because RHEL 6 does not allow pre-scripts to continue
-  running in the background (jsherril@redhat.com)
-
-* Mon Sep 27 2010 Miroslav Suchý <msuchy@redhat.com> 1.2.45-1
-- Revert "591291 - added new API calls
-  channel.software.mergeErrataWithPackages" (aparsons@redhat.com)
-- fixing unit tests (jsherril@redhat.com)
-- fixing some strings associated with repo syncing (jsherril@redhat.com)
-- 636442 - fixing issue where calling packages.removePackage() api call could
-  result in a unique constraint exception (jsherril@redhat.com)
-- Fixed mroe checkstyle errors (paji@redhat.com)
-- Fixed a checkstyle error (paji@redhat.com)
-- 634230 - fixing issue where errata mailer would run continuously and never
-  mark the notification queue as being finished (jsherril@redhat.com)
-- 636610 - Small fix for the migration jsp bug (paji@redhat.com)
-- redundancy is the spice of life, adding back rhnServer to table joins since
-  its not so redundant.  Reverts 9f09cf8bb9854c9f8bc6f4e497a49abec3affee2
-  (jsherril@redhat.com)
-- 629971 - added two county codes, better Localizer error message
-  (lzap+git@redhat.com)
-
-* Thu Sep 23 2010 Michael Mraka <michael.mraka@redhat.com> 1.2.44-1
-- fixed erratamailer_fill_work_queue
-- resource spelling script and several typo corrections
-
-* Thu Sep 23 2010 Lukas Zapletal 1.2.43-1
-- 636740 - asterisks in package search fixed
-- 636120 - fixed an ISE in the org.listSystemEntitlements call to deal with null
-  Used/Allocated entitlements
-- 630877 - XMLRPC Documentation fix
-- 634230 - fixing slowness in email sending
-- 636587- Fixed a query showing the system counts in the Software Entitleements
-  page
-- 630585 - about-chat string correction
-- 634263 - Fix to allow guests to register across orgs + UI fixes for the
-  Virtual systems page
-
-* Tue Sep 21 2010 Aron Parsons <aparsons@redhat.com> 1.2.42-1
-- added new API call channel.software.removeErrata (aparsons@redhat.com)
-- 591291 - added new API calls channel.software.mergeErrataWithPackages
-  (aparsons@redhat.com)
-- added a new variation of channel.software.mergeErrata API call that allows
-  the user to pass in a list of advisory names (aparsons@redhat.com)
-- 630585 - about-chat now points to proper channel (branding)
-  (lzap+git@redhat.com)
-- 634834 - fixing ISE when putting in invalid day of week (jsherril@redhat.com)
-- 634910 - fixing permission denied error on manage channel errata that should
-  not have been denied (jsherril@redhat.com)
-- checkstyle fix for previous commit (lzap+git@redhat.com)
-- various checkstyle fixes for previous commit (lzap+git@redhat.com)
-- 634884 - managing repositories within channels through XMLRPC API disabled
-  (lzap+git@redhat.com)
-- fixed NPE when spacewalk_reposync_logpath is set to nonexisting dir
-  (lzap+git@redhat.com)
-- 633956 -fixing error popup on YourRhn when a warning or critical probe exists
-  (jsherril@redhat.com)
-
-* Thu Sep 16 2010 Lukas Zapletal 1.2.41-1
-- 595500 - added contents_enc64 param to createOrUpdatePath XMLAPI
-- making taskmoatic work with the rkbloom driver
-- 633535 - added RHEL 5 subrepos as well as stopped showing repos not valid for
-  a particular release
-- adding configchannel.lookupFileInfo() taking a revision id
-- implement <label> for form fields - systems/probes/edit.jsp
-- implement <label> for form fields - systems/systemsearch.jsp
-- 627920 - Added a larger config file icon for symlinks. Thanks to Joshua Roys.
-
-* Tue Sep 14 2010 Justin Sherrill <jsherril@redhat.com> 1.2.40-1
-- 630980 - fixing ise on package details page (jsherril@redhat.com)
-
-* Tue Sep 14 2010 Michael Mraka <michael.mraka@redhat.com> 1.2.39-1
-- 632561 - two typos in string resource xml (en_US)
-- 580998 - making deprecatedVersion become deprecatedReason
-- don't fail if service is already running
-
-* Fri Sep 10 2010 Tomas Lestach <tlestach@redhat.com> 1.2.38-1
-- 606555 - provide more information into the XmlRpcFault when method not found
-  (tlestach@redhat.com)
-
-* Thu Sep 09 2010 Partha Aji <paji@redhat.com> 1.2.37-1
-- 625730 - Fixed the create config file/dir javascript to work with google
-  chrome (paji@redhat.com)
-
-* Thu Sep 09 2010 Partha Aji <paji@redhat.com> 1.2.36-1
-- 627874 - Quick fix to disable Macro Delims for Config Directories
-  (paji@redhat.com)
-- 629974 - fixing ISE on select all on the channel repos page
-  (jsherril@redhat.com)
-- 630595 - fixing issue where a taskomatic restart was required for distros to
-  be synced (jsherril@redhat.com)
-- widening text file upon user request (jsherril@redhat.com)
-- 623447 - improving speed of providing_channles call, which is only used
-  through the api, and so its ok to just use org id and not go through the
-  rhNAvailableChannels view which seems very slow for large satellites.  We
-  should improve this in the future (jsherril@redhat.com)
-- let sandbox task log when removing some files/channels (tlestach@redhat.com)
-- 570393 - return empty map as DMI in case no hardware info is available
-  (tlestach@redhat.com)
-- 570393 - return empty map as CPU in case no hardware info is available
-  (tlestach@redhat.com)
-
-* Thu Sep 09 2010 Tomas Lestach <tlestach@redhat.com> 1.2.35-1
-- add None as channel checksum type option on the webUI (tlestach@redhat.com)
-
-* Wed Sep 08 2010 Shannon Hughes <shughes@redhat.com> 1.2.34-1
-- bug fixes for audit tab and proxy installer additions (shughes@redhat.com)
-- 630876 - fixing ISE if viewing the hardware of a system registered with no
-  hardware (jsherril@redhat.com)
-
-* Wed Sep 08 2010 Shannon Hughes <shughes@redhat.com> 1.2.33-1
-- 589728 hide audit functionality for satellite product (shughes@redhat.com)
-
-* Wed Sep 08 2010 Partha Aji <paji@redhat.com> 1.2.32-1
-- 630877 - Updated a couple of documentation comments in the get/setVariables
-  XMLRPC call (paji@redhat.com)
-
-* Wed Sep 08 2010 Partha Aji <paji@redhat.com> 1.2.31-1
-- 630877 - Improved the documentation on get/set Variables call
-  (paji@redhat.com)
-- 617044 - enabling reprovisioning for KVM and fully virt XEN guests
-  (jsherril@redhat.com)
-- xliff fixes for previous translations commit (enUS) (shughes@redhat.com)
-- checkstyle fixes,  hit 150 line limit on a method, got around it, but we
-  should either change the limit or refactor this method (jsherril@redhat.com)
-- fixing common typo pacakges -> packages (tlestach@redhat.com)
-- translated xliff string update (shughes@redhat.com)
-- handle repo generation when channel checksum not set (tlestach@redhat.com)
-
-* Tue Sep 07 2010 Michael Mraka <michael.mraka@redhat.com> 1.2.30-1
-- fixed errataqueue_find_autoupdate_servers
-- removign srcjars from java
-- fix latest errata cache changes
-
-* Tue Sep 07 2010 Tomas Lestach <tlestach@redhat.com> 1.2.29-1
-- update method name to make the code compilable (tlestach@redhat.com)
-
-* Tue Sep 07 2010 Michael Mraka <michael.mraka@redhat.com> 1.2.28-1
-- 573630 - reused pl/sql implementation of update_needed_cache in java
-- newPackages() is dead since update_needed_cache move to pl/sql
-- improved errataqueue_find_autoupdate_servers
-
-* Mon Sep 06 2010 Tomas Lestach <tlestach@redhat.com> 1.2.27-1
-- removing hibernate commit from the populateWorkQueue (tlestach@redhat.com)
-- fix query for errata mailer (tlestach@redhat.com)
-
-* Mon Sep 06 2010 Michael Mraka <michael.mraka@redhat.com> 1.2.26-1
-- fixed imports
-
-* Mon Sep 06 2010 Michael Mraka <michael.mraka@redhat.com> 1.2.25-1
-- 573630 - reuse pl/sql implementation of update_needed_cache in java
-- file attribute was removed from the wrong method in PackageHelper
-- 614918 - Made SSM Select Systems to work with I18n languages
-- 598845 - fixing issue where syncing errata would fail with a Hibernate
-  NonUniqueObjectException because keywords on errata were being duplicated
-  durign sync
-
-* Fri Sep 03 2010 Tomas Lestach <tlestach@redhat.com> 1.2.24-1
-- 567178 - adding Pacific/Auckland time zone (tlestach@redhat.com)
-- 495973 - adding America/Regina time zone (tlestach@redhat.com)
-- 623447 - making errata.listPackages maintain api compatibility since it is to
-  be backported to 5.3 (jsherril@redhat.com)
-- 623447 - speeding up errata.listPackages api call (jsherril@redhat.com)
-- 591291 - do not touch packages in mergeErrata api call (tlestach@redhat.com)
-- make null checks for cron expressions (tlestach@redhat.com)
-- add sanity check for predefined tasks (tlestach@redhat.com)
-- check only active schedules when checking DB for initialization
-  (tlestach@redhat.com)
-
-* Wed Sep 01 2010 Partha Aji <paji@redhat.com> 1.2.23-1
-- 518664 - Made spacewalk search deal with other locales (paji@redhat.com)
-- checkstyle fix (jsherril@redhat.com)
-- 616570 - adding support for looking up debuginfo rpms if they are located on
-  the satellite itself (jsherril@redhat.com)
-- fixing kickstart %%post script logging to actually work and not break
-  kickstarts (jsherril@redhat.com)
-- fix ClearLogHistory (tlestach@redhat.com)
-
-* Wed Sep 01 2010 Tomas Lestach <tlestach@redhat.com> 1.2.22-1
-- 627905 - taskomatic requires jakarta-commons-dbcp (tlestach@redhat.com)
-
-* Tue Aug 31 2010 Partha Aji <paji@redhat.com> 1.2.21-1
-- 577921 - Removed references to redhat-release package (paji@redhat.com)
-
-* Tue Aug 31 2010 Partha Aji <paji@redhat.com> 1.2.20-1
-- 628097 - Removed kickstart partition validation logic (paji@redhat.com)
-
-* Tue Aug 31 2010 Tomas Lestach <tlestach@redhat.com> 1.2.19-1
-- 626741 - do not allow two repos with same label or repository url
-  (tlestach@redhat.com)
-- As 00-spacewalk-mod_jk.conf which referenced workers.properties is gone,
-  remove it now as well. (jpazdziora@redhat.com)
-
-* Mon Aug 30 2010 Partha Aji <paji@redhat.com> 1.2.18-1
-- 628100 - fix for Activation Keys - Config channels issue (paji@redhat.com)
-- cleaned up KickstartData object a bit (paji@redhat.com)
-- 591291 - list errata packages only associated to the given channel
-  (tlestach@redhat.com)
-- checkstyle fix (tlestach@redhat.com)
-- 627149 - do not return installtime via xmlrpc when not defined
-  (tlestach@redhat.com)
-- better create a separate method than override an existing in this case
-  (tlestach@redhat.com)
-- do not log if queue is empty for queue tasks (tlestach@redhat.com)
-- 529232 - add 'no base' and 'ignore missing' options to kickstart
-  (coec@war.coesta.com)
-- Removed unnecessary NVLs from a config query (paji@redhat.com)
-- 624377 - restore original functionality and information (coec@war.coesta.com)
-- Fix hardware page (colin.coe@gmail.com)
-
-* Fri Aug 27 2010 Tomas Lestach <tlestach@redhat.com> 1.2.17-1
-- add repo type to the RepoSyncTask (tlestach@redhat.com)
-- fix user email notification (tlestach@redhat.com)
-- fix ChannelSoftwareHandlerTest.testMergeErrataByDate test
-  (tlestach@redhat.com)
-- 484895 - Stop the release link giving a 404 (colin.coe@gmail.com)
-
-* Thu Aug 26 2010 Tomas Lestach <tlestach@redhat.com> 1.2.16-1
-- 591291 - faster handling of mergeErrata API call (tlestach@redhat.com)
-- fix ErrataQueueTest unit test (tlestach@redhat.com)
-- 580939 - fixing invalid html with alter channels page (jsherril@redhat.com)
-- unit test fix (jsherril@redhat.com)
-- Fixed struts form bloopered entry (paji@redhat.com)
-- making taskoamtic api handler be ignored by the api doc generation
-  (jsherril@redhat.com)
-- a bunch of unit test fixes (jsherril@redhat.com)
-
-* Tue Aug 24 2010 Partha Aji <paji@redhat.com> 1.2.15-1
-- checkstyle error fix (jsherril@redhat.com)
-- Making repo sync screen display an error if taskomatic isnt up, and disable
-  the buttons (jsherril@redhat.com)
-- removing serializer entry for removed serializer (jsherril@redhat.com)
-
-* Tue Aug 24 2010 Partha Aji <paji@redhat.com> 1.2.14-1
-- 593896 - Moved Kickstart Parition UI logic (paji@redhat.com)
-- remove updateSchedule method (tlestach@redhat.com)
-- rename mathod names to match taskomatic terms (tlestach@redhat.com)
-- reschedule = unschedule + schedule (tlestach@redhat.com)
-- fix just log formatting (tlestach@redhat.com)
-- do not email when tasko job get skipped (tlestach@redhat.com)
-- adding the rest of the recurring event picker to the reposync stuff
-  (jsherril@redhat.com)
-- more work on reposync/taskomatic UI (jsherril@redhat.com)
-- fixing path for chrooted post script log file (jsherril@redhat.com)
-- introduce interface to get active schedules by bunch name
-  (tlestach@redhat.com)
-- change log info for skipped queue tasks (tlestach@redhat.com)
-- change path for taskomatic logs (tlestach@redhat.com)
-- enable repo sync schedule from web ui (tlestach@redhat.com)
-- rewrite RepoSyncTask (tlestach@redhat.com)
-- adding missing import (tlestach@redhat.com)
-- checking in some missing files (jsherril@redhat.com)
-- making the sync repos page do different things depending on the button
-  (jsherril@redhat.com)
-- Fixed a compile error (paji@redhat.com)
-- Removed a bunch of duplicate dynaforms to use no_scrub and no_paren_scrub
-  (paji@redhat.com)
-- adding early draft of recurring event picker (jsherril@redhat.com)
-
-* Thu Aug 19 2010 Tomas Lestach <tlestach@redhat.com> 1.2.13-1
-- Fix typo (joshua.roys@gtri.gatech.edu)
-- 601656 - fix user permission check for errata.create call
-  (tlestach@redhat.com)
-
-* Thu Aug 19 2010 Tomas Lestach <tlestach@redhat.com> 1.2.12-1
-- return only information, run has /(not) a log (provide no file path)
-  (tlestach@redhat.com)
-- just call satellite-sync without sudo (tlestach@redhat.com)
-- fix comparism of log outputs (tlestach@redhat.com)
-- fix check whether a run is associated with the given org
-  (tlestach@redhat.com)
-- enable taskomatic logging in the correct file (tlestach@redhat.com)
-- better uncomment used code (tlestach@redhat.com)
-
-* Wed Aug 18 2010 Partha Aji <paji@redhat.com> 1.2.11-1
-- 623683-Fixed a dupes bug where config channels were not getting shown..
-  (paji@redhat.com)
-
-* Wed Aug 18 2010 Tomas Lestach <tlestach@redhat.com> 1.2.10-1
-- requires simple-core instead of obsolete (tlestach@redhat.com)
-
-* Wed Aug 18 2010 Tomas Lestach <tlestach@redhat.com> 1.2.9-1
-- status has to be saved (tlestach@redhat.com)
-- fix check if a run belong to a certain org (tlestach@redhat.com)
-
-* Wed Aug 18 2010 Tomas Lestach <tlestach@redhat.com> 1.2.8-1
-- serialize dataMap even if empty (tlestach@redhat.com)
-- enable task logging to files (tlestach@redhat.com)
-
-* Tue Aug 17 2010 Partha Aji <paji@redhat.com> 1.2.7-1
-- Added API calls to create/update symlinks (paji@redhat.com)
-- Fixed the manage config file page to not show 'upload' for symlinks
-  (paji@redhat.com)
-
-* Tue Aug 17 2010 Tomas Lestach <tlestach@redhat.com> 1.2.6-1
-- rename, update and schedule ClearLogHistory (tlestach@redhat.com)
-- email support (tlestach@redhat.com)
-- Fix missing functionality on System Hardware page (colin.coe@gmail.com)
-
-* Mon Aug 16 2010 Tomas Lestach <tlestach@redhat.com> 1.2.5-1
-- fix ErrataQueueTest unit test (tlestach@redhat.com)
-- do not print stacktrace, when logging disabled (tlestach@redhat.com)
-- do not use TaskoFactory inside of the start() and finish() methods
-  (tlestach@redhat.com)
-- load errata after closing session to be used later on (tlestach@redhat.com)
-- add simple-core dependecies (tlestach@redhat.com)
-- chekstyle fix (tlestach@redhat.com)
-
-* Sun Aug 15 2010 Tomas Lestach <tlestach@redhat.com> 1.2.4-1
-- taskomatic enhancements (tlestach@redhat.com)
-- 620149 - Restore Users tab for Org Admins (colin.coe@gmail.com)
-- System Notes pages PXT to java (colin.coe@gmail.com)
-
-* Thu Aug 12 2010 Justin Sherrill <jsherril@redhat.com> 1.2.3-1
-- fixing compile errors (jsherril@redhat.com)
-
-* Wed Aug 11 2010 Partha Aji <paji@redhat.com> 1.2.2-1
-- 562555 - Added code to scrub activation key names and descriptions
-  (paji@redhat.com)
-- Removed a stupid class that was unused (paji@redhat.com)
-
-* Tue Aug 10 2010 Partha Aji <paji@redhat.com> 1.2.1-1
-- 622715 - Fixed dups profile bug where unentitled systems were being wrongly
-  reported as entitled (paji@redhat.com)
-- 620463 - Fixed a KS bug (paji@redhat.com)
-- fixing issue where "guests consuming regular entitlement page" would show
-  guests that were recieving free entitlements because their host had a virt
-  entitlement (jsherril@redhat.com)
-- bumping package versions for 1.2 (mzazrivec@redhat.com)
-
-* Tue Aug 10 2010 Milan Zazrivec <mzazrivec@redhat.com> 1.1.50-1
-- 621528 - Fixed dupes sys compare page to deal with unentitled systems
-
-* Mon Aug 09 2010 Partha Aji <paji@redhat.com> 1.1.49-1
-- 620341 - Fixed a dupes query (paji@redhat.com)
-- 576779 - fixing issue where selecting systems to apply a single errata to
-  would only work on the first page ful (jsherril@redhat.com)
-- 619301 - Fixed a ypo in a i18n string (paji@redhat.com)
-
-* Mon Aug 09 2010 Milan Zazrivec <mzazrivec@redhat.com> 1.1.48-1
-- Massaged the sys ents page a little more (paji@redhat.com)
-- Added some tool tips on the Multi Org System Entitlements page
-  (paji@redhat.com)
-- fixing unit test that was written incorrectly to start with
-  (jsherril@redhat.com)
-- I18nized Manage and Clear (paji@redhat.com)
-
-* Thu Aug 05 2010 Partha Aji <paji@redhat.com> 1.1.47-1
-- 621520 - Fixed a bug where the 'clear' box ignored extra request parameters
-  (paji@redhat.com)
-- Fixed a couple of dup queries to use having (paji@redhat.com)
-- making the editarea not highlight by default (jsherril@redhat.com)
-- 616041 - fixing issue where deploying config files for multiple servers
-  scheduled multiple actions instead of one (jsherril@redhat.com)
-- 596831 - fixing issue where non-internationalized strings were stored and
-  displayed for the SSM operations pages (jsherril@redhat.com)
-
-* Thu Aug 05 2010 Milan Zazrivec <mzazrivec@redhat.com> 1.1.46-1
-- 616785 - fixing issue where selecting "update Properties" on the system
-  details edit page would set "Auto Update Errata" to no, even if it had been
-  previously set to yes
-- 601058 - fixing issue where hitting update on the kickstart operating system
-  tab would overwrite the custom url
-- 575981 - fixing issue where non-user scheduled actions wouldnt show up in the
-  scheduled list
-- convert hardware.pxt to Java
-
-* Tue Aug 03 2010 Partha Aji <paji@redhat.com> 1.1.45-1
-- Fixed byte[] -> string conversion bugs that were created during the
-  blob->binary commit (paji@redhat.com)
-
-* Tue Aug 03 2010 Shannon Hughes <shughes@redhat.com> 1.1.44-1
-- we need to use epoch of 1 for 1.6.0 and greater according to fedora java package rules (shughes@redhat.com)
-
-* Mon Aug 02 2010 Milan Zazrivec <mzazrivec@redhat.com> 1.1.43-1
-- use objectweb-asm for Fedora-13 and beyond
-
-* Mon Aug 02 2010 Milan Zazrivec <mzazrivec@redhat.com> 1.1.42-1
-- point taskomatic to slf4j jars
-
-* Fri Jul 30 2010 Justin Sherrill <jsherril@redhat.com> 1.1.41-1
-- 619381 - fixing issue where reprovisioning a system would cause registration
-  to fail in the %%post section resulting in the system not being registered at
-  all. (jsherril@redhat.com)
-
-* Fri Jul 30 2010 Shannon Hughes <shughes@redhat.com> 1.1.40-1
-- modify build requires java for epoc 1:1.6.0
-
-* Fri Jul 30 2010 Justin Sherrill <jsherril@redhat.com> 1.1.39-1
-- few more changes for asm vs objectweb-asm detection (jsherril@redhat.com)
-
-* Fri Jul 30 2010 Justin Sherrill <jsherril@redhat.com> 1.1.38-1
-- taking a stab at alternating between asm.jar and objectweb-asm/asm.jar to
-  handle errors with taskomatic on fedora13 (jsherril@redhat.com)
-
-* Thu Jul 29 2010 Partha Aji <paji@redhat.com> 1.1.37-1
-- Config Management schema update + ui + symlinks (paji@redhat.com)
-- 603133 - fixing issue where system within a group that were unentitled would
-  still factor into whether the group would show up with an exclamation point
-  (jsherril@redhat.com)
-- Symlink /var/www/html/pub in devel environment (coec@spacey.coesta.com)
-- Fix checkstyle errors (coec@spacey.coesta.com)
-- 563797 - changing behavior of lookup exceptions to print a smaller error as
-  well as not send an email by default (jsherril@redhat.com)
-- 533190 - fixing issue where deleting more than 1000 errata would throw a
-  database error (jsherril@redhat.com)
-- 514426 - changing list tag behavior to show fliter box even if the user has
-  filtered something and got no results (jsherril@redhat.com)
-- 595524 - changing improper accesses to /ks/dist to return a file not found
-  (jsherril@redhat.com)
-- getting rid of tabs (jsherril@redhat.com)
-- 591863 - making pre and post logging work for scripts that are not bash
-  scripts (jsherril@redhat.com)
-- fixing missing escaped command that broke kickstart rendering
-  (jsherril@redhat.com)
-- System currency phase 2 (coec@spacey.coesta.com)
-- Fix 'Duplicate message key found in XML Resource file' message
-  (coec@spacey.coesta.com)
-- added new API functions system.listPackageProfiles and
-  system.deletePackageProfile (aparsons@redhat.com)
-- fixed the system counts in the *_action_list queries (aparsons@redhat.com)
-- 580086 - cleaning up some code related with system group intersection and
-  fixing one possible cause of not calculating the intersection correctly
-  (jsherril@redhat.com)
-- checkstyle fixes (jsherril@redhat.com)
-- checkstyle fixes (jsherril@redhat.com)
-- 582085 - fixing issue where renaming an errata with keywords would fail
-  (jsherril@redhat.com)
-- 582995 - fixing the automatic escaping of dollar signs within a raw kickstart
-  (jsherril@redhat.com)
-- removing mistakenly included debug message (jsherril@redhat.com)
-- 616267 - fixing issue where system.listPackages api call would return nothing
-  if the client had not uploaded the arch for the installed packages (older
-  rhel 4 clients) (jsherril@redhat.com)
-
-* Mon Jul 26 2010 Tomas Lestach <tlestach@redhat.com> 1.1.36-1
-- alter the return type of system.listLatestAvailablePackage
-  (aparsons@redhat.com)
-- added new API call system.listLatestAvailablePackage that will list the
-  latest available version of a package for each system in the list
-  (aparsons@redhat.com)
-- add counts for the number of completed/failed/inprogress systems to the
-  ScheduledAction DTO and schedule.list*Actions API calls (aparsons@redhat.com)
-- added new API call schedule.rescheduleActions (aparsons@redhat.com)
-
-* Fri Jul 23 2010 Michael Mraka <michael.mraka@redhat.com> 1.1.35-1
-- fixing new connection stuff to allow for the thin client
-- Add system migration to webUI
-
-* Thu Jul 22 2010 Michael Mraka <michael.mraka@redhat.com> 1.1.34-1
-- modified java to use global database information
-- fixed asm for Fedora 13
-
-* Tue Jul 20 2010 Justin Sherrill <jsherril@redhat.com> 1.1.33-1
-- Initial set of changes to show the 'files' include info on dirs and symlinks
-  (paji@redhat.com)
-- Making spacewalk-java build correctly for fedora 13 (jsherril@redhat.com)
-* Tue Jul 20 2010 Justin Sherrill <jsherril@redhat.com> 1.1.32-1
-- fixing java build scripts to use objectweb-asm library if it exists versus
-  the normal asm (jsherril@redhat.com)
-- add path to oracle xe library for taskomatic (msuchy@redhat.com)
-- converting hibernate blobs to binary data types to hopefully work better in
-  postgresql (jsherril@redhat.com)
-
-* Tue Jul 20 2010 Tomas Lestach <tlestach@redhat.com> 1.1.31-1
-- checkstyle fix (tlestach@redhat.com)
-- 584860 - do not return empty partition strings (tlestach@redhat.com)
-- 584860 - kickstart.profile.system.getPartitioningScheme does not return
-  include statements (aparsons@redhat.com)
-- 584864 - added API method kickstart.profile.downloadRenderedKickstart
-  (aparsons@redhat.com)
-- 584852 - added API configchannel.listSubscribedSystems (aparsons@redhat.com)
-- Added a nice org updated message for the org config page (paji@redhat.com)
-- 599612 - making the SSM able to subscripe systems to shared channels
-  (jsherril@redhat.com)
-- checkstyle fix (jsherril@redhat.com)
-- making kickstarts not fail if multiple of the same NVREA are in the same
-  channel (jsherril@redhat.com)
-- 600502 - speeding up system.getId() api call (jsherril@redhat.com)
-
-* Mon Jul 19 2010 Milan Zazrivec <mzazrivec@redhat.com> 1.1.30-1
-- use db_* options from rhn.conf to retrieve database connection info
-- Added unit tests for SystemHandlerTest.convertToFlex
-- unit test fix
-- fixing un-escaped dollar sign in %%post script that deals with rewriting
-  /etc/sysconfig/rhn/up2date
-
-* Fri Jul 16 2010 Justin Sherrill <jsherril@redhat.com> 1.1.29-1
-- fixing compile breakage (jsherril@redhat.com)
-
-* Fri Jul 16 2010 Partha Aji <paji@redhat.com> 1.1.28-1
-- Forgot to add Exception Message ... (paji@redhat.com)
-
-* Fri Jul 16 2010 Milan Zazrivec <mzazrivec@redhat.com> 1.1.27-1
-- fixed typo in system_currency query
-- Added a convert to flex api call and misc improvements on unit tests
-
-* Thu Jul 15 2010 Justin Sherrill <jsherril@redhat.com> 1.1.26-1
-- adding a couple of temp jars back for build system builds
-  (jsherril@redhat.com)
-
-* Thu Jul 15 2010 Justin Sherrill <jsherril@redhat.com> 1.1.25-1
-* Thu Jul 15 2010 Justin Sherrill <jsherril@redhat.com> 1.1.24-1
-- moving temp jars to ivy, and adding needed slf4j jars for quartz unit tests
-  (jsherril@redhat.com)
-- fix checksum info across mulitorg grant actions (shughes@redhat.com)
-- fixed system_currency query (michael.mraka@redhat.com)
-
-* Thu Jul 15 2010 Tomas Lestach <tlestach@redhat.com> 1.1.23-1
-- [PATCH] allow multiple systems to be scheduled for an erratum via the API
-  (aron@redhat.com)
-- checkstyle fixes (tlestach@redhat.com)
-- [PATCH] alter system.scheduleRunScript API call to schedule multiple systems
-  (aron@redhat.com)
-- removed dead file not used anywhere (michael.mraka@redhat.com)
-- oracle client has been removed from /opt/oracle ages ago
-  (michael.mraka@redhat.com)
-- Add system currency report (colin.coe@gmail.com)
-- Added API to list flex guests and eligible flex guests (paji@redhat.com)
-- Added a Configuration page to Orgs to handle maintenance windows
-  (paji@redhat.com)
-- Added the lookupAndBind org to RequestContext so it could be used in various
-  actions (paji@redhat.com)
-- added a simple test to check for stagin content (paji@redhat.com)
-- adding flex guest support for some of the org-entitlement apis
-  (jsherril@redhat.com)
-- making Channel package add page much faster (jsherril@redhat.com)
-- Cleaned up web_customer, rhnPaidOrgs, and rhnDemoOrgs inaddition to moving
-  OrgImpl- Org. These are unused tables/views/columns.. Added upgrade scripts
-  accordingly (paji@redhat.com)
-- fixed a goof up on preferences jspf that didn;t escape content
-  (paji@redhat.com)
-- fixed a comment typo (paji@redhat.com)
-- Added an extra column mapping to OrgImpl object (paji@redhat.com)
-- updating api doc for system.getScriptResults (adding serverId)
-  (tlestach@redhat.com)
-- add serverId to structure returned by system.getScriptResults() API call
-  (aparsons@redhat.com)
-- Corrected a couple of jsp pages where 'label for' was not used
-  (paji@redhat.com)
-- Fix checkstyle errors (colin.coe@gmail.com)
-- Use correct tomcat version (colin.coe@gmail.com)
-- Remove println used in testing (colin.coe@gmail.com)
-- Display calina.out in admin tab, part 2 (colin.coe@gmail.com)
-- Display calina.out in admin tab (colin.coe@gmail.com)
-
-* Fri Jul 09 2010 Justin Sherrill <jsherril@redhat.com> 1.1.22-1
-- 576139 - fixing issue where auto-application of errata would be triggered
-  before the new repodata was generated. (jsherril@redhat.com)
-
-* Thu Jul 08 2010 Shannon Hughes <shughes@redhat.com> 1.1.21-1
-- removing log5j until we get fedora approval; removed velocity since its in
-  tempjars; adding new versions of quartz for cron taskomatic scheduler
-  (shughes@redhat.com)
-
-* Thu Jul 08 2010 Justin Sherrill <jsherril@redhat.com> 1.1.20-1
-- 603258 - fixing issue where channel.software.mergeErrata and mergePackages
-  would not populate the errata/package cache corerctly (jsherril@redhat.com)
-
-* Thu Jul 08 2010 Tomas Lestach <tlestach@redhat.com> 1.1.19-1
-- CobblerSyncTask fix (tlestach@redhat.com)
-- Made entitlement logic handle flex guests when the host is virt (un)entitled
-  (paji@redhat.com)
-- 608811 - fixing issue where virt guest creation would not create the guests
-  to use a virtual bridge. (jsherril@redhat.com)
-
-* Fri Jul 02 2010 Jan Pazdziora 1.1.18-1
-- Use the { call ... } syntax instead of the direct PL/SQL.
-- fix broken repo sync download log file logic (shughes@redhat.com)
-- fixed a couple of issues with the sat scrubber test (paji@redhat.com)
-
-* Thu Jul 01 2010 Tomas Lestach <tlestach@redhat.com> 1.1.17-1
-- replacing ExceptionTranslator for SqlExceptionTranslator and its convert()
-  method for sqlException() (tlestach@redhat.com)
-- Added a sat scrubber test that wipes out old test artifactsw
-  (paji@redhat.com)
-- Added an automatic db test cleanup script as a part of tests
-  (paji@redhat.com)
-- fix bug Validation i18n key (shughes@redhat.com)
-- bug fixing for reposync (shughes@redhat.com)
-- junit modification for repo sync (shughes@redhat.com)
-- checkstyle fix, extra java import (shughes@redhat.com)
-- hook to call create repo sync task in taskomatic (shughes@redhat.com)
-- remove call to repo task from the channel edit/update cmds
-  (shughes@redhat.com)
-- add last log repo sync to edit channel (shughes@redhat.com)
-- remove old repo fields from channel edit page, clean up i18n strings
-  (shughes@redhat.com)
-- making links between repo objects and taskomatic (shughes@redhat.com)
-- lots of checkstyle fixes (shughes@redhat.com)
-- add channel count access for repo objects (shughes@redhat.com)
-- general repo cleanup, bugfixing (shughes@redhat.com)
-- new page: list of repos to sync (session sets) (shughes@redhat.com)
-- struts support for repo sync action (shughes@redhat.com)
-- adding new sync nav, moving add/remove to new tab (shughes@redhat.com)
-- remove debug messages, add extra i18n update string (shughes@redhat.com)
-- db mapping logic for channel repos (shughes@redhat.com)
-- preselect set channel repo logic (shughes@redhat.com)
-- initial jsp support for channel to repo mapping (shughes@redhat.com)
-- change from rhnset to sessionset for repo maps (shughes@redhat.com)
-- intial strut action for channel repository mapping (shughes@redhat.com)
-- strut support for channel repository mapping (shughes@redhat.com)
-- channel nav support for repository mapping (shughes@redhat.com)
-- modify verbage for repo list summary (shughes@redhat.com)
-- logic to delete content sources from db (shughes@redhat.com)
-- minor syntax issue with i18n repo delete strings (shughes@redhat.com)
-- initial files to support Repo delete (shughes@redhat.com)
-- bug fixes for EditRepo, strut path fixes (shughes@redhat.com)
-- RepoEdit page cleanup, jsp fixes (shughes@redhat.com)
-- fix hibernate content obj named queries for Edit Repo (shughes@redhat.com)
-- starting checking content objects off id and org for security; also fix query
-  for taskomatic (shughes@redhat.com)
-- commit before master merge (shughes@redhat.com)
-- adding repo edit commands (shughes@redhat.com)
-- refactoring repo commands to use base class (shughes@redhat.com)
-- more repo content obj clean up (shughes@redhat.com)
-- fix link for repo edit (shughes@redhat.com)
-- quick fix to remove sync query from content source obj (shughes@redhat.com)
-- update channel to handle sync date; remove from content source
-  (shughes@redhat.com)
-- fix incorrect reference to sync column of content source (shughes@redhat.com)
-- adding org id mapping to content source objects (shughes@redhat.com)
-- ise fixes for repo create (shughes@redhat.com)
-- adding url field to repo details form/jsp (shughes@redhat.com)
-- pushing changes to prepare for master merge (shughes@redhat.com)
-- fixed incorrect url syntax for repocreate (shughes@redhat.com)
-- adding repo domain creation logic to manager/action layer
-  (shughes@redhat.com)
-- pushing minor changes before master merge (shughes@redhat.com)
-- repo struts action fnd jsp or creating repo objects. (shughes@redhat.com)
-- support classes for adding a Repo object (shughes@redhat.com)
-- repo validation xsd schema (shughes@redhat.com)
-- adding nav entries for repo create and edit (shughes@redhat.com)
-- struts entries for repo create and edit pages (shughes@redhat.com)
-- adding dynaform for content source creation (shughes@redhat.com)
-- fixing toolbar syntax for repo (shughes@redhat.com)
-- minor tweaks to struts url path and hibernate fix (shughes@redhat.com)
-- adding repolist page to struts (shughes@redhat.com)
-- datasource queries for repolist listtag page (shughes@redhat.com)
-- adding ContentSource DTO object for repo listtags (shughes@redhat.com)
-- setting up ContentSource queries (shughes@redhat.com)
-- fixing compile errors on RepoLister (shughes@redhat.com)
-- initial classes for Repolisting (shughes@redhat.com)
-- adding repo list jsp page (shughes@redhat.com)
-- Revert "fixing accidental branch creation, removing cobbler stubs"
-  (shughes@redhat.com)
-- fixing accidental branch creation, removing cobbler stubs
-  (shughes@redhat.com)
-- new jsp for the repo list (shughes@redhat.com)
-- adding nav menu for external repo management (shughes@redhat.com)
-- minor changes to tests (shughes@redhat.com)
-- more compiliation fixes to support many2many (shughes@redhat.com)
-- fixing breakage after adding many2many objects for yum repo sync
-  (shughes@redhat.com)
-- minor updates to Channel object to add repos (shughes@redhat.com)
-- initial hibernate changes to support many2many relationships of channel to
-  repos (shughes@redhat.com)
-- hibernate changes for existing content source objects (shughes@redhat.com)
-- Fixed some checkstyle errors (paji@redhat.com)
-- 605383 - fixing issue where adding errata to a channel with 'package
-  association' unchecked wouldn't handle arches correctly (jsherril@redhat.com)
-
-* Wed Jun 30 2010 Tomas Lestach <tlestach@redhat.com> 1.1.16-1
-- 591291 - fix also mergeErrata with given start and end date
-  (tlestach@redhat.com)
-- remove exceptions from method definitions that aren't thrown
-  (tlestach@redhat.com)
-- More unit test fixes (paji@redhat.com)
-- Cleared more unit test (paji@redhat.com)
-- Fixed another checkstyle issue (paji@redhat.com)
-- Speeded up a unit test .... (paji@redhat.com)
-- Fixed a checkstyle issue (paji@redhat.com)
-- Fixed fve unit tests Hopefully... (paji@redhat.com)
-- Fixed a dupe key issue (paji@redhat.com)
-- if file is rpm package, use checksum from db, otherwise read whole file
-  (msuchy@redhat.com)
-- Fixed a compile error.... (paji@redhat.com)
-- Added more tests on Orphaned gets entitlements (paji@redhat.com)
-- Added unit tests for VirtEntitlementsManager (paji@redhat.com)
-- Fixed some typos (paji@redhat.com)
-- Added page sizes to flex multiorg pages (paji@redhat.com)
-- fixed a line typo where I forgot to clear the map create in session
-  (paji@redhat.com)
-- Added sorting to channel family-> orgs page (paji@redhat.com)
-- Added flex magic to ChannelFamily -> Orgs page (paji@redhat.com)
-- Added alphabar columns for the mutli org pages (paji@redhat.com)
-- More verbiage on software entitlements page (paji@redhat.com)
-- Updated the software entitlements page to deal with FVE (paji@redhat.com)
-- Added a couple of enhancements on the Org software subs pager
-  (paji@redhat.com)
-- Fixed checkstyle errors (paji@redhat.com)
-- Added code to get multiorgs org -> software channel ents page work with flex
-  entitlements (paji@redhat.com)
-- Forgot to commit EligibleFlexGuestAction (paji@redhat.com)
-- Added the convert to flex plsql operation (paji@redhat.com)
-- More updates to the UI (paji@redhat.com)
-- More UI updates on the Flex Guest Pages added Nav stuff (paji@redhat.com)
-- Made the Flexguest page show entitlements (paji@redhat.com)
-- Initial cut to list eligible flex guests page (paji@redhat.com)
-- Slight refactoring of Virtual Enttitlements (paji@redhat.com)
-- Initial cut of the Flex Guests Page (paji@redhat.com)
-- adding flex guest entitlement columns on the org entitlments page
-  (jsherril@redhat.com)
-- updating rhn_entitlement package for cert activation (jsherril@redhat.com)
-- having setters do the right thing (jsherril@redhat.com)
-- matching hosteds column names for flex guests (jsherril@redhat.com)
-- adding hibernate mapping for flex guests (jsherril@redhat.com)
-
-* Wed Jun 23 2010 Jan Pazdziora 1.1.15-1
-- Fixed a couple of checkstyle errors (paji@redhat.com)
-
-* Mon Jun 21 2010 Jan Pazdziora 1.1.14-1
-- updating rhnPackageRepodata table to not use a reserved word.
-  (jsherril@redhat.com)
-- Fixed a typo in the previous commit (paji@redhat.com)
-- Good Bye Channel License Code (paji@redhat.com)
-
-* Fri Jun 18 2010 Miroslav Suchý <msuchy@redhat.com> 1.1.13-1
-- implement <label> for form fields - sdc/details.jsp (msuchy@redhat.com)
-- implement <label> for form fields - user/create/usercreate.jsp
-  (msuchy@redhat.com)
-- implement <label> for form fields - activationkeys/details.jspf
-  (msuchy@redhat.com)
-- implement <label> for form fields - edit.jsp (msuchy@redhat.com)
-- implement <label> for form fields - orgcreate.jsp (msuchy@redhat.com)
-- implement <label> for form fields - probe-edit.jsp (msuchy@redhat.com)
-- implement <label> for form fields - filter-form.jspf (msuchy@redhat.com)
-- implement <label> for form fields - restart.jsp (msuchy@redhat.com)
-- implement <label> for form fields - monitoring.jsp (msuchy@redhat.com)
-- implement <label> for form fields - bootstrap.jsp (msuchy@redhat.com)
-- implement <label> for form fields - general.jsp (msuchy@redhat.com)
-- 585176 - changing the behavior of the SSM package upgrade screen to handle
-  system and their packages for upgrade invidually, so only packages needed on
-  a system will be installed.  This means that each system is scheduled
-  individually, but at least it is correct (jsherril@redhat.com)
-
-* Thu Jun 17 2010 Miroslav Suchý <msuchy@redhat.com> 1.1.12-1
-- Made the duplicate compares page do confirm delete differently
-  (paji@redhat.com)
-- Added a sort of 'confirm' logic for delete systems in dup compares page
-  (paji@redhat.com)
-- 602591 - "Content-Length" added to response header for different download
-  contents (tlestach@redhat.com)
-- 603890 - fix/rewrite system.listSubscribableBaseChannels API
-  (tlestach@redhat.com)
-- 576314 - fix for errata being added to the email queue multiple times before
-  it can be run (jsherril@redhat.com)
-- bumping up heap to 512m for jsp compiles (shughes@redhat.com)
-- bumping up build heap to 512m (shughes@redhat.com)
-- Removed an unnecessary abstraction for VirtEntitlements (paji@redhat.com)
-- 591291 - associate packages also (when mergeing errata) (tlestach@redhat.com)
-- 601656 - fix channel permission check for errata.clone (tlestach@redhat.com)
-- 601656 - fix channel permission check for channel.software.mergePackages
-  (tlestach@redhat.com)
-- fixing issue where package summary could be null, causing NPE
-  (jsherril@redhat.com)
-- 601656 - fix channel permission check (tlestach@redhat.com)
-- 591291 - clone errata instead of associating them to custom channels
-  (tlestach@redhat.com)
-- fixing hashCode for Errata (tlestach@redhat.com)
-- 529359: Fixed a couple of bugs related to Remote Command Package upgrade
-  (paji@redhat.com)
-- 595473 525588 - fixing small query issue and moving the ssm operation
-  creation to before the (jsherril@redhat.com)
-- 595473 525588 - fixing issue where child channel subscription changes would
-  not use the stored procedure and would instead update rhnServerChannel table
-  directly, bypassing all entitelment logic (jsherril@redhat.com)
-- 525588 - changing SSM child channel subscription page to not use hibernate
-  when doing subscribng (jsherril@redhat.com)
-- Correct 'checkstyle' errors (colin.coe@gmail.com)
-- checkstyle fixes (jsherril@redhat.com)
-- Update errata.setDetails to allow setting CVEs (colin.coe@gmail.com)
-- Allow CVEs to be set on unpublished errata (colin.coe@gmail.com)
-- 585176 - fixing issue where packages were excluded from update on SSM
-  upgradable packages page when the packages had multiple arches
-  (jsherril@redhat.com)
-- 585965 - fixing issue with multilib packages and errata-cache generation,
-  where updating one arch of a package would indicate that the other one was
-  updated as well (jsherril@redhat.com)
-- 563859 - fixing issue where adding errata to x86_64 channels would only get
-  packages of one arch, even if the errata had two (lib packages)
-  (jsherril@redhat.com)
-- unit test fix (jsherril@redhat.com)
-- Adding the correct checkstyle for inactive systems (paji@redhat.com)
-- 576953 - fixing errata search case sensitivity and not searching on partial
-  cve name (jsherril@redhat.com)
-- 588367 - introducing systemgroup.scheduleApplyErrataToActive API call
-  (tlestach@redhat.com)
-- 588367 move applyErrataHelper to ErrataManager (tlestach@redhat.com)
-- Added the dupe compare css and javascript magic (paji@redhat.com)
-- 590204 - fixing issue where pagination wasnt working properly on normal user
-  list page (jsherril@redhat.com)
-- Made the default dups compare page preselect a bunch of items
-  (paji@redhat.com)
-- Improved a error message on Dups systems page (paji@redhat.com)
-- Fix style of commit c4e387bbb1c5cf16f54a2fa968a5613121bc1d7a
-  (lukas.durfina@gmail.com)
-- A more functional dupes compare page (paji@redhat.com)
-- adding distro deletion to cleanup script (jsherril@redhat.com)
-- Removed a no white space after a type cast check since we are not enforcing
-  it anywhere (paji@redhat.com)
-- unit test fix (jsherril@redhat.com)
-- Generate Debian repository (lukas.durfina@gmail.com)
-- Fixed broken unit tests (paji@redhat.com)
-- checkstyle fix (joshua.roys@gtri.gatech.edu)
-- Updated a typo in the  string (paji@redhat.com)
-- Updated a resource string (paji@redhat.com)
-- Added i18n strings for the systemdetails page (paji@redhat.com)
-- Limit automatic config comparisons to diff enabled systems
-  (joshua.roys@gtri.gatech.edu)
-
-* Mon May 10 2010 Partha Aji <paji@redhat.com> 1.1.11-1
-- Added an option to selectively delete instead of reactivate when a system is
-  being reprovisioned (paji@redhat.com)
-- Made ssm operations use OperationDetailsDto instead of just dealing with
-  plain maps and random attributes (paji@redhat.com)
-- unit tset fix (jsherril@redhat.com)
-- 528884 - fixing issue where cloning ks profiles wouldnt clone virt info
-  (jsherril@redhat.com)
-- Added stubs for the duplicate profiles compare page (paji@redhat.com)
-- Fixed a hibernate bug on capabilities object. Removed created and modified
-  from mapping (paji@redhat.com)
-- 568962 - get correct set of errata to merge (tlestach@redhat.com)
-- Fix a NPE in the Audit code (joshua.roys@gtri.gatech.edu)
-- Added the import tree.js part to the expansion decorator so its used on a
-  need to use bases (paji@redhat.com)
-- Added the logic to handle Delete from the Dup Systems page (paji@redhat.com)
-- Made the dup systems page use ssm (paji@redhat.com)
-- Made the expansion decorator show the show all|hide all correctly
-  (paji@redhat.com)
-- queuing channel repo generation for new channels (jsherril@redhat.com)
-- Fixed a pagination issue that occurred on first page load (paji@redhat.com)
-- ignoring virt bonded interfaces, changing dups page to not sure the same set,
-  and fixing inactive counts on mac and hostname pages (jsherril@redhat.com)
-- 585901 - add an extra null condition (tlestach@redhat.com)
-- Added a form var to keep track of inactive count (paji@redhat.com)
-- Added logic for all the 3 tabs to use the same set as they refer to the same
-  list (paji@redhat.com)
-- Added Nav Tabs + hostname /mac address functionality + cleaned up the i18n
-  Strings (paji@redhat.com)
-- adding inactive drop down box and select inactive button
-  (jsherril@redhat.com)
-- Changed the tree behaviour to always expand (paji@redhat.com)
-- Fixed checkstyle (paji@redhat.com)
-- Commiting the Select All magic stuff (paji@redhat.com)
-- 588901 - fix to_package_id (joshua.roys@gtri.gatech.edu)
-
-* Wed May 05 2010 Tomas Lestach <tlestach@redhat.com> 1.1.10-1
-- 585901 - recursive comps search (tlestach@redhat.com)
-- More work on select all magic (paji@redhat.com)
-- 588901 - Fix listLatestUpgradablePackages API results
-  (joshua.roys@gtri.gatech.edu)
-- Fixed an accidental compile error that occurred due to a previous commit
-  (paji@redhat.com)
-- Added some magic to show the system names and url instead of ids in the dups
-  page (paji@redhat.com)
-- added an nbsp to space the text better (paji@redhat.com)
-- Added a new tag attribute to filter by ip address (paji@redhat.com)
-- More list tag enhancements (paji@redhat.com)
-- Updated the list tag to deal with parent vs child filtering (paji@redhat.com)
-- More changes to properly handle selection javascript magic (paji@redhat.com)
-- Needed to add more JS magic to get selections to work (paji@redhat.com)
-- Quick fix to deal with a null pointer that would ve occued on a logdebg
-  (paji@redhat.com)
-- Added code to get checkbox grouping to work (paji@redhat.com)
-- Got the tree filters working (paji@redhat.com)
-- Fixed a checkstyle error (paji@redhat.com)
-- fixing RowRenderer, to do coloring more like the mockups
-  (jsherril@redhat.com)
-- Made the post reactivation key logic more fail safe.. (paji@redhat.com)
-
-* Thu Apr 29 2010 Partha Aji <paji@redhat.com> 1.1.9-1
-- Added new cobbler snippets to enable sytem reactivation on bare metal reprovisioning
-  (paji@redhat.com)
-- Added code to show general snippets created in spacewalk.
-- Remove spammy audit types from default search (joshua.roys@gtri.gatech.edu)
-
-* Thu Apr 29 2010 Tomas Lestach <tlestach@redhat.com> 1.1.8-1
-- introducing DistChannelHandler (tlestach@redhat.com)
-- add 2 new DistChannelMap related queries with appropriate methods
-  (tlestach@redhat.com)
-- rename {lookup,find}ByOsReleaseAndChannelArch ->
-  ByProductNameReleaseAndChannelArch (tlestach@redhat.com)
-- Added all the javascript macgic needed to show and hide stuff
-  (paji@redhat.com)
-- Fixed a Compile typo to work with 1.5 compiler (paji@redhat.com)
-
-* Wed Apr 28 2010 Jan Pazdziora 1.1.7-1
-- Added new expandable and non-expandable columns. Also UI improvements
-  (paji@redhat.com)
-- adding expandable row renderer and adding it to duplicate page
-  (jsherril@redhat.com)
-- Added an 'expandable' tag function to differentiate between parent/child
-  (paji@redhat.com)
-- Got the new treeable list tag in a more stable state (paji@redhat.com)
-- Better looking Duplicate Ips page (paji@redhat.com)
-- The relativeFilename in rhnChannelComps is really relative, need to join with
-  slash.
-- converting Duplicate dtos to use new expandable interface
-  (jsherril@redhat.com)
-- Added initial entry point for duplicate ip page (paji@redhat.com)
-- Added initial mods to list tag to deal with simple trees (paji@redhat.com)
-- adding row renderer (jsherril@redhat.com)
-- creating RowRenderer to provide alternate ways to render the styles of each
-  row (jsherril@redhat.com)
-- remove @Override, since it is not an Override (tlestach@redhat.com)
-- Change from nested select to inner join (colin.coe@gmail.com)
-- Got the delete systems  confirm page completed. (paji@redhat.com)
-- Make bash the default for syntax highlighting (colin.coe@gmail.com)
-
-* Fri Apr 23 2010 Justin Sherrill <jsherril@redhat.com> 1.1.6-1
-- adding duplicate system manager layer and api calls (jsherril@redhat.com)
-- adding server delete event for duplicate profiles (shughes@redhat.com)
-- Moved SSM System DeleteConfirm page to java to facilitate Deletion using the
-  message queue infrastructure (paji@redhat.com)
-- allowing the period character is cobbler system records (jsherril@redhat.com)
-
-* Wed Apr 21 2010 Justin Sherrill <jsherril@redhat.com> 1.1.5-1
-- adding feature to preselect a kickstart profile for provisioning if the
-  cobbler system record for that system has it selected (jsherril@redhat.com)
-- 580927 - sorting advanced options (jsherril@redhat.com)
-- fixing broken unit tests and properly picking the right exception
-  (jsherril@redhat.com)
-- Addition of channel.software.getChannelLastBuildById API call
-  (james.hogarth@gmail.com)
-
-* Mon Apr 19 2010 Michael Mraka <michael.mraka@redhat.com> 1.1.4-1
-- 576211 - fixed server name replacement pattern
-- removing log5j stuff
-- fix issue with PSQLException
-
-* Fri Apr 16 2010 Justin Sherrill <jsherril@redhat.com> 1.1.2-1
-- bumping spec files to future 1.1 packages (shughes@redhat.com)
-- 516983 - making it clearer that a distro cannot be deleted if profiles are
-  associated with it. Also fixing the nav for that page (jsherril@redhat.com)
-- Fix the SELinux regex to handle MLS categories better
-  (joshua.roys@gtri.gatech.edu)
-- Fix SSM 'Select All' button on configuration pages
-  (joshua.roys@gtri.gatech.edu)
-- xmlrpc: Put the symlink target in 'contents' (joshua.roys@gtri.gatech.edu)
-- adding velocity dep (jsherril@redhat.com)
-- Add 'arch' to channel.list*Channels (colin.coe@gmail.com)
-- Fix xmlrpc file-type for symlinks (joshua.roys@gtri.gatech.edu)
-- adding log5j to ivy stuff, and moving the repo to parthas fedorapeople
-  account (jsherril@redhat.com)
-- 576907 - making same display changes for system sync (tlestach@redhat.com)
-- Move systemlogs directory out of /var/satellite (joshua.roys@gtri.gatech.edu)
-- 580227 - displaying dates in the same format (tlestach@redhat.com)
-=======
->>>>>>> 6bde52fb
