%{!?__redhat_release:%define __redhat_release UNKNOWN}
%define cobprofdir      %{_localstatedir}/lib/rhn/kickstarts
%define cobprofdirup    %{_localstatedir}/lib/rhn/kickstarts/upload
%define cobprofdirwiz   %{_localstatedir}/lib/rhn/kickstarts/wizard
%define cobdirsnippets  %{_localstatedir}/lib/rhn/kickstarts/snippets
%define realcobsnippetsdir  %{_localstatedir}/lib/cobbler/snippets
%define cobblerdir          %{_localstatedir}/lib/cobbler

%if  0%{?rhel} && 0%{?rhel} < 6
%define appdir          %{_localstatedir}/lib/tomcat5/webapps
%define jardir          %{_localstatedir}/lib/tomcat5/webapps/rhn/WEB-INF/lib
%else
%if 0%{?fedora}
%define appdir          %{_localstatedir}/lib/tomcat/webapps
%define jardir          %{_localstatedir}/lib/tomcat/webapps/rhn/WEB-INF/lib
%else
%define appdir          %{_localstatedir}/lib/tomcat6/webapps
%define jardir          %{_localstatedir}/lib/tomcat6/webapps/rhn/WEB-INF/lib
%endif
%endif

%if 0%{?rhel} && 0%{?rhel} >= 6
# checkstyle is broken on Fedoras - we skip for now
# RHEL5 checkstyle4 is incompatible with checkstyle5
%define run_checkstyle  1
%endif
%if 0%{?suse_version}
%define run_checkstyle  1
%endif


Name: spacewalk-java
Summary: Spacewalk Java site packages
Group: Applications/Internet
License: GPLv2
Version: 2.1.41
Release: 1%{?dist}
URL:       https://fedorahosted.org/spacewalk
Source0:   https://fedorahosted.org/releases/s/p/spacewalk/%{name}-%{version}.tar.gz
BuildRoot: %{_tmppath}/%{name}-%{version}-%{release}-root-%(%{__id_u} -n)
BuildArch: noarch
ExclusiveArch: x86_64 s390x

Summary: Java web application files for Spacewalk
Group: Applications/Internet

# for RHEL6 we need to filter out several package versions
%if  0%{?rhel} && 0%{?rhel} >= 6
# cglib is not compatible with hibernate and asm from RHEL6
Requires: cglib < 2.2
# we dont want jfreechart from EPEL because it has different symlinks
Requires: jfreechart < 1.0.13
%else
Requires: cglib
Requires: jfreechart >= 1.0.9
%endif

Requires: bcel
Requires: c3p0 >= 0.9.1
Requires: dwr >= 3
%if 0%{?fedora}
Requires: hibernate3 >= 3.6.10
Requires: hibernate3-c3p0 >= 3.6.10
Requires: hibernate3-ehcache >= 3.6.10
Requires: javassist
%else
Requires: hibernate3 = 0:3.2.4
%endif
Requires: java >= 1.6.0
#Requires: java-devel >= 1.6.0
Requires: jakarta-commons-lang >= 0:2.1
Requires: jakarta-commons-codec
Requires: jakarta-commons-discovery
Requires: jakarta-commons-cli
Requires: jakarta-commons-el
Requires: jakarta-commons-fileupload
Requires: jakarta-taglibs-standard
Requires: jcommon
Requires: jdom
Requires: jta
Requires: log4j
Requires: redstone-xmlrpc
Requires: oscache
Requires: pam-modules
Requires: snakeyaml
Requires: sudo
# EL5 = Struts 1.2 and Tomcat 5, EL6+/recent Fedoras = 1.3 and Tomcat 6
%if 0%{?rhel} && 0%{?rhel} < 6
Requires: tomcat5
Requires: jasper5
Requires: tomcat5-servlet-2.4-api
Requires: struts >= 1.2.9
%else
%if 0%{?fedora}
Requires: tomcat >= 7
Requires: tomcat-lib >= 7
Requires: tomcat-servlet-3.0-api >= 7
Requires: struts >= 0:1.3.0
Requires: struts-taglib >= 0:1.3.0
%else
Requires: tomcat6
Requires: tomcat6-lib
Requires: tomcat6-servlet-2.5-api
# SUSE = 1.2 and Tomcat 6
%if 0%{?suse_version}
Requires: struts >= 1.2.9
%else
Requires: struts >= 1.3.0
Requires: struts-taglib >= 1.3.0
%endif
%endif
%endif
Requires: xalan-j2 >= 2.6.0
Requires: xerces-j2
Requires: simple-core
Requires: simple-xml
Requires: sitemesh
Requires: stringtree-json
Requires: susestudio-java-client
Requires: spacewalk-java-config
Requires: spacewalk-java-lib
Requires: spacewalk-java-jdbc
Requires: spacewalk-branding
Requires: jpackage-utils >= 1.5
Requires: cobbler >= 2.0.0
Requires: dojo
%if 0%{?fedora}
Requires: apache-commons-io
Requires: apache-commons-logging
%else
Requires: jakarta-commons-io
Requires: jakarta-commons-logging
%endif
BuildRequires: ant
BuildRequires: ant-apache-regexp
BuildRequires: java-devel >= 1.6.0
BuildRequires: ant-contrib
BuildRequires: ant-junit
BuildRequires: ant-nodeps
BuildRequires: antlr >= 2.7.6
BuildRequires: tanukiwrapper
Requires: classpathx-mail
BuildRequires: classpathx-mail
BuildRequires: libxml2
BuildRequires: /usr/bin/perl
%if 0%{?run_checkstyle}
BuildRequires: checkstyle
%endif
%if ! 0%{?omit_tests} > 0
BuildRequires: translate-toolkit
%endif

# Sadly I need these to symlink the jars properly.
BuildRequires: bcel
BuildRequires: c3p0 >= 0.9.1
BuildRequires: concurrent
BuildRequires: cglib
BuildRequires: dom4j
BuildRequires: dwr >= 3
%if 0%{?fedora}
BuildRequires: hibernate3 >= 0:3.6.10
BuildRequires: hibernate3-c3p0 >= 3.6.10
BuildRequires: hibernate3-ehcache >= 3.6.10
BuildRequires: ehcache-core
BuildRequires: javassist
%else
BuildRequires: hibernate3 = 0:3.2.4
%endif
BuildRequires: jaf
BuildRequires: jakarta-commons-cli
BuildRequires: jakarta-commons-codec
BuildRequires: jakarta-commons-collections
BuildRequires: jakarta-commons-discovery
BuildRequires: jakarta-commons-el
BuildRequires: jakarta-commons-fileupload
BuildRequires: jakarta-commons-validator
BuildRequires: jakarta-taglibs-standard
BuildRequires: jcommon
BuildRequires: jdom
BuildRequires: jfreechart >= 1.0.9
BuildRequires: jta
BuildRequires: jsch
BuildRequires: redstone-xmlrpc
BuildRequires: oscache
BuildRequires: quartz
BuildRequires: simple-core
BuildRequires: simple-xml
BuildRequires: snakeyaml
BuildRequires: stringtree-json
BuildRequires: susestudio-java-client
# SUSE additional build requirements
%if 0%{?suse_version}
%ifarch x86_64
BuildRequires: oracle-instantclient11.2-basic
%endif
BuildRequires: log4j
%endif
# EL5 = Struts 1.2 and Tomcat 5, EL6+/recent Fedoras = 1.3 and Tomcat 6
%if 0%{?rhel} && 0%{?rhel} < 6
BuildRequires: struts >= 0:1.2.9
BuildRequires: jsp
BuildRequires: jasper5
%else
%if 0%{?fedora}
BuildRequires: struts >= 0:1.3.0
BuildRequires: struts-taglib >= 0:1.3.0
BuildRequires: tomcat >= 7
BuildRequires: tomcat-lib >= 7
BuildRequires: jpackage-utils
%else
# SUSE = Struts 1.2 and Tomcat 6
%if 0%{?suse_version}
BuildRequires: struts >= 1.2.9
%else
BuildRequires: struts >= 1.3.0
BuildRequires: struts-taglib >= 1.3.0
%endif
BuildRequires: tomcat6
BuildRequires: tomcat6-lib
%endif
%endif
BuildRequires: sitemesh
BuildRequires: postgresql-jdbc
%if 0%{?fedora}
# spelling checker is only for Fedoras (no aspell in RHEL6)
BuildRequires: aspell aspell-en libxslt
BuildRequires: apache-commons-io
%else
BuildRequires: jakarta-commons-io
%endif
Obsoletes: rhn-java < 5.3.0
Obsoletes: rhn-java-sat < 5.3.0
Obsoletes: rhn-oracle-jdbc-tomcat5 <= 1.0
Provides: rhn-java = %{version}-%{release}
Provides: rhn-java-sat = %{version}-%{release}
Provides: rhn-oracle-jdbc-tomcat5 = %{version}-%{release}

%if 0%{?fedora} && 0%{?fedora} >= 15
Requires: classpathx-jaf
%endif

%description
This package contains the code for the Java version of the Spacewalk Web Site.

%package config
Summary: Configuration files for Spacewalk Java
Group: Applications/Internet
Obsoletes: rhn-java-config < 5.3.0
Obsoletes: rhn-java-config-sat < 5.3.0
Provides: rhn-java-config = %{version}-%{release}
Provides: rhn-java-config-sat = %{version}-%{release}

%description config
This package contains the configuration files for the Spacewalk Java web
application and taskomatic process.

%package lib
Summary: Jar files for Spacewalk Java
Group: Applications/Internet
Obsoletes: rhn-java-lib < 5.3.0
Obsoletes: rhn-java-lib-sat < 5.3.0
Provides: rhn-java-lib = %{version}-%{release}
Provides: rhn-java-lib-sat = %{version}-%{release}
Requires: /usr/bin/sudo

%description lib
This package contains the jar files for the Spacewalk Java web application
and taskomatic process.

%package oracle
Summary: Oracle database backend support files for Spacewalk Java
Group: Applications/Internet
Requires: ojdbc14
BuildRequires: ojdbc14
%if  0%{?rhel} && 0%{?rhel} < 6
Requires: tomcat5
%else
%if 0%{?fedora}
Requires: tomcat >= 7
%else
Requires: tomcat6
%endif
%endif
Provides: spacewalk-java-jdbc = %{version}-%{release}

%description oracle
This package contains Oracle database backend files for the Spacewalk Java.

%package postgresql
Summary: PostgreSQL database backend support files for Spacewalk Java
Group: Applications/Internet
Requires: postgresql-jdbc
%if  0%{?rhel} && 0%{?rhel} < 6
Requires: tomcat5
%else
%if 0%{?fedora}
Requires: tomcat >= 7
%else
Requires: tomcat6
%endif
%endif
Provides: spacewalk-java-jdbc = %{version}-%{release}

%description postgresql
This package contains PostgreSQL database backend files for the Spacewalk Java.


%if ! 0%{?omit_tests} > 0
%package tests
Summary: Test Classes for testing spacewalk-java
Group:  Applications/Internet

BuildRequires:  jmock < 2.0
Requires: jmock < 2.0
Requires: ant-junit

%description tests
This package contains testing files of spacewalk-java.  

%files tests
%defattr(-,root,root)
%dir %{_datadir}/rhn/unit-tests
%{_datadir}/rhn/lib/rhn-test.jar
%{_datadir}/rhn/unit-tests/*
%{_datadir}/rhn/unittest.xml
%{jardir}/mockobjects*.jar
%{jardir}/strutstest*.jar
%endif

%package -n spacewalk-taskomatic
Summary: Java version of taskomatic
Group: Applications/Internet

# for RHEL6 we need to filter out several package versions
%if  0%{?rhel} && 0%{?rhel} >= 6
# cglib is not compatible with hibernate and asm from RHEL6
Requires: cglib < 2.2
# we dont want jfreechart from EPEL because it has different symlinks
Requires: jfreechart < 1.0.13
%else
Requires: cglib
Requires: jfreechart >= 1.0.9
%endif

Requires: bcel
Requires: c3p0 >= 0.9.1
%if 0%{?fedora}
Requires: hibernate3 >= 3.6.10
Requires: hibernate3-c3p0 >= 3.6.10
Requires: hibernate3-ehcache >= 3.6.10
Requires: javassist
%else
Requires: hibernate3 >= 3.2.4
%endif
Requires: java >= 1.6.0
Requires: jakarta-commons-lang >= 2.1
Requires: jakarta-commons-cli
Requires: jakarta-commons-codec
Requires: jakarta-commons-dbcp
%if 0%{?fedora}
Requires: apache-commons-logging
%else
Requires: jakarta-commons-logging
%endif
Requires: jakarta-taglibs-standard
Requires: jcommon
Requires: jsch
Requires: log4j
Requires: oscache
Requires: pam-modules
Requires: xalan-j2 >= 2.6.0
Requires: xerces-j2
Requires: tanukiwrapper
Requires: simple-core
Requires: spacewalk-java-config
Requires: spacewalk-java-lib
Requires: spacewalk-java-jdbc
Requires: concurrent
Requires: quartz < 2.0
Conflicts: quartz >= 2.0
Requires: cobbler >= 2.0.0
Obsoletes: taskomatic < 5.3.0
Obsoletes: taskomatic-sat < 5.3.0
Provides: taskomatic = %{version}-%{release}
Provides: taskomatic-sat = %{version}-%{release}
%if 0%{?suse_version}
Requires(post): %fillup_prereq %insserv_prereq
Requires(preun): %fillup_prereq %insserv_prereq
Requires: satsolver-tools
%else
Requires(post): chkconfig
Requires(preun): chkconfig
# This is for /sbin/service
Requires(preun): initscripts
%endif

%description -n spacewalk-taskomatic
This package contains the Java version of taskomatic.

%prep
%setup -q

# missing tomcat juli JAR (needed for JSP precompilation) - bug 661244
if test -d /usr/share/tomcat6; then
    mkdir -p build/build-lib
    if test ! -h /usr/share/java/tomcat6/tomcat-juli.jar; then
        ln -s /usr/share/tomcat6/bin/tomcat-juli.jar \
            build/build-lib/tomcat-juli.jar
    else
        ln -s /usr/share/java/tomcat6/tomcat-juli.jar \
                build/build-lib/tomcat-juli.jar
    fi
fi

%if 0%{?fedora} && 0%{?fedora} >= 19
%define skip_xliff  1
%endif

%if ! 0%{?omit_tests} > 0 && ! 0%{?skip_xliff}
find . -name 'StringResource_*.xml' |      while read i ;
    do echo $i
    # check for common localizations issues
    ln -s $(basename $i) $i.xliff
    CONTENT=$(pofilter --progress=none --nofuzzy --gnome \
                       --excludefilter=untranslated \
                       --excludefilter=purepunc \
                       $i.xliff 2>&1)
    if [ -n "$CONTENT" ]; then
        echo ERROR - pofilter errors: "$CONTENT"
        exit 1
    fi
    rm -f $i.xliff

    #check duplicate message keys in StringResource_*.xml files
    CONTENT=$(/usr/bin/xmllint --format "$i" | /usr/bin/perl -lne 'if (/<trans-unit( id=".+?")?/) { print $1 if $X{$1}++ }' )
    if [ -n "$CONTENT" ]; then
        echo ERROR - duplicate message keys: $CONTENT
        exit 1
    fi
done
%endif

%build
# compile only java sources (no packing here)
ant -Dprefix=$RPM_BUILD_ROOT init-install compile

%if 0%{?run_checkstyle}
echo "Running checkstyle on java main sources"
export CLASSPATH="build/classes:build/build-lib/*"
export BASE_OPTIONS="-Djavadoc.method.scope=public \
-Djavadoc.type.scope=package \
-Djavadoc.var.scope=package \
-Dcheckstyle.cache.file=build/checkstyle.cache.src \
-Djavadoc.lazy=false \
-Dcheckstyle.header.file=buildconf/LICENSE.txt"
find . -name *.java | grep -vE '(/test/|/jsp/|/playpen/)' | \
xargs checkstyle -c buildconf/checkstyle.xml ||:

echo "Running checkstyle on java test sources"
export BASE_OPTIONS="-Djavadoc.method.scope=nothing \
-Djavadoc.type.scope=nothing \
-Djavadoc.var.scope=nothing \
-Dcheckstyle.cache.file=build/checkstyle.cache.test \
-Djavadoc.lazy=false \
-Dcheckstyle.header.file=buildconf/LICENSE.txt"
find . -name *.java | grep -E '/test/' | grep -vE '(/jsp/|/playpen/)' | \
xargs checkstyle -c buildconf/checkstyle.xml ||:
%endif

<<<<<<< HEAD
#find . -type f -name '*.xml' | xargs perl -CSAD -lne 'for (grep { $_ ne "PRODUCT_NAME" } /\@\@(\w+)\@\@/) { print; $exit = 1;} END { exit $exit }'
=======
# catch macro name errors
find . -type f -name '*.xml' | xargs perl -CSAD -lne '
          for (grep { $_ ne "PRODUCT_NAME" } /\@\@(\w+)\@\@/g) {
              print;
              $exit = 1;
          }
          @r = /((..)?PRODUCT_NAME(..)?)/g ;
          while (@r) {
              $s = shift(@r); $f = shift(@r); $l = shift(@r);
              if ($f ne "@@" or $l ne "@@") {
                  print $s;
                  $exit = 1;
              }
          }
          END { exit $exit }'
>>>>>>> 53694093

%install
rm -rf $RPM_BUILD_ROOT
%if 0%{?fedora} && 0%{?fedora} < 18
mkdir -p $RPM_BUILD_ROOT%{_javadir}/hibernate3
ln -s -f %{_javadir}/hibernate3/hibernate-core.jar $RPM_BUILD_ROOT%{_javadir}/hibernate3/hibernate-core-3.jar
ln -s -f %{_javadir}/hibernate3/hibernate-c3p0.jar $RPM_BUILD_ROOT%{_javadir}/hibernate3/hibernate-c3p0-3.jar
ln -s -f %{_javadir}/hibernate3/hibernate-ehcache.jar $RPM_BUILD_ROOT%{_javadir}/hibernate3/hibernate-ehcache-3.jar
%endif

# on Fedora 19 some jars are named differently
%if 0%{?fedora} && 0%{?fedora} > 18
mkdir -p $RPM_BUILD_ROOT%{_javadir}
ln -s -f %{_javadir}/apache-commons-validator.jar $RPM_BUILD_ROOT%{_javadir}/commons-validator.jar
ln -s -f %{_javadir}/mchange-commons-java.jar $RPM_BUILD_ROOT%{_javadir}/mchange-commons.jar
ln -s -f %{_javadir}/jboss-logging/jboss-logging.jar $RPM_BUILD_ROOT%{_javadir}/jboss-logging.jar
%endif

%if  0%{?rhel} && 0%{?rhel} < 6
ant -Dprefix=$RPM_BUILD_ROOT install-tomcat5
install -d -m 755 $RPM_BUILD_ROOT%{_sysconfdir}/tomcat5/Catalina/localhost/
install -m 755 conf/rhn.xml $RPM_BUILD_ROOT%{_sysconfdir}/tomcat5/Catalina/localhost/rhn.xml
%else
%if 0%{?fedora}
ant -Dprefix=$RPM_BUILD_ROOT install-tomcat7
install -d -m 755 $RPM_BUILD_ROOT%{_sysconfdir}/tomcat/Catalina/localhost/
install -m 755 conf/rhn.xml $RPM_BUILD_ROOT%{_sysconfdir}/tomcat/Catalina/localhost/rhn.xml
%else
ant -Dprefix=$RPM_BUILD_ROOT install-tomcat6
install -d -m 755 $RPM_BUILD_ROOT%{_sysconfdir}/tomcat6/Catalina/localhost/
install -m 755 conf/rhn.xml $RPM_BUILD_ROOT%{_sysconfdir}/tomcat6/Catalina/localhost/rhn.xml
%endif
%endif

# check spelling errors in all resources for English if aspell installed
[ -x "$(which aspell)" ] && scripts/spelling/check_java.sh .. en_US

%if 0%{?fedora}
install -d -m 755 $RPM_BUILD_ROOT%{_sbindir}
install -d -m 755 $RPM_BUILD_ROOT%{_unitdir}
%else
install -d -m 755 $RPM_BUILD_ROOT%{_initrddir}
%endif
install -d -m 755 $RPM_BUILD_ROOT%{_bindir}
install -d -m 755 $RPM_BUILD_ROOT%{_sysconfdir}/rhn
install -d -m 755 $RPM_BUILD_ROOT%{_prefix}/share/rhn
install -d -m 755 $RPM_BUILD_ROOT%{_prefix}/share/rhn/unit-tests
install -d -m 755 $RPM_BUILD_ROOT%{_prefix}/share/rhn/lib
install -d -m 755 $RPM_BUILD_ROOT%{_prefix}/share/rhn/classes
install -d -m 755 $RPM_BUILD_ROOT%{_prefix}/share/rhn/config-defaults
install -d -m 755 $RPM_BUILD_ROOT%{cobprofdir}
install -d -m 755 $RPM_BUILD_ROOT%{cobprofdirup}
install -d -m 755 $RPM_BUILD_ROOT%{cobprofdirwiz}
install -d -m 755 $RPM_BUILD_ROOT%{cobdirsnippets}

%if 0%{?suse_version}
install -d -m 755 $RPM_BUILD_ROOT/%{_localstatedir}/lib/spacewalk/systemlogs
%else
install -d -m 755 $RPM_BUILD_ROOT/%{_var}/spacewalk/systemlogs
%endif

install -d -m 755 $RPM_BUILD_ROOT%{_sysconfdir}/logrotate.d
%if 0%{?fedora}
echo "hibernate.cache.region.factory_class=net.sf.ehcache.hibernate.SingletonEhCacheRegionFactory" >> conf/default/rhn_hibernate.conf
echo "wrapper.java.classpath.49=/usr/share/java/hibernate3/hibernate-core-3.jar
wrapper.java.classpath.61=/usr/share/java/hibernate3/hibernate-ehcache-3.jar
wrapper.java.classpath.62=/usr/share/java/hibernate3/hibernate-c3p0-3.jar
wrapper.java.classpath.63=/usr/share/java/hibernate/hibernate-commons-annotations.jar
wrapper.java.classpath.64=/usr/share/java/slf4j/api.jar
wrapper.java.classpath.65=/usr/share/java/jboss-logging.jar
wrapper.java.classpath.66=/usr/share/java/javassist.jar
wrapper.java.classpath.67=/usr/share/java/ehcache-core.jar
wrapper.java.classpath.68=/usr/share/java/hibernate-jpa-2.0-api.jar" >> conf/default/rhn_taskomatic_daemon.conf
%else
echo "hibernate.cache.provider_class=org.hibernate.cache.OSCacheProvider" >> conf/default/rhn_hibernate.conf
echo "wrapper.java.classpath.48=/usr/share/java/hibernate3.jar" >> conf/default/rhn_taskomatic_daemon.conf
%endif
install -m 644 conf/default/rhn_hibernate.conf $RPM_BUILD_ROOT%{_prefix}/share/rhn/config-defaults/rhn_hibernate.conf
install -m 644 conf/default/rhn_taskomatic_daemon.conf $RPM_BUILD_ROOT%{_prefix}/share/rhn/config-defaults/rhn_taskomatic_daemon.conf
install -m 644 conf/default/rhn_org_quartz.conf $RPM_BUILD_ROOT%{_prefix}/share/rhn/config-defaults/rhn_org_quartz.conf
install -m 644 conf/rhn_java.conf $RPM_BUILD_ROOT%{_prefix}/share/rhn/config-defaults
install -m 755 conf/logrotate/rhn_web_api $RPM_BUILD_ROOT%{_sysconfdir}/logrotate.d/rhn_web_api
%if 0%{?fedora}
install -m 755 scripts/taskomatic $RPM_BUILD_ROOT%{_sbindir}
install -m 755 scripts/taskomatic.service $RPM_BUILD_ROOT%{_unitdir}
%else
install -m 755 scripts/taskomatic $RPM_BUILD_ROOT%{_initrddir}
%endif
# add rc link
mkdir -p $RPM_BUILD_ROOT/%{_sbindir}
ln -sf ../../etc/init.d/taskomatic $RPM_BUILD_ROOT/%{_sbindir}/rctaskomatic

%if 0%{?suse_version}
sed -i -e 's/# Default-Start:/# Default-Start: 3 5/g' $RPM_BUILD_ROOT/%{_initrddir}/taskomatic
%endif

install -m 755 scripts/unittest.xml $RPM_BUILD_ROOT/%{_datadir}/rhn/
install -m 644 build/webapp/rhnjava/WEB-INF/lib/rhn.jar $RPM_BUILD_ROOT%{_datadir}/rhn/lib
%if ! 0%{?omit_tests} > 0
install -m 644 build/webapp/rhnjava/WEB-INF/lib/rhn-test.jar $RPM_BUILD_ROOT%{_datadir}/rhn/lib
cp -a build/classes/com/redhat/rhn/common/conf/test/conf $RPM_BUILD_ROOT%{_datadir}/rhn/unit-tests/
%endif
install -m 644 conf/log4j.properties.taskomatic $RPM_BUILD_ROOT%{_datadir}/rhn/classes/log4j.properties

install -m 644 conf/cobbler/snippets/default_motd  $RPM_BUILD_ROOT%{cobdirsnippets}/default_motd
install -m 644 conf/cobbler/snippets/keep_system_id  $RPM_BUILD_ROOT%{cobdirsnippets}/keep_system_id
install -m 644 conf/cobbler/snippets/post_reactivation_key  $RPM_BUILD_ROOT%{cobdirsnippets}/post_reactivation_key
install -m 644 conf/cobbler/snippets/post_delete_system  $RPM_BUILD_ROOT%{cobdirsnippets}/post_delete_system
install -m 644 conf/cobbler/snippets/redhat_register  $RPM_BUILD_ROOT%{cobdirsnippets}/redhat_register
install -m 644 conf/cobbler/snippets/sles_register    $RPM_BUILD_ROOT%{cobdirsnippets}/sles_register
install -m 644 conf/cobbler/snippets/sles_register_script $RPM_BUILD_ROOT%{cobdirsnippets}/sles_register_script
install -m 644 conf/cobbler/snippets/sles_no_signature_checks $RPM_BUILD_ROOT%{cobdirsnippets}/sles_no_signature_checks

ln -s -f /usr/sbin/tanukiwrapper $RPM_BUILD_ROOT/%{_bindir}/taskomaticd
ln -s -f %{_javadir}/ojdbc14.jar $RPM_BUILD_ROOT%{jardir}/ojdbc14.jar
ln -s -f %{_javadir}/dwr.jar $RPM_BUILD_ROOT%{jardir}/dwr.jar
install -d -m 755 $RPM_BUILD_ROOT/%{realcobsnippetsdir}
ln -s -f  %{cobdirsnippets} $RPM_BUILD_ROOT/%{realcobsnippetsdir}/spacewalk

install -d -m 755 $RPM_BUILD_ROOT%{_datadir}/spacewalk/audit
install -m 644 conf/audit/auditlog-config.yaml $RPM_BUILD_ROOT%{_datadir}/spacewalk/audit/auditlog-config.yaml

%if 0%{?suse_version}
touch $RPM_BUILD_ROOT/%{_localstatedir}/lib/spacewalk/systemlogs/audit-review.log
%else
touch $RPM_BUILD_ROOT/%{_var}/spacewalk/systemlogs/audit-review.log
%endif

# Fedoras have cglib version that is not compatible with asm and need objectweb-asm
# Unfortunately both libraries must be installed for dependencies so we override
# the asm symlink with objectweb-asm here
%if 0%{?fedora}
ln -s -f %{_javadir}/objectweb-asm/asm-all.jar $RPM_BUILD_ROOT%{jardir}/asm_asm.jar
ln -s -f %{_javadir}/objectweb-asm/asm-all.jar $RPM_BUILD_ROOT%{_datadir}/rhn/lib/spacewalk-asm.jar
%else
ln -s -f %{_javadir}/asm/asm.jar  $RPM_BUILD_ROOT%{_datadir}/rhn/lib/spacewalk-asm.jar
%if 0%{?suse_version}
if [ -e %{_javadir}/objectweb-asm/asm-all.jar ]; then
    ln -s -f %{_javadir}/objectweb-asm/asm-all.jar $RPM_BUILD_ROOT%{jardir}/asm_asm.jar
    rm -f $RPM_BUILD_ROOT%{_datadir}/rhn/lib/spacewalk-asm.jar
    ln -s -f %{_javadir}/objectweb-asm/asm-all.jar $RPM_BUILD_ROOT%{_datadir}/rhn/lib/spacewalk-asm.jar
fi
%endif
%endif

# 732350 - On Fedora 15, mchange's log stuff is no longer in c3p0.
%if 0%{?fedora} >= 15
ln -s -f %{_javadir}/mchange-commons.jar $RPM_BUILD_ROOT%{jardir}/mchange-commons.jar
%endif

# delete JARs which must not be deployed
rm -rf $RPM_BUILD_ROOT%{jardir}/jspapi.jar
rm -rf $RPM_BUILD_ROOT%{jardir}/jasper5-compiler.jar
rm -rf $RPM_BUILD_ROOT%{jardir}/jasper5-runtime.jar
rm -rf $RPM_BUILD_ROOT%{jardir}/tomcat*.jar
%if 0%{?omit_tests} > 0
rm -rf $RPM_BUILD_ROOT%{_datadir}/rhn/lib/rhn-test.jar
rm -rf $RPM_BUILD_ROOT/classes/com/redhat/rhn/common/conf/test/conf
rm -rf $RPM_BUILD_ROOT%{_datadir}/rhn/unittest.xml
rm -rf $RPM_BUILD_ROOT%{jardir}/mockobjects*.jar
rm -rf $RPM_BUILD_ROOT%{jardir}/strutstest*.jar
%endif

# show all JAR symlinks
echo "#### SYMLINKS START ####"
find $RPM_BUILD_ROOT%{jardir} -name *.jar
echo "#### SYMLINKS END ####"


%clean
rm -rf $RPM_BUILD_ROOT

%if 0%{?suse_version}
%post -n spacewalk-taskomatic
%{fillup_and_insserv taskomatic}

%preun
%stop_on_removal taskomatic

%postun
%restart_on_update taskomatic
%{insserv_cleanup}

%else
%post -n spacewalk-taskomatic
if [ -f /etc/init.d/taskomatic ]; then
   # This adds the proper /etc/rc*.d links for the script
   /sbin/chkconfig --add taskomatic
fi

%preun -n spacewalk-taskomatic
if [ $1 = 0 ] ; then
   if [ -f /etc/init.d/taskomatic ]; then
      /sbin/service taskomatic stop >/dev/null 2>&1
      /sbin/chkconfig --del taskomatic
   fi
fi
%endif

%files
%defattr(-,root,root)
%if 0%{?suse_version}
%dir %{_localstatedir}/lib/rhn
%dir %{_localstatedir}/lib/spacewalk
%dir %{_localstatedir}/lib/tomcat6
# /etc/tomcat6/Catalina on suse is a link to /var/cache/tomcat6/Catalina
# and we need write permissions for tomcat there. So give this dir
# special owner and permissions.
%dir %attr(755, tomcat, tomcat) /etc/tomcat6/Catalina/localhost
%endif
%defattr(644,tomcat,tomcat,775)
%attr(775, root, tomcat) %dir %{appdir}
%dir %{appdir}/rhn/
%{appdir}/rhn/apidoc/
%{appdir}/rhn/css/
%{appdir}/rhn/errata/
%{appdir}/rhn/help/
%{appdir}/rhn/img/
%{appdir}/rhn/META-INF/
%{appdir}/rhn/schedule/
%{appdir}/rhn/systems/
%{appdir}/rhn/users/
%{appdir}/rhn/*.jsp
%{appdir}/rhn/WEB-INF/classes
%{appdir}/rhn/WEB-INF/decorators
%{appdir}/rhn/WEB-INF/includes
%{appdir}/rhn/WEB-INF/nav
%{appdir}/rhn/WEB-INF/pages
%{appdir}/rhn/WEB-INF/*.xml
# list of all jar symlinks without any version numbers
# and wildcards (except non-symlink velocity)
%{jardir}/antlr.jar
%{jardir}/bcel.jar
%{jardir}/c3p0.jar
%{jardir}/cglib.jar
%{jardir}/commons-beanutils.jar
%{jardir}/commons-cli.jar
%{jardir}/commons-codec.jar
%{jardir}/commons-collections.jar
%{jardir}/commons-digester.jar
%{jardir}/commons-discovery.jar
%{jardir}/commons-el.jar
%{jardir}/commons-fileupload.jar
%{jardir}/commons-io.jar
%{jardir}/commons-lang.jar
%{jardir}/commons-logging.jar
%{jardir}/commons-validator.jar
%{jardir}/concurrent.jar
%{jardir}/dom4j.jar
%{jardir}/dwr.jar
%{jardir}/hibernate3*
%if 0%{?fedora}
%{jardir}/ehcache-core.jar
%{jardir}/hibernate_hibernate-commons-annotations.jar
%{jardir}/hibernate-jpa-2.0-api.jar
%{jardir}/javassist.jar
%{jardir}/slf4j_api.jar
%{jardir}/slf4j_log4j12.jar
%endif
%if 0%{?fedora} && 0%{?fedora} < 18
%{_javadir}/hibernate3/hibernate-core-3.jar
%{_javadir}/hibernate3/hibernate-c3p0-3.jar
%{_javadir}/hibernate3/hibernate-ehcache-3.jar
%endif
%if 0%{?fedora} && 0%{?fedora} > 18
%{_javadir}/commons-validator.jar
%{_javadir}/mchange-commons.jar
%{_javadir}/jboss-logging.jar
%{jardir}/jboss-loggingjboss-logging.jar
%endif
%if 0%{?fedora} && 0%{?fedora} < 19
%{jardir}/jboss-logging.jar
%endif
%{jardir}/jaf.jar
%{jardir}/javamail.jar
%{jardir}/jcommon.jar
%{jardir}/jdom.jar
%{jardir}/jta.jar
%{jardir}/log4j.jar

%if 0%{?fedora} >= 15
%{jardir}/mchange-commons.jar
%endif

%{jardir}/oro.jar
%{jardir}/oscache.jar
%{jardir}/quartz.jar
%{jardir}/redstone-xmlrpc-client.jar
%{jardir}/redstone-xmlrpc.jar
%{jardir}/rhn.jar
%{jardir}/simple-core.jar
%{jardir}/simple-xml.jar
%{jardir}/sitemesh.jar
%{jardir}/snakeyaml.jar
%{jardir}/stringtree-json.jar
%{jardir}/susestudio-java-client.jar
%{jardir}/taglibs-core.jar
%{jardir}/taglibs-standard.jar
%{jardir}/tanukiwrapper.jar
%{jardir}/velocity-*.jar
%{jardir}/xalan-j2.jar
%{jardir}/xerces-j2.jar
%{jardir}/xml-commons-apis.jar

# asm-1.5.3-7.jpp5.noarch (F14, F13, EL6)
# asm-1.5.3-1jpp.ep1.1.el5.2.noarch (EL5)
%{jardir}/asm_asm.jar
#%{jardir}/asmasm.jar
#%{jardir}/asmasm-analysis.jar
#%{jardir}/asmasm-attrs.jar
#%{jardir}/asmasm-tree.jar
#%{jardir}/asmasm-util.jar
#%{jardir}/asmasm-xml.jar
#%{jardir}/asmkasm.jar

%if 0%{?fedora}
# jfreechart-1.0.10-4.fc13.noarch (F13)
# jfreechart-1.0.13-1.fc14.noarch (F14)
%{jardir}/jfreechart_jfreechart.jar
%endif

%if (0%{?rhel} && 0%{?rhel} >= 5) || 0%{?suse_version}
# jfreechart-1.0.10-1.el5.noarch (EL5)
# jfreechart-1.0.9-4.jpp5.noarch (EL6)
%{jardir}/jfreechart.jar
%endif

# EL5 = Struts 1.2 and Tomcat 5, EL6+/recent Fedoras = 1.3 and Tomcat 6
%if 0%{?rhel} && 0%{?rhel} < 6 || 0%{suse_version}
%{jardir}/struts.jar
%else
%{jardir}/struts*.jar
%{jardir}/commons-chain.jar
%endif

%dir %{cobprofdir}
%dir %{cobprofdirup}
%dir %{cobprofdirwiz}
%dir %{cobdirsnippets}
%config %{cobdirsnippets}/default_motd
%config %{cobdirsnippets}/keep_system_id
%config %{cobdirsnippets}/post_reactivation_key
%config %{cobdirsnippets}/post_delete_system
%config %{cobdirsnippets}/redhat_register
%config %{cobdirsnippets}/sles_register
%config %{cobdirsnippets}/sles_register_script
%config %{cobdirsnippets}/sles_no_signature_checks
%if  0%{?rhel} && 0%{?rhel} < 6
%config(noreplace) %{_sysconfdir}/tomcat5/Catalina/localhost/rhn.xml
%else
%if 0%{?fedora}
%config(noreplace) %{_sysconfdir}/tomcat/Catalina/localhost/rhn.xml
%else
%config(noreplace) %{_sysconfdir}/tomcat6/Catalina/localhost/rhn.xml
%endif
%endif
%attr(755,root,root) %dir %{cobblerdir}
%attr(755,root,root) %dir %{realcobsnippetsdir}
%{realcobsnippetsdir}/spacewalk

%if 0%{?suse_version}
%attr(755, tomcat, root) %dir %{_localstatedir}/lib/spacewalk/systemlogs
%ghost %attr(644, tomcat, root) %{_localstatedir}/lib/spacewalk/systemlogs/audit-review.log
%dir %{appdir}/rhn/WEB-INF
%dir %{jardir}
%else
%dir %attr(755, tomcat, root) %{_var}/spacewalk/systemlogs
%ghost %attr(644, tomcat, root) %{_var}/spacewalk/systemlogs/audit-review.log
%endif

%files -n spacewalk-taskomatic
%defattr(-,root,root)
%if 0%{?fedora}
%attr(755, root, root) %{_sbindir}/taskomatic
%attr(755, root, root) %{_unitdir}/taskomatic.service
%else
%attr(755, root, root) %{_initrddir}/taskomatic
%endif
%attr(755, root, root) %{_bindir}/taskomaticd
%attr(755, root, root) %{_datadir}/rhn/lib/spacewalk-asm.jar
%{_sbindir}/rctaskomatic

%files config
%defattr(644, root, root, 755)
%attr(755,root,www) %dir %{_prefix}/share/rhn/config-defaults
%{_prefix}/share/rhn/config-defaults/rhn_hibernate.conf
%{_prefix}/share/rhn/config-defaults/rhn_taskomatic_daemon.conf
%{_prefix}/share/rhn/config-defaults/rhn_org_quartz.conf
%{_prefix}/share/rhn/config-defaults/rhn_java.conf
%config %{_sysconfdir}/logrotate.d/rhn_web_api
%dir %{_datadir}/spacewalk
%dir %{_datadir}/spacewalk/audit
%config %{_datadir}/spacewalk/audit/auditlog-config.yaml

%files lib
%defattr(-,root,root)
%dir %{_datadir}/rhn
%dir %{_datadir}/rhn/lib
%dir %{_datadir}/rhn/classes
%defattr(644, root, root)
%{_datadir}/rhn/classes/log4j.properties
%{_datadir}/rhn/lib/rhn.jar

%files oracle
%defattr(644, tomcat, tomcat)
%{jardir}/ojdbc14.jar

%files postgresql
%defattr(644, tomcat, tomcat)
%{jardir}/postgresql-jdbc.jar

%changelog
* Tue Sep 10 2013 Tomas Kasparek <tkasparek@redhat.com> 2.1.41-1
- 580995 - updating api doc

* Tue Sep 10 2013 Michael Mraka <michael.mraka@redhat.com> 2.1.40-1
- updated UI strings pulled from zanata
- 1006157 - translate submit button
- 1005771 - fixed macro name
- 1005771 - improved build time check for @@PRODUCT_NAME@@ macro

* Tue Sep 10 2013 Tomas Kasparek <tkasparek@redhat.com> 2.1.39-1
- Teach XmlRpcServletTest about setting up for logging
- Remove unnecessary commit from ProfileManagerTest
- VirtualizationEntitlementsManagerTest fixes
- rhn.manager tests: do not assume an Orgadmin exists
- Remove QuartzTest
- UserManagerTest: don't rely on hardcodeddefault time zone
- ConfigureSatelliteCommandTest: do not rely on HashMap key ordering
- MonitoringManagerTest: missingsuper.setUp() call added
- UpdateErrataCacheCommand: log an error when orgId is incorrect
- AdvDataSourceTest: do not rely on testexecution order
- ChannelTest: do not assume a proxy channel family exists
- More JUnit cleanup
- Missed a file for preceding patch
- Fix more tests to not rely on data already being in the DB when executed
- Always call super.setUp()
- If countServersInQueue() is passed a null-org, don't blow up please
- Remove empty tests, and disable test that takes ~8min alone but ~120ms
  running directly
- At Junit setUp(), if there's a xaction error, try rolling back previous
  xaction and retrying
- Fix bugs in a few junits
- Avoid a possible issue on concurrent updates to an RhnSet

* Fri Sep 06 2013 Tomas Lestach <tlestach@redhat.com> 2.1.38-1
- 973848 - store a key only if a file to upload is specified
- 973848 - file upload isn't required on /rhn/keys/CryptoKeyEdit.do page
- 973848 - correct an error message
- 973848 - define "type" string
- 973848 - fix error messaging for GPG nad SSL key creation/edit
- fix channel.software.setDetails APIdoc
- fix channel.software.listErrata APIdoc

* Fri Sep 06 2013 Michael Mraka <michael.mraka@redhat.com> 2.1.37-1
- updated UI strings
- 1003896 - setup the form even in case of validation failure
- 998951 - fix configchannel.getEncodedFileRevision API doc

* Wed Sep 04 2013 Grant Gainey <ggainey@redhat.com> 2.1.36-1
- 1004547 - fixed API doc for some ISS calls
- 1003565 - packages.getPackage returns a binary object, not a base64 encoded
  package
- making OrgChannelFamily serializable

* Tue Sep 03 2013 Jan Dobes 2.1.35-1
- 976136 - unsubsribe from all channels before migration
- Unnecessary fully qualified names.
- 1001922 - set correct menu for reboot_confirm.pxt
- fix Remote Command page acl
- display 'Remote Command' menu item only if the system has the
  ftr_remote_command capability
- Broken null check

* Mon Sep 02 2013 Tomas Lestach <tlestach@redhat.com> 2.1.34-1
- 822289 - do not offer compatible child channel if not unique (when changing
  base channel)

* Mon Sep 02 2013 Tomas Kasparek <tkasparek@redhat.com> 2.1.33-1
- common.db.datasource tests: get database username from configuration file
- 906315 - Links in API documentation
- 1002912 - fix Systems Subscribed column on the
  /rhn/channels/software/Entitlements.do page
- fix checkstyle issue
- 1002590 - fix advice how to regenerate search index

* Fri Aug 30 2013 Tomas Lestach <tlestach@redhat.com> 2.1.32-1
- 1002316 - Cloning API generates ISE if no summary

* Thu Aug 29 2013 Tomas Lestach <tlestach@redhat.com> 2.1.31-1
- 855845 - escaping server name for ssm package verify
- 855845 - escaping server name for ssm package upgrade
- 855845 - escaping server name for ssm package removal
- 855845 - escaping server name for ssm package list
- 855845 - escaping server name for
  /rhn/systems/details/packages/profiles/ShowProfiles.do
- 1001826 - fix the API error msg
- Using Map instead of HashMap where possible

* Thu Aug 29 2013 Tomas Lestach <tlestach@redhat.com> 2.1.30-1
- 1002183 - allow trusted orgs to list out subscribed systems to shared
  channels
- 1002308 - Cloning a channel via API fails
- UserFactoryTest: avoid failure if there are no users

* Wed Aug 28 2013 Tomas Lestach <tlestach@redhat.com> 2.1.29-1
- add additional check for cases, when pam is disabled
- Fix javascript "Uncaught TypeError"
- 1001826 - fixing the java code as well
- 1001551 - fix kickstart repositories selection
- 998944 - fix package removal via ssm
- removing @Override annotation from methods that aren't overriden
- removing @Override annotation from method that isn't overriden
- remove unnecessary cast

* Fri Aug 23 2013 Tomas Lestach <tlestach@redhat.com> 2.1.28-1
- 989275 - fix ISE when changing base channel with korean locale prefs
- 993047 - adding missing space after dot in translation strings
- 993047 - throw correct exception if activation key already exists

* Fri Aug 23 2013 Tomas Kasparek <tkasparek@redhat.com> 2.1.27-1
- Perl to JSP port: Single system Remote Command

* Fri Aug 23 2013 Tomas Kasparek <tkasparek@redhat.com> 2.1.26-1
- removing redundant call
- Perl to JSP port: SSM/Errata
- 999948 - fix broken equals method

* Thu Aug 22 2013 Tomas Kasparek <tkasparek@redhat.com> 2.1.25-1
- removing @Override annotation from method that isn't overriden
- SSM/Misc/Reboot: Standard system list, optimized action
- Allow Hibernate to distinguish packages with identical name,
- 998961 - do not touch the DB after a hibernate exception but correctly close
  the session

* Wed Aug 21 2013 Tomas Kasparek <tkasparek@redhat.com> 2.1.24-1
- updating links to new java page
- removing @Override annotation from method that isn't overriden
- fix checkstyle, C style for loop and ISE with no base channel
- Perl to JSP port: SSM/Misc/Reboot
- add arch to package listings on /rhn/errata/manage/AddPackages.do page
- fix checkstyle
- Avoid testing callMethod on multiple qualifying methods

* Tue Aug 20 2013 Tomas Lestach <tlestach@redhat.com> 2.1.23-1
- Allow users to change the CSV separator

* Tue Aug 20 2013 Tomas Kasparek <tkasparek@redhat.com> 2.1.22-1
- simplify activation key management
- provide a link to real run remote command page in ssm

* Tue Aug 20 2013 Tomas Kasparek <tkasparek@redhat.com> 2.1.21-1
- link to java page instead of perl one
- removing obsolete method and some trailing whitespaces
- Perl to JSP port: SSM/Provisioning/RemoteCommand
- Consintency {less,more}\ than semantics.
- Fix ABRT API documentation
- 998052 - evaluation of localizing strings in jsp works in an another way
- 997868 - fix sync.master.addToMaster APIdoc inconsistency

* Mon Aug 19 2013 Tomas Lestach <tlestach@redhat.com> 2.1.20-1
- 711373 - navigate to missing debuginfo package
- 997809 - make unavailable packages non-clickable
- 713684 - fix localization of jsp parameters
- 996924 - Throw an appropriate error if kickstart script name is too long
- Revert "Make callMethod() and invokeStaticMethod() deterministic when
  multiple methods qualify for calling"
- do not limit channel packages by signature in WebUI
- do not print name twice for unlocked systems

* Thu Aug 15 2013 Tomas Kasparek <tkasparek@redhat.com> 2.1.19-1
- fix legend and image title on new ssm lock/unlock page
- Ported from Perl to JPS locking and unlocking page, combining to one.
- Accept SUSE copyright.
- LocalizationServiceTest: run on JDKs without fix for bug 6609737

* Wed Aug 14 2013 Tomas Kasparek <tkasparek@redhat.com> 2.1.18-1
- Make callMethod() and invokeStaticMethod() deterministic when multiple
  methods qualify for calling

* Wed Aug 14 2013 Dimitar Yordanov <dyordano@redhat.com> 2.1.17-1
- Add API call listPhysicalSystems

* Mon Aug 12 2013 Tomas Kasparek <tkasparek@redhat.com> 2.1.16-1
- serializable classes should contain serializable fields

* Thu Aug 08 2013 Tomas Kasparek <tkasparek@redhat.com> 2.1.15-1
- adding java.io.Seriazible to monitoring.Command class

* Wed Aug 07 2013 Tomas Lestach <tlestach@redhat.com> 2.1.14-1
- 993249 - fix org.org.listSystemEntitlements API doc
- fix typo
- removing unnecessarily nested else clause
- removing unnecessary cast

* Tue Aug 06 2013 Tomas Lestach <tlestach@redhat.com> 2.1.13-1
- Fix HTML not being escaped in package information
- 982354 - Show Scan's ID (xid) on scan's details page.
- Refactor: Use static-final instead of magic constant.
- 982354 - enable easy comparison between various SCAP scans.

* Mon Aug 05 2013 Grant Gainey <ggainey@redhat.com> 2.1.12-1
- 993419 - L10N fix, 'RHN Tools' isn't a product-name

* Mon Aug 05 2013 Simon Lukasik <slukasik@redhat.com> 2.1.11-1
- Trim line longer than 92 characters.

* Mon Aug 05 2013 Simon Lukasik <slukasik@redhat.com> 2.1.10-1
- Introduce API: org.setPolicyForScapResultDeletion()
- Introduce API: org.setPolicyForScapFileUpload()
- Introduce API: org.getPolicyForScapResultDeletion()
- Introduce API: org.getPolicyForScapFileUpload()
- Introduce API: system.scap.deleteXccdfScan()
- Export the 'deletable' property of TestResult through API.
- Branding clean-up of proxy stuff in java dir

* Wed Jul 31 2013 Simon Lukasik <slukasik@redhat.com> 2.1.9-1
- Refactor common columns to a fragment file.
- Handle non-existent files properly.
- Remove commented-out code, commited by accident.
- Do not delete content of the directory which you cannot list
- Make sure to not iterate through null.
- Reconcile the set of scans with existing scans after deletion
- Allow deletion of a single scan from its details page
- Use the red tint if none has been deleted.
- Allow XccdfTestResult objects to be deleted.
- Deletion of multiple XCCDF Scans.
- Allow for scans at the System's scans listing page to be selected
- Prepare model for deletion of a SCAP Result
- Indent organization configuration dialog to clarify semantics of checkboxes.
- Allow for scap_retention_period to be set through webui.
- Close table cell more properly.
- Correct typo in documentation.

* Mon Jul 29 2013 Stephen Herr <sherr@redhat.com> 2.1.8-1
- 989630 - Allow user to hackisly add their own keys during the kickstart

* Thu Jul 25 2013 Grant Gainey <ggainey@redhat.com> 2.1.7-1
- 987977 - Fix there-can-be-solaris issue and make Upgrade behave like
  everything else

* Wed Jul 24 2013 Grant Gainey <ggainey@redhat.com> 2.1.6-1
- Make checkstyle happy
- 987977 - Fix chaining of pkg-scheduling in SSM

* Tue Jul 23 2013 Dimitar Yordanov <dyordano@redhat.com> 2.1.5-1
- new api call updateRepoLabel(key, label, new_label

* Mon Jul 22 2013 Tomas Lestach <tlestach@redhat.com> 2.1.4-1
- 986527 - removing extra semicolon

* Mon Jul 22 2013 Jan Dobes 2.1.3-1
- prevent ISE when UUID and host ID is null
- ISS: Return LookupException to getDefaultMaster() if there isn't one

* Fri Jul 19 2013 Stephen Herr <sherr@redhat.com> 2.1.2-1
- 986335 - explicitly require libxml2 for kickstarts to avoid error
- 986299 - use empty_message_key instead of empty_message

* Thu Jul 18 2013 Grant Gainey 2.1.1-1
- JUnit fixes
- Bumping package versions for 2.1.

* Thu Jul 18 2013 Tomas Lestach <tlestach@redhat.com> 2.0.2-1
- 855845 - escaping system name on /rhn/systems/customdata/UpdateCustomKey.do
- 865595 - specify custom info searchability more precisely

* Wed Jul 17 2013 Tomas Kasparek <tkasparek@redhat.com> 2.0.1-1
- Bumping package versions for 2.0.

* Wed Jul 17 2013 Tomas Lestach <tlestach@redhat.com> 1.10.138-1
- bump API version
- 910739 - let systemgroup.scheduleApplyErrataToActive API return action id
- 910739 - let system.scheduleSyncPackagesWithSystem API return action id
- 910739 - let system.scheduleReboot API return action id
- 857635 - API call setChildChannels should produce snapshot
- 857635 - take snapshot after change og base channel and not before

* Wed Jul 17 2013 Tomas Kasparek <tkasparek@redhat.com> 1.10.137-1
- updating copyright years

* Tue Jul 16 2013 Grant Gainey <ggainey@redhat.com> 1.10.136-1
- 985070 - Fix NPE when OSCAP results don't have associated files
- 857635 - changing of base channel via API should produce snapshot

* Tue Jul 16 2013 Tomas Lestach <tlestach@redhat.com> 1.10.135-1
- enable deleting servers via API

* Tue Jul 16 2013 Tomas Kasparek <tkasparek@redhat.com> 1.10.134-1
- fixing unit test to reflect dead code removal

* Tue Jul 16 2013 Tomas Kasparek <tkasparek@redhat.com> 1.10.133-1
- removing some dead code

* Tue Jul 16 2013 Tomas Kasparek <tkasparek@redhat.com> 1.10.132-1
- better to check if iterator hasNext() before we request next()

* Mon Jul 15 2013 Stephen Herr <sherr@redhat.com> 1.10.131-1
- 979402 - Fixing traceback in logs on warning page
- 910739 - let system.scheduleHardwareRefresh API return action id
- 910739 - checkstyle fixes
- using @@PRODUCT_NAME@@ macro in one more place
- 910739 let system.scheduleApplyErrata API return list of action ids
- 910739 let system.schedulePackageInstall API return action id

* Mon Jul 15 2013 Tomas Kasparek <tkasparek@redhat.com> 1.10.130-1
- 980482 - store part of SystemSearchResult into session that is not available
  via elaboration

* Fri Jul 12 2013 Tomas Lestach <tlestach@redhat.com> 1.10.129-1
- java changes for 1st user creation
- Adding the logging autentication to the XMLRPC API.
- Adding the logging invocations to the java WebUI stack.

* Fri Jul 12 2013 Tomas Kasparek <tkasparek@redhat.com> 1.10.128-1
- fixing checkstyle
- Fix indentation on user preferences page
- Don't commit chgs that only work with local configurations
- Tweaks to fix JUnits
- Fix hole identified by JUnit failure

* Thu Jul 11 2013 Grant Gainey <ggainey@redhat.com> 1.10.127-1
- 977878 - Fix struts-junit, add note to master-ca-cert field
- Generate pre flag into the metadata
- satysfying checkstyle

* Thu Jul 11 2013 Tomas Kasparek <tkasparek@redhat.com> 1.10.126-1
- adding missing bracelet

* Thu Jul 11 2013 Tomas Kasparek <tkasparek@redhat.com> 1.10.125-1
- reducing taskomatic_channel_repodata_workers to 1

* Tue Jul 09 2013 Tomas Lestach <tlestach@redhat.com> 1.10.124-1
- simplify managers and managers_edit jsps

* Mon Jul 08 2013 Grant Gainey <ggainey@redhat.com> 1.10.123-1
- 977878 - Need to be able to create masters in order to set cert and default
         - Fixed some broken JSPs (esp in the presence of errors)
         - Added error checking
         - Added/fixed I18N keys
- 977878 - Rename MapOrgs to EditMaster, and related changes
- 977878 - UI for master cfg-options

* Mon Jul 08 2013 Tomas Kasparek <tkasparek@redhat.com> 1.10.122-1
- don't require jboss-logging.jar on rhel(s)

* Mon Jul 08 2013 Tomas Kasparek <tkasparek@redhat.com> 1.10.121-1
- import forgotten java.io.Serializable

* Mon Jul 08 2013 Tomas Kasparek <tkasparek@redhat.com> 1.10.120-1
- stop spamming taskomatic log with ehcache using defaults message
- stop spamming catalina.out with ehcache using defaults message
- making ActionType seriazible to prevent ehcache exceptions
- crating symlinks for taskomatic to work on fedora 19

* Mon Jul 08 2013 Tomas Kasparek <tkasparek@redhat.com> 1.10.119-1
- creating symlinks for tomcat on Fedora 19

* Thu Jul 04 2013 Tomas Kasparek <tkasparek@redhat.com> 1.10.118-1
- skip xliff checks for fedora 19

* Thu Jul 04 2013 Tomas Kasparek <tkasparek@redhat.com> 1.10.117-1
- build spacewalk-java on fedora19

* Thu Jul 04 2013 Tomas Lestach <tlestach@redhat.com> 1.10.116-1
- Avoid relying on types returned by Hibernate

* Thu Jul 04 2013 Tomas Kasparek <tkasparek@redhat.com> 1.10.115-1
- make dirs if they don't exist yet

* Thu Jul 04 2013 Tomas Lestach <tlestach@redhat.com> 1.10.114-1
- rewrite /network/software/channels/managers.pxt page to java

* Thu Jul 04 2013 Tomas Kasparek <tkasparek@redhat.com> 1.10.113-1
- making spacewalk-java build-able on fedora19
- 977878 - Support for is_current and ca_cert, DTO/Serializer/Handler

* Tue Jul 02 2013 Grant Gainey 1.10.112-1
- 977878 - Keep some unit-tests from overlapping

* Tue Jul 02 2013 Tomas Kasparek <tkasparek@redhat.com> 1.10.111-1
- checkstyle fix

* Tue Jul 02 2013 Tomas Kasparek <tkasparek@redhat.com> 1.10.110-1
- updating strings to use @@PRODUCT_NAME@@ macro
- 834214 - do not validate input when it's not needed

* Fri Jun 28 2013 Tomas Lestach <tlestach@redhat.com> 1.10.109-1
- mark unfinished taskomatic runs as INTERRUPTED
- messages get displayed within layout_c.jsp

* Thu Jun 27 2013 Grant Gainey 1.10.108-1
- 977878 - Clean up maps on local-org-removal

* Thu Jun 27 2013 Jan Dobes 1.10.107-1
- 514223 - catching invalid ip to prevent ISE
- removing @Override annotation from methods that aren't overriden
- removing unnecessarily nested else clause
- removing unnecessarily nested else clause
- removing unnecessary casts
- 976136 - we need unentitle channels before we delete them
- 912931 - move taskomatic bunch logs to /var/log instead of /var/lib

* Tue Jun 25 2013 Grant Gainey 1.10.106-1
- Fix checkstyle issues

* Tue Jun 25 2013 Grant Gainey 1.10.105-1
Feature: Support channel-permissions on ISS
- ISS: Fix inappropriate cascade when deleting a Slave
- ISS: fix bad I18N key
- ISS: Add sync.slave.getSlaveByName API
- ISS: Missed slave.jsp centering
- ISS: Correctly center columns
- ISS: Correctly separate allow-all from allowed-org-list
- ISS: Fix navigation weirdness, add messaging and L10N
- ISS: Fix minor UI ordering weirdness
- ISS: Add num-orgs-allowed-to per slave on master.jsp
- ISS: Add IssSlave API calls      Fix slave-to-allowed-orgs mapping
- ISS: Naming nitpick: It's one IssMasterOrg, not several
- ISS: XMLRPC doesn't recognize Long      XMLRPC wants Map input, not Objects
  Set up serializers and register them      Fix Hibernate collection-mapping
  smeantics so they, like, work
- ISS: Add XMLRPC API for Master side of ISS
- ISS: Naming is important - clean ours up so it makes more sense
- ISS: Remove test-class that should never have been committed
- ISS: Tweaks to L10N strings
- ISS: Fix incorrect L10N strings
- ISS: I18N updates
- ISS: Fix rmv-master and cascades
- ISS: Map join-tables correctly so that delete works
- ISS master-to-slave org-mapping
- ISS: DRAFT #2: adelton's DB changes, affects on Java, slave-to-org-mapping
- ISS: DRAFT #2: adelton's DB changes, affects on Java, slave-to-org-mapping
- ISS: Fixes from review comments
- ISS: FIRST DRAFT: ISS Org-Sync UI work

* Tue Jun 25 2013 Tomas Kasparek <tkasparek@redhat.com> 1.10.104-1
- use real product name in strings instead of RHN
- 695638 - rewrite C style to java
- 973310 - adding last checkin field to Inactive systems
- minor branding cleanup
- 977301 - removing incorrect tag
- 687903 - fix of api doc
- 976371 - don't offer channels which system can't subscribe to

* Mon Jun 24 2013 Jan Dobes 1.10.103-1
- correcting ProfileHandlerTest to changed API
- 976722 - kickstart script name is required
- 976722 - creating exception for script name
- 976722 - adding eng resources

* Mon Jun 24 2013 Tomas Lestach <tlestach@redhat.com> 1.10.102-1
- 855845 - escaping system name for message.syncpackages message
- 855845 - escaping system name for
  /rhn/systems/details/packages/profiles/CompareSystems.do
- 855845 - escaping system name for
  /rhn/systems/details/configuration/DeployFileConfirm.do
- 855845 - escaping system name for /rhn/configuration/channel/TargetSystems.do
- 855845 - escaping system name on inactive-systems yourrhn pane
- fix (virt) system icons on system group pages

* Thu Jun 20 2013 Tomas Kasparek <tkasparek@redhat.com> 1.10.101-1
- Fix syntax. Sentences start with capital letter.
- 975083 - typo fix

* Tue Jun 18 2013 Tomas Kasparek <tkasparek@redhat.com> 1.10.100-1
- checkstyle fix

* Tue Jun 18 2013 Tomas Kasparek <tkasparek@redhat.com> 1.10.99-1
- patch to allow channel_admin to sync repos
- 968372 - changing virtualization compatibility check to work with api

* Tue Jun 18 2013 Dimitar Yordanov <dyordano@redhat.com> 1.10.98-1
- bz695638-Remove the proxy channels from the KS child channel

* Tue Jun 18 2013 Michael Mraka <michael.mraka@redhat.com> 1.10.97-1
- 975232 - patch to add newline after writing kickstart_start var
- 974201 - marking label not required

* Mon Jun 17 2013 Michael Mraka <michael.mraka@redhat.com> 1.10.96-1
- more branding cleanup
- rebranding few more strings

* Thu Jun 13 2013 Tomas Kasparek <tkasparek@redhat.com> 1.10.95-1
- 970072 - do not sort prepared data

* Wed Jun 12 2013 Jan Dobes 1.10.94-1
- 869247 - fixing elaborator

* Wed Jun 12 2013 Tomas Kasparek <tkasparek@redhat.com> 1.10.93-1
- rebranding RHN Proxy to Red Hat Proxy
- rebrading RHN Satellite to Red Hat Satellite

* Tue Jun 11 2013 Jan Dobes 1.10.92-1
- 970125 - adding unique value check
- 971828 - fixing wrong escaping of utf-8 strings

* Tue Jun 11 2013 Jan Dobes 1.10.91-1
- 913032 - we now remember sent errata email notifications to prevent multiple
  messages

* Mon Jun 10 2013 Tomas Kasparek <tkasparek@redhat.com> 1.10.90-1
- software crashes menu should be visible only for management entitled orgs
- 871276 - page for physical systems

* Mon Jun 03 2013 Jan Dobes 1.10.89-1
- checkstyle fix
- junit fixes
- fix more checkstyle issues in the java-create-page.pl
- minor changes to java-create-page.pl

* Thu May 30 2013 Tomas Lestach <tlestach@redhat.com> 1.10.88-1
- 855845 - escaping system name for
  /rhn/channel/ssm/ChildSubscriptionsConfirm.do
- 855845 - escaping system name for /rhn/channel/ssm/BaseChannelSubscribe.do

* Thu May 30 2013 Tomas Lestach <tlestach@redhat.com> 1.10.87-1
- 515003 - changing confirmprotected.jsp.confirmmsg.deux message
- making DataSourceParserTest work with PostgreSQL
- 516265 - sort parent channel pop-up menu by channel name
- 514288 - removing obsolete kickstart warning
- 512433 - grammatical typo

* Tue May 28 2013 Simon Lukasik <slukasik@redhat.com> 1.10.86-1
- SCAP file size limit shall be configurable through web interface
- Refactor: Rename variable: newLimit -> newCrashLimit

* Tue May 28 2013 Jan Dobes 1.10.85-1
- checkstyle fix

* Tue May 28 2013 Tomas Lestach <tlestach@redhat.com> 1.10.84-1
- 855845 - escaping system name for
  /rhn/systems/details/virtualization/VirtualGuestsList.do
- 855845 - escaping system name for
  /rhn/systems/entitlements/GuestLimitedHosts.do
- userlist.jsp isn't used for /users/SystemsAdmined.do page
- 855845 - escaping system name for /rhn/users/SystemsAdmined.do
- simplify the column message
- 855845 - escaping system name for /rhn/systems/details/audit/ScheduleXccdf.do
- junit tests postgresql fixes

* Tue May 28 2013 Tomas Lestach <tlestach@redhat.com> 1.10.83-1
- 967526 - on RHEL5 the (P)SQLException is wrapped into a RuntimeException

* Tue May 28 2013 Tomas Kasparek <tkasparek@redhat.com> 1.10.82-1
- 960885 - add list elaborator into session for CSV export

* Fri May 24 2013 Tomas Lestach <tlestach@redhat.com> 1.10.81-1
- 855845 - escaping system name for /rhn/systems/entitlements/FlexGuests.do
- 855845 - escaping system name for /rhn/systems/entitlements/PhysicalHosts.do
- 855845 - escaping system name for /rhn/systems/VirtualSystemsList.do
- 855845 - escaping system name for
  /rhn/systems/DuplicateSystemsDeleteConfirm.do
- 855845 - escaping system name for /rhn/systems/SystemCurrency.do
- 855845 - escaping system name for /rhn/systems/DuplicateIPList.do

* Fri May 24 2013 Tomas Lestach <tlestach@redhat.com> 1.10.80-1
- 855845 - escaping system name for
  /rhn/systems/details/configuration/DiffFileConfirm.do
- 855845 - escaping system name for
  /rhn/systems/details/configuration/DiffFile.do
- 855845 - escaping system name for
  /rhn/systems/details/configuration/addfiles/ImportFile.do
- 855845 - escaping system name for
  /rhn/systems/details/configuration/ViewModifySandboxPaths.do
- 855845 - escaping system name for
  /rhn/systems/details/configuration/ViewModifyCentralPaths.do
- 855845 - escaping system name for
  /rhn/systems/details/configuration/ConfigChannelList.do
- 855845 - escaping system name for
  /rhn/systems/details/packages/profiles/SyncSystems.do
- 855845 - escaping system name for /rhn/systems/details/packages/*.do pages
- 855845 - escaping system name for
  /rhn/systems/details/virtualization/ProvisionVirtualizationWizard.do
- 855845 - escaping system name for /rhn/monitoring/ProbeList.do
- 855845 - escaping system name for /rhn/systems/details/packages/Packages.do
- 855845 - escaping system name for /rhn/activationkeys/systems/List.do
- Open HTML Reports in a new window.
- Only non-HTML files shall be marked as an attachement.
- Exclude HTML file download from sitemesh.
- Downloaded files shall be logged in debug mode.
- Download of detailed SCAP result files.
- Godforsaken closing <tr> node.
- use xsd default message instead of custom one
- man pages branding cleanup + misc branding fixes

* Tue May 21 2013 Grant Gainey <ggainey@redhat.com> 1.10.79-1
- Provide way to build Eclipse .classpath even in the absence of required jars

* Tue May 21 2013 Tomas Kasparek <tkasparek@redhat.com> 1.10.78-1
- misc branding clean up
- branding clean-up of logrotate files
- 582510 - disable ks repos without available repodata
- form validation with xsd

* Mon May 20 2013 Tomas Kasparek <tkasparek@redhat.com> 1.10.77-1
- 959226 - too big value in system custom info should not cause ISE

* Fri May 17 2013 Tomas Lestach <tlestach@redhat.com> 1.10.76-1
- enhance (archived) actions deletion
- check for keywords length within the errataEditForm
- 580995 - enable reset of base channel for activation key via api
- 889633 - always set lastModifiedBy for custom infos
- removing trailing space

* Fri May 10 2013 Grant Gainey <ggainey@redhat.com> 1.10.75-1
- Save, *then* evict - Order Matters
- More user/org cleanup
- Compatible-channel rules chgd, chg the test. Also, cleanup user-creation
- For epoch, empty-string != null
- Call super first, not last
- 955590 - do not offer a symlink, if the user does not have acl for the target

* Tue May 07 2013 Tomas Lestach <tlestach@redhat.com> 1.10.74-1
- remove unused NoSuchPackageExceptionHandler
- do not throw xmlrpc exception within the WebUI context

* Mon May 06 2013 Tomas Lestach <tlestach@redhat.com> 1.10.73-1
- 924205 - enhance exception handling

* Sat May 04 2013 Grant Gainey <ggainey@redhat.com> 1.10.72-1
- A lot of JUnit cleanup
- Print stack trace in case of CSV failures.
- 958654 - Use different listSetName for the XccdfDetail page.
- Tweak create-page to know about StrutsDelegate
- logging pkg and errata search as INFO instead of WARN
- removing unnecessary cast

* Sat Apr 27 2013 Grant Gainey 1.10.71-1
- Abstract classes' names can't end in 'Test.java' or JUnit tries to execute
  them
- Checkstyle fixes
- Junit teting for errors that we don't even reach on Postgres
- Unit-test depends on specific contents of a jar.  It changed.  Sigh.
- Separate test from DB (and specifically from Oracle)
- With 07504b3d we stopped special-casing # in cfg-files - drop the tests

* Sat Apr 27 2013 Grant Gainey 1.10.70-1
- Fixing some minor query-data-type issues
- ActivationKeys cannot include both a base-channel and children of a
  different base
- Teach KickstartInstalltype that RHEL7 is coming
- Fixing a number of JUnit tests

* Fri Apr 26 2013 Tomas Lestach <tlestach@redhat.com> 1.10.69-1
- fix UserManagerTest.testGetTimeZoneDefault

* Fri Apr 26 2013 Grant Gainey 1.10.68-1
- Fix tests - adding a Network to test-servers has unintended consequences.
- commit flex conversions as they succeed

* Thu Apr 25 2013 Tomas Lestach <tlestach@redhat.com> 1.10.67-1
- fix bad bad debug remainder
- do not pass server list, if Long list is expected in
  ActionManagerTest.testScheduleSriptRun
- fix ListTagTest
- fix ScheduleRemovePackagesActionTest
- prevent NPE in SsmRemovePackagesAction
- we need a system in SSM for ChannelManagerTest.testListCompatibleBaseChannels
- let's make RestartData serializable

* Wed Apr 24 2013 Jan Dobes 1.10.66-1
- 952198 - added showing systems counts on cancel scheduled actions page
- removing dead code
- 952198 - changing action_list_elab to action_overview_elab to display counts
  of systems properly
- replace closing session with transaction rollback

* Wed Apr 24 2013 Tomas Lestach <tlestach@redhat.com> 1.10.65-1
- 956101 - removing extra semicolon
- drop useless order by
- commit channges, otherwise async UpdateErrataCacheActions won't find
  referenced objects in th DB
- every test server has one default network interface now
- switch MAC and IP args to match what's expected
- 928416 - display information message when filtering using older list tags
- update proxy.listAvailableProxyChannels API as we cannot transfer null via
  xmlrpc
- 955364 - remove caching for activation keys

* Mon Apr 22 2013 Tomas Lestach <tlestach@redhat.com> 1.10.64-1
- manually deregister drivers to prevent tomcat informing about possible memory
  leaks
- fix typo: RESRTICTED -> RESTRICTED
- let's make CachedStatement serializable

* Fri Apr 19 2013 Tomas Lestach <tlestach@redhat.com> 1.10.63-1
- remove unused method+query
- offer a null org channels for SSM servers with no base
- fix list of base channels for SSM where the systems have no base channel
- do not offer EUS channels for base channel change if a system is subscribed
  to a custom channel
- offer only base channels to change for SSM that are arch compatible
- offer only base channels to change for a system that are arch compatible
- better set null than empty string when creating a channel

* Thu Apr 18 2013 Jan Pazdziora 1.10.62-1
- In getLoggedInUser.getLoggedInUser and PxtSessionDelegate.getWebUserId, do
  not create (potentially anonymous) sessions unnecessarily.
- Drop pxtDelegate from the EnvironmentFilter where it does not seem to be
  used.
- Simplify the logic of deciding whether to authenticate.
- Avoid inserting record to PXTSessions to be immediately updated.

* Thu Apr 18 2013 Grant Gainey 1.10.61-1
- 953526 - Make cobbler/enable-menu match KS-Profile isActive()
- removing unnecessary cast
- make the select box for changing base channel as long as needed
- Revert "do not compile test cases within compile-all task"

* Thu Apr 18 2013 Tomas Kasparek <tkasparek@redhat.com> 1.10.60-1
- fixing possible errors/exceptions in list of virtual systems
- removing dead code
- containsDistributions should no longer cause exception of fedora

* Wed Apr 17 2013 Grant Gainey 1.10.59-1
- 953276 - Add warning to ActivationKey delete-confirm page.
  Also remove some dead code around CobblerSyncSystem (we have never
  actually done this...)

* Wed Apr 17 2013 Jan Dobes 1.10.58-1
- fixing channel/virtual systems list filtering and fake node handling

* Wed Apr 17 2013 Jan Pazdziora 1.10.57-1
- symlinking hibernate jars in the right way
- Redundant Math.abs()
- Salt generation corner case
- creating configDefault for java.taskomatic_channel_repodata_workers
- moving taskomatic.channel_repodata_workers config default from backend to
  java
- Switching to TransientScriptSessionManager to avoid POST
  /rhn/dwr/call/plaincall/__System.pageLoaded.dwr.

* Tue Apr 16 2013 Stephen Herr <sherr@redhat.com> 1.10.56-1
- 952839 - checkstyle fixes

* Tue Apr 16 2013 Stephen Herr <sherr@redhat.com> 1.10.55-1
- 952839 - adding erroronfail option for kickstart scripts

* Tue Apr 16 2013 Tomas Lestach <tlestach@redhat.com> 1.10.54-1
- fix base channel list offering when chaning base channel via SSM
- fix base channel list offering when chaning base channel
- Revert "removing unused string with trans-id
  'systems.details.virt.actions.scheduled'"
- removing WEB_ALLOW_PXT_PERSONALITIES
- removing unused methods
- using PxtCookieManager.createPxtCookie instead of
  RequestContext.createWebSessionCookie

* Tue Apr 16 2013 Tomas Kasparek <tkasparek@redhat.com> 1.10.53-1
- using hibernate from fedora repo on f17

* Tue Apr 16 2013 Matej Kollar <mkollar@redhat.com> 1.10.52-1
- Dead store removal (most of them)
- Speeding up c3p0 Connection testing.

* Fri Apr 12 2013 Jan Pazdziora 1.10.51-1
- 950833 - remove confusing 'delete user' and 'deactivate user' links

* Wed Apr 10 2013 Tomas Kasparek <tkasparek@redhat.com> 1.10.50-1
- on fedora 18 we are using hibernate3 from fedora repo

* Wed Apr 10 2013 Michael Mraka <michael.mraka@redhat.com> 1.10.49-1
- check xliff files for most common localization errors
- moving system currency config defaults from separate file to rhn_java.conf
- Removing unnecessary else.

* Mon Apr 08 2013 Jan Dobes 1.10.48-1
- Fixed truncating of strings to work with UTF-8 characters properly.

* Mon Apr 08 2013 Tomas Lestach <tlestach@redhat.com> 1.10.47-1
- set emptykey for errata lists

* Mon Apr 08 2013 Michael Mraka <michael.mraka@redhat.com> 1.10.46-1
- cleaned obsoleted trans-units

* Fri Apr 05 2013 Michael Mraka <michael.mraka@redhat.com> 1.10.45-1
- reverted removal of localized entitlement strings

* Fri Apr 05 2013 Tomas Lestach <tlestach@redhat.com> 1.10.44-1
- 896566 - a channel may have multiple dcms: lookupDistChannelMap ->
  listDistChannelMaps
- 896566 - simplify Channel.isChannelRepodataRequired method
- link channel labels on /rhn/channels/manage/DistChannelMap.do page
- 948185 - fixing checkstyle
- 948185 - fix system.listSystemEvents on PG
- removing unnecessary cast
- removing unnecessarily nested else statement
- enhance /rhn/errata/AllErrata.do
- enhance /rhn/errata/RelevantErrata.do

* Thu Apr 04 2013 Grant Gainey 1.10.43-1
- 948605: checkstyle whitespace fixes.  Sigh.

* Thu Apr 04 2013 Grant Gainey 1.10.42-1
- 947205: Allow remote-cmd as part of SSM Package install/update/remove   *
  Refactored Ssm*PackageEvent/Action   * Corrected error-messaging when systems
  missing required capability/entitlement
- reuse existing static method
- 921312 - remove extra space before asterisk
- 839069 - display 'Updates' column on group system list pages

* Thu Apr 04 2013 Jan Dobes 1.10.41-1
- checkstyle fix
- 928198 - fixing URL detection to not contain dot or comma at the end.

* Wed Apr 03 2013 Stephen Herr <sherr@redhat.com> 1.10.40-1
- Display number of sockets in system details and spacewalk-reports

* Wed Apr 03 2013 Tomas Lestach <tlestach@redhat.com> 1.10.39-1
- 904072 - fix 'Configs' column on system groups related pages

* Wed Apr 03 2013 Jan Dobes 1.10.38-1
- indentation fix
- 918084 - added escaping for http request

* Wed Apr 03 2013 Michael Mraka <michael.mraka@redhat.com> 1.10.37-1
- fixed checkstyle

* Wed Apr 03 2013 Michael Mraka <michael.mraka@redhat.com> 1.10.36-1
- 820612 - implemented executor with paralled stdout and stderr reading
- looking for dtd files locally insted of redirecting for them

* Thu Mar 28 2013 Jan Pazdziora 1.10.35-1
- Fixing checkstyle.

* Thu Mar 28 2013 Jan Pazdziora 1.10.34-1
- Variable ctx not used, removing.
- The CATALINA_BASE seems to have logs/ symlink to proper place and we do not
  have to depend on CATALINA_HOME being exported.
- adding dwr to ivy list
- 681453 - throw exception instead of ISE if bad paramter is given
- updating c3p0 version in ivy
- Making the ARM soft./hard. FP channel archs localizable.

* Wed Mar 27 2013 Tomas Lestach <tlestach@redhat.com> 1.10.33-1
- we need at least c3p0 v.0.9.1 to support ConnectionCustomizer

* Wed Mar 27 2013 Tomas Lestach <tlestach@redhat.com> 1.10.32-1
- introduce RhnConnectionCustomizer

* Tue Mar 26 2013 Tomas Kasparek <tkasparek@redhat.com> 1.10.31-1
- downloading packages for kickstart via java
- correct capitalization
- abrt: display component in crash overview

* Tue Mar 26 2013 Jan Pazdziora 1.10.30-1
- Fixing checktyle.

* Tue Mar 26 2013 Jan Pazdziora 1.10.29-1
- Use to_timestamp instead of to_date which should bring the second precision
  to PostgreSQL.

* Mon Mar 25 2013 Stephen Herr <sherr@redhat.com> 1.10.28-1
- Client tools able to pass up socket info
- add python and java xmlrpc handlers for cpu socket info

* Mon Mar 25 2013 Jan Dobes <jdobes@redhat.com> 1.10.27-1
- Adding sudo Requires for spacewalk-java-lib

* Mon Mar 25 2013 Milan Zazrivec <mzazrivec@redhat.com> 1.10.26-1
- abrt: new api: getCrashesByUuid
- abrt: new api: getCrashOverview

* Fri Mar 22 2013 Milan Zazrivec <mzazrivec@redhat.com> 1.10.25-1
- abrt: webui for list of systems / details where a specific crash occurred
- abrt: properly export csv columns for crash overview
- abrt: add filter to software crashes overview page

* Thu Mar 21 2013 Stephen Herr <sherr@redhat.com> 1.10.24-1
- 924487 - Display warning if user might clobber their LUN with kickstart

* Thu Mar 21 2013 Milan Zazrivec <mzazrivec@redhat.com> 1.10.23-1
- abrt: software crash overview, grouped by uuid

* Thu Mar 21 2013 Jan Pazdziora 1.10.22-1
- if token does not exist in DB better use it instead of new one

* Wed Mar 20 2013 Tomas Kasparek <tkasparek@redhat.com> 1.10.21-1
- returning empty string instead of null when null is given
- removing @Override annotation from method that isn't overriden

* Wed Mar 20 2013 Jan Dobes <jdobes@redhat.com> 1.10.20-1
- abrt: store crash uuid
- abrt api createCrashNote - subject is required
- visual fix for crash details
- checkstyle fix
- removing class="(fisrt|last)-column" from *.jsp(f)

* Tue Mar 19 2013 Grant Gainey <ggainey@redhat.com> 1.10.19-1
- 922928: Make duplicate-hostname search case-insensitive

* Mon Mar 18 2013 Tomas Kasparek <tkasparek@redhat.com> 1.10.18-1
- abrt - crash note api
- add is_uploaded flag to listSystemCrashFiles() return
- adding link for description of java regular expression
- removing broken link from apidoc
- use the server timezone as the default for the first user
- do not compile test cases within compile-all task

* Mon Mar 18 2013 Michael Mraka <michael.mraka@redhat.com> 1.10.17-1
- link jmock only when it's installed

* Fri Mar 15 2013 Milan Zazrivec <mzazrivec@redhat.com> 1.10.16-1
- abrt webui: separate tabs for details, files and notes

* Fri Mar 15 2013 Michael Mraka <michael.mraka@redhat.com> 1.10.15-1
- detect objectweb-asm properly

* Fri Mar 15 2013 Michael Mraka <michael.mraka@redhat.com> 1.10.14-1
- fix configuration for jboss hibernate
- Update copyright year shown on the WebUI.

* Thu Mar 14 2013 Michael Mraka <michael.mraka@redhat.com> 1.10.13-1
- let's hibernate pull correct asm dependency itself
- rhn-iecompat.css is never used - delete it
- Fix the java doc
- correct the message context

* Wed Mar 13 2013 Tomas Kasparek <tkasparek@redhat.com> 1.10.12-1
- removing unused styles and refactoring blue-nav-top.css and adjacent files
- abrt: merge 3 original calls into one

* Tue Mar 12 2013 Stephen Herr <sherr@redhat.com> 1.10.11-1
- 920813 - update to latest tree, not alphabetically last tree
- apidoc fixes

* Tue Mar 12 2013 Tomas Kasparek <tkasparek@redhat.com> 1.10.10-1
- clean up of rhn-special-styles.css and adjacent files

* Tue Mar 12 2013 Jan Pazdziora 1.10.9-1
- 920489 - no longer allow change of the type of the key bu the action expects
  it, hidden helps.
- sorting crashes and crash files by default
- 920292 - In GpgCryptoKey, isGPG better be true.

* Mon Mar 11 2013 Tomas Kasparek <tkasparek@redhat.com> 1.10.8-1
- removing another bunch of styleclass="(first|last)-column" from *.jsp(f)
- typo fix
- fix lengths and names of identifiers
- removing styleclass="(first|last)-column" from *.jsp(f)

* Sat Mar 09 2013 Tomas Lestach <tlestach@redhat.com> 1.10.7-1
- set note rather to null than to an empty string
- display nice crash file modified date on the
  /rhn/systems/details/SoftwareCrashDetail.do page
- fix captions on the /rhn/systems/details/SoftwareCrashDetail.do page
- enable CrashNote sorting according to the modified date

* Sat Mar 09 2013 Tomas Lestach <tlestach@redhat.com> 1.10.6-1
- crash note related strings
- list CrashNotes on the /rhn/systems/details/SoftwareCrashDetail.do page
- allow CrashNote create/edit
- create CrashNote class and hibernate mapping

* Fri Mar 08 2013 Milan Zazrivec <mzazrivec@redhat.com> 1.10.5-1
- abrt: API for org-wide crash reporting settings
- abrt: org-wide settings for crash reporting and crash file uploading
- Move org configuration to a separate table

* Wed Mar 06 2013 Tomas Lestach <tlestach@redhat.com> 1.10.4-1
- fix column styleclass in guestunlimited.jsp
- fix column styleclass in physicalhosts.jsp
- fix column styleclass in guestlimited.jsp
- fix column styleclass in syncsystem.jsp
- fix column styleclass in syncprofile.jsp
- fix column styleclass in missingpkgs.jsp
- fix column styleclass in comparesystems.jsp
- fix column styleclass in compareprofiles.jsp
- fix column styleclass in crashdetail.jsp
- fix column styleclass in packagelist.jsp
- fix column styleclass in list.jsp
- fix column styleclass in organizations.jsp
- fix column styleclass in orglist.jsp
- fix column styleclass in packageprofiles.jsp
- fix column styleclass in affectedsystems.jsp
- fix column styleclass in subscribeconfirm.jsp
- fix column styleclass in deployconfirm.jsp
- fix column styleclass in copy2systems.jsp
- fix column styleclass in confirmnewbasechannels.jsp
- fix column styleclass in confirmprotected.jsp
- fix column styleclass in confirmprivate.jsp
- fix column styleclass in channelrepos.jsp
- fix column styleclass in adderrataredhat.jsp
- fix column styleclass in addcustomerrata.jsp
- fix column styleclass in xccdfdiffsubmit.jsp
- fix column styleclass in schedules.jsp
- fix column styleclass in softwareentitlementdetails.jsp
- fix column styleclass in orgtrustconfirm.jsp
- fix column styleclass in organizations.jsp
- fix column styleclass in entitlementorgs.jsp
- fix column styleclass in affectedsystems.jsp
- fix column styleclass in bunchDetail.jsp
- fix column styleclass in subscribe.jsp
- fix column styleclass in ruledetails.jsp
- fix column styleclass in scap-list.jspf
- fix column styleclass in rule-common-columns.jspf
- fix column styleclass in xccdf-easy-list.jspf

* Wed Mar 06 2013 Tomas Lestach <tlestach@redhat.com> 1.10.3-1
- checkstyle issues

* Wed Mar 06 2013 Tomas Lestach <tlestach@redhat.com> 1.10.2-1
- enhance /rhn/channels/manage/repos/RepoEdit.do page
- introduce SslContentSource class

* Tue Mar 05 2013 Jan Pazdziora 1.10.1-1
- Polish a webui message
- To match backend processing of the config files, do not strip comments from
  values.

* Mon Mar 04 2013 Stephen Herr <sherr@redhat.com> 1.9.83-1
- dwr is required for building now
- fixing typo in build-props.xml

* Fri Mar 01 2013 Stephen Herr <sherr@redhat.com> 1.9.82-1
- Updating API versions for release

* Fri Mar 01 2013 Tomas Lestach <tlestach@redhat.com> 1.9.81-1
- start using crash logo
- remove thin-column sign

* Fri Mar 01 2013 Milan Zazrivec <mzazrivec@redhat.com> 1.9.80-1
- abrt: display download link only for files that are available

* Thu Feb 28 2013 Tomas Lestach <tlestach@redhat.com> 1.9.79-1
- fix system crash file CVS export column translation
- delete multiple software crashes by selecting them on webui
- fix deleting a system crash
- fix crash select on the SoftwareCrashes page
- add PackageManager.buildPackageNevra java doc
- fix checkstyle issues
- add package nevra for crash pages
- abrt: add missing colons
- abrt: show full storage path for a crash
- abrt: add links to crash detail page
- webui: <p/> instead of <br/>
- adding system headers for the crash pages
- adding crash files on the crash detail page
- introducing crash delete page
- introducing crash details page
- introducing crash list page
- abrt: webui to set crashfile upload size
- Purging %%changelog entries preceding Spacewalk 1.0, in active packages.

* Wed Feb 27 2013 Jan Pazdziora 1.9.78-1
- API doc build fix.
- abrt: fix exception number
- abrt: return default string instead of null
- abrt: api calls for crash file downloading

* Wed Feb 27 2013 Tomas Kasparek <tkasparek@redhat.com> 1.9.77-1
- 915770 - fix in sql query
- abrt: api to get/set org-wide crash file size limit

* Tue Feb 26 2013 Jan Pazdziora 1.9.76-1
- 915158 - correcting copyright dates
- Comment fix
- abrt: delete crash: remove content from filer

* Mon Feb 25 2013 Tomas Kasparek <tkasparek@redhat.com> 1.9.75-1
- API for setting primary network interface

* Mon Feb 25 2013 Tomas Kasparek <tkasparek@redhat.com> 1.9.74-1
- selecting of primary network interface should behave corectly with
  --nohardware
- checkstyle fix

* Mon Feb 25 2013 Stephen Herr <sherr@redhat.com> 1.9.73-1
- 915158 - Allow kickstart profile to update to latest available tree
- abrt: deleteCrash xml-rpc api call
- abrt: listSystemCrashFiles api call
- abrt: listSystemCrashes() api call returns crash package info

* Sat Feb 23 2013 Milan Zazrivec <mzazrivec@redhat.com> 1.9.72-1
- Fix 'SystemCrashHandler' compile error
- Fix cobbler login errors

* Fri Feb 22 2013 Milan Zazrivec <mzazrivec@redhat.com> 1.9.71-1
- abrt: listSystemCrashes api call
- fixed API doc for system.listLatestUpgradablePackages and
  system.listLatestInstallablePackages API calls
- Fix nasty typo throughout translation files
- abrt: xml-rpc api for crash count information

* Wed Feb 20 2013 Tomas Kasparek <tkasparek@redhat.com> 1.9.70-1
- Revert "aa"
- aa

* Wed Feb 20 2013 Tomas Kasparek <tkasparek@redhat.com> 1.9.69-1
- Java code for setting primary network interface

* Tue Feb 19 2013 Milan Zazrivec <mzazrivec@redhat.com> 1.9.68-1
- abrt: total & unique crash count info in webui
- fix ChannelSoftwareHandlerTest test
- add throws clause to setBuildTime

* Tue Feb 19 2013 Tomas Lestach <tlestach@redhat.com> 1.9.67-1
- 911741 - completed kickstarts still show up on 'currently kickstarting' list

* Fri Feb 15 2013 Milan Zazrivec <mzazrivec@redhat.com> 1.9.66-1
- check for zypp-plugin-spacewalk if testing autoinstall capability

* Fri Feb 15 2013 Tomas Lestach <tlestach@redhat.com> 1.9.65-1
- fixing checkstyle issues
- Only package build times should be converted to GMT

* Fri Feb 15 2013 Tomas Lestach <tlestach@redhat.com> 1.9.64-1
- return whole log in case more bytes are requested than the current file size
- removing unused imports
- RhnJavaJob: Do not ignore the exit code for external programs.
- Do not silence catched exceptions. Debugging can be hard.
- FileNotFoundException inherits IOException so no need for a separate catch
  block if the catch code is the same (none).

* Thu Feb 14 2013 Michael Mraka <michael.mraka@redhat.com> 1.9.63-1
- fixed systemd services description

* Thu Feb 14 2013 Tomas Lestach <tlestach@redhat.com> 1.9.62-1
- 906399 - list also channel packages not associated with already cloned errata
- 906399 - fix WebUI's errata sync
- prevent rpmbuild warning: File listed twice: /var/spacewalk/systemlogs/audit-
  review.log

* Tue Feb 12 2013 Michael Mraka <michael.mraka@redhat.com> 1.9.61-1
- link channels on /rhn/channels/ChannelDetail.do page
- cleanup old accidentaly commited eclipse project files

* Wed Feb 06 2013 Jan Pazdziora 1.9.60-1
- Make images of type 'kvm' show up on the UI

* Wed Feb 06 2013 Tomas Lestach <tlestach@redhat.com> 1.9.59-1
- 908346 - unify available package list for all systems
- 908346 - unify package list for all systems
- 908346 - unify upgradable package list for all systems

* Tue Feb 05 2013 Michael Mraka <michael.mraka@redhat.com> 1.9.58-1
- updated rhn-search path in messages
- added systemd service for taskomatic

* Mon Feb 04 2013 Jan Pazdziora 1.9.57-1
- Redirect to landing.pxt to flush out the blue messages, then go to Index.do.
- Replace /network/systems/ssm/misc/index.pxt redirect with
  /rhn/systems/ssm/misc/Index.do.
- The gpg_info.pxt is only referenced from channel_gpg_key, only used by rhn-
  channel-gpg-key in this page, removing.

* Mon Feb 04 2013 Tomas Lestach <tlestach@redhat.com> 1.9.56-1
- 903718 - give the user url to request or generate a new certificate
- 903557 - fix queries for extra packages
- 906345 - reuse the ssm.server.delete.operationname message

* Thu Jan 31 2013 Tomas Lestach <tlestach@redhat.com> 1.9.55-1
- 906345 - undo delete 'Server Delete' string
- 906345 - localize operation descriptions
- 896015 - we need to set elaboration params anyway
- correct the case

* Mon Jan 28 2013 Tomas Lestach <tlestach@redhat.com> 1.9.54-1
- 905055 - prevent executing both LoginAction and LoginSetupAction when re-
  logging after successful logout
- 889263 - whitelist more actions for the restricted period

* Thu Jan 24 2013 Tomas Lestach <tlestach@redhat.com> 1.9.53-1
- do not allow changing type of an existing crypto key on CryptoKeyEdit.do page
- simplify CryptoKey isSSL() and isGPG() methods
- introducing SslCryptoKey and GpgCryptoKey

* Wed Jan 23 2013 Tomas Lestach <tlestach@redhat.com> 1.9.52-1
- add extra space to error message
- 902673 - tell the user about restricted period, when notifying about
  certificate expiration
- 902671 - unify restricted period length information at WebUI banner and
  notification e-mail
- 889263 - change wording for the restricted period related messages
- 889263 - check for restricted POSTS even if CSRF check is bypassed
- 889263 - enable paging on Software Channel Entitlements page

* Wed Jan 23 2013 Michael Mraka <michael.mraka@redhat.com> 1.9.51-1
- use path compatible with slf4j >= 1.6

* Tue Jan 22 2013 Tomas Lestach <tlestach@redhat.com> 1.9.50-1
- removing unused PageControl parameter
- 896015 - dissociate duplicate system set from SSM

* Mon Jan 21 2013 Michael Mraka <michael.mraka@redhat.com> 1.9.48-1
- specify permission on /var/lib/tomcat*/webapps

* Fri Jan 18 2013 Milan Zazrivec <mzazrivec@redhat.com> 1.9.47-1
- New API: system.getCrashCount()

* Fri Jan 18 2013 Milan Zazrivec <mzazrivec@redhat.com> 1.9.46-1
- checkstyle fix

* Fri Jan 18 2013 Jan Pazdziora 1.9.45-1
- abrt: display crash count in system overview

* Thu Jan 17 2013 Jan Pazdziora 1.9.44-1
- Checkstyle fix.

* Thu Jan 17 2013 Jan Pazdziora 1.9.43-1
- Checkstyle fixes.

* Thu Jan 17 2013 Jan Pazdziora 1.9.42-1
- For RHN-ORG-TRUSTED-SSL-CERT, inform that it will be copied over to new orgs.
- Copy RHN-ORG-TRUSTED-SSL-CERT if it exists, not a random SSL key.
- display abrt summary only if spacewalk-abrt is installed
- abrt: correct webui message
- The isUserManaged does not seem to be used anywhere, removing.

* Mon Jan 14 2013 Tomas Lestach <tlestach@redhat.com> 1.9.41-1
- 863123 - the query works much better when it uses existing columns

* Fri Jan 11 2013 Tomas Lestach <tlestach@redhat.com> 1.9.40-1
- introduce new synchronous system.deleteSystem API
- fix typos
- make the system.deleteSystems API doc more precise

* Wed Jan 09 2013 Tomas Lestach <tlestach@redhat.com> 1.9.39-1
- 868884 - fix the 'Replace Existing Subscriptions' SSM config channel option
- 868884 - subscribe only to selected config channels via SSM
- 890897 - prevent NPE when package description might be null

* Tue Jan 08 2013 Michael Mraka <michael.mraka@redhat.com> 1.9.38-1
- 863123 - improved query
- 885760 - add virtualization guest info to the ServerSerializer
- 890897 - prevent NPE when package description is null
- 891681 - added email field to user list csv
- 892020 - Must set correct list name for user CSV list to work

* Fri Jan 04 2013 Tomas Lestach <tlestach@redhat.com> 1.9.37-1
- fix ChannelSoftwareHandlerTest unit test

* Wed Jan 02 2013 Stephen Herr <sherr@redhat.com> 1.9.36-1
- 890344 - fixing dependency list in taskomatic SysV script

* Wed Jan 02 2013 Jan Pazdziora 1.9.35-1
- No need to specify debug when it is not used.
- change year copyright preferencies for newly created java files using eclipse
- checkstyle: allow Copyright 2013

* Wed Jan 02 2013 Tomas Lestach <tlestach@redhat.com> 1.9.34-1
- use null as default value instead of an empty string for bug url
- adding previosly deleted strings
- 889263 - restrict API functionality when satellite certificate expires
- 889263 - allow displaying action messages on the webui login page
- 889263 - restrict WebUI functionality when satelllite certificate expires

* Tue Jan 01 2013 Jan Pazdziora 1.9.33-1
- set child channel checksum type to parent's
- 889463 - correct olson name for Australia Western timezone

* Fri Dec 21 2012 Jan Pazdziora 1.9.32-1
- 889247 - support for Australia EST/EDT timezones
- update dwr dependencies since we expect dwr3

* Tue Dec 18 2012 Tomas Lestach <tlestach@redhat.com> 1.9.31-1
- remove strange unused code

* Mon Dec 17 2012 Jan Pazdziora 1.9.30-1
- Do not use <select>'s with the same names on one form.

* Fri Dec 14 2012 Michael Mraka <michael.mraka@redhat.com> 1.9.29-1
- determining tomcat version when building webapp instead hardcode tomcat5

* Fri Dec 07 2012 Jan Pazdziora 1.9.28-1
- 883546 - reworking how repodata xml gets built to avoid "snapshot too old"
  errors
- Revert "883546 - repodata inconsistency due to concurrent modification"

* Wed Dec 05 2012 Tomas Lestach <tlestach@redhat.com> 1.9.27-1
- update catalina.out path for tomcat7
- KickstartFileSyncTaskTest should no longer fail
- 883546 - repodata inconsistency due to concurrent modification
- use dwr30.dtd insted of dwr20.dtd

* Tue Dec 04 2012 Jan Pazdziora 1.9.26-1
- Do not package tomcat 7 stuff from buildroot.
- On Fedoras, start to use tomcat >= 7.
- KickstartDataTest should no longer fail
- 881830 - create /var/lib/rhn/kickstarts/wizard/*.cfg files if missing by the
  KickstartFileSyncTask
- PackageHelperTest should no more fail at testPackageToMap
- ActionFormatterTest should no more fail at testErrataFormatter

* Fri Nov 30 2012 Tomas Lestach <tlestach@redhat.com> 1.9.25-1
- do not include engine.js twice
- remove embedded dwr from spacewalk-java and start using dwr package

* Fri Nov 30 2012 Jan Pazdziora 1.9.24-1
- Do not use Java keywords.
- 851942 - copy GPG information from the original channel within
  channel.software.clone API, when the user omits it
- OrgSoftwareSubscribtions CSV export
- removing @Override annotation from methods that aren't overriden

* Thu Nov 29 2012 Tomas Lestach <tlestach@redhat.com> 1.9.23-1
- fix checkstyle issue
- Some more type-safety / checkstyle fixes
- Fixing a bunch of type-safety and checkstyle warnings

* Wed Nov 28 2012 Tomas Lestach <tlestach@redhat.com> 1.9.22-1
- typo fix
- 519472 - suggest deleting custom packages after a channel is deleted
- 880346 - deleting an org should remove cobbler profiles too
- Revert "880346 - delete cobbler profiles when deleting an org"
- add a null check
- 470463 - fixing xmllint issue
- put a newline before pre_install_network_config snippet
- 880346 - delete cobbler profiles when deleting an org
- 675193 - removing the confising tip

* Mon Nov 26 2012 Jan Pazdziora 1.9.21-1
- 864037 - fixing typo.

* Mon Nov 26 2012 Tomas Lestach <tlestach@redhat.com> 1.9.20-1
- 879332 - checkstyle issue

* Mon Nov 26 2012 Jan Pazdziora 1.9.19-1
- 864037 - we need to POST to /cobbler_api.

* Mon Nov 26 2012 Tomas Lestach <tlestach@redhat.com> 1.9.18-1
- 879332 - introduce 'md5_crypt_rootpw' option for
  kickstart.profile.setAdvancedOptions API

* Fri Nov 23 2012 Tomas Lestach <tlestach@redhat.com> 1.9.17-1
- 879443 - preserve product name when cloning channels using API
- Implement new API call system.listAllInstallablePackages
- Fix query for API call system.listLatestInstallablePackages
- 798571 - Moscow time is GMT+4.

* Thu Nov 22 2012 Jan Pazdziora 1.9.16-1
- Fixing checkstyle.

* Thu Nov 22 2012 Jan Pazdziora 1.9.15-1
- 864037 - no hardcoding URLs.
- 879006 - Use default cobbler user id if not overriden
- Fix errors with unrequired field 'Prefix'

* Wed Nov 21 2012 Jan Pazdziora 1.9.14-1
- decrease distChannelMap release minimal length
- No need to put empty lines to rhn_taskomatic_daemon.log.

* Fri Nov 16 2012 Jan Pazdziora 1.9.13-1
- add extra date parse check for errata.setDetails API

* Thu Nov 15 2012 Tomas Lestach <tlestach@redhat.com> 1.9.12-1
- extend API call errata.setDetails to support issue_date and update_date
- migrating ivy repo to my account so that we can maintain it

* Thu Nov 15 2012 Tomas Lestach <tlestach@redhat.com> 1.9.11-1
- let spacewalk-java require concrete version of jmock

* Wed Nov 14 2012 Tomas Lestach <tlestach@redhat.com> 1.9.10-1
- checkstyle fixes
- Check hostnames for special characters and whitespace
- Catch MalformedURLException in case of missing protocol etc.
- Basic normalization for SUSE Studio base URL
- Workaround for Studio API returning incomplete URLs
- 863025 - checkstyle fix
- redirect to Manage.do page after successful channel remove
- 863025 - original packages are those that are not associated with any erratum
- 835597 - bash is used as interpreter in kickstart scripts even if set by path
- 835597 - enable logging only for bash interpreter in kickstart scripts
- Fix quartz trigger initialization repeat count

* Mon Nov 12 2012 Tomas Lestach <tlestach@redhat.com> 1.9.9-1
- Fix typos
- 874278 - use iterators when going through the collection
- make notes to errata APIs, CVEs may be associated only with published errata
- it does not make much sense to use on delete cascade on many-to-many
  relations

* Mon Nov 12 2012 Tomas Lestach <tlestach@redhat.com> 1.9.8-1
- 866326 - customize KickstartFileDownloadAdvanced.do page in case of kickstart
  file DownloadException

* Fri Nov 09 2012 Michael Mraka <michael.mraka@redhat.com> 1.9.7-1
- reverted macro name translation

* Fri Nov 09 2012 Michael Mraka <michael.mraka@redhat.com> 1.9.6-1
- backported translation changes from zanata

* Mon Nov 05 2012 Tomas Lestach <tlestach@redhat.com> 1.9.5-1
- replace remaining DTD paths to www.hibernate.org/dtd with 3.2 default
  hibernate.sourceforge.net
- Fixing typo.

* Fri Nov 02 2012 Tomas Lestach <tlestach@redhat.com> 1.9.4-1
- Revert "change hibernate3 namespace"

* Fri Nov 02 2012 Michael Mraka <michael.mraka@redhat.com> 1.9.3-1
- fixing extra packages query

* Thu Nov 01 2012 Jan Pazdziora 1.9.2-1
- having html tag inside xml is not correct
- decrease distChannelMap release minimal length
- 839960 - fix system.listLatestUpgradablePackages API to list upgradable
  packages from server channels only

* Wed Oct 31 2012 Jan Pazdziora 1.9.1-1
- Use braces for accessing composite types in PG

* Wed Oct 31 2012 Jan Pazdziora 1.8.178-1
- Advertise the www.spacewalkproject.org.

* Tue Oct 30 2012 Jan Pazdziora 1.8.177-1
- Using xmllint and grep or perl is faster.

* Tue Oct 30 2012 Tomas Lestach <tlestach@redhat.com> 1.8.176-1
- fixing checkstyle

* Tue Oct 30 2012 Tomas Lestach <tlestach@redhat.com> 1.8.175-1
- rewrite distchannel APIs
- fix distchannel.listDefaultMaps API
- create dist channel map logic
- add id and org to DistChannelMap

* Tue Oct 30 2012 Jan Pazdziora 1.8.174-1
- Update the copyright year.

* Tue Oct 30 2012 Tomas Lestach <tlestach@redhat.com> 1.8.173-1
- Add SAST timezone Signed-off-by: Paresh Mutha <pmutha@redhat.com>
- Make yumrepo_last_sync optional. Do not return it, if the repo was never
  synced.

* Mon Oct 29 2012 Jan Pazdziora 1.8.172-1
- Change of message which is shown if no errata is available for package
- remove unnecessary casts
- removing @Override annotation from a method that isn't overriden

* Mon Oct 29 2012 Jan Pazdziora 1.8.171-1
- 869428 - last_checkin date should be displayed as UTC for splice integration
  API
- WebUI - link to erratas that affect package on its overview page

* Thu Oct 25 2012 Jan Pazdziora 1.8.170-1
- checkstyle fix

* Wed Oct 24 2012 Stephen Herr <sherr@redhat.com> 1.8.169-1
- fixing problems in 9d2ad9da4305d41d1d43666b2685eed2136c2f16
- WebUI - css for @media print

* Tue Oct 23 2012 Stephen Herr <sherr@redhat.com> 1.8.168-1
- 869428 - Added new API method for Splice integration
- Fixing a bunch of Generics type errors
- Expose extra packages / systems with extra packages
- 853444 - do not list custom base channel twice in the base channel combo for
  an activation key
- WebUI improvement, adding "Search Google for errata" on package details page.

* Mon Oct 22 2012 Jan Pazdziora 1.8.167-1
- WebUI improvement, showing activation key used for system activation at
  system overview page.

* Mon Oct 22 2012 Tomas Lestach <tlestach@redhat.com> 1.8.166-1
- checkstyle fixes
- Make applyErrata() work with Longs and Integers
- Show errata details for all errata in the given list
- Schedule updates for software update stack first

* Fri Oct 19 2012 Tomas Lestach <tlestach@redhat.com> 1.8.165-1
- checkstyle fix

* Fri Oct 19 2012 Jan Pazdziora 1.8.164-1
- prevent NPE, when accessing probe suite systems with no system associated
- 822834 - do not allow creating kickstart profiles that differ from existing
  ones just by case
- added missing import
- add column style class to render table border
- don't call cmd.getKickstartData() over and over

* Mon Oct 15 2012 Tomas Lestach <tlestach@redhat.com> 1.8.163-1
- intorduce first draft of read-only dist channel map page
- first row of ListTag light - similar to the ListDisplayTag
- have the list-row-even and list-row-odd class types setting constant for
  ListTag rows

* Fri Oct 12 2012 Jan Pazdziora 1.8.162-1
- fix ConfigRevisionSerializer

* Thu Oct 11 2012 Tomas Lestach <tlestach@redhat.com> 1.8.161-1
- make possible to delete more probes at once on the system monitoring page
- dropping old comment

* Thu Oct 11 2012 Tomas Lestach <tlestach@redhat.com> 1.8.160-1
- reverting of web.chat_enabled -> java.chat_enabled translation
- The /network/systems/details/kickstart/* is not used for a long time.

* Thu Oct 11 2012 Jan Pazdziora 1.8.159-1
- Checkstyle fix.

* Wed Oct 10 2012 Jan Pazdziora 1.8.158-1
- Using empty paragraph for layout purposes is rarely needed.
- 817473 - remove html markup from the kickstart.jsp.error.template_generation
  error message
- 832433 - remove html tags from the activation-key.java.exists error message
- polishing configmanager.filedetails.content.no-macro-name error message

* Tue Oct 09 2012 Michael Mraka <michael.mraka@redhat.com> 1.8.157-1
- fixed html entities in translations

* Tue Oct 09 2012 Jan Pazdziora 1.8.156-1
- 863479 - enhancing kickstart file sync with cobbler

* Fri Oct 05 2012 Tomas Lestach <tlestach@redhat.com> 1.8.155-1
- fix PushDispatcherTest
- fix ErrataTest
- fix ActivationKeyManagerTest
- fix RequestContextTest
- fix ErrataFactoryTest.testCreateClone
- do not set last_modified for rhnPackage tests

* Fri Oct 05 2012 Jan Pazdziora 1.8.154-1
- Fixed typo on ErrataMailer.java

* Tue Oct 02 2012 Tomas Lestach <tlestach@redhat.com> 1.8.153-1
- 860002 - prevent Page Request Error when at pagination
- 860831 - fix system column value on the rhn/schedule/FailedSystems.do page
- changes required to make 'ant create-webapp-dir' work properly

* Sat Sep 29 2012 Aron Parsons <aronparsons@gmail.com> 1.8.152-1
- add API calls to manage repo filters
- add methods to add/remove ContentSourceFilter objects

* Tue Sep 25 2012 Tomas Lestach <tlestach@redhat.com> 1.8.151-1
- getting timestamp from PackageCapabilityIterator in a correct way

* Thu Sep 20 2012 Jan Pazdziora 1.8.150-1
- Checkstyle fix.
- 790120 - removing the config elaborator from a few queries where it's not
  needed
- affected_by_errata mode does not need system_monitoring elaborator
- system_entitlement_list mode does not need system_monitoring elaborator
- visible_to_user_from_sysid_list mode does not need system_monitoring
  elaborator
- target_systems_for_channel mode does not need system_monitoring elaborator
- systems_with_needed_package mode does not need system_monitoring elaborator
- target_systems_for_group mode does not need system_monitoring elaborator
- systems_in_group mode does not need system_monitoring elaborator
- systems_subscribed_to_channel mode does not need system_monitoring elaborator
- systems_with_package_nvr mode does not need system_monitoring elaborator
- ssm_remote_commandable mode does not need system_monitoring elaborator

* Wed Sep 19 2012 Jan Pazdziora 1.8.149-1
- Convert TIMESTAMP without time zone as well.
- Validate proxy format on general config page
- 790120 - make system_overview fast

* Tue Sep 18 2012 Tomas Lestach <tlestach@redhat.com> 1.8.148-1
- ssm_kickstartable mode does not need system_monitoring elaborator
- find_by_name mode does not need system_monitoring elaborator
- virtual_hosts_for_user mode does not need system_monitoring elaborator
- virtual_system_overview does not need system health information
- use system_monitoring elaborator in most_critical_systems query
- remove SystemHealthIconDecorator and appropriate query
- extract system_monitoring elaborator from system_overview
- removing @Override annotations for methods that aren't overriden
- removing @Override annotations for methods that aren't overriden
- removing unnecessarily nested else statement

* Mon Sep 17 2012 Jan Pazdziora 1.8.147-1
- 790120 - Adding the RULE hint back into the system_overview elaborator
- Checkstyle fix.

* Fri Sep 14 2012 Jan Pazdziora 1.8.146-1
- Convert TIMESTAMP WITH LOCAL TIME ZONE as well.
- 737895 - remember probe state when paginate
- 856449 - validate session key for system.getSystemCurrencyMultipliers API
- 856458 - fix system.getSystemCurrencyScores API doc
- 856553 - display error messages only once on admin/config/GeneralConfig.do
  page

* Wed Sep 12 2012 Tomas Lestach <tlestach@redhat.com> 1.8.145-1
- 855884 - fixing NumberFormatException

* Tue Sep 11 2012 Tomas Lestach <tlestach@redhat.com> 1.8.144-1
- 713684 - localize strings after import
- 855845 - escaping system name

* Fri Sep 07 2012 Tomas Lestach <tlestach@redhat.com> 1.8.143-1
- checkstyle fix

* Fri Sep 07 2012 Tomas Lestach <tlestach@redhat.com> 1.8.142-1
- changing web.login_banner -> java.login_banner
- changing web.custom_footer -> java.custom_footer
- changing web.custom_header -> java.custom_header
- changing web.chat_enabled -> java.chat_enabled
- changing web.taskomatic_cobbler_user -> java.taskomatic_cobbler_user
- changing web.excluded_countries -> java.excluded_countries
- changing web.supported_locales -> java.supported_locales
- changing web.l10n_missingmessage_exceptions ->
  java.l10n_missingmessage_exceptions
- changing web.l10n_debug -> java.l10n_debug
- changing web.l10n_debug_marker -> java.l10n_debug_marker
- changing web.errata_cache_compute_threshold ->
  java.errata_cache_compute_threshold
- changing web.sandbox_lifetime -> java.sandbox_lifetime
- changing web.apiversion -> java.apiversion
- changing web.development_environment -> java.development_environment
- changing web.customer_service_email -> java.customer_service_email
- changing web.session_delete_commit_interval ->
  java.session_delete_commit_interval
- changing web.session_delete_batch_size -> java.session_delete_batch_size
- changing web.min_user_len -> java.min_user_len
- deploy rhn_java.conf
- move java related configuration the rhn_java.conf

* Thu Sep 06 2012 Tomas Lestach <tlestach@redhat.com> 1.8.141-1
- removing unused IsoServlet
- removing java/buildconf/builder directory
- CryptoKeysHandlerTest are undertaken with OrgAdmin privileges.
- 815964 - not critical, but adding to this version of rhn_web.conf too
- 815964 - moving monitoring probe batch option from rhn.conf to rhn_web.conf

* Tue Sep 04 2012 Tomas Lestach <tlestach@redhat.com> 1.8.140-1
- 853444 - list only subscribable base channels for actiovation key
  associations
- 839960 - rewrite query for system.listLatestUpgradablePackages API

* Fri Aug 31 2012 Jan Pazdziora 1.8.139-1
- Add countries BQ, CW, SX.

* Thu Aug 30 2012 Tomas Lestach <tlestach@redhat.com> 1.8.138-1
- 851150 - make the select working on PG as well

* Thu Aug 30 2012 Tomas Lestach <tlestach@redhat.com> 1.8.137-1
- 851480 - Do not elaborate objects twice in row.
- 851480 - Revert "bz: 453477: duplicated entries in CSV download for some
  fields"
- allow complex kickstart variables containing severel '='
- 851519 - display a reasonable error message on the permission error page
- Fixing test KickstartScheduleCommandTest.testProfileArches
- fix ContentSourceFilter.findBySourceId to return list of ContentSourceFilter
  objects

* Tue Aug 28 2012 Aron Parsons <aronparsons@gmail.com> 1.8.136-1
- add listRepoFilters API call
- add lookupContentSourceFiltersById method to ChannelFactory
- add serializer for ContentSourceFilter
- add ContentSourceFilter class
- 733420 - Checking user permissions for CryptoKeysHandler

* Tue Aug 28 2012 Aron Parsons <aronparsons@gmail.com>
- add listRepoFilters API call
- add lookupContentSourceFiltersById method to ChannelFactory
- add serializer for ContentSourceFilter
- add ContentSourceFilter class
- 733420 - Checking user permissions for CryptoKeysHandler

* Fri Aug 24 2012 Stephen Herr <sherr@redhat.com> 1.8.134-1
- 818700 - allow user to set the gateway for static bonds

* Thu Aug 23 2012 Tomas Lestach <tlestach@redhat.com> 1.8.133-1
- 851040 - checkstyle issue

* Thu Aug 23 2012 Tomas Lestach <tlestach@redhat.com> 1.8.132-1
- 851040 - detect empty quartz crop expression
- 851150 - we need only unique channel list
- 850836 - display an information message about no systems being selected for
  SSM
- 850836 - fix ISE on rhn/channel/ssm/ChildSubscriptions.do page

* Tue Aug 21 2012 Tomas Kasparek <tkasparek@redhat.com> 1.8.131-1
- 846215 - Kickstarts profile visible where they should be

* Mon Aug 20 2012 Tomas Lestach <tlestach@redhat.com> 1.8.130-1
- 198887 - checkstyle fixes
- 198887 - introducing a possibility to delete archived actions
- 848368 - make IE use IE7 compatability mode for pages with editarea
- Fix missing CVEs in patches listing with Oracle 11
- 848036 - fix icons on SSM provisioning page

* Wed Aug 15 2012 Tomas Lestach <tlestach@redhat.com> 1.8.129-1
- 848036 - fix icons on SSM system list page
- 785088 - validate virt guest parameters also for API input
- 785088 - introduce regexp for virtual guest name
- 787873 - fix misleading "Filter by" label
- removing @Override annotations for methods that aren't overriden
- remove unnecessary else clauses

* Tue Aug 14 2012 Tomas Lestach <tlestach@redhat.com> 1.8.128-1
- 836656 - removed MAC Address from kickstart profile listing
- 847256 - xml escape group names
- 847308 - rhn-proxy and rhn-satellite channels shall not be associated with an
  activation key
- 846915 - systemGroup csv was including fields that have not been valid since
  bug 573153

* Fri Aug 10 2012 Jan Pazdziora 1.8.127-1
- 846221 - Don't let virtual kickstarts screw up the host's cobbler id
- Revert "removing unused string with trans-id
  'packagelist.jsp.summary.packages'"

* Wed Aug 08 2012 Stephen Herr <sherr@redhat.com> 1.8.126-1
- 818700 - adding capability for static bond

* Tue Aug 07 2012 Jan Pazdziora 1.8.125-1
- Remove hints that should no longer be needed.
- enable sorting of errata list according to synopsis on the
  rhn/channels/manage/errata/ListRemove.do page
- fix errata sort on the rhn/channels/manage/errata/ListRemove.do page

* Mon Aug 06 2012 Tomas Lestach <tlestach@redhat.com> 1.8.124-1
- detect oracle TIMESTAMPTZ objects and convert them correctly to timestamp

* Thu Aug 02 2012 Tomas Lestach <tlestach@redhat.com> 1.8.123-1
- 842992 - display a relevant error message when creating channel names/labels
  starting with rhn|redhat

* Thu Aug 02 2012 Miroslav Suchý <msuchy@redhat.com> 1.8.122-1
- Return back some translations

* Wed Aug 01 2012 Tomas Lestach <tlestach@redhat.com> 1.8.121-1
- Construct GMT millisecond value for timestamp if DB does not store timezone
- 844048 - let errata.listPackages API return also packages associated with
  unpublished errata

* Tue Jul 31 2012 Tomas Kasparek <tkasparek@redhat.com> 1.8.120-1
- 838618 - Allowing some API calls to be called from another organizations

* Mon Jul 30 2012 Tomas Lestach <tlestach@redhat.com> 1.8.119-1
- remove usage of cert_admin user role
- remove usage of rhn_support user role
- remove usage of unused org_applicant user role
- remove rhn_superuser occurences in java translation strings
- remove usage of rhn_superuser user role
- 802267 - update ConfigurationValidationTest

* Thu Jul 26 2012 Tomas Lestach <tlestach@redhat.com> 1.8.118-1
- 816454 - do not commit already committed transaction

* Thu Jul 26 2012 Tomas Lestach <tlestach@redhat.com> 1.8.117-1
- log a message when repo sync task is triggered

* Wed Jul 25 2012 Tomas Lestach <tlestach@redhat.com> 1.8.116-1
- 843050 - fix recommended cobbler command
- 753056 - dissociate deleted crypto key from its kickstart profiles

* Tue Jul 24 2012 Jan Pazdziora 1.8.115-1
- Revert "removing unused string with trans-id 'gpgssl_keys.added'"
- Revert "removing unused string with trans-id 'gpgssl_keys.removed'"

* Mon Jul 23 2012 Tomas Lestach <tlestach@redhat.com> 1.8.114-1
- 757711 - do not start repo sync of a channel with no associated repositories
- trim all the form strings within the regular scrub
- 802267 - allow user and group name starting also with [0-9]_
- 813841 - do not cache snapshot tags within the lookup method
- Correct the localized text which describes the icon.

* Fri Jul 20 2012 Tomas Lestach <tlestach@redhat.com> 1.8.113-1
- Make the tip to be more standard English.
- Remove XCCDF Legend from places where it is not necessary.
- 840567 - prevent NPE
- 841635 - sort groups by default

* Thu Jul 19 2012 Tomas Lestach <tlestach@redhat.com> 1.8.112-1
- checkstyle fix

* Thu Jul 19 2012 Tomas Lestach <tlestach@redhat.com> 1.8.111-1
- 814365 - check not only one channel original when checking channel version
- reverting fix for 814365,839611 due to performance regression
- reverting fix for 814365,839611 due to performance regression
- cut the string only in case the string is longer than needed
- add ruby API sample script

* Wed Jul 18 2012 Jan Pazdziora 1.8.110-1
- Add translation strings for crash information
- Show crash count on system detail page
- Update server class to use crash information
- Add Crashes class and database mapping
- 840567 - limit action name to fit into the appropriate DB column
- 822918 - close session when its connection signalled a connection error

* Fri Jul 13 2012 Stephen Herr <sherr@redhat.com> 1.8.109-1
- 833474 - quick file list query now also returns files saved to system's
  'local' config 'channel'

* Fri Jul 13 2012 Tomas Lestach <tlestach@redhat.com> 1.8.108-1
- struts jars may be available in different directories
- Show XCCDF-diff icon on the XCCDF-Details page.
- Show icon when referencing to XCCDF-diff
- Show XCCDF-diff results on List-Scans page.
- Rewrite ListScap page query with Dto & elaborator.
- XCCDF Diff shall compare also scan's metadata.
- Make sure that the user has permission to see the scan (when diffing).
- Diff should show: either all, changed, or invariant items
- OpenSCAP Integration -- XCCDF Scan Diff
- checkstyle fix

* Thu Jul 12 2012 Tomas Lestach <tlestach@redhat.com> 1.8.107-1
- 829790 - fix PxtSessionDelegateImplTest test
- 829790 - fix PxtCookieManagerTest test
- 748331 - fix appropriate tests
- removing @Override annotations for methods that aren't overriden
- Copying kopts to the xen distro.

* Tue Jul 10 2012 Michael Mraka <michael.mraka@redhat.com> 1.8.106-1
- COALESCE instead of NVL keyword for pgsql compatibility

* Thu Jul 05 2012 Stephen Herr <sherr@redhat.com> 1.8.105-1
- 837913 - work around for if hibernate loads a clonedchannel as its own
  original

* Fri Jun 29 2012 Stephen Herr <sherr@redhat.com> 1.8.104-1
- 836656 - Allow user to set MAC Address when provisioning a virtual guest

* Thu Jun 28 2012 Tomas Lestach <tlestach@redhat.com> 1.8.103-1
- 795565 - add API doc for channel.software.listErrata update_date attribute
- 795565 - remove "date" from the channel.software.listErrata API doc
- adding conflicts for quartz >= 2.0
- 706318 - Japaneese translation fix

* Wed Jun 27 2012 Tomas Lestach <tlestach@redhat.com> 1.8.102-1
- requre quartz version lower than 2.0
- change hibernate3 namespace
- require concrete hibernate version

* Wed Jun 27 2012 Jan Pazdziora 1.8.101-1
- Fixing checkstyle.

* Wed Jun 27 2012 Jan Pazdziora 1.8.100-1
- Fixing checkstyle.

* Wed Jun 27 2012 Jan Pazdziora 1.8.99-1
- checkstyle fix

* Tue Jun 26 2012 Stephen Herr <sherr@redhat.com> 1.8.98-1
- 829485 - resolveing potential deadlock during asynchronous errata clone

* Tue Jun 26 2012 Jan Pazdziora 1.8.97-1
- Each dataset must have a different name.
- Add CSV downloader for scap search page.
- Add CSV downloader to all-scans page
- Add CSV downloader for scan's details page
- Add CSV downloader for system's scans page

* Tue Jun 26 2012 Michael Mraka <michael.mraka@redhat.com> 1.8.96-1
- Correcting two ISE on postgresql: NVRE not found

* Mon Jun 25 2012 Jan Pazdziora 1.8.95-1
- Fixing checkstyle.

* Fri Jun 22 2012 Stephen Herr <sherr@redhat.com> 1.8.94-1
- 829485 - fixed asynchronous errata cloning internal server errors
- 829790 - handle spoiled browsers separatelly

* Fri Jun 22 2012 Jan Pazdziora 1.8.93-1
- Fixing checkstyle.

* Fri Jun 22 2012 Jan Pazdziora 1.8.92-1
- 712313 - Add installed size to repodata

* Thu Jun 21 2012 Tomas Lestach <tlestach@redhat.com> 1.8.91-1
- enable filtering by synopsis for all the errata tabs
- remove simple-xml and susestudio-java-client from ivy.xml

* Wed Jun 20 2012 Stephen Herr <sherr@redhat.com> 1.8.90-1
- 823798 - update API documentation
- 748331 - remove unused import
- 748331 - do not create multiple default ks sessions
- removing @Override annotations, methods aren't overriden
- removing @Override annotation, method isn't overriden
- remove unnecessary else clause
- remove unnecessary else clause
- remove unnecessary casts
- 833474 - removed the ';' character due the error ORA-00911

* Tue Jun 19 2012 Stephen Herr <sherr@redhat.com> 1.8.89-1
- 833474 - system.config.listFiles could take > 8 minutes if there were lots of
  revisions on lots of config files
- 797906 - don't sync virt bridge nic w/ cobbler

* Tue Jun 19 2012 Tomas Lestach <tlestach@redhat.com> 1.8.88-1
- try to work with fc17 hibernate3

* Tue Jun 19 2012 Tomas Lestach <tlestach@redhat.com> 1.8.87-1
- correctly report kernel not being found at distro creation
- 822918 - impossible to get error code from PG exceptions
- Add missing dollar sign.
- Setup {inSSM} variable on audit pages.
- Add forgotten hidden form variable.
- Improve SCAP search: Return list of xccdf:TestResults-s
- Move the listset definition out off the fragment.
- Fix flawed SQL queries.

* Tue Jun 12 2012 Simon Lukasik <slukasik@redhat.com> 1.8.86-1
- Improve SCAP search: searching by scan's result
- Improve SCAP search: searching by scan date
- Bind named query dynamically.
- Add a link for easy scan reschedule.
- Forward main-form variables when going through system list
- Fix incorrect variable reference.

* Tue Jun 12 2012 Tomas Lestach <tlestach@redhat.com> 1.8.85-1
- 797124 - virt host may have several virtual instances
- 797124 - fix virt host icon issue on WebUI

* Fri Jun 08 2012 Jan Pazdziora 1.8.84-1
- 829894 - fix channel links on CloneErrata page
- Revert "removing unused string with trans-id 'schedulediff.ssm.failure'"
- Revert "removing unused string with trans-id 'schedulediff.ssm.success'"
- Revert "removing unused string with trans-id 'schedulediff.ssm.successes'"
- Refactor "default" to RhnHelper.DEFAULT_FORWARD

* Wed Jun 06 2012 Stephen Herr <sherr@redhat.com> 1.8.83-1
- 829485 - Created new asyncronous api methods for cloning errata

* Tue Jun 05 2012 Tomas Lestach <tlestach@redhat.com> 1.8.82-1
- use apache-commons-io on Fedoras instead of jakarta-commons-io
- Refactor "pageList" to RequestContext.PAGE_LIST
- Refactor struts "default" forward also in /tests.
- Refactor "default" to RhnHelper.DEFAULT_FORWARD
- Remove unneeded variable
- Do not set nonexisting localization.
- Localized defaults should be localized.
- Handle nonexistent testresult.
- Show also scan's scheduler on details page.
- Show also scan's arguments on details page.
- 811470 - proper use of xml entities in apidoc
- 811470 - fix apidoc for system.listLatestAvailablePackage()
- 811470 - fix apidoc for kickstart.profile.system.checkRemoteCommands()
- 811470 - fix apidoc of kickstart.profile.system.checkConfigManagement()
- 811470 - fix apidoc for kickstart.profile.getKickstartTree()
- 811470 - fix apidoc for kickstart.profile.comparePackages()
- 811470 - fix apidoc for distchannel.listDefaultMaps()

* Mon Jun 04 2012 Miroslav Suchý <msuchy@redhat.com> 1.8.81-1
- Add support for studio image deployments (web UI) (jrenner@suse.de)
- 811470 - fix apidoc for channel.access.setOrgSharing() (mzazrivec@redhat.com)
- 811470 - fix apidoc for channel.listPopularChannels() (mzazrivec@redhat.com)
- 811470 - fix apidoc for activationkey.listActivatedSystems()
  (mzazrivec@redhat.com)
- 811470 - apidoc: use array_desc to remove empty list bullets
  (mzazrivec@redhat.com)
- 811470 - new macro: array_desc (mzazrivec@redhat.com)
- The ip colum is numeric, do not cast parameter to string.
  (jpazdziora@redhat.com)

* Wed May 30 2012 Tomas Lestach <tlestach@redhat.com> 1.8.80-1
- switch checkstyle to be run on RHEL6
- checkstyle: VirtualInstanceFactory - Redundant 'static' modifier.
- checkstyle: TestStatics - Utility classes should not have a public or default
  constructor.
- checkstyle: TaskConstants - Utility classes should not have a public or
  default constructor.
- checkstyle: the name [todo] is not a valid Javadoc tag name
- checkstyle: SetLabels - Utility classes should not have a public or default
  constructor.
- checkstyle 5: cannot initialize module TreeWalker - Unable to instantiate
  GenericIllegalRegexp
- checkstyle 5: cannot initialize module TreeWalker - Unable to instantiate
  TabCharacter
- checkstyle 5: TreeWalker is not allowed as a parent of RegexpHeader

* Wed May 30 2012 Michael Mraka <michael.mraka@redhat.com> 1.8.79-1
- checkstyle fix
- omit accessible parameter
- simplify construct
- remove unnecessarily nested else clause
- remove unused imports

* Tue May 29 2012 Michael Mraka <michael.mraka@redhat.com> 1.8.78-1
- modified java stack to use new user_role_check_debug()

* Tue May 29 2012 Simon Lukasik <slukasik@redhat.com> 1.8.77-1
- Fail gracefully on empty list of systems
- Add option to search scap within SSM.
- OpenSCAP integration -- A simple search page.
- Promote some of the rule's columns to fragment.

* Tue May 29 2012 Tomas Lestach <tlestach@redhat.com> 1.8.76-1
- 814659 - add an extra entitlement check before the key creation
- Enhancements pt_BR localization at webUI

* Fri May 25 2012 Tomas Lestach <tlestach@redhat.com> 1.8.75-1
- store also config revision changed_by_id
- fix ConfigurationFactoryTest.testRemoveConfigChannel

* Thu May 24 2012 Miroslav Suchý <msuchy@redhat.com> 1.8.74-1
- 825024 - API *must* check for compatible channels in system.setBaseChannel()

* Thu May 24 2012 Miroslav Suchý <msuchy@redhat.com> 1.8.73-1
- 820987 - fix error during backporting
- 820987 - do not guess creator name

* Thu May 24 2012 Tomas Lestach <tlestach@redhat.com> 1.8.72-1
- fix ConfigurationManagerTest.testCopyFile
- fix ConfigTestUtils.createConfigRevision

* Mon May 21 2012 Jan Pazdziora 1.8.71-1
- %%defattr is not needed since rpm 4.4
- Fix incorrect text fields.
- Tables on SCAP pages should have corners rounded.
- File RuleDetails page into correct item in navigation bar

* Fri May 18 2012 Tomas Lestach <tlestach@redhat.com> 1.8.70-1
- 736661 - rewrite revision creation by config file update
- Don't show empty table, if there is not ident assigned.
- Extend input cell for 20 characters.
- 822237 - there're no help pages in Spacewalk

* Wed May 16 2012 Tomas Lestach <tlestach@redhat.com> 1.8.69-1
- 736661 - prevent system.config.createOrUpdatePath causing deadlock

* Mon May 14 2012 Tomas Lestach <tlestach@redhat.com> 1.8.68-1
- remove empty test quota stuff
- remove remained usage of OrgQuota class

* Sat May 12 2012 Tomas Lestach <tlestach@redhat.com> 1.8.67-1
- remove Override annotations for non overriden methods
- remove unnecessary casts
- remove unnecessarily nested else statement
- remove rests of OrgQuota usage

* Fri May 11 2012 Tomas Lestach <tlestach@redhat.com> 1.8.66-1
- remove OrgQuota hibernate mapping
- remove OrgQuota java class
- 820920 - fix delete distribution link
- 818997 - rewrite channel.listSoftwareChannels API
- 818700 - checkstyle issues
- rhnUser synonym was removed
- 643905 - rewrite KickstartFactory.lookupAccessibleTreesByOrg

* Thu May 10 2012 Miroslav Suchý <msuchy@redhat.com> 1.8.65-1
- 695276 - if koan is requesting anything from /cobbller_api replace hostname
  of server with hostname of first proxy in chain
- 818700 - support for cobbler v2.2

* Wed May 09 2012 Tomas Lestach <tlestach@redhat.com> 1.8.64-1
- 817433 - fix NetworkDtoSerializer API doc
- prevent storing empty string for errata refersTo
- prevent storing empty string for errata errataFrom
- prevent storing empty string for errata notes
- Split OpenSCAP and AuditReviewing up
- 818700 - Cannot submit the form with broken bonding info

* Fri May 04 2012 Stephen Herr <sherr@redhat.com> 1.8.63-1
- checkstyle fix
- 735043 - redirect to errata/manage/PublishedErrata.do page after deleting a
  published erratum
- 817528 - remember pre-filled form attributes in case of form validation error
- allow omitting string resource checks
- add extra cheetah error detection
- make the code more readable
- 817528 - marking Script Name as required filed on the KickstartScriptEdit
  page

* Fri May 04 2012 Tomas Lestach <tlestach@redhat.com> 1.8.62-1
- 818700 - make newly introduced rhn tag functions available

* Thu May 03 2012 Stephen Herr <sherr@redhat.com> 1.8.61-1
- 818700 - When kickstarting a system there is an option that allows you to
  create or re-create a network bond.
- fix listSharedChannels to only show this org's channels
- fix my_channel_tree query
- fix channel.listRedHatChannels shows custom channels
- Remove unused import
- Remove a code which duplicates ensureAvailableToUser() method.
- Eliminate a typo.
- API: list results for XCCDF scan.

* Tue May 01 2012 Miroslav Suchý <msuchy@redhat.com> 1.8.60-1
- 817098 - fixed the Brazilian time zone
- Enhancement and fixes on Brazilian (pt_BR) localization at webUI
- Do not divide by zero. It prints a question mark.

* Mon Apr 30 2012 Jan Pazdziora 1.8.59-1
- 811470 - fixing checkstyle.

* Mon Apr 30 2012 Jan Pazdziora 1.8.58-1
- Requires are better defined elsewhere than in template. (slukasik@redhat.com)
- API: Show OpenSCAP XCCDF Details. (slukasik@redhat.com)
- 811470 - proper use of xml entities in documentation (mzazrivec@redhat.com)

* Fri Apr 27 2012 Jan Pazdziora 1.8.57-1
- API: List Xccdf Scans for given machine. (slukasik@redhat.com)

* Fri Apr 27 2012 Tomas Lestach <tlestach@redhat.com> 1.8.56-1
- use arch label in distchannel.setDefaultMap API as stated in the API doc

* Thu Apr 26 2012 Miroslav Suchý <msuchy@redhat.com> 1.8.55-1
- 806815 - add missing acl to SSM
- 806815 - add missing links about Solaris Patches to SSM
- 816445 - fixed error in redhat_register snippet
- 816299 - Updating default config files with additional options for heapdump
  directory
- Ensure that given system has OpenSCAP capability.
- Ensure that given systems is available to user.
- Repack and throw MissingEntitlementException when occurs.
- Sort imports alphabetically.
- API: SCAP scan schedule for multiple systems
- changed kernel-params field to 1024 chars in size (bnc#698166)
- removing unused lookup
- Capitalize title to be consistent
- Put the reboot notification at the end. Make it not mutually exclusive with
  other notifications.
- API: SCAP scan schedule should accept the date of earliest occurence
- Promote read only DatePicker to fragment.
- Refactor parentUrl to ListTagHelper.PARENT_URL
- Hide the 'Schedule' tab for systems without management ent.
- 815804 - force repo regeneration, when removing package using
  packages.removePackage API
- 815804 - make the cleanupFileEntries simplier

* Tue Apr 24 2012 Simon Lukasik <slukasik@redhat.com> 1.8.54-1
- Promote Audit to separate tab within SSM. (slukasik@redhat.com)
- Show targeted systems when scheduling SCAP scan through SSM.
  (slukasik@redhat.com)
- Extract method scapCapableSystemsInSsm() (slukasik@redhat.com)
- Handle errors during SSM schedule of SCAP scan. (slukasik@redhat.com)
- OpenSCAP integration -- schedule new scan in SSM (slukasik@redhat.com)
- Extract method for scheduling xccdfEval for multiple systems.
  (slukasik@redhat.com)
- The fragment could be used as readonly for confirmation (slukasik@redhat.com)
- Refactor xccdf schedule form to jsp fragment. (slukasik@redhat.com)
- Remove redundant definitions of use_date (slukasik@redhat.com)
- 814836 - do not list ks session related activation keys (tlestach@redhat.com)
- 815372 - prevent sending XML invalid chars in system.getScriptResults API
  (tlestach@redhat.com)
- 815252 - fix errata.listPackages APIdoc (tlestach@redhat.com)

* Fri Apr 20 2012 Tomas Lestach <tlestach@redhat.com> 1.8.53-1
- remove unused paths from unprotected uris
- 728205 - do not check CSRF token for login pages
- fix errata clone name generation

* Fri Apr 20 2012 Jan Pazdziora 1.8.52-1
- Fixing checkstyle.

* Thu Apr 19 2012 Stephen Herr <sherr@redhat.com> 1.8.51-1
- 814365 - When displaying errata available for adding to channel, make sure a
  clone is not already in the channel.

* Thu Apr 19 2012 Jan Pazdziora 1.8.50-1
- Removed double-dash from WebUI copyright notice.
- fix has_errata_with_keyword_applied_since_last_reboot query (mc@suse.de)
- fix PackageEvr handling III (tlestach@redhat.com)
- increase taskomatic memory (tlestach@redhat.com)
- 803353 - fixing another two broken documentation links (tlestach@redhat.com)
- Show systems that need reboot because of an errata. (dmacvicar@suse.de)
- modify SecurityErrataOverview.callaback (tlestach@redhat.com)

* Tue Apr 17 2012 Jan Pazdziora 1.8.49-1
- Revert "removing unused string with trans-id Certificate Administrators,
  Monitoring Administrators, and Configuration Administrators"

* Tue Apr 17 2012 Jan Pazdziora 1.8.48-1
- Checkstyle fix.

* Tue Apr 17 2012 Jan Pazdziora 1.8.47-1
- Make the Invalid prefix error localizable.

* Tue Apr 17 2012 Jan Pazdziora 1.8.46-1
- fix ErrataHandlerTest (tlestach@redhat.com)
- 812053 - fix the ErrataHandler.clone method (tlestach@redhat.com)
- create a test erratum with keyword (tlestach@redhat.com)
- refactor PackageEvr handling II (tlestach@redhat.com)

* Fri Apr 13 2012 Tomas Lestach <tlestach@redhat.com> 1.8.45-1
- 809579 - make system snapshot when changing server entitlements using API
  (tlestach@redhat.com)
- 812053 - change the condition (tlestach@redhat.com)
- print extra stack trace (tlestach@redhat.com)
- 804665 - do not scrub search_string (tlestach@redhat.com)

* Fri Apr 13 2012 Jan Pazdziora 1.8.44-1
- Fixing checkstyle.

* Fri Apr 13 2012 Jan Pazdziora 1.8.43-1
- fix KickstartWizardCommandTest (tlestach@redhat.com)
- 812053 - making errata.clone api not requires cloned channels
  (jsherril@redhat.com)
- 811470 - fix documentation for getRepoSyncCronExpression API
  (mzazrivec@redhat.com)
- 811470 - make the documentation for createOrUpdateSymlink more clear
  (mzazrivec@redhat.com)
- 811470 - fix documentation for ChannelSerializer (mzazrivec@redhat.com)
- replace \r\n with \n for CustomDataValues (tlestach@redhat.com)

* Wed Apr 11 2012 Stephen Herr <sherr@redhat.com> 1.8.42-1
- 698940 - Activation Key does not have to have a base channel to add Child
  Channels (sherr@redhat.com)

* Wed Apr 11 2012 Tomas Lestach <tlestach@redhat.com> 1.8.41-1
- adding javadoc to public RhnPostMockStrutsTestCase method
  (tlestach@redhat.com)

* Wed Apr 11 2012 Tomas Lestach <tlestach@redhat.com> 1.8.40-1
- fix BaseKickstartEditTestCase tests (tlestach@redhat.com)
- fix VirtualGuestsActionTest (tlestach@redhat.com)
- fix MethodActionTest (tlestach@redhat.com)
- fix PendingActionsSetupActionTest (tlestach@redhat.com)
- fix BootstrapConfigActionTest (tlestach@redhat.com)
- fix KickstartEditPackagesTest (tlestach@redhat.com)
- fix OrgSystemSubscriptionsActionTest (tlestach@redhat.com)
- fix SystemEntitlementsSubmitActionTest (tlestach@redhat.com)
- fix ChannelFilesImportTest (tlestach@redhat.com)
- fix RegisteredSetupActionTest (tlestach@redhat.com)
- fix OrgCreateActionTest (tlestach@redhat.com)
- fix ErrataActionTest (tlestach@redhat.com)
- fix FailedActionsSetupActionTest (tlestach@redhat.com)
- fix OrgSoftwareSubscriptionsActionTest (tlestach@redhat.com)
- fix TreeActionTest - need to set ks tree installtype (tlestach@redhat.com)
- fix TreeActionTest.testCreateRefresh (tlestach@redhat.com)
- fix TreeActionTest (tlestach@redhat.com)
- fix systems/test/ErrataConfirmActionTest (tlestach@redhat.com)
- fix errata/test/ErrataConfirmActionTest (tlestach@redhat.com)
- fix KickstartAdvancedOptionsActionTest (tlestach@redhat.com)
- fix CryptoKeyDeleteActionTest (tlestach@redhat.com)
- fix CompletedActionsSetupActionTest (tlestach@redhat.com)
- fix BaseSetOperateOnDiffActionTest (tlestach@redhat.com)
- fix GeneralConfigActionTest (tlestach@redhat.com)
- fix RestartActionTest (tlestach@redhat.com)
- fix KickstartIpRangeActionTest (tlestach@redhat.com)
- fix CryptoKeyCreateActionTest (tlestach@redhat.com)
- fix CertificateConfigActionTest (tlestach@redhat.com)
- fix SystemDetailsEditActionTest (tlestach@redhat.com)
- fix PreservationListEditActionTest (tlestach@redhat.com)
- fix KickstartPartitionActionTest (tlestach@redhat.com)
- fix CreateUserActionTest (tlestach@redhat.com)
- fix CloneConfirmActionTest (tlestach@redhat.com)
- create RhnPostMockStrutsTestCase for testing POST methods
  (tlestach@redhat.com)
- statements cannot end with ";" for Oracle (tlestach@redhat.com)
- 787225 - the Log Size actually checks Log Size Growth.
  (jpazdziora@redhat.com)

* Tue Apr 10 2012 Tomas Lestach <tlestach@redhat.com> 1.8.39-1
- fix ServerConfigHandlerTest revision comparism (tlestach@redhat.com)
- fix ServerConfigHandlerTest.createRevision (tlestach@redhat.com)
- tests - set user's org to the channel created by him (tlestach@redhat.com)
- fix ProfileManagerTest (tlestach@redhat.com)
- fix org.trusts.getDetails API (tlestach@redhat.com)
- check whether it's a trusted org before accessing its attributes
  (tlestach@redhat.com)
- fix ActivationKeyTest.testDuplicateKeyCreation (tlestach@redhat.com)
- fix TraceBackEventTest (tlestach@redhat.com)
- fix SessionCancelActionTest (tlestach@redhat.com)
- run oracle specific tests only with oracle DB (tlestach@redhat.com)
- fix AdvDataSourceTest suite part (tlestach@redhat.com)
- fix CobblerCommandTest (tlestach@redhat.com)
- refactor how PackageEvr gets stored (tlestach@redhat.com)
- removing unnecessary casts (tlestach@redhat.com)
- removing unnecessary else statement (tlestach@redhat.com)
- fix ProvisionVirtualizationWizardActionTest.testStepOne (tlestach@redhat.com)

* Tue Apr 10 2012 Jan Pazdziora 1.8.38-1
- OpenSCAP integration -- view latest results of whole infrastructure
  (slukasik@redhat.com)
- The tool is called OpenSCAP actually. (slukasik@redhat.com)
- Add missing </a> tag in case when the serverName is unknown.
  (slukasik@redhat.com)
- The system.config.listFiles should return channel label, not name.
- 810871 - Reduce languages available in editarea to only common / useful ones.
  (sherr@redhat.com)

* Fri Apr 06 2012 Michael Mraka <michael.mraka@redhat.com> 1.8.37-1
- improved performance of repomd generation

* Thu Apr 05 2012 Stephen Herr <sherr@redhat.com> 1.8.36-1
- 804810 - also making inherited virtualization entitlements work correctly in
  SSM (sherr@redhat.com)

* Thu Apr 05 2012 Jan Pazdziora 1.8.35-1
- 809897 - using the evr_t_as_vre_simple.
- adding jdom dependency (tlestach@redhat.com)
- Fixing the order of action's child elements.
- 701893 - do not show the Schedule Deploy Action and Schedule System
  Comparison links in the left pane -- the right pane has them with correct
  ACLs.
- Add ACL to VerifyPackages to match the ACL on the .jsp referencing it.
- fix typo (tlestach@redhat.com)

* Wed Apr 04 2012 Stephen Herr <sherr@redhat.com> 1.8.34-1
- 809868 - Make automatically-scheduled tasks visible on Failed and Archived
  tabs (sherr@redhat.com)
- 805952 - make the "allocation to equal" value optional.
  (jpazdziora@redhat.com)
- Fix naming of cloned errata to replace only the first 2 chars
  (tlestach@redhat.com)

* Tue Apr 03 2012 Jan Pazdziora 1.8.33-1
- 804949 - make invocation of rhn_channel.convert_to_fve database-agnostic.

* Tue Apr 03 2012 Jan Pazdziora 1.8.32-1
- 804949 - make invocation of rhn_channel.convert_to_fve database-agnostic.
- Revert "removing unused string with trans-id 'configfilefilter.path'"
  (msuchy@redhat.com)
- Revert "removing unused string with trans-id 'configchannelfilter.name'"
  (msuchy@redhat.com)
- Revert "removing unused string with trans-id
  'config_subscribed_systems.unsubscribeSystems.success'" (msuchy@redhat.com)
- Revert "removing unused string with trans-id
  'config_target_systems.subscribeSystems.success'" (msuchy@redhat.com)
- Revert "removing unused string with trans-id 'preferences.critical-
  probes.description'" (msuchy@redhat.com)
- Revert "removing unused string with trans-id 'preferences.critical-
  probes.name'" (msuchy@redhat.com)
- Revert "removing unused string with trans-id 'preferences.critical-
  systems.description'" (msuchy@redhat.com)
- Revert "removing unused string with trans-id 'preferences.critical-
  systems.name'" (msuchy@redhat.com)
- Revert "removing unused string with trans-id 'preferences.inactive-
  systems.name'" (msuchy@redhat.com)
- Revert "removing unused string with trans-id 'preferences.inactive-
  systems.description'" (msuchy@redhat.com)
- Revert "removing unused string with trans-id 'sdc.config.differing.files_1'"
  (msuchy@redhat.com)
- Revert "removing unused string with trans-id
  'sdc.config.diff.files_1_dirs_0_symlinks_0'" (msuchy@redhat.com)
- Revert "removing unused string with trans-id 'userlist.jsp.disabled'"
  (msuchy@redhat.com)
- Revert "removing unused string with trans-id 'userlist.jsp.enabled'"
  (msuchy@redhat.com)
- Fix checkstyle error (invalid use of the {@inheritDoc} tag) (jrenner@suse.de)
- Add lib directory to checkstyle classpath (jrenner@suse.de)
- New web page -- details of the xccdf:rule-result (slukasik@redhat.com)

* Thu Mar 29 2012 Stephen Herr <sherr@redhat.com> 1.8.31-1
- 808210 - Fixing ISE on selecting None yum checksum type for channel
  (sherr@redhat.com)
- 808162 - Auto-import the RHEL RPM GPG key for systems we have kickstarted
  (sherr@redhat.com)

* Thu Mar 29 2012 Simon Lukasik <slukasik@redhat.com> 1.8.30-1
- Rework web interface to correspond with 0-n rule/ident mapping
  (slukasik@redhat.com)

* Wed Mar 28 2012 Tomas Lestach <tlestach@redhat.com> 1.8.29-1
- fix ConfigChannelHandlerTest revision comparism (tlestach@redhat.com)
- fix ConfigChannelHandlerTest.testDeployAllSystems (tlestach@redhat.com)
- 805275 - add missing query parameter (tlestach@redhat.com)
- fix ConfigChannelHandlerTest validation issue (tlestach@redhat.com)
- fix MDOM storage (tlestach@redhat.com)
- fix ProfileHandlerTest (tlestach@redhat.com)
- fix KickstartDataTest.testISRhelRevMethods (tlestach@redhat.com)
- fix KickstartScheduleCommandTest (tlestach@redhat.com)
- Revert "fix KickstartDataTest.testCommands" (tlestach@redhat.com)
- fix TranslationsTest (tlestach@redhat.com)
- fix FilterActionTest.testCreateSubmitFailValidation (tlestach@redhat.com)
- fix FilterActionTest.testEditExecute (tlestach@redhat.com)
- rename Filter.isRecurring to Filter.isRecurringBool (tlestach@redhat.com)
- fix ProbeGraphActionTest and MonitoringManagerTest (tlestach@redhat.com)
- fix ProbeGraphActionTest.setUp (tlestach@redhat.com)
- fix SystemManagerTest.testListInstalledPackage (tlestach@redhat.com)
- fix SystemManagerTest.testSsmSystemPackagesToRemove (tlestach@redhat.com)
- 676434 - Text for Brazil timezone is incorrect (sherr@redhat.com)

* Wed Mar 28 2012 Tomas Lestach <tlestach@redhat.com> 1.8.28-1
- let spacewalk-java-tests require ant-junit (tlestach@redhat.com)
- fix AccessTest (tlestach@redhat.com)

* Tue Mar 27 2012 Stephen Herr <sherr@redhat.com> 1.8.27-1
- 807463 - If our channel is a clone of a clone we need to find the channel
  that contains the erratum we are cloning (sherr@redhat.com)

* Tue Mar 27 2012 Tomas Lestach <tlestach@redhat.com> 1.8.26-1
- fix KickstartDataTest.testCommands (tlestach@redhat.com)
- fixin cobbler version issue (tlestach@redhat.com)
- temporary disable errata check in ChannelSoftwareHandlerTest
  (tlestach@redhat.com)
- fix parameter type (tlestach@redhat.com)
- fix UserManagerTest (tlestach@redhat.com)
- fix ActivationKeyAlreadyExistsException (tlestach@redhat.com)
- Revert "removing unused string with trans-id 'config.channels_0'"
  (msuchy@redhat.com)
- Revert "removing unused string with trans-id 'config.channels_1'"
  (msuchy@redhat.com)
- Revert "removing unused string with trans-id 'config.channels_2'"
  (msuchy@redhat.com)
- 806439 - Make Virtualization tab of system profile independent of
  Virtualization (Platform) entitlements (sherr@redhat.com)
- The org_id colum is numeric, do not cast parameter to string.
  (jpazdziora@redhat.com)

* Fri Mar 23 2012 Tomas Lestach <tlestach@redhat.com> 1.8.25-1
- fix VirtualGuestsActionTest (tlestach@redhat.com)
- 752416 - reload config revision from DB before returning it
  (tlestach@redhat.com)
- 806060 - Config file diffs result in Out Of Memory for large files
  (sherr@redhat.com)

* Thu Mar 22 2012 Tomas Lestach <tlestach@redhat.com> 1.8.24-1
- fix ServerFactoryVirtualizationTest (tlestach@redhat.com)
- fix ServerFactoryTest (tlestach@redhat.com)
- fix VirtualInstanceFactoryTest (tlestach@redhat.com)
- fix RamTest (tlestach@redhat.com)
- fix ServerTest (tlestach@redhat.com)
- fix AffectedSystemsActionTest (tlestach@redhat.com)
- fix KickstartManagerTest (tlestach@redhat.com)
- Revert "fix FileFinderTest.testFindFilesSubDir" (tlestach@redhat.com)

* Wed Mar 21 2012 Tomas Lestach <tlestach@redhat.com> 1.8.23-1
- fix LocalizationServiceTest (tlestach@redhat.com)
- fix AuthFilterTest (tlestach@redhat.com)
- fix PxtAuthenticationServiceTest (tlestach@redhat.com)
- fix RequestContextTest (tlestach@redhat.com)
- fix PxtSessionDelegateImplTest (tlestach@redhat.com)
- rename AuthenticationServiceTest (tlestach@redhat.com)
- rename BaseDeleteErrataActionTest (tlestach@redhat.com)
- skip executing Abstract test classes (tlestach@redhat.com)
- clean up classpath (tlestach@redhat.com)
- add slf4j.jar to classpath (tlestach@redhat.com)
- add struts.jar explicitelly to classpath (tlestach@redhat.com)
- we need to extract also the rhn.jar into the temp directory
  (tlestach@redhat.com)
- 805275 - fix for configchannel.deployAllSystems (shughes@redhat.com)
- checkstyle fixes (sherr@redhat.com)
- Ensure the comparison uses correct type (slukasik@redhat.com)
- Set column name explicitly, because it varies by db backend.
  (slukasik@redhat.com)
- Revert "removing unused string with trans-id
  'systemsearch_cpu_mhz_gt_column'" (msuchy@redhat.com)
- Revert "removing unused string with trans-id
  'systemsearch_cpu_mhz_lt_column'" (msuchy@redhat.com)
- Revert "removing unused string with trans-id
  'systemsearch_name_and_description_column'" (msuchy@redhat.com)
- Revert "removing unused string with trans-id
  'systemsearch_num_of_cpus_gt_column'" (msuchy@redhat.com)
- Revert "removing unused string with trans-id
  'systemsearch_num_of_cpus_lt_column'" (msuchy@redhat.com)
- Revert "removing unused string with trans-id 'systemsearch_ram_gt_column'"
  (msuchy@redhat.com)
- Revert "removing unused string with trans-id 'systemsearch_ram_lt_column'"
  (msuchy@redhat.com)
- 804810 - Taught SSM to look at flex as well as regular entitlements when
  trying to add child channels (sherr@redhat.com)
- 804702 - fixed apidoc deployAllSystems() including the date parameter
  (mmello@redhat.com)

* Mon Mar 19 2012 Jan Pazdziora 1.8.22-1
- Add a missing colon. (slukasik@redhat.com)
- Show legend on details page; suggesting what to search for
  (slukasik@redhat.com)
- Enable filtering by rule-result. (slukasik@redhat.com)
- Allow user to sort columns. (slukasik@redhat.com)
- Enable user to adjust number of items per page. (slukasik@redhat.com)
- We no longer have /install/index.pxt, so satellite_install cannot be used.

* Mon Mar 19 2012 Tomas Lestach <tlestach@redhat.com> 1.8.21-1
- fix junit classpath ordering (tlestach@redhat.com)
- 533164 - check duplicate message keys in StringResource_*.xml files
  (msuchy@redhat.com)
- Forward the page url to the list (slukasik@redhat.com)
- Polish api documentation for system.scap APIs. (slukasik@redhat.com)
- OpenSCAP integration -- Details page for XCCDF results (slukasik@redhat.com)

* Sat Mar 17 2012 Miroslav Suchý 1.8.20-1
- 521248 - correctly spell MHz (msuchy@redhat.com)

* Fri Mar 16 2012 Tomas Lestach <tlestach@redhat.com> 1.8.19-1
- 802400 - fix ISE on rhn/admin/multiorg/OrgSoftwareSubscriptions.do page
  (tlestach@redhat.com)

* Fri Mar 16 2012 Tomas Lestach <tlestach@redhat.com> 1.8.18-1
- 803353 - do not link documentation if not available (tlestach@redhat.com)
- 803353 - do not link documentation if not available (tlestach@redhat.com)
- 800364 - hide documetation link (tlestach@redhat.com)
- 803644 - fix ISE (tlestach@redhat.com)
- fix checkstyle issue (tlestach@redhat.com)
- get rid of gsbase (tlestach@redhat.com)
- 726114 - update createOrUpradePath api documentation (tlestach@redhat.com)

* Fri Mar 16 2012 Michael Mraka <michael.mraka@redhat.com> 1.8.17-1
- require checkstyle only if we run it

* Thu Mar 15 2012 Tomas Lestach <tlestach@redhat.com> 1.8.16-1
- rewrite unittest.xml (tlestach@redhat.com)

* Thu Mar 15 2012 Stephen Herr <sherr@redhat.com> 1.8.15-1
- 790120 - Removing rule to help system overview listing happen faster,
  improving performance of api queries (sherr@redhat.com)
- Fix oracle syntax of analytical function (slukasik@redhat.com)
- Fixing typo (lookup.activatonkey.reason2 -> lookup.activationkey.reason2).
  (jpazdziora@redhat.com)
- Revert "removing unused string with trans-id 'lookup.activatonkey.reason2'"
  (msuchy@redhat.com)

* Wed Mar 14 2012 Tomas Lestach <tlestach@redhat.com> 1.8.14-1
- fix LoginActionTest (tlestach@redhat.com)

* Wed Mar 14 2012 Tomas Lestach <tlestach@redhat.com> 1.8.13-1
- remove xml formatter (tlestach@redhat.com)
- make it possible to run single testcases (tlestach@redhat.com)
- add webapps/rhn directory to classpath (tlestach@redhat.com)
- fix LoginActionTest (tlestach@redhat.com)
- add required jars to classpath (tlestach@redhat.com)
- removing unused test (tlestach@redhat.com)
- Revert "fix MockObjectTestCase issue" (tlestach@redhat.com)

* Tue Mar 13 2012 Stephen Herr <sherr@redhat.com> 1.8.12-1
- 755470 - Fixing sorting by date without replying on the inapplicable
  listdisplay-new.jspf (sherr@redhat.com)
- Revert "755470 - Fixed incorrect sorting of archived action timestamp"
  (sherr@redhat.com)

* Tue Mar 13 2012 Jan Pazdziora 1.8.11-1
- 801463 - fix binary file uploads (tlestach@redhat.com)
- Add the completetion time to the list of scap scans. (slukasik@redhat.com)
- Sort imports alphabetically. (slukasik@redhat.com)
- Remove purposeless commentary (slukasik@redhat.com)
- Remove unneccessary casts to String. (slukasik@redhat.com)
- Refactor: rename ScapAction class (slukasik@redhat.com)

* Tue Mar 13 2012 Simon Lukasik <slukasik@redhat.com> 1.8.10-1
- Checkstyle fix (slukasik@redhat.com)
- Checkstyle fix (slukasik@redhat.com)
- fix various checkstyle issues (tlestach@redhat.com)

* Tue Mar 13 2012 Simon Lukasik <slukasik@redhat.com> 1.8.9-1
- OpenSCAP integration -- Page for XCCDF scan schedule (slukasik@redhat.com)
- OpenSCAP integration  -- Show results for system on web.
  (slukasik@redhat.com)
- Add translations for the new SCAP action (slukasik@redhat.com)
- Revert "removing unused string with trans-id 'toolbar.clone.channel'"
  (msuchy@redhat.com)
- Fix usage of velocity macros for API documentation (jrenner@suse.de)
- Add support for generating DocBook XML from the API documentation
  (jrenner@suse.de)

* Fri Mar 09 2012 Stephen Herr <sherr@redhat.com> 1.8.8-1
- 782551 - Making a default selection of no Proxy when kickstarting a server
  (sherr@redhat.com)
- 773113 - Added new XMLRPC API method to allow people to change the kickstart
  preserve ks.cfg option (sherr@redhat.com)
- 755470 - Fixed incorrect sorting of archived action timestamp
  (sherr@redhat.com)
- 753064 - throw appropriate error if deleting nonexistant kickstart key
  (sherr@redhat.com)
- Revert "removing unused string with trans-id 'file_size.b'"
  (msuchy@redhat.com)
- Revert "removing unused string with trans-id 'file_size.kb'"
  (msuchy@redhat.com)
- Revert "removing unused string with trans-id 'file_size.mb'"
  (msuchy@redhat.com)
- Just minor template fix (mkollar@redhat.com)
- 795565 - better keep the original 'date' in ErrataOverviewSerializer
  (tlestach@redhat.com)
- 795565 - let ErrataOverviewSerializer return also issue_date
  (tlestach@redhat.com)

* Fri Mar 09 2012 Miroslav Suchý 1.8.7-1
- remove RHN_DB_USERNAME from monitoring scout configuration
- remove RHN_DB_PASSWD from monitoring scout configuration
- remove RHN_DB_NAME from monitoring scout configuration
- remove tableowner from monitoring scout configuration

* Thu Mar 08 2012 Tomas Lestach <tlestach@redhat.com> 1.8.6-1
- fix SystemAclHandlerTest (tlestach@redhat.com)
- fix MessageQueueTest.testDatabaseTransactionHandling (tlestach@redhat.com)
- load test hmb.xml files when loading TestImpl (tlestach@redhat.com)
- fix MockObjectTestCase issue (tlestach@redhat.com)
- fix JarFinderTest (tlestach@redhat.com)
- fix FileFinderTest.testFindFilesSubDir (tlestach@redhat.com)
- remove test/validation/userCreateForm.xsd exclude from rhn.jar
  (tlestach@redhat.com)
- do not include test directories into rhn.jar (tlestach@redhat.com)
- consider only *Test.classes as junit tests (tlestach@redhat.com)
- add debug arguments to the junit (tlestach@redhat.com)
- point unit tests to search for configuration on a new fs location
  (tlestach@redhat.com)
- place conf directory into /user/share/rhn/unit-tests (tlestach@redhat.com)
- 801433 - save kickstart data after modifying ks profile child channels
  (tlestach@redhat.com)

* Thu Mar 08 2012 Miroslav Suchý 1.8.5-1
- Revert "removing unused string with trans-id
  'systementitlements.jsp.entitlement_counts_message_*'" (msuchy@redhat.com)
- API : KickstartHandler::renameProfile remove unused code referring to
  Kickstart Trees (shardy@redhat.com)
- API Documentation : kickstart.renameProfile renames profiles not kickstart
  trees (shardy@redhat.com)
- API Documentation : api.get_version fix typo (shardy@redhat.com)

* Wed Mar 07 2012 Jan Pazdziora 1.8.4-1
- partialy revert 423cfc6255b7e6d52da35f7e543ec38cd99e04c9 to return back
  string which are dynamicaly created (msuchy@redhat.com)

* Tue Mar 06 2012 Tomas Lestach <tlestach@redhat.com> 1.8.3-1
- 799992 - remove the error message completely (tlestach@redhat.com)
- prevent ISE on the rhn/channels/manage/errata/AddCustomErrata.do page
  (tlestach@redhat.com)
- remove unused file (tlestach@redhat.com)
- include also conf/default dir into rhn-test.jar (tlestach@redhat.com)
- do not fall, if there's no .in the filename (tlestach@redhat.com)
- make use of default kernel and initrd path (tlestach@redhat.com)
- fix KickstartableTreeTest (tlestach@redhat.com)
- remove unused buildCertificate method (tlestach@redhat.com)

* Mon Mar 05 2012 Miroslav Suchý 1.8.2-1
- removing unused strings in StringResources (msuchy@redhat.com)
- unify errata/Overview.do and errata/RelevantErrata.do
  (dmacvicar@suse.de)

* Sat Mar 03 2012 Jan Pazdziora 1.8.1-1
- Removing the Downloads tab, in points to nonexisting
  /rhn/software/channel/downloads/Download.do page.

* Fri Mar 02 2012 Jan Pazdziora 1.7.52-1
- Allow copyright line 2011--2012.

* Fri Mar 02 2012 Jan Pazdziora 1.7.51-1
- Update the copyright year info.

* Thu Mar 01 2012 Tomas Lestach <tlestach@redhat.com> 1.7.50-1
- do not check removed acl (tlestach@redhat.com)
- remove hibernate not-null constraint on bug.summary (tlestach@redhat.com)

* Wed Feb 29 2012 Tomas Lestach <tlestach@redhat.com> 1.7.49-1
- remove unused method and appropriate query (tlestach@redhat.com)
- remove unused method and appropriate query (tlestach@redhat.com)
- remove unused method and appropriate query (tlestach@redhat.com)
- remove unused methods (tlestach@redhat.com)
- remove unused methods (tlestach@redhat.com)
- remove unused methods (tlestach@redhat.com)
- remove unused method (tlestach@redhat.com)
- remove unused methods and appropriate hbm queries (tlestach@redhat.com)
- remove unused methods (tlestach@redhat.com)
- remove unused method (tlestach@redhat.com)
- remove unused method (tlestach@redhat.com)
- remove unused method (tlestach@redhat.com)
- deleting rhnDownloads and rhnChannelDownloads related java code
  (tlestach@redhat.com)
- remove unused methods and appropriate queries (tlestach@redhat.com)
- remove unused methods (tlestach@redhat.com)
- remove unused method (tlestach@redhat.com)
- remove unused methods and appropriate hbm query (tlestach@redhat.com)
- remove unused method (tlestach@redhat.com)
- remove unused methods with appropriate queries (tlestach@redhat.com)
- remove unused methods (tlestach@redhat.com)
- remove unused method and appropriate sql-query (tlestach@redhat.com)
- remove unused method (tlestach@redhat.com)
- remove unused method and appropriate sql-query (tlestach@redhat.com)
- remove unused method (tlestach@redhat.com)
- remove unused method (tlestach@redhat.com)
- remove unused methods (tlestach@redhat.com)
- remove unused methods (tlestach@redhat.com)
- remove unused method (tlestach@redhat.com)
- remove unused method (tlestach@redhat.com)
- remove unused public static final attributes (tlestach@redhat.com)
- remove unused public static final attribute and appropriate queries
  (tlestach@redhat.com)
- remove unused public static final attribute (tlestach@redhat.com)
- remove unused public static final attribute (tlestach@redhat.com)
- remove unused public static final attributes (tlestach@redhat.com)
- remove unused public static final attribute (tlestach@redhat.com)
- remove unused public static final attribute (tlestach@redhat.com)
- remove unused public static final attribute (tlestach@redhat.com)
- remove unused public static final attribute (tlestach@redhat.com)
- remove unused public static final attribute (tlestach@redhat.com)
- remove unused public static final attribute (tlestach@redhat.com)
- remove unused public static final attribute (tlestach@redhat.com)
- remove whole KickstartQueries (tlestach@redhat.com)
- remove unused public static final attributes (tlestach@redhat.com)
- remove unused public static final attributes (tlestach@redhat.com)
- remove unused public static final attributes (tlestach@redhat.com)
- remove unused public static final attributes (tlestach@redhat.com)
- remove unused protected static final attribute (tlestach@redhat.com)
- remove unused public static final attribute (tlestach@redhat.com)
- remove unused protected static final attribute (tlestach@redhat.com)
- remove unused protected static final attributes (tlestach@redhat.com)
- removing dead code (tlestach@redhat.com)
- removing dead code (tlestach@redhat.com)
- removing dead code (tlestach@redhat.com)
- removing dead code (tlestach@redhat.com)
- removing dead code (tlestach@redhat.com)
- removing dead code (tlestach@redhat.com)
- removing dead code (tlestach@redhat.com)
- removing dead code (tlestach@redhat.com)
- removing dead code (tlestach@redhat.com)
- removing dead code (tlestach@redhat.com)
- removing dead code (tlestach@redhat.com)
- removing dead code (tlestach@redhat.com)
- removing dead code (tlestach@redhat.com)
- removing dead code (tlestach@redhat.com)
- removing dead code (tlestach@redhat.com)
- removing dead code (tlestach@redhat.com)
- removing dead code (tlestach@redhat.com)
- removing dead code (tlestach@redhat.com)

* Tue Feb 28 2012 Tomas Lestach <tlestach@redhat.com> 1.7.48-1
- remove unnecessary else statements in
  java/code/src/com/redhat/rhn/testing/TestUtils.java (tlestach@redhat.com)
- remove unnecessary else statements in java/code/src/com/redhat/rhn/manager/
  (tlestach@redhat.com)
- remove unnecessary else statements in
  java/code/src/com/redhat/rhn/manager/system/ (tlestach@redhat.com)
- remove unnecessary else statements in
  java/code/src/com/redhat/rhn/manager/kickstart/ (tlestach@redhat.com)
- remove unnecessary else statements in
  java/code/src/com/redhat/rhn/manager/channel/ChannelManager.java
  (tlestach@redhat.com)
- remove unnecessary else statements in
  java/code/src/com/redhat/rhn/taskomatic/ (tlestach@redhat.com)
- remove unnecessary else statements in rest of
  java/code/src/com/redhat/rhn/frontend/ (tlestach@redhat.com)
- remove unnecessary else statements in
  java/code/src/com/redhat/rhn/frontend/xmlrpc/ (tlestach@redhat.com)
- remove unnecessary else statements in
  java/code/src/com/redhat/rhn/frontend/action/ (tlestach@redhat.com)
- remove unnecessary else statements in
  java/code/src/com/redhat/rhn/frontend/dto/ (tlestach@redhat.com)
- remove unnecessary else statements in
  java/code/src/com/redhat/rhn/frontend/action/configuration/
  (tlestach@redhat.com)
- remove unnecessary else statements in java/code/src/com/redhat/rhn/domain/
  (tlestach@redhat.com)
- remove unnecessary else statements in
  java/code/src/com/redhat/rhn/domain/kickstart/ (tlestach@redhat.com)
- remove unnecessary else statements in rest of
  java/code/src/com/redhat/rhn/common/ (tlestach@redhat.com)
- remove unnecessary else statements in
  java/code/src/com/redhat/rhn/common/validator/ (tlestach@redhat.com)
- remove unnecessary else statements in
  java/code/src/com/redhat/rhn/common/util/ (tlestach@redhat.com)
- remove unnecessary else statements in
  java/code/internal/src/com/redhat/rhn/internal/doclet (tlestach@redhat.com)

* Tue Feb 28 2012 Tomas Lestach <tlestach@redhat.com> 1.7.47-1
- access static fields in a static way (tlestach@redhat.com)
- access static fields in a static way (tlestach@redhat.com)
- access static fields in a static way (tlestach@redhat.com)
- access static fields in a static way (tlestach@redhat.com)
- access static fields in a static way (tlestach@redhat.com)
- access static fields in a static way (tlestach@redhat.com)
- access static fields in a static way (tlestach@redhat.com)

* Tue Feb 28 2012 Tomas Lestach <tlestach@redhat.com> 1.7.46-1
- remove unused class (tlestach@redhat.com)
- remove unused private attribute (tlestach@redhat.com)
- removing unused method (tlestach@redhat.com)
- remove unused private static log (tlestach@redhat.com)
- remove unused private static log (tlestach@redhat.com)
- remove unused private static log (tlestach@redhat.com)
- remove unused private static log (tlestach@redhat.com)
- remove unused private static log (tlestach@redhat.com)
- remove unused private static log (tlestach@redhat.com)
- remove unused private log (tlestach@redhat.com)
- remove unused private final log (tlestach@redhat.com)
- remove unused private static log (tlestach@redhat.com)
- remove unused private static array (tlestach@redhat.com)
- remove unused private static log (tlestach@redhat.com)
- remove unused private attribute (tlestach@redhat.com)
- remove unused private static final attributes (tlestach@redhat.com)
- remove unused static final LOG (tlestach@redhat.com)
- remove unused private attribute (tlestach@redhat.com)
- remove empty test (tlestach@redhat.com)
- remove unused private static log (tlestach@redhat.com)
- remove unused private static log (tlestach@redhat.com)
- remove unused private static log (tlestach@redhat.com)
- remove unused private attribute (tlestach@redhat.com)
- remove unused private final log (tlestach@redhat.com)
- remove unused private attribute (tlestach@redhat.com)
- remove unused private log (tlestach@redhat.com)
- remove unused private attributes (tlestach@redhat.com)
- remove unused private static log (tlestach@redhat.com)
- remove unused private static log (tlestach@redhat.com)
- remove unused private final attributes (tlestach@redhat.com)
- remove unused private static final attribute (tlestach@redhat.com)
- remove unused private static final attributes (tlestach@redhat.com)
- remove unused test part (tlestach@redhat.com)
- remove unused private static sttribute (tlestach@redhat.com)
- remove unused private logger (tlestach@redhat.com)
- remove unused private logger (tlestach@redhat.com)
- remove unused private logger (tlestach@redhat.com)
- remove unused private logger (tlestach@redhat.com)
- remove unused private logger (tlestach@redhat.com)
- remove unused private static final attribute (tlestach@redhat.com)
- remove unused private attribute (tlestach@redhat.com)
- remove unused logger (tlestach@redhat.com)
- remove unused private static final attribute (tlestach@redhat.com)
- remove unused private static attribute (tlestach@redhat.com)
- remove unused private static attributes (tlestach@redhat.com)
- remove unused method (tlestach@redhat.com)
- remove unused method (tlestach@redhat.com)
- remove unused private methods (tlestach@redhat.com)
- remove unused private method (tlestach@redhat.com)
- removing unused private method from SystemEntitlementsSubmitAction
  (tlestach@redhat.com)

* Mon Feb 27 2012 Simon Lukasik <slukasik@redhat.com> 1.7.45-1
- OpenSCAP integration -- Frontend API for scan schedule. (slukasik@redhat.com)
- checkstyle: allow Copyright 2012. (slukasik@redhat.com)

* Mon Feb 27 2012 Tomas Lestach <tlestach@redhat.com> 1.7.44-1
- remove redundant interfaces (tlestach@redhat.com)
- remove redundant assignments (tlestach@redhat.com)
- binaryInput cannot be null at this location (tlestach@redhat.com)
- baos cannot be null at this location (tlestach@redhat.com)
- remove redundant assignements (tlestach@redhat.com)
- toChannel cannot be null at this location (tlestach@redhat.com)
- user cannot be null at this location (tlestach@redhat.com)
- selectedChannel can only be null at this location (tlestach@redhat.com)
- regCount cannot be null at this location (tlestach@redhat.com)
- pkgs cannot be null at this location (tlestach@redhat.com)
- parent cannot be null at this location (tlestach@redhat.com)
- pAdded cannot be null at this location (tlestach@redhat.com)
- mtime cannot be null at this location (tlestach@redhat.com)
- mess can only be null at this location (tlestach@redhat.com)
- kss cannot be null at this location (tlestach@redhat.com)
- key cannot be null at this location (tlestach@redhat.com)
- info cannot be null at this location (tlestach@redhat.com)
- currentErrata cannot be null at this location (tlestach@redhat.com)
- cr cannot be null at this location (tlestach@redhat.com)
- cr cannot be null at this location (tlestach@redhat.com)
- count cannot be null at this location (tlestach@redhat.com)
- compoundLocales cannot be null at this location (tlestach@redhat.com)
- channel cannot be null at this location (tlestach@redhat.com)
- updates cannot be null at this location (tlestach@redhat.com)
- optimize code based on null and non-empty conditions (tlestach@redhat.com)
- rebootAction cannot be null at this location (tlestach@redhat.com)
- proposed cannot be null at this location (tlestach@redhat.com)
- o can only be null at this location (tlestach@redhat.com)
- is can only be null at this location (tlestach@redhat.com)
- name cannot be null at this location (tlestach@redhat.com)
- hostDir cannot be null at this location (tlestach@redhat.com)
- epoch cannot be null at this location (tlestach@redhat.com)
- desc cannot be null at this location (tlestach@redhat.com)
- do not allocate object that will never be used in UpdateErrataCacheCommand
  (tlestach@redhat.com)
- do not allocate object that will never be used in SystemHandler
  (tlestach@redhat.com)
- remove dead code in DeleteFileAction (tlestach@redhat.com)
- remove dead code in PatchConfirmInstallAction (tlestach@redhat.com)
- remove dead code in PatchConfirmAction (tlestach@redhat.com)
- remove dead code in KickstartFormatter (tlestach@redhat.com)
- remove dead code in ErrataQueueWorker (tlestach@redhat.com)
- remove dead code in ActionExecutor (tlestach@redhat.com)
- remove unnecessary semicolons (tlestach@redhat.com)
- remove unnecessary casts (tlestach@redhat.com)
- do not check whether Org expression is an instance of Org
  (tlestach@redhat.com)

* Mon Feb 27 2012 Tomas Lestach <tlestach@redhat.com> 1.7.43-1
- remove unused hbm query - TaskoBunch.lookupById (tlestach@redhat.com)
- remove unused hbm query - TaskoTask.lookupByName (tlestach@redhat.com)
- remove unused hbm query - TaskoTask.lookupById (tlestach@redhat.com)
- remove unused hbm query - TaskoRun.listRunsWithStatus (tlestach@redhat.com)
- remove unused hbm query - UserState.lookupById (tlestach@redhat.com)
- remove unused hbm query - User.findAllUsers (tlestach@redhat.com)
- remove unused hbm query - Address.findById (tlestach@redhat.com)
- remove unused hbm query - VirtualInstance.findAllUnregisteredGuests
  (tlestach@redhat.com)
- remove unused hbm query - VirtualInstance.findAllRegisteredGuests
  (tlestach@redhat.com)
- remove unused hbm query - PushClientState.findByLabel (tlestach@redhat.com)
- remove unused hbm sql-query - ServerGroup.lookupByTypeLabelAndOrg2
  (tlestach@redhat.com)
- remove unused hbm query - PackageProvider.findById (tlestach@redhat.com)
- remove unused hbm query - PackageDelta.findById (tlestach@redhat.com)
- remove unused hbm query - PackageKey.findById (tlestach@redhat.com)
- remove unused hbm query - PackageCapability.findById (tlestach@redhat.com)
- remove unused hbm query - PackageName.findById (tlestach@redhat.com)
- remove unused hbm query - ProfileType.loadAll (tlestach@redhat.com)
- remove unused hbm query - Role.loadRoles (tlestach@redhat.com)
- remove unused hbm query - UserGroup.findByRole (tlestach@redhat.com)
- remove unused hbm query - OrgEntitlementType.findAll (tlestach@redhat.com)
- remove unused hbm query - Task.deleteTaskQueue (tlestach@redhat.com)
- remove unused hbm query - PackageActionResult.findByKey (tlestach@redhat.com)
- remove unused hbm query - ActionStatus.loadAll (tlestach@redhat.com)
- remove unused hbm query - ActionType.findByName (tlestach@redhat.com)
- remove unused hbm query - ActionType.loadAll (tlestach@redhat.com)
- remove unused hbm query - ConfigFileName.findByPath (tlestach@redhat.com)
- remove unused hbm query - Severity.findByLabel (tlestach@redhat.com)
- remove unused hbm query - PublishedErrataFile.listByErrata
  (tlestach@redhat.com)
- remove unused hbm query - UnpublishedBug.findById (tlestach@redhat.com)
- remove unused hbm query - UnpublishedErrata.findByAdvisoryType
  (tlestach@redhat.com)
- remove unused hbm query - UnpublishedErrataFile.listByErrata
  (tlestach@redhat.com)
- remove unused hbm query - PublishedBug.findById (tlestach@redhat.com)
- remove unused hbm query - KickstartSessionHistory.findById
  (tlestach@redhat.com)
- remove unused hbm query - KickstartTreeType.findByName (tlestach@redhat.com)
- remove unused hbm query - KickstartTreeType.loadAll (tlestach@redhat.com)
- remove unused hbm query - KickstartInstallType.findByName
  (tlestach@redhat.com)
- remove unused hbm query - KickstartSession.findById (tlestach@redhat.com)
- remove unused hbm query - KickstartIpRange.findById (tlestach@redhat.com)
- remove unused hbm query - KickstartSessionState.findById
  (tlestach@redhat.com)
- remove unused hbm query - KickstartVirtualizationType.findById
  (tlestach@redhat.com)
- remove unused hbm query - Channel.findById (tlestach@redhat.com)
- remove unused hbm query - ProvisionState.findById (tlestach@redhat.com)
- remove unused hbm query - ArchType.findByName (tlestach@redhat.com)
- remove unused hbm query - ArchType.loadAll (tlestach@redhat.com)
- remove unused hbm query - ChecksumType.loadAll (tlestach@redhat.com)
- remove unused hbm query - FileList.findById (tlestach@redhat.com)
- remove unused hbm query - Probe.listForOrg (tlestach@redhat.com)
- remove unused KickstartFactory public static methods (tlestach@redhat.com)
- audit: cache search results (Joshua.Roys@gtri.gatech.edu)

* Mon Feb 27 2012 Tomas Lestach <tlestach@redhat.com> 1.7.42-1
- remove unused jsp - pages/user/create/createaccount.jsp (tlestach@redhat.com)
- remove unused jsp - pages/software/downloads/isotree.jsp
  (tlestach@redhat.com)
- remove unused jsp - pages/configuration/channel/addfiles.jsp
  (tlestach@redhat.com)
- remove unused jsp - pages/kickstart/pre.jsp (tlestach@redhat.com)
- remove unused jsp - pages/kickstart/post.jsp (tlestach@redhat.com)
- remove unused jsp - pages/channel/relevant.jsp (tlestach@redhat.com)
- remove unused jsp - pages/common/errors/service.jsp (tlestach@redhat.com)
- remove unreferenced do page and appropriate jsp - /users/RPCPlaceholder
  (tlestach@redhat.com)
- remove unused jsp - /common/email_sent.jsp (tlestach@redhat.com)
- remove unreferenced do page - /users/VerificationSent (tlestach@redhat.com)
- remove unreferenced do page - /account/VerificationSent (tlestach@redhat.com)
- remove unused KickstartGuestInstallLog class and appropriate hbm.xml file
  (tlestach@redhat.com)
- remove unreferenced do page together with appropriate action -
  /kickstart/DownloadLog (tlestach@redhat.com)

* Mon Feb 27 2012 Tomas Lestach <tlestach@redhat.com> 1.7.41-1
- remove unreferenced do page together with appropriate action and jsp -
  /software/downloads/Help (tlestach@redhat.com)
- remove unreferenced do page - /configuration/DeleteChannelSubmit
  (tlestach@redhat.com)
- remove unreferenced do page together with appropriate action -
  /kickstart/KickstartsSubmit (tlestach@redhat.com)
- remove unreferenced do page together with appropriate action -
  /systems/details/packages/profiles/CompareSystemsSubmit (tlestach@redhat.com)
- remove unreferenced do page together with appropriate action -
  /systems/details/packages/profiles/CompareProfilesSubmit
  (tlestach@redhat.com)
- remove unreferenced do page - /systems/SystemGroupListSubmit
  (tlestach@redhat.com)
- remove unreferenced do page together with appropriate action and test -
  /systems/ProxyListSubmit (tlestach@redhat.com)
- remove unreferenced do page together with appropriate action and test -
  /systems/InactiveSubmit (tlestach@redhat.com)
- remove unreferenced do page together with appropriate action and test -
  /systems/UngroupedSubmit (tlestach@redhat.com)
- remove unreferenced do page together with appropriate action and test -
  /systems/UnentitledSubmit (tlestach@redhat.com)
- remove unreferenced do page together with appropriate action and test -
  /systems/OutOfDateSubmit (tlestach@redhat.com)
- remove unreferenced do page - /systems/SystemListSubmit (tlestach@redhat.com)
- remove unreferenced do page - /users/DisabledListSubmit (tlestach@redhat.com)
- delete unused do page and appropriate action - /users/UserListSubmit
  (tlestach@redhat.com)
- remove unused action - BaseFilterAction (tlestach@redhat.com)
- remove unused method - listAllFilesWithTotalSize (tlestach@redhat.com)
- remove unused action - QuotaAction (tlestach@redhat.com)
- removing unused action VirtualSystemsListAction (tlestach@redhat.com)
- removing unused action - ConfigDateAction (tlestach@redhat.com)

* Thu Feb 23 2012 Jan Pazdziora 1.7.40-1
- The com.redhat.rhn.taskomatic.task.CleanCurrentAlerts is not longer needed
  because nothing inserts to rhn_current_alerts, removing.
- optionaly omit building spacewalk-java-tests subpackage (tlestach@redhat.com)
- Use table RHN_CURRENT_ALERTS directly instead of the synonym.

* Wed Feb 22 2012 Tomas Lestach <tlestach@redhat.com> 1.7.39-1
- remove unused method (tlestach@redhat.com)
- remove unused action (tlestach@redhat.com)
- drop system_search (tlestach@redhat.com)
- 790803 - use loopback IPs in case the host has no DNS entry
  (tlestach@redhat.com)

* Wed Feb 22 2012 Miroslav Suchý 1.7.38-1
- automatically focus search form (msuchy@redhat.com)
- typo fix (mzazrivec@redhat.com)
- deleting commented unused code (tlestach@redhat.com)
- fix rhn/multiorg/channels/OrgList.do?cid=<cid> on PG (tlestach@redhat.com)
- removing dead code (tlestach@redhat.com)
- prevent calling listErrata APIs with empty startDate and non-empty endDate
  (tlestach@redhat.com)
- remove duplicate information (tlestach@redhat.com)
- no need to select other columns, when the elaborator fetches them anyway
  (tlestach@redhat.com)
- 795565 - list errata according to issue_date, not last_modified
  (tlestach@redhat.com)
- We update stock tomcat server.xml with spacewalk-setup.
  (jpazdziora@redhat.com)
- We do not use subversion for some time. (jpazdziora@redhat.com)
- The java/conf/rhn/rhn.conf is not packaged, nor used. (jpazdziora@redhat.com)

* Tue Feb 21 2012 Tomas Lestach <tlestach@redhat.com> 1.7.37-1
- 790803 - fix javadoc of ip6In (tlestach@redhat.com)
- The dbchange is not used anywhere, removing. (jpazdziora@redhat.com)
- More replaces of rhnuser synonym with web_contact. (jpazdziora@redhat.com)

* Mon Feb 20 2012 Tomas Lestach <tlestach@redhat.com> 1.7.36-1
- 790803 - use sat_node (tlestach@redhat.com)
- 790803 - add ip6 to rhn_sat_node (tlestach@redhat.com)
- 790803 - store vip and vip6 separately (tlestach@redhat.com)
- 790803 - add vip6 to rhn_sat_cluster (tlestach@redhat.com)
- validate IPv6 address using regex (mzazrivec@redhat.com)

* Mon Feb 20 2012 Jan Pazdziora 1.7.35-1
- Removing rhnUser synonym and just using the base web_contact.
- The switchenv.py is not useful externally.

* Mon Feb 20 2012 Tomas Lestach <tlestach@redhat.com> 1.7.34-1
- fix checkstyle issue (tlestach@redhat.com)
- making errata clone api calls re-use cloned errata, if the given adivsory is
  itself a clone (jsherril@redhat.com)

* Thu Feb 16 2012 Justin Sherrill <jsherril@redhat.com> 1.7.33-1
- adding jmock and gsbase as build requires (jsherril@redhat.com)

* Thu Feb 16 2012 Justin Sherrill <jsherril@redhat.com> 1.7.32-1
- moving strutstest to tempjars (jsherril@redhat.com)
- adding mockobjects to tempjars (jsherril@redhat.com)
- adding unit test ant file to java-test package (jsherril@redhat.com)
- initial work go create a java-testing rpm (jsherril@redhat.com)

* Thu Feb 16 2012 Tomas Lestach <tlestach@redhat.com> 1.7.31-1
- remove <isRequired> from xsd, as it is completelly ignored
  (tlestach@redhat.com)
- several tokens may by associated with one server (tlestach@redhat.com)
- advisoryTypeLabels must be pre-filled, when there're form validation errors
  on the errata/manage/Edit page (tlestach@redhat.com)
- current value does not matter by checking RequiredIf (tlestach@redhat.com)
- check date type only if attribute's requiredIf is fulfilled
  (tlestach@redhat.com)
- validate int attributes in the same way as long attributes
  (tlestach@redhat.com)
- 787223 - do not offer to display graph for probes without metrics
  (tlestach@redhat.com)
- correct column aliasing (mzazrivec@redhat.com)
- use ansi outer join syntax (mzazrivec@redhat.com)

* Wed Feb 15 2012 Jan Pazdziora 1.7.30-1
- The noteCount attribute is not used anywhere, removing.
- Removing unused imports.
- The note_count value is nowhere used in the application code, removing from
  selects.

* Wed Feb 15 2012 Milan Zazrivec <mzazrivec@redhat.com> 1.7.29-1
- time_series revamped: fully async deletion of monitoring data
- 784911 - add package_arch to PackageMetadataSerializer

* Tue Feb 14 2012 Tomas Lestach <tlestach@redhat.com> 1.7.28-1
- introduce optional tag for xsd parameter validation (tlestach@redhat.com)
- Revert "790120: improve system overview query performance"
  (jpazdziora@redhat.com)
- 790120: improve system overview query performance (shughes@redhat.com)

* Mon Feb 13 2012 Tomas Lestach <tlestach@redhat.com> 1.7.27-1
- 574975 - fix setChildChannelArch js function (tlestach@redhat.com)
- 786829 - use ks script position as it is stored in the DB
  (tlestach@redhat.com)
- prevent ISE, when creating notification filter wihout having any probe
  defined (tlestach@redhat.com)
- 788988 - check whether interface has an address assigned
  (mzazrivec@redhat.com)

* Thu Feb 09 2012 Tomas Lestach <tlestach@redhat.com> 1.7.26-1
- select first probe by deafult, when creating new notification filter in
  probes scope (tlestach@redhat.com)

* Wed Feb 08 2012 Tomas Lestach <tlestach@redhat.com> 1.7.25-1
- no need to call selectScope on body load (tlestach@redhat.com)
- workaround a jsp bug (tlestach@redhat.com)
- do not disable recurring_frequency by default (tlestach@redhat.com)

* Wed Feb 08 2012 Tomas Lestach <tlestach@redhat.com> 1.7.24-1
- keep the other xsd entry for recurring_duration (tlestach@redhat.com)
- do not validate data type for empty strings, but validate empty numbers
  (tlestach@redhat.com)

* Wed Feb 08 2012 Tomas Lestach <tlestach@redhat.com> 1.7.23-1
- checkstyle fix (tlestach@redhat.com)

* Tue Feb 07 2012 Tomas Lestach <tlestach@redhat.com> 1.7.22-1
- validate also empty form strings (tlestach@redhat.com)
- remove duplicate xsd entry (tlestach@redhat.com)
- convert boolean when storing it to DB char(1) (tlestach@redhat.com)
- store recurring boolean object as number (tlestach@redhat.com)

* Tue Feb 07 2012 Jan Pazdziora 1.7.21-1
- Updating the oversight in license texts.
- Removing unused package.htmls.
- The create_package_doc.pl si not used, removing.

* Mon Feb 06 2012 Tomas Lestach <tlestach@redhat.com> 1.7.20-1
- fix monitoring probe graph time axis (tlestach@redhat.com)
- 785599 - fix jsp condition (tlestach@redhat.com)

* Sat Feb 04 2012 Michael Mraka <michael.mraka@redhat.com> 1.7.19-1
- pgsql: fix probe status list
- fixed list of notifications in ActiveFilters.do

* Thu Feb 02 2012 Jan Pazdziora 1.7.18-1
- 785599 - No helpful NOTE if we are yet to create the kickstart profile.

* Wed Feb 01 2012 Justin Sherrill <jsherril@redhat.com> 1.7.17-1
- improving speed of errata cloning within the spacewalk api
  (jsherril@redhat.com)

* Wed Feb 01 2012 Tomas Lestach <tlestach@redhat.com> 1.7.16-1
- convert boolean value when storing it to DB varchar(1) (tlestach@redhat.com)
- do not store DB information into the rhn_config_macro (tlestach@redhat.com)

* Tue Jan 31 2012 Tomas Lestach <tlestach@redhat.com> 1.7.15-1
- prevent having unsued idle PG transaction/session (tlestach@redhat.com)

* Tue Jan 31 2012 Jan Pazdziora 1.7.14-1
- Removing the web.debug_disable_database option -- it is not supported beyond
  RHN::DB anyway.

* Mon Jan 30 2012 Jan Pazdziora 1.7.13-1
- Casting the user id to string to make rhn_install_org_satellites happy.

* Mon Jan 30 2012 Tomas Lestach <tlestach@redhat.com> 1.7.12-1
- close session after the DB won't be accessed any more from this thread
  (tlestach@redhat.com)

* Fri Jan 27 2012 Jan Pazdziora 1.7.11-1
- 784013 - casting the probe id to string since that is what the substr
  expression in the DELETE returns.
- unify virtual guest defaults used in API and WebUI (tlestach@redhat.com)
- 703273 - save information messages only if having messages to display
  (tlestach@redhat.com)

* Wed Jan 25 2012 Tomas Lestach <tlestach@redhat.com> 1.7.10-1
- 749476 - return default (empty) string instead of omitting the attribute for
  channel.software.getDetails API (tlestach@redhat.com)
- close session after initial taskorun check (tlestach@redhat.com)

* Mon Jan 23 2012 Tomas Lestach <tlestach@redhat.com> 1.7.9-1
- include Base64 from gpache.commons.codec.binary (tlestach@redhat.com)

* Mon Jan 23 2012 Tomas Lestach <tlestach@redhat.com> 1.7.8-1
- enable requesting base64 encoded config file ervisions (tlestach@redhat.com)
- 702019 - use --log option for anaconda script logging starting from rhel6
  (tlestach@redhat.com)
- 648483 - setting kickstart host for virtual guest provisioning
  (tlestach@redhat.com)
- 702019 - add extra newline to ks file (tlestach@redhat.com)
- Error banner on (re)login page indicating schema upgrade is required.
  (mzazrivec@redhat.com)
- make sure a request url gets displayed in the traceback e-mail
  (tlestach@redhat.com)

* Wed Jan 18 2012 Tomas Lestach <tlestach@redhat.com> 1.7.7-1
- 725889 - cannot compare an Object with null using equals
  (tlestach@redhat.com)

* Tue Jan 17 2012 Tomas Lestach <tlestach@redhat.com> 1.7.6-1
- reinitialize schedules at the taskomatic start when detecting runs in the
  future (tlestach@redhat.com)

* Tue Jan 17 2012 Tomas Lestach <tlestach@redhat.com> 1.7.5-1
- set includeantruntime to true (tlestach@redhat.com)

* Tue Jan 17 2012 Tomas Lestach <tlestach@redhat.com> 1.7.4-1
- remove duplicate struts-config entry (tlestach@redhat.com)
- define includeantruntime for javac build (tlestach@redhat.com)
- Show Proxy tabs on Spacewalk (msuchy@redhat.com)

* Fri Jan 13 2012 Milan Zazrivec <mzazrivec@redhat.com> 1.7.3-1
- 574975 - child channel arch defaults to parent's arch (mzazrivec@redhat.com)
- 703273 - fix multiple server subscriptions to a channel (tlestach@redhat.com)
- 770143 - pass checksum, when changing org sharing to private
  (tlestach@redhat.com)
- 515653 - unify channel architecture label (mzazrivec@redhat.com)

* Fri Jan 06 2012 Tomas Lestach <tlestach@redhat.com> 1.7.2-1
- removing hibernate not-null constraint (tlestach@redhat.com)
- 756097 - remove 'Spacewalk' from log messages (tlestach@redhat.com)
- introduce validator checks for kickstart scripts (tlestach@redhat.com)

* Wed Jan 04 2012 Tomas Lestach <tlestach@redhat.com> 1.7.1-1
- 700711 - redirect SessionStatus page page to systems overview after the
  system profile gets deleted (tlestach@redhat.com)
- Bumping package versions for 1.7. (mzazrivec@redhat.com)

* Wed Dec 21 2011 Milan Zazrivec <mzazrivec@redhat.com> 1.6.101-1
- update copyright info

* Wed Dec 21 2011 Milan Zazrivec <mzazrivec@redhat.com> 1.6.100-1
- start using RHN_TASKO_RUN_ID_SEQ sequence for the rhnTaskoRun table
  (tlestach@redhat.com)

* Tue Dec 20 2011 Tomas Lestach <tlestach@redhat.com> 1.6.99-1
- 702019 - enable ks logging for older clients as well (tlestach@redhat.com)

* Tue Dec 20 2011 Michael Mraka <michael.mraka@redhat.com> 1.6.98-1
- 753728 - test database connection prior running query

* Mon Dec 19 2011 Milan Zazrivec <mzazrivec@redhat.com> 1.6.97-1
- IPv6: rename getIp6Addresses() -> getGlobalIpv6Addresses()
- IPv6: sync IPv6 data w/ cobbler
- 672652 - kernel options stored before update might be stored as strings
  (tlestach@redhat.com)
- 740940 - fix config channel rhnSet usage (tlestach@redhat.com)
- 755854 - fix packages.getDetails API documentation (tlestach@redhat.com)
- unify channel.software.clone and channel.software.getDetails API parameters
  (tlestach@redhat.com)
- IPv6: extend address validation with IPv6 logic

* Thu Dec 15 2011 Tomas Lestach <tlestach@redhat.com> 1.6.96-1
- 756097 - there're several valid initrd paths for kickstart trees
  (tlestach@redhat.com)

* Thu Dec 15 2011 Michael Mraka <michael.mraka@redhat.com> 1.6.95-1
- msv-workaround has been replaced by spacewalk-jpp-workaround

* Wed Dec 14 2011 Milan Zazrivec <mzazrivec@redhat.com> 1.6.94-1
- IPv6: allow multiple IPv6 addresses per net. interface

* Wed Dec 14 2011 Tomas Lestach <tlestach@redhat.com> 1.6.93-1
- remove spring-dedicated conflict of spacewalk-java (tlestach@redhat.com)
- fix ksdevice cmd line argument for static intf. provisioning
  (mzazrivec@redhat.com)
- IPv6: fix static intf. provisioning using SSM (mzazrivec@redhat.com)
- fix the spring issue (tlestach@redhat.com)
- make ScalableFileSystem repository available for RHEL6 kickstarts
  (tlestach@redhat.com)

* Tue Dec 13 2011 Tomas Lestach <tlestach@redhat.com> 1.6.92-1
- prevent yum to update fedora spring with broken version numbering
  (tlestach@redhat.com)
- IPv6: fix static network line syntax for particular distros
  (mzazrivec@redhat.com)
- IPv6: add --noipv4 to ks.cfg in case interface does not have an IPv4 address
  (mzazrivec@redhat.com)

* Mon Dec 12 2011 Miroslav Suchý 1.6.91-1
- fix checkstyle
- IPv6: --ipv6 is not a valid ks option in RHEL-5 (mzazrivec@redhat.com)
- introduce setSelectable(Integer) method for VisibleSystems
  (pcasenove@gmail.com)

* Sun Dec 11 2011 Aron Parsons <aronparsons@gmail.com> 1.6.90-1
- use a stanza/snippet accordingly for kickstart_{start,done}
  (aronparsons@gmail.com)
- add a static method to return the Cobbler version (aronparsons@gmail.com)
- pass a CobblerConnection object to Network so it can determine the Cobbler
  version (aronparsons@gmail.com)
- account for the rename of the subnet variable to netmask in Cobbler 2.2
  (aronparsons@gmail.com)
- added getVersion method to CobblerConnection (aronparsons@gmail.com)

* Fri Dec 09 2011 Jan Pazdziora 1.6.89-1
- Checkstyle fixes.

* Fri Dec 09 2011 Tomas Lestach <tlestach@redhat.com> 1.6.88-1
- fix cfg template handling at kickstart profile rename (tlestach@redhat.com)
- Fix display of static snippets. (ug@suse.de)
- 752480 - point directly back to the Preferences page, as we do not ship
  online documentation with Spacewalk. (jpazdziora@redhat.com)
- 750475 - point to the latest Apache Lucene documentation as the link to 2.3.2
  is not longer valid. (jpazdziora@redhat.com)
- 672652 - fix behaviour with cosmetic issues (tlestach@redhat.com)
- fix checkstyle issue (tlestach@redhat.com)
- IPv6: RHEL-5 registration may return "global" for an IPv6 address
  (mzazrivec@redhat.com)
- IPv6: don't update non-existing cobbler profile (mzazrivec@redhat.com)
- 735381 - schedule errata update, when turning on auto_errata_update via
  system.setDetails API (tlestach@redhat.com)

* Wed Dec 07 2011 Tomas Lestach <tlestach@redhat.com> 1.6.87-1
- 751681 - fix ISE, when changing tree of a kickstart with deleted --url option
  (tlestach@redhat.com)
- make ant build working on F16 (tlestach@redhat.com)
- replace '= null' with 'is null' (tlestach@redhat.com)

* Mon Dec 05 2011 Michael Mraka <michael.mraka@redhat.com> 1.6.86-1
- fixed list of config channels relevant to SSM

* Mon Dec 05 2011 Milan Zazrivec <mzazrivec@redhat.com> 1.6.85-1
- IPv6: allow for IPv6 search without having to escape colons

* Mon Dec 05 2011 Jan Pazdziora 1.6.84-1
- Fix query to determine config channels in SSM (jrenner@suse.de)
- fix checkstyle issues (tlestach@redhat.com)

* Fri Dec 02 2011 Jan Pazdziora 1.6.83-1
- 672652 - fixed allowing duplicate key for kernel_post_options and
  kernel_options (mmello@redhat.com)
- IPv6: reprovisioning with static network interface (mzazrivec@redhat.com)
- 758697 - PG syntax for trust_overview (slukasik@redhat.com)

* Tue Nov 29 2011 Milan Zazrivec <mzazrivec@redhat.com> 1.6.82-1
- unit test fix (mzazrivec@redhat.com)

* Tue Nov 29 2011 Miroslav Suchý 1.6.81-1
- IPv6: disabled interface - take IPv6 addresses into account
  (mzazrivec@redhat.com)
- IPv6: unit test fixes (mzazrivec@redhat.com)
- IPv6: also browse through NIC's IPv6 addresses (mzazrivec@redhat.com)
- IPv6: duplicate system comparison based on IPv6 (webui)
  (mzazrivec@redhat.com)
- IPv6: find system duplicates based on IPv6 (mzazrivec@redhat.com)
- IPv6: fix duplicates based on IP comparison (mzazrivec@redhat.com)
- IPv6: system.getNetworkDevices() modifications (API) (mzazrivec@redhat.com)
- api doc: typo fix (mzazrivec@redhat.com)
- IPv6: system.getNetwork() modifications (API) (mzazrivec@redhat.com)
- IPv6: SystemHardware.do (webui) modifications (mzazrivec@redhat.com)
- IPv6: update NetworkInterface.* (mzazrivec@redhat.com)
- IPv6: updated hibernate mappings for network tables (mzazrivec@redhat.com)

* Mon Nov 28 2011 Michael Mraka <michael.mraka@redhat.com> 1.6.80-1
- 747037 - disable connects to svn.terracotta.org

* Wed Nov 23 2011 Jan Pazdziora 1.6.79-1
- No scrubbing of key description and custom key value, also escape the value
  which can now contain full range of characters.

* Mon Nov 21 2011 Jan Pazdziora 1.6.78-1
- Remove markup from another error message (jrenner@suse.de)
- Remove markup from error message in all translation files (jrenner@suse.de)
- Catch a java.lang.NullPointerException when web_contact got deleted and
  rhnServerCustomDataValue.created_by became null.
- Fix the *callerIp* in API logfile (jrenner@suse.de)

* Tue Nov 15 2011 Michael Mraka <michael.mraka@redhat.com> 1.6.77-1
- 738999 - VirtualInstance.confirmed is number not boolean

* Wed Nov 09 2011 Tomas Lestach <tlestach@redhat.com> 1.6.76-1
- 682845 - check the input parameters for repo related APIs
  (tlestach@redhat.com)
- 699489 - regenerate affected kickstart profiles, when updating crypto key
  (tlestach@redhat.com)
- This field is actually optional; it might not be specified.
  (slukasik@redhat.com)

* Wed Nov 09 2011 Tomas Lestach <tlestach@redhat.com> 1.6.75-1
- precompile also apidoc jsp pages (tlestach@redhat.com)
- 682845 - fix channel.software.listUserRepos API doc (tlestach@redhat.com)
- 682845 - fix channel.software.getRepoSyncCronExpression API doc
  (tlestach@redhat.com)
- example with usage of xmlrpclib.DateTime is presented twice, remove one
  (msuchy@redhat.com)

* Mon Nov 07 2011 Tomas Lestach <tlestach@redhat.com> 1.6.74-1
- 680489 - fix system.provisioning.snapshot.addTagToSnapshot API doc
  (tlestach@redhat.com)
- 680489 - fix system.deleteTagFromSnapshot API doc return type
  (tlestach@redhat.com)
- 680489 - fix system.tagLatestSnapshot API doc return type
  (tlestach@redhat.com)
- fix system.createSystemRecord API doc return type (tlestach@redhat.com)
- delete redundant comments (tlestach@redhat.com)
- 734799 - Correct API documentation (slukasik@redhat.com)

* Sat Nov 05 2011 Simon Lukasik <slukasik@redhat.com> 1.6.73-1
- 725050 - fix activationkey.[gs]etDetails apidoc (slukasik@redhat.com)

* Fri Nov 04 2011 Tomas Lestach <tlestach@redhat.com> 1.6.72-1
- 723528 - fix template attribute type in kickstart.profile API documentation
  (tlestach@redhat.com)
- 699505 - restrict manageable flag only for custom channels
  (tlestach@redhat.com)
- 699505 - fix typo: *managable -> *mangeable in channel.software APIs and
  their doc (tlestach@redhat.com)
- 593300 - handle directoriy and symlink config revision comparism
  (tlestach@redhat.com)

* Thu Nov 03 2011 Tomas Lestach <tlestach@redhat.com> 1.6.71-1
- 725050 - fix activationkey.setDetails apidoc (tlestach@redhat.com)
- 723528 - fix kickstart.profile.listScripts apidoc (tlestach@redhat.com)
- 610784 - fix system.listNotes apidoc (tlestach@redhat.com)
- 610157 - fix system.getScriptActionDetails apidoc (tlestach@redhat.com)
- 751017 - item identifing user which scheduled the action is optional
  (slukasik@redhat.com)

* Wed Nov 02 2011 Tomas Lestach <tlestach@redhat.com> 1.6.70-1
- introducing name for scripts in kickstart profiles in the webinterface
  (berendt@b1-systems.de)

* Mon Oct 31 2011 Tomas Lestach <tlestach@redhat.com> 1.6.69-1
- 593300 - do not create same revision as the last one (tlestach@redhat.com)

* Mon Oct 31 2011 Simon Lukasik <slukasik@redhat.com> 1.6.68-1
- 662200 - Added validation of input map. (slukasik@redhat.com)

* Fri Oct 28 2011 Jan Pazdziora 1.6.67-1
- 600527 - for kickstart session (re)activation keys, always set the
  deployConfigs to false.
- The KickstartSessionCreateCommand is duplicated in KickstartWizardHelper.
- For the default_session, use better note in rhnregtoken table.
- declare net.sf.antcontrib.logic.For task to fix create-webapp-dir
  (berendt@b1-systems.de)
- adding xalan-j2 to the build.jar.dependencies property
  (berendt@b1-systems.de)
- When there are not ks-pre.log files, do not return error.
- Doing replacement on all files is not nice.
- The -n and -p are exclusive in perl, let us just settle on -p.
- 748903 - extend search_string maxlenght (tlestach@redhat.com)

* Wed Oct 26 2011 Martin Minar <mminar@redhat.com> 1.6.66-1
- 737838 - allow org admins to unschedule repo sync (org tasks)
  (tlestach@redhat.com)
- 692357 - clone also kernel and kernel post options when cloning a ks profile
  (tlestach@redhat.com)
- DISTINCT is equivalent to UNIQUE. (jpazdziora@redhat.com)
- 726114 - allow macro delimiters in configchannel.createOrUpdatePath for
  directories (tlestach@redhat.com)

* Tue Oct 25 2011 Jan Pazdziora 1.6.65-1
- 682845 - get rid of ChannelFactory.lookupContentSource(id) method without org
  param (tlestach@redhat.com)
- 682845 - get rid of ChannelFactory.lookupContentSource(label) method without
  org param (tlestach@redhat.com)
- Amending incorrect substitution from ee3623222bf. (slukasik@redhat.com)
- 682845 - fix apidoc of repository related APIs (tlestach@redhat.com)
- Do not hardcode config identifier, use defaults instead.
  (slukasik@redhat.com)

* Mon Oct 24 2011 Simon Lukasik <slukasik@redhat.com> 1.6.64-1
- No need to have separate configuration per Tomcat's version
  (slukasik@redhat.com)
- 748341 - No need to specify docBase, when it's the same as appBase
  (slukasik@redhat.com)

* Fri Oct 21 2011 Miroslav Suchý 1.6.63-1
- 627809 - write out storage devices if *storage* device list is not empty
- 627809 - send xen virtual block devices to rhnParent
- 736381,732091 - adding api doc (tlestach@redhat.com)
- 680489 - fix api doc (tlestach@redhat.com)

* Mon Oct 17 2011 Michael Mraka <michael.mraka@redhat.com> 1.6.62-1
- 746090 - fixed join condition in query
- 589799 - omit number of selected items for SSM related system selections

* Thu Oct 13 2011 Miroslav Suchý 1.6.61-1
- 745102 - display IPv6 from networkinfo in SDC and in system search

* Thu Oct 13 2011 Tomas Lestach <tlestach@redhat.com> 1.6.60-1
- fixing checkstyle issues (tlestach@redhat.com)

* Thu Oct 13 2011 Tomas Lestach <tlestach@redhat.com> 1.6.59-1
- Fixed pam setting on user page not saving (jrenner@suse.de)
- Set breed in cobbler correctly (ug@suse.de)

* Wed Oct 12 2011 Jan Pazdziora 1.6.58-1
- 691849 - Add missing fix for schedule command AFTER package install.
  (jrenner@suse.de)

* Mon Oct 10 2011 Jan Pazdziora 1.6.57-1
- 741476, 743407 - it is the null dmi.getBios() which caused the problem in bug
  452956 actually.
- 421991 - in SSM add link to list of systems subscribed to channels
  (msuchy@redhat.com)

* Thu Oct 06 2011 Tomas Lestach <tlestach@redhat.com> 1.6.56-1
- 738988 - erratum associated with an ActionMessage might be deleted in the
  mean time (tlestach@redhat.com)

* Tue Oct 04 2011 Tomas Lestach <tlestach@redhat.com> 1.6.55-1
- 729784 - support for passalgo in advanced options of kickstart profiles
  (tlestach@redhat.com)
- add exception handling for server deletion (tlestach@redhat.com)

* Mon Oct 03 2011 Miroslav Suchý 1.6.54-1
- 229836 - allow empty prefix for user

* Sun Oct 02 2011 Jan Pazdziora 1.6.53-1
- Removing unused imports.

* Sun Oct 02 2011 Jan Pazdziora 1.6.52-1
- Removing unused imports.

* Fri Sep 30 2011 Jan Pazdziora 1.6.51-1
- 678118 - if system already is proxy, losen the ACL and show the tab.
- Removing make_server_proxy query as it is no longer used.
- Removing org_proxy_servers_evr query as it is no longer used.
- Removing proxy_evr_at_least, org_proxy_evr_at_least, aclOrgProxyEvrAtLeast as
  they are no longer used.
- Remove proxy_evr_at_least ACLs -- all supported proxy versions are 3+.
- 602179 - limit fake generated password to maximal password length
  (tlestach@redhat.com)

* Fri Sep 30 2011 Jan Pazdziora 1.6.50-1
- 621531 - update java build configs to use the new /usr/share/rhn/config-
  defaults location.
- 621531 - update java Config and taskomatic to use the new /usr/share/rhn
  /config-defaults location.
- 621531 - move /etc/rhn/default to /usr/share/rhn/config-defaults (java).
- fix xmlrpc returntypes (tlestach@redhat.com)
- 682845 - schedule repo synchronization through API (tlestach@redhat.com)

* Thu Sep 22 2011 Tomas Lestach <tlestach@redhat.com> 1.6.49-1
- 610157 - introduce system.getScriptActionDetails API (tlestach@redhat.com)
- 740427 - use sequence_nextval function (tlestach@redhat.com)
- 610784 - adding 'updated' attribute to system.listNotes API
  (tlestach@redhat.com)

* Thu Sep 22 2011 Tomas Lestach <tlestach@redhat.com> 1.6.48-1
- 680489 - introduce tag system tag related API calls (tlestach@redhat.com)
- 680489 - intorduce system.provisioning.snapshot.addTagToSnapshot API call
  (tlestach@redhat.com)
- checkstyle issues (tlestach@redhat.com)
- 740306 - fix delete -> register reprovisioning scenario
  (mzazrivec@redhat.com)

* Fri Sep 16 2011 Tomas Lestach <tlestach@redhat.com> 1.6.47-1
- 717984 - list only ssm systems in SSM Selected Systems List tab
  (tlestach@redhat.com)
- update copyright info (mzazrivec@redhat.com)
- 619723 - Add support for open ranges, like bytes=9500- or bytes=-500.
  (jpazdziora@redhat.com)
- 509563 - add missing import (mzazrivec@redhat.com)
- 509563 - remove system profile from cobbler during system deletion
  (mzazrivec@redhat.com)
- 732350 - link mchange-commons jar to taskomatic (tlestach@redhat.com)

* Fri Sep 16 2011 Jan Pazdziora 1.6.46-1
- CVE-2011-2927, 730955 - remove markup from localized string resources as
  well.
- CVE-2011-2927, 730955 - remove markup from the error messages.
- CVE-2011-2927, 730955 - replace <html:errors> with loop that can use c:out to
  escape HTML.
- CVE-2011-2927, 730955 - using struts quotes values properly.
- CVE-2011-2920, 681032 - escape the hidden element value to avoid XSS.
- Encode the & in makeParamsLink.
- CVE-2011-2919, 713478 - URL-encode parameter names, not just values, in the
  URL.
- CVE-2011-1594, 672167 - only local redirects are allowed
  (michael.mraka@redhat.com)

* Thu Sep 15 2011 Miroslav Suchý 1.6.45-1
- 719677 - download comps file of child channels during kickstart

* Thu Sep 15 2011 Jan Pazdziora 1.6.44-1
- Revert "529483 - adding referer check for HTTP requests to java stack"
- We should not pass empty strings to SQL, use null instead.

* Mon Sep 12 2011 Jan Pazdziora 1.6.43-1
- 585010 - We need to render the object.

* Mon Sep 12 2011 Jan Pazdziora 1.6.42-1
- 554781 - add green check to Sync system to package profile when profile is
  being synced.

* Fri Sep 09 2011 Martin Minar <mminar@redhat.com> 1.6.41-1
- 736381 - New API: system.deleteGuestProfiles() (mzazrivec@redhat.com)

* Wed Sep 07 2011 Jan Pazdziora 1.6.40-1
- Do not send error message in case of success (jrenner@suse.de)

* Mon Sep 05 2011 Jan Pazdziora 1.6.39-1
- 732350 - On Fedora 15, mchange's log stuff is no longer in c3p0.

* Fri Sep 02 2011 Michael Mraka <michael.mraka@redhat.com> 1.6.38-1
- fixed column alias syntax
- suite_id is number not string
- replaced alias with table name

* Fri Sep 02 2011 Miroslav Suchý 1.6.37-1
- show cname aliases in hw tab from config file (msuchy@redhat.com)
- Checkstyle fixes (mzazrivec@redhat.com)

* Fri Sep 02 2011 Tomas Lestach <tlestach@redhat.com> 1.6.36-1
- checkstyle fix (tlestach@redhat.com)

* Fri Sep 02 2011 Martin Minar <mminar@redhat.com> 1.6.35-1
- 734799 - New API: configchannel.getFileRevision (mzazrivec@redhat.com)
- 734799 - New API: configchannel.getFileRevisions (mzazrivec@redhat.com)
- 734799 - New API: configchannel.deleteFileRevisions (mzazrivec@redhat.com)

* Wed Aug 31 2011 Tomas Lestach <tlestach@redhat.com> 1.6.34-1
- fix NPE for KickstartDetailsEditAction (tlestach@redhat.com)

* Wed Aug 31 2011 Tomas Lestach <tlestach@redhat.com> 1.6.33-1
- 725059 - en/disable kickstart profiles using API (tlestach@redhat.com)
- 725050 - en/disable activation keys using API (tlestach@redhat.com)

* Tue Aug 30 2011 Tomas Lestach <tlestach@redhat.com> 1.6.32-1
- 640535 - add extra spaces between topic, description and note in Errata Alert
  e-mails (tlestach@redhat.com)
- 640535 - lower amount of logging mailer messages (tlestach@redhat.com)
- 640535 - prevent listing duplicate servers in the Errata Alert e-mails
  (cperry@redhat.com)
- 730999 - fixed bad indentation (michael.mraka@redhat.com)

* Tue Aug 30 2011 Martin Minar <mminar@redhat.com> 1.6.31-1
- update custom info changes (tlestach@redhat.com)
- 699527 - introduce system.custominfo.updateKey API (tlestach@redhat.com)
- 692797 - display asterisk explanation only when asterisk was used on the page
  (tlestach@redhat.com)
- 663697 - adding system id to system currency csv export (tlestach@redhat.com)
- 709724 - bounce to default url for expired POST requests
  (mzazrivec@redhat.com)

* Thu Aug 25 2011 Tomas Lestach <tlestach@redhat.com> 1.6.30-1
- 699489 - introduce kickstart.keys.update API (tlestach@redhat.com)

* Wed Aug 24 2011 Tomas Lestach <tlestach@redhat.com> 1.6.29-1
- 662200 - allow modification of selected channel attributes via API
  (tlestach@redhat.com)

* Tue Aug 23 2011 Tomas Lestach <tlestach@redhat.com> 1.6.28-1
- make the taskomatic cleanup delete faster for Postgresql (jonathan.hoser
  @helmholtz-muenchen.de)

* Mon Aug 22 2011 Miroslav Suchý 1.6.27-1
- read cnames from rhn.conf and polish UI
- show cnames aliases in hardware tab in webui
- Allow to specify host for kickstart in free form

* Mon Aug 22 2011 Tomas Lestach <tlestach@redhat.com> 1.6.26-1
- fix deleting kickstart tree distribution (tlestach@redhat.com)
- do not see a reason to set these attributes (tlestach@redhat.com)

* Mon Aug 22 2011 Martin Minar <mminar@redhat.com> 1.6.25-1
- 585010 - mark the Update List button with it so that we can disable it later.
  (jpazdziora@redhat.com)
- 691849 - forward only sid parameter (tlestach@redhat.com)
- 691849 - it's not allowed to store empty string to the DB
  (tlestach@redhat.com)
- removing showImg attribute from SetTag (tlestach@redhat.com)

* Thu Aug 18 2011 Tomas Lestach <tlestach@redhat.com> 1.6.24-1
- 658533 - unify score computing for WebUI and API (tlestach@redhat.com)
- 663697 - enable csv export of System Currency Report (tlestach@redhat.com)
- removing eclipse.libsrc.dirs since the directory was removed
  (tlestach@redhat.com)

* Thu Aug 18 2011 Tomas Lestach <tlestach@redhat.com> 1.6.23-1
- 658533 - remove default currency from backend part of rhn.conf
  (tlestach@redhat.com)

* Tue Aug 16 2011 Tomas Lestach <tlestach@redhat.com> 1.6.22-1
- 654996 - sort activation key packages by name (tlestach@redhat.com)

* Tue Aug 16 2011 Simon Lukasik <slukasik@redhat.com> 1.6.21-1
- 570925 - provide only a day for the subject of daily summary mail
  (slukasik@redhat.com)
- Revert "do not reuse system CLASSPATH variable" (tlestach@redhat.com)
- 729975 - do not allow to edit Red Hat errata (tlestach@redhat.com)
- do not reuse system CLASSPATH variable (msuchy@redhat.com)

* Thu Aug 11 2011 Simon Lukasik <slukasik@redhat.com> 1.6.20-1
- 724918 - added missing acl checks (slukasik@redhat.com)

* Thu Aug 11 2011 Jan Pazdziora 1.6.19-1
- 728638 - Fixed kickstart.profile.setAdvancedOptions() to renderize the
  kickstart after invocating method. (mmello@redhat.com)

* Sun Aug 07 2011 Jan Pazdziora 1.6.18-1
- Silencing checkstyle.

* Fri Aug 05 2011 Tomas Lestach <tlestach@redhat.com> 1.6.17-1
- 728572 - Number is a common interface for both Integer and Long
  (tlestach@redhat.com)
- 722454 - removing file attribute from PackageDto and introducing a common
  method for getting filename from the package path (tlestach@redhat.com)

* Fri Aug 05 2011 Jan Pazdziora 1.6.16-1
- 710169 - correct documentation for api.getApiCallList() API call
  (msuchy@redhat.com)
- 710162 - correct documentation for api.getApiNamespaceCallList() API call
  (msuchy@redhat.com)
- 710152 - correct documentation for api.getApiNamespaces() API call
  (msuchy@redhat.com)

* Fri Aug 05 2011 Miroslav Suchý 1.6.15-1
- checkstyle - Line is longer than 92 characters.

* Thu Aug 04 2011 Aron Parsons <aparsons@redhat.com> 1.6.14-1
- add support for custom messages in the header, footer and login pages
  (aparsons@redhat.com)

* Thu Aug 04 2011 Tomas Lestach <tlestach@redhat.com> 1.6.13-1
- remove unused ChannelEditor method (tlestach@redhat.com)
- remove unused OvalServlet method (tlestach@redhat.com)
- remove unused SystemEntitlementsSubmitAction method (tlestach@redhat.com)
- remove unused Token method (tlestach@redhat.com)
- remove unused Server method (tlestach@redhat.com)
- reuse unused copyKickstartCommands method (tlestach@redhat.com)
- remove unused HibernateFactory method (tlestach@redhat.com)
- fix PMD BrokenNullCheck (tlestach@redhat.com)
- fix PMD BooleanInstantiation rule break (tlestach@redhat.com)

* Thu Aug 04 2011 Simon Lukasik <slukasik@redhat.com> 1.6.12-1
- 727984 - include static mappings for 6ComputeNode (slukasik@redhat.com)
- 725889 - show only channels for which the user has entitlements
  (slukasik@redhat.com)
- listRedHatBaseChannelsByVersion() was never used, removing
  (slukasik@redhat.com)

* Thu Aug 04 2011 Jan Pazdziora 1.6.11-1
- 508936 - rhn-actions-control honor the allowed-actions/scripts/run for remote
  commands (mmello@redhat.com)
- 679846 - regenerate kickstart file after modifying kickstart scripts
  (mosvald@redhat.com)

* Wed Aug 03 2011 Tomas Lestach <tlestach@redhat.com> 1.6.10-1
- adding @param tag (tlestach@redhat.com)

* Tue Aug 02 2011 Tomas Lestach <tlestach@redhat.com> 1.6.9-1
- 723528 - make templating flag for kickstart scripts accessible also for API
  (tlestach@redhat.com)

* Mon Aug 01 2011 Tomas Lestach <tlestach@redhat.com> 1.6.8-1
- 706416 - do not modify activation key base channel in kickstart stuff
  (tlestach@redhat.com)
- 706416 - do not add automatically tools channel to an activation key
  (tlestach@redhat.com)

* Mon Aug 01 2011 Jan Pazdziora 1.6.7-1
- Fix software rollback to profiles (jrenner@suse.de)

* Thu Jul 28 2011 Tomas Lestach <tlestach@redhat.com> 1.6.6-1
- 658533,722455  - sort systems according to currency score
  (tlestach@redhat.com)

* Thu Jul 28 2011 Jan Pazdziora 1.6.5-1
- 601524 - kickstart.profile.setAdvancedCall apidoc fix (tlestach@redhat.com)
- 725555 - fix typo for test in c.size() to match the logging message
  (mmello@redhat.com)
- Fixed typo at Query bindParameters() (mmello@redhat.com)

* Mon Jul 25 2011 Tomas Lestach <tlestach@redhat.com> 1.6.4-1
- 722453 - fix sort according to Installed time on PackageList.do
  (tlestach@redhat.com)
- removing some dead code (tlestach@redhat.com)

* Fri Jul 22 2011 Jan Pazdziora 1.6.3-1
- We only support version 5 and newer of RHEL, removing conditions for old
  versions.
- We only support version 14 and newer of Fedora, removing conditions for old
  versions.

* Fri Jul 22 2011 Jan Pazdziora 1.6.2-1
- 622013 - sort group list (tlestach@redhat.com)

* Thu Jul 21 2011 Jan Pazdziora 1.6.1-1
- Fixing typo (snv vs. svn).

* Wed Jul 20 2011 Jan Pazdziora 1.5.60-1
- Do not create the 2011--2011 copyright years.

* Tue Jul 19 2011 Jan Pazdziora 1.5.59-1
- Allow the 2010--2011 copyright year in the checkstyle.

* Tue Jul 19 2011 Jan Pazdziora 1.5.58-1
- Updating the copyright years.

* Mon Jul 18 2011 Jan Pazdziora 1.5.57-1
- On Fedora 15, classpathx-jaf needs to be spelled out as Requires.
- 722454 - let errata.listPackages return file attribute (tlestach@redhat.com)

* Thu Jul 14 2011 Miroslav Suchý 1.5.56-1
- changing query to cursor mode - avoid loading all records (4M+ records) into
  memory (msuchy@redhat.com)
- 720282 - fix some issues when spacewalk-koan needs to be installed for
  systems to kickstart (tlestach@redhat.com)

* Wed Jul 13 2011 Jan Pazdziora 1.5.55-1
- 720533 - replacing rhnServerNeededView with custom subselect which is
  generally equivalent, in the erratamailer_get_relevant_servers context.

* Tue Jul 12 2011 Jan Pazdziora 1.5.54-1
- Using http://struts.apache.org/tags-* uris, fixing build issue on Fedoras and
  RHEL 6.

* Mon Jul 11 2011 Jan Pazdziora 1.5.53-1
- 719632 - include security token in system search filter
  (mzazrivec@redhat.com)
- Refactor and deprecate API method to listVendorChannels (jrenner@suse.de)
- Refactor RedHat.do to Vendor.do (jrenner@suse.de)

* Tue Jun 28 2011 Tomas Lestach <tlestach@redhat.com> 1.5.52-1
- 646802 - Fix to have consistent channel name max length to 256
  (pmutha@redhat.com)

* Tue Jun 28 2011 Tomas Lestach <tlestach@redhat.com> 1.5.51-1
- fix never ending loop, when entering an invalid storage value
  (tlestach@redhat.com)
- rename localStorageMegabytes -> localStorageGigabytes (tlestach@redhat.com)
- storage isn't set in MB, but in GB (ug@suse.de)
- prevent setting virtual bridge to null (ug@suse.de)
- 699505 - introduce channel.software.setUserManagable and
  channel.software.isUserManagable API calls (tlestach@redhat.com)

* Mon Jun 27 2011 Tomas Lestach <tlestach@redhat.com> 1.5.50-1
- 710433 - fix kickstart via proxy from RHEL6 Satellite (tlestach@redhat.com)

* Fri Jun 24 2011 Jan Pazdziora 1.5.49-1
- 699523 - extend user.GetDetails by PAM usage info (tlestach@redhat.com)
- let finish the kickstart profile creation by the Enter button
  (tlestach@redhat.com)

* Tue Jun 21 2011 Jan Pazdziora 1.5.48-1
- 690842 - fix check for existing activation key (tlestach@redhat.com)
- 648483 - fix system.provisionVirtualGuest NPE (tlestach@redhat.com)
- 710959 - rename acl: not file_is_directory -> is_file (tlestach@redhat.com)
- 708957 - remove RHN Satellite Proxy Release Notes link (tlestach@redhat.com)

* Fri Jun 17 2011 Jan Pazdziora 1.5.47-1
- 709724 - check session validity first, security token next
  (mzazrivec@redhat.com)
- CVE-2009-4139 - cross site request forging vulnerability fix
  (mzazrivec@redhat.com)

* Wed Jun 15 2011 Jan Pazdziora 1.5.46-1
- Make the line shorter to pass checkstyle.

* Tue Jun 14 2011 Miroslav Suchý 1.5.45-1
- add missing semicolon (msuchy@redhat.com)

* Tue Jun 14 2011 Miroslav Suchý 1.5.44-1
- fix content-length setting (msuchy@redhat.com)
- 711377 - remove confusing 'create schedule' link (tlestach@redhat.com)

* Mon Jun 13 2011 Jan Pazdziora 1.5.43-1
- content-length should be sent even for HEAD (msuchy@redhat.com)

* Wed Jun 01 2011 Tomas Lestach <tlestach@redhat.com> 1.5.42-1
- 709365 - fixed delete kickstart API docs (mmello@redhat.com)

* Mon May 30 2011 Michael Mraka <michael.mraka@redhat.com> 1.5.41-1
- made some queries PG compatible

* Fri May 27 2011 Tomas Lestach <tlestach@redhat.com> 1.5.40-1
- 443126 - introduce notifications for custom errata (tlestach@redhat.com)

* Fri May 27 2011 Jan Pazdziora 1.5.39-1
- 703858 - virt. channel subscription: mimic the behavior of original channel
  (mzazrivec@redhat.com)

* Thu May 26 2011 Tomas Lestach <tlestach@redhat.com> 1.5.38-1
- 708083 - clone Red Hat errata, when associating them into a cloned channel
  (tlestach@redhat.com)
- create special symlink for f15 tomcat-juli.jar (tlestach@redhat.com)

* Thu May 26 2011 Tomas Lestach <tlestach@redhat.com> 1.5.37-1
- adding jaf build require for spacewalk-java (tlestach@redhat.com)

* Wed May 25 2011 Tomas Lestach <tlestach@redhat.com> 1.5.36-1
- 707658 - generate errata cache for the correct erratum (tlestach@redhat.com)

* Tue May 24 2011 Jan Pazdziora 1.5.35-1
- 703273 - check, whether subscription is possible (tlestach@redhat.com)

* Fri May 20 2011 Tomas Lestach <tlestach@redhat.com> 1.5.34-1
- 659138 - extend schedule creation error handling (tlestach@redhat.com)
- 659138 - do not forward parameter map in case of success
  (tlestach@redhat.com)
- 706399 - "<" is not the best thing in xml (tlestach@redhat.com)

* Fri May 20 2011 Jan Pazdziora 1.5.33-1
- 706399 - replacing rhnServerNeededView with custom subselect

* Thu May 19 2011 Tomas Lestach <tlestach@redhat.com> 1.5.32-1
- 659138 - fix Custom Quartz format error handling (tlestach@redhat.com)
- 659138 - fix repeat-task-picker input tag (tlestach@redhat.com)

* Wed May 18 2011 Tomas Lestach <tlestach@redhat.com> 1.5.31-1
- 659138 - fix message on the schedule create page (tlestach@redhat.com)

* Tue May 17 2011 Tomas Lestach <tlestach@redhat.com> 1.5.30-1
- 643905 - make sure hibernate doesn't use cached kickstart trees, but takes
  actual DB state (tlestach@redhat.com)

* Mon May 16 2011 Michael Mraka <michael.mraka@redhat.com> 1.5.29-1
- 704446 - removed unnecessary cast to string
- fixed SQL typo

* Fri May 13 2011 Jan Pazdziora 1.5.28-1
- introduce NoSuchConfigFilePathException for configchannel and server.config
  APIs (tlestach@redhat.com)
- 703143 - changed (+) to ANSI JOIN (michael.mraka@redhat.com)
- 678721 - errata.cloneAsOriginal API call (mzazrivec@redhat.com)

* Wed May 11 2011 Tomas Lestach <tlestach@redhat.com> 1.5.27-1
- 659138 - change jsp rendering when taskomatic is down (tlestach@redhat.com)
- 659138 - skip code, if taskomatic is down (tlestach@redhat.com)
- 659138 - fix emptykey message (tlestach@redhat.com)

* Tue May 10 2011 Tomas Lestach <tlestach@redhat.com> 1.5.26-1
- repo generation quick fix (tlestach@redhat.com)

* Tue May 10 2011 Jan Pazdziora 1.5.25-1
- 678519 - moving MOTD into a separate kickstart snippent
  (mario@mediatronix.de)

* Tue May 10 2011 Jan Pazdziora 1.5.24-1
- 638571 - set correctly the Channels column (tlestach@redhat.com)
- 636614 - mark system_groups of org.listOrgs API as optional
  (tlestach@redhat.com)
- 636614 - fix system_groups for org.listOrgs API (tlestach@redhat.com)
- 703064 - changing WebUI message (tlestach@redhat.com)
- 659138 - fix button submit detection (tlestach@redhat.com)
- 659138 - schedule description strings update (tlestach@redhat.com)

* Mon May 09 2011 Tomas Lestach <tlestach@redhat.com> 1.5.23-1
- 659138 - change runs ordering (tlestach@redhat.com)
- 659138 - first schedule, then display (tlestach@redhat.com)
- 659138 - update single run action message (tlestach@redhat.com)
- 659138 - display times in current timezone (tlestach@redhat.com)
- 659138 - fix scheduling of single runs for specific time
  (tlestach@redhat.com)
- 659138 - reinit for possible single task schedules (tlestach@redhat.com)

* Fri May 06 2011 Jan Pazdziora 1.5.22-1
- 673392 - correct entitlement count logic for custom channels
  (mzazrivec@redhat.com)

* Thu May 05 2011 Tomas Lestach <tlestach@redhat.com> 1.5.21-1
- 659138 - fix ordering of runs (tlestach@redhat.com)
- introduce taskomatic reinit schedules (tlestach@redhat.com)

* Wed May 04 2011 Tomas Lestach <tlestach@redhat.com> 1.5.20-1
- 648640 - keep fineGrained option when changing number of custom items
  (tlestach@redhat.com)
- 648640 - introduce errata analyzer for rhn-search (tlestach@redhat.com)

* Wed May 04 2011 Miroslav Suchý 1.5.19-1
- sort inputs on the page
- 683200 - encode hostname to IDN in MonitoringConfig.do page

* Tue May 03 2011 Miroslav Suchý 1.5.18-1
- 682112 - correct displayed systems consuming channel entitlements
- 683200 - encode hostname to IDN in GeneralConfig.do page
- 683200 - encode hostname to IDN in BootstrapConfig.do page
- 683200 - encode hostname to IDN in systems/Search.do page
- 683200 - encode hostname to IDN in DuplicateHostName.do page

* Tue May 03 2011 Miroslav Suchý 1.5.17-1
- checkstyle - Line has trailing spaces (msuchy@redhat.com)

* Tue May 03 2011 Miroslav Suchý 1.5.16-1
- 673392 - alter channel subscriptions: display flex consumption

* Mon May 02 2011 Tomas Lestach <tlestach@redhat.com> 1.5.15-1
- removing unused imports (tlestach@redhat.com)

* Mon May 02 2011 Tomas Lestach <tlestach@redhat.com> 1.5.14-1
- 659138 - set start time for skipped queue jobs (tlestach@redhat.com)
- 659138 - style id support for repeat-task-picker (tlestach@redhat.com)
- 659138 - introduce WebUI interface for taskomatic schedule management
  (tlestach@redhat.com)

* Sat Apr 30 2011 Simon Lukasik <slukasik@redhat.com> 1.5.13-1
- Remove the static comps file mapping for RHEL 5.0 trees (slukasik@redhat.com)

* Fri Apr 29 2011 Milan Zazrivec <mzazrivec@redhat.com> 1.5.12-1
- remove unused imports

* Fri Apr 29 2011 Jan Pazdziora 1.5.11-1
- 683539 - system overview: display flex entitlement usage
  (mzazrivec@redhat.com)

* Thu Apr 28 2011 Jan Pazdziora 1.5.10-1
- 680176 - display unlimited subscriptions if applicable (mzazrivec@redhat.com)
- 699753 - use the primary IP address from the rhnServerNetwork table
  (tlestach@redhat.com)

* Mon Apr 25 2011 Jan Pazdziora 1.5.9-1
- 679009 - fixing the regular expression.

* Wed Apr 20 2011 Jan Pazdziora 1.5.8-1
- checkstyle fixes.

* Wed Apr 20 2011 Jan Pazdziora 1.5.7-1
- * added support for SUSE autoinstallation (kickstarts) and some cleanup
  (ug@suse.de)

* Mon Apr 18 2011 Michael Mraka <michael.mraka@redhat.com> 1.5.6-1
- postgresql can't order by column alias (PG)
- don't convert ids to strings
- fixing ErrataSearchActionTest.testExecute test
- fixing EditActionTest.testUpdateErrata test

* Fri Apr 15 2011 Jan Pazdziora 1.5.5-1
- generate weak-deps into primary.xml (mc@suse.de)
- A bunch of fixes in pt_BR translation. (mmello@redhat.com)

* Thu Apr 14 2011 Tomas Lestach <tlestach@redhat.com> 1.5.4-1
- fixing ErrataManagerTest.testCreate (tlestach@redhat.com)
- fixing ErrataSearchActionTest.testExecute (tlestach@redhat.com)
- fixing EditActionTest.testUpdateErrata (tlestach@redhat.com)
- adding jakarta-commons-io Require (tlestach@redhat.com)
- adding jakarta-commons-fileupload Require from spacewalk-java
  (tlestach@redhat.com)

* Thu Apr 14 2011 Tomas Lestach <tlestach@redhat.com> 1.5.3-1
- adding jakarta-commons-fileupload Require (tlestach@redhat.com)

* Wed Apr 13 2011 Tomas Lestach <tlestach@redhat.com> 1.5.2-1
- 644700 - do not return text file contents in case it contains xml invalid
  chars (tlestach@redhat.com)

* Wed Apr 13 2011 Jan Pazdziora 1.5.1-1
- 648640 - introduce fine grained search (tlestach@redhat.com)

* Fri Apr 08 2011 Jan Pazdziora 1.4.35-1
- errata_from and bug url added to errata pages (ug@suse.de)

* Fri Apr 08 2011 Jan Pazdziora 1.4.34-1
- 679009 - replace tab by spaces (tlestach@redhat.com)

* Fri Apr 08 2011 Miroslav Suchý 1.4.33-1
- 679009 - fixing checkstyle issue (line length) with the previous commit.
  (jpazdziora@redhat.com)
- 679009 - update noSSLServerURL option as well, for RHEL 3 and 4.
  (jpazdziora@redhat.com)

* Thu Apr 07 2011 Jan Pazdziora 1.4.32-1
- 694393 - provide original channel for cloned channels in
  channel.software.getDatails API (tlestach@redhat.com)

* Thu Apr 07 2011 Michael Mraka <michael.mraka@redhat.com> 1.4.31-1
- 688509 - generate errata cache when cloning channel via API
- fixed javax.servlet.ServletException: Cannot specify "styleId"

* Thu Apr 07 2011 Jan Pazdziora 1.4.30-1
- Removing packages.verifyAll capability; it was never used. (slukasik@redhat.com)
- The nvl2 is not supported by PostgreSQL, replacing by case when in
  non_managed_elaborator.
- 693994 - correct bogus Franch translation (msuchy@redhat.com)
- Merge branch 'master' into rhn-client-tools-deb2 (slukasik@redhat.com)
- Removing packages.verifyAll capability; it was never used.
  (slukasik@redhat.com)

* Wed Apr 06 2011 Jan Pazdziora 1.4.29-1
- 693889 - fix the update status icon not displayed in Chrome browser
  (mmello@redhat.com)
- SELECT UNIQUE is not supported by PostgreSQL, fixing.

* Mon Apr 04 2011 Miroslav Suchý 1.4.28-1
- when hostname is unknown print "unknown"
- 683200 - IDN.toUnicode does not allow null value

* Mon Apr 04 2011 Michael Mraka <michael.mraka@redhat.com> 1.4.27-1
- fixed queries on Virtual system Overview page
- correct form property
- Fix to remove message on entitlement consumption for virt guest subscribed to
  cloned channels

* Fri Apr 01 2011 Jan Pazdziora 1.4.26-1
- 627791 - extending child channel selection area (tlestach@redhat.com)
- Do not show success message when passwords don't match (jrenner@suse.de)

* Thu Mar 31 2011 Michael Mraka <michael.mraka@redhat.com> 1.4.25-1
- replaced check_probe synonym with original table

* Wed Mar 30 2011 Michael Mraka <michael.mraka@redhat.com> 1.4.24-1
- jakarta-commons-io is unused once jakarta-commons-fileupload is gone

* Wed Mar 30 2011 Miroslav Suchý 1.4.23-1
- 683200 - convert IDN hostname in webUI from Pune encoding

* Wed Mar 30 2011 Jan Pazdziora 1.4.22-1
- 664715 - catch exception, if no data found (tlestach@redhat.com)
- hibernate 3.3 needs provider_class to be set (michael.mraka@redhat.com)
- fix ChannelEditorTest.testAddRemovePackages test (tlestach@redhat.com)
- 690767 - check that the result has some elements.
- correct input attribute (mzazrivec@redhat.com)

* Thu Mar 24 2011 Jan Pazdziora 1.4.21-1
- automatically set focus on filter input field (msuchy@redhat.com)
- implement common access keys (msuchy@redhat.com)

* Wed Mar 23 2011 Tomas Lestach <tlestach@redhat.com> 1.4.20-1
- make sure we work with long ids when removing packages (tlestach@redhat.com)

* Tue Mar 22 2011 Michael Mraka <michael.mraka@redhat.com> 1.4.19-1
- no class from commons-fileupload is used
- notice also non-existing packages when adding them to a channel

* Wed Mar 16 2011 Miroslav Suchý <msuchy@redhat.com> 1.4.18-1
- 644880 - fix the condition (tlestach@redhat.com)

* Fri Mar 11 2011 Tomas Lestach <tlestach@redhat.com> 1.4.17-1
- 644880 - fix Long comparism (tlestach@redhat.com)
- 644880 - fix permission check to packages (tlestach@redhat.com)
- Casting compare in rhn_probe to string. (jpazdziora@redhat.com)
- Adding the AS keyword to column aliases (for PostgreSQL).
  (jpazdziora@redhat.com)

* Thu Mar 10 2011 Tomas Lestach <tlestach@redhat.com> 1.4.16-1
- 644880 - speed up channel.software.addPackages API (tlestach@redhat.com)
- Subquery in FROM must have an alias in PostgreSQL. (jpazdziora@redhat.com)
- reprovisioning should not fail completely if python modules are missing
  (michael.mraka@redhat.com)

* Mon Mar 07 2011 Jan Pazdziora 1.4.15-1
- 682258 - fix unit test (mzazrivec@redhat.com)
- 682258 - removed unused imports (mzazrivec@redhat.com)
- 682258 - createDisplayMap should be private (mzazrivec@redhat.com)
- 682258 - java docs (mzazrivec@redhat.com)
- 682258 - removed unused imports (mzazrivec@redhat.com)
- 682258 - removed unused imports (mzazrivec@redhat.com)
- 682258 - specify user locale when creating new user (mzazrivec@redhat.com)
- Fixed pt_BR translations issues at Kickstart Create. (mmello@redhat.com)
- fixing previous typo in all StringResource files (tlestach@redhat.com)
- fixed typo in kickstart.script.summary and post.jsp.summary
  (tlestach@redhat.com)
- Fixed some pt_BR translations issues (mmello@redhat.com)

* Wed Mar 02 2011 Tomas Lestach <tlestach@redhat.com> 1.4.14-1
- 639134 - consider also package arch when searching systems according to a
  package (tlestach@redhat.com)
- 640958 - fixing NullPointerException (tlestach@redhat.com)
- do not show delete link on creation of notes (bnc#672090) (jrenner@suse.de)

* Mon Feb 28 2011 Jan Pazdziora 1.4.13-1
- No need to convert numeric values to upper.
- Fixing affected_by_errata for PostgreSQL.

* Mon Feb 28 2011 Jan Pazdziora 1.4.12-1
- For PostgreSQL and setAlreadyCloned, we need to accept also Integer and cast
  it to Long.
- Small fix on pt_BR translations (mmello@redhat.com)

* Fri Feb 25 2011 Jan Pazdziora 1.4.11-1
- Fix SSM buttons translation. (jfenal@redhat.com)
- 680375 - we do not want the locked status (icon) to hide the the other
  statuses, we add separate padlock icon.
- The /network/systems/details/hardware.pxt was replaced by
  /rhn/systems/details/SystemHardware.do.
- We want to show the bios information if it is *not* empty.
- 673394 - correct entitlement logic when altering channel subscriptions
  (mzazrivec@redhat.com)

* Thu Feb 24 2011 Michael Mraka <michael.mraka@redhat.com> 1.4.10-1
- always generate new session after login
- set timeout after unsuccessful login

* Wed Feb 23 2011 Tomas Lestach <tlestach@redhat.com> 1.4.9-1
- 679374 - clone also "Don't install @Base package group" and "Ignore missing
  packages" kickstart profile atributes (tlestach@redhat.com)
- remove dead code (tlestach@redhat.com)
- replace servletapi5 require by tomcatX-servlet-2.X-api (tlestach@redhat.com)

* Tue Feb 22 2011 Tomas Lestach <tlestach@redhat.com> 1.4.8-1
- replace jasper5 with tomcat6-lib for tomcat6 (tlestach@redhat.com)
- removing dead code (tlestach@redhat.com)
- selectedChannel is always null at this place (tlestach@redhat.com)
- fix CreateCommandTest.testVerifyChannelName test (tlestach@redhat.com)
- fix SystemHandlerTest.testGetSubscribedBaseChannel test (tlestach@redhat.com)

* Mon Feb 21 2011 Jan Pazdziora 1.4.7-1
- Typo in the log message (luc@delouw.ch)
- fix testGetSubscribedBaseChannel test (tlestach@redhat.com)
- 658533 - enable sorting according all the columns except of score on
  SystemCurrency.do page (tlestach@redhat.com)
- 657548 - do not allow channel names to begin with a digit
  (tlestach@redhat.com)

* Fri Feb 18 2011 Jan Pazdziora 1.4.6-1
- Check upon build time that we did not get the @@PRODUCT_NAME@@ template
  translated.
- 678583 - The @@PRODUCT_NAME@@ template must not be translated (pt_BR, ja).
- 652788 - do not return null via xmlrpc, if a system has no base channel
  (tlestach@redhat.com)

* Thu Feb 17 2011 Tomas Lestach <tlestach@redhat.com> 1.4.5-1
- remove ehcache from java/ivy.xml (tlestach@redhat.com)
- remove ehcache from java/buildconf/build-props.xml (tlestach@redhat.com)
- removing ehcache buildrequire (tlestach@redhat.com)
- 601524 updating kickstart.profile.setAdvancedOptions apidoc
  (tlestach@redhat.com)
- 601524 - fixing allowed kickstart advanced options (pmutha@redhat.com)
- 669167 - add apidoc for activationkey.setDetails parameters
  (tlestach@redhat.com)
- Extend the copyright year to 2011. (jpazdziora@redhat.com)

* Fri Feb 11 2011 Tomas Lestach <tlestach@redhat.com> 1.4.4-1
- 645391 - fixing improper actions, when adding virtualization entitlement to
  the activation key (tlestach@redhat.com)
- 676581 - navigate to a different jsp, when logging in with a wrong
  username/password (cherry picked from commit
  0405f53a84f2acc9b1dd5d189706e689f2f45809) (tlestach@redhat.com)

* Thu Feb 10 2011 Tomas Lestach <tlestach@redhat.com> 1.4.3-1
- let spacewalk-java require msv-workaround on RHEL6 (tlestach@redhat.com)

* Wed Feb 09 2011 Michael Mraka <michael.mraka@redhat.com> 1.4.2-1
- fix outer join syntax in Channel.accessibleChildChannelIds

* Mon Feb 07 2011 Michael Mraka <michael.mraka@redhat.com> 1.4.1-1
- fixed javax.servlet.ServletException: Cannot specify "styleId" when in XHTML
  mode as the HTML "id" attribute is already used to store the bean name
- Fixing type (removing extra comma, left there by

* Thu Jan 27 2011 Tomas Lestach <tlestach@redhat.com> 1.3.52-1
- Password with less than minlength characters accepted (jrenner@suse.de)

* Thu Jan 27 2011 Tomas Lestach <tlestach@redhat.com> 1.3.51-1
- Revert "671450 - do not set null for maxFlex and maxMembers ChannelOverview
  attributes" (tlestach@redhat.com)

* Thu Jan 27 2011 Tomas Lestach <tlestach@redhat.com> 1.3.50-1
- removing remains of RhnDaemonState table (tlestach@redhat.com)
- Improving spelling script and adding few ignore words (lzap+git@redhat.com)
- Automatic detection of tomcat Ant property (lzap+git@redhat.com)
- 671450 - do not set null for maxFlex and maxMembers ChannelOverview
  attributes (tlestach@redhat.com)

* Wed Jan 26 2011 Tomas Lestach <tlestach@redhat.com> 1.3.49-1
- 460356 - time not needed on errata search (tlestach@redhat.com)
- fixed channel list in create kickstart profile (PG)
  (michael.mraka@redhat.com)

* Fri Jan 21 2011 Tomas Lestach <tlestach@redhat.com> 1.3.48-1
- fixing ISE when deleting software channel from the
  rhn/channels/manage/Repositories.do page (tlestach@redhat.com)
- unschedule eventual repo sync schedules, when deleting channel
  (tlestach@redhat.com)

* Wed Jan 12 2011 Tomas Lestach <tlestach@redhat.com> 1.3.47-1
- asm requires different handling on fedoras and rhels (tlestach@redhat.com)
- replace jakarta-commons-logging with apache-commons-logging on F14
  (tlestach@redhat.com)

* Wed Jan 12 2011 Lukas Zapletal 1.3.46-1
- Using objectweb-asm symlink on Fedoras
- 522251 - no post_install_network_config snippet on s390(x)

* Tue Jan 11 2011 Tomas Lestach <tlestach@redhat.com> 1.3.45-1
- change taskomatic library path to use oracle-instantclient11.x
  (tlestach@redhat.com)
- removing spacewalk-asm.jar symlink (tlestach@redhat.com)

* Tue Jan 11 2011 Lukas Zapletal 1.3.44-1
- Removed unnecessary require in spw-java

* Mon Jan 10 2011 Tomas Lestach <tlestach@redhat.com> 1.3.43-1
- 668539 - make possible to clone Red Hat errata even if you specify the
  "Channel Version" (tlestach@redhat.com)
- 663403 - correctly escape updateinfo.xml (tlestach@redhat.com)

* Mon Jan 10 2011 Lukas Zapletal 1.3.42-1
- Solving asm CNF exception in Hudson

* Sat Jan 08 2011 Lukas Zapletal 1.3.41-1
- Correcting symlink for Fedoras (jfreechart)

* Sat Jan 08 2011 Lukas Zapletal 1.3.40-1
- Adding missing struts-taglib require into the spec file and asm/jfreechart

* Fri Jan 07 2011 Miroslav Suchý <msuchy@redhat.com> 1.3.39-1
- do not cast to string, when db expect number (msuchy@redhat.com)

* Fri Jan 07 2011 Lukas Zapletal 1.3.38-1
- Building spacewalk-java.spec on RHEL6

* Thu Jan 06 2011 Tomas Lestach <tlestach@redhat.com> 1.3.37-1
- 628755 - fix searching for the primary network interface
  (tlestach@redhat.com)
- remove MigrationManagerTest.testRemoveVirtualGuestAssociations test
  (tlestach@redhat.com)

* Thu Jan 06 2011 Tomas Lestach <tlestach@redhat.com> 1.3.36-1
- removing unused import (tlestach@redhat.com)

* Wed Jan 05 2011 Tomas Lestach <tlestach@redhat.com> 1.3.35-1
- 663490 - identify, when package is too large to download via API
  (tlestach@redhat.com)
- temporary allow 2010 and 2011 headers (tlestach@redhat.com)
- 667432 - don't untie host from guests during host migration
  (mzazrivec@redhat.com)
- 661212 - setting probe suite name for ProbeSuiteListProbes.do
  (tlestach@redhat.com)

* Mon Jan 03 2011 Jan Pazdziora 1.3.34-1
- display also error parameters when throwing InvalidKickstartTreeException
  (tlestach@redhat.com)
- Correct the Filename tag in Packages.gz (slukasik@redhat.com)

* Thu Dec 23 2010 Aron Parsons <aparsons@redhat.com> 1.3.33-1
- add package ID to array returned by system.listPackages API call

* Wed Dec 22 2010 Tomas Lestach <tlestach@redhat.com> 1.3.32-1
- 640928 - convert List<Integer> serverIds to List<Long> (tlestach@redhat.com)

* Tue Dec 21 2010 Jan Pazdziora 1.3.31-1
- Rewrite remove_unowned_errata and remove_nonrhn_unowned_errata not to use
  rowid.
- No need to subselect from dual.
- 642926 - offer correct Channel and Channel Version for child channel errata
  listings (tlestach@redhat.com)
- 664717 - removing unused ks install type translations (tlestach@redhat.com)
- 664717 - adding RHEL6 dist channel map translations (tlestach@redhat.com)

* Mon Dec 20 2010 Tomas Lestach <tlestach@redhat.com> 1.3.30-1
- 662981 - change warnings to errors, if required channels not found when
  adding virt entitlement (tlestach@redhat.com)
- 662981 - fix ISE, when adding virt entitlement and current org has no access
  to the VT channel (tlestach@redhat.com)

* Mon Dec 20 2010 Tomas Lestach <tlestach@redhat.com> 1.3.29-1
- 640958 - do not zero (non)flex entitlements, when updating the others
  (tlestach@redhat.com)

* Thu Dec 16 2010 Aron Parsons <aparsons@redhat.com> 1.3.28-1
- fix testSystemSearch JUnit test (aparsons@redhat.com)

* Tue Dec 14 2010 Jan Pazdziora 1.3.27-1
- Checkstyle: bumping up the max method length to 180 lines.
- checkstyle fix (aparsons@redhat.com)
- 661263 - fixing issue where private channels in one org could be seen by
  other orgs.  Please note that this only fixes newly created orgs, existing
  orgs with the problem will continue to experience it (jsherril@redhat.com)

* Fri Dec 10 2010 Aron Parsons <aparsons@redhat.com> 1.3.26-1
- added API call system.getUuid (aparsons@redhat.com)
- added API call system.search.uuid (aparsons@redhat.com)
- add support for searching by system UUID to the web interface
  (aparsons@redhat.com)
- add support for searching for systems by UUID (aparsons@redhat.com)

* Fri Dec 10 2010 Tomas Lestach <tlestach@redhat.com> 1.3.25-1
- add tomcat require for spacewalk-java-oracle and -postgres
  (tlestach@redhat.com)

* Thu Dec 09 2010 Michael Mraka <michael.mraka@redhat.com> 1.3.24-1
- 646488 - fixed systemGroups.jsp according to new query
- removed unused code
- removed unused overview query

* Wed Dec 08 2010 Tomas Lestach <tlestach@redhat.com> 1.3.23-1
- change default owner:group of ojdbc14.jar and postgresql-jdbc.jar
  (tlestach@redhat.com)

* Wed Dec 08 2010 Lukas Zapletal 1.3.22-1
- Revert "spacewalk-java.spec change - jasper was merged into tomcat-lib"

* Tue Dec 07 2010 Tomas Lestach <tlestach@redhat.com> 1.3.21-1
- adding cleanup-packagechangelog-data translation key (tlestach@redhat.com)
- add example of usage of DateTime in python API scripts (msuchy@redhat.com)

* Tue Dec 07 2010 Lukas Zapletal 1.3.20-1
- 642988 - ISE when setting Software Channel Entitlements

* Mon Dec 06 2010 Tomas Lestach <tlestach@redhat.com> 1.3.19-1
- 581832 - return correct package info according to the comparism result
  (tlestach@redhat.com)
- 658653 - fixing dupliclates from showing up on eligible flex guests page
  (jsherril@redhat.com)
- 620578 - just fix the exception handling (tlestach@redhat.com)
- 620578 - introduce errata.publishAccordingToParents API (tlestach@redhat.com)
- fixing VirtualizationEntitlementsManagerTest.testConvertToFlex
  (tlestach@redhat.com)
- spacewalk-java.spec change - jasper was merged into tomcat-lib
  (lzap+git@redhat.com)
- 659364 - fix syntax error (mzazrivec@redhat.com)
- 659364 - allow files without checksums in the file list
  (mzazrivec@redhat.com)
- 658653 - converting flex entitlement pages under "Virt Entitlements" to use
  the normal list tag instead of the fancy new tree tag,  This enables the page
  to be usable where there are hundreds of children for each channel family
  (jsherril@redhat.com)

* Wed Dec 01 2010 Jan Pazdziora 1.3.18-1
- 658167 - fix cases, when quartz triggers a job earlier, than the job info
  lands in the DB (tlestach@redhat.com)
- 516570 - just unify channel dates format (tlestach@redhat.com)
- comment unused query in Task_queries (tlestach@redhat.com)
- remove dead queries from User_queries (tlestach@redhat.com)
- remove dead queries from test_queries (tlestach@redhat.com)
- remove dead queries from System_queries (tlestach@redhat.com)
- remove dead query from Org_queries (tlestach@redhat.com)
- remove dead queries from General_queries (tlestach@redhat.com)
- remove dead queries from Channel_queries (tlestach@redhat.com)
- remove dead query from Action_queries (tlestach@redhat.com)
- 642285 - remove old TaskStatus related code (tlestach@redhat.com)
- removing unused SetItemSelected action (tlestach@redhat.com)

* Thu Nov 25 2010 Tomas Lestach <tlestach@redhat.com> 1.3.17-1
- 642285 - introducing disabled TaskStatus page (tlestach@redhat.com)

* Thu Nov 25 2010 Lukas Zapletal 1.3.16-1
- Bug 657259 - Enable Spacewalk Configuration Management fails

* Wed Nov 24 2010 Lukas Zapletal 1.3.15-1
- 615026 - [Multi-Org] Grants for channel permission edits throws ISE
- 642226 - do not look for the VT channel in case of RHEL6 base channels
- adding last_modified attribute to the ChannelSerializer

* Tue Nov 23 2010 Lukas Zapletal 1.3.14-1
- 646817 - System health indicator in "Systems" related pages not displayed

* Mon Nov 22 2010 Michael Mraka <michael.mraka@redhat.com> 1.3.13-1
- PE2.evr.as_vre_simple() -> evr_t_as_vre_simple(PE2.evr) (PG)
- removed rowid from query (PG)
- 646401 - setting missing RhnSetDecl

* Mon Nov 22 2010 Lukas Zapletal 1.3.12-1
- Fixing two queries in system overview (monitoring)
- Replacing DECODE with ANSI compatible CASE-WHEN
- Adding missing monitoring state (UNKNOWN)

* Mon Nov 22 2010 Michael Mraka <michael.mraka@redhat.com> 1.3.11-1
- 655519 - PE2.evr.as_vre_simple() -> evr_t_as_vre_simple(PE2.evr) (PG)
- 655515 - changed DECODE to ANSI CASE (PG)
- fixing several issues in system_overview query

* Fri Nov 19 2010 Michael Mraka <michael.mraka@redhat.com> 1.3.10-1
- fixed wrongly rendered API doc

* Fri Nov 19 2010 Lukas Zapletal 1.3.9-1
- Fixing JOIN in monitoring status query (System_queries.xml)

* Fri Nov 19 2010 Lukas Zapletal 1.3.8-1
- Removing from SQL clause (System_queries) causing bugs in monitoring

* Fri Nov 19 2010 Michael Mraka <michael.mraka@redhat.com> 1.3.7-1
- fixed outer joins

* Thu Nov 18 2010 Lukas Zapletal 1.3.6-1
- Replacing DECODE function with CASE-SWITCH (multiple times)
- 642599 use redhat_management_server insted of http_server in reactivation
  snippet 

* Thu Nov 18 2010 Tomas Lestach <tlestach@redhat.com> 1.3.5-1
- 654275 - make repo generation faster in the RHN way (tlestach@redhat.com)
- checkstyle fix (tlestach@redhat.com)
- fix CreateProfileWizardTest.testSuccess test (tlestach@redhat.com)
- store null as empty argumets (instead of empty string) (tlestach@redhat.com)
- fix DataSourceParserTest.testNullParam (tlestach@redhat.com)
- check for parameter presence in the CachedStatement (tlestach@redhat.com)

* Tue Nov 16 2010 Lukas Zapletal 1.3.4-1
- Replacing sysdate in SQL INSERT with current_timestamp

* Tue Nov 16 2010 Lukas Zapletal 1.3.3-1
- Adding one jar ignore to spacewalk-java.spec for F14 
- Turning off checkstyle in the java spec for F14 
- Adding requires for F14 in spacewalk-java.spec 

* Tue Nov 16 2010 Lukas Zapletal 1.3.2-1
- No longer distributing jar symlinks with version numbers
- use an existing column name in ORDER BY statements 
- Revert "Implement new API call packages.getPackageIdFromPath"
- Implement new API call packages.getPackageIdFromPath 
- allow setting null value as paramter 
- fix TaskManagerTest.testGetCurrentDBTime test 
- 645694 - introducing cleanup-packagechangelog-data task 

* Mon Nov 15 2010 Tomas Lestach <tlestach@redhat.com> 1.3.1-1
- checkstyle fix (tlestach@redhat.com)
- Bumping package versions for 1.3. (jpazdziora@redhat.com)

* Mon Nov 15 2010 Jan Pazdziora 1.2.111-1
- 653305 - do not access the login information, if the user is null
  (tlestach@redhat.com)

* Sat Nov 13 2010 Tomas Lestach <tlestach@redhat.com> 1.2.110-1
- better call stored functions with correct parameter order
  (tlestach@redhat.com)
- fix daily-summary task(PG) (tlestach@redhat.com)
- comapre chars with chars(PG) (tlestach@redhat.com)
- Restore 'yumrepo_last_sync' (colin.coe@gmail.com)
- Update the ChannelSerializer to show all associated repos
  (colin.coe@gmail.com)
- removing old changelog hibernate stuff that no longer works now that things
  are stored differently (jsherril@redhat.com)

* Fri Nov 12 2010 Lukas Zapletal 1.2.109-1
- Deletion from base table and not from view (PG)

* Fri Nov 12 2010 Tomas Lestach <tlestach@redhat.com> 1.2.108-1
- replace the rest of (+)s in config_queries.xml (tlestach@redhat.com)
- replace the rest of NVL functions in config_queries.xml (tlestach@redhat.com)
- enable comparism of sandbox other files(PG) (tlestach@redhat.com)
- enable config file deployment(PG) (tlestach@redhat.com)
- enable config target systems page (tlestach@redhat.com)
- enable config subscribed systems page (tlestach@redhat.com)
- enable deply file page(PG) (tlestach@redhat.com)
- enable "Manage Revisions" page (tlestach@redhat.com)
- store NULL if selinuxCtx is empty (tlestach@redhat.com)
- enable listing of config managed systems(PG) (tlestach@redhat.com)
- list centrally managed congif files(PG) (tlestach@redhat.com)
- enable listing of config files(PG) (tlestach@redhat.com)
- enable upload of config files(PG) (tlestach@redhat.com)
- do not set null value of type Types.VARCHAR for prepared statements
  (tlestach@redhat.com)
- enable (un)subscription to config channels via SSM(PG) (tlestach@redhat.com)
- replacing another MINUS by OUTER JOIN(PG) (tlestach@redhat.com)
- replacing NVL by COALESCE(PG) (tlestach@redhat.com)
- rewriting MINUS to OUTER JOIN(PG) (tlestach@redhat.com)
- enable creation of config channels(PG) (tlestach@redhat.com)

* Fri Nov 12 2010 Lukas Zapletal 1.2.107-1
- Revert "Removing commons-discovery jar from spacewalk-java.spec"
- Add missing file from previous commit 
- Implement getRepoDetails API calls 
- Correct the xmlrpc.doc 
- 647806 - Implement API calls for external repos 
- 652626 - correct typo in named query 

* Fri Nov 12 2010 Lukas Zapletal 1.2.106-1
- Removing jasper5-compiler jar from spacewalk-java.spec 
- Removing commons-discovery jar from spacewalk-java.spec 

* Fri Nov 12 2010 Lukas Zapletal 1.2.105-1
- Adding missing jakarta-commons-discovery require for RHEL6+/FC13+

* Thu Nov 11 2010 Lukas Zapletal 1.2.104-1
- Removing extra slash after RPM_BUILD_ROOT 
- We do not distribute jspapi.jar now - according to Servlet Spec 2.3
- Add missing ssm.migrate.systems.notrust to StringResource
- Implement channel.software.listUserRepos API call 

* Thu Nov 11 2010 Lukas Zapletal 1.2.103-1
- Replacing one more NVL with COALESCE function 
- Replacing NVL with COALESCE function 

* Thu Nov 11 2010 Lukas Zapletal 1.2.102-1
- Correcting one more ANSI JOIN syntax in channel queries (PG)
- Correcting ANSI JOIN syntax in channel queries 
- Correcting spaces in channel queries xml file 
- Making two server group portable 
- Correcting NULL values in channel manager repo gen 

* Thu Nov 11 2010 Lukas Zapletal 1.2.101-1
- Correcting spacewalk-java.spec - removing doubled files

* Thu Nov 11 2010 Lukas Zapletal 1.2.100-1
- Correcting spacewalk-java.spec - JDBC driver links

* Wed Nov 10 2010 Lukas Zapletal 1.2.99-1
- Fixing table aliases for DISTINCT queries (PG)

* Wed Nov 10 2010 Tomas Lestach <tlestach@redhat.com> 1.2.98-1
- updating alias to match the dto object attribute (tlestach@redhat.com)
- setting an alias for subquery(PG) (tlestach@redhat.com)
- enable SSM Package upgrade process(PG) (tlestach@redhat.com)
- fix OUTER JOIN from recent commit (tlestach@redhat.com)
- fix OUTER JOIN from recent commit (tlestach@redhat.com)
- fix OUTER JOIN from recent commit (tlestach@redhat.com)
- fixing queries, where rhnServer was unexpectedly joined to the query
  (tlestach@redhat.com)
- fixing broken queries (due to ORDER BY statements) (tlestach@redhat.com)
- setting action name for package verification (tlestach@redhat.com)

* Wed Nov 10 2010 Lukas Zapletal 1.2.97-1
- Correcting spec for spacewalk-java (JAR symlinks)

* Tue Nov 09 2010 Tomas Lestach <tlestach@redhat.com> 1.2.96-1
- enable SSM Package remove process(PG) (tlestach@redhat.com)
- enable SSM Package install process(PG) (tlestach@redhat.com)
- enable SSM Package upgrade page(PG) (tlestach@redhat.com)
- enable SSM Package remove page(PG) (tlestach@redhat.com)
- enable SSM Package install page(PG) (tlestach@redhat.com)
- enable Virtual Systems page(PG) (tlestach@redhat.com)

* Mon Nov 08 2010 Tomas Lestach <tlestach@redhat.com> 1.2.95-1
- fix creating of groups(PG) (tlestach@redhat.com)
- do not pass string params, when numeric are expected(PG)
  (tlestach@redhat.com)
- reduced logging of RpmRepositoryWriter (tlestach@redhat.com)
- create setters with byte[] param(PG) for repo generation code
  (tlestach@redhat.com)
- updating logging of ChannelRepodataWorker (tlestach@redhat.com)
- updated logging of ChannelRepodataDriver (tlestach@redhat.com)
- adding extra logging to KickstartFileSyncTask (tlestach@redhat.com)
- removing unused code from KickstartFileSyncTask (tlestach@redhat.com)

* Fri Nov 05 2010 Tomas Lestach <tlestach@redhat.com> 1.2.94-1
- removing insert of NULL value(PG) (tlestach@redhat.com)

* Fri Nov 05 2010 Lukas Zapletal 1.2.93-1
- Two config queries are ported to PostgreSQL 
- rewriting INSERT ALL in insert_channel_packages_in_set (PG)

* Thu Nov 04 2010 Lukas Zapletal 1.2.92-1
- Replacing 4 occurances of NVL with ANSI COALESCE 
- 645842 - return macro delims for config files 

* Thu Nov 04 2010 Miroslav Suchý <msuchy@redhat.com> 1.2.91-1
- fixing build errors (msuchy@redhat.com)

* Thu Nov 04 2010 Miroslav Suchý <msuchy@redhat.com> 1.2.90-1
- fixing build errors (msuchy@redhat.com)

* Wed Nov 03 2010 Miroslav Suchý <msuchy@redhat.com> 1.2.89-1
- 647099 - add API call isMonitoringEnabledBySystemId (msuchy@redhat.com)

* Wed Nov 03 2010 Tomas Lestach <tlestach@redhat.com> 1.2.88-1
- 649319 - enable upload of binary files (tlestach@redhat.com)
- removing dead code (tlestach@redhat.com)
- use public static string instead of directly calling query name
  (tlestach@redhat.com)
- migrating change log to java, and making it use the rpm itself instead of the
  database (jsherril@redhat.com)

* Wed Nov 03 2010 Lukas Zapletal 1.2.87-1
- Using general nextval function in ssm operation queries 
- fixing some fedora 14 provisioning issues 

* Tue Nov 02 2010 Lukas Zapletal 1.2.86-1
- Removing unnecessary JSPF fragment file 

* Tue Nov 02 2010 Lukas Zapletal 1.2.85-1
- Fixing unambiguous column 'name' for PostgreSQL 
- 645829 - make it possile to update macro delimiters 
- 645829 - do not trim curly brackets in macro delimiters 
- removing unnecessary condition 

* Tue Nov 02 2010 Lukas Zapletal 1.2.84-1
- Changing the way how taskomatic connects to PostgreSQL db
- Replacing some constants with ConfigDefaults in java codebase

* Tue Nov 02 2010 Jan Pazdziora 1.2.83-1
- Typo in a java resource (lzap+git@redhat.com)
- Spelling java resource script correction + retab (lzap+git@redhat.com)
- ErrataMailer improvements (tlestach@redhat.com)
- bumping API version to identify new API call availability
  (tlestach@redhat.com)

* Tue Nov 02 2010 Lukas Zapletal 1.2.82-1
- Renaming two ignored unit tests properly 
- Removing unused methods from java db manager 
- Removing unused class from java db manager 
- Removing unused class - Worker 
- Removing dead code in two tests 
- Fixing table name aliases 
- Two classes were not serializabled while putting them into HttpSession
- Fixing date diff in alerts 
- making kickstart channel list sorted alphabetically 
- sorting activation key base channel drop down by alphabetical order
- 648470 - changing manage package page to sort channels by name
- 644880 - check for arch compatibility when adding packages into a channel
- 647099 - introducing satellite.isMonitoringEnabled API 
- replace web.is_monitoring_backend with
  ConfigDefaults.WEB_IS_MONITORING_BACKEND 
- fixing ISE on package deletion due to RHNSAT.RHN_PFDQUEUE_PATH_UQ violation

* Mon Nov 01 2010 Tomas Lestach <tlestach@redhat.com> 1.2.81-1
- updating logging of SessionCleanup task (tlestach@redhat.com)
- checkstyle fix (tlestach@redhat.com)

* Mon Nov 01 2010 Tomas Lestach <tlestach@redhat.com> 1.2.80-1
- adding new TimeSeriesCleanUp taskomatic task (tlestach@redhat.com)
- Fixing system_available_packages -- the order by got lost in previous
  commits, and the name_upper is still there. (jpazdziora@redhat.com)

* Mon Nov 01 2010 Tomas Lestach <tlestach@redhat.com> 1.2.79-1
- 645702 - remove rhnPaidErrataTempCache temporary table (tlestach@redhat.com)

* Fri Oct 29 2010 Miroslav Suchý <msuchy@redhat.com> 1.2.78-1
- removing unused imports

* Fri Oct 29 2010 Jan Pazdziora 1.2.77-1
- removed unused Spacewalk (Certificate Signing Key) <jmrodri@nc.rr.com> key
  from keyring (michael.mraka@redhat.com)
- Operations on rhnSatelliteChannelFamily are not longer called, removing the
  queries.
- Method deactivateSatellite not used (presumably hosted only), removing.
- Queries channel_download_categories_by_type and
  satellite_channel_download_categories_by_type not used after previous
  removal, removing.
- ISOCategory not referenced, removing.
- The listDownloadCategories is not used, removing.

* Fri Oct 29 2010 Lukas Zapletal 1.2.76-1
- Making DISTINCT-ORDER BY package/system queries portable
- Removing unnecessary subselect 
- Simplifying ORDER BY clauses in package queries 
- Revert "Reverting "Removed unnecessary ORDER BY" commits and fixing"
  

* Wed Oct 27 2010 Shannon Hughes <shughes@redhat.com> 1.2.75-1
- fix for checkstyle (shughes@redhat.com)

* Wed Oct 27 2010 Lukas Zapletal 1.2.74-1
- Fixing missing brace in Taskomatic query 
- Addressing issue in system overview 
- PostgreSQL needs FROM keyword in DELETE 
- Adding missing interval keyword to Taskomatic 
- Protocol config value is now used in Taskomatic 
- Getting taskomatic working on PostgreSQL 
- removing unneeded insmod on kickstart %pre script, since they are already
  loaded 
- fixing query to run correctly, c.id was not valid because the join did not
  come directly after rhnChannel c 
- adding missing import 
- 646892 - fixing issue where kickstart expiration would occur after current
  date and not scheduled date of kickstart 
- removing need of setNvreUpper method in PackageOverview 
- fixing broken if statement in snippet 
- fixing broken query used by SSM System delete 

* Mon Oct 25 2010 Lukas Zapletal 1.2.73-1
- Fixing Taskomatic blob handling (now binary)
- Support for PostgreSQL driver in Taskomatic
- Implement API calls for System Currency

* Mon Oct 25 2010 Lukas Zapletal 1.2.72-1
- Addressing subquery in FROM must have an alias issue (fix)
- Sorting fix in packages for PostgreSQL
- Reverting "Removed unnecessary ORDER BY" commits and fixing
- Default cast fix for PostgreSQL
- Use the { call ... } syntax instead of the direct PL/SQL.

* Mon Oct 25 2010 Jan Pazdziora 1.2.71-1
- 639999 - adding %end tags to generated kickstart files if os is fedora or
  RHEL 6 (jsherril@redhat.com)

* Thu Oct 21 2010 Jan Pazdziora 1.2.70-1
- Fix checkstyle errors (colin.coe@gmail.com)

* Thu Oct 21 2010 Lukas Zapletal 1.2.69-1
- Fixed all LEFT OUTER JOINs in Channels 
- Fixed LEFT OUTER JOIN for PostgreSQL in Software Channels
- Removed unnecessary ORDER BY in DISTINCT query. 
- Simplified SQL query with evr_t_as_vre_simple function. 
- Fixed composite type accessing for PostgreSQL for all packages
- Simplified SQL query with evr_t_as_vre_simple function. 
- Fixed composite type accessing for PostgreSQL 
- Sorting fix in packages for PostgreSQL 
- Fix of evr_t_as_vre_simple PostgreSQL function 
- ANSI JOIN syntax fix for PostgreSQL in system update 
- PostgreSQL fix in package search 
- Integer-Long fix in channel subscribers for PostgreSQL 
- Update System Currency to use rhn.cfg file 

* Wed Oct 20 2010 Lukas Zapletal 1.2.68-1
- Rewrite of LEFT OUTER JOIN into ANSI syntax 
- Function evr_t_as_vre_simple in all package queries now general
- Using date time function instead of arithmetics 
- Sysdate replaced with current_timestamp 
- Removed unnecessary ORDER BY in SELECT COUNT
- Use the global function evr_t_as_vre_simple in package_ids_in_set instead of
  method .as_vre_simple; this works on PostgreSQL as well.

* Wed Oct 20 2010 Jan Pazdziora 1.2.67-1
- Delete from rhnPackageChangeLogRec, not from the view.
- Fix ISE in AK child channel page (colin.coe@gmail.com)

* Wed Oct 20 2010 Lukas Zapletal 1.2.66-1
- Removed unnecessary ORDER BY 
- Using date time function instead of arithmetics 
- Added setHasSubscription for Integer 
- Using date time function instead of arithmetics 
- Fix in PostgreSQL (ORDER BY) in Out Of Date system list.
- Fixed comma in ANSI JOIN syntax from previous commit 
- Left join now in ANSI syntax for virtual system list. 
- Fix in PostgreSQL plus NVL fix
- All DECODE functions replaced with CASE-WHEN in System_queries
- Fixing system overview list for PostgreSQL 

* Tue Oct 19 2010 Tomas Lestach <tlestach@redhat.com> 1.2.65-1
- removing unused imports (tlestach@redhat.com)
- 644361 - use cache instead of view for update check (tlestach@redhat.com)
- Port /network/systems/groups/create.pxt, part 2 (colin.coe@gmail.com)
- Port /network/systems/groups/create.pxt (colin.coe@gmail.com)
- Port /network/systems/details/custominfo/new_value.pxt (colin.coe@gmail.com)
- Port /network/systems/details/custominfo/remove_value_conf.pxt
  (colin.coe@gmail.com)
- More checkstyle fixes (colin.coe@gmail.com)
- Fix checkstyle errors (colin.coe@gmail.com)
- Fix missing links (colin.coe@gmail.com)
- Fix /rhn/systems/details/UpdateCustomData.do (colin.coe@gmail.com)
- Port /network/systems/details/custominfo/edit.pxt (colin.coe@gmail.com)
- Fix NPE when lastModifier is null (colin.coe@gmail.com)
- Port /network/systems/details/custominfo/index.pxt (colin.coe@gmail.com)
- Fix page not updating description (colin.coe@gmail.com)
- Checkstyle fixes (colin.coe@gmail.com)
- Port /network/systems/custominfo/edit.pxt (colin.coe@gmail.com)
- 644349 - remove hasProcessedErrata method (tlestach@redhat.com)
- 644349 - extend ErrataMailer logging (tlestach@redhat.com)
- 644349 - do not update/delete all errata entries when the erratum affects
  multiple channels (tlestach@redhat.com)
- 644349 - do not list one system several times in the errata notification
  e-mail (tlestach@redhat.com)

* Tue Oct 19 2010 Lukas Zapletal 1.2.64-1
- Fixing system list for Oracle

* Mon Oct 18 2010 Jan Pazdziora 1.2.63-1
- fixing broken tag

* Mon Oct 18 2010 Lukas Zapletal 1.2.62-1
- DECODE replaced with ANSI compatible CASE WHEN

* Mon Oct 18 2010 Jan Pazdziora 1.2.61-1
- Better exception logging in cached statement (lzap+git@redhat.com)
- System list now working on Postgresql (lzap+git@redhat.com)

* Fri Oct 15 2010 Lukas Zapletal 1.2.60-1
- Checkstyle fixes 
- Checkstyle testing report now part of java spec 
- Removed unused query 
- Made the list tag dataset manipulator handle maps 

* Wed Oct 13 2010 Tomas Lestach <tlestach@redhat.com> 1.2.59-1
- 642519 - associate only unique keywords with an erratum (tlestach@redhat.com)
- 642203- Removed the Task Status page for it needs a serious work over with
  our new configs (paji@redhat.com)

* Tue Oct 12 2010 Tomas Lestach <tlestach@redhat.com> 1.2.58-1
- 630884 - send email notification when errata get synced (tlestach@redhat.com)
- Checkstyle fixes (colin.coe@gmail.com)
- Port /network/systems/custominfo/delete.pxt (colin.coe@gmail.com)
- Port /network/systems/details/delete_confirm.pxt (colin.coe@gmail.com)
- Move the cobbler requirement to version 2.0.0. (jpazdziora@redhat.com)

* Mon Oct 11 2010 Lukas Zapletal 1.2.57-1
- Added Hibernate empty varchar interceptor
- Fixed empty varchars during admin registration

* Fri Oct 08 2010 Jan Pazdziora 1.2.56-1
- PostgreSQL does not like to ORDER BY by something which is not in DISTINCT.
- Since query Channel.findAllBaseChannels was replaced with sql-query, removing
  the query.
- The query visible_to_user_ids-back does not seem to be referenced from
  anywhere, removing.
- Moving the quartz-oracle Requires from spacewalk-taskomatic to spacewalk-
  oracle.
- Replace nvl with coalesce in user_permissions.
- Removing unused import and fixed checkstyle. (slukasik@redhat.com)
- Added missing javadoc (internal class) (lzap+git@redhat.com)

* Thu Oct 07 2010 Jan Pazdziora 1.2.55-1
- Use current_timestamp instead of the Oracle-specific sysdate in
  schedule_pkg_for_delete_from_set.
- PostgreSQL NVL2 function (CASE WHERE) typo fix. (lzap+git@redhat.com)
- Removed unnecessary rhn.jar Ant dependency in a unit test
  (lzap+git@redhat.com)
- Replace Oracle outer join syntax with ANSI syntax for
  Channel.findCustomBaseChannels (lzap+git@redhat.com)
- Need to make the select a subselect, to be able to use the column alias in
  order by.
- Use the global function evr_t_as_vre_simple in package_ids_in_set instead of
  method .as_vre_simple; this works on PostgreSQL as well.

* Thu Oct 07 2010 Tomas Lestach <tlestach@redhat.com> 1.2.54-1
- 640520 - removing default/rhn_taskomatic.conf file (tlestach@redhat.com)

* Thu Oct 07 2010 Lukas Zapletal 1.2.53-1
- 640926 - commons-logging library is now explicitly configured in Jasper2
- PostgreSQL does not have NVL2 function and we have to use CASE WHERE.

* Wed Oct 06 2010 Jan Pazdziora 1.2.52-1
- Use the global function evr_t_as_vre_simple instead of method .as_vre_simple;
  this works on PostgreSQL as well.
- Remove all from cache, not only rpm specific metadata. (slukasik@redhat.com)
- Implement isChannelRepodataStale for debian channels. (slukasik@redhat.com)
- Rpm and Deb metadata creation differs, moving to separate classes.
  (slukasik@redhat.com)

* Wed Oct 06 2010 Tomas Lestach <tlestach@redhat.com> 1.2.51-1
- 640520 - removing old taskomatic static configuration (tlestach@redhat.com)

* Tue Oct 05 2010 Jan Pazdziora 1.2.50-1
- Replace Oracle outer join syntax with ANSI syntax for
  Channel.findAllBaseChannels and Channel.findByIdAndUserId.
- Use current_timestamp instead of the Oracle-specific sysdate in
  request_repo_regen.
- Avoid using rhn_repo_regen_queue_id_seq.nextval Oracle syntax in
  request_repo_regen.
- spacewalk-java.spec now check for spelling errors in build time.
  (lzap+git@redhat.com)

* Mon Oct 04 2010 Justin Sherrill <jsherril@redhat.com> 1.2.49-1
- 639999 - removing management entitlement requirment from a bunch of user
  pages (jsherril@redhat.com)
- 639134 - use proper function when searching package using id
  (tlestach@redhat.com)
- Port /network/account/activation_keys/child_channels.pxt
  (coec@war.coesta.com)
- Create cache directory for both rpm and deb channels. (slukasik@redhat.com)
- Use US spelling of 'organisation' (coec@war.coesta.com)
- Port /network/systems/ssm/system_list.pxt (coec@war.coesta.com)
- SSM System migration (coec@war.coesta.com)
- distinguish spacewalk and satellite email body, when certificate expires
  (tlestach@redhat.com)
- Hardware Refresh - Create only one action (coec@war.coesta.com)
- Package Refresh - Create only one action (coec@war.coesta.com)
- Port SSM Package Refresh Page (coec@war.coesta.com)
- Port /network/systems/ssm/index.pxt (colin.coe@gmail.com)
- Implement schedule.archiveActions (coec@war.coesta.com)

* Thu Sep 30 2010 Lukas Zapletal 1.2.48-1
- jspf pages are now precompiled too
- deleted jpsf that was no longer in use
- known error (628555) is solved by jspf precompilation

* Wed Sep 29 2010 Shannon Hughes <shughes@redhat.com> 1.2.47-1
- fix incorrect adding of trust set for system migrate (shughes@redhat.com)

* Tue Sep 28 2010 Shannon Hughes <shughes@redhat.com> 1.2.46-1
- checkstyle fixes (shughes@redhat.com)
- 636610 alternative set add due to ibm jvm issue (shughes@redhat.com)
- fixing possible ISE where a cobbler system record already exists, but is not
  associated to a system when re-provisioning is initiated
  (jsherril@redhat.com)
- fixing issue where kickstarts woudl not show up for provisioning if the
  distro was created since the last tomcat restart (jsherril@redhat.com)
- adding ext4 support for duplicate systems (jsherril@redhat.com)
- 637696 - fixing issue where kickstart could hang, either because of a rhel
  5.5 kernel panic, or because RHEL 6 does not allow pre-scripts to continue
  running in the background (jsherril@redhat.com)

* Mon Sep 27 2010 Miroslav Suchý <msuchy@redhat.com> 1.2.45-1
- Revert "591291 - added new API calls
  channel.software.mergeErrataWithPackages" (aparsons@redhat.com)
- fixing unit tests (jsherril@redhat.com)
- fixing some strings associated with repo syncing (jsherril@redhat.com)
- 636442 - fixing issue where calling packages.removePackage() api call could
  result in a unique constraint exception (jsherril@redhat.com)
- Fixed mroe checkstyle errors (paji@redhat.com)
- Fixed a checkstyle error (paji@redhat.com)
- 634230 - fixing issue where errata mailer would run continuously and never
  mark the notification queue as being finished (jsherril@redhat.com)
- 636610 - Small fix for the migration jsp bug (paji@redhat.com)
- redundancy is the spice of life, adding back rhnServer to table joins since
  its not so redundant.  Reverts 9f09cf8bb9854c9f8bc6f4e497a49abec3affee2
  (jsherril@redhat.com)
- 629971 - added two county codes, better Localizer error message
  (lzap+git@redhat.com)

* Thu Sep 23 2010 Michael Mraka <michael.mraka@redhat.com> 1.2.44-1
- fixed erratamailer_fill_work_queue
- resource spelling script and several typo corrections

* Thu Sep 23 2010 Lukas Zapletal 1.2.43-1
- 636740 - asterisks in package search fixed
- 636120 - fixed an ISE in the org.listSystemEntitlements call to deal with null
  Used/Allocated entitlements
- 630877 - XMLRPC Documentation fix
- 634230 - fixing slowness in email sending
- 636587- Fixed a query showing the system counts in the Software Entitleements
  page
- 630585 - about-chat string correction
- 634263 - Fix to allow guests to register across orgs + UI fixes for the
  Virtual systems page

* Tue Sep 21 2010 Aron Parsons <aparsons@redhat.com> 1.2.42-1
- added new API call channel.software.removeErrata (aparsons@redhat.com)
- 591291 - added new API calls channel.software.mergeErrataWithPackages
  (aparsons@redhat.com)
- added a new variation of channel.software.mergeErrata API call that allows
  the user to pass in a list of advisory names (aparsons@redhat.com)
- 630585 - about-chat now points to proper channel (branding)
  (lzap+git@redhat.com)
- 634834 - fixing ISE when putting in invalid day of week (jsherril@redhat.com)
- 634910 - fixing permission denied error on manage channel errata that should
  not have been denied (jsherril@redhat.com)
- checkstyle fix for previous commit (lzap+git@redhat.com)
- various checkstyle fixes for previous commit (lzap+git@redhat.com)
- 634884 - managing repositories within channels through XMLRPC API disabled
  (lzap+git@redhat.com)
- fixed NPE when spacewalk_reposync_logpath is set to nonexisting dir
  (lzap+git@redhat.com)
- 633956 -fixing error popup on YourRhn when a warning or critical probe exists
  (jsherril@redhat.com)

* Thu Sep 16 2010 Lukas Zapletal 1.2.41-1
- 595500 - added contents_enc64 param to createOrUpdatePath XMLAPI
- making taskmoatic work with the rkbloom driver
- 633535 - added RHEL 5 subrepos as well as stopped showing repos not valid for
  a particular release
- adding configchannel.lookupFileInfo() taking a revision id
- implement <label> for form fields - systems/probes/edit.jsp
- implement <label> for form fields - systems/systemsearch.jsp
- 627920 - Added a larger config file icon for symlinks. Thanks to Joshua Roys.

* Tue Sep 14 2010 Justin Sherrill <jsherril@redhat.com> 1.2.40-1
- 630980 - fixing ise on package details page (jsherril@redhat.com)

* Tue Sep 14 2010 Michael Mraka <michael.mraka@redhat.com> 1.2.39-1
- 632561 - two typos in string resource xml (en_US)
- 580998 - making deprecatedVersion become deprecatedReason
- don't fail if service is already running

* Fri Sep 10 2010 Tomas Lestach <tlestach@redhat.com> 1.2.38-1
- 606555 - provide more information into the XmlRpcFault when method not found
  (tlestach@redhat.com)

* Thu Sep 09 2010 Partha Aji <paji@redhat.com> 1.2.37-1
- 625730 - Fixed the create config file/dir javascript to work with google
  chrome (paji@redhat.com)

* Thu Sep 09 2010 Partha Aji <paji@redhat.com> 1.2.36-1
- 627874 - Quick fix to disable Macro Delims for Config Directories
  (paji@redhat.com)
- 629974 - fixing ISE on select all on the channel repos page
  (jsherril@redhat.com)
- 630595 - fixing issue where a taskomatic restart was required for distros to
  be synced (jsherril@redhat.com)
- widening text file upon user request (jsherril@redhat.com)
- 623447 - improving speed of providing_channles call, which is only used
  through the api, and so its ok to just use org id and not go through the
  rhNAvailableChannels view which seems very slow for large satellites.  We
  should improve this in the future (jsherril@redhat.com)
- let sandbox task log when removing some files/channels (tlestach@redhat.com)
- 570393 - return empty map as DMI in case no hardware info is available
  (tlestach@redhat.com)
- 570393 - return empty map as CPU in case no hardware info is available
  (tlestach@redhat.com)

* Thu Sep 09 2010 Tomas Lestach <tlestach@redhat.com> 1.2.35-1
- add None as channel checksum type option on the webUI (tlestach@redhat.com)

* Wed Sep 08 2010 Shannon Hughes <shughes@redhat.com> 1.2.34-1
- bug fixes for audit tab and proxy installer additions (shughes@redhat.com)
- 630876 - fixing ISE if viewing the hardware of a system registered with no
  hardware (jsherril@redhat.com)

* Wed Sep 08 2010 Shannon Hughes <shughes@redhat.com> 1.2.33-1
- 589728 hide audit functionality for satellite product (shughes@redhat.com)

* Wed Sep 08 2010 Partha Aji <paji@redhat.com> 1.2.32-1
- 630877 - Updated a couple of documentation comments in the get/setVariables
  XMLRPC call (paji@redhat.com)

* Wed Sep 08 2010 Partha Aji <paji@redhat.com> 1.2.31-1
- 630877 - Improved the documentation on get/set Variables call
  (paji@redhat.com)
- 617044 - enabling reprovisioning for KVM and fully virt XEN guests
  (jsherril@redhat.com)
- xliff fixes for previous translations commit (enUS) (shughes@redhat.com)
- checkstyle fixes,  hit 150 line limit on a method, got around it, but we
  should either change the limit or refactor this method (jsherril@redhat.com)
- fixing common typo pacakges -> packages (tlestach@redhat.com)
- translated xliff string update (shughes@redhat.com)
- handle repo generation when channel checksum not set (tlestach@redhat.com)

* Tue Sep 07 2010 Michael Mraka <michael.mraka@redhat.com> 1.2.30-1
- fixed errataqueue_find_autoupdate_servers
- removign srcjars from java
- fix latest errata cache changes

* Tue Sep 07 2010 Tomas Lestach <tlestach@redhat.com> 1.2.29-1
- update method name to make the code compilable (tlestach@redhat.com)

* Tue Sep 07 2010 Michael Mraka <michael.mraka@redhat.com> 1.2.28-1
- 573630 - reused pl/sql implementation of update_needed_cache in java
- newPackages() is dead since update_needed_cache move to pl/sql
- improved errataqueue_find_autoupdate_servers

* Mon Sep 06 2010 Tomas Lestach <tlestach@redhat.com> 1.2.27-1
- removing hibernate commit from the populateWorkQueue (tlestach@redhat.com)
- fix query for errata mailer (tlestach@redhat.com)

* Mon Sep 06 2010 Michael Mraka <michael.mraka@redhat.com> 1.2.26-1
- fixed imports

* Mon Sep 06 2010 Michael Mraka <michael.mraka@redhat.com> 1.2.25-1
- 573630 - reuse pl/sql implementation of update_needed_cache in java
- file attribute was removed from the wrong method in PackageHelper
- 614918 - Made SSM Select Systems to work with I18n languages
- 598845 - fixing issue where syncing errata would fail with a Hibernate
  NonUniqueObjectException because keywords on errata were being duplicated
  durign sync

* Fri Sep 03 2010 Tomas Lestach <tlestach@redhat.com> 1.2.24-1
- 567178 - adding Pacific/Auckland time zone (tlestach@redhat.com)
- 495973 - adding America/Regina time zone (tlestach@redhat.com)
- 623447 - making errata.listPackages maintain api compatibility since it is to
  be backported to 5.3 (jsherril@redhat.com)
- 623447 - speeding up errata.listPackages api call (jsherril@redhat.com)
- 591291 - do not touch packages in mergeErrata api call (tlestach@redhat.com)
- make null checks for cron expressions (tlestach@redhat.com)
- add sanity check for predefined tasks (tlestach@redhat.com)
- check only active schedules when checking DB for initialization
  (tlestach@redhat.com)

* Wed Sep 01 2010 Partha Aji <paji@redhat.com> 1.2.23-1
- 518664 - Made spacewalk search deal with other locales (paji@redhat.com)
- checkstyle fix (jsherril@redhat.com)
- 616570 - adding support for looking up debuginfo rpms if they are located on
  the satellite itself (jsherril@redhat.com)
- fixing kickstart %post script logging to actually work and not break
  kickstarts (jsherril@redhat.com)
- fix ClearLogHistory (tlestach@redhat.com)

* Wed Sep 01 2010 Tomas Lestach <tlestach@redhat.com> 1.2.22-1
- 627905 - taskomatic requires jakarta-commons-dbcp (tlestach@redhat.com)

* Tue Aug 31 2010 Partha Aji <paji@redhat.com> 1.2.21-1
- 577921 - Removed references to redhat-release package (paji@redhat.com)

* Tue Aug 31 2010 Partha Aji <paji@redhat.com> 1.2.20-1
- 628097 - Removed kickstart partition validation logic (paji@redhat.com)

* Tue Aug 31 2010 Tomas Lestach <tlestach@redhat.com> 1.2.19-1
- 626741 - do not allow two repos with same label or repository url
  (tlestach@redhat.com)
- As 00-spacewalk-mod_jk.conf which referenced workers.properties is gone,
  remove it now as well. (jpazdziora@redhat.com)

* Mon Aug 30 2010 Partha Aji <paji@redhat.com> 1.2.18-1
- 628100 - fix for Activation Keys - Config channels issue (paji@redhat.com)
- cleaned up KickstartData object a bit (paji@redhat.com)
- 591291 - list errata packages only associated to the given channel
  (tlestach@redhat.com)
- checkstyle fix (tlestach@redhat.com)
- 627149 - do not return installtime via xmlrpc when not defined
  (tlestach@redhat.com)
- better create a separate method than override an existing in this case
  (tlestach@redhat.com)
- do not log if queue is empty for queue tasks (tlestach@redhat.com)
- 529232 - add 'no base' and 'ignore missing' options to kickstart
  (coec@war.coesta.com)
- Removed unnecessary NVLs from a config query (paji@redhat.com)
- 624377 - restore original functionality and information (coec@war.coesta.com)
- Fix hardware page (colin.coe@gmail.com)

* Fri Aug 27 2010 Tomas Lestach <tlestach@redhat.com> 1.2.17-1
- add repo type to the RepoSyncTask (tlestach@redhat.com)
- fix user email notification (tlestach@redhat.com)
- fix ChannelSoftwareHandlerTest.testMergeErrataByDate test
  (tlestach@redhat.com)
- 484895 - Stop the release link giving a 404 (colin.coe@gmail.com)

* Thu Aug 26 2010 Tomas Lestach <tlestach@redhat.com> 1.2.16-1
- 591291 - faster handling of mergeErrata API call (tlestach@redhat.com)
- fix ErrataQueueTest unit test (tlestach@redhat.com)
- 580939 - fixing invalid html with alter channels page (jsherril@redhat.com)
- unit test fix (jsherril@redhat.com)
- Fixed struts form bloopered entry (paji@redhat.com)
- making taskoamtic api handler be ignored by the api doc generation
  (jsherril@redhat.com)
- a bunch of unit test fixes (jsherril@redhat.com)

* Tue Aug 24 2010 Partha Aji <paji@redhat.com> 1.2.15-1
- checkstyle error fix (jsherril@redhat.com)
- Making repo sync screen display an error if taskomatic isnt up, and disable
  the buttons (jsherril@redhat.com)
- removing serializer entry for removed serializer (jsherril@redhat.com)

* Tue Aug 24 2010 Partha Aji <paji@redhat.com> 1.2.14-1
- 593896 - Moved Kickstart Parition UI logic (paji@redhat.com)
- remove updateSchedule method (tlestach@redhat.com)
- rename mathod names to match taskomatic terms (tlestach@redhat.com)
- reschedule = unschedule + schedule (tlestach@redhat.com)
- fix just log formatting (tlestach@redhat.com)
- do not email when tasko job get skipped (tlestach@redhat.com)
- adding the rest of the recurring event picker to the reposync stuff
  (jsherril@redhat.com)
- more work on reposync/taskomatic UI (jsherril@redhat.com)
- fixing path for chrooted post script log file (jsherril@redhat.com)
- introduce interface to get active schedules by bunch name
  (tlestach@redhat.com)
- change log info for skipped queue tasks (tlestach@redhat.com)
- change path for taskomatic logs (tlestach@redhat.com)
- enable repo sync schedule from web ui (tlestach@redhat.com)
- rewrite RepoSyncTask (tlestach@redhat.com)
- adding missing import (tlestach@redhat.com)
- checking in some missing files (jsherril@redhat.com)
- making the sync repos page do different things depending on the button
  (jsherril@redhat.com)
- Fixed a compile error (paji@redhat.com)
- Removed a bunch of duplicate dynaforms to use no_scrub and no_paren_scrub
  (paji@redhat.com)
- adding early draft of recurring event picker (jsherril@redhat.com)

* Thu Aug 19 2010 Tomas Lestach <tlestach@redhat.com> 1.2.13-1
- Fix typo (joshua.roys@gtri.gatech.edu)
- 601656 - fix user permission check for errata.create call
  (tlestach@redhat.com)

* Thu Aug 19 2010 Tomas Lestach <tlestach@redhat.com> 1.2.12-1
- return only information, run has /(not) a log (provide no file path)
  (tlestach@redhat.com)
- just call satellite-sync without sudo (tlestach@redhat.com)
- fix comparism of log outputs (tlestach@redhat.com)
- fix check whether a run is associated with the given org
  (tlestach@redhat.com)
- enable taskomatic logging in the correct file (tlestach@redhat.com)
- better uncomment used code (tlestach@redhat.com)

* Wed Aug 18 2010 Partha Aji <paji@redhat.com> 1.2.11-1
- 623683-Fixed a dupes bug where config channels were not getting shown..
  (paji@redhat.com)

* Wed Aug 18 2010 Tomas Lestach <tlestach@redhat.com> 1.2.10-1
- requires simple-core instead of obsolete (tlestach@redhat.com)

* Wed Aug 18 2010 Tomas Lestach <tlestach@redhat.com> 1.2.9-1
- status has to be saved (tlestach@redhat.com)
- fix check if a run belong to a certain org (tlestach@redhat.com)

* Wed Aug 18 2010 Tomas Lestach <tlestach@redhat.com> 1.2.8-1
- serialize dataMap even if empty (tlestach@redhat.com)
- enable task logging to files (tlestach@redhat.com)

* Tue Aug 17 2010 Partha Aji <paji@redhat.com> 1.2.7-1
- Added API calls to create/update symlinks (paji@redhat.com)
- Fixed the manage config file page to not show 'upload' for symlinks
  (paji@redhat.com)

* Tue Aug 17 2010 Tomas Lestach <tlestach@redhat.com> 1.2.6-1
- rename, update and schedule ClearLogHistory (tlestach@redhat.com)
- email support (tlestach@redhat.com)
- Fix missing functionality on System Hardware page (colin.coe@gmail.com)

* Mon Aug 16 2010 Tomas Lestach <tlestach@redhat.com> 1.2.5-1
- fix ErrataQueueTest unit test (tlestach@redhat.com)
- do not print stacktrace, when logging disabled (tlestach@redhat.com)
- do not use TaskoFactory inside of the start() and finish() methods
  (tlestach@redhat.com)
- load errata after closing session to be used later on (tlestach@redhat.com)
- add simple-core dependecies (tlestach@redhat.com)
- chekstyle fix (tlestach@redhat.com)

* Sun Aug 15 2010 Tomas Lestach <tlestach@redhat.com> 1.2.4-1
- taskomatic enhancements (tlestach@redhat.com)
- 620149 - Restore Users tab for Org Admins (colin.coe@gmail.com)
- System Notes pages PXT to java (colin.coe@gmail.com)

* Thu Aug 12 2010 Justin Sherrill <jsherril@redhat.com> 1.2.3-1
- fixing compile errors (jsherril@redhat.com)

* Wed Aug 11 2010 Partha Aji <paji@redhat.com> 1.2.2-1
- 562555 - Added code to scrub activation key names and descriptions
  (paji@redhat.com)
- Removed a stupid class that was unused (paji@redhat.com)

* Tue Aug 10 2010 Partha Aji <paji@redhat.com> 1.2.1-1
- 622715 - Fixed dups profile bug where unentitled systems were being wrongly
  reported as entitled (paji@redhat.com)
- 620463 - Fixed a KS bug (paji@redhat.com)
- fixing issue where "guests consuming regular entitlement page" would show
  guests that were recieving free entitlements because their host had a virt
  entitlement (jsherril@redhat.com)
- bumping package versions for 1.2 (mzazrivec@redhat.com)

* Tue Aug 10 2010 Milan Zazrivec <mzazrivec@redhat.com> 1.1.50-1
- 621528 - Fixed dupes sys compare page to deal with unentitled systems

* Mon Aug 09 2010 Partha Aji <paji@redhat.com> 1.1.49-1
- 620341 - Fixed a dupes query (paji@redhat.com)
- 576779 - fixing issue where selecting systems to apply a single errata to
  would only work on the first page ful (jsherril@redhat.com)
- 619301 - Fixed a ypo in a i18n string (paji@redhat.com)

* Mon Aug 09 2010 Milan Zazrivec <mzazrivec@redhat.com> 1.1.48-1
- Massaged the sys ents page a little more (paji@redhat.com)
- Added some tool tips on the Multi Org System Entitlements page
  (paji@redhat.com)
- fixing unit test that was written incorrectly to start with
  (jsherril@redhat.com)
- I18nized Manage and Clear (paji@redhat.com)

* Thu Aug 05 2010 Partha Aji <paji@redhat.com> 1.1.47-1
- 621520 - Fixed a bug where the 'clear' box ignored extra request parameters
  (paji@redhat.com)
- Fixed a couple of dup queries to use having (paji@redhat.com)
- making the editarea not highlight by default (jsherril@redhat.com)
- 616041 - fixing issue where deploying config files for multiple servers
  scheduled multiple actions instead of one (jsherril@redhat.com)
- 596831 - fixing issue where non-internationalized strings were stored and
  displayed for the SSM operations pages (jsherril@redhat.com)

* Thu Aug 05 2010 Milan Zazrivec <mzazrivec@redhat.com> 1.1.46-1
- 616785 - fixing issue where selecting "update Properties" on the system
  details edit page would set "Auto Update Errata" to no, even if it had been
  previously set to yes
- 601058 - fixing issue where hitting update on the kickstart operating system
  tab would overwrite the custom url
- 575981 - fixing issue where non-user scheduled actions wouldnt show up in the
  scheduled list
- convert hardware.pxt to Java

* Tue Aug 03 2010 Partha Aji <paji@redhat.com> 1.1.45-1
- Fixed byte[] -> string conversion bugs that were created during the
  blob->binary commit (paji@redhat.com)

* Tue Aug 03 2010 Shannon Hughes <shughes@redhat.com> 1.1.44-1
- we need to use epoch of 1 for 1.6.0 and greater according to fedora java package rules (shughes@redhat.com)

* Mon Aug 02 2010 Milan Zazrivec <mzazrivec@redhat.com> 1.1.43-1
- use objectweb-asm for Fedora-13 and beyond

* Mon Aug 02 2010 Milan Zazrivec <mzazrivec@redhat.com> 1.1.42-1
- point taskomatic to slf4j jars

* Fri Jul 30 2010 Justin Sherrill <jsherril@redhat.com> 1.1.41-1
- 619381 - fixing issue where reprovisioning a system would cause registration
  to fail in the %post section resulting in the system not being registered at
  all. (jsherril@redhat.com)

* Fri Jul 30 2010 Shannon Hughes <shughes@redhat.com> 1.1.40-1
- modify build requires java for epoc 1:1.6.0

* Fri Jul 30 2010 Justin Sherrill <jsherril@redhat.com> 1.1.39-1
- few more changes for asm vs objectweb-asm detection (jsherril@redhat.com)

* Fri Jul 30 2010 Justin Sherrill <jsherril@redhat.com> 1.1.38-1
- taking a stab at alternating between asm.jar and objectweb-asm/asm.jar to
  handle errors with taskomatic on fedora13 (jsherril@redhat.com)

* Thu Jul 29 2010 Partha Aji <paji@redhat.com> 1.1.37-1
- Config Management schema update + ui + symlinks (paji@redhat.com)
- 603133 - fixing issue where system within a group that were unentitled would
  still factor into whether the group would show up with an exclamation point
  (jsherril@redhat.com)
- Symlink /var/www/html/pub in devel environment (coec@spacey.coesta.com)
- Fix checkstyle errors (coec@spacey.coesta.com)
- 563797 - changing behavior of lookup exceptions to print a smaller error as
  well as not send an email by default (jsherril@redhat.com)
- 533190 - fixing issue where deleting more than 1000 errata would throw a
  database error (jsherril@redhat.com)
- 514426 - changing list tag behavior to show fliter box even if the user has
  filtered something and got no results (jsherril@redhat.com)
- 595524 - changing improper accesses to /ks/dist to return a file not found
  (jsherril@redhat.com)
- getting rid of tabs (jsherril@redhat.com)
- 591863 - making pre and post logging work for scripts that are not bash
  scripts (jsherril@redhat.com)
- fixing missing escaped command that broke kickstart rendering
  (jsherril@redhat.com)
- System currency phase 2 (coec@spacey.coesta.com)
- Fix 'Duplicate message key found in XML Resource file' message
  (coec@spacey.coesta.com)
- added new API functions system.listPackageProfiles and
  system.deletePackageProfile (aparsons@redhat.com)
- fixed the system counts in the *_action_list queries (aparsons@redhat.com)
- 580086 - cleaning up some code related with system group intersection and
  fixing one possible cause of not calculating the intersection correctly
  (jsherril@redhat.com)
- checkstyle fixes (jsherril@redhat.com)
- checkstyle fixes (jsherril@redhat.com)
- 582085 - fixing issue where renaming an errata with keywords would fail
  (jsherril@redhat.com)
- 582995 - fixing the automatic escaping of dollar signs within a raw kickstart
  (jsherril@redhat.com)
- removing mistakenly included debug message (jsherril@redhat.com)
- 616267 - fixing issue where system.listPackages api call would return nothing
  if the client had not uploaded the arch for the installed packages (older
  rhel 4 clients) (jsherril@redhat.com)

* Mon Jul 26 2010 Tomas Lestach <tlestach@redhat.com> 1.1.36-1
- alter the return type of system.listLatestAvailablePackage
  (aparsons@redhat.com)
- added new API call system.listLatestAvailablePackage that will list the
  latest available version of a package for each system in the list
  (aparsons@redhat.com)
- add counts for the number of completed/failed/inprogress systems to the
  ScheduledAction DTO and schedule.list*Actions API calls (aparsons@redhat.com)
- added new API call schedule.rescheduleActions (aparsons@redhat.com)

* Fri Jul 23 2010 Michael Mraka <michael.mraka@redhat.com> 1.1.35-1
- fixing new connection stuff to allow for the thin client
- Add system migration to webUI

* Thu Jul 22 2010 Michael Mraka <michael.mraka@redhat.com> 1.1.34-1
- modified java to use global database information
- fixed asm for Fedora 13

* Tue Jul 20 2010 Justin Sherrill <jsherril@redhat.com> 1.1.33-1
- Initial set of changes to show the 'files' include info on dirs and symlinks
  (paji@redhat.com)
- Making spacewalk-java build correctly for fedora 13 (jsherril@redhat.com)
* Tue Jul 20 2010 Justin Sherrill <jsherril@redhat.com> 1.1.32-1
- fixing java build scripts to use objectweb-asm library if it exists versus
  the normal asm (jsherril@redhat.com)
- add path to oracle xe library for taskomatic (msuchy@redhat.com)
- converting hibernate blobs to binary data types to hopefully work better in
  postgresql (jsherril@redhat.com)

* Tue Jul 20 2010 Tomas Lestach <tlestach@redhat.com> 1.1.31-1
- checkstyle fix (tlestach@redhat.com)
- 584860 - do not return empty partition strings (tlestach@redhat.com)
- 584860 - kickstart.profile.system.getPartitioningScheme does not return
  include statements (aparsons@redhat.com)
- 584864 - added API method kickstart.profile.downloadRenderedKickstart
  (aparsons@redhat.com)
- 584852 - added API configchannel.listSubscribedSystems (aparsons@redhat.com)
- Added a nice org updated message for the org config page (paji@redhat.com)
- 599612 - making the SSM able to subscripe systems to shared channels
  (jsherril@redhat.com)
- checkstyle fix (jsherril@redhat.com)
- making kickstarts not fail if multiple of the same NVREA are in the same
  channel (jsherril@redhat.com)
- 600502 - speeding up system.getId() api call (jsherril@redhat.com)

* Mon Jul 19 2010 Milan Zazrivec <mzazrivec@redhat.com> 1.1.30-1
- use db_* options from rhn.conf to retrieve database connection info
- Added unit tests for SystemHandlerTest.convertToFlex
- unit test fix
- fixing un-escaped dollar sign in %post script that deals with rewriting
  /etc/sysconfig/rhn/up2date

* Fri Jul 16 2010 Justin Sherrill <jsherril@redhat.com> 1.1.29-1
- fixing compile breakage (jsherril@redhat.com)

* Fri Jul 16 2010 Partha Aji <paji@redhat.com> 1.1.28-1
- Forgot to add Exception Message ... (paji@redhat.com)

* Fri Jul 16 2010 Milan Zazrivec <mzazrivec@redhat.com> 1.1.27-1
- fixed typo in system_currency query
- Added a convert to flex api call and misc improvements on unit tests

* Thu Jul 15 2010 Justin Sherrill <jsherril@redhat.com> 1.1.26-1
- adding a couple of temp jars back for build system builds
  (jsherril@redhat.com)

* Thu Jul 15 2010 Justin Sherrill <jsherril@redhat.com> 1.1.25-1
* Thu Jul 15 2010 Justin Sherrill <jsherril@redhat.com> 1.1.24-1
- moving temp jars to ivy, and adding needed slf4j jars for quartz unit tests
  (jsherril@redhat.com)
- fix checksum info across mulitorg grant actions (shughes@redhat.com)
- fixed system_currency query (michael.mraka@redhat.com)

* Thu Jul 15 2010 Tomas Lestach <tlestach@redhat.com> 1.1.23-1
- [PATCH] allow multiple systems to be scheduled for an erratum via the API
  (aron@redhat.com)
- checkstyle fixes (tlestach@redhat.com)
- [PATCH] alter system.scheduleRunScript API call to schedule multiple systems
  (aron@redhat.com)
- removed dead file not used anywhere (michael.mraka@redhat.com)
- oracle client has been removed from /opt/oracle ages ago
  (michael.mraka@redhat.com)
- Add system currency report (colin.coe@gmail.com)
- Added API to list flex guests and eligible flex guests (paji@redhat.com)
- Added a Configuration page to Orgs to handle maintenance windows
  (paji@redhat.com)
- Added the lookupAndBind org to RequestContext so it could be used in various
  actions (paji@redhat.com)
- added a simple test to check for stagin content (paji@redhat.com)
- adding flex guest support for some of the org-entitlement apis
  (jsherril@redhat.com)
- making Channel package add page much faster (jsherril@redhat.com)
- Cleaned up web_customer, rhnPaidOrgs, and rhnDemoOrgs inaddition to moving
  OrgImpl- Org. These are unused tables/views/columns.. Added upgrade scripts
  accordingly (paji@redhat.com)
- fixed a goof up on preferences jspf that didn;t escape content
  (paji@redhat.com)
- fixed a comment typo (paji@redhat.com)
- Added an extra column mapping to OrgImpl object (paji@redhat.com)
- updating api doc for system.getScriptResults (adding serverId)
  (tlestach@redhat.com)
- add serverId to structure returned by system.getScriptResults() API call
  (aparsons@redhat.com)
- Corrected a couple of jsp pages where 'label for' was not used
  (paji@redhat.com)
- Fix checkstyle errors (colin.coe@gmail.com)
- Use correct tomcat version (colin.coe@gmail.com)
- Remove println used in testing (colin.coe@gmail.com)
- Display calina.out in admin tab, part 2 (colin.coe@gmail.com)
- Display calina.out in admin tab (colin.coe@gmail.com)

* Fri Jul 09 2010 Justin Sherrill <jsherril@redhat.com> 1.1.22-1
- 576139 - fixing issue where auto-application of errata would be triggered
  before the new repodata was generated. (jsherril@redhat.com)

* Thu Jul 08 2010 Shannon Hughes <shughes@redhat.com> 1.1.21-1
- removing log5j until we get fedora approval; removed velocity since its in
  tempjars; adding new versions of quartz for cron taskomatic scheduler
  (shughes@redhat.com)

* Thu Jul 08 2010 Justin Sherrill <jsherril@redhat.com> 1.1.20-1
- 603258 - fixing issue where channel.software.mergeErrata and mergePackages
  would not populate the errata/package cache corerctly (jsherril@redhat.com)

* Thu Jul 08 2010 Tomas Lestach <tlestach@redhat.com> 1.1.19-1
- CobblerSyncTask fix (tlestach@redhat.com)
- Made entitlement logic handle flex guests when the host is virt (un)entitled
  (paji@redhat.com)
- 608811 - fixing issue where virt guest creation would not create the guests
  to use a virtual bridge. (jsherril@redhat.com)

* Fri Jul 02 2010 Jan Pazdziora 1.1.18-1
- Use the { call ... } syntax instead of the direct PL/SQL.
- fix broken repo sync download log file logic (shughes@redhat.com)
- fixed a couple of issues with the sat scrubber test (paji@redhat.com)

* Thu Jul 01 2010 Tomas Lestach <tlestach@redhat.com> 1.1.17-1
- replacing ExceptionTranslator for SqlExceptionTranslator and its convert()
  method for sqlException() (tlestach@redhat.com)
- Added a sat scrubber test that wipes out old test artifactsw
  (paji@redhat.com)
- Added an automatic db test cleanup script as a part of tests
  (paji@redhat.com)
- fix bug Validation i18n key (shughes@redhat.com)
- bug fixing for reposync (shughes@redhat.com)
- junit modification for repo sync (shughes@redhat.com)
- checkstyle fix, extra java import (shughes@redhat.com)
- hook to call create repo sync task in taskomatic (shughes@redhat.com)
- remove call to repo task from the channel edit/update cmds
  (shughes@redhat.com)
- add last log repo sync to edit channel (shughes@redhat.com)
- remove old repo fields from channel edit page, clean up i18n strings
  (shughes@redhat.com)
- making links between repo objects and taskomatic (shughes@redhat.com)
- lots of checkstyle fixes (shughes@redhat.com)
- add channel count access for repo objects (shughes@redhat.com)
- general repo cleanup, bugfixing (shughes@redhat.com)
- new page: list of repos to sync (session sets) (shughes@redhat.com)
- struts support for repo sync action (shughes@redhat.com)
- adding new sync nav, moving add/remove to new tab (shughes@redhat.com)
- remove debug messages, add extra i18n update string (shughes@redhat.com)
- db mapping logic for channel repos (shughes@redhat.com)
- preselect set channel repo logic (shughes@redhat.com)
- initial jsp support for channel to repo mapping (shughes@redhat.com)
- change from rhnset to sessionset for repo maps (shughes@redhat.com)
- intial strut action for channel repository mapping (shughes@redhat.com)
- strut support for channel repository mapping (shughes@redhat.com)
- channel nav support for repository mapping (shughes@redhat.com)
- modify verbage for repo list summary (shughes@redhat.com)
- logic to delete content sources from db (shughes@redhat.com)
- minor syntax issue with i18n repo delete strings (shughes@redhat.com)
- initial files to support Repo delete (shughes@redhat.com)
- bug fixes for EditRepo, strut path fixes (shughes@redhat.com)
- RepoEdit page cleanup, jsp fixes (shughes@redhat.com)
- fix hibernate content obj named queries for Edit Repo (shughes@redhat.com)
- starting checking content objects off id and org for security; also fix query
  for taskomatic (shughes@redhat.com)
- commit before master merge (shughes@redhat.com)
- adding repo edit commands (shughes@redhat.com)
- refactoring repo commands to use base class (shughes@redhat.com)
- more repo content obj clean up (shughes@redhat.com)
- fix link for repo edit (shughes@redhat.com)
- quick fix to remove sync query from content source obj (shughes@redhat.com)
- update channel to handle sync date; remove from content source
  (shughes@redhat.com)
- fix incorrect reference to sync column of content source (shughes@redhat.com)
- adding org id mapping to content source objects (shughes@redhat.com)
- ise fixes for repo create (shughes@redhat.com)
- adding url field to repo details form/jsp (shughes@redhat.com)
- pushing changes to prepare for master merge (shughes@redhat.com)
- fixed incorrect url syntax for repocreate (shughes@redhat.com)
- adding repo domain creation logic to manager/action layer
  (shughes@redhat.com)
- pushing minor changes before master merge (shughes@redhat.com)
- repo struts action fnd jsp or creating repo objects. (shughes@redhat.com)
- support classes for adding a Repo object (shughes@redhat.com)
- repo validation xsd schema (shughes@redhat.com)
- adding nav entries for repo create and edit (shughes@redhat.com)
- struts entries for repo create and edit pages (shughes@redhat.com)
- adding dynaform for content source creation (shughes@redhat.com)
- fixing toolbar syntax for repo (shughes@redhat.com)
- minor tweaks to struts url path and hibernate fix (shughes@redhat.com)
- adding repolist page to struts (shughes@redhat.com)
- datasource queries for repolist listtag page (shughes@redhat.com)
- adding ContentSource DTO object for repo listtags (shughes@redhat.com)
- setting up ContentSource queries (shughes@redhat.com)
- fixing compile errors on RepoLister (shughes@redhat.com)
- initial classes for Repolisting (shughes@redhat.com)
- adding repo list jsp page (shughes@redhat.com)
- Revert "fixing accidental branch creation, removing cobbler stubs"
  (shughes@redhat.com)
- fixing accidental branch creation, removing cobbler stubs
  (shughes@redhat.com)
- new jsp for the repo list (shughes@redhat.com)
- adding nav menu for external repo management (shughes@redhat.com)
- minor changes to tests (shughes@redhat.com)
- more compiliation fixes to support many2many (shughes@redhat.com)
- fixing breakage after adding many2many objects for yum repo sync
  (shughes@redhat.com)
- minor updates to Channel object to add repos (shughes@redhat.com)
- initial hibernate changes to support many2many relationships of channel to
  repos (shughes@redhat.com)
- hibernate changes for existing content source objects (shughes@redhat.com)
- Fixed some checkstyle errors (paji@redhat.com)
- 605383 - fixing issue where adding errata to a channel with 'package
  association' unchecked wouldn't handle arches correctly (jsherril@redhat.com)

* Wed Jun 30 2010 Tomas Lestach <tlestach@redhat.com> 1.1.16-1
- 591291 - fix also mergeErrata with given start and end date
  (tlestach@redhat.com)
- remove exceptions from method definitions that aren't thrown
  (tlestach@redhat.com)
- More unit test fixes (paji@redhat.com)
- Cleared more unit test (paji@redhat.com)
- Fixed another checkstyle issue (paji@redhat.com)
- Speeded up a unit test .... (paji@redhat.com)
- Fixed a checkstyle issue (paji@redhat.com)
- Fixed fve unit tests Hopefully... (paji@redhat.com)
- Fixed a dupe key issue (paji@redhat.com)
- if file is rpm package, use checksum from db, otherwise read whole file
  (msuchy@redhat.com)
- Fixed a compile error.... (paji@redhat.com)
- Added more tests on Orphaned gets entitlements (paji@redhat.com)
- Added unit tests for VirtEntitlementsManager (paji@redhat.com)
- Fixed some typos (paji@redhat.com)
- Added page sizes to flex multiorg pages (paji@redhat.com)
- fixed a line typo where I forgot to clear the map create in session
  (paji@redhat.com)
- Added sorting to channel family-> orgs page (paji@redhat.com)
- Added flex magic to ChannelFamily -> Orgs page (paji@redhat.com)
- Added alphabar columns for the mutli org pages (paji@redhat.com)
- More verbiage on software entitlements page (paji@redhat.com)
- Updated the software entitlements page to deal with FVE (paji@redhat.com)
- Added a couple of enhancements on the Org software subs pager
  (paji@redhat.com)
- Fixed checkstyle errors (paji@redhat.com)
- Added code to get multiorgs org -> software channel ents page work with flex
  entitlements (paji@redhat.com)
- Forgot to commit EligibleFlexGuestAction (paji@redhat.com)
- Added the convert to flex plsql operation (paji@redhat.com)
- More updates to the UI (paji@redhat.com)
- More UI updates on the Flex Guest Pages added Nav stuff (paji@redhat.com)
- Made the Flexguest page show entitlements (paji@redhat.com)
- Initial cut to list eligible flex guests page (paji@redhat.com)
- Slight refactoring of Virtual Enttitlements (paji@redhat.com)
- Initial cut of the Flex Guests Page (paji@redhat.com)
- adding flex guest entitlement columns on the org entitlments page
  (jsherril@redhat.com)
- updating rhn_entitlement package for cert activation (jsherril@redhat.com)
- having setters do the right thing (jsherril@redhat.com)
- matching hosteds column names for flex guests (jsherril@redhat.com)
- adding hibernate mapping for flex guests (jsherril@redhat.com)

* Wed Jun 23 2010 Jan Pazdziora 1.1.15-1
- Fixed a couple of checkstyle errors (paji@redhat.com)

* Mon Jun 21 2010 Jan Pazdziora 1.1.14-1
- updating rhnPackageRepodata table to not use a reserved word.
  (jsherril@redhat.com)
- Fixed a typo in the previous commit (paji@redhat.com)
- Good Bye Channel License Code (paji@redhat.com)

* Fri Jun 18 2010 Miroslav Suchý <msuchy@redhat.com> 1.1.13-1
- implement <label> for form fields - sdc/details.jsp (msuchy@redhat.com)
- implement <label> for form fields - user/create/usercreate.jsp
  (msuchy@redhat.com)
- implement <label> for form fields - activationkeys/details.jspf
  (msuchy@redhat.com)
- implement <label> for form fields - edit.jsp (msuchy@redhat.com)
- implement <label> for form fields - orgcreate.jsp (msuchy@redhat.com)
- implement <label> for form fields - probe-edit.jsp (msuchy@redhat.com)
- implement <label> for form fields - filter-form.jspf (msuchy@redhat.com)
- implement <label> for form fields - restart.jsp (msuchy@redhat.com)
- implement <label> for form fields - monitoring.jsp (msuchy@redhat.com)
- implement <label> for form fields - bootstrap.jsp (msuchy@redhat.com)
- implement <label> for form fields - general.jsp (msuchy@redhat.com)
- 585176 - changing the behavior of the SSM package upgrade screen to handle
  system and their packages for upgrade invidually, so only packages needed on
  a system will be installed.  This means that each system is scheduled
  individually, but at least it is correct (jsherril@redhat.com)

* Thu Jun 17 2010 Miroslav Suchý <msuchy@redhat.com> 1.1.12-1
- Made the duplicate compares page do confirm delete differently
  (paji@redhat.com)
- Added a sort of 'confirm' logic for delete systems in dup compares page
  (paji@redhat.com)
- 602591 - "Content-Length" added to response header for different download
  contents (tlestach@redhat.com)
- 603890 - fix/rewrite system.listSubscribableBaseChannels API
  (tlestach@redhat.com)
- 576314 - fix for errata being added to the email queue multiple times before
  it can be run (jsherril@redhat.com)
- bumping up heap to 512m for jsp compiles (shughes@redhat.com)
- bumping up build heap to 512m (shughes@redhat.com)
- Removed an unnecessary abstraction for VirtEntitlements (paji@redhat.com)
- 591291 - associate packages also (when mergeing errata) (tlestach@redhat.com)
- 601656 - fix channel permission check for errata.clone (tlestach@redhat.com)
- 601656 - fix channel permission check for channel.software.mergePackages
  (tlestach@redhat.com)
- fixing issue where package summary could be null, causing NPE
  (jsherril@redhat.com)
- 601656 - fix channel permission check (tlestach@redhat.com)
- 591291 - clone errata instead of associating them to custom channels
  (tlestach@redhat.com)
- fixing hashCode for Errata (tlestach@redhat.com)
- 529359: Fixed a couple of bugs related to Remote Command Package upgrade
  (paji@redhat.com)
- 595473 525588 - fixing small query issue and moving the ssm operation
  creation to before the (jsherril@redhat.com)
- 595473 525588 - fixing issue where child channel subscription changes would
  not use the stored procedure and would instead update rhnServerChannel table
  directly, bypassing all entitelment logic (jsherril@redhat.com)
- 525588 - changing SSM child channel subscription page to not use hibernate
  when doing subscribng (jsherril@redhat.com)
- Correct 'checkstyle' errors (colin.coe@gmail.com)
- checkstyle fixes (jsherril@redhat.com)
- Update errata.setDetails to allow setting CVEs (colin.coe@gmail.com)
- Allow CVEs to be set on unpublished errata (colin.coe@gmail.com)
- 585176 - fixing issue where packages were excluded from update on SSM
  upgradable packages page when the packages had multiple arches
  (jsherril@redhat.com)
- 585965 - fixing issue with multilib packages and errata-cache generation,
  where updating one arch of a package would indicate that the other one was
  updated as well (jsherril@redhat.com)
- 563859 - fixing issue where adding errata to x86_64 channels would only get
  packages of one arch, even if the errata had two (lib packages)
  (jsherril@redhat.com)
- unit test fix (jsherril@redhat.com)
- Adding the correct checkstyle for inactive systems (paji@redhat.com)
- 576953 - fixing errata search case sensitivity and not searching on partial
  cve name (jsherril@redhat.com)
- 588367 - introducing systemgroup.scheduleApplyErrataToActive API call
  (tlestach@redhat.com)
- 588367 move applyErrataHelper to ErrataManager (tlestach@redhat.com)
- Added the dupe compare css and javascript magic (paji@redhat.com)
- 590204 - fixing issue where pagination wasnt working properly on normal user
  list page (jsherril@redhat.com)
- Made the default dups compare page preselect a bunch of items
  (paji@redhat.com)
- Improved a error message on Dups systems page (paji@redhat.com)
- Fix style of commit c4e387bbb1c5cf16f54a2fa968a5613121bc1d7a
  (lukas.durfina@gmail.com)
- A more functional dupes compare page (paji@redhat.com)
- adding distro deletion to cleanup script (jsherril@redhat.com)
- Removed a no white space after a type cast check since we are not enforcing
  it anywhere (paji@redhat.com)
- unit test fix (jsherril@redhat.com)
- Generate Debian repository (lukas.durfina@gmail.com)
- Fixed broken unit tests (paji@redhat.com)
- checkstyle fix (joshua.roys@gtri.gatech.edu)
- Updated a typo in the  string (paji@redhat.com)
- Updated a resource string (paji@redhat.com)
- Added i18n strings for the systemdetails page (paji@redhat.com)
- Limit automatic config comparisons to diff enabled systems
  (joshua.roys@gtri.gatech.edu)

* Mon May 10 2010 Partha Aji <paji@redhat.com> 1.1.11-1
- Added an option to selectively delete instead of reactivate when a system is
  being reprovisioned (paji@redhat.com)
- Made ssm operations use OperationDetailsDto instead of just dealing with
  plain maps and random attributes (paji@redhat.com)
- unit tset fix (jsherril@redhat.com)
- 528884 - fixing issue where cloning ks profiles wouldnt clone virt info
  (jsherril@redhat.com)
- Added stubs for the duplicate profiles compare page (paji@redhat.com)
- Fixed a hibernate bug on capabilities object. Removed created and modified
  from mapping (paji@redhat.com)
- 568962 - get correct set of errata to merge (tlestach@redhat.com)
- Fix a NPE in the Audit code (joshua.roys@gtri.gatech.edu)
- Added the import tree.js part to the expansion decorator so its used on a
  need to use bases (paji@redhat.com)
- Added the logic to handle Delete from the Dup Systems page (paji@redhat.com)
- Made the dup systems page use ssm (paji@redhat.com)
- Made the expansion decorator show the show all|hide all correctly
  (paji@redhat.com)
- queuing channel repo generation for new channels (jsherril@redhat.com)
- Fixed a pagination issue that occured on first page load (paji@redhat.com)
- ignoring virt bonded interfaces, changing dups page to not sure the same set,
  and fixing inactive counts on mac and hostname pages (jsherril@redhat.com)
- 585901 - add an extra null condition (tlestach@redhat.com)
- Added a form var to keep track of inactive count (paji@redhat.com)
- Added logic for all the 3 tabs to use the same set as they refer to the same
  list (paji@redhat.com)
- Added Nav Tabs + hostname /mac address functionality + cleaned up the i18n
  Strings (paji@redhat.com)
- adding inactive drop down box and select inactive button
  (jsherril@redhat.com)
- Changed the tree behaviour to always expand (paji@redhat.com)
- Fixed checkstyle (paji@redhat.com)
- Commiting the Select All magic stuff (paji@redhat.com)
- 588901 - fix to_package_id (joshua.roys@gtri.gatech.edu)

* Wed May 05 2010 Tomas Lestach <tlestach@redhat.com> 1.1.10-1
- 585901 - recursive comps search (tlestach@redhat.com)
- More work on select all magic (paji@redhat.com)
- 588901 - Fix listLatestUpgradablePackages API results
  (joshua.roys@gtri.gatech.edu)
- Fixed an accidental compile error that occured due to a previous commit
  (paji@redhat.com)
- Added some magic to show the system names and url instead of ids in the dups
  page (paji@redhat.com)
- added an nbsp to space the text better (paji@redhat.com)
- Added a new tag attribute to filter by ip address (paji@redhat.com)
- More list tag enhancements (paji@redhat.com)
- Updated the list tag to deal with parent vs child filtering (paji@redhat.com)
- More changes to properly handle selection javascript magic (paji@redhat.com)
- Needed to add more JS magic to get selections to work (paji@redhat.com)
- Quick fix to deal with a null pointer that would ve occued on a logdebg
  (paji@redhat.com)
- Added code to get checkbox grouping to work (paji@redhat.com)
- Got the tree filters working (paji@redhat.com)
- Fixed a checkstyle error (paji@redhat.com)
- fixing RowRenderer, to do coloring more like the mockups
  (jsherril@redhat.com)
- Made the post reactivation key logic more fail safe.. (paji@redhat.com)

* Thu Apr 29 2010 Partha Aji <paji@redhat.com> 1.1.9-1
- Added new cobbler snippets to enable sytem reactivation on bare metal reprovisioning
  (paji@redhat.com)
- Added code to show general snippets created in spacewalk.
- Remove spammy audit types from default search (joshua.roys@gtri.gatech.edu)

* Thu Apr 29 2010 Tomas Lestach <tlestach@redhat.com> 1.1.8-1
- introducing DistChannelHandler (tlestach@redhat.com)
- add 2 new DistChannelMap related queries with appropriate methods
  (tlestach@redhat.com)
- rename {lookup,find}ByOsReleaseAndChannelArch ->
  ByProductNameReleaseAndChannelArch (tlestach@redhat.com)
- Added all the javascript macgic needed to show and hide stuff
  (paji@redhat.com)
- Fixed a Compile typo to work with 1.5 compiler (paji@redhat.com)

* Wed Apr 28 2010 Jan Pazdziora 1.1.7-1
- Added new expandable and non-expandable columns. Also UI improvements
  (paji@redhat.com)
- adding expandable row renderer and adding it to duplicate page
  (jsherril@redhat.com)
- Added an 'expandable' tag function to differentiate between parent/child
  (paji@redhat.com)
- Got the new treeable list tag in a more stable state (paji@redhat.com)
- Better looking Duplicate Ips page (paji@redhat.com)
- The relativeFilename in rhnChannelComps is really relative, need to join with
  slash.
- converting Duplicate dtos to use new expandable interface
  (jsherril@redhat.com)
- Added initial entry point for duplicate ip page (paji@redhat.com)
- Added initial mods to list tag to deal with simple trees (paji@redhat.com)
- adding row renderer (jsherril@redhat.com)
- creating RowRenderer to provide alternate ways to render the styles of each
  row (jsherril@redhat.com)
- remove @Override, since it is not an Override (tlestach@redhat.com)
- Change from nested select to inner join (colin.coe@gmail.com)
- Got the delete systems  confirm page completed. (paji@redhat.com)
- Make bash the default for syntax highlighting (colin.coe@gmail.com)

* Fri Apr 23 2010 Justin Sherrill <jsherril@redhat.com> 1.1.6-1
- adding duplicate system manager layer and api calls (jsherril@redhat.com)
- adding server delete event for duplicate profiles (shughes@redhat.com)
- Moved SSM System DeleteConfirm page to java to facilitate Deletion using the
  message queue infrastructure (paji@redhat.com)
- allowing the period character is cobbler system records (jsherril@redhat.com)

* Wed Apr 21 2010 Justin Sherrill <jsherril@redhat.com> 1.1.5-1
- adding feature to preselect a kickstart profile for provisioning if the
  cobbler system record for that system has it selected (jsherril@redhat.com)
- 580927 - sorting advanced options (jsherril@redhat.com)
- fixing broken unit tests and properly picking the right exception
  (jsherril@redhat.com)
- Addition of channel.software.getChannelLastBuildById API call
  (james.hogarth@gmail.com)

* Mon Apr 19 2010 Michael Mraka <michael.mraka@redhat.com> 1.1.4-1
- 576211 - fixed server name replacement pattern
- removing log5j stuff
- fix issue with PSQLException

* Fri Apr 16 2010 Justin Sherrill <jsherril@redhat.com> 1.1.2-1
- bumping spec files to future 1.1 packages (shughes@redhat.com)
- 516983 - making it clearer that a distro cannot be deleted if profiles are
  associated with it. Also fixing the nav for that page (jsherril@redhat.com)
- Fix the SELinux regex to handle MLS categories better
  (joshua.roys@gtri.gatech.edu)
- Fix SSM 'Select All' button on configuration pages
  (joshua.roys@gtri.gatech.edu)
- xmlrpc: Put the symlink target in 'contents' (joshua.roys@gtri.gatech.edu)
- adding velocity dep (jsherril@redhat.com)
- Add 'arch' to channel.list*Channels (colin.coe@gmail.com)
- Fix xmlrpc file-type for symlinks (joshua.roys@gtri.gatech.edu)
- adding log5j to ivy stuff, and moving the repo to parthas fedorapeople
  account (jsherril@redhat.com)
- 576907 - making same display changes for system sync (tlestach@redhat.com)
- Move systemlogs directory out of /var/satellite (joshua.roys@gtri.gatech.edu)
- 580227 - displaying dates in the same format (tlestach@redhat.com)
<|MERGE_RESOLUTION|>--- conflicted
+++ resolved
@@ -467,9 +467,6 @@
 xargs checkstyle -c buildconf/checkstyle.xml ||:
 %endif
 
-<<<<<<< HEAD
-#find . -type f -name '*.xml' | xargs perl -CSAD -lne 'for (grep { $_ ne "PRODUCT_NAME" } /\@\@(\w+)\@\@/) { print; $exit = 1;} END { exit $exit }'
-=======
 # catch macro name errors
 find . -type f -name '*.xml' | xargs perl -CSAD -lne '
           for (grep { $_ ne "PRODUCT_NAME" } /\@\@(\w+)\@\@/g) {
@@ -485,7 +482,6 @@
               }
           }
           END { exit $exit }'
->>>>>>> 53694093
 
 %install
 rm -rf $RPM_BUILD_ROOT
