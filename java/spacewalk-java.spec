--- conflicted
+++ resolved
@@ -16,11 +16,7 @@
 %define appdir          %{_localstatedir}/lib/tomcat6/webapps
 %define jardir          %{_localstatedir}/lib/tomcat6/webapps/rhn/WEB-INF/lib
 %endif
-<<<<<<< HEAD
 %endif
-%endif
-=======
->>>>>>> ebcf5fc1
 
 %define run_checkstyle  1
 
@@ -28,11 +24,7 @@
 Summary: Java web application files for Spacewalk
 Group: Applications/Internet
 License: GPLv2
-<<<<<<< HEAD
-Version: 2.5.16.2
-=======
 Version: 2.5.26
->>>>>>> ebcf5fc1
 Release: 1%{?dist}
 URL:       https://fedorahosted.org/spacewalk
 Source0:   https://fedorahosted.org/releases/s/p/spacewalk/%{name}-%{version}.tar.gz
@@ -132,18 +124,6 @@
 %endif
 %endif
 # EL5 = Struts 1.2 and Tomcat 5, EL6+/recent Fedoras = 1.3 and Tomcat 6
-<<<<<<< HEAD
-%if 0%{?rhel} && 0%{?rhel} < 6
-Requires: jasper5
-Requires: struts >= 1.2.9
-Requires: tomcat5
-Requires: tomcat5-servlet-2.4-api
-BuildRequires: jasper5
-BuildRequires: jsp
-BuildRequires: struts >= 0:1.2.9
-%else
-=======
->>>>>>> ebcf5fc1
 %if 0%{?fedora} || 0%{?rhel} >= 7
 Requires: struts >= 0:1.3.0
 Requires: tomcat >= 7
@@ -172,11 +152,7 @@
 BuildRequires: tomcat6
 BuildRequires: tomcat6-lib
 %endif
-<<<<<<< HEAD
 %endif
-%endif
-=======
->>>>>>> ebcf5fc1
 %if 0%{?fedora} || 0%{?rhel} >=7
 Requires:      apache-commons-cli
 Requires:      apache-commons-codec
@@ -316,11 +292,7 @@
 %else
 Requires: tomcat6
 %endif
-<<<<<<< HEAD
 %endif
-%endif
-=======
->>>>>>> ebcf5fc1
 Provides: spacewalk-java-jdbc = %{version}-%{release}
 
 %description oracle
@@ -339,11 +311,7 @@
 %else
 Requires: tomcat6
 %endif
-<<<<<<< HEAD
 %endif
-%endif
-=======
->>>>>>> ebcf5fc1
 Provides: spacewalk-java-jdbc = %{version}-%{release}
 
 %description postgresql
@@ -593,11 +561,7 @@
 install -d -m 755 $RPM_BUILD_ROOT%{_sysconfdir}/tomcat6/Catalina/localhost/
 install -m 755 conf/rhn.xml $RPM_BUILD_ROOT%{_sysconfdir}/tomcat6/Catalina/localhost/rhn.xml
 %endif
-<<<<<<< HEAD
 %endif
-%endif
-=======
->>>>>>> ebcf5fc1
 
 # check spelling errors in all resources for English if aspell installed
 [ -x "$(which aspell)" ] && scripts/spelling/check_java.sh .. en_US
@@ -915,28 +879,14 @@
 %{jardir}/xerces-j2.jar
 %{jardir}/xml-commons-apis.jar
 
-<<<<<<< HEAD
-# asm-1.5.3-7.jpp5.noarch (F14, F13, EL6)
-# asm-1.5.3-1jpp.ep1.1.el5.2.noarch (EL5)
+%if 0%{suse_version}
+%{jardir}/struts.jar
 %{jardir}/objectweb-asm_asm.jar
-#%{jardir}/asmasm.jar
-#%{jardir}/asmasm-analysis.jar
-#%{jardir}/asmasm-attrs.jar
-#%{jardir}/asmasm-tree.jar
-#%{jardir}/asmasm-util.jar
-#%{jardir}/asmasm-xml.jar
-#%{jardir}/asmkasm.jar
-
-# EL5 = Struts 1.2 and Tomcat 5, EL6+/recent Fedoras = 1.3 and Tomcat 6
-%if 0%{?rhel} && 0%{?rhel} < 6 || 0%{suse_version}
-%{jardir}/struts.jar
 %else
-=======
 %{jardir}/asm_asm.jar
-
->>>>>>> ebcf5fc1
 %{jardir}/struts*.jar
 %{jardir}/commons-chain.jar
+%endif
 
 %dir %{cobprofdir}
 %dir %{cobprofdirup}
@@ -947,16 +897,10 @@
 %config %{cobdirsnippets}/post_reactivation_key
 %config %{cobdirsnippets}/post_delete_system
 %config %{cobdirsnippets}/redhat_register
-<<<<<<< HEAD
 %config %{cobdirsnippets}/sles_register
 %config %{cobdirsnippets}/sles_register_script
 %config %{cobdirsnippets}/sles_no_signature_checks
 %config %{cobdirsnippets}/wait_for_networkmanager_script
-%if  0%{?rhel} && 0%{?rhel} < 6
-%config(noreplace) %{_sysconfdir}/tomcat5/Catalina/localhost/rhn.xml
-%else
-=======
->>>>>>> ebcf5fc1
 %if 0%{?fedora} || 0%{?rhel} >= 7
 %config(noreplace) %{_sysconfdir}/tomcat/Catalina/localhost/rhn.xml
 %else
@@ -967,11 +911,7 @@
 %else
 %config(noreplace) %{_sysconfdir}/tomcat6/Catalina/localhost/rhn.xml
 %endif
-<<<<<<< HEAD
 %endif
-%endif
-=======
->>>>>>> ebcf5fc1
 %{realcobsnippetsdir}/spacewalk
 
 %if 0%{?suse_version}
