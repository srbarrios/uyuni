<!--
  This is a Tomcat 5.5 Context file.  For more information see:
    http://jakarta.apache.org/tomcat/tomcat-5.5-doc/config/context.html

  path - is the url path you specify after http://hostname:8080/.  To
    take over the root, you leave it empty.

  docBase - should the fully qualified path where your
    rhnwebapp is located.
    i.e. /home/devel/username/rhn-java/rhnwebapp

  reloadable - indicates to Tomcat that the webapp should be reloaded
    when a change occurs.

  allowLinking - true to allow Tomcat to follow symlinks.
-->

<<<<<<< HEAD
<Context path="/rhn" docBase="/var/lib/tomcat6/webapps/rhn/"
         debug="0" reloadable="false" allowLinking="true">
=======
<Context path="/rhn" reloadable="false" allowLinking="true">
>>>>>>> 4d9b2238
</Context><|MERGE_RESOLUTION|>--- conflicted
+++ resolved
@@ -9,16 +9,14 @@
     rhnwebapp is located.
     i.e. /home/devel/username/rhn-java/rhnwebapp
 
+  debug - higher number produces more output.
+
   reloadable - indicates to Tomcat that the webapp should be reloaded
     when a change occurs.
 
   allowLinking - true to allow Tomcat to follow symlinks.
 -->
 
-<<<<<<< HEAD
 <Context path="/rhn" docBase="/var/lib/tomcat6/webapps/rhn/"
          debug="0" reloadable="false" allowLinking="true">
-=======
-<Context path="/rhn" reloadable="false" allowLinking="true">
->>>>>>> 4d9b2238
 </Context>