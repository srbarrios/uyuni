--- conflicted
+++ resolved
@@ -1,10 +1,7 @@
-<<<<<<< HEAD
 - Added context manager usage for more files.
-=======
 - Fix issues with kickstart syncing on mirrorlist repositories
 - Do not sync .mirrorlist and other non needed files
 - reposync: catch local file not found urlgrabber error properly (bsc#1208288)
->>>>>>> fcaa0eec
 - OS specific httpd user for logrotate config.
 
 -------------------------------------------------------------------
