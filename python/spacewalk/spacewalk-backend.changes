--- conflicted
+++ resolved
@@ -1,9 +1,6 @@
-<<<<<<< HEAD
 - Use context manager for Apache Webserver details.
-=======
 - Only show missing /root/.curlrc error with log_level = 5 (bsc#1212507)
 - Make spacewalk-data-fsck compatible to Enterprise Linux rpm version.
->>>>>>> 5b145745
 
 -------------------------------------------------------------------
 Wed Apr 19 12:51:32 CEST 2023 - marina.latini@suse.com
