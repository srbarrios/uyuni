--- conflicted
+++ resolved
@@ -1,10 +1,6 @@
-<<<<<<< HEAD
-=======
 - Ensure installation of make for building.
 - Use versioned Python during packaging.
-- Allow default component for context manager.
 
->>>>>>> ec98da08
 -------------------------------------------------------------------
 Wed Dec 14 14:13:10 CET 2022 - jgonzalez@suse.com
 
