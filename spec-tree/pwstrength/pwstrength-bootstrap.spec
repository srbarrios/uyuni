Name:           pwstrength-bootstrap
Version:        1.0.2
<<<<<<< HEAD
Release:        3%{?dist}
=======
Release:        4%{?dist}
>>>>>>> 6c90549f
License:        MIT or GPLv3
Summary:        Password quality Twitter Bootstrap Plugin
Url:            https://github.com/ablanco/jquery.pwstrength.bootstrap
Group:          Applications/Internet
Source0:        https://github.com/ablanco/jquery.pwstrength.bootstrap/archive/%{version}.tar.gz
Patch1:         pwstrength-bootstrap-%{version}.patch
BuildArch:      noarch
BuildRoot:      %(mktemp -ud %{_tmppath}/%{name}-%{version}-%{release}-XXXXXX)

%description
The jQuery Password Strength Meter is a plugin for Twitter Bootstrap that provides rulesets for visualy displaying the quality of a users typed in password.

%prep
%setup -qn jquery.pwstrength.bootstrap-%{version}
%patch1

%build

%install
rm -rf %{buildroot}
install -d -m 755 %{buildroot}%{_var}/www/html/javascript
install -m 644 dist/pwstrength-bootstrap-%{version}.js %{buildroot}%{_var}/www/html/javascript

%clean
rm -rf %{buildroot}

%post

%postun

%files
%defattr(-,root,root,-)
%{_var}/www/html/javascript
%{_var}/www/html/javascript/*

%changelog
* Wed Nov 04 2015 Jan Dobes 1.0.2-4
- Fix license

* Tue Jan 28 2014 Matej Kollar <mkollar@redhat.com> 1.0.2-3
- Adding dist to the release to make build system happy(ier)

* Tue Jan 28 2014 Matej Kollar <mkollar@redhat.com> 1.0.2-2
- Un-bumping version number...

* Tue Jan 28 2014 Matej Kollar <mkollar@redhat.com> 1.0.3-1
- new package built with tito

* Tue Jan 28 2014 Maximilian Meister <mmeister@suse.de> 1.0.2-1
- initial packaging of pwstrength bootstrap plugin<|MERGE_RESOLUTION|>--- conflicted
+++ resolved
@@ -1,10 +1,6 @@
 Name:           pwstrength-bootstrap
 Version:        1.0.2
-<<<<<<< HEAD
-Release:        3%{?dist}
-=======
 Release:        4%{?dist}
->>>>>>> 6c90549f
 License:        MIT or GPLv3
 Summary:        Password quality Twitter Bootstrap Plugin
 Url:            https://github.com/ablanco/jquery.pwstrength.bootstrap
