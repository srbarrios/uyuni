%if 0%{?fedora} || 0%{?suse_version} > 1320
%global build_py3   1
%endif

%if 0%{?rhel} && 0%{?rhel} < 6
%{!?python_sitelib: %global python_sitelib %(%{__python} -c "from distutils.sysconfig import get_python_lib; print get_python_lib()")}
%endif

<<<<<<< HEAD
%if 0%{?build_py3}
=======
%if 0%{?fedora} >= 23 || 0%{?rhel} >= 8
>>>>>>> 8e70ad39
%{!?python3_sitelib: %global python3_sitelib %(%{__python3} -c "from distutils.sysconfig import get_python_lib; print(get_python_lib())")}
%global python3rhnroot %{python3_sitelib}/spacewalk
%endif

%if 0%{?fedora} || 0%{?rhel} >= 8
%global build_py3   1
%global default_py3 1
%endif

%define pythonX %{?default_py3: python3}%{!?default_py3: python2}

%global pythonrhnroot %{python_sitelib}/spacewalk

Name:	    spacewalk-usix
<<<<<<< HEAD
Version:	2.8.1.1
=======
Version:	2.8.3
>>>>>>> 8e70ad39
Release:	1%{?dist}
Summary:	Spacewalk server and client nano six library

Group:		Applications/Internet
License:	GPLv2
URL:		  https://github.com/spacewalkproject/spacewalk
Source0: https://github.com/spacewalkproject/spacewalk/archive/%{name}-%{version}.tar.gz
BuildRoot: %{_tmppath}/%{name}-%{version}-%{release}-root-%(%{__id_u} -n)
%if 0%{?fedora} || 0%{?rhel} || 0%{?suse_version} >= 1210
BuildArch: noarch
%endif

Provides:	spacewalk-backend-usix = %{version}-%{release}
Requires: %{pythonX}-%{name} = %{version}-%{release}
Obsoletes: spacewalk-backend-usix < 2.8

%description
Library for writing code that runs on Python 2 and 3

<<<<<<< HEAD
%if 0%{?build_py3}
=======
%package -n python2-%{name}
Summary: Spacewalk client micro six library
Provides: python2-spacewalk-backend-usix = %{version}-%{release}
Obsoletes: python2-spacewalk-backend-usix < 2.8
BuildRequires: python-devel
>>>>>>> 8e70ad39

%description -n python2-%{name}
Library for writing code that runs on Python 2 and 3

%if 0%{?build_py3}
%package -n python3-%{name}
Summary: Spacewalk client micro six library
Group: Applications/Internet
Provides: python3-spacewalk-backend-usix = %{version}-%{release}
Obsoletes: python3-spacewalk-backend-usix < 2.8
BuildRequires: python3-devel

%description -n python3-%{name}
Library for writing code that runs on Python 2 and 3

%endif

%prep
%setup -q


%build
%define debug_package %{nil}

%install
install -m 0755 -d $RPM_BUILD_ROOT%{pythonrhnroot}/common
install -m 0644 __init__.py $RPM_BUILD_ROOT%{pythonrhnroot}/__init__.py
install -m 0644 common/__init__.py $RPM_BUILD_ROOT%{pythonrhnroot}/common/__init__.py
install -m 0644 common/usix.py* $RPM_BUILD_ROOT%{pythonrhnroot}/common/usix.py

%if 0%{?build_py3}
install -d $RPM_BUILD_ROOT%{python3rhnroot}/common
cp $RPM_BUILD_ROOT%{pythonrhnroot}/__init__.py $RPM_BUILD_ROOT%{python3rhnroot}
cp $RPM_BUILD_ROOT%{pythonrhnroot}/common/__init__.py $RPM_BUILD_ROOT%{python3rhnroot}/common
cp $RPM_BUILD_ROOT%{pythonrhnroot}/common/usix.py $RPM_BUILD_ROOT%{python3rhnroot}/common
%endif

%if 0%{?suse_version} > 1140
%py_compile -O %{buildroot}/%{pythonrhnroot}
%if 0%{?build_py3}
%py3_compile -O %{buildroot}/%{python3rhnroot}
%endif
%endif

%files
<<<<<<< HEAD
%defattr(-,root,root)
=======

%files -n python2-%{name}
>>>>>>> 8e70ad39
%dir %{pythonrhnroot}
%dir %{pythonrhnroot}/common
%{pythonrhnroot}/__init__.py
%{pythonrhnroot}/common/__init__.py
%{pythonrhnroot}/common/usix.py*
%if 0%{?fedora} || 0%{?rhel} || 0%{?suse_version} >= 1200
%exclude %{pythonrhnroot}/__init__.pyc
%exclude %{pythonrhnroot}/__init__.pyo
%exclude %{pythonrhnroot}/common/__init__.pyc
%exclude %{pythonrhnroot}/common/__init__.pyo
%endif

%if 0%{?build_py3}

%files -n python3-%{name}
%dir %{python3rhnroot}
%dir %{python3rhnroot}/common
%dir %{python3rhnroot}/common/__pycache__
%{python3rhnroot}/__init__.py
%{python3rhnroot}/common/__init__.py
%{python3rhnroot}/common/usix.py*
%{python3rhnroot}/common/__pycache__/*
%exclude %{python3rhnroot}/__pycache__/*
%exclude %{python3rhnroot}/common/__pycache__/__init__.*
%endif

%changelog
* Thu Mar 01 2018 Tomas Kasparek <tkasparek@redhat.com> 2.8.3-1
- empty %%files section is required for a package to build as a metapackage

* Wed Feb 28 2018 Tomas Kasparek <tkasparek@redhat.com> 2.8.2-1
- split spacewalk-usix into python2 and python3 variants
- build python3-spacewalk-usix also on rhel8

* Fri Feb 09 2018 Michael Mraka <michael.mraka@redhat.com> 2.8.1-1
- remove install/clean section initial cleanup
- removed Group from specfile
- removed BuildRoot from specfiles

* Wed Aug 09 2017 Michael Mraka <michael.mraka@redhat.com> 2.7.8-1
- 1477753 - precompile py3 bytecode

* Mon Jul 31 2017 Eric Herget <eherget@redhat.com> 2.7.7-1
- update copyright year

* Mon Jul 17 2017 Jan Dobes 2.7.6-1
- Updated links to github in spec files
- Migrating Fedorahosted to GitHub

* Fri Feb 24 2017 Tomas Kasparek <tkasparek@redhat.com> 2.7.5-1
- Revert "do checks to match latest __init__.py from spacewalk-backend-libs"
- don't package pyc and pyo files

* Thu Feb 23 2017 Tomas Kasparek <tkasparek@redhat.com> 2.7.4-1
- do checks to match latest __init__.py from spacewalk-backend-libs
- don't rely on module initialization on backend-libs

* Fri Feb 17 2017 Tomas Kasparek <tkasparek@redhat.com> 2.7.3-1
- require python3 version of backend-libs on fedoras

* Fri Feb 17 2017 Tomas Kasparek <tkasparek@redhat.com> 2.7.2-1
- require spacewalk-backend-libs for usix functionality

* Wed Feb 15 2017 Tomas Kasparek <tkasparek@redhat.com> 2.7.1-1
- new package built with tito

<|MERGE_RESOLUTION|>--- conflicted
+++ resolved
@@ -1,4 +1,4 @@
-%if 0%{?fedora} || 0%{?suse_version} > 1320
+%if 0%{?fedora} || 0%{?suse_version} > 1320 || 0%{?rhel} >= 8
 %global build_py3   1
 %endif
 
@@ -6,30 +6,15 @@
 %{!?python_sitelib: %global python_sitelib %(%{__python} -c "from distutils.sysconfig import get_python_lib; print get_python_lib()")}
 %endif
 
-<<<<<<< HEAD
 %if 0%{?build_py3}
-=======
-%if 0%{?fedora} >= 23 || 0%{?rhel} >= 8
->>>>>>> 8e70ad39
 %{!?python3_sitelib: %global python3_sitelib %(%{__python3} -c "from distutils.sysconfig import get_python_lib; print(get_python_lib())")}
 %global python3rhnroot %{python3_sitelib}/spacewalk
 %endif
 
-%if 0%{?fedora} || 0%{?rhel} >= 8
-%global build_py3   1
-%global default_py3 1
-%endif
-
-%define pythonX %{?default_py3: python3}%{!?default_py3: python2}
-
 %global pythonrhnroot %{python_sitelib}/spacewalk
 
 Name:	    spacewalk-usix
-<<<<<<< HEAD
-Version:	2.8.1.1
-=======
 Version:	2.8.3
->>>>>>> 8e70ad39
 Release:	1%{?dist}
 Summary:	Spacewalk server and client nano six library
 
@@ -43,23 +28,10 @@
 %endif
 
 Provides:	spacewalk-backend-usix = %{version}-%{release}
-Requires: %{pythonX}-%{name} = %{version}-%{release}
+Provides:       python2-spacewalk-usix = %{version}-%{release}
 Obsoletes: spacewalk-backend-usix < 2.8
 
 %description
-Library for writing code that runs on Python 2 and 3
-
-<<<<<<< HEAD
-%if 0%{?build_py3}
-=======
-%package -n python2-%{name}
-Summary: Spacewalk client micro six library
-Provides: python2-spacewalk-backend-usix = %{version}-%{release}
-Obsoletes: python2-spacewalk-backend-usix < 2.8
-BuildRequires: python-devel
->>>>>>> 8e70ad39
-
-%description -n python2-%{name}
 Library for writing code that runs on Python 2 and 3
 
 %if 0%{?build_py3}
@@ -103,12 +75,7 @@
 %endif
 
 %files
-<<<<<<< HEAD
 %defattr(-,root,root)
-=======
-
-%files -n python2-%{name}
->>>>>>> 8e70ad39
 %dir %{pythonrhnroot}
 %dir %{pythonrhnroot}/common
 %{pythonrhnroot}/__init__.py
