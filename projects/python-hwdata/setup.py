--- conflicted
+++ resolved
@@ -2,11 +2,7 @@
 from distutils.core import setup, Extension
 
 setup (name = 'pciutils',
-<<<<<<< HEAD
-       version = '2.1.0.3',
-=======
        version = '2.3.1',
->>>>>>> 07c953cd
        description = 'Interface to pciutils',
        author = 'Miroslav Suchý',
        author_email = 'msuchy@redhat.com',
