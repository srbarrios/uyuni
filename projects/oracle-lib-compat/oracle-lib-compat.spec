--- conflicted
+++ resolved
@@ -1,11 +1,6 @@
 Name:           oracle-lib-compat
-<<<<<<< HEAD
-Version:        11.2.0.10
-Release:        0.<RELEASE7>
-=======
 Version:        11.2.0.12
-Release:        1%{?dist}
->>>>>>> 355110b7
+Release:        1
 Summary:        Compatibility package so that perl-DBD-Oracle will install
 Group:          Applications/Multimedia
 License:        GPLv2
