%if ! (0%{?fedora} || 0%{?rhel} > 5)
%{!?python_sitelib: %global python_sitelib %(%{__python} -c "from distutils.sysconfig import get_python_lib; print(get_python_lib())")}
%{!?python_sitearch: %global python_sitearch %(%{__python} -c "from distutils.sysconfig import get_python_lib; print(get_python_lib(1))")}
%endif

%if 0%{?fedora}
%{!?pylint_check: %global pylint_check 1}
%endif

Name:        spacecmd
<<<<<<< HEAD
Version:     2.7.7.1
=======
Version:     2.7.8
>>>>>>> ad775ab8
Release:     1%{?dist}
Summary:     Command-line interface to Spacewalk and Red Hat Satellite servers

Group:       Applications/System
License:     GPLv3+
URL:         https://github.com/spacewalkproject/spacewalk/wiki/spacecmd
Source:      https://github.com/spacewalkproject/spacewalk/archive/%{name}-%{version}.tar.gz
BuildRoot:   %(mktemp -ud %{_tmppath}/%{name}-%{version}-%{release}-XXXXXX)
%if ((!0%{?suse_version}) || (0%{?suse_version} >= 1120))
BuildArch:   noarch
%endif

%if 0%{?pylint_check}
BuildRequires: spacewalk-pylint
%endif
BuildRequires: python
BuildRequires: python-devel
BuildRequires: python-simplejson
BuildRequires: rpm-python
%if 0%{?rhel} == 5
BuildRequires: python-json
%endif

%if 0%{?rhel} == 5
Requires:    python-simplejson
%endif
Requires:    python
Requires:    file

%if 0%{?suse_version}
BuildRequires: python-xml
Requires:      python-xml
Requires:      python-simplejson
%endif

%description
spacecmd is a command-line interface to Spacewalk and Red Hat Satellite servers

%prep
%setup -q

%build
# nothing to build

%install
%{__rm} -rf %{buildroot}

%{__mkdir_p} %{buildroot}/%{_bindir}
%{__install} -p -m0755 src/bin/spacecmd %{buildroot}/%{_bindir}/

%{__mkdir_p} %{buildroot}/%{_sysconfdir}
touch %{buildroot}/%{_sysconfdir}/spacecmd.conf

%{__mkdir_p} %{buildroot}/%{_sysconfdir}/bash_completion.d
%{__install} -p -m0644 src/misc/spacecmd-bash-completion %{buildroot}/%{_sysconfdir}/bash_completion.d/spacecmd

%{__mkdir_p} %{buildroot}/%{python_sitelib}/spacecmd
%{__install} -p -m0644 src/lib/*.py %{buildroot}/%{python_sitelib}/spacecmd/

%{__mkdir_p} %{buildroot}/%{_mandir}/man1
%{__gzip} -c src/doc/spacecmd.1 > %{buildroot}/%{_mandir}/man1/spacecmd.1.gz

touch %{buildroot}/%{python_sitelib}/spacecmd/__init__.py
%{__chmod} 0644 %{buildroot}/%{python_sitelib}/spacecmd/__init__.py

%clean
%{__rm} -rf %{buildroot}

%check
%if 0%{?pylint_check}
PYTHONPATH=$RPM_BUILD_ROOT%{python_sitelib} \
	spacewalk-pylint $RPM_BUILD_ROOT%{python_sitelib}/spacecmd
%endif

%files
%defattr(-,root,root)
%{_bindir}/spacecmd
%{python_sitelib}/spacecmd/
%ghost %config %{_sysconfdir}/spacecmd.conf
%dir %{_sysconfdir}/bash_completion.d
%{_sysconfdir}/bash_completion.d/spacecmd
%doc src/doc/README src/doc/COPYING
%doc %{_mandir}/man1/spacecmd.1.gz

%changelog
* Mon Mar 27 2017 Gennadii Altukhov <galt@redhat.com> 2.7.8-1
- 1428862 - fix syntax error added by e21ab42fd175da7b32949acbbf360c335f3f3745

* Fri Mar 24 2017 Tomas Kasparek <tkasparek@redhat.com> 2.7.7-1
- 1428862 - make sure to know if we get into default function and exit
  accordingly

* Fri Mar 03 2017 Tomas Kasparek <tkasparek@redhat.com> 2.7.6-1
- 1202684 - exit with 1 with incorrect command, wrong server, etc.
- Updated links to github in spec files
- Migrating Fedorahosted to GitHub
- 1189291 - call enumerate instead of list
- 1399151 - print also systemdid with system name
- 1427888 - return list of strings only

* Thu Mar 02 2017 Tomas Kasparek <tkasparek@redhat.com> 2.7.5-1
- 1428384 - print profile_name instead of string we're searching for
- 1427905 - there may be a system with name equal to systemid
- 1427938 - expect name as string

* Fri Feb 24 2017 Jan Dobes 2.7.4-1
- Fix interactive mode
- Add a type parameter to repo_create

* Tue Dec 20 2016 Ondrej Gajdusek <ogajduse@redhat.com> 2.7.3-1
- fixing pylint: spacecmd: consider-iterating-dictionary

* Thu Dec 15 2016 Jiri Dostal <jdostal@redhat.com> 2.7.2-1
- 1404276 - spacecmd has hardcoded architectures - there is solaris

* Tue Dec 06 2016 Jiri Dostal <jdostal@redhat.com> 2.7.1-1
- 1250572 - Text description missing for remote command by Spacecmd
- Bumping package versions for 2.7.

* Wed Oct 12 2016 Grant Gainey 2.6.16-1
- Update Satellite to Red Hat Satellite (trademark)

* Wed Sep 28 2016 Eric Herget <eherget@redhat.com> 2.6.15-1
- 1368397 - spacecmd should generate caches for the server+user combination

* Thu Sep 22 2016 Jiri Dostal <jdostal@redhat.com> 2.6.14-1
- spacecmd: catch all exceptions in do_login()
- Revert presious commit - spacewalk-pylint does not accept exception without
  type
- spacecmd: catch all exceptions in do_login()

* Thu Sep 15 2016 Jan Dobes 2.6.13-1
- fixing pylint: wrong-import-order

* Thu Sep 15 2016 Jan Dobes 2.6.12-1
- fixing pylint: too-many-nested-blocks
- fixing pylint: wrong-import-order
- building of spacecmd package fails in i686 buildroot because of this

* Thu Sep 08 2016 Ondrej Gajdusek <ogajduse@redhat.com> 2.6.11-1
- Revert "1251949 - spacecmd: Repaired compiling regexps to avoid error:
  multiple repeat"

* Tue Sep 06 2016 Ondrej Gajdusek <ogajduse@redhat.com> 2.6.10-1
- 1251949 - spacecmd: Repaired compiling regexps to avoid error: multiple
  repeat

* Wed Aug 31 2016 Ondrej Gajdusek <ogajduse@redhat.com> 2.6.9-1
- 1209646 - spacecmd: Added systemID to report_inactivesystems output
- 1367562 - spacecmd: Added output to logging.debug from softwarechannel_sync
  func
- 1179333 - spacecmd: Modified IF statement in due to fails according BZ

* Wed Aug 31 2016 Ondrej Gajdusek <ogajduse@redhat.com> 2.6.8-1
- Added seconds to HELP_TIME_OPTS

* Tue Aug 30 2016 Ondrej Gajdusek <ogajduse@redhat.com> 2.6.7-1
- Fix summary displayed when applying multiple errata

* Mon Aug 22 2016 Ondrej Gajdusek <ogajduse@redhat.com> 2.6.6-1
- Add start time to system_applyerrata
- Accept -s option in errata_apply
- Add start time to errata_apply
- spacecmd: Add system_reboot examples to man page
- spacecmd: Skip time prompt when running with --yes
- spacecmd: Add start time to system_schedulepackagerefresh
- spacecmd: Add start time to system_schedulehardwarerefresh
- spacecmd: Add start time to system_syncpackages
- spacecmd: Add start time to system_deployconfigfiles
- spacecmd: Add start time to system_upgradepackage
- spacecmd: Add start time to system_removepackage
- spacecmd: Add start time to system_installpackage
- spacecmd: Add start time to system_reboot

* Thu Aug 18 2016 Ondrej Gajdusek <ogajduse@redhat.com> 2.6.5-1
- Repaired package listing.
- Added seconds to timeparse func.

* Tue Aug 09 2016 Tomas Lestach <tlestach@redhat.com> 2.6.4-1
- addressing pylint issues

* Tue Aug 09 2016 Tomas Lestach <tlestach@redhat.com> 2.6.3-1
- 1309710 - Adding kickstart_setsoftwaredetails feature.
- Fixing kickstart_getsoftware autocompletion.

* Thu Jul 21 2016 Tomas Lestach <tlestach@redhat.com> 2.6.2-1
- spacecmd: Check number of arguments in system_show_packageversion
- Fix help/usage messages
- spacecmd: user: allow more than one group at a time

* Mon Jun 27 2016 Tomas Lestach <tlestach@redhat.com> 2.6.1-1
- simplyfication of comparison
- simplify if statements
- replacing 'expr == None' with 'expr is None'
- fix import order in spacecmd
- Bumping package versions for 2.6.

* Wed May 25 2016 Tomas Kasparek <tkasparek@redhat.com> 2.5.8-1
- updating copyright years

* Tue May 10 2016 Grant Gainey 2.5.7-1
- spacecmd: build on openSUSE
- 1274484 - changed name of key in ConfigRevision structure + updated API doc +
  configchannel.py

* Thu Mar 24 2016 Jan Dobes 2.5.6-1
- 1277994 - Add option to softwarechannel_setorgaccess for protected sharing of
  channels.

* Tue Feb 02 2016 Grant Gainey 2.5.5-1
- unused variable
- mimetype detection to set the binary flag requires 'file' tool
- fix export/cloning: always base64
- default is binary
- Always base64 encode to avoid trim() bugs in the XML-RPC library.

* Tue Feb 02 2016 Jiri Dostal <jdostal@redhat.com> 2.5.4-1
- 1250572 fix pylint

* Tue Feb 02 2016 Jiri Dostal <jdostal@redhat.com> 2.5.3-1
- 1250572 - Text description missing for remote command by Spacecmd

* Tue Jan 19 2016 Gennadii Altukhov <galt@redhat.com> 2.5.2-1
- 1287246 - spacecmd: repo_details show 'None' if repository doesn't have SSL
  Certtificate
- 1287246 - spacecmd: Added functions to add/edit SSL certificates for
  repositories

* Tue Nov 24 2015 Jan Dobes 2.5.1-1
- spacecmd: remove listsystementitlements command
- spacecmd: remove virtualization host platform entitlement references
- spacecmd: remove references to provisioning entitlements
- spacecmd: remove entitlements example from documentation
- spacecmd: remove softwarechannel_getentitlements
- spacecmd: remove report_entitlements; uses removed API
- spacecmd: not use dropped satellite.listEntitlements api
- spacecmd: remove org_listsoftwareentitlements and org_setsoftwareentitlements
- Bumping package versions for 2.5.

* Fri Sep 18 2015 Jan Dobes 2.4.11-1
- Removed monitoring stuff from the spacecmd

* Sun Aug 30 2015 Jan Dobes <jdobes@redhat.com> 2.4.10-1
- Added softwarechannel_listsyncschedule to spacecmd to list all active
  software channel sync schedules.

* Wed Aug 19 2015 Jan Dobes 2.4.9-1
- 1229427 - use default value as in WebUI
- 1229427 - do not forget checksum
- 1229427 - offer more checksum types

* Mon Aug 10 2015 Jan Dobes 2.4.8-1
- softwarechannel_listlatestpackages help message

* Fri Aug 07 2015 Jan Dobes 2.4.7-1
- check for existence of device description in spacecmd system_listhardware
  (bsc#932288)

* Fri Aug 07 2015 Jan Dobes 2.4.6-1
- use hostname instead of localhost for https connections

* Mon Aug 03 2015 Tomas Lestach <tlestach@redhat.com> 2.4.5-1
- 1244099 - fix spacecmd do_configchannel_sync for directories
- Fix typo in softwarechannel.py

* Wed Jul 29 2015 Aron Parsons <aronparsons@gmail.com> 2.4.4-1
- spacecmd: add missing CHECKSUM list

* Wed May 13 2015 Stephen Herr <sherr@redhat.com> 2.4.3-1
- See pull request 247, always base64 encode config files to prevent whitespace
  stripping

* Mon May 11 2015 Tomas Lestach <tlestach@redhat.com> 2.4.2-1
- do not escape spacecmd command arguments

* Thu Apr 02 2015 Tomas Lestach <tlestach@redhat.com> 2.4.1-1
- 1207606 - do not return one package multiple times
- Bumping package versions for 2.4.

* Mon Mar 23 2015 Grant Gainey 2.3.20-1
- Standardize pylint-check to only happen on Fedora

* Thu Mar 19 2015 Grant Gainey 2.3.19-1
- Updating copyright info for 2015
- Added a bit more documentation to softwarechannel_setsyncschedule to make it
  more obvious what the schedule format is.

* Fri Mar 13 2015 Tomas Lestach <tlestach@redhat.com> 2.3.18-1
- Added softwarechannel_removesyncschedule to remove a sync schedule from a
  channel.
- Fix cli config option nossl. Before using it triggered the following error:

* Tue Feb 24 2015 Grant Gainey 2.3.17-1
- Make pylint happy

* Thu Feb 19 2015 Grant Gainey 2.3.16-1
- Fixed typo
- add ability to specify gpg bits from spacecmd when creating software channels

* Thu Feb 19 2015 Matej Kollar <mkollar@redhat.com> 2.3.15-1
- 1191418 - sanitize data from export

* Wed Jan 28 2015 Matej Kollar <mkollar@redhat.com> 2.3.14-1
- Setting ts=4 is wrong

* Mon Jan 26 2015 Matej Kollar <mkollar@redhat.com> 2.3.13-1
- Forgotten substitution?
- Fix Pylint on Fedora 21: manual fixes
- Fix Pylint on Fedora 21: autopep8
- 1180233 - More corner cases for errata summary printing
- Let pep8 do its thing to clean up some code
- spacecmd: added softwarechannel_errata functions
- spacecmd: cleanup string handling
- spacecmd: add defattr

* Wed Jan 21 2015 Matej Kollar <mkollar@redhat.com> 2.3.12-1
- Pylint fix for Fedora 21

* Fri Jan 16 2015 Grant Gainey 2.3.11-1
- fix configchannel export - do not create 'contents' key for directories

* Fri Jan 16 2015 Grant Gainey 2.3.10-1
- First custom_opts has no 'arguments' - protect against it
- fix call of setCustomOptions()

* Fri Jan 16 2015 Grant Gainey 2.3.9-1
- Fix spacecmd schedule listing for negative deltas

* Fri Jan 16 2015 Tomas Lestach <tlestach@redhat.com> 2.3.8-1
- spacecmd: fix listupgrades

* Mon Jan 12 2015 Matej Kollar <mkollar@redhat.com> 2.3.7-1
- Getting rid of Tabs and trailing spaces in LICENSE, COPYING, and README files

* Fri Dec 05 2014 Stephen Herr <sherr@redhat.com> 2.3.6-1
- Consider all kickstartable tree channels when listing distributions

* Fri Nov 28 2014 Tomas Lestach <tlestach@redhat.com> 2.3.5-1
- address pylint complains

* Fri Nov 28 2014 Tomas Lestach <tlestach@redhat.com> 2.3.4-1
- add new function kickstart_getsoftwaredetails
- Added feature to get installed packageversion of a system or systems managed
  by ssm to spacecmd. Usage: spacecmd system_show_packageversion <SYSTEM>
  <PACKAGE>

* Mon Nov 03 2014 Grant Gainey 2.3.3-1
- 1111680 - Teach spacecmd report_errata to process all-errata in the absence
  of further args

* Mon Nov 03 2014 Miroslav Suchý <msuchy@redhat.com> 2.3.2-1
- add BR: python

* Sun Sep 28 2014 Aron Parsons <aronparsons@gmail.com> 2.3.1-1
- spacecmd: fix -p argument in distribution_update help

* Fri Jul 11 2014 Milan Zazrivec <mzazrivec@redhat.com> 2.2.11-1
- fix copyright years

* Tue Jun 24 2014 Milan Zazrivec <mzazrivec@redhat.com> 2.2.10-1
- 1083519 - make spacecmd funtion correctly in multi-nevra environments
- make print_result a static method of SpacewalkShell

* Fri Jun 06 2014 Milan Zazrivec <mzazrivec@redhat.com> 2.2.9-1
- allow bare-except (W0702) in the outer block as well

* Fri Jun 06 2014 Milan Zazrivec <mzazrivec@redhat.com> 2.2.8-1
- spacecmd: new build requires needed by pylint checking
- pylint fixes: comma and operator to be followed / preceded by space

* Fri Jun 06 2014 Milan Zazrivec <mzazrivec@redhat.com> 2.2.7-1
- system: don't use python built-ins for identifiers
- set PYTHONPATH for pylint

* Thu Jun 05 2014 Milan Zazrivec <mzazrivec@redhat.com> 2.2.6-1
- add spacewalk-pylint checks to spacecmd build
- pylint fixes
* Thu May 29 2014 Michael Mraka <michael.mraka@redhat.com> 2.2.5-1
- added option for downloading only latest package version with
  softwarechannel_mirrorpackages
- improofed error handling of softwarechannel_mirrorpackages
- Added option to spacecmd for force a deployment of a config channel to all
  subscribed systems

* Mon May 26 2014 Milan Zazrivec <mzazrivec@redhat.com> 2.2.4-1
- added last boot message in system_details func.

* Fri May 23 2014 Milan Zazrivec <mzazrivec@redhat.com> 2.2.3-1
- Added option to mirror a softwarechannel with spacecmd

* Fri Apr 04 2014 Milan Zazrivec <mzazrivec@redhat.com> 2.2.2-1
- 893368 - set output encoding when stdout is not a tty

* Fri Feb 28 2014 Milan Zazrivec <mzazrivec@redhat.com> 2.2.1-1
- 1066109 - add script name argument when calling kickstart.profile.addScript()
- fix string expansion
- adjusted the output of package_listdependencies

* Fri Feb 21 2014 Milan Zazrivec <mzazrivec@redhat.com> 2.1.25-1
- 1060746 - make file_needs_b64_enc work for both str and unicode inputs

* Tue Jan 14 2014 Matej Kollar <mkollar@redhat.com> 2.1.24-1
- Automatic commit of package [spacecmd] release [2.1.23-1].

* Tue Jan 14 2014 Matej Kollar <mkollar@redhat.com> 2.1.23-1
- Updating the copyright years info

* Mon Jan 06 2014 Tomas Lestach <tlestach@redhat.com> 2.1.22-1
- 1048090 - fix spacecmd, so it does not expect package id within the
  system.listPackages API call

* Fri Dec 20 2013 Milan Zazrivec <mzazrivec@redhat.com> 2.1.21-1
- 1014765 - fix binary file detection
- added function package_listdependencies

* Fri Dec 13 2013 Milan Zazrivec <mzazrivec@redhat.com> 2.1.20-1
- 1009841 - don't attempt to write out 'None'

* Fri Dec 13 2013 Milan Zazrivec <mzazrivec@redhat.com> 2.1.19-1
- 960984 - fix system listing when identified by system id

* Thu Dec 05 2013 Aron Parsons <aronparsons@gmail.com> 2.1.18-1
- spacecmd: print repos in softwarechannel_getdetails
- spacecmd: add softwarechannel_listrepos
- spacecmd: add softwarechannel_removerepo
- spacecmd: add softwarechannel_addrepo
- spacecmd: fix tab completion for repo_addfilters

* Thu Dec 05 2013 Milan Zazrivec <mzazrivec@redhat.com> 2.1.17-1
- package search: make sure the lucene search syntax works

* Sun Dec 01 2013 Milan Zazrivec <mzazrivec@redhat.com> 2.1.16-1
- 835979 - don't double convert start time 'now'

* Fri Nov 29 2013 Michael Mraka <michael.mraka@redhat.com> 2.1.15-1
- Making code more "pythonic"

* Thu Nov 21 2013 Dimitar Yordanov <dyordano@redhat.com> 2.1.14-1
- system_deletecrashes, system_getcrashfiles, system_listcrashesbysystem

* Fri Nov 08 2013 Milan Zazrivec <mzazrivec@redhat.com> 2.1.13-1
- 835979 - system_runscript: convert date/time to iso-8601

* Mon Oct 14 2013 Michael Mraka <michael.mraka@redhat.com> 2.1.12-1
- fix typo in a comment

* Wed Oct 02 2013 Michael Mraka <michael.mraka@redhat.com> 2.1.11-1
- spacecmd: Fix session validation

* Mon Sep 30 2013 Michael Mraka <michael.mraka@redhat.com> 2.1.10-1
- removed trailing whitespaces

* Mon Sep 30 2013 Michael Mraka <michael.mraka@redhat.com> 2.1.9-1
- Fix typo, the decoded output need to be printed...

* Mon Sep 23 2013 Aron Parsons <aronparsons@gmail.com> 2.1.8-1
- spacecmd: use a non-privileged API call to check session validity
- spacecmd: handle base64-encoded output in schedule_getoutput
- spacecmd: add softwarechannel_setsyncschedule function
- spacecmd: make globbing optional in parse_arguments()

* Mon Sep 02 2013 Aron Parsons <aronparsons@gmail.com> 2.1.7-1
- spacecmd: try to use a cached session even if the username is passed on the
  command line
- spacecmd: added function activationkey_setdescription
- spacecmd: fix invalid call to user_confirm in
  activationkey_setconfigchannelorder

* Sun Aug 25 2013 Aron Parsons <aronparsons@gmail.com> 2.1.6-1
- spacecmd: remove duplicate packages in system_listupgrades output
- spacecmd: make the keys used in latest_pkg() configurable

* Wed Aug 21 2013 Dimitar Yordanov <dyordano@redhat.com> 2.1.5-1
- Add new function system_listcrashedsystems

* Tue Aug 13 2013 Gregor Gruener <ggruner@redhat.com> 2.1.4-1
- add new function kickstart_getupdatetype
- add new function kickstart_setupdatetype

* Tue Aug 06 2013 Gregor Gruener <ggruner@redhat.com> 2.1.3-1
- add new function scap_listxccdfscans
- add new function scap_getxccdfscandetails
- add new function scap_getxccdfscanruleresults
- add new function scap_schedulexccdfscan

* Mon Aug 05 2013 Gregor Gruener <ggruner@redhat.com> 2.1.2-1
- add new function is_monitoringenabled
- add new function list_proxies

* Mon Jul 22 2013 Gregor Gruener <ggruner@redhat.com> 2.1.1-1
- add new function custominfo_updatekey

* Thu Jul 18 2013 Miroslav Suchý <msuchy@redhat.com> 2.0.2-1
- 985530 - require python and python-simplejson

* Wed Jul 17 2013 Tomas Kasparek <tkasparek@redhat.com> 2.0.1-1
- Bumping package versions for 2.0.

* Thu Jul 11 2013 Stephen Herr <sherr@redhat.com> 1.10.6-1
- 983400 - fixing spacecmd ssm 'list' has no attribute 'keys' error

* Wed Jun 12 2013 Tomas Kasparek <tkasparek@redhat.com> 1.10.5-1
- rebrading RHN Satellite to Red Hat Satellite

* Sun Apr 28 2013 Aron Parsons <aronparsons@gmail.com> 1.10.4-1
- 947829 - spacecmd errors out when trying to add script to kickstart

* Fri Apr 26 2013 Michael Mraka <michael.mraka@redhat.com> 1.10.3-1
- provide support for user.setDetails()

* Tue Apr 16 2013 Stephen Herr <sherr@redhat.com> 1.10.2-1
- Make spacecmd able to specify config channel label

* Wed Mar 13 2013 Aron Parsons <aronparsons@gmail.com> 1.10.1-1
- fix directory export in configchannel_export
- use 755 as default permissions for directories in
  configfile_getinfo
- fix directory creation in configchannel_addfile

* Sun Mar 03 2013 Aron Parsons <aronparsons@gmail.com> 1.9.4-1
- spacecmd: allow globbing in activationkey_{en,dis}able
- spacecmd: add functions to disable/enable activation keys

* Sun Mar 03 2013 Aron Parsons <aronparsons@gmail.com> 1.9.3-1
- update email addresses in copyright notices
- update copyright years
- add new function softwarechannel_syncrepos
- add new function repo_updateurl
- add new function repo_rename
- add new function repo_create
- add new function repo_delete
- remove some commented out code
- print the list of systems in system_runscript
- print the list of systems in system_reboot
- return a unique set from expand_systems
- print a clearer error message when duplicate system names are found
- standardize the behavior for when a system ID is not returned
- add a delay before regenerating the system cache after a delete
- handle binary files correctly in configfile_getinfo
- print the name in the confirmation message of snippet_create
- don't exit when invalid arguments are passed to a function
- don't reuse variable names in parse_arguments
- print the function's help message when -h in the argument list
- print file path in package_details

* Thu Feb 28 2013 Michael Mraka <michael.mraka@redhat.com> 1.9.2-1
- fixing broken export of configchannels with symlinks

* Mon Feb 18 2013 Tomas Lestach <tlestach@redhat.com> 1.9.1-1
- sort export_kickstart_getdetails right after fetching
- Bumping package versions for 1.9.

* Sat Sep 29 2012 Aron Parsons <aronparsons@gmail.com> 1.8.15-1
- spacecmd: add functions to manage repo filters

* Wed Aug 29 2012 Aron Parsons <aronparsons@gmail.com> 1.8.14-1
- spacecmd: prevent outputting escape sequences to non-terminals

* Sun Aug 12 2012 Aron Parsons <aronparsons@gmail.com> 1.8.13-1
- spacecmd: add system_schedule{hardware,package}refresh functions Signed-off-
  by: Aron Parsons <aronparsons@gmail.com>

* Fri Aug 10 2012 Jan Pazdziora 1.8.12-1
- Fixed small typo in spacecmd/src/lib/kickstart.py

* Mon Jul 09 2012 Michael Mraka <michael.mraka@redhat.com> 1.8.11-1
- spacecmd : Fix kickstart_export with old API versions

* Fri Jun 22 2012 Jan Pazdziora 1.8.10-1
- spacecmd : enhancement add configchannel_sync
- spacecmd : enhancement add softwarechannel_sync

* Thu May 31 2012 Stephen Herr <sherr@redhat.com> 1.8.9-1
- 809905 - fixing chroot option for addscript, is now possible to not chroot in
  non-interactive mode

* Thu May 24 2012 Steven Hardy <shardy@redhat.com> 1.8.8-1
- spacecmd bugfix : kickstart_getcontents fix character encoding error
- spacecmd bugfix: activationkey_import don't add empty package/group lists
- spacecmd bugfix : fix activationkey_import when no base-channel specified
- spacecmd bugfix : Fix reference to non-existent variable
- spacecmd bugfix : improve configchannel_export operation on old API versions
- spacecmd bugfix : *diff functions allow python 2.4 compatibility

* Tue May 15 2012 Aron Parsons <aronparsons@gmail.com> 1.8.7-1
- changed get_string_diff_dicts to better fitting replacement method
- bugfix and comment clarification
- bugfix: remove reference to stage function
- add do_SPACEWALKCOMPONENT_diff functions
- print return values

* Tue May 15 2012 Steven Hardy <shardy@redhat.com> 1.8.6-1
- spacecmd bugfix : system_comparewithchannel filter system packagelist
- spacecmd bugfix : argument validation needed for configchannel_addfile
- spacecmd bugfix : configchannel_addfile don't display b64 file contents

* Fri Apr 27 2012 Steven Hardy <shardy@redhat.com> 1.8.5-1
- spacecmd : enhancement add system_addconfigfile (shardy@redhat.com)
- spacecmd : move file_needs_b64_enc into utils (shardy@redhat.com)
- spacecmd : Fix usage for configchannel_addfile (shardy@redhat.com)
- spacecmd : enhancement Add system_listconfigfiles (shardy@redhat.com)

* Sat Apr 14 2012 Aron Parsons <aronparsons@gmail.com> 1.8.4-1
- spacecmd: pretty-print JSON output
- spacecmd: cosmetics

* Thu Apr 05 2012 Stephen Herr <sherr@redhat.com> 1.8.3-1
- 809905 - add option to allow templating for spacecmd kickstarting
  (sherr@redhat.com)

* Thu Mar 29 2012 Steven Hardy <shardy@redhat.com> 1.8.2-1
- spacecmd : softwarechannel_clone avoid ISE on duplicate name
  (shardy@redhat.com)
- spacecmd bugfix : softwarechannel_adderrata mergeErrata should be
  cloneErrataAsOriginal (shardy@redhat.com)
- spacecmd enhancement : Add globbing support to distribution_details
  (shardy@redhat.com)
- spacecmd enhancement : Add globbing support to distribution_delete
  (shardy@redhat.com)
- spacecmd : Cleanup some typos in comments (shardy@redhat.com)
- spacecmd enhancement : custominfo_details add support for globbing key names
  (shardy@redhat.com)
- spacecmd enhancement : custominfo_deletekey add support for globbing key
  names (shardy@redhat.com)
- spacecmd enhancement : Add cryptokey_details globbing support
  (shardy@redhat.com)
- spacecmd enhancement : cryptokey_delete add support for globbing
  (shardy@redhat.com)
- spacecmd : Workaround missing date key in recent spacewalk listErrata
  (shardy@redhat.com)
- spacecmd : Add validation to softwarechannel_adderrata channel args
  (shardy@redhat.com)
- spacecmd enhancement : softwarechannel_adderrata add --skip mode
  (shardy@redhat.com)
- spacecmd enhancement : Add --quick mode to softwarechannel_adderrata
  (shardy@redhat.com)
- spacecmd enhancement : Allow config-channel export of b64 encoded files
  (shardy@redhat.com)

* Mon Mar 12 2012 Jan Pazdziora 1.8.1-1
- Update the spacecmd copyright years for Red Hat contributions.

* Mon Feb 27 2012 Steven Hardy <shardy@redhat.com> 1.7.7-1
- spacecmd : activationkey_details print child channels and packages sorted
  (joerg.steffens@dass-it.de)
- spacecmd bugfix : softwarechannel_adderrata use cloneAsOriginal
  (shardy@redhat.com)
- spacecmd enhancement : Add errata_findbycve function (shardy@redhat.com)
- spacecmd enhancement : configchannel_delete add support for globbing
  (shardy@redhat.com)
- spacecmd : Fix error in do_activationkey_export comment (shardy@redhat.com)
- spacecmd enhancement : activationkey_delete add support for globbing
  (shardy@redhat.com)
- spacecmd bugfix : softwarechannel_addpackages validate channel arg
  (shardy@redhat.com)

* Mon Feb 27 2012 Jan Pazdziora 1.7.6-1
- 769430 - avoid using the quoted string, parse it first.

* Sun Feb 19 2012 Steven Hardy <shardy@redhat.com> 1.7.5-1
- spacecmd bugfix : bz766887 - user_create fix broken --pam option
  (shardy@redhat.com)
- spacecmd bugfix: recover when partial cache files occur (shardy@redhat.com)
- spacecmd enhancement : softwarechannel_adderratabydate add publish option
  (shardy@redhat.com)
- spacecmd : Add usage help on date format for softwarechannel_adderratabydate
  (shardy@redhat.com)
- spacecmd enhancement : Add softwarechanel_listerratabydate command
  (shardy@redhat.com)
- spacecmd : Add warning to kickstart_import if JSON filename is passed
  (shardy@redhat.com)
- spacecmd enhancement: Add kickstart_importjson (shardy@redhat.com)
- spacecmd enhancement: Add kickstart_export command (shardy@redhat.com)
- spacecmd enhancement: Add system_comparewithchannel command
  (shardy@redhat.com)
- spacecmd bugfix: Don't display password in debug mode (shardy@redhat.com)

* Tue Feb 14 2012 Aron Parsons <aronparsons@gmail.com> 1.7.4-1
- spacecmd: handle server connection failures more gracefully
  (aronparsons@gmail.com)

* Mon Jan 23 2012 Aron Parsons <aronparsons@gmail.com> 1.7.3-1
- spacecmd bugfix: configchannel_addfile fail nicely when no channel arg
  (shardy@redhat.com)
- spacecmd enhancement: Align configchannel_addfile usage (shardy@redhat.com)
- spacecmd enhancement: Add softwarechannel_listlatestpackages command
  (shardy@redhat.com)
- spacecmd bugfix: configchannel_import detect trailing newlines
  (shardy@redhat.com)
- spacecmd bugfix: configchannel_import flag error when binary file can't be
  imported (shardy@redhat.com)
- spacecmd bugfix: system_runscript fix type when passing timeout argument
  (shardy@redhat.com)
- spacecmd enhancement : configchannel_addfile automatically detect trailing
  newlines (shardy@redhat.com)
- spacecmd enhancement : make configchannel_addfile handle binary files
  (shardy@redhat.com)

* Mon Jan 16 2012 Aron Parsons <aronparsons@gmail.com> 1.7.2-1
- spacecmd enhancement : multiple delete for kickstart_delete
  (shardy@redhat.com)
- spacecmd bugfix : filter_results don't match substrings without wildcard
  (shardy@redhat.com)

* Sun Jan 15 2012 Aron Parsons <aronparsons@gmail.com> 1.7.1-1
- spacecmd enhancement : Add activationkey_setusagelimit (shardy@redhat.com)
- spacecmd bugfix : activationkey_setuniversaldefault zeros unlimited usage
  (shardy@redhat.com)
- spacecmd bugfix : activationkey_setbasechannel zeros unlimited usage
  (shardy@redhat.com)
- spacecmd enhancement: activationkey_details add usage_limit
  (shardy@redhat.com)
- spacecmd enhancement : Add softwarechannel_clonetree command
  (shardy@redhat.com)
- spacecmd enhancement : softwarechannel_clone add regex mode
  (shardy@redhat.com)
- spacecmd enhancement : softwarechannel_clone add option to copy gpg details
  (shardy@redhat.com)
- spacecmd enhancement : softwarechannel_listchildchannels add verbose mode
  (shardy@redhat.com)
- spacecmd enhancement : softwarechannel_listbasechannels add verbose mode
  (shardy@redhat.com)
- spacecmd documentation : Fix manpage help for a particular command
  (shardy@redhat.com)
- spacecmd enhancement : softwarechannel_listchildchannels list specific
  children (shardy@redhat.com)
- spacecmd enhancement : Modify activationkey_clone to allow globbing
  (shardy@redhat.com)
- spacecmd bugfix : configchannel_clone fix some variable names
  (shardy@redhat.com)
- Bumping package versions for 1.7. (mzazrivec@redhat.com)

* Fri Dec 16 2011 Aron Parsons <aparsons@redhat.com> 1.6.11-1
- fix login for clear_caches to avoid error (shardy@redhat.com)

* Sun Dec 11 2011 Aron Parsons <aronparsons@gmail.com> 1.6.10-1
- spacecmd: fix typo in activationkey_export help (shardy@redhat.com)
- spacecmd: add configchannel_clone command (shardy@redhat.com)
- spacecmd: add configchannel_import command (shardy@redhat.com)
- spacecmd: add configchannel_export command (shardy@redhat.com)

* Wed Nov 23 2011 Aron Parsons <parsonsa@bit-sys.com> 1.6.9-1
- spacecmd: fix some errors in system_runscript (parsonsa@bit-sys.com)
- spacecmd: changed some non-critical errors to warnings (parsonsa@bit-sys.com)
- spacecmd: cleaned up error messages (parsonsa@bit-sys.com)
- spacecmd: activationkey_clone cleanup (parsonsa@bit-sys.com)
- spacecmd enhancement : Add activationkey_clone command (shardy@redhat.com)
- spacecmd enhancement : Add activationkey_import command (shardy@redhat.com)
- spacecmd enhancement : Add activationkey_export command (shardy@redhat.com)

* Wed Nov 23 2011 Aron Parsons <parsonsa@bit-sys.com>
- spacecmd: fix some errors in system_runscript (parsonsa@bit-sys.com)
- spacecmd: changed some non-critical errors to warnings (parsonsa@bit-sys.com)
- spacecmd: cleaned up error messages (parsonsa@bit-sys.com)
- spacecmd: activationkey_clone cleanup (parsonsa@bit-sys.com)
- spacecmd enhancement : Add activationkey_clone command (shardy@redhat.com)
- spacecmd enhancement : Add activationkey_import command (shardy@redhat.com)
- spacecmd enhancement : Add activationkey_export command (shardy@redhat.com)

* Wed Nov 16 2011 Aron Parsons <aparsons@redhat.com> 1.6.7-1
- spacecmd: remove comma from softwarechannel_setorgaccess output
  (aparsons@redhat.com)
- spacecmd: add tab completion to softwarechannel_{get,set}orgaccess
  (aparsons@redhat.com)
- spacecmd enhancement : add softwarechannel_getorgaccess command
  (shardy@redhat.com)
- spacecmd enhancement : add softwarechannel_setorgaccess command
  (shardy@redhat.com)
- spacecmd enhancement : softwarechannel_list add tree pretty print option
  (shardy@redhat.com)
- spacecmd enhancement : softwarechannel_list add verbose mode
  (shardy@redhat.com)

* Mon Oct 24 2011 Aron Parsons <parsonsa@bit-sys.com> 1.6.6-1
- spacecmd: use correct variable in system_reboot (parsonsa@bit-sys.com)

* Wed Sep 28 2011 Aron Parsons <parsonsa@bit-sys.com> 1.6.5-1
- spacecmd: wrong argument in distribution_create help message (parsonsa@bit-
  sys.com)
- Automatic commit of package [spacecmd] release [1.6.4-1]. (parsonsa@bit-
  sys.com)
- spacecmd: added softwarechannel_regenerateyumcache (parsonsa@bit-sys.com)

* Fri Sep 23 2011 Aron Parsons <parsonsa@bit-sys.com> 1.6.4-1
- spacecmd: added softwarechannel_regenerateyumcache (parsonsa@bit-sys.com)

* Thu Aug 11 2011 Miroslav Suchý 1.6.3-1
- do not mask original error by raise in execption

* Thu Aug 04 2011 Aron Parsons <aparsons@redhat.com> 1.6.2-1
- Enable new 'api' module (satoru.satoh@gmail.com)
- add utility routines for new 'api' module (satoru.satoh@gmail.com)
- add api module to spacecmd (satoru.satoh@gmail.com)

* Fri Jul 22 2011 Jan Pazdziora 1.6.1-1
- We only support version 14 and newer of Fedora, removing conditions for old
  versions.

* Mon Jun 06 2011 Aron Parsons <aparsons@redhat.com> 1.5.3-1
- spacecmd: remove stray debug statement (aparsons@redhat.com)

* Mon Jun 06 2011 Aron Parsons <aparsons@redhat.com> 1.5.2-1
- spacecmd: cosmetics (aparsons@redhat.com)
- spacecmd: parse arguments the standard way in softwarechannel_list
  (aparsons@redhat.com)
- spacecmd: allow filtering of channels based on arguments in
  softwarechannel_list (aparsons@redhat.com)
- spacecmd: quote all arguments before passing them to precmd() when running a
  single command (aparsons@redhat.com)
- spacecmd: respect quoted arguments when looking at the line in precmd()
  (aparsons@redhat.com)
- spacecmd: be more precise when looking for '--help' in precmd()
  (aparsons@redhat.com)
- spacecmd: updated comment for precmd() (aparsons@redhat.com)

* Mon Apr 18 2011 Aron Parsons <aparsons@redhat.com> 1.5.1-1
- 696681 - fix spaces in system names in system_updatecustomvalue and
  system_addcustomvalue (aparsons@redhat.com)
- 696681 - allow special characters in server names
- whitespace cleanup (aparsons@redhat.com)
- fix handling of group names with spaces when expanding with
  'group:' (aparsons@redhat.com)
- added kickstart_clone (aparsons@redhat.com)
- Bumping package versions for 1.5 (msuchy@redhat.com)

* Mon Mar 28 2011 Aron Parsons <aparsons@redhat.com> 1.4.5-1
- added 'repo' module into shell (aparsons@redhat.com)
- added repo_list and repo_details (tljohnsn@oreillyschool.com)

* Fri Mar 11 2011 Aron Parsons <aparsons@redhat.com> 1.4.4-1
- added configchannel_verifyfile (aparsons@redhat.com)

* Fri Mar 11 2011 Aron Parsons <aparsons@redhat.com> 1.4.3-1
- fix invalid key name in errata_search (aparsons@redhat.com)

* Tue Mar 08 2011 Aron Parsons <aparsons@redhat.com> 1.4.2-1
- added group_backup and group_restore functions (john@vanzantvoort.org)
- don't get the UUID on older API versions (aparsons@redhat.com)

* Thu Mar 03 2011 Aron Parsons <aparsons@redhat.com> 1.4.1-1
- spacecmd: log channel access issues in debug mode only (aparsons@redhat.com)
- spacecmd: ignore channel failures introduced by organizations when caching
  packages (aparsons@redhat.com)
- spacecmd: print a summary list of all errata (name, synopsis, date)
  (aparsons@redhat.com)
- spacecmd: ignore channel failures introduced by organizations when caching
  errata (aparsons@redhat.com)
- spacecmd: delete child channels first in softwarechannel_delete
  (aparsons@redhat.com)
- Bumping package versions for 1.4 (tlestach@redhat.com)

* Thu Jan 27 2011 Aron Parsons <aparsons@redhat.com> 1.3.8-1
- added configchannel_backup function (john@vanzantvoort.org)

* Thu Dec 23 2010 Aron Parsons <aparsons@redhat.com> 1.3.7-1
- added system_syncpackages function

* Wed Dec 22 2010 Aron Parsons <aparsons@redhat.com> 1.3.6-1
- added organization functions

* Tue Dec 21 2010 Aron Parsons <aparsons@redhat.com> 1.3.5-1
- discard the password variable once we use it
- attempt to re-login as the same user if the cached credentials are invalid
- fix logic regarding which configuration files to load
- don't try to load non-existent config sections

* Tue Dec 21 2010 Aron Parsons <aparsons@redhat.com> 1.3.4-1
- support server-specific configuration sections in the configuration file
- added support for a system-wide configuration file
- added support for server-specific sections in the configuration file

* Fri Dec 10 2010 Aron Parsons <aparsons@redhat.com> 1.3.3-1
- add support for server UUIDs

* Tue Nov 30 2010 Aron Parsons <aparsons@redhat.com> 1.3.2-1
- don't use a cached session if username and password are passed as arguments
- added get_session function

* Mon Nov 22 2010 Aron Parsons <aparsons@redhat.com> 1.3.1-1
- fix uninitialized variable in snippet_create
- 655055 - honor the quiet flag when generating caches in spacecmd
* Fri Nov 05 2010 Aron Parsons <aparsons@redhat.com> 1.2.2-1
- spacecmd: fixed exception in kickstart_create due to typo
  (aparsons@redhat.com)

* Fri Oct 29 2010 Aron Parsons <aparsons@redhat.com> 1.2.1-1
- renamed system_addchildchannel to system_addchildchannels and
  system_removechildchannel to system_removechildchannels for consistency
- added help topics for time and system options
- print the system ID and last checkin in report_duplicates
- print help messages for functions if the user passes --help
- exit the shell if the initial login attempt fails
- version bump to 1.2 to stay in sync with other Spacewalk packages
* Thu Oct 07 2010 Aron Parsons <aparsons@redhat.com> 0.7.5-1
- fix unhandled exception in activationkey_create
  (aparsons@redhat.com)

* Wed Oct 06 2010 Aron Parsons <aparsons@redhat.com> 0.7.4-1
- fix compatability with Satellite 5.3 in configchannel_addfile
  (aparsons@redhat.com)
- fix man page formatting (aparsons@redhat.com)

* Tue Sep 28 2010 Aron Parsons <aparsons@redhat.com> 0.7.3-1
- forgot to add the actual option for revision in
  configchannel_addfile (aparsons@redhat.com)
* Tue Sep 28 2010 Aron Parsons <aparsons@redhat.com> 0.7.2-1
- allow the user to provide a revision number in
  configchannel_addfile (aparsons@redhat.com)
- force the user to enter a valid channel name in
  configchannel_addfile (aparsons@redhat.com)
- allow configchannel_addfile to be run non-interactively
  (aparsons@redhat.com)
- don't use mergeErrataWithPackages API (aparsons@redhat.com)

* Thu Sep 23 2010 Aron Parsons <aparsons@redhat.com> 0.7.1-1
- allow configchannel_create to be called non-interactively
  (aparsons@redhat.com)
- updated man page to explain how to run non-interactive commands
  (aparsons@redhat.com)
- allow softwarechannel_* functions to be called non-interactively
  (aparsons@redhat.com)
- allow system_* functions to be called non-interactively
  (aparsons@redhat.com)
- more fixes for ignorning the '-y' command-line option when it's not
  applicable (aparsons@redhat.com)
- allow user_* functions to be called non-interactively
  (aparsons@redhat.com)
- don't honor the '-y' command-line option when user_confirm isn't
  used as a confirmation (aparsons@redhat.com)
- allow snippet_* functions to be called non-interactively
  (aparsons@redhat.com)
- remove a comment about a fix that was committed ages ago
  (aparsons@redhat.com)
- allow kickstart_* functions to be called non-interactively
  (aparsons@redhat.com)
- allow distribution_* functions to be called non-interactively
  (aparsons@redhat.com)
- allow cryptokey_* functions to be called non-interactively
  (aparsons@redhat.com)
- added a function to read files (aparsons@redhat.com)
- allow activationkey_* functions to be called non-interactively
  (aparsons@redhat.com)
- added function to test if the called function is interactive
  (aparsons@redhat.com)
- support for named arguments in utils.parse_arguments()
  (aparsons@redhat.com)

* Tue Sep 21 2010 Aron Parsons <aparsons@redhat.com> 0.6.2-1
- added new function softwarechannel_removeerrata
  (aparsons@redhat.com)
- update softwarechannel_adderrata to use the new
  mergeErratawithPackages API call (aparsons@redhat.com)
* Mon Sep 20 2010 Aron Parsons <aparsons@redhat.com> 0.6.1-1
- support symlinks, selinux contexts and revisions in configchannel_*
  (aparsons@redhat.com)
- added new function softwarechannel_listallpackages
  (aparsons@redhat.com)
- avoid proxy timeouts when cloning errata by doing them individually
  (aparsons@redhat.com)
- allow --debug to be passed multiple times (aparsons@redhat.com)
- revert to the old-style of errata merging due to bugzilla 591291
  (aparsons@redhat.com)
- cleanup column headers in report_outofdatesystems
  (aparsons@redhat.com)
- show the last checkin time in report_inactivesystems
  (aparsons@redhat.com)
- clarify what 'Original State' means when cloning a software channel
  (aparsons@redhat.com)
- remove prompts for summary/description when creating software
  channels and just use the name (aparsons@redhat.com)

* Fri Aug 20 2010 Aron Parsons <aparsons@redhat.com> 0.5.7-1
- simplify checks for debug mode (aparsons@redhat.com)
- enable verbose mode for xmlrpclib when debugging is enabled
  (aparsons@redhat.com)

* Thu Aug 19 2010 Aron Parsons <aparsons@redhat.com> 0.5.6-1
- updated documentation to point bug reports at Bugzilla
  (aparsons@redhat.com)
- added new function user_create (aparsons@redhat.com)
- added a parameter to return integers from user_confirm()
  (aparsons@redhat.com)
- add parameter to not print a blank line on user confirmations
  (aparsons@redhat.com)

* Thu Aug 05 2010 Milan Zazrivec <mzazrivec@redhat.com> 0.5.5-1
- added a missing hyphen in the spacecmd man page

* Wed Jul 28 2010 Aron Parsons <aparsons@redhat.com> 0.5.4-1
- simplified softwarechannel_adderrata (aparsons@redhat.com)
- added new function errata_publish (aparsons@redhat.com)
- support quoting of package profile names in tab completion
  (aparsons@redhat.com)
- remove old instance of system_createpackageprofile (aparsons@redhat.com)
- only call the system.listDuplicates* functions if the API supports it
  (aparsons@redhat.com)
- support quoting of group names (aparsons@redhat.com)
- support quoting of arguments (aparsons@redhat.com)
- change the log level for warning that cached credentials are invalid
  (aparsons@redhat.com)
- added new functions system_deletepackageprofile and
  system_listpackageprofiles (aparsons@redhat.com)
- added new functions to create and compare package profiles
  (aparsons@redhat.com)
- added new function system_listduplicates (aparsons@redhat.com)
- regenerate the errata cache after cloning errata (aparsons@redhat.com)
- added new function errata_delete (aparsons@redhat.com)
- list CVEs in errata_details (aparsons@redhat.com)
- added new function errata_listcves (aparsons@redhat.com)
- make system_installpackage use the new API system.listLatestAvailablePackage
  (aparsons@redhat.com)
- don't include archived actions in the default call of schedule_list
  (aparsons@redhat.com)
- significant improvement to the performance of schedule_list* functions
  (aparsons@redhat.com)
- changed where an empty list is checked for in schedule_reschedule
  (aparsons@redhat.com)
- fixed tab completion in schedule_cancel (aparsons@redhat.com)
- added function schedule_reschedule (aparsons@redhat.com)
- allow filtering in report_errata (aparsons@redhat.com)

* Mon Jul 26 2010 Miroslav Suchý <msuchy@redhat.com> 0.5.3-1
- 616120 - remove python requires (msuchy@redhat.com)
- 616120 - add -p to install, to preserve timestamps (msuchy@redhat.com)

* Thu Jul 22 2010 Aron Parsons <aparsons@redhat.com> 0.5.2-1
- move python files in site-packages (aparsons@redhat.com)
- fixes to spacecmd.spec per Fedora package review (aparsons@redhat.com)
- fixed report_kernels not grabbing the correct value for each system (thanks
  to James Tanner) (aparsons@redhat.com)
- don't print an empty line if there are no results from package_search
  (aparsons@redhat.com)
- temporarily update the command prompt to tell the user when caches are being
  generated (aparsons@redhat.com)
- rename kickstart_getfile to kickstart_getcontents (aron@redhat.com)
- remove a false statement (aron@redhat.com)
- remove references to closed Bugzillas (aron@redhat.com)
- remove unused binary file support from configchannel_addfile
  (aron@redhat.com)
- update kickstart_getfile to use the new
  kickstart.profile.downloadRenderedKickstart method (aron@redhat.com)
- remove reference to 584860 since it has been fixed in spacewalk
  (aron@redhat.com)
- implemented configchannel_listsystems (aron@redhat.com)
- moved global variables out of shell.py and into more appropriate locations
  (aron@redhat.com)
- session_file didn't need to be global (aron@redhat.com)
- make sure ~/.spacecmd/<server> exists before writing the session cache
  (aron@redhat.com)
- only store one session in the cache (aron@redhat.com)

* Mon Jul 19 2010 Aron Parsons <aparsons@redhat.com> 0.5.1-1
- new package built with tito

* Mon Jul 19 2010 Aron Parsons <aparsons@redhat.com> 0.5.0-1
- new package built with tito
* Mon Jul 19 2010 Aron Parsons <aparsons@redhat.com> 0.5.0-1
- version bump
- update the URL to point at fedorahosted.org
- fixes from rpmlint

* Fri Jul 09 2010 Aron Parsons <aparsons@redhat.com> 0.4.2-1
- fixed an unhandled exception when doing a history lookup (aparsons@redhat.com)
- cleaned up system_upgradepackage and system_listupgrades (aparsons@redhat.com)
- added calls to generate_package_cache in get_package_name and get_package_id
  (aparsons@redhat.com)
- use macros for commands where possible (aparsons@redhat.com)
- use existing file details (owner, group, mode) when updating a config file
  (aparsons@redhat.com)
- cleanup the bash completion file (aparsons@redhat.com)
- Automatic commit of package [spacecmd] release [0.4.2-1]. (aparsons@redhat.com)
- system_applyerrata now just calls errata_apply() with the correct arguments
  (aparsons@redhat.com)
- reworked errata_apply() to schedule all errata for each system via one API
  call.  this also only schedules currently unscheduled errata, which
  eliminates error messages when an errata is already scheduled
  (aparsons@redhat.com)
- removed print_action_output() (aparsons@redhat.com)
- cleaned up schedule_getoutput (aparsons@redhat.com)
- removed an unnecessary sort (aparsons@redhat.com)
- changed the cancel prompt to be consistent with other prompts fixed the tab
  completion for schedule_cancel (aparsons@redhat.com)
- removed format_time() (aparsons@redhat.com)
- use the action name instead of type to be more verbose (aparsons@redhat.com)
- rewrote schedule_list* so be more concise and greppable (aparsons@redhat.com)
- added an explanation of valid date strings (aparsons@redhat.com)
- fix the handling of YYYYMMDD dates (aparsons@redhat.com)
- remove limit option from system_listevents (aparsons@redhat.com)
- minor tweaks to some output (aparsons@redhat.com)
- cleanup of system_installpackage (aparsons@redhat.com)
- added package_listerrata (aparsons@redhat.com)
- removed an unnecessary call to generate_package_cache (aparsons@redhat.com)
- fixed the exception handling in get_package_{name,id} (aparsons@redhat.com)
- changed the global separator to use # instead of - (aparsons@redhat.com)
- print the number of installed systems in package_details allow globbing in
  package_details (aparsons@redhat.com)
- added package_listinstalledsystems (aparsons@redhat.com)
- cache the reverse dictionary of (package_id, package_name) renamed the global
  variables that hold all package names (aparsons@redhat.com)
- allow timestamps of YYYYMMDDHHMM (aparsons@redhat.com)
- don't prompt the user in softwarechannel_removepackages if there are no
  packages to remove (aparsons@redhat.com)
- print a newline before the debug messages when generating the caches
  (aparsons@redhat.com)
- added toggle_confirmations (aparsons@redhat.com)
- reworked errata_apply to speed it up (some more stuff is coming)
  (aparsons@redhat.com)
- package_search wasn't returning an empty list if no results were found
  (aparsons@redhat.com)
- tweaked the format of the output (replaced trailing colons with underlines to
  separate sections) (aparsons@redhat.com)
- sort the package list in softwarechannel_adderrata and added some debug
  statements (aparsons@redhat.com)
- move the call to generate the errata cache up a little bit (aparsons@redhat.com)
- added softwarechannel_adderrata and changed softwarechannel_mergeerrata to
  softwarechannel_adderratabydate (aparsons@redhat.com)
- compile and re-use patterns in filter_results (aparsons@redhat.com)
- remove the seemingly unnecessary report_activesystems (aparsons@redhat.com)
- fix displaying file contents in configchannel_filedetails (aparsons@redhat.com)
- added functions to list only base and child channels (aparsons@redhat.com)
- fixed tab completion for system_addchildchannel and system_removechildchannel
  (aparsons@redhat.com)
- tweaked the shell intro (aparsons@redhat.com)
- added a confirmation and status to system_deployconfigfiles (aparsons@redhat.com)
- fixed exception handling regarding limits in schedule.py (aparsons@redhat.com)
- when merging errata, only add packages that exist in the source channel
  (aparsons@redhat.com)
- - add a message for user interrupts on single commands (aparsons@redhat.com)
- - show the number of affected systems in errata_details (aparsons@redhat.com)
- - handle user interrupts better in errata_apply - be more diligent about
  finding the errata ID in errata_apply (aparsons@redhat.com)

* Tue Jul 06 2010 Paul Morgan <pmorgan@redhat.com> - 0.4.1-1
- ADD: support for builds via tito
- CHANGE: x.y.z versioning (better for tito)
- tagged man page as doc

* Thu Jul 01 2010 Aron Parsons <aparsons@redhat.com> - 0.4-1
- version bump
- added a man page

* Fri Jun 25 2010 Aron Parsons <aparsons@redhat.com> - 0.3-1
- version bump
- added bash-completion support

* Mon Jun 21 2010 Aron Parsons <aparsons@redhat.com> - 0.2-1
- version bump

* Mon Jun 21 2010 Aron Parsons <aparsons@redhat.com> - 0.1-4
- added distribution headings
- added a copy of the GPL

* Thu Apr 29 2010 Aron Parsons <aparsons@redhat.com> - 0.1-3
- just touch __init__.py, no reason to version control an empty file

* Wed Apr 28 2010 Aron Parsons <aparsons@redhat.com> - 0.1-2
- moved SpacewalkShell.py to /usr/share/rhn/spacecmd

* Tue Apr 27 2010 Paul Morgan <pmorgan@redhat.com> - 0.1-1
- initial packaging<|MERGE_RESOLUTION|>--- conflicted
+++ resolved
@@ -8,11 +8,7 @@
 %endif
 
 Name:        spacecmd
-<<<<<<< HEAD
-Version:     2.7.7.1
-=======
 Version:     2.7.8
->>>>>>> ad775ab8
 Release:     1%{?dist}
 Summary:     Command-line interface to Spacewalk and Red Hat Satellite servers
 
