--- conflicted
+++ resolved
@@ -13,11 +13,7 @@
 %endif
 
 Name:        spacecmd
-<<<<<<< HEAD
-Version:     2.8.15.3
-=======
 Version:     2.8.16
->>>>>>> f1df99dc
 Release:     1%{?dist}
 Summary:     Command-line interface to Spacewalk and Red Hat Satellite servers
 
