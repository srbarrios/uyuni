--- conflicted
+++ resolved
@@ -469,15 +469,10 @@
     This method removes all of the archived actions older than provided date.
     If no date is provided it will delete all archived actions.
     """
-<<<<<<< HEAD
-
-    args = args.split() or []
-=======
     arg_parser = get_argument_parser()
     arg_parser.add_argument('-y', '--yes', default=False, action="store_true")
 
     (args, _options) = parse_command_arguments(args, arg_parser)
->>>>>>> 5d64c88a
 
     if args:
         date_limit = parse_time_input(args[0])
