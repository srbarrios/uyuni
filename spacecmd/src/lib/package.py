#
# Licensed under the GNU General Public License Version 3
#
# This program is free software; you can redistribute it and/or modify
# it under the terms of the GNU General Public License as published by
# the Free Software Foundation; either version 3 of the License, or
# (at your option) any later version.
#
# This program is distributed in the hope that it will be useful,
# but WITHOUT ANY WARRANTY; without even the implied warranty of
# MERCHANTABILITY or FITNESS FOR A PARTICULAR PURPOSE.  See the
# GNU General Public License for more details.
#
# You should have received a copy of the GNU General Public License
# along with this program; if not, write to the Free Software
# Foundation, Inc., 51 Franklin Street, Fifth Floor, Boston, MA 02110-1301 USA.
#
# Copyright 2013 Aron Parsons <aronparsons@gmail.com>
#

# NOTE: the 'self' variable is an instance of SpacewalkShell

# wildcard import
# pylint: disable=W0401,W0614

# unused argument
# pylint: disable=W0613

# invalid function name
# pylint: disable=C0103

try:
    from xmlrpc import client as xmlrpclib
except ImportError:
    import xmlrpclib
from spacecmd.utils import *


def help_package_details(self):
    print('package_details: Show the details of a software package')
    print('usage: package_details PACKAGE ...')


def complete_package_details(self, text, line, beg, end):
    return tab_completer(self.get_package_names(True), text)


def do_package_details(self, args):
    arg_parser = get_argument_parser()

    (args, _options) = parse_command_arguments(args, arg_parser)

    if not args:
        self.help_package_details()
        return

    packages = []
    for package in args:
        packages.extend(self.do_package_search(' '.join(args), True))

    if not packages:
        logging.warning('No packages found')
        return

    add_separator = False

    for package in packages:
        if add_separator:
            print(self.SEPARATOR)
        add_separator = True

        package_ids = self.get_package_id(package)

        if not package_ids:
            logging.warning('%s is not a valid package' % package)
            continue

        for package_id in package_ids:
            details = self.client.packages.getDetails(self.session, package_id)

            channels = \
                self.client.packages.listProvidingChannels(self.session, package_id)

            installed_systems = \
                self.client.system.listSystemsWithPackage(self.session, package_id)

            print('Name:    %s' % details.get('name'))
            print('Version: %s' % details.get('version'))
            print('Release: %s' % details.get('release'))
            print('Epoch:   %s' % details.get('epoch'))
            print('Arch:    %s' % details.get('arch_label'))
<<<<<<< HEAD
            print()
=======
            print('')
>>>>>>> 7c6fdeee
            print('File:    %s' % details.get('file'))
            print('Path:    %s' % details.get('path'))
            print('Size:    %s' % details.get('size'))
            print('MD5:     %s' % details.get('md5sum'))
<<<<<<< HEAD
            print()
            print('Installed Systems: %i' % len(installed_systems))
            print()
            print('Description')
            print('-----------')
            print('\n'.join(wrap(details.get('description'))))
            print()
            print('Available From Channels')
            print('-----------------------')
            print('\n'.join(sorted([c.get('label') for c in channels])))
            print()
=======
            print('')
            print('Installed Systems: %i' % len(installed_systems))
            print('')
            print('Description')
            print('-----------')
            print('\n'.join(wrap(details.get('description'))))
            print('')
            print('Available From Channels')
            print('-----------------------')
            print('\n'.join(sorted([c.get('label') for c in channels])))
            print('')
>>>>>>> 7c6fdeee

####################


def help_package_search(self):
    print('package_search: Find packages that meet the given criteria')
    print('usage: package_search NAME|QUERY')
<<<<<<< HEAD
    print()
    print('Example: package_search kernel')
    print()
=======
    print('')
    print('Example: package_search kernel')
    print('')
>>>>>>> 7c6fdeee
    print('Advanced Search:')
    print('Available Fields: name, epoch, version, release, arch, description, summary')
    print('Example: name:kernel AND version:2.6.18 AND -description:devel')


def do_package_search(self, args, doreturn=False):
    if not args:
        self.help_package_search()
        return

    fields = ('name:', 'epoch:', 'version:', 'release:',
              'arch:', 'description:', 'summary:')

    packages = []
    advanced = False

    for f in fields:
        if args.find(f) != -1:
            logging.debug('Using advanced search')
            advanced = True
            break

    if advanced:
        packages = self.client.packages.search.advanced(self.session, args)
        packages = build_package_names(packages)
    else:
        # for non-advanced searches, use local regex instead of
        # the APIs for searching; this is done because the fuzzy
        # search on the server gives a lot of garbage back
        packages = filter_results(self.get_package_names(True),
                                  [args], search=True)

    if doreturn:
        return packages
    else:
        if packages:
            print('\n'.join(sorted(packages)))

####################


def help_package_remove(self):
    print('package_remove: Remove a package from Satellite')
    print('usage: package_remove PACKAGE ...')


def complete_package_remove(self, text, line, beg, end):
    return tab_completer(self.get_package_names(True), text)


def do_package_remove(self, args):
    arg_parser = get_argument_parser()

    (args, _options) = parse_command_arguments(args, arg_parser)

    if not args:
        self.help_package_remove()
        return

    packages = args

    to_remove = filter_results(self.get_package_names(True), packages)

    if not to_remove:
        return

    print('Packages')
    print('--------')
    print('\n'.join(sorted(to_remove)))

    if not self.user_confirm('Remove these packages [y/N]:'):
        return

    for package in to_remove:
        for package_id in self.get_package_id(package):
            try:
                self.client.packages.removePackage(self.session, package_id)
            except xmlrpclib.Fault:
                logging.error('Failed to remove package ID %i' % package_id)

    # regenerate the package cache after removing these packages
    self.generate_package_cache(True)

####################


def help_package_listorphans(self):
    print('package_listorphans: List packages that are not in a channel')
    print('usage: package_listorphans')


def do_package_listorphans(self, args, doreturn=False):
    packages = self.client.channel.software.listPackagesWithoutChannel(
        self.session)

    packages = build_package_names(packages)

    if doreturn:
        return packages
    else:
        if packages:
            print('\n'.join(sorted(packages)))

####################


def help_package_removeorphans(self):
    print('package_removeorphans: Remove packages that are not in a channel')
    print('usage: package_removeorphans')


def do_package_removeorphans(self, args):
    packages = \
        self.client.channel.software.listPackagesWithoutChannel(self.session)

    if not packages:
        logging.warning('No orphaned packages')
        return

    print('Packages')
    print('--------')
    print('\n'.join(sorted(build_package_names(packages))))

    if not self.user_confirm('Remove these packages [y/N]:'):
        return

    for package in packages:
        try:
            self.client.packages.removePackage(self.session, package.get('id'))
        except xmlrpclib.Fault:
            logging.error('Failed to remove package ID %i' % package.get('id'))

####################


def help_package_listinstalledsystems(self):
    print('package_listinstalledsystems: List the systems with a package installed')
    print('usage: package_listinstalledsystems PACKAGE ...')


def complete_package_listinstalledsystems(self, text, line, beg, end):
    return tab_completer(self.get_package_names(True), text)


def do_package_listinstalledsystems(self, args):
    arg_parser = get_argument_parser()

    (args, _options) = parse_command_arguments(args, arg_parser)

    if not args:
        self.help_package_listinstalledsystems()
        return

    packages = []
    for package in args:
        packages.extend(self.do_package_search(package, True))

    if not packages:
        logging.warning('No packages found')
        return

    add_separator = False

    for package in packages:
        if add_separator:
            print(self.SEPARATOR)
        add_separator = True

        systems = []
        for package_id in self.get_package_id(package):
            systems += self.client.system.listSystemsWithPackage(self.session,
                                                                 package_id)

        print(package)
        print('-' * len(package))

        if systems:
            print('\n'.join(sorted(['%s : %s' % (s.get('name'), s.get('id')) for s in systems])))

####################


def help_package_listerrata(self):
    print('package_listerrata: List the errata that provide this package')
    print('usage: package_listerrata PACKAGE ...')


def complete_package_listerrata(self, text, line, beg, end):
    return tab_completer(self.get_package_names(True), text)


def do_package_listerrata(self, args):
    arg_parser = get_argument_parser()

    (args, _options) = parse_command_arguments(args, arg_parser)

    if not args:
        self.help_package_listerrata()
        return

    packages = []
    for package in args:
        packages.extend(self.do_package_search(' '.join(args), True))

    if not packages:
        logging.warning('No packages found')
        return

    add_separator = False

    for package in packages:
        if add_separator:
            print(self.SEPARATOR)
        add_separator = True

        for package_id in self.get_package_id(package):
            errata = self.client.packages.listProvidingErrata(self.session,
                                                              package_id)

            print(package)
            print('-' * len(package))

            if errata:
                print('\n'.join(sorted([e.get('advisory') for e in errata])))

####################


def help_package_listdependencies(self):
    print('package_listdependencies: List the dependencies for a package')
    print('usage: package_listdependencies PACKAGE')


def do_package_listdependencies(self, args):
    arg_parser = get_argument_parser()

    (args, _options) = parse_command_arguments(args, arg_parser)

    if not args:
        self.help_package_listdependencies()
        return

    packages = []
    for package in args:
        packages.extend(self.do_package_search(' '.join(args), True))

    if not packages:
        logging.warning('No packages found')
        return

    add_separator = False

    for package in packages:
        if add_separator:
            print(self.SEPARATOR)
        add_separator = True

        for package_id in self.get_package_id(package):
            if not package_id:
                logging.warning('%s is not a valid package' % package)
                continue

            package_id = int(package_id)
            pkgdeps = self.client.packages.list_dependencies(self.session, package_id)
            print('Package Name: %s' % package)
            for dep in pkgdeps:
                print('Dependency: %s Type: %s Modifier: %s' % \
                      (dep['dependency'], dep['dependency_type'], dep['dependency_modifier']))
            print(self.SEPARATOR)<|MERGE_RESOLUTION|>--- conflicted
+++ resolved
@@ -89,40 +89,22 @@
             print('Release: %s' % details.get('release'))
             print('Epoch:   %s' % details.get('epoch'))
             print('Arch:    %s' % details.get('arch_label'))
-<<<<<<< HEAD
-            print()
-=======
-            print('')
->>>>>>> 7c6fdeee
+            print('')
             print('File:    %s' % details.get('file'))
             print('Path:    %s' % details.get('path'))
             print('Size:    %s' % details.get('size'))
             print('MD5:     %s' % details.get('md5sum'))
-<<<<<<< HEAD
-            print()
+            print('')
             print('Installed Systems: %i' % len(installed_systems))
-            print()
+            print('')
             print('Description')
             print('-----------')
             print('\n'.join(wrap(details.get('description'))))
-            print()
+            print('')
             print('Available From Channels')
             print('-----------------------')
             print('\n'.join(sorted([c.get('label') for c in channels])))
-            print()
-=======
-            print('')
-            print('Installed Systems: %i' % len(installed_systems))
-            print('')
-            print('Description')
-            print('-----------')
-            print('\n'.join(wrap(details.get('description'))))
-            print('')
-            print('Available From Channels')
-            print('-----------------------')
-            print('\n'.join(sorted([c.get('label') for c in channels])))
-            print('')
->>>>>>> 7c6fdeee
+            print('')
 
 ####################
 
@@ -130,15 +112,9 @@
 def help_package_search(self):
     print('package_search: Find packages that meet the given criteria')
     print('usage: package_search NAME|QUERY')
-<<<<<<< HEAD
-    print()
-    print('Example: package_search kernel')
-    print()
-=======
     print('')
     print('Example: package_search kernel')
     print('')
->>>>>>> 7c6fdeee
     print('Advanced Search:')
     print('Available Fields: name, epoch, version, release, arch, description, summary')
     print('Example: name:kernel AND version:2.6.18 AND -description:devel')
