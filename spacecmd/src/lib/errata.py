#
# Licensed under the GNU General Public License Version 3
#
# This program is free software; you can redistribute it and/or modify
# it under the terms of the GNU General Public License as published by
# the Free Software Foundation; either version 3 of the License, or
# (at your option) any later version.
#
# This program is distributed in the hope that it will be useful,
# but WITHOUT ANY WARRANTY; without even the implied warranty of
# MERCHANTABILITY or FITNESS FOR A PARTICULAR PURPOSE.  See the
# GNU General Public License for more details.
#
# You should have received a copy of the GNU General Public License
# along with this program; if not, write to the Free Software
# Foundation, Inc., 51 Franklin Street, Fifth Floor, Boston, MA 02110-1301 USA.
#
# Copyright 2013 Aron Parsons <aronparsons@gmail.com>
# Copyright (c) 2013 Red Hat, Inc.
#

# NOTE: the 'self' variable is an instance of SpacewalkShell

# wildcard import
# pylint: disable=W0401,W0614

# unused argument
# pylint: disable=W0613

# invalid function name
# pylint: disable=C0103

from operator import itemgetter
import xmlrpclib

from spacecmd.utils import *

def help_errata_list(self):
    print 'errata_list: List all patches'
    print 'usage: errata_list'

def do_errata_list(self, args, doreturn = False):
    self.generate_errata_cache()

    if doreturn:
        return self.all_errata.keys()
    else:
        if len(self.all_errata.keys()):
            print '\n'.join(sorted(self.all_errata.keys()))

####################

def help_errata_summary(self):
    print 'errata_summary: Print a summary of all errata'
    print 'usage: errata_summary'

def do_errata_summary(self, args):
    self.generate_errata_cache()

    map(print_errata_summary, sorted(self.all_errata.values(),
                                     key = itemgetter('advisory_name')))

####################

def help_errata_apply(self):
    print 'errata_apply: Apply an patch to all affected systems'
    print 'usage: errata_apply ERRATA|search:XXX ...'

def complete_errata_apply(self, text, line, beg, end):
    return self.tab_complete_errata(text)

def do_errata_apply(self, args, only_systems=None):
    (args, _options) = parse_arguments(args)
    only_systems = only_systems or []

    if not len(args):
        self.help_errata_apply()
        return

    # allow globbing and searching via arguments
    errata_list = self.expand_errata(args)

    systems = []
    summary = []
    for erratum in errata_list:
        count = 0

        try:
            # get the systems affected by each errata
            affected_systems = \
                self.client.errata.listAffectedSystems(self.session, erratum)

            # build a list of systems that we will schedule errata for
            for system in affected_systems:
                # prevent duplicates in the system list
                if system.get('name') not in systems:

                    # filter if we were passed a list of systems
                    if not len(only_systems) or \
                       system.get('name') in only_systems:

                        systems.append(system.get('name'))
                        count += 1
        except xmlrpclib.Fault:
            logging.debug('%s does not affect any systems' % erratum)
            continue

        # make a summary list to show the user
        if count > 0:
            summary.append('%s        %s' % (erratum.ljust(15),
                                             str(count).rjust(3)))
        else:
            logging.debug('%s does not affect any systems' % erratum)

    if not len(systems):
        logging.warning('No patches to apply')
        return

    # a summary of which errata we're going to apply
    print 'Errata             Systems'
    print '--------------     -------'
    print '\n'.join(sorted(summary))

<<<<<<< HEAD
    if not self.user_confirm('Apply these patches [y/N]:'): return
=======
    if not self.user_confirm('Apply these errata [y/N]:'):
        return
>>>>>>> 4f1c3dcf

    # if the API supports it, try to schedule multiple systems for one erratum
    # in order to reduce the number of actions scheduled
    if self.check_api_version('10.11'):
        to_apply = {}

        for system in systems:
            system_id = self.get_system_id(system)

            # only attempt to schedule unscheduled errata
            system_errata = self.client.system.getUnscheduledErrata(self.session,
                                                                    system_id)

            # make a list of systems for each erratum
            for erratum in system_errata:
                erratum_id = erratum.get('id')

                if erratum.get('advisory_name') in errata_list:
                    if erratum_id not in to_apply:
                        to_apply[erratum_id] = []

                    to_apply[erratum_id].append(system_id)

        # apply the errata
        for erratum in to_apply:
            self.client.system.scheduleApplyErrata(self.session,
                                                   to_apply[erratum],
                                                   [ erratum ])

            logging.info('Scheduled %i system(s) for %s' % \
                         (len(to_apply[erratum]),
                          self.get_erratum_name(erratum)))
    else:
        for system in systems:
            system_id = self.get_system_id(system)

            # only schedule unscheduled errata
            system_errata = self.client.system.getUnscheduledErrata(self.session,
                                                                    system_id)

            # if an errata specified for installation is unscheduled for
            # this system, add it to the list to schedule
            errata_to_apply = []
            for erratum in errata_list:
                for e in system_errata:
                    if erratum == e.get('advisory_name'):
                        errata_to_apply.append(e.get('id'))
                        break

            if not len(errata_to_apply):
                logging.warning('No patches to schedule for %s' % system)
                continue

            # this results in one action per erratum for each server
            self.client.system.scheduleApplyErrata(self.session,
                                                   system_id,
                                                   errata_to_apply)

            logging.info('Scheduled %i patches for %s' % \
                         (len(errata_to_apply), system))

####################

def help_errata_listaffectedsystems(self):
    print 'errata_listaffectedsystems: List of systems affected by an patch'
    print 'usage: errata_listaffectedsystems ERRATA|search:XXX ...'

def complete_errata_listaffectedsystems(self, text, line, beg, end):
    return self.tab_complete_errata(text)

def do_errata_listaffectedsystems(self, args):
    (args, _options) = parse_arguments(args)

    if not len(args):
        self.help_errata_listaffectedsystems()
        return

    # allow globbing and searching via arguments
    errata_list = self.expand_errata(args)

    add_separator = False

    for erratum in errata_list:
        systems = self.client.errata.listAffectedSystems(self.session, erratum)

        if len(systems):
            if add_separator:
                print self.SEPARATOR
            add_separator = True

            print '%s:' % erratum
            print '\n'.join(sorted([ s.get('name') for s in systems ]))

####################

def help_errata_listcves(self):
    print 'errata_listcves: List of CVEs addressed by an patch'
    print 'usage: errata_listcves ERRATA|search:XXX ...'

def complete_errata_listcves(self, text, line, beg, end):
    return self.tab_complete_errata(text)

def do_errata_listcves(self, args):
    (args, _options) = parse_arguments(args)

    if not len(args):
        self.help_errata_listcves()
        return

    # allow globbing and searching via arguments
    errata_list = self.expand_errata(args)

    add_separator = False

    for erratum in errata_list:
        cves = self.client.errata.listCves(self.session, erratum)

        if len(cves):
            if len(errata_list) > 1:
                if add_separator:
                    print self.SEPARATOR
                add_separator = True

                print '%s:' % erratum

            print '\n'.join(sorted(cves))

####################

def help_errata_findbycve(self):
    print 'errata_findbycve: List errata addressing a CVE'
    print 'usage: errata_findbycve CVE-YYYY-NNNN ...'

def complete_errata_findbycve(self, text, line, beg, end):
    return self.tab_complete_errata(text)

def do_errata_findbycve(self, args):
    (args, _options) = parse_arguments(args)

    if not len(args):
        self.help_errata_findbycve()
        return

    # More than one CVE may be specified
    cve_list = args
    logging.debug("Got CVE list %s" % cve_list)

    add_separator = False

    # Then iterate over the requested CVEs and dump the errata which match
    for c in cve_list:
        if add_separator:
            print self.SEPARATOR
        add_separator = True

        print "%s:" % c
        errata = self.client.errata.findByCve(self.session, c)
        if len(errata):
            for e in errata:
                print "%s" % e.get('advisory_name')

####################

def help_errata_details(self):
    print 'errata_details: Show the details of an patch'
    print 'usage: errata_details ERRATA|search:XXX ...'

def complete_errata_details(self, text, line, beg, end):
    return self.tab_complete_errata(text)

def do_errata_details(self, args):
    (args, _options) = parse_arguments(args)

    if not len(args):
        self.help_errata_details()
        return

    # allow globbing and searching via arguments
    errata_list = self.expand_errata(args)

    add_separator = False

    for erratum in errata_list:
        try:
            details = self.client.errata.getDetails(self.session, erratum)

            packages = self.client.errata.listPackages(self.session, erratum)

            systems = self.client.errata.listAffectedSystems(self.session,
                                                             erratum)

            cves = self.client.errata.listCves(self.session, erratum)

            channels = \
                self.client.errata.applicableToChannels(self.session, erratum)
        except xmlrpclib.Fault:
            logging.warning('%s is not a valid erratum' % erratum)
            continue

        if add_separator:
            print self.SEPARATOR
        add_separator = True

        print 'Name:       %s' % erratum
        print 'Product:    %s' % details.get('product')
        print 'Type:       %s' % details.get('type')
        print 'Issue Date: %s' % details.get('issue_date')
        print
        print 'Topic'
        print '-----'
        print '\n'.join(wrap(details.get('topic')))
        print
        print 'Description'
        print '-----------'
        print '\n'.join(wrap(details.get('description')))

        if details.get('notes'):
            print
            print 'Notes'
            print '-----'
            print '\n'.join(wrap(details.get('notes')))

        print
        print 'CVEs'
        print '----'
        print '\n'.join(sorted(cves))
        print
        print 'Solution'
        print '--------'
        print '\n'.join(wrap(details.get('solution')))
        print
        print 'References'
        print '----------'
        print '\n'.join(wrap(details.get('references')))
        print
        print 'Affected Channels'
        print '-----------------'
        print '\n'.join(sorted([c.get('label') for c in channels]))
        print
        print 'Affected Systems'
        print '----------------'
        print str(len(systems))
        print
        print 'Affected Packages'
        print '-----------------'
        print '\n'.join(sorted(build_package_names(packages)))

####################

def help_errata_delete(self):
    print 'errata_delete: Delete an patch'
    print 'usage: errata_delete ERRATA|search:XXX ...'

def complete_errata_delete(self, text, line, beg, end):
    return self.tab_complete_errata(text)

def do_errata_delete(self, args):
    (args, _options) = parse_arguments(args)

    if not len(args):
        self.help_errata_delete()
        return

    # allow globbing and searching via arguments
    errata = self.expand_errata(args)

    if not len(errata):
        logging.warning('No patches to delete')
        return

    print 'Erratum            Channels'
    print '-------            --------'

    # tell the user how many channels each erratum affects
    for erratum in sorted(errata):
        channels = self.client.errata.applicableToChannels(self.session, erratum)
        print '%s    %s' % (erratum.ljust(20), str(len(channels)).rjust(3))

<<<<<<< HEAD
    if not self.user_confirm('Delete these patches [y/N]:'): return
=======
    if not self.user_confirm('Delete these errata [y/N]:'):
        return
>>>>>>> 4f1c3dcf

    for erratum in errata:
        self.client.errata.delete(self.session, erratum)

    logging.info('Deleted %i patches' % len(errata))

    self.generate_errata_cache(True)

####################

def help_errata_publish(self):
    print 'errata_publish: Publish an patch to a channel'
    print 'usage: errata_publish ERRATA|search:XXX <CHANNEL ...>'

def complete_errata_publish(self, text, line, beg, end):
    parts = line.split(' ')

    if len(parts) == 2:
        return self.tab_complete_errata(text)
    elif len(parts) > 2:
        return tab_completer(self.do_softwarechannel_list('', True), text)

def do_errata_publish(self, args):
    (args, _options) = parse_arguments(args)

    if len(args) < 2:
        self.help_errata_publish()
        return

    # allow globbing and searching via arguments
    errata = self.expand_errata(args[0])

    channels = args[1:]

    if not len(errata):
        logging.warning('No patches to publish')
        return

    print '\n'.join(sorted(errata))

<<<<<<< HEAD
    if not self.user_confirm('Publish these patches [y/N]:'): return
=======
    if not self.user_confirm('Publish these errata [y/N]:'):
        return
>>>>>>> 4f1c3dcf

    for erratum in errata:
        self.client.errata.publish(self.session, erratum, channels)

####################

def help_errata_search(self):
    print 'errata_search: List patches that meet the given criteria'
    print 'usage: errata_search CVE|RHSA|RHBA|RHEA|CLA ...'
    print
    print 'Example:'
    print '> errata_search CVE-2009:1674'
    print '> errata_search RHSA-2009:1674'

def complete_errata_search(self, text, line, beg, end):
    return tab_completer(self.do_errata_list('', True), text)

def do_errata_search(self, args, doreturn = False):
    (args, _options) = parse_arguments(args)

    if not len(args):
        self.help_errata_search()
        return

    add_separator = False

    for query in args:
        errata = []

        if re.match('CVE', query, re.I):
            errata = self.client.errata.findByCve(self.session,
                                                  query.upper())
        else:
            self.generate_errata_cache()

            for name in self.all_errata.keys():
                if re.search(query, name, re.I) or \
                   re.search(query, self.all_errata[name]['advisory_synopsis'],
                             re.I):

                    match = self.all_errata[name]

                    # build a structure to pass to print_errata_summary()
                    errata.append( {'advisory_name'     : name,
                                    'advisory_type'     : match['advisory_type'],
                                    'advisory_synopsis' : match['advisory_synopsis'],
                                    'date'              : match['date'] } )

        if add_separator:
            print self.SEPARATOR
        add_separator = True

        if len(errata):
            if doreturn:
                return [ erratum['advisory_name'] for erratum in errata ]
            else:
                map(print_errata_summary, sorted(errata, reverse=True))
        else:
            return []

# vim:ts=4:expandtab:<|MERGE_RESOLUTION|>--- conflicted
+++ resolved
@@ -121,12 +121,8 @@
     print '--------------     -------'
     print '\n'.join(sorted(summary))
 
-<<<<<<< HEAD
-    if not self.user_confirm('Apply these patches [y/N]:'): return
-=======
-    if not self.user_confirm('Apply these errata [y/N]:'):
-        return
->>>>>>> 4f1c3dcf
+    if not self.user_confirm('Apply these patches [y/N]:'):
+        return
 
     # if the API supports it, try to schedule multiple systems for one erratum
     # in order to reduce the number of actions scheduled
@@ -405,12 +401,8 @@
         channels = self.client.errata.applicableToChannels(self.session, erratum)
         print '%s    %s' % (erratum.ljust(20), str(len(channels)).rjust(3))
 
-<<<<<<< HEAD
-    if not self.user_confirm('Delete these patches [y/N]:'): return
-=======
-    if not self.user_confirm('Delete these errata [y/N]:'):
-        return
->>>>>>> 4f1c3dcf
+    if not self.user_confirm('Delete these patches [y/N]:'):
+        return
 
     for erratum in errata:
         self.client.errata.delete(self.session, erratum)
@@ -451,12 +443,8 @@
 
     print '\n'.join(sorted(errata))
 
-<<<<<<< HEAD
-    if not self.user_confirm('Publish these patches [y/N]:'): return
-=======
-    if not self.user_confirm('Publish these errata [y/N]:'):
-        return
->>>>>>> 4f1c3dcf
+    if not self.user_confirm('Publish these patches [y/N]:'):
+        return
 
     for erratum in errata:
         self.client.errata.publish(self.session, erratum, channels)
