<<<<<<< HEAD
- Python3 fixes for errata in spacecmd (bsc#1169664)
=======
- Added support for i18n of user-facing strings
- Python3 fix for sorted usage (bsc#1167907)

-------------------------------------------------------------------
Tue Sep 15 10:36:16 CEST 2020 - jgonzalez@suse.com

- version 4.1.7-1
>>>>>>> a9e66859
- Fix softwarechannel_listlatestpackages throwing error on
  empty channels (bsc#1175889)

-------------------------------------------------------------------
Wed Aug 12 10:50:31 CEST 2020 - jgonzalez@suse.com

- version 4.1.6-1
- Fix softwarechannel update for vendor channels (bsc#1172709)

-------------------------------------------------------------------
Thu Jul 23 13:24:34 CEST 2020 - jgonzalez@suse.com

- version 4.1.5-1
- fix escaping of package names (bsc#1171281)

-------------------------------------------------------------------
Wed Jun 10 12:14:16 CEST 2020 - jgonzalez@suse.com

- version 4.1.4-1
- only report real error, not result (bsc#1171687)
- use defined return values for spacecmd methods so scripts can
  check for failure (bsc#1171687)

-------------------------------------------------------------------
Mon Feb 17 12:39:00 CET 2020 - jgonzalez@suse.com

- version 4.1.3-1
- disable globbing for api subcommand to allow wildcards in filter
  settings (bsc#1163871)

-------------------------------------------------------------------
Thu Jan 30 14:47:39 CET 2020 - jgonzalez@suse.com

- version 4.1.2-1
- Bugfix: attempt to purge SSM when it is empty (bsc#1155372)

-------------------------------------------------------------------
Wed Nov 27 16:57:34 CET 2019 - jgonzalez@suse.com

- version 4.1.1-1
- Bump version to 4.1.0 (bsc#1154940)
- Prevent error when piping stdout in Python 2 (bsc#1153090)
- Java api expects content as encoded string instead of encoded bytes like before (bsc#1153277)
- Enable building and installing for Ubuntu 16.04 and Ubuntu 18.04
- Fix building and installing on CentOS8/RES8/RHEL8
- Check that a channel doesn't have clones before deleting it (bsc#1138454)
- Add unit test for schedule, errata, user, utils, misc, configchannel
  and kickstart modules
- Multiple minor bugfixes alongside the unit tests
- Fix missing runtime dependencies that made spacecmd return old versions of
  packages in some cases, even if newer ones were available (bsc#1148311)

-------------------------------------------------------------------
Wed Jul 31 17:30:30 CEST 2019 - jgonzalez@suse.com

- version 4.0.12-1
- Bugfix: referenced variable before assignment.
- Add unit test for report, package, org, repo and group
- Bugfix: 'dict' object has no attribute 'iteritems' (bsc#1135881)
- Add unit tests for custominfo, snippet, scap, ssm, cryptokey and distribution

-------------------------------------------------------------------
Wed May 15 15:05:51 CEST 2019 - jgonzalez@suse.com

- version 4.0.11-1
- SPEC cleanup

-------------------------------------------------------------------
Mon Apr 22 12:05:58 CEST 2019 - jgonzalez@suse.com

- version 4.0.10-1
- add unit tests for spacecmd.api, spacecmd.activationkey and spacecmd.filepreservation
- add unit tests for spacecmd.shell
- Save SSM list on system delete and update cache (bsc#1130077, bsc#1125744)
- add makefile and pylint configuration

-------------------------------------------------------------------
Mon Mar 25 16:40:32 CET 2019 - jgonzalez@suse.com

- version 4.0.9-1
- Add Pylint setup
- Replace iteritems with items for python2/3 compat (bsc#1129243)

-------------------------------------------------------------------
Mon Mar 04 09:53:28 CET 2019 - jgonzalez@suse.com

- version 4.0.8-1
- fix python 3 bytes issue when handling config channels

-------------------------------------------------------------------
Sat Mar 02 00:09:22 CET 2019 - jgonzalez@suse.com

- version 4.0.7-1
- Add '--force', '-f' option to regenerateYumCache (bsc#1127389)

-------------------------------------------------------------------
Wed Feb 27 12:59:05 CET 2019 - jgonzalez@suse.com

- version 4.0.6-1
- Prevent spacecmd crashing when piping the output in Python 3 (bsc#1125610)

-------------------------------------------------------------------
Thu Jan 31 16:34:26 CET 2019 - jgonzalez@suse.com

- version 4.0.5-1
- Fix compatibility with Python 3

-------------------------------------------------------------------
Wed Jan 16 12:16:54 CET 2019 - jgonzalez@suse.com

- version 4.0.4-1
- Fix importing state channels using configchannel_import
- Fix getting file info for latest revision (via configchannel_filedetails)

-------------------------------------------------------------------
Mon Dec 17 14:33:04 CET 2018 - jgonzalez@suse.com

- version 4.0.3-1
- Add function to merge errata and packages through spacecmd (bsc#987798)
- show group id on group_details (bsc#1111542)
- State channels handling: Existing commands configchannel_create and configchannel_import were updated
  while system_scheduleapplyconfigchannels and configchannel_updateinitsls were added.

-------------------------------------------------------------------
Fri Oct 26 10:03:04 CEST 2018 - jgonzalez@suse.com

- version 4.0.2-1
- add summary to softwarechannel.clone when calling older API versions
  (bsc#1109023)
- New function/Update old functions to handle state channels as well

-------------------------------------------------------------------
Fri Aug 10 15:10:30 CEST 2018 - jgonzalez@suse.com

- version 4.0.1-1
- Bump version to 4.0.0 (bsc#1104034)
- Fix copyright for the package specfile (bsc#1103696)
- Suggest not to use password option for spacecmd (bsc#1103090)

-------------------------------------------------------------------
Wed May 23 09:00:54 CEST 2018 - jgonzalez@suse.com

- version 2.8.25.4-1
- add option to set cleanup type for system_delete (bsc#1094190)

-------------------------------------------------------------------
Wed May 16 17:20:02 CEST 2018 - jgonzalez@suse.com

- version 2.8.25.3-1
- Sync with upstream (bsc#1083294)

-------------------------------------------------------------------
Mon Apr 23 08:55:55 CEST 2018 - jgonzalez@suse.com

- version 2.8.25.2-1
- Sync with upstream (bsc#1083294)
- 1539878 - add save_cache to do_ssm_intersect
- Fix softwarechannel_listsyncschedule

-------------------------------------------------------------------
Wed Apr 04 14:29:37 CEST 2018 - jgonzalez@suse.com

- version 2.8.21.2-1
- Disable pylint for python2 and RES < 8 (bsc#1088070)

-------------------------------------------------------------------
Mon Mar 26 08:42:35 CEST 2018 - jgonzalez@suse.com

- version 2.8.21.1-1
- Sync with upstream (bsc#1083294)
- Connect to API using FQDN instead of hostname to avoid SSL
  validation problems (bsc#1085667)

-------------------------------------------------------------------
Mon Mar 05 08:41:11 CET 2018 - jgonzalez@suse.com

- version 2.8.20.1-1
- 1536484 - Command spacecmd supports utf8 name of systems
- 1484056 - updatefile and addfile are basically same calls
- 1484056 - make configchannel_addfile fully non-interactive
- 1445725 - display all checksum types, not just MD5
- remove clean section from spec (bsc#1083294)
- Added function to update software channel. Moreover, some
  refactoring has been done(bsc#1076578)

-------------------------------------------------------------------
Fri Feb 23 12:14:59 CET 2018 - jgonzalez@suse.com

- version 2.8.17.2-1
- add more python3 compatibility changes

-------------------------------------------------------------------
Fri Feb 23 10:30:03 CET 2018 - jgonzalez@suse.com

- version 2.8.17.1-1
- Compatibility with Python 3
- Fix typo (bsc#1081151)
- Configure gpg_flag via spacecmd creating a channel (bsc#1080290)

-------------------------------------------------------------------
Mon Feb 05 12:44:39 CET 2018 - jgonzalez@suse.com

- version 2.8.15.3-1
- Allow scheduling the change of software channels as an action.
  The previous channels remain accessible to the registered system
  until the action is executed.
  to the registered system until the action is executed.

-------------------------------------------------------------------
Fri Feb 02 11:58:16 CET 2018 - jgonzalez@suse.com

- version 2.8.15.2-1
- support multiple FQDNs per system (bsc#1063419)

-------------------------------------------------------------------
Wed Jan 17 17:34:42 CET 2018 - jgonzalez@suse.com

- version 2.8.13.2-1
- Fix bsc number for change 'configchannel export binary flag to
  json'

-------------------------------------------------------------------
Wed Jan 17 11:14:54 CET 2018 - jgonzalez@suse.com

- version 2.8.13.1-1
- add --config option to spacecmd
- Added custom JSON encoder in order to parse date fields correctly (bsc#1070372)

-------------------------------------------------------------------
Fri Nov 10 16:28:48 CET 2017 - mc@suse.de

- version 2.8.10.1-1
- pylint - fix intendation

-------------------------------------------------------------------
Thu Oct 26 17:00:51 CEST 2017 - mc@suse.de

- version 2.8.9.1-1
- fix build with python 3
- show list of arches for channel
- allow softwarechannel_setsyncschedule to disable schedule
- add softwarechannel_setsyncschedule --latest
- in case of system named by id, let id take precedence
- Make spacecmd prompt for password when overriding config file user
- show less output of common packages in selected channels
- adding softwarechannel_listmanageablechannels

-------------------------------------------------------------------
Wed Aug 30 16:05:32 CEST 2017 - mc@suse.de

- version 2.7.8.7-1
- Switched logging from warning to debug

-------------------------------------------------------------------
Tue Aug 08 11:06:21 CEST 2017 - fkobzik@suse.de

- version 2.7.8.6-1
- configchannel export binary flag to json (bsc#1044719)

-------------------------------------------------------------------
Mon Jun 12 09:10:45 CEST 2017 - mc@suse.de

- version 2.7.8.5-1
- spacecmd report_outofdatesystems: avoid one XMLRPC call per system
  (bsc#1015882)

-------------------------------------------------------------------
Mon May 29 15:38:31 CEST 2017 - mc@suse.de

- version 2.7.8.4-1
- Remove debug logging from softwarechannel_sync function

-------------------------------------------------------------------
Tue May 23 07:59:56 CEST 2017 - mc@suse.de

- version 2.7.8.3-1
- Remove get_certificateexpiration support in spacecmd (bsc#1013876)

-------------------------------------------------------------------
Wed May 03 15:58:13 CEST 2017 - michele.bologna@suse.com

- version 2.7.8.2-1
- Adding softwarechannel_listmanageablechannels

-------------------------------------------------------------------
Mon Apr 03 14:55:20 CEST 2017 - mc@suse.de

- version 2.7.8.1-1
- fix syntax error

-------------------------------------------------------------------
Fri Mar 31 09:53:45 CEST 2017 - mc@suse.de

- version 2.7.7.1-1
- make sure to know if we get into default function and exit
  accordingly

-------------------------------------------------------------------
Tue Mar 07 15:13:15 CET 2017 - mc@suse.de

- version 2.7.6.1-1
- exit with 1 with incorrect command, wrong server, etc.
- Updated links to github in spec files
- print also systemdid with system name
- improve output on error for listrepo (bsc#1027426)
- print profile_name instead of string we're searching for
- Fix: reword spacecmd removal msg (bsc#1024406)
- Fix interactive mode
- Add a type parameter to repo_create

-------------------------------------------------------------------
Tue Feb 07 15:11:39 CET 2017 - michele.bologna@suse.com

- version 2.7.3.2-1
- Removed obsolete code (bsc#1013938)

-------------------------------------------------------------------
Wed Jan 11 15:44:53 CET 2017 - michele.bologna@suse.com

- version 2.7.3.1-1
- Version 2.7.3-1

-------------------------------------------------------------------
Mon Nov 07 11:30:38 CET 2016 - michele.bologna@suse.com

- version 2.5.5.3-1
- Make exception class more generic and code fixup (bsc#1003449)
- Handle exceptions raised by listChannels (bsc#1003449)
- Alert if a non-unique package ID is detected

-------------------------------------------------------------------
Tue May 24 14:46:06 CEST 2016 - kwalter@suse.com

- version 2.5.5.2-1
- make spacecmd createRepo compatible with SUSE Manager 2.1 API
  (bsc#977264)

-------------------------------------------------------------------
Wed Feb 10 08:40:17 CET 2016 - mc@suse.de

- version 2.5.5.1-1
- mimetype detection to set the binary flag requires 'file' tool
- Text description missing for remote command by Spacecmd

-------------------------------------------------------------------
Tue Jan 26 14:02:05 CET 2016 - mc@suse.de

- version 2.5.2.1-1
- spacecmd: repo_details show 'None' if repository doesn't have SSL
  Certtificate
- spacecmd: Added functions to add/edit SSL certificates for
  repositories

-------------------------------------------------------------------
Tue Jan 05 15:54:16 CET 2016 - mc@suse.de

- version 2.5.1.2-1
- build spacecmd noarch only on new systems

-------------------------------------------------------------------
Mon Nov 30 11:02:34 CET 2015 - mc@suse.de

- version 2.5.1.1-1
- mimetype detection to set the binary flag requires 'file' tool
- fix export/cloning: always base64
- Always base64 encode to avoid trim() bugs in the XML-RPC library.

-------------------------------------------------------------------
Thu Nov 19 14:07:08 UTC 2015 - dmacvicar@suse.de

- set binary mode on uploaded files based on content
  (bsc#948245)

-------------------------------------------------------------------
Wed Oct 07 14:26:44 CEST 2015 - mc@suse.de

- version 2.5.0.1-1
- drop monitoring
- replace upstream subscription counting with new subscription
  matching (FATE#311619)

-------------------------------------------------------------------
Wed Sep 23 15:05:03 CEST 2015 - mc@suse.de

- version 2.1.25.10-1
- Revert "1207606 - do not return one package multiple times" (bsc#945380)
- check for existence of device description in spacecmd system_listhardware
  (bsc#932288)

-------------------------------------------------------------------
Mon Jun 22 15:57:11 CEST 2015 - jrenner@suse.de

- version 2.1.25.9-1
- do not escape spacecmd command arguments
- do not return one package multiple times
- add system_setcontactmethod (FATE#314858)
- add activationkey_setcontactmethod (FATE#314858)
- show contact method with activationkey_details and system_details
- clone config files without loosing trailing new lines (bsc#926318)

-------------------------------------------------------------------
Tue Mar 31 14:38:08 CEST 2015 - mc@suse.de

- version 2.1.25.8-1
- sanitize data from export

-------------------------------------------------------------------
Thu Jan 29 15:51:44 CET 2015 - mc@suse.de

- version 2.1.25.7-1
- fix configchannel export - do not create 'contents' key for directories
  (bsc#908849)
- fix patch summary printing
- code cleanup
- add new function kickstart_getsoftwaredetails
- Added feature to get installed packageversion of a system or systems managed
  by ssm to spacecmd

-------------------------------------------------------------------
Thu Dec 04 13:27:13 CET 2014 - mc@suse.de

- version 2.1.25.6-1
- call listAutoinstallableChannels() for listing distributions
  (bsc#887879)
- Fix spacecmd schedule listing (bsc#902494)
- Teach spacecmd report_errata to process all-errata in the absence
  of further args

-------------------------------------------------------------------
Tue Dec  2 15:13:52 CET 2014 - mc@suse.de

- fix call of setCustomOptions() during kickstart_importjson
  (bsc#879904)

-------------------------------------------------------------------
Fri Nov 07 13:10:33 CET 2014 - mc@suse.de

- version 2.1.25.5-1
- spacecmd: fix listupgrades [bnc#892707]

-------------------------------------------------------------------
Fri Aug 01 10:14:56 CEST 2014 - mc@suse.de

- version 2.1.25.4-1
- make print_result a static method of SpacewalkShell (bnc#889605)

-------------------------------------------------------------------
Tue Jun 17 10:29:00 CEST 2014 - jrenner@suse.de

- version 2.1.25.3-1
- Added option to force deployment of a config channel to all subscribed systems
- Added last boot message in system_details command
- Updated kickstart_import documentation
- Added kickstart_import_raw command

-------------------------------------------------------------------
Tue May 06 15:14:55 CEST 2014 - mc@suse.de

- version 2.1.25.2-1
- set output encoding when stdout is not a tty

-------------------------------------------------------------------
Thu Feb 27 15:35:56 CET 2014 - fcastelli@suse.com

- version 2.1.25.1-1
- make file_needs_b64_enc work for both str and unicode inputs

-------------------------------------------------------------------
Thu Feb 13 15:34:44 CET 2014 - mc@suse.de

- version 2.1.24.1-1
- Updating the copyright years info

-------------------------------------------------------------------
Mon Jan 13 09:42:30 CET 2014 - mc@suse.de

- version 2.1.22.1-1
- fix spacecmd, so it does not expect package id within the
  system.listPackages API call
- fix binary file detection
- added function package_listdependencies

-------------------------------------------------------------------
Wed Dec 18 13:51:21 CET 2013 - mc@suse.de

- version 2.1.20.1-1
- don't attempt to write out 'None'
- fix system listing when identified by system id

-------------------------------------------------------------------
Mon Dec 09 16:42:53 CET 2013 - mc@suse.de

- version 2.1.18.1-1
- switch to 2.1

-------------------------------------------------------------------
Wed Aug 21 15:54:06 CEST 2013 - mc@suse.de

- version 1.7.7.11-1
- fixing spacecmd ssm 'list' has no attribute 'keys' error

-------------------------------------------------------------------
Wed Jun 12 13:37:52 CEST 2013 - mc@suse.de

- version 1.7.7.10-1
- spacecmd errors out when trying to add script to kickstart
- Make spacecmd able to specify config channel label

-------------------------------------------------------------------
Thu Apr 04 15:29:13 CEST 2013 - mc@suse.de

- version 1.7.7.9-1
- fix directory export in configchannel_export
- use 755 as default permissions for directories in
  configfile_getinfo
- fix directory creation in configchannel_addfile
- print the list of systems in system_runscript
- print the list of systems in system_reboot
- return a unique set from expand_systems
- print a clearer error message when duplicate system names are found
- standardize the behavior for when a system ID is not returned
- add a delay before regenerating the system cache after a delete
- handle binary files correctly in configfile_getinfo
- print the name in the confirmation message of snippet_create
- don't reuse variable names in parse_arguments
- print the function's help message when -h in the argument list
- print file path in package_details
- fixing broken export of configchannels with symlinks

-------------------------------------------------------------------
Fri Sep 28 16:15:30 CEST 2012 - mc@suse.de

- version 1.7.7.8-1
- prevent outputting escape sequences to non-terminals
- Fixed small typo in spacecmd/src/lib/kickstart.py
- do not quote argument of the help command (bnc#776615)

-------------------------------------------------------------------
Mon Jul 16 15:27:39 CEST 2012 - ug@suse.de

- version 1.7.7.7-1
- Fix kickstart_export with old API versions

-------------------------------------------------------------------
Fri Jul  6 09:46:42 CEST 2012 - ug@suse.de

- command line parameter for "distribution path" was
  documented wrong in help text
  (bnc#769106)

-------------------------------------------------------------------
Thu Jul  5 11:34:41 CEST 2012 - ug@suse.de

- "suse" was missing in the helptext of the CLI for
  distributions (bnc#769108)

-------------------------------------------------------------------
Mon Jun 25 10:23:03 CEST 2012 - mc@suse.de

- version 1.7.7.6-1
- enhancement add configchannel_sync
- enhancement add softwarechannel_sync

-------------------------------------------------------------------
Thu Jun 21 11:19:29 CEST 2012 - jrenner@suse.de

- version 1.7.7.5-1
- fixing chroot option for addscript

-------------------------------------------------------------------
Thu May 31 10:53:52 CEST 2012 - mc@suse.de

- version 1.7.7.4-1
- kickstart_getcontents fix character encoding error
- activationkey_import don't add empty package/group lists
- fix activationkey_import when no base-channel specified
- Fix reference to non-existent variable
- improve configchannel_export operation on old API versions
- *diff functions allow python 2.4 compatibility
- changed get_string_diff_dicts to better fitting replacement method
- remove reference to stage function
- add do_SPACEWALKCOMPONENT_diff functions
- system_comparewithchannel filter system packagelist
- argument validation needed for configchannel_addfile
- configchannel_addfile don't display b64 file contents

-------------------------------------------------------------------
Fri Apr 27 16:11:14 CEST 2012 - mc@suse.de

- version 1.7.7.3-1
- enhancement add system_addconfigfile
- Fix usage for configchannel_addfile
- enhancement Add system_listconfigfiles
- add option to allow templating for spacecmd kickstarting

-------------------------------------------------------------------
Fri Mar 30 15:00:21 CEST 2012 - mc@suse.de

- version 1.7.7.2-1
- softwarechannel_clone avoid ISE on duplicate name
- softwarechannel_adderrata mergeErrata should be
  cloneErrataAsOriginal
- Add globbing support to distribution_details
- Add globbing support to distribution_delete
- Cleanup some typos in comments
- custominfo_details add support for globbing key names
- custominfo_deletekey add support for globbing key names
- Add cryptokey_details globbing support
- cryptokey_delete add support for globbing
- Workaround missing date key in recent spacewalk listErrata
- Add validation to softwarechannel_adderrata channel args
- softwarechannel_adderrata add --skip mode
- Add --quick mode to softwarechannel_adderrata
- Allow config-channel export of b64 encoded files
- Update the spacecmd copyright years

-------------------------------------------------------------------
Wed Mar 21 17:47:00 CET 2012 - mc@suse.de

- version 1.7.7.1-1
- Bumping package version

-------------------------------------------------------------------
Fri Feb 11 16:24:52 CET 2011 - mantel@suse.de

- debranding

-------------------------------------------------------------------
Sun Jan 30 15:31:06 CET 2011 - mc@suse.de

- backport upstrem fixes

-------------------------------------------------------------------
Wed Sep 15 08:32:37 CEST 2010 - mantel@suse.de

- Initial release of spacecmd

-------------------------------------------------------------------<|MERGE_RESOLUTION|>--- conflicted
+++ resolved
@@ -1,6 +1,4 @@
-<<<<<<< HEAD
 - Python3 fixes for errata in spacecmd (bsc#1169664)
-=======
 - Added support for i18n of user-facing strings
 - Python3 fix for sorted usage (bsc#1167907)
 
@@ -8,7 +6,6 @@
 Tue Sep 15 10:36:16 CEST 2020 - jgonzalez@suse.com
 
 - version 4.1.7-1
->>>>>>> a9e66859
 - Fix softwarechannel_listlatestpackages throwing error on
   empty channels (bsc#1175889)
 
