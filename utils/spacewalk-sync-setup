--- conflicted
+++ resolved
@@ -31,17 +31,11 @@
 from os.path import expanduser
 import getpass
 
-<<<<<<< HEAD
 CONF_DIR = os.path.expanduser('~/.spacewalk-sync-setup')
 USER_CONF_FILE = os.path.join(CONF_DIR, 'config')
 DEFAULT_MASTER_SETUP_FILENAME = os.path.join(CONF_DIR, 'master.txt')
 DEFAULT_SLAVE_SETUP_FILENAME = os.path.join(CONF_DIR, 'slave.txt')
-=======
-home = expanduser("~")
-DEFAULT_MASTER_SETUP_FILENAME = home + '/.spacewalk-sync-setup/master.txt'
-DEFAULT_SLAVE_SETUP_FILENAME = home + '/.spacewalk-sync-setup/slave.txt'
 UNKNOWN_FQDN = 'UNKNOWN-FQDN'
->>>>>>> 6bde52fb
 
 DEFAULT_CONFIG = """
 # Default defines the slave and/or master we should connect to by default
@@ -295,7 +289,6 @@
 
     if not 'fqdn' in info or not info['fqdn'] or info['fqdn'] == UNKNOWN_FQDN:
         fail("Can't connect, I don't know what machine you want to go to!")
-<<<<<<< HEAD
     elif "." not in info['fqdn']:
         fail("Machine domain name is not fully qualified!")
     elif not info.get('login'):
@@ -303,19 +296,8 @@
         if not 'login' in info:
             fail("Can't connect, I don't have a login to use!")
     
-    if not info.get('login'):
+    if not 'password' in info or not info['password']:
         info['password'] = ask("Password for " + info['login'] + " on machine " + info['fqdn'], password=True)
-=======
-
-    if not 'login' in info or not info['login']:
-        info['login'] = ask("Satellite-Admin login for " + info['fqdn'])
-        if not 'login' in info:
-            fail("Can't connect, I don't have a login to use!")
-
-    if not 'password' in info or not info['password']:
-        info['password'] = ask("Password for " + info['login'] + " on machine " + info['fqdn'])
-        # I would love to check for empty-pwd here - but some people use empty passwords :(
->>>>>>> 6bde52fb
 
     return info
 
@@ -324,14 +306,8 @@
     logging.debug("Connect-to info = %s" % info)
     logging.info("Connecting to " + info['login'] + "@" + str(info['fqdn']))
     info = validateConnectInfo(info)
-<<<<<<< HEAD
-    logging.info("Connecting to " + info['login'] + "@" + info['fqdn'])
-    url = "https://%(fqdn)s/rpc/api" % {"fqdn": info['fqdn']}
-    client = xmlrpclib.Server(url, verbose=0)
-=======
     url = "http://%(fqdn)s/rpc/api" % {"fqdn": info['fqdn']}
     client = xmlrpclib.Server(url, verbose=1)
->>>>>>> 6bde52fb
     key = client.auth.login(info['login'], info['password'])
     return {"client": client, "key": key}
 
