--- conflicted
+++ resolved
@@ -517,15 +517,11 @@
         
         for err in available_errata:
             if err['issue_date'].date() <= self.to_date.date():
-<<<<<<< HEAD
-                to_clone.append(err)
-=======
                 if self.security_only:
                     if err['advisory_type'] == 'Security Advisory':
                         to_clone.append(err)
                 else:
                     to_clone.append(err)
->>>>>>> 4869bc83
         
         return (to_clone, available_errata)   
         
