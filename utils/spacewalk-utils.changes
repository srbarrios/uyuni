<<<<<<< HEAD
- Add openEuler 22.03 repositories
- Add openSUSE Leap Micro 5.3 and openSUSE MicroOS repositories 
- Add SLES 15 SP5 client tools repositories to spacewalk-common-channels
=======
-------------------------------------------------------------------
Tue Feb 28 11:54:37 CET 2023 - jgonzalez@suse.com

- version 4.4.6-1
  * Use json instead of simplejson for spacewalk-clone-by-date 

-------------------------------------------------------------------
Tue Feb 21 12:31:34 CET 2023 - jgonzalez@suse.com

- version 4.4.5-1
  * Add openSUSE Leap Micro 5.3 and openSUSE MicroOS repositories 
  * Add SLES 15 SP5 client tools repositories to spacewalk-common-channels
  * Add openSUSE Leap 15.5 repositories to spacewalk-common-channels
>>>>>>> 64799653

-------------------------------------------------------------------
Mon Jan 23 08:24:57 CET 2023 - jgonzalez@suse.com

- version 4.4.4-1
  * Add Uyuni SLE-Micro Client Tools repositories
  * fix Oracle Linux 9 repository definition

-------------------------------------------------------------------
Wed Dec 14 14:08:09 CET 2022 - jgonzalez@suse.com

- version 4.4.3-1
  * remove jabberd and osa-dispatcher
  * spacewalk-hostname-rename changes also report db host (bsc#1200801)

-------------------------------------------------------------------
Fri Nov 18 15:02:27 CET 2022 - jgonzalez@suse.com

- version 4.4.2-1
  * Add EL9 Client Tools for SUSE Liberty Linux

-------------------------------------------------------------------
Wed Sep 28 10:46:25 CEST 2022 - jgonzalez@suse.com

- version 4.4.1-1
  * Make spacewalk-hostname-rename working with settings.yaml
    cobbler config file (bsc#1203564)
  * Add Rocky Linux 9 to spacewalk-common-channels
  * spacewalk-common-channels now syncs the channels automatically
    on creation, if the new configuration property named
    'unify_custom_channel_management' is enabled

-------------------------------------------------------------------
Wed Jul 27 14:09:58 CEST 2022 - jgonzalez@suse.com

- version 4.3.13-1
  * change gpg key urls to file urls where possible
  * spacewalk-hostname-rename now correctly replaces the hostname for
    the mgr-sync configuration file (bsc#1198356)
  * spacewalk-hostname-rename now utilizes the "--apache2-conf-dir"
    flag for spacewalk-setup-cobbler
  * Add repositories for Ubuntu 22.04 LTS
  * Add AlmaLinux 9 and Oracle Linux 9 to spacewalk-common-channels
  * Add missing SLES 15 SP4 client tools repositories to
    spacewalk-common-channels.ini

-------------------------------------------------------------------
Tue Jun 21 18:31:46 CEST 2022 - jgonzalez@suse.com

- version 4.3.12-1
  * add deprecation warning for spacewalk-clone-by-date
  * Add EPEL8 for Almalinux 8 and Rocky 8 in spacewalk-common-channels.ini

-------------------------------------------------------------------
Fri May 20 00:12:42 CEST 2022 - jgonzalez@suse.com

- version 4.3.11-1
  * openSUSE Leap 15.4 repositories

-------------------------------------------------------------------
Wed May 04 15:23:36 CEST 2022 - jgonzalez@suse.com

- version 4.3.10-1
  * use mgr-ssl-cert-setup tool in spacewalk-hostname-rename to
    deploy certificates on the server

-------------------------------------------------------------------
Sat Apr 23 00:33:09 CEST 2022 - jgonzalez@suse.com

- version 4.3.9-1
  * Fix the channel name for the Debian11 Client Tools

-------------------------------------------------------------------
Tue Apr 19 12:42:43 CEST 2022 - jgonzalez@suse.com

- version 4.3.8-1
  * Use the official URL for Debian11 security updates

-------------------------------------------------------------------
Fri Mar 11 15:22:33 CET 2022 - jgonzalez@suse.com

- version 4.3.7-1
  * Fix changelog format

-------------------------------------------------------------------
Fri Mar 11 14:54:06 CET 2022 - jgonzalez@suse.com

- version 4.3.6-1
  * Removed pylint according to Fedora packaging guidelines.

-------------------------------------------------------------------
Tue Jan 18 14:01:26 CET 2022 - jgonzalez@suse.com

- version 4.3.5-1
  * require python macros for building
  * Add Debian 11 repositories

-------------------------------------------------------------------
Fri Dec 03 12:29:48 CET 2021 - jgonzalez@suse.com

- version 4.3.4-1
  * Use Almalinux Mirror List
  * Use EL8 Client Tools for EL8 clones, as CentOS8 will be end of
    life by the end of the year

-------------------------------------------------------------------
Tue Nov 16 10:07:42 CET 2021 - jgonzalez@suse.com

- version 4.3.3-1
  * Enable aarch64 for AlmaLinux 8

-------------------------------------------------------------------
Fri Sep 17 12:12:12 CEST 2021 - jgonzalez@suse.com

- version 4.3.2-1
  * When renaming: don't regenerate CA, allow using third-party
    certificate and trigger pillar refresh (bsc#1190123)

-------------------------------------------------------------------
Mon Aug 09 11:07:38 CEST 2021 - jgonzalez@suse.com

- version 4.3.1-1
- Enable Uyuni Server and Proxy Stable for openSUSE Leap 15.3
- Add Rocky Linux 8 repositories
- Fix a typo at the AlmaLinux 8 Uyuni client tools for devel
- Fix the GPG key fingerprint for Springdale Linux 8
- Updated cloneByDate.py formatting to allow pylint pass.

-------------------------------------------------------------------
Fri Jun 18 15:18:20 CEST 2021 - jgonzalez@suse.com

- version 4.2.11-1
- Use the right URLs for the AlmaLinux 8 Uyuni client tools
- Add SLE Updates and Backport Updates repositories for openSUSE
  Leap 15.3

-------------------------------------------------------------------
Fri Jun 04 12:43:25 CEST 2021 - jgonzalez@suse.com

- version 4.2.10-1
- Update devel common channels definitions to openSUSE Leap 15.3

-------------------------------------------------------------------
Mon May 24 12:38:52 CEST 2021 - jgonzalez@suse.com

- version 4.2.9-1
- spacewalk-hostname-rename: change hostname in /root/.mgr-sync (bsc#1183994)
- adapt hostname rename check to allow also short hostname in various
  hostname files on the filesystem (bsc#1176512)

-------------------------------------------------------------------
Wed May 05 16:39:14 CEST 2021 - jgonzalez@suse.com

- version 4.2.8-1
- Align the modules.yaml of target channel after cloning errata (bsc#1182810)
- Add client tools for SLES12SP5 and SLES4SAP 12SP4/12SP5/15SP2/15SP3
- Fix the URLs for SLE15 Stable client tools
- Add openSUSE Tumbleweed/microOS

-------------------------------------------------------------------
Mon Apr 19 16:54:14 CEST 2021 - jgonzalez@suse.com

- version 4.2.7-1
- Add SLE15SP3

-------------------------------------------------------------------
Mon Apr 19 11:37:47 CEST 2021 - jgonzalez@suse.com

- version 4.2.6-1
- Bugfix for ubuntu-18.04 repo urls: multiverse, restricted and backports

-------------------------------------------------------------------
Fri Apr 16 13:24:29 CEST 2021 - jgonzalez@suse.com

- version 4.2.5-1
- Add openSUSE Leap 15.3
- Add aarch64 for CentOS7/8 and Oracle7/8
- Add AlmaLinux 8 repositories
- Add Amazon Linux 2 repositories
- Add Alibaba Cloud Linux 2 repositories
- Add current UEK repos to Oracle Linux
- Add multiverse, restricted and backports to Ubuntu 16.04, 18.04 and 20.04
- Add the Universe Security repositories for Ubuntu
- Complete the fix arch handling in spacewalk-common-channels

-------------------------------------------------------------------
Wed Jan 27 13:06:52 CET 2021 - jgonzalez@suse.com

- version 4.2.4-1
- Fix arch handling in spacewalk-common-channels
- Fix modular data handling for cloned channels (bsc#1177508)
- spacewalk-common-channels: Update CentOS6 URLs to use vault.centos.org
- spacewalk-common-channels: re-use repositories when different channels
  use the same one

-------------------------------------------------------------------
Thu Dec 03 13:54:48 CET 2020 - jgonzalez@suse.com

- version 4.2.3-1
- Fixed Python files to pass pylint.
- Modified SPEC to work with RHEL8.
- Remove Debian 9 and 10 channels for SUSE Manager, now provided by SCC data

-------------------------------------------------------------------
Wed Nov 25 12:25:22 CET 2020 - jgonzalez@suse.com

- version 4.2.2-1
- Enable ppc64le for CentOS7 and CentOS8

-------------------------------------------------------------------
Fri Sep 18 12:17:53 CEST 2020 - jgonzalez@suse.com

- version 4.2.1-1
- Avoid exceptions on the logs when looking for channels that do
  not exist (bsc#1175529)
- Update package version to 4.2.0

-------------------------------------------------------------------
Thu Jul 23 13:32:55 CEST 2020 - jgonzalez@suse.com

- version 4.1.11-1
- Channels for Uyuni Proxy and Server for openSUSE Leap 15.2
- Add aarch64 for openSUSE Leap 15.1 and 15.2

-------------------------------------------------------------------
Wed Jun 10 12:21:25 CEST 2020 - jgonzalez@suse.com

- version 4.1.10-1
- Add channels for openSUSE Leap 15.1 and Uyuni Client Tools, and
  Uyuni Client Tools for SLE15SP2
- Use HTTPS for Oracle repositories

-------------------------------------------------------------------
Wed May 20 10:56:39 CEST 2020 - jgonzalez@suse.com

- version 4.1.9-1
- Create separate channels for Oracle Client Tools (use CentOS URLs)
- Add repositories for Ubuntu 20.04 LTS

-------------------------------------------------------------------
Mon Apr 13 09:34:52 CEST 2020 - jgonzalez@suse.com

- version 4.1.8-1
- Add Astra Linux CE "Orel" repositories
- check for delimiter as well when detecting current phase (bsc#1164771)

-------------------------------------------------------------------
Thu Mar 19 12:16:45 CET 2020 - jgonzalez@suse.com

- version 4.1.7-1
- fix spacewalk-common-channel when base channel exists
- Add Springdale Linux 6, 7 and 8 repositories

-------------------------------------------------------------------
Wed Mar 11 10:57:45 CET 2020 - jgonzalez@suse.com

- version 4.1.6-1
- Split spacewalk-utils into two packages:
  * spacewalk-utils with tools supported on SUSE Manager
  * spacewalk-utils-extras with tools unsupported on SUSE Manager
 
-------------------------------------------------------------------
Mon Feb 17 12:52:28 CET 2020 - jgonzalez@suse.com

- version 4.1.5-1
- Add Oracle Enterprise Linux 8 repositories

-------------------------------------------------------------------
Thu Jan 30 17:17:13 CET 2020 - jgonzalez@suse.com

- version 4.1.4-1
- Use new URLs for Uyuni Server and Proxy Stable, and unify channel
  names for Devel

-------------------------------------------------------------------
Thu Jan 30 14:49:16 CET 2020 - jgonzalez@suse.com

- version 4.1.3-1
- Add FQDN resolver for spacewalk-manage-channel-lifecycle (bsc#1153578)
- Fix typo in CentOS 7 Software Collection

-------------------------------------------------------------------
Wed Jan 22 12:14:49 CET 2020 - jgonzalez@suse.com

- version 4.1.2-1
- Add universe updates to Ubuntu common channels
- Rename ubuntu-XXXX-amd64-main-universe to ubuntu-XXXX-amd64-universe and
  ubuntu-XXXX-amd64-main-universe-uyuni to ubuntu-XXXX-amd64-universe-uyuni
  in common channels
- Enable CentOS8 at spacewalk-common-channels (bsc#1159206)

-------------------------------------------------------------------
Wed Nov 27 17:04:04 CET 2019 - jgonzalez@suse.com

- version 4.1.1-1
- Add FQDN resolver for spacewalk-manage-channel-lifecycle (bsc#1153578)
- build as python3 only package
- require uyuni-common-libs
- add Fedora 30 to spacewalk-common-channels
- remove EOL products Fedora 27 and 28 from spacewalk-common-channels
- add command line argument --ssl-city=<SSL_CITY> to spacewalk-hostname-rename
- Update URLs for Uyuni Master Server and Proxy
- Bump version to 4.1.0 (bsc#1154940)
- fix hostname-rename script for cobbler files
- Set openSUSE Leap 15.1 as new Base OS for Uyuni Server and Proxy
- Remove EOL openSUSE Leap 42.3 from spacewalk-common-channels
- Require uyuni-base-common for /etc/rhn
- add spacewalk-watch-channel-sync.sh to spacewalk-utils

-------------------------------------------------------------------
Thu Aug 01 19:00:44 CEST 2019 - jgonzalez@suse.com

- version 4.0.12-1
- common-channels: Duplicate Ubuntu channels for Uyuni

-------------------------------------------------------------------
Wed Jul 31 17:37:23 CEST 2019 - jgonzalez@suse.com

- version 4.0.11-1
- common-channels: Fix repo type assignment for type YUM (bsc#1151683)
- Use the same client tools for openSUSE Leap 15.0 for all openSUSE Leap
  15.X releases.
- Fixes SSL hostname matching (bsc#1141663)
- hostname-rename: change hostname in cobbler db and autoinst data
- Adds support for Ubuntu and Debian channels to spacewalk-common-channels.

-------------------------------------------------------------------
Wed May 15 15:20:26 CEST 2019 - jgonzalez@suse.com

- version 4.0.10-1
- SPEC cleanup
- Add support for openSUSE Leap 15.1
- Fixes numerous Python3 errors in spacewalk-manage-channel-lifecycle
- Fixes an attempt to write in binary mode a string type (bsc#1132361)
- Adds some integration and unit tests

-------------------------------------------------------------------
Mon Apr 22 12:17:00 CEST 2019 - jgonzalez@suse.com

- version 4.0.9-1
- Fix spacewalk-common-channels interpolation error (bsc#1131988)
- add makefile and pylint configuration

-------------------------------------------------------------------
Fri Mar 29 10:33:32 CET 2019 - jgonzalez@suse.com

- version 4.0.8-1
- Add support on depsolver to use a custom input file and produce YAML output.
- Fix depsolver to use libsolv instead of yum library.
- Fix spacewalk-clone-by-date to not depend on yum.
- Fix issues in spacewalk scripts after migration to Python 3.

-------------------------------------------------------------------
Mon Mar 25 16:48:23 CET 2019 - jgonzalez@suse.com

- version 4.0.7-1
- Sync with Spacewalk
- fix taskotop crash caused by integer argument expected

-------------------------------------------------------------------
Wed Feb 27 13:04:42 CET 2019 - jgonzalez@suse.com

- version 4.0.6-1
- Fix package installation on python3 based operating systems
- Sync with Spacewalk
- Fix typo in spacewalk-manage-channel-lifecycle

-------------------------------------------------------------------
Thu Jan 17 14:45:24 CET 2019 - jgonzalez@suse.com

- version 4.0.5-1
- Make spacewalk-utils python3 compatible

-------------------------------------------------------------------
Wed Jan 16 12:25:40 CET 2019 - jgonzalez@suse.com

- version 4.0.4-1
- Create directory with correct ownership to prevent file conflicts

-------------------------------------------------------------------
Mon Dec 17 14:42:10 CET 2018 - jgonzalez@suse.com

- version 4.0.3-1
- Exit with an error if spacewalk-common-channels does not match
  any channel
- Add Uyuni Client Tools for CentOS, openSUSE and SLES
- Removed channels for distributions EoL
- Removed Spacewalk Server channels
- Removed Spacewalk Client Tools channels for CentOS and openSUSE
- Fix typo at --phases option help

-------------------------------------------------------------------
Fri Oct 26 10:46:14 CEST 2018 - jgonzalez@suse.com

- version 4.0.2-1
- remove spacewalk-archive-audits

-------------------------------------------------------------------
Fri Aug 10 15:34:58 CEST 2018 - jgonzalez@suse.com

- version 4.0.1-1
- Bump version to 4.0.0 (bsc#1104034)
- Fix copyright for the package specfile (bsc#1103696)

-------------------------------------------------------------------
Tue Jun 05 10:12:23 CEST 2018 - jgonzalez@suse.com

- version 2.8.18.2-1
- remove unmaintained openSUSE Leap versions from common channels
- add openSUSE Leap 15.0 to common channels
- Add an ability to specify admin credentials in settings.conf (bsc#1085484)

-------------------------------------------------------------------
Mon May 07 15:25:51 CEST 2018 - jgonzalez@suse.com

- version 2.8.18.1-1
- clone-by-date removes packages only if the list is not empty (bsc#1089396)

-------------------------------------------------------------------
Mon Apr 23 09:19:20 CEST 2018 - jgonzalez@suse.com

- version 2.8.17.1-1
- Sync with upstream (bsc#1083294)
- Update gpgs in database
- Update common channels with latest releases

-------------------------------------------------------------------
Mon Mar 26 09:09:33 CEST 2018 - jgonzalez@suse.com

- version 2.8.14.1-1
- Sync with upstream (bsc#1083294)
- 1537766 - make sure to send output to log and stdout
- 1537766 - reject negative numbers for batch/interval/age

-------------------------------------------------------------------
Mon Mar 05 09:00:29 CET 2018 - jgonzalez@suse.com

- version 2.8.13.2-1
- remove empty clean section from spec (bsc#1083294)

-------------------------------------------------------------------
Wed Feb 28 10:05:43 CET 2018 - jgonzalez@suse.com

- version 2.8.13.1-1
- 1537766 - Fix broken DELETE in postgresql

-------------------------------------------------------------------
Fri Feb 02 13:10:37 CET 2018 - jgonzalez@suse.com

- version 2.8.9.2-1
- 1537766 - Add spacewalk-manage-snapshots, to give sw-admin a snapshot-mgt
  tool

-------------------------------------------------------------------
Wed Jan 17 13:02:31 CET 2018 - jgonzalez@suse.com

- version 2.8.8.1-1
- add nightly-server repository for Fedora 27
- add nightly-client repository for Fedora 27
- add Fedora 27 repositories
1bedaa21757e199b0a88bb1562506040ca33fd8a remove Fedora 24 as it is EOL now
- Remove restrictions imposed on regex used in 'removelist' parameter passed
  to spacewalk-clone-by-date that allowed only exact match
  (bsc#1075254)

-------------------------------------------------------------------
Tue Aug 08 11:32:45 CEST 2017 - fkobzik@suse.de

- version 2.7.10.5-1
- Don't show password on input in spacewalk-manage-channel-lifecycle
  (bsc#1043795)

-------------------------------------------------------------------
Mon Jun 12 09:03:22 CEST 2017 - mc@suse.de

- version 2.7.10.4-1
- add opensuse_leap42_3 and remove opensuse13_2 (bsc#1043778)

-------------------------------------------------------------------
Mon May 29 15:33:16 CEST 2017 - mc@suse.de

- version 2.7.10.3-1
- minor tweak to archive-audits manpage
- taskotop retrieve list of each task by end date, not start date

-------------------------------------------------------------------
Wed May 03 16:09:12 CEST 2017 - michele.bologna@suse.com

- version 2.7.10.2-1
- update CentOS7 addon repos
- removed definitions of EOLed products
- add new channels Fedora 25 and Spacewalk 2.6

-------------------------------------------------------------------
Mon Apr 03 14:45:30 CEST 2017 - mc@suse.de

- version 2.7.10.1-1
- add UTF-8 encoding before output on stdout
- Update taskotop man page
- Add command line argument to optionally specify the number of times
  taskotop should iterate before exiting.
- Modify output columns to include task run end time and optional
  task run start time.  Drop the status column because its redundant.
- Add new 'each task' display mode

-------------------------------------------------------------------
Fri Mar 31 09:39:51 CEST 2017 - mc@suse.de

- version 2.7.8.1-1
- docbook manpage for delete-old-systems-interactive
- rewrite delete-old-systems-interactive into python
- add taskomaticd process info in optional header to taskotop
- remove system currency generation script
- taskotop enhancements

-------------------------------------------------------------------
Tue Mar 07 14:42:32 CET 2017 - mc@suse.de

- version 2.7.6.1-1
- Updated links to github in spec files
- add exception processing in taskotop
- tweaked manpage a bit
- add additional info about taskotop
- add Fedora 25 repositories

-------------------------------------------------------------------
Tue Feb 07 15:10:11 CET 2017 - michele.bologna@suse.com

- version 2.7.1.1-1
- Use spacewalk 2.6 for openSUSE Leap 42.2
- Add channels for openSUSE Leap 42.2

-------------------------------------------------------------------
Wed Jan 11 16:40:21 CET 2017 - michele.bologna@suse.com

- version 2.7.0.1-1
- Bumping package versions for 2.7.

-------------------------------------------------------------------
Fri Dec 16 13:55:48 CET 2016 - michele.bologna@suse.com

- version 2.5.6.5-1
- use spacewalk 2.6 for openSUSE Leap 42.2
- add channels for openSUSE Leap 42.2

-------------------------------------------------------------------
Tue May 24 15:29:34 CEST 2016 - kwalter@suse.com

- version 2.5.6.4-1
- taskotop: a utility to monitor what Taskomatic is doing

-------------------------------------------------------------------
Wed Apr 06 08:48:55 CEST 2016 - mc@suse.de

- version 2.5.6.3-1
- spacewalk-clone-by-date - package names may contain special regexp
  chars now

-------------------------------------------------------------------
Mon Mar 21 16:25:39 CET 2016 - mc@suse.de

- version 2.5.6.2-1
- fix file permissions (bsc#970550)

-------------------------------------------------------------------
Tue Jan 26 14:03:16 CET 2016 - mc@suse.de

- version 2.5.6.1-1
- Extended allowed delimiters to include '.'
- Added UEK4 channels for Oracle Linux 6 and 7.
- add openSUSE Leap 42.1 (bsc#961353)
- remove outdated openSUSE distribution 13.1

-------------------------------------------------------------------
Sat Jan 16 11:19:15 CET 2016 - mc@suse.de

- version 2.5.4.1-1
- fixing typo in 'archs'

-------------------------------------------------------------------
Tue Jan 05 15:54:59 CET 2016 - mc@suse.de

- version 2.5.3.2-1
- Add delimiter option for spacewalk-manage-channel-lifecycle

-------------------------------------------------------------------
Wed Dec 16 11:16:50 CET 2015 - mc@suse.de

- version 2.5.3.1-1
- Updated Oracle yum repo URLs and added new repositories for OL6 and OL7.
- make clone-by-date python 2.4 compatible

-------------------------------------------------------------------
Mon Nov 30 11:05:27 CET 2015 - mc@suse.de

- version 2.5.1.1-1
- adapt checks for cert trust dirs
- disable spacewalk-dump-schema functionality when rhn-upgrade
  package is found

-------------------------------------------------------------------
Wed Oct 07 13:32:35 CEST 2015 - mc@suse.de

- version 2.5.0.1-1
- spacewalk-hostname-rename knows to start postgresql
- prevent spacewalk-hostname-rename to fail with an IPv6 address
- general bugfixes

-------------------------------------------------------------------
Tue Mar 31 14:39:32 CEST 2015 - mc@suse.de

- version 2.1.27.13-1
- spacewalk-manage-channel-lifecycle: Fix automatic assumption of
  first phase (bsc#922294)

-------------------------------------------------------------------
Tue Feb 03 11:58:46 CET 2015 - mc@suse.de

- version 2.1.27.12-1
- make sql queries Oracle 10g compatible
- disable and enable indexes in Oracle, set time format and control parameters
- added Fedora 21 channels

-------------------------------------------------------------------
Thu Dec 04 13:28:41 CET 2014 - mc@suse.de

- version 2.1.27.11-1
- prevent empty dir creation by scbd
- Updated spacewalk-common-channels.ini to include Oracle Linux 7
- fix error if blacklist / removelist not in scbd config file
- improve error messaging in scbd

-------------------------------------------------------------------
Fri Nov 07 13:15:08 CET 2014 - mc@suse.de

- version 2.1.27.10-1
- Add openSUSE 13.2 repositories to spacewalk-common-channels
- extending spacewalk-api man page with usage of boolean values

-------------------------------------------------------------------
Tue Oct 14 15:15:59 CEST 2014 - mc@suse.de

- version 2.1.27.9-1
- spacewalk-manage-channel-lifecycle: put default phases in help output
- Allow use of "-" symbol in phase names

-------------------------------------------------------------------
Fri Sep 12 15:47:56 CEST 2014 - mc@suse.de

- version 2.1.27.8-1
- man page update: clone-by-date doesn't support 3rd party repos
- improve clone-by-date dependency resolution
- Check if dest parent is cloned
- sw-clone-by-date --dry-run
- make clone-by-date able to specify --parents from config file
- you should not have to specify both parent channels for clone-by-
  date
- CentOS 7 + EPEL 7 channels

-------------------------------------------------------------------
Tue Jun 17 10:17:09 CEST 2014 - jrenner@suse.de

- version 2.1.27.7-1
- Fixed spacewalk-hostname-rename to work with postgresql backend
- Added limitation of spacewalk-clone-by-date for RHEL4 and earlier

-------------------------------------------------------------------
Tue May 27 17:13:27 CEST 2014 - mc@suse.de

- version 2.1.27.6-1
- Show SLES channels in help output

-------------------------------------------------------------------
Wed May 21 11:07:19 CEST 2014 - mc@suse.de

- version 2.1.27.5-1
- spacewalk-manage-channel-lifecycle: Added better channel tree printing
- spacewalk-manage-channel-lifecycle: Added multiple workflows
- spacewalk-manage-channel-lifecycle: Fixing None-channel
- spacewalk-manage-channel-lifecycle: introduce a configuration file

-------------------------------------------------------------------
Fri May 16 13:02:44 CEST 2014 - mc@suse.de

- version 2.1.27.4-1
- Assume raw mode if the directory with definition files doesn't exist
- spacewalk-sync-setup: Refined error message when apply or describe-templates
  is passed w/o hosts
- spacewalk-sync-setup: Renamed options,'dry-run' to 'describe-templates' with
  'dt' and 'default-ok' to 'configured-hosts' with 'ch'
- spacewalk-sync-setup: Show help, if no options passed but config already
  exists.
- spacewalk-sync-setup: Dry run default should be False.
- spacewalk-sync-setup: Processing master and slave credentials in this order.
- spacewalk-sync-setup: Require master or slave hostname or --default-ok option
  on apply or dry run modes.
- spacewalk-sync-setup: Always initialize config with the real values.
- spacewalk-sync-setup: Asking for username and password
- spacewalk-sync-setup: Branding change from Satellite to Spacewalk
- spacewalk-sync-setup: Fix duplicate error messaging.
- spacewalk-sync-setup: Fix test FQDN input.
- spacewalk-sync-setup: Fix crash on accessing required fields before
  validation. Fix plain text visible password.
- spacewalk-sync-setup: Fix option parsing

-------------------------------------------------------------------
Tue May 06 15:16:37 CEST 2014 - mc@suse.de

- version 2.1.27.3-1
- sw-clone-by-date validation update
- fix problem where --channels=src_label dst_label threw an error

-------------------------------------------------------------------
Thu Mar 27 10:18:42 CET 2014 - fcastelli@suse.com

- version 2.1.27.2-1
- Make it possible to specify description from clone-be-date
- Fixing possible nonetype error
- Let spacewalk-api send username and password as strings
- Fixing long lines in clone-by-date
- Add option to clone-by-date to only clone specified errata
- Allow user to specify channel name through clone-by-date
- Spacwalk-repo-sync prints the same message for every channel.

-------------------------------------------------------------------
Fri Feb 07 13:54:04 CET 2014 - mc@suse.de

- version 2.1.27.1-1
- create api for channel errata syncing, have clone-by-date call it
- adding postgresql92-postgresql to possible db service names
- Changed gpg keys so they match reality.
- Removing unsupported Fedora 17
- Adding Fedora 20 to spacewalk-common-channels
- adding 2.1 repositories to spacewalk-common-channels
- remove openSUSE 12.2 and add openSUSE 13.1 channels
- clone-by-date: fix with dependency check enabled (bnc#858652)
- Updating the copyright years info

-------------------------------------------------------------------
Mon Jan 13 09:43:53 CET 2014 - mc@suse.de

- version 2.1.23.1-1
- fix man page generation on SUSE
- fixed man page encoding

-------------------------------------------------------------------
Mon Dec 09 16:20:01 CET 2013 - mc@suse.de

- version 2.1.22.1-1
- switch to 2.1

-------------------------------------------------------------------
Wed Jun 12 13:38:38 CEST 2013 - mc@suse.de

- version 1.7.15.11-1
- work around buggy perl version in SLES11
  (manually specify encoding options for spacewalk-dump-schema)
- check to see if the key exists before initializing parent channel key
- fixed promote phase naming errors
- correctly quote the database name
- disable, enable & rebuild indexes for migrations

-------------------------------------------------------------------
Thu Apr 04 15:28:11 CEST 2013 - mc@suse.de

- version 1.7.15.10-1
- add openSUSE 12.3 to spacewalk-common-channels config
- add script for automated user creation from LDAP (FATE#312615)

-------------------------------------------------------------------
Thu Nov 22 15:49:53 CET 2012 - jrenner@suse.de

- version 1.7.15.9-1
- add openSUSE 12.2 to common channels
- spacewalk-setup-cobbler do not support --enable-tftp option (bnc#787931)
- install missing spacewalk-manage-channel-lifecycle script

-------------------------------------------------------------------
Fri Sep 28 16:10:08 CEST 2012 - mc@suse.de

- version 1.7.15.8-1
- make sure the regular expressions actually match.
- The Enhancement Advisory is actually Product Enhancement Advisory.
- strip non-number chars from date format

-------------------------------------------------------------------
Tue Aug 07 16:41:16 CEST 2012 - mc@suse.de

- version 1.7.15.7-1
- prevent spacewalk-hostname-rename to fail with an IPv6 address

-------------------------------------------------------------------
Mon Jun 25 10:24:30 CEST 2012 - mc@suse.de

- version 1.7.15.6-1
- adding license files for gpl v2+v3 (bnc#764869)
- system.list_user_systems() now returns localtime

-------------------------------------------------------------------
Thu May 31 10:53:01 CEST 2012 - mc@suse.de

- version 1.7.15.5-1
- spacewalk-clone-by-date failes with TypeError when on Postgres
  database.
- use spacewalk-setup-cobbler instead of outdated cobbler-setup
- Revert "set localhost instead of hostname to tnsnames.ora and listener.ora"
- added version for scientific linux default channel mapping

-------------------------------------------------------------------
Mon May 14 10:50:14 CEST 2012 - mc@suse.de

- version 1.7.15.4-1
- The plan_table is not part of our schema, do not dump it.
- added dist_map_release for automatic OS->base channel mapping
- set dist release map via setDefaultMap
- removed fedora12/13/14 which are long time EOL

-------------------------------------------------------------------
Fri Apr 27 16:24:46 CEST 2012 - mc@suse.de

- version 1.7.15.3-1
- Better regex for getting system_id in apply_errata
- determine the advisory type by parsing "advisory_type"
- implement -n for apply_errata

-------------------------------------------------------------------
Fri Apr 20 15:31:39 CEST 2012 - mc@suse.de

- version 1.7.15.2-1
- make generated SSL certificate publicly available
- new option to list snapshot details
- support for psql syntax
- added spacewalk-manage-channel-lifecycle script
- spacewalk-clone-by-date manpage bugfixes/cleanups
- reused function from spacewalk.common.cli

-------------------------------------------------------------------
Wed Mar 21 17:54:26 CET 2012 - mc@suse.de

- version 1.7.15.1-1
- Bumping package version

-------------------------------------------------------------------
Sun Jan 30 15:32:23 CET 2011 - mc@suse.de

- backport upstrem fixes

-------------------------------------------------------------------
Wed Sep 15 10:09:06 CEST 2010 - mantel@suse.de

- Initial release of spacewalk-utils

-------------------------------------------------------------------<|MERGE_RESOLUTION|>--- conflicted
+++ resolved
@@ -1,8 +1,5 @@
-<<<<<<< HEAD
 - Add openEuler 22.03 repositories
-- Add openSUSE Leap Micro 5.3 and openSUSE MicroOS repositories 
-- Add SLES 15 SP5 client tools repositories to spacewalk-common-channels
-=======
+
 -------------------------------------------------------------------
 Tue Feb 28 11:54:37 CET 2023 - jgonzalez@suse.com
 
@@ -16,8 +13,7 @@
   * Add openSUSE Leap Micro 5.3 and openSUSE MicroOS repositories 
   * Add SLES 15 SP5 client tools repositories to spacewalk-common-channels
   * Add openSUSE Leap 15.5 repositories to spacewalk-common-channels
->>>>>>> 64799653
-
+  
 -------------------------------------------------------------------
 Mon Jan 23 08:24:57 CET 2023 - jgonzalez@suse.com
 
