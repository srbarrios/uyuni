--- conflicted
+++ resolved
@@ -1,6 +1,5 @@
-<<<<<<< HEAD
 - add spacewalk-watch-channel-sync.sh to spacewalk-utils
-=======
+
 -------------------------------------------------------------------
 Thu Aug 01 19:00:44 CEST 2019 - jgonzalez@suse.com
 
@@ -14,7 +13,6 @@
 - common-channels: Fix repo type assignment for type YUM
 - Use the same client tools for openSUSE Leap 15.0 for all openSUSE Leap
   15.X releases.
->>>>>>> 7fb635c0
 - hostname-rename: change hostname in cobbler db and autoinst data
 - Adds support for Ubuntu and Debian channels to spacewalk-common-channels.
 
