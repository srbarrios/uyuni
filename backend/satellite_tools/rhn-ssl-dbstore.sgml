--- conflicted
+++ resolved
@@ -1,9 +1,5 @@
 <!DOCTYPE refentry PUBLIC "-//OASIS//DTD DocBook V3.1//EN" [
-<<<<<<< HEAD
 <!ENTITY RHNSAT "SUSE Manager Server" >
-=======
-<!ENTITY RHNSAT "Red Hat Satellite Server" >
->>>>>>> 60513723
 <!ENTITY THECOMMAND "rhn-ssl-dbstore" >
 
 ]>
