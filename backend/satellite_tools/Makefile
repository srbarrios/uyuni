# Makefile for satellite_tool for RHNS
#

TOP	= ..

# Specific stuff
SUBDIR	= satellite_tools
SUBDIRS = exporter disk_dumper accounts repo_plugins
SPACEWALK_FILES	= __init__ connection constants diskImportLib messages \
            progress_bar req_channels satCerts satsync syncCache \
            sync_handlers \
            syncLib SequenceServer xmlDiskSource \
            xmlSource xmlWireSource rhn_satellite_activate rhn_ssl_dbstore \
            satComputePkgHeaders updatePackages reposync \
	    geniso
SCRIPTS = spacewalk-debug rhn-entitlement-report \
	  rhn-schema-version rhn-satellite-activate rhn-charsets \
	  rhn-ssl-dbstore update-packages rhn-db-stats rhn-schema-stats \
          spacewalk-repo-sync spacewalk-remove-channel \
<<<<<<< HEAD
	  spacewalk-update-signatures spacewalk-data-fsck satellite-sync
=======
	  spacewalk-update-signatures spacewalk-data-fsck spacewalk-fips-tool
>>>>>>> 4f1c3dcf

# check if we can build man pages
DOCBOOK = $(wildcard /usr/bin/docbook2man)

SGMLS	= $(wildcard *.sgml)
MANS	= $(patsubst %.sgml,%.8,$(SGMLS))

BINDIR	= /usr/bin
MANDIR	?= /usr/man

EXTRA_DIRS = $(MANDIR)/man8 $(BINDIR)

SAT_ACTIV       = rhn-satellite-activate
CA_DBSTORE      = rhn-ssl-dbstore

include $(TOP)/Makefile.defs

# install scripts
all :: $(SCRIPTS)
install :: $(SCRIPTS) $(PREFIX)/$(BINDIR)
	$(INSTALL_BIN) $(SCRIPTS) $(PREFIX)/$(BINDIR)

ifneq ($(DOCBOOK),)
# install man pages
all	:: $(MANS)
install :: $(MANS) $(PREFIX)/$(MANDIR)
	$(INSTALL_DATA) $(MANS) $(PREFIX)/$(MANDIR)/man8
endif

install :: $(SAT_ACTIV).inst

install :: $(CA_DBSTORE).inst

$(SAT_ACTIV).inst : $(SAT_ACTIV) $(SAT_ACTIV).new $(PREFIX)/$(BINDIR)
	$(INSTALL_BIN) $(SAT_ACTIV).new $(PREFIX)/$(BINDIR)/$(SAT_ACTIV)
	rm -f $(SAT_ACTIV).new

$(CA_DBSTORE).inst : $(CA_DBSTORE) $(CA_DBSTORE).new $(PREFIX)/$(BINDIR)
	$(INSTALL_BIN) $(CA_DBSTORE).new $(PREFIX)/$(BINDIR)/$(CA_DBSTORE)
	rm -f $(CA_DBSTORE).new


%.new : %
	sed -e 's|@@ROOT@@|$(ROOT)|g' <$* >$@

%.8 : %.sgml
	$(DOCBOOK) $<

clean ::
	@rm -fv $(MANS) manpage.* *.new
<|MERGE_RESOLUTION|>--- conflicted
+++ resolved
@@ -13,15 +13,11 @@
             xmlSource xmlWireSource rhn_satellite_activate rhn_ssl_dbstore \
             satComputePkgHeaders updatePackages reposync \
 	    geniso
-SCRIPTS = spacewalk-debug rhn-entitlement-report \
+SCRIPTS = satellite-sync spacewalk-debug rhn-entitlement-report \
 	  rhn-schema-version rhn-satellite-activate rhn-charsets \
 	  rhn-ssl-dbstore update-packages rhn-db-stats rhn-schema-stats \
           spacewalk-repo-sync spacewalk-remove-channel \
-<<<<<<< HEAD
-	  spacewalk-update-signatures spacewalk-data-fsck satellite-sync
-=======
 	  spacewalk-update-signatures spacewalk-data-fsck spacewalk-fips-tool
->>>>>>> 4f1c3dcf
 
 # check if we can build man pages
 DOCBOOK = $(wildcard /usr/bin/docbook2man)
