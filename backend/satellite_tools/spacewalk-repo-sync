#!/usr/bin/python -u
#
# Copyright (c) 2008--2013 Red Hat, Inc.
# Copyright (c) 2011 SUSE LINUX Products GmbH, Nuernberg, Germany.
#
# This software is licensed to you under the GNU General Public License,
# version 2 (GPLv2). There is NO WARRANTY for this software, express or
# implied, including the implied warranties of MERCHANTABILITY or FITNESS
# FOR A PARTICULAR PURPOSE. You should have received a copy of GPLv2
# along with this software; if not, see
# http://www.gnu.org/licenses/old-licenses/gpl-2.0.txt.
#
# Red Hat trademarks are not licensed under GPLv2. No permission is
# granted to use or replicate Red Hat trademarks that are incorporated
# in this software or its documentation.
#

LOCK = None

import shutil
import sys
import os
import socket
from optparse import OptionParser


def systemExit(code, msg=None):
    "Exit with a code and optional message(s). Saved a few lines of code."
    sys.stderr.write(str(msg)+'\n')
    sys.exit(code)

try:
    from rhn import rhnLockfile
    from spacewalk.common.rhnConfig import CFG, initCFG
    from spacewalk.common.rhnTB import fetchTraceback
    from spacewalk.satellite_tools import reposync
except KeyboardInterrupt:
    systemExit(0, "\nUser interrupted process.")
except ImportError:
    systemExit(1, "Unable to find code tree.\n"
               "Path not correct? " + ', '.join(sys.path))

def releaseLOCK():
    global LOCK
    if LOCK:
        LOCK.release()
        LOCK = None

def clear_interrupted_downloads():
    initCFG('server.satellite')
    pkgdir = os.path.join(CFG.MOUNT_POINT, CFG.PREPENDED_DIR, '1', 'stage')
    if os.path.exists(pkgdir):
        shutil.rmtree(pkgdir)

def main():

    # quick check to see if you are a super-user.
    if os.getuid() != 0:
        systemExit(8, 'ERROR: must be root to execute.')

    global LOCK
    try:
        LOCK = rhnLockfile.Lockfile('/var/run/spacewalk-repo-sync.pid')
    except rhnLockfile.LockfileLockedException:
        systemExit(1, "ERROR: attempting to run more than one instance of "
                      "spacewalk-repo-sync Exiting.")

    parser = OptionParser()
    parser.add_option('-l', '--list', action='store_true', dest='list',
                      help='List the custom channels with the assosiated repositories.')
    parser.add_option('-u', '--url', action='append', dest='url',
                      default=[], help='The url to sync')
    parser.add_option('-c', '--channel', action='store',
                      dest='channel_label',
                      help='The label of the channel to sync packages to')
    parser.add_option('-p', '--parent-channel', action='append',
                      dest='parent_label', default=[],
                      help='The label of the channel to sync packages to')

    parser.add_option('-d', '--dry-run', action='store_true',
                      dest='dry_run',
                      help='Test run. No sync takes place.')
    parser.add_option('-t', '--type', action='store', dest='repo_type',
                      help='The type of repo, currently only "yum" and "uln" are supported',
                      default='yum')
    parser.add_option('-f', '--fail', action='store_true', dest='fail',
                      default=False,
                      help="If a package import fails, fail the entire operation")
    parser.add_option('-q', '--quiet', action='store_true', dest='quiet',
                      default=False, help="Print no output, still logs output")
    parser.add_option('-n', '--non-interactive', action='store_true',
                      dest='noninteractive', default=False,
                      help="Do not ask anything, use default answers")
    parser.add_option('-i', '--include', action='callback',
                      callback=reposync.set_filter_opt, type='str', nargs=1,
                      dest='filters', default=[],
                      help="List of included packages")
    parser.add_option('-e', '--exclude', action='callback',
                      callback=reposync.set_filter_opt,
                      type='str', nargs=1, dest='filters', default=[],
                      help="List of excluded packages")
    parser.add_option('', '--no-errata', action='store_true', dest='no_errata',
                      default=False, help="Do not sync errata")
    parser.add_option('', '--sync-kickstart', action='store_true', dest='sync_kickstart',
                      default=False, help="Sync kickstartable tree")
    parser.add_option('-Y', '--deep-verify', action='store_true',
                      dest='deep_verify', default=False,
                      help='Do not use cached package checksums')

    (options, args) = parser.parse_args()

    l_params=["no_errata", "sync_kickstart", "quiet", "fail"]
    d_chan_repo=reposync.getChannelRepo()
    l_ch_custom=reposync.getCustomChannels()
    d_parent_child=reposync.getParentsChilds()
    d_ch_repo_sync={}

    if options.list:
        print "======================================"
        print "|   Channel Label   |   Repository   |"
        print "======================================"
        d_chan_repo=reposync.getChannelRepo()
        l_ch_custom=reposync.getCustomChannels()
        for ch in d_chan_repo:
            for repo in d_chan_repo[ch]:
                print "%s | %s" %(ch,repo)
        for ch in list(set(l_ch_custom)-set(d_chan_repo)):
            print "%s | No repository set" % ch
        return 0

    # Automatically remove all the remains inside of /var/spacewalk/packages/1/stage
    # Yum does not seem to handle download resumes properly. This can lead to
    # errors like:
    #
    # > Repo Sync Errors: (50, u'checksums did not match 326a904c2fbd7a0e20033c87fc84ebba6b24d937 vs
    # > afd8c60d7908b2b0e2d95ad0b333920aea9892eb', 'Invalid information uploaded to the server')
    clear_interrupted_downloads()

    if not options.channel_label and not options.parent_label:
        systemExit(1, "--channel or --parent-channel  must be specifed.")

    if options.channel_label:
        d_ch_repo_sync[options.channel_label]=options.url

    if options.parent_label:
        for pch in options.parent_label:
            if pch in d_parent_child:
               for ch in [pch]+d_parent_child[pch]:
                    d_ch_repo_sync[ch]=[]
            else:
                systemExit(1, "Channel %s is not custom base channel." % pch)

    for ch in d_ch_repo_sync:
        if ch not in l_ch_custom:
            systemExit(1, "Channel %s is not custom or does not exist." % ch)
        if not d_ch_repo_sync[ch] and not ch in d_chan_repo:
            systemExit(1, "Channel %s Channel has no URL associated" % ch)

    if options.dry_run:
         print "======================================"
         print "|   Channel Label   |   Repository   |"
         print "======================================"

         for ch,repo in d_ch_repo_sync.items():
             if repo:
                print " %s : %s" % (ch,", ".join(repo))
             else:
                print " %s : %s" % (ch,", ".join(d_chan_repo[ch]))

         print "======================================"
         print "|             Parameters             |"
         print "======================================"
         for key in  l_params:
             print " %s: %s" % (key,str(getattr(options, key)))
         return 0

<<<<<<< HEAD
    # Automatically remove all the remains inside of /var/spacewalk/packages/1/stage
    # Yum does not seem to handle download resumes properly. This can lead to
    # errors like:
    #
    # > Repo Sync Errors: (50, u'checksums did not match 326a904c2fbd7a0e20033c87fc84ebba6b24d937 vs
    # > afd8c60d7908b2b0e2d95ad0b333920aea9892eb', 'Invalid information uploaded to the server')
    clear_interrupted_downloads()

    sync = reposync.RepoSync(channel_label=options.channel_label,
=======
    for ch,repo in d_ch_repo_sync.items():
        print "#### Channel label: %s ####" % ch
        sync = reposync.RepoSync(channel_label=ch,
>>>>>>> 4f1c3dcf
                      repo_type=options.repo_type,
                      url=repo,
                      fail=options.fail,
                      quiet=options.quiet,
                      noninteractive=options.noninteractive,
                      filters=options.filters,
                      deep_verify=options.deep_verify,
                      no_errata=options.no_errata,
                      sync_kickstart=options.sync_kickstart)
        sync.sync()
    releaseLOCK()
    return 0


if __name__ == '__main__':
    try:
        sys.exit(abs(main() or 0))
    except KeyboardInterrupt:
        systemExit(0, "\nUser interrupted process.")
    except SystemExit, e:
        releaseLOCK()
        sys.exit(e.code)
    except Exception, e:
        releaseLOCK()
        raise<|MERGE_RESOLUTION|>--- conflicted
+++ resolved
@@ -174,21 +174,9 @@
              print " %s: %s" % (key,str(getattr(options, key)))
          return 0
 
-<<<<<<< HEAD
-    # Automatically remove all the remains inside of /var/spacewalk/packages/1/stage
-    # Yum does not seem to handle download resumes properly. This can lead to
-    # errors like:
-    #
-    # > Repo Sync Errors: (50, u'checksums did not match 326a904c2fbd7a0e20033c87fc84ebba6b24d937 vs
-    # > afd8c60d7908b2b0e2d95ad0b333920aea9892eb', 'Invalid information uploaded to the server')
-    clear_interrupted_downloads()
-
-    sync = reposync.RepoSync(channel_label=options.channel_label,
-=======
     for ch,repo in d_ch_repo_sync.items():
         print "#### Channel label: %s ####" % ch
         sync = reposync.RepoSync(channel_label=ch,
->>>>>>> 4f1c3dcf
                       repo_type=options.repo_type,
                       url=repo,
                       fail=options.fail,
