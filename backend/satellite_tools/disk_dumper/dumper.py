#
# Copyright (c) 2008--2011 Red Hat, Inc.
#
# This software is licensed to you under the GNU General Public License,
# version 2 (GPLv2). There is NO WARRANTY for this software, express or
# implied, including the implied warranties of MERCHANTABILITY or FITNESS
# FOR A PARTICULAR PURPOSE. You should have received a copy of GPLv2
# along with this software; if not, see
# http://www.gnu.org/licenses/old-licenses/gpl-2.0.txt.
# 
# Red Hat trademarks are not licensed under GPLv2. No permission is
# granted to use or replicate Red Hat trademarks that are incorporated
# in this software or its documentation. 
#

import time
import gzip
import tempfile
from types import ListType
from cStringIO import StringIO

from spacewalk.common import log_debug, log_error, rhnFault, rhnCache, \
    CFG, rhnLib, rhnFlags
from spacewalk.server import rhnSQL
from spacewalk.satellite_tools import constants
from spacewalk.satellite_tools.exporter import exportLib, xmlWriter
from string_buffer import StringBuffer


class XML_Dumper:
    def __init__(self):
        self.compress_level = 5
        self.llimit = None
        self.ulimit = None
        self._channel_family_query = """
             select cf.id channel_family_id, to_number(null, null) quantity
             from rhnChannelFamily cf
        """
        self.channel_ids = []
        self.channel_ids_for_families = []

    def send(self, data):
        # to be overwritten in subclass
        pass

    def close(self):
        # to be overwritten in subclass
        pass

    def get_channel_families_statement(self):
        query = """
            select cf.*, scf.quantity max_members
              from rhnChannelFamily cf,
                   (%s
                   ) scf
             where scf.channel_family_id = cf.id
        """ % self._channel_family_query
        return rhnSQL.prepare(query)

    def get_channel_families_statement_new(self, cids):
        
        args = {
	   'ch_ids'	: cids
        }

        query = """
            select distinct cf.*, to_number(null, null) max_members
              from rhnchannelfamily cf, rhnchannelfamilymembers cfm
              where cf.id = cfm.channel_family_id and cfm.channel_id in ( %(ch_ids)s )
        """
        return rhnSQL.prepare(query % args)

        
    def get_channels_statement(self):
        query = """
            select c.id channel_id, c.label,
	           ct.label as checksum_type,
                   TO_CHAR(c.last_modified, 'YYYYMMDDHH24MISS') last_modified
              from rhnChannel c left outer join rhnChecksumType ct on c.checksum_type_id = ct.id,
	           rhnChannelFamilyMembers cfm,
                   (%s
                   ) scf
             where scf.channel_family_id = cfm.channel_family_id
               and cfm.channel_id = c.id
        """ % self._channel_family_query
        return rhnSQL.prepare(query)

    def get_packages_statement(self):
        query = """
            select p.id package_id, 
                   TO_CHAR(p.last_modified, 'YYYYMMDDHH24MISS') last_modified
              from rhnChannelPackage cp, rhnPackage p, 
                   rhnChannelFamilyMembers cfm,
                   (%s
                   ) scf
             where scf.channel_family_id = cfm.channel_family_id
               and cfm.channel_id = cp.channel_id
               and cp.package_id = :package_id
               and p.id = :package_id
        """ % self._channel_family_query
        return rhnSQL.prepare(query)

    def get_source_packages_statement(self):
        query = """
            select ps.id package_id,
                   TO_CHAR(ps.last_modified, 'YYYYMMDDHH24MISS') last_modified
              from rhnChannelPackage cp, rhnPackage p, rhnPackageSource ps,
                   rhnChannelFamilyMembers cfm,
                   (%s
                   ) scf
             where scf.channel_family_id = cfm.channel_family_id
               and cfm.channel_id = cp.channel_id
               and cp.package_id = p.id
               and p.source_rpm_id = ps.source_rpm_id
               and ((p.org_id is null and ps.org_id is null) or
                     p.org_id = ps.org_id)
               and ps.id = :package_id
        """ % self._channel_family_query
        return rhnSQL.prepare(query)

    def get_errata_statement(self):
        query = """
            select e.id errata_id, 
                   TO_CHAR(e.last_modified, 'YYYYMMDDHH24MISS') last_modified
              from rhnChannelErrata ce, rhnErrata e,
                   rhnChannelFamilyMembers cfm,
                   (%s
                   ) scf
             where scf.channel_family_id = cfm.channel_family_id
               and cfm.channel_id = ce.channel_id
               and ce.errata_id = :errata_id
               and e.id = :errata_id
        """ % self._channel_family_query
        return rhnSQL.prepare(query)

    def _get_xml_writer(self):
        return xmlWriter.XMLWriter(stream=StringBuffer(self))

    def _write_dump(self, item_dumper_class, **kwargs):
        writer = self._get_xml_writer()
        dumper = SatelliteDumper(writer, item_dumper_class(writer, **kwargs))
        dumper.dump()
        writer.flush()
        log_debug(4, "OK")

    # Dumper functions here
    def dump_blacklist_obsoletes(self):
        log_debug(2)
        self._write_dump(exportLib.BlacklistObsoletesDumper)
        return 0
        
    def dump_arches(self, rpm_arch_type_only=0):
        log_debug(2)
        writer = self._get_xml_writer()
        dumper = SatelliteDumper(writer,
            exportLib.ChannelArchesDumper(writer,
                rpm_arch_type_only=rpm_arch_type_only),
            exportLib.PackageArchesDumper(writer,
                rpm_arch_type_only=rpm_arch_type_only),
            exportLib.ServerArchesDumper(writer,
                rpm_arch_type_only=rpm_arch_type_only),
            exportLib.CPUArchesDumper(writer),
            exportLib.ServerPackageArchCompatDumper(writer,
                rpm_arch_type_only=rpm_arch_type_only),
            exportLib.ServerChannelArchCompatDumper(writer,
                rpm_arch_type_only=rpm_arch_type_only),
            exportLib.ChannelPackageArchCompatDumper(writer,
                rpm_arch_type_only=rpm_arch_type_only),
        )
        dumper.dump()
        writer.flush()
        log_debug(4, "OK")
        self.close()
        return 0

    def dump_server_group_type_server_arches(self, rpm_arch_type_only=0,
            virt_filter=0):
        log_debug(2)
        self._write_dump(exportLib.ServerGroupTypeServerArchCompatDumper,
                rpm_arch_type_only=rpm_arch_type_only, virt_filter=virt_filter)
        return 0

    def dump_channel_families(self):
        log_debug(2)

        cids = ','.join(map(lambda x:str(x['channel_id']), self.channel_ids + self.channel_ids_for_families))

        h = self.get_channel_families_statement_new(cids)
        h.execute()

        self._write_dump(exportLib.ChannelFamiliesDumper,
                data_iterator=h, null_max_members=0)
        return 0

    def dump_channels(self, channel_labels=None, start_date=None, end_date=None, use_rhn_date=True):
        log_debug(2)
        #channels = self._validate_channels(channel_labels=channel_labels)

        self._write_dump(ChannelsDumper,
                channels=channel_labels, start_date=start_date, end_date=end_date, use_rhn_date=use_rhn_date)
        return 0

    def _send_headers(self, error=0, init_compressed_stream=1):
        """to be overwritten in subclass"""
        pass

    def dump_channel_packages_short(self, channel_label, last_modified, filepath=None,
                                    validate_channels=False, send_headers=False,
                                    open_stream=True):
        log_debug(2, channel_label)
        if validate_channels:
            channels = self._validate_channels(channel_labels=[channel_label])
            channel_obj = channels[channel_label]
        else:
            channels = channel_label
            channel_obj = channels
        db_last_modified = int(rhnLib.timestamp(channel_obj['last_modified']))
        last_modified = int(rhnLib.timestamp(last_modified))
        log_debug(3, "last modified", last_modified, "db last modified",
            db_last_modified)
        if last_modified != db_last_modified:
            raise rhnFault(3013, "The requested channel version does not match"
                " the upstream version", explain=0)
        channel_id = channel_obj['channel_id']
        if filepath:
            key = filepath
        else:
            key = "xml-channel-packages/rhn-channel-%d.data" % channel_id
        # Try to get everything off of the cache
        val = rhnCache.get(key, compressed=0, raw=1, modified=last_modified)
        if val is None:
            # Not generated yet
            log_debug(4, "Cache MISS for %s (%s)" % (channel_label,
                channel_id))
            stream = self._cache_channel_packages_short(channel_id, key,
                last_modified)
        else:
            log_debug(4, "Cache HIT for %s (%s)" % (channel_label,
                channel_id))
            temp_stream = tempfile.TemporaryFile()
            temp_stream.write(val)
            temp_stream.flush()
            stream = self._normalize_compressed_stream(temp_stream)

        # Copy the results to the output stream
        # They shold be already compressed if they were requested to be
        # compressed 
        buffer_size = 16384
        # Send the HTTP headers - but don't init the compressed stream since
        # we send the data ourselves
        if send_headers:
            self._send_headers(init_compressed_stream=0)
        if open_stream:
            self._raw_stream = open(key, "w")
        while 1:
            buff = stream.read(buffer_size)
            if not buff:
                break
            try:
                self._raw_stream.write(buff)
            except IOError:
                log_error("Client disconnected prematurely")
                self.close()
                raise ClosedConnectionError
        # We're done
        if open_stream:
            self._raw_stream.close()
        return 0

    _query_get_channel_packages = rhnSQL.Statement("""
        select cp.package_id, 
               TO_CHAR(p.last_modified, 'YYYYMMDDHH24MISS') last_modified
          from rhnChannelPackage cp,
               rhnPackage p
         where cp.channel_id = :channel_id
           and cp.package_id = p.id
    """)

    def _cache_channel_packages_short(self, channel_id, key, last_modified):
        """ Caches the short package entries for channel_id """
        # Create a temporary file
        temp_stream = tempfile.TemporaryFile()
        # Always compress the result
        compress_level = 5
        stream = gzip.GzipFile(None, "wb", compress_level, temp_stream)
        writer = xmlWriter.XMLWriter(stream=stream)

        # Fetch packages
        h = rhnSQL.prepare(self._query_get_channel_packages)
        h.execute(channel_id=channel_id)
        package_ids = h.fetchall_dict() or []
        # Sort packages
        package_ids.sort(lambda a, b: cmp(a['package_id'], b['package_id']))
        
        dumper = SatelliteDumper(writer,
            ShortPackagesDumper(writer, package_ids))
        dumper.dump()
        writer.flush()
        # We're done with the stream object
        stream.close()
        del stream
        temp_stream.seek(0, 0)
        # Set the value in the cache. We don't recompress the result since
        # it's already compressed
        rhnCache.set(key, temp_stream.read(), modified=last_modified, 
            compressed=0, raw=1)
        return self._normalize_compressed_stream(temp_stream)
        
    def _normalize_compressed_stream(self, stream):
        """ Given a compressed stream, will either return the stream, or will
            decompress it and return it, depending on the compression level
            self.compress_level
        """
        stream.seek(0, 0)
        if self.compress_level:
            # Output should be compressed; nothing else to to
            return stream
        # Argh, have to decompress
        return gzip.GzipFile(None, "rb", 0, stream)

    def dump_packages(self, packages):
        log_debug(2)
        return self._packages(packages, prefix='rhn-package-',
            dump_class=PackagesDumper)

    def dump_packages_short(self, packages):
        log_debug(2)
        return self._packages(packages, prefix='rhn-package-',
            dump_class=ShortPackagesDumper)

    def dump_source_packages(self, packages):
        log_debug(2)
        return self._packages(packages, prefix='rhn-source-package-',
            dump_class=SourcePackagesDumper, sources=1)
        
    def _get_item_id(self, prefix, name, errnum, errmsg):
        prefix_len = len(prefix)
        if name[:prefix_len] != prefix:
            raise rhnFault(errnum, errmsg % name)
        try:
            id = int(name[prefix_len:])
        except ValueError:
            raise rhnFault(errnum, errmsg % name)
        return id

    def _packages(self, packages, prefix, dump_class, sources=0,
                        verify_packages=False):
        packages_hash = {}
        if verify_packages:
            if sources:
                h = self.get_source_packages_statement()
            else:
                h = self.get_packages_statement()

            for package in packages:
                package_id = self._get_item_id(prefix, str(package),
                                               3002, 'Invalid package name %s')
                if packages_hash.has_key(package_id):
                    # Already verified
                    continue
                h.execute(package_id=package_id)
                row = h.fetchone_dict()
                if not row:
                    # XXX Silently ignore it?
                    raise rhnFault(3003, "No such package %s" % package)
                # Saving the row, it's handy later when we create the iterator
                packages_hash[package_id] = row
        else:
            for package in packages:
                packages_hash[package['package_id']] = package

        self._write_dump(dump_class, params=packages_hash.values())
        return 0

    def dump_errata(self, errata, verify_errata=False):
        log_debug(2)

        errata_hash = {} 
        if verify_errata:
            h = self.get_errata_statement()
            for erratum in errata:
                errata_id = self._get_item_id('rhn-erratum-', str(erratum),
                                              3004, "Wrong erratum name %s")
                if errata_hash.has_key(errata_id):
                    # Already verified
                    continue
                h.execute(errata_id=errata_id)
                row = h.fetchone_dict()
                if not row:
                    # XXX Silently ignore it?
                    raise rhnFault(3005, "No such erratum %s" % erratum)
                # Saving the row, it's handy later when we create the iterator
                errata_hash[errata_id] = row
        else:
            for erratum in errata:
                errata_hash[erratum['errata_id']] = erratum

        self._write_dump(ErrataDumper, params=errata_hash.values())
        return 0

    def dump_kickstartable_trees(self, kickstart_labels=None,
                                       validate_kickstarts=False):
        log_debug(2)
        if validate_kickstarts:
            kickstart_labels = self._validate_kickstarts(
                            kickstart_labels=kickstart_labels)
        
        self._write_dump(KickstartableTreesDumper, params=kickstart_labels)
        return 0
    
    def _validate_channels(self, channel_labels=None):
        log_debug(4)
        # Sanity check
        if channel_labels: 
            if not isinstance(channel_labels, ListType):
                raise rhnFault(3000, 
                    "Expected list of channels, got %s" % type(channel_labels))

        h = self.get_channels_statement()
        h.execute()
        # Hash the list of all available channels based on the label
        all_channels_hash = {}
        while 1:
            row = h.fetchone_dict()
            if not row:
                break
            all_channels_hash[row['label']] = row

        # Intersect the list of channels they've sent to us 
	iss_slave_sha256_capable = (float(rhnFlags.get('X-RHN-Satellite-XML-Dump-Version')) >= constants.SHA256_SUPPORTED_VERSION)

        if not channel_labels:
            channels = all_channels_hash
        else:
            channels = {}
            for label in channel_labels:
                if not all_channels_hash.has_key(label):
                    raise rhnFault(3001, "Could not retrieve channel %s" %
                        label)
                if not (iss_slave_sha256_capable
                        or all_channels_hash[label]['checksum_type'] in [None, 'sha1']):
                    raise rhnFault(3001,
<<<<<<< HEAD
                      "Channel %s has incompatible rpm checksum (%s). Please contact\n"
                      + "SUSE Manager support for information about upgrade to newer version\n"
                      + "of SUSE Manager Server which supports it." %
=======
                      ("Channel %s has incompatible rpm checksum (%s). Please contact\n"
                      + "Red Hat support for information about upgrade to newer version\n"
                      + "of Satellite Server which supports it.") %
>>>>>>> ec89b999
                        (label, all_channels_hash[label]['checksum_type']))
                channels[label] = all_channels_hash[label]

        return channels

    _query_validate_kickstarts = rhnSQL.Statement("""
        select kt.label kickstart_label,
               TO_CHAR(kt.modified, 'YYYYMMDDHH24MISS') last_modified
          from rhnKickstartableTree kt
         where kt.channel_id = :channel_id
           and kt.org_id is null
    """)
    def _validate_kickstarts(self, kickstart_labels):
        log_debug(4)
        # Saity check
        if kickstart_labels: 
            if not isinstance(kickstart_labels, ListType):
                raise rhnFault(3000, 
                    "Expected list of kickstart labels, got %s" % 
                    type(kickstart_labels))

        all_ks_hash = {}

        h = self.get_channels_statement()
        h.execute()

        hk = rhnSQL.prepare(self._query_validate_kickstarts)
        while 1:
            channel = h.fetchone_dict()
            if not channel:
                break

            hk.execute(channel_id=channel['channel_id'])
            while 1:
                row = hk.fetchone_dict()
                if not row:
                    break
                all_ks_hash[row['kickstart_label']] = row

        if not kickstart_labels:
            return all_ks_hash.values()

        result = []
        for l in kickstart_labels:
            if all_ks_hash.has_key(l):
                result.append(all_ks_hash[l])

        return result

class SatelliteDumper(exportLib.SatelliteDumper):
    def set_attributes(self):
        """ Overriding with our own version """
        attributes = exportLib.SatelliteDumper.set_attributes(self)
        attributes['version'] = constants.PROTOCOL_VERSION
        attributes['generation'] = CFG.SAT_CERT_GENERATION
        return attributes

class QueryIterator:
    """ A query iterator successively applies the list of params as execute() to the
        statement that was passed in, and presents the union of the result sets as a
        single result set.
        Params is a list of dictionaries that would fill the named bound variables
        from the statement.
    """
    def __init__(self, statement, params):
        self._statement = statement
        self._params = params
        # Position in the params list
        self._params_pos = -1
        self._result_set_exhausted = 1

    def fetchone_dict(self):
        log_debug(4)
        while 1:
            if self._result_set_exhausted:
                # Nothing to do here, move to the next set of params
                pos = self._params_pos
                pos = pos + 1
                self._params_pos = pos
                if pos == len(self._params):
                    # End of the list, we're done
                    return None
                # Execute the satement
                log_debug(5, "Using param", pos, self._params[pos])
                apply(self._statement.execute, (), self._params[pos])
                self._result_set_exhausted = 0
                # Go back into the loop
                continue

            # Result set not exhausted yet
            row = self._statement.fetchone_dict()
            if row:
                return row

            self._result_set_exhausted = 1
                
class CachedQueryIterator:
    """ This class will attempt to retrieve information, either from the database or
        from a local cache.

        Note that we expect at most one result set per database query - this can be
        easily fixed if we need more.
    """
    def __init__(self, statement, params, cache_get):
        self._statement = statement
        # XXX params has to be a list of hashes, containing at least a
        # last_modified - which is stripped before the execution of the
        # statement
        self._params = params
        self._params_pos = 0
        self._cache_get = cache_get

    def fetchone_dict(self):
        log_debug(4)
        while 1:
            if self._params_pos == len(self._params):
                log_debug(4, "End of iteration")
                self.close()
                return None
            log_debug(4, "Fetching set for param", self._params_pos)
            # Get the last modified attribute
            params = self._params[self._params_pos]
            self._params_pos = self._params_pos + 1

            # Look up the object in the cache
            val = self._cache_get(params)
            if val is not None:
                # Entry is cached
                log_debug(2, "Cache HIT for %s" % params)
                return val
                
            log_debug(4, "Cache MISS for %s" % params)
            start = time.time()
            self._execute(params)
            row = self._statement.fetchone_dict()

            if row:
                log_debug(5, "Timer: %.2f" % (time.time() - start))
                return (params, row)

        # Dummy return
        return None
        
    def _execute(self, params):
        log_debug(4, params)
        apply(self._statement.execute, (), params)

    def close(self):
        """ Make sure we remove references to these objects, or circular
            references can occur.
        """
        log_debug(3, "Closing the iterator")
        self._statement = None
        self._cache_get = None
        self._params = None


class CachedDumper(exportLib.BaseDumper):
    iterator_query = None
    item_id_key = 'id'
    hash_factor = 1
    key_template = 'dump/%s/dump-%s.xml'
    def __init__(self, writer, params):
	statement = rhnSQL.prepare(self.iterator_query)
        iterator = CachedQueryIterator(statement, params,
            cache_get=self.cache_get)
        exportLib.BaseDumper.__init__(self, writer, data_iterator=iterator)
        self.non_cached_class = self.__class__.__bases__[1]

    def _get_last_modified(self, params):
        """ To be overwritten. """
        return params['last_modified']

    def _get_key(self, params):
        item_id = str(params[self.item_id_key])
        hash_val = rhnLib.hash_object_id(item_id, self.hash_factor)
        return self.key_template % (hash_val, item_id)

    def cache_get(self, params):
        log_debug(4, params)
        key = self._get_key(params)
        last_modified = self._get_last_modified(params)
        return rhnCache.get(key, modified=last_modified, raw=1)

    def cache_set(self, params, value):
        log_debug(4, params)
        last_modified = self._get_last_modified(params)
        key = self._get_key(params)
<<<<<<< HEAD
        if not self.use_database_cache:
            set_cache = rhnCache.set(key, value, modified=last_modified, \
                        raw=1, user='wwwrun', group='www', mode=0755)
            return set_cache
        return rhnDatabaseCache.set(key, value, modified=last_modified, raw=1,
            compressed=1)
=======
        return rhnCache.set(key, value, modified=last_modified, \
                        raw=1, user='apache', group='apache', mode=0755)
>>>>>>> ec89b999

    def dump_subelement(self, data):
        log_debug(2)
        # CachedQueryIterator returns (params, row) as data
        params, row = data
        s = StringIO()
        # Back up the old writer and replace it with a StringIO-based one 
        ow = self.get_writer()
        # Use into a tee stream (which writes to both streams at the same
        # time)
        tee_stream = TeeStream(s, ow.stream)
        self.set_writer(xmlWriter.XMLWriter(stream=tee_stream, skip_xml_decl=1))

        start = time.time()
        # call dump_subelement() from original (non-cached) class
        self.non_cached_class.dump_subelement(self, row)
        log_debug(5, 
            "Timer for _dump_subelement: %.2f" % (time.time() - start))

        # Restore the old writer
        self.set_writer(ow)

        self.cache_set(params, s.getvalue())

class ChannelsDumper(exportLib.ChannelsDumper):
    _query_list_channels = rhnSQL.Statement("""
        select c.id, c.org_id, 
	       c.label, ca.label channel_arch, c.basedir, c.name, 
               c.summary, c.description, c.gpg_key_url,
               ct.label checksum_type,
               TO_CHAR(c.last_modified, 'YYYYMMDDHH24MISS') last_modified, 
               pc.label parent_channel
          from rhnChannel c left outer join rhnChannel pc on c.parent_channel = pc.id
               left outer join rhnChecksumType ct on c.checksum_type_id = ct.id, rhnChannelArch ca
         where c.id = :channel_id
           and c.channel_arch_id = ca.id
    """)

    def __init__(self, writer, channels=[], start_date=None, end_date=None, use_rhn_date=True):
        exportLib.ChannelsDumper.__init__(self, writer, channels)
        self.start_date = start_date
        self.end_date = end_date
        self.use_rhn_date = use_rhn_date

    def dump_subelement(self, data):
        log_debug(6, data)
        #return exportLib.ChannelsDumper.dump_subelement(self, data)
        c = exportLib._ChannelDumper(self._writer, data, self.start_date, self.end_date, self.use_rhn_date)
        c.dump()

    def set_iterator(self):
        if not self._channels:
            # Nothing to do
            return

        h = rhnSQL.prepare(self._query_list_channels)
        return QueryIterator(statement=h, params=self._channels)

class ChannelsDumperEx(CachedDumper, exportLib.ChannelsDumper):
    iterator_query = rhnSQL.Statement("""
        select c.id, c.label, ca.label channel_arch, c.basedir, c.name,
               c.summary, c.description, c.gpg_key_url, c.org_id,
               TO_CHAR(c.last_modified, 'YYYYMMDDHH24MISS') last_modified,
               c.channel_product_id,
               pc.label parent_channel,
               cp.product channel_product,
               cp.version channel_product_version,
               cp.beta channel_product_beta,
               c.receiving_updates,
               ct.label checksum_type
          from rhnChannel c left outer join rhnChannel pc on c.parent_channel = pc.id
               left outer join rhnChannelProduct cp on c.channel_product_id = cp.id
               left outer join rhnChecksumType ct on c.checksum_type_id = ct.id,
               rhnChannelArch ca
         where c.id = :channel_id
           and c.channel_arch_id = ca.id
    """)
    def _get_key(self, params):
        channel_id = params['channel_id']
        return "xml-channels/rhn-channel-%d.xml" % channel_id

class ShortPackagesDumper(CachedDumper, exportLib.ShortPackagesDumper):
    iterator_query = rhnSQL.Statement("""
            select 
                p.id,
                p.org_id,
                pn.name,    
                (pe.evr).version as version,
                (pe.evr).release as release,
                (pe.evr).epoch as epoch,
                pa.label as package_arch,
                c.checksum_type,
                c.checksum,
                p.package_size,
                TO_CHAR(p.last_modified, 'YYYYMMDDHH24MISS') as last_modified
            from rhnPackage p, rhnPackageName pn, rhnPackageEVR pe, 
                rhnPackageArch pa, rhnChecksumView c
            where p.id = :package_id 
            and p.name_id = pn.id
            and p.evr_id = pe.id
            and p.package_arch_id = pa.id
            and p.checksum_id = c.id
        """)
    item_id_key = 'package_id'
    hash_factor = 2
    key_template = 'xml-short-packages/%s/rhn-package-short-%s.xml'

class PackagesDumper(CachedDumper, exportLib.PackagesDumper):
    iterator_query = rhnSQL.Statement("""
            select 
                p.id, 
                p.org_id,
                pn.name,    
                (pe.evr).version as version,
                (pe.evr).release as release,
                (pe.evr).epoch as epoch,
                pa.label as package_arch,
                pg.name as package_group,
                p.rpm_version, 
                p.description,
                p.summary,
                p.package_size,
                p.payload_size,
                p.build_host, 
                TO_CHAR(p.build_time, 'YYYYMMDDHH24MISS') as build_time,
                sr.name as source_rpm,
                c.checksum_type,
                c.checksum,
                p.vendor,
                p.payload_format, 
                p.compat, 
                p.header_sig,
                p.header_start,
                p.header_end,
                p.copyright,
                p.cookie,
                TO_CHAR(p.last_modified, 'YYYYMMDDHH24MISS') as last_modified
            from rhnPackage p, rhnPackageName pn, rhnPackageEVR pe, 
                rhnPackageArch pa, rhnPackageGroup pg, rhnSourceRPM sr,
                rhnChecksumView c
            where p.id = :package_id 
            and p.name_id = pn.id
            and p.evr_id = pe.id
            and p.package_arch_id = pa.id
            and p.package_group = pg.id
            and p.source_rpm_id = sr.id
            and p.checksum_id = c.id
        """)
    item_id_key = 'package_id'
    hash_factor = 2
    key_template = 'xml-packages/%s/rhn-package-%s.xml'

class SourcePackagesDumper(CachedDumper, exportLib.SourcePackagesDumper):
    iterator_query = rhnSQL.Statement("""
            select 
                ps.id, 
                sr.name source_rpm, 
                pg.name package_group, 
                ps.rpm_version, 
                ps.payload_size,
                ps.build_host, 
                TO_CHAR(ps.build_time, 'YYYYMMDDHH24MISS') build_time,
                sig.checksum sigchecksum,
                sig.checksum_type sigchecksum_type,
                ps.vendor,
                ps.cookie,
                ps.package_size,
                c.checksum_type,
                c.checksum,
                TO_CHAR(ps.last_modified, 'YYYYMMDDHH24MISS') last_modified
            from rhnPackageSource ps, rhnPackageGroup pg, rhnSourceRPM sr,
                 rhnChecksumView c, rhnChecksumView sig
            where ps.id = :package_id
            and ps.package_group = pg.id
            and ps.source_rpm_id = sr.id
            and ps.checksum_id = c.id
            and ps.sigchecksum_id = sig.id
        """)
    item_id_key = 'package_id'
    hash_factor = 2
    key_template = 'xml-packages/%s/rhn-source-package-%s.xml'

class ErrataDumper(CachedDumper, exportLib.ErrataDumper):
    iterator_query = rhnSQL.Statement("""
            select
                e.id,
                e.org_id,
                e.advisory_name,
                e.advisory,
                e.advisory_type,
                e.advisory_rel,
                e.product,
                e.description,
                e.synopsis,
                e.topic,
                e.solution,
                TO_CHAR(e.issue_date, 'YYYYMMDDHH24MISS') issue_date,
                TO_CHAR(e.update_date, 'YYYYMMDDHH24MISS') update_date,
                TO_CHAR(e.last_modified, 'YYYYMMDDHH24MISS') last_modified,
                e.refers_to,
                e.notes
            from rhnErrata e
            where e.id = :errata_id
        """)
    item_id_key = 'errata_id'
    hash_factor = 1
    key_template = 'xml-errata/%s/rhn-erratum-%s.xml'

class KickstartableTreesDumper(CachedDumper, exportLib.KickstartableTreesDumper):
    iterator_query = rhnSQL.Statement("""
        select kt.id,
               c.label channel,
               kt.base_path "base-path",
               kt.label,
               kt.boot_image "boot-image",
               ktt.name "kstree-type-name",
               ktt.label "kstree-type-label",
               kit.name "install-type-name",
               kit.label "install-type-label",
               TO_CHAR(kt.last_modified, 'YYYYMMDDHH24MISS') "last-modified"
          from rhnKickstartableTree kt, 
               rhnKSTreeType ktt,
               rhnKSInstallType kit,
               rhnChannel c
         where kt.channel_id = c.id
           and ktt.id = kt.kstree_type
           and kit.id = kt.install_type
           and kt.org_id is NULL
           and kt.label = :kickstart_label
    """)
    def _get_key(self, params):
        kickstart_label = params['kickstart_label']
        return "xml-kickstartable-tree/%s.xml" % kickstart_label

class ClosedConnectionError(Exception):
    pass

class TeeStream:
    """Writes to multiple streams at the same time"""
    def __init__(self, *streams):
        self.streams = streams

    def write(self, data):
        log_debug(6, "Writing %s bytes" % len(data))
        for stream in self.streams:
            stream.write(data)<|MERGE_RESOLUTION|>--- conflicted
+++ resolved
@@ -440,15 +440,9 @@
                 if not (iss_slave_sha256_capable
                         or all_channels_hash[label]['checksum_type'] in [None, 'sha1']):
                     raise rhnFault(3001,
-<<<<<<< HEAD
-                      "Channel %s has incompatible rpm checksum (%s). Please contact\n"
+                      ("Channel %s has incompatible rpm checksum (%s). Please contact\n"
                       + "SUSE Manager support for information about upgrade to newer version\n"
-                      + "of SUSE Manager Server which supports it." %
-=======
-                      ("Channel %s has incompatible rpm checksum (%s). Please contact\n"
-                      + "Red Hat support for information about upgrade to newer version\n"
-                      + "of Satellite Server which supports it.") %
->>>>>>> ec89b999
+                      + "of SUSE Manager Server which supports it.") %
                         (label, all_channels_hash[label]['checksum_type']))
                 channels[label] = all_channels_hash[label]
 
@@ -637,17 +631,8 @@
         log_debug(4, params)
         last_modified = self._get_last_modified(params)
         key = self._get_key(params)
-<<<<<<< HEAD
-        if not self.use_database_cache:
-            set_cache = rhnCache.set(key, value, modified=last_modified, \
+        return rhnCache.set(key, value, modified=last_modified, \
                         raw=1, user='wwwrun', group='www', mode=0755)
-            return set_cache
-        return rhnDatabaseCache.set(key, value, modified=last_modified, raw=1,
-            compressed=1)
-=======
-        return rhnCache.set(key, value, modified=last_modified, \
-                        raw=1, user='apache', group='apache', mode=0755)
->>>>>>> ec89b999
 
     def dump_subelement(self, data):
         log_debug(2)
