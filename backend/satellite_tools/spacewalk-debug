#!/bin/sh
#
# Debug utility: packages log files, and relevant debug information
#                needed for full diagnosis of Spacewalk Server issues.
#
# Copyright (c) 2008--2015 Red Hat, Inc.
#
# This software is licensed to you under the GNU General Public License,
# version 2 (GPLv2). There is NO WARRANTY for this software, express or
# implied, including the implied warranties of MERCHANTABILITY or FITNESS
# FOR A PARTICULAR PURPOSE. You should have received a copy of GPLv2
# along with this software; if not, see
# http://www.gnu.org/licenses/old-licenses/gpl-2.0.txt.
#
# Red Hat trademarks are not licensed under GPLv2. No permission is
# granted to use or replicate Red Hat trademarks that are incorporated
# in this software or its documentation.
#


if [ "$(id -u)" != "0" ] ; then
  echo "This script must be run as root."
  exit
fi

BASE_DIR=/tmp
IS_SUSE=0
MAX_LOG_AGE=10
if [ -f /etc/SuSE-release ]; then
    IS_SUSE=1
fi

usage() {
    echo "Usage:"
    echo "$0 [OPTIONS]"
    echo "Debug utility that packages log files and other information"
    echo
    echo "  OPTIONS:"
    echo "    --help                Display usage and exit"
    echo "    --dir                 Destination directory for the tarball ($BASE_DIR)"
    echo "    --log-age             Set the maximum age (in days) for extracted logs ($MAX_LOG_AGE)"
    exit $1
}

while [ ${#} -ne 0 ]; do
    arg="$1"
    case "$arg" in
        --help)
            usage 0
            ;;
        --dir)
            shift
            BASE_DIR=$1
            ;;
        --log-age)
            shift
            MAX_LOG_AGE=$1
            ;;
        --*)
            echo "Unknown option $arg (use --help)"
            exit 1
            ;;
        *)
            echo "Too many arguments (use --help)"
            exit 1
            ;;
    esac
    shift
done

if [ ! -d "$BASE_DIR" ]; then
    mkdir -p "$BASE_DIR"
    [ $? != 0 ] && echo "Unable to create directory $BASE_DIR" && exit 1
fi

# Make sure BASE_DIR is not relative
BASE_DIR=$(cd $BASE_DIR && pwd)

DIR=$BASE_DIR/spacewalk-debug-$$/spacewalk-debug
TARBALL=$BASE_DIR/spacewalk-debug.tar.bz2

/bin/mkdir -p $DIR
if [ $? != 0 ] ; then
  echo "Unable to create directory $DIR"
  exit
fi

chmod 700 $DIR
cd $DIR

echo "Collecting and packaging relevant diagnostic information."
echo "Warning: this may take some time..."

mkdir -p $DIR/conf/httpd
mkdir -p $DIR/conf/tomcat
mkdir -p $DIR/conf/cobbler
mkdir -p $DIR/conf/rhn/sysconfig
mkdir -p $DIR/httpd-logs
mkdir -p $DIR/tomcat-logs
mkdir -p $DIR/cobbler-logs
mkdir -p $DIR/rhn-logs
mkdir -p $DIR/config-defaults
mkdir -p $DIR/kickstarts
mkdir -p $DIR/database/trc
mkdir -p $DIR/cobbler-lib
mkdir -p $DIR/tasko
mkdir -p $DIR/salt-states

echo "    * copying configuration information"
if [ -d /etc/httpd ]; then
    cp -fapRd /etc/httpd/conf* $DIR/conf/httpd
elif [ -d /etc/apache2 ]; then
    cp -fapRd /etc/apache2/conf* $DIR/conf/httpd
    cp -fapRd /etc/apache2/vhosts* $DIR/conf/httpd
fi
cp -fapRd /etc/rhn $DIR/conf/rhn
cp -fapRd /etc/sysconfig/rhn $DIR/conf/rhn/sysconfig
sed -i 's/^server.susemanager.mirrcred_pass.*/server.susemanager.mirrcred_pass = <replaced_by_debug_tool>/' "$DIR/conf/rhn/rhn/rhn.conf"
sed -i 's/^server.secret_key.*/server.secret_key = <replaced_by_debug_tool>/' "$DIR/conf/rhn/rhn/rhn.conf"
sed -i 's/^session_secret_.*/session_secret_N = <replaced_by_debug_tool>/' "$DIR/conf/rhn/rhn/rhn.conf"
sed -i 's/^web.session_swap_secret_.*/web.session_swap_secret_N = <replaced_by_debug_tool>/' "$DIR/conf/rhn/rhn/rhn.conf"
sed -i 's/^db_password.*/db_password = <replaced_by_debug_tool>/' "$DIR/conf/rhn/rhn/rhn.conf"
sed -i 's/^server.satellite.http_proxy_password.*/server.satellite.http_proxy_password = <replaced_by_debug_tool>/' "$DIR/conf/rhn/rhn/rhn.conf"

if [ -f /etc/tnsnames.ora ] ; then
    cp -fad /etc/tnsnames.ora $DIR/conf
fi

# Copy all Salt Master configuration
if [ -e /etc/salt/master ]; then
    mkdir -p $DIR/conf/salt
    cp -fa /etc/salt/master $DIR/conf/salt
fi

if [ "$(ls -A /etc/salt/master.d)" ]; then
    mkdir -p $DIR/conf/salt/master.d
    cp -fa /etc/salt/master.d/* $DIR/conf/salt/master.d
fi

# Copy generated and existing SLS files
echo "    * copying Salt state files"
D_IFS=$IFS
IFS=","
for sls_dir in "/usr/share/susemanager/salt/","static-sls","static SLS" \
               "/srv/susemanager/salt/","generated-sls","generated SLS" \
               "/usr/share/susemanager/pillar","static-pillar","statis pillars" \
               "/srv/susemanager/pillar/","generated-pillar","generated pillars" \
               "/srv/salt/","custom-sls","custom SLS"; do
    set $sls_dir
    if [ -d $1 ] && [ "$(ls -A $1)" ]; then
	echo -e "    \t- copying $3"
	cp -fa $1 $DIR/salt-states/$2
    fi
done
IFS=$D_IFS

# Get only an information about user-defined custom pillars.
# Note: currently only base environment supported.
STATIC_PILLARS=("/srv/susemanager/pillar" "/usr/share/susemanager/pillar")
CUSTOM_PILLARS_NFO=$DIR/salt-states/custom-pillars.txt
for cfg_file in $(ls /etc/salt/master /etc/salt/master.d/*conf); do
    for pillar_dir in $(python -c \
	"import yaml;print ' '.join(yaml.load(open('$cfg_file')).get('pillar_roots', {}).get('base', []))"); do 
	if [[ ! ${STATIC_PILLARS[*]} =~ $pillar_dir ]]; then
	    if [ -d $pillar_dir ] && [ "$(ls -A $pillar_dir)" ]; then
		echo "    * Gathering information about custom pillar $pillar_dir"
		ls -laR $pillar_dir >> $CUSTOM_PILLARS_NFO
	    fi
	fi
    done
done

MATCHER_DATA_DIR=/var/lib/spacewalk/subscription-matcher
if [ -d $MATCHER_DATA_DIR ]; then
  echo "    * copying Subscription Matcher files"
  cp -fa $MATCHER_DATA_DIR $DIR/
fi

echo "    * copying logs"
if [ -d /var/log/httpd ]; then
    cp -fapRd /var/log/httpd $DIR/httpd-logs
elif [ -d /var/log/apache2 ]; then
    cp -fapRd /var/log/apache2 $DIR/httpd-logs
fi
cp -fapRd /var/log/rhn* $DIR/rhn-logs
DB_INSTALL_LOG=/var/log/rhn/rhn-database-installation.log
if [ -f "$DB_INSTALL_LOG" ] ; then
    mkdir -p $DIR/tmp
    cp -fa "$DB_INSTALL_LOG" $DIR/tmp/
fi

if [ $IS_SUSE -eq 1 ]; then
    cp -fa /var/log/susemanager* $DIR/rhn-logs
fi

if [ -d /var/log/salt ]; then
    mkdir -p $DIR/salt-logs
    cp -fa /var/log/salt $DIR/salt-logs
fi

# grab jabberd info if it exists (it should)
if [ -d /etc/jabberd ]; then
    mkdir -p $DIR/jabberd
    cp -fa /etc/jabberd $DIR/jabberd
fi

# tomcat for spacewalk 400+
for tomcat in tomcat tomcat5 tomcat6 ; do
  if [ -d /etc/$tomcat ]; then
    cp -fa /etc/$tomcat $DIR/conf/tomcat
  fi
  if [ -d /var/log/$tomcat ]; then
    cp -fa /var/log/$tomcat $DIR/tomcat-logs
  fi
done

# copying the /usr/share/rhn/config-defaults
echo "    * copying config-defaults files"
if [ -d /usr/share/rhn/config-defaults ]; then
    cp -fa /usr/share/rhn/config-defaults/* $DIR/config-defaults
fi

#cobbler stuff
echo "    * copying cobbler files"
if [ -d /etc/cobbler ]; then
    cp -fa /etc/cobbler/* $DIR/conf/cobbler
fi
if [ -d /var/log/cobbler ]; then
   cp -fa /var/log/cobbler/* $DIR/cobbler-logs
fi
if [ -d /var/lib/cobbler ]; then
   cp -fa /var/lib/cobbler/snippets $DIR/cobbler-lib/
   cp -fa /var/lib/cobbler/config $DIR/cobbler-lib/
   cp -fa /var/lib/cobbler/kickstarts $DIR/cobbler-lib/
   cp -fa /var/lib/cobbler/triggers $DIR/cobbler-lib/
fi
if [ -d /var/lib/rhn/kickstarts ]; then
   cp -fa /var/lib/rhn/kickstarts/* $DIR/kickstarts/
fi

# ssl-build
if [ -d /root/ssl-build ] ; then
    echo "    * copying ssl-build"
    mkdir -p $DIR/ssl-build
    # NOTE: cp -a == cp -pRd
    cp -fa /root/ssl-build/* $DIR/ssl-build 2> /dev/null
fi

# /etc/sudoers
if [ -f /etc/sudoers -o -d /etc/sudoers.d ] ; then
	echo "    * copying /etc/sudoers*"
	cp -fa /etc/sudoers* $DIR/conf
fi

# /etc/passwd
if [ -f /etc/passwd ] ; then
	echo "    * copying apache, postgres, tomcat entries from /etc/passwd"
	getent passwd apache wwwrun tomcat postgres > $DIR/conf/passwd
fi

# /etc/group
if [ -f /etc/group ] ; then
	echo "    * copying apache, postgres, tomcat entries from /etc/group"
	getent group apache www tomcat postgres > $DIR/conf/group
fi

echo "    * querying RPM database (versioning of Spacewalk, etc.)"
rpm -qa --last > $DIR/rpm-manifest
rpm -qa | sort > $DIR/rpm-manifest-clean

echo "    * querying schema version, database charactersets and database"
/usr/bin/rhn-schema-version > $DIR/database-schema-version
/usr/bin/rhn-charsets > $DIR/database-character-sets
if [ -f /usr/bin/smdba ] ; then
    /usr/bin/smdba space-overview > $DIR/db-control-report
elif [ -f /usr/bin/db-control ] ; then
    /usr/bin/db-control report > $DIR/db-control-report
fi

<<<<<<< HEAD
=======
if [ -f /usr/bin/spacewalk-sql ] ; then
    USERS_TZ_LC_SQL="""
        SELECT w.login as login,
               tz.display_name as timezone,
               ui.preferred_locale as locale
         FROM web_contact w, rhntimezone tz, rhnuserinfo ui
          WHERE ui.timezone_id = tz.id
            AND ui.user_id = w.id
          ORDER BY login;
    """
    echo "    * querying users timezone and localization preferences"
    echo $USERS_TZ_LC_SQL | /usr/bin/spacewalk-sql --select-mode - > $DIR/users-preferences
fi
>>>>>>> 4a5cae51

echo "    * get diskspace available"
df -h > $DIR/diskinfo

echo "    * get database statistics"
/usr/bin/rhn-db-stats $DIR/database/db-stats.log

echo "    * get schema statistics"
/usr/bin/rhn-schema-stats $DIR/database/schema-stats.log

# alert.log
if [ -f /rhnsat/admin/rhnsat/bdump/alert_rhnsat.log ] ; then
	echo "    * copying alert_rhnsat.log"
	cp -fa /rhnsat/admin/rhnsat/bdump/alert_rhnsat.log $DIR/database
	ls /rhnsat/admin/rhnsat/bdump/*.trc 2>/dev/null | xargs -I file cp -fa file $DIR/database/trc
	ls /rhnsat/admin/rhnsat/logs/*.log 2>/dev/null | xargs -I file cp -fa file $DIR/database
fi
if [ -f /usr/lib/oracle/xe/app/oracle/admin/XE/bdump/alert_XE.log ]; then
    echo "    * copying alert_XE.log"
    cp -fa /usr/lib/oracle/xe/app/oracle/admin/XE/bdump/alert_XE.log $DIR/database
    ls /usr/lib/oracle/xe/app/oracle/admin/XE/bdump/*.trc 2>/dev/null | xargs -I file cp -fa file $DIR/database/trc
fi
if [ -f /opt/apps/oracle/diag/rdbms/susemanager/susemanager/trace/alert_susemanager.log ]; then
    echo "    * copying alert_susemanager.log"
    cp -fa /opt/apps/oracle/diag/rdbms/susemanager/susemanager/trace/alert_susemanager.log $DIR/database
    ls /opt/apps/oracle/diag/rdbms/susemanager/susemanager/trace/*.trc 2>/dev/null | xargs -I file cp -fa file $DIR/database/trc
fi

PGSQL_ROOT=""
rpm -q postgresql92-postgresql > /dev/null
if [ $? == 0 ]; then
	PGSQL_ROOT="/opt/rh/postgresql92/root"
fi

# PostgreSQL logs
if [ -f $PGSQL_ROOT/var/lib/pgsql/pgstartup.log ] ; then
	echo "    * copying pgstartup.log"
	cp -fa $PGSQL_ROOT/var/lib/pgsql/pgstartup.log $DIR/database
fi
if [ -f /var/lib/pgsql/initlog ] ; then
       echo "    * copying initlog"
       cp -fa /var/lib/pgsql/initlog $DIR/database
fi

ls $PGSQL_ROOT/var/lib/pgsql/data/*.conf $PGSQL_ROOT/var/lib/pgsql/data/pg_log/* 2>/dev/null | xargs -I file cp -fa file $DIR/database

if [ -d /var/log/spacewalk/schema-upgrade ] ; then
	echo "    * copying schema upgrade logs"
	mkdir -p $DIR/schema-upgrade-logs
	cp -pr /var/log/spacewalk/schema-upgrade/* $DIR/schema-upgrade-logs
fi

if [ -f /var/log/audit/audit.log ] ; then
	echo "    * copying audit.log"
	mkdir -p $DIR/audit-log
	cp -fa /var/log/audit/audit.log $DIR/audit-log
fi

if [ -d /var/log/rhn/tasko/sat ] ; then
	echo "    * copying tasko/sat"
	cp -fa /var/log/rhn/tasko/sat $DIR/tasko
fi

if [ $IS_SUSE -eq 1 ]; then
    if [ -d "/var/lib/spacewalk/scc/scc-data" ]; then
        echo  "    * copying SCC data"
        mkdir -p $DIR/sccdata
        IFS=$(echo -en "\n\b")
        for i in $(ls -A /var/lib/spacewalk/scc/scc-data); do
            cp -fa /var/lib/spacewalk/scc/scc-data/$i $DIR/sccdata/
        done
    fi

    if [ -x /usr/bin/spacewalk-report ]; then
        # get some inventory info
        /usr/bin/spacewalk-report inventory > $DIR/inventory-report.csv
        /usr/bin/spacewalk-report channels > $DIR/channels-report.csv
        /usr/bin/spacewalk-report activation-keys > $DIR/activation-keys-report.csv
    fi

    ls -laR /srv/www/htdocs/pub > $DIR/ls-laR-htdocs
fi

echo "    * timestamping"
echo "Spacewalk debug created on $(date)" > $DIR/timestamp

# Skip if MAX_LOG_AGE is not a number
if [ "$MAX_LOG_AGE" -eq "$MAX_LOG_AGE" 2>/dev/null ]; then
    # Remove all logs older than MAX_LOG_AGE to reduce the size of the tarball
    find $DIR/* -regextype sed \( -iregex ".*log\.[0-9]\{1,\}.*" -or -iregex ".*[0-9]\{8\}.*" \
        -or -iregex ".*[0-9]\{4\}-[0-9]\{2\}-[0-9]\{2\}\(\.\|_[0-9]\{6\}\.\).*" \) \
        -daystart -mtime +"$MAX_LOG_AGE" -not -ipath "*schema*" -delete

        # tasko and .trc files need to be parsed separately to find old ones
        for dir in database/trc rhn-logs/rhn/tasko tasko/sat; do
            for file in $(find $DIR/$dir); do
                if [ -f "$file" ]; then
                    if [ -n "$(find $file -daystart -mtime +$MAX_LOG_AGE)" ]; then
                        rm $file
                    fi
                fi
            done
        done
fi

echo "    * creating tarball (may take some time): $TARBALL"
# 209620 - satellite-debug creates world readable output
# set tarball premissions *before* writing data
# exclude private keys
install -m 600 /dev/null $TARBALL
tar -cjf $TARBALL \
    -C $(dirname $DIR) \
    --exclude "*PRIVATE*" \
    --exclude "server.key*" \
    --exclude "server.pem*" \
    --exclude "rhn-org-httpd-ssl*" \
    $(basename $DIR)

echo "    * removing temporary debug tree"
rm -Rf $(echo $DIR | sed -e 's/\/[^\/]*$//g')

echo
echo "Debug dump created, stored in $TARBALL"<|MERGE_RESOLUTION|>--- conflicted
+++ resolved
@@ -277,8 +277,6 @@
     /usr/bin/db-control report > $DIR/db-control-report
 fi
 
-<<<<<<< HEAD
-=======
 if [ -f /usr/bin/spacewalk-sql ] ; then
     USERS_TZ_LC_SQL="""
         SELECT w.login as login,
@@ -292,7 +290,6 @@
     echo "    * querying users timezone and localization preferences"
     echo $USERS_TZ_LC_SQL | /usr/bin/spacewalk-sql --select-mode - > $DIR/users-preferences
 fi
->>>>>>> 4a5cae51
 
 echo "    * get diskspace available"
 df -h > $DIR/diskinfo
