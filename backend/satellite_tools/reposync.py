#
# Copyright (c) 2008--2011 Red Hat, Inc.
# Copyright (c) 2010--2011 SUSE Linux Products GmbH
#
# This software is licensed to you under the GNU General Public License,
# version 2 (GPLv2). There is NO WARRANTY for this software, express or
# implied, including the implied warranties of MERCHANTABILITY or FITNESS
# FOR A PARTICULAR PURPOSE. You should have received a copy of GPLv2
# along with this software; if not, see
# http://www.gnu.org/licenses/old-licenses/gpl-2.0.txt.
#
# Red Hat trademarks are not licensed under GPLv2. No permission is
# granted to use or replicate Red Hat trademarks that are incorporated
# in this software or its documentation.
#
import hashlib
import os
import re
<<<<<<< HEAD
import socket
import sys
import time
import traceback
from datetime import datetime
from optparse import OptionParser

from yum import Errors
from yum.i18n import to_unicode
=======
import sys
import time
from datetime import datetime
>>>>>>> 715b167d

from spacewalk.server import rhnPackage, rhnSQL, rhnChannel, rhnPackageUpload
from spacewalk.common import rhnMail, rhnLog, suseLib
from spacewalk.common.rhnTB import fetchTraceback
from spacewalk.common.rhnLog import log_debug
from spacewalk.common.checksum import getFileChecksum
from spacewalk.common.rhnConfig import CFG, initCFG
from spacewalk.common.rhnException import rhnFault
from spacewalk.server.importlib.importLib import IncompletePackage, Erratum, Checksum, Bug, Keyword
from spacewalk.server.importlib.packageImport import ChannelPackageSubscription
from spacewalk.server.importlib.backendOracle import SQLBackend
from spacewalk.server.importlib.errataImport import ErrataImport
from spacewalk.server import taskomatic

hostname = socket.gethostname()

default_log_location = '/var/log/rhn/reposync/'
default_hash = 'sha256'

# namespace prefixes for parsing SUSE patches XML files
YUM = "{http://linux.duke.edu/metadata/common}"
RPM = "{http://linux.duke.edu/metadata/rpm}"
SUSE = "{http://novell.com/package/metadata/suse/common}"
PATCH = "{http://novell.com/package/metadata/suse/patch}"

<<<<<<< HEAD
class ChannelException(Exception):
    """Channel Error"""
    def __init__(self, value=None):
        Exception.__init__(self)
        self.value = value
    def __str__(self):
        return "%s" %(self.value,)

    def __unicode__(self):
        return '%s' % unicode(self.value, "utf-8")

class ChannelTimeoutException(ChannelException):
    """Channel timeout error e.g. a remote repository is not responding"""
    pass

class RepoSync:
    def __init__(self, channel_label, repo_type, url=None, fail=False,
                 quiet=False, noninteractive=False, filters=[]):
        self.regen = False
        self.fail = fail
        self.quiet = quiet
        self.interactive = not noninteractive
        self.filters = filters

        initCFG('server.susemanager')
=======

class RepoSync(object):
    def __init__(self, channel_label, repo_type, url=None, fail=False,
                 quiet=False, filters=[]):
        self.regen = False
        self.fail = fail
        self.quiet = quiet
        self.filters = filters

        initCFG('server')
>>>>>>> 715b167d
        db_string = CFG.DEFAULT_DB #"rhnsat/rhnsat@rhnsat"
        rhnSQL.initDB(db_string)

        # setup logging
        log_filename = 'reposync.log'
        date = time.localtime()
        datestr = '%d.%02d.%02d-%02d:%02d:%02d' % (
            date.tm_year, date.tm_mon, date.tm_mday, date.tm_hour,
            date.tm_min, date.tm_sec)
        log_filename = channel_label + '-' +  datestr + '.log'
        rhnLog.initLOG(default_log_location + log_filename)
        #os.fchown isn't in 2.4 :/
<<<<<<< HEAD
        os.system("chgrp www " + default_log_location + log_filename)
=======
        os.system("chgrp apache " + default_log_location + log_filename)
>>>>>>> 715b167d

        self.log_msg("\nSync started: %s" % (time.asctime(time.localtime())))
        self.log_msg(str(sys.argv))

        if not url:
            # TODO:need to look at user security across orgs
<<<<<<< HEAD
            h = rhnSQL.prepare("""select s.id, s.source_url, s.metadata_signed
=======
            h = rhnSQL.prepare("""select s.id, s.source_url
>>>>>>> 715b167d
                                  from rhnContentSource s,
                                       rhnChannelContentSource cs,
                                       rhnChannel c
                                 where s.id = cs.source_id
                                   and cs.channel_id = c.id
                                   and c.label = :label""")
            h.execute(label=channel_label)
<<<<<<< HEAD
            source_urls = h.fetchall_dict()
            if source_urls:
                self.urls = source_urls
            else:
                # generate empty metadata and quit
                taskomatic.add_to_repodata_queue_for_channel_package_subscription(
                    [channel_label], [], "server.app.yumreposync")
                rhnSQL.commit()
                self.error_msg("Channel has no URL associated")
                sys.exit(1)
        else:
            self.urls = [{'id': None, 'source_url': url, 'metadata_signed' : 'N'}]
=======
            source_data = h.fetchall_dict()
            if source_data:
                self.urls = [(row['id'], row['source_url']) for row in source_data]
            else:
                self.error_msg("Channel has no URL associated")
                sys.exit(1)
        else:
            self.urls = [(None, url)]
>>>>>>> 715b167d

        self.repo_plugin = self.load_plugin(repo_type)
        self.channel_label = channel_label

        self.channel = self.load_channel()
<<<<<<< HEAD
        if not self.channel:
            self.print_msg("Channel does not exist.")
            sys.exit(1)

        self.arches = get_compatible_arches(self.channel['id'])

    def load_plugin(self, repo_type):
        """Try to import the repository plugin required to sync the repository

        :repo_type: type of the repository; only 'yum' is currently supported

        """
        name = repo_type + "_src"
        mod = __import__('spacewalk.satellite_tools.repo_plugins',
                         globals(), locals(), [name])
        try:
            submod = getattr(mod, name)
        except AttributeError:
            self.error_msg("Repository type %s is not supported. "
                           "Could not import "
                           "spacewalk.satellite_tools.repo_plugins.%s."
                           % (repo_type, name))
=======
        if not self.channel or not rhnChannel.isCustomChannel(self.channel['id']):
            self.print_msg("Channel does not exist or is not custom.")
>>>>>>> 715b167d
            sys.exit(1)
        return getattr(submod, "ContentSource")

    def sync(self):
        """Trigger a reposync"""
        start_time = datetime.now()
<<<<<<< HEAD
        for data in self.urls:
            url = suseLib.URL(data['source_url'])
            if url.get_query_param("credentials"):
                url.username = CFG.get("%s%s" % (url.get_query_param("credentials"), "_user"))
                url.password = CFG.get("%s%s" % (url.get_query_param("credentials"), "_pass"))
            url.query = ""
            insecure = False
            if data['metadata_signed'] == 'N':
                insecure = True
            try:
                repo = self.repo_plugin(url.getURL(), self.channel_label,
                                        insecure, self.quiet, self.interactive)
                self.import_packages(repo, data['id'], url.getURL())
                self.import_updates(repo, url.getURL())
            except ChannelTimeoutException, e:
                self.print_msg(e)
                self.sendErrorMail(str(e))
                sys.exit(1)
            except ChannelException, e:
                self.print_msg("ChannelException: %s" % e)
                self.sendErrorMail("ChannelException: %s" % str(e))
                sys.exit(1)
            except Errors.YumGPGCheckError, e:
                self.print_msg("YumGPGCheckError: %s" % e)
                self.sendErrorMail("YumGPGCheckError: %s" % e)
                sys.exit(1)
            except Errors.RepoError, e:
                self.print_msg("RepoError: %s" % e)
                self.sendErrorMail("RepoError: %s" % e)
                sys.exit(1)
            except Errors.RepoMDError, e:
                if "primary not available" in str(e):
                    self.print_msg("Repository has no packages. (%s)" % e)
                    sys.exit(0)
                else:
                    self.print_msg("RepoMDError: %s" % e)
                    self.sendErrorMail("RepoMDError: %s" % e)
                sys.exit(1)
            except:
                self.print_msg("Unexpected error: %s" % sys.exc_info()[0])
                self.print_msg("%s" % traceback.format_exc())
                self.sendErrorMail(fetchTraceback())
                sys.exit(1)

=======
        for (repo_id, url) in self.urls:
            plugin = self.repo_plugin(url, self.channel_label)
            self.import_packages(plugin, repo_id, url)
            self.import_updates(plugin, url)
>>>>>>> 715b167d
        if self.regen:
            taskomatic.add_to_repodata_queue_for_channel_package_subscription(
                [self.channel_label], [], "server.app.yumreposync")
            taskomatic.add_to_erratacache_queue(self.channel_label)
        self.update_date()
        rhnSQL.commit()
        total_time = datetime.now() - start_time
        self.print_msg("Sync completed.")
        self.print_msg("Total time: %s" % str(total_time).split('.')[0])


    def update_date(self):
        """ Updates the last sync time"""
        h = rhnSQL.prepare( """update rhnChannel set LAST_SYNCED = current_timestamp
                             where label = :channel""")
        h.execute(channel=self.channel['label'])

<<<<<<< HEAD
    def import_updates(self, plug, url):
        (notices_type, notices) = plug.get_updates()
        saveurl = suseLib.URL(url)
        if saveurl.password:
            saveurl.password = "*******"
        self.print_msg("Repo %s has %s patches." % (saveurl.getURL(),
                                                    len(notices)))
        if notices:
            if notices_type == 'updateinfo':
                self.upload_updates(notices)
            elif notices_type == 'patches':
                self.upload_patches(notices)

    def upload_patches(self, notices):
        """Insert the information from patches into the database

        :arg notices: a list of ElementTree roots from individual patch files

        """
        typemap = {'security'    : 'Security Advisory',
                   'recommended' : 'Bug Fix Advisory',
                   'bugfix'      : 'Bug Fix Advisory',
                   'optional'    : 'Product Enhancement Advisory',
                   'feature'     : 'Product Enhancement Advisory',
                   'enhancement' : 'Product Enhancement Advisory'
                   }
        skipped_updates = 0
        batch = []
        for notice in notices:
            e = Erratum()

            version = notice.find(YUM+'version').get('ver')
            category = notice.findtext(PATCH+'category')

            e['advisory']     = e['advisory_name'] = self._patch_naming(notice)
            e['errata_from']  = 'maint-coord@suse.de'
            e['advisory_rel'] = version
            e['advisory_type'] = typemap.get(category,
                                             'Product Enhancement Advisory')

            existing_errata = get_errata(e['advisory'])

            # product name
            query = rhnSQL.prepare("""
                SELECT p.friendly_name
                  FROM suseproducts p
                  JOIN suseproductchannel pc on p.id = pc.product_id
                  JOIN rhnchannel c on pc.channel_id = c.id
                 WHERE c.label = :label
                """)
            query.execute(label=self.channel_label)
            try:
                e['product'] = query.fetchone()[0]
            except TypeError:
                e['product'] = 'unknown product'

            for desc_lang in notice.findall(PATCH+'description'):
                if desc_lang.get('lang') == 'en':
                    e['description'] = desc_lang.text or ""
                    break
            for sum_lang in notice.findall(PATCH+'summary'):
                if sum_lang.get('lang') == 'en':
                    e['synopsis'] = sum_lang.text or ""
                    break
            e['topic']       = ' '
            e['solution']    = ' '
            e['issue_date']  = _to_db_date(notice.get('timestamp'))
            e['update_date'] = e['issue_date']
            e['notes']       = ''
            e['org_id']      = self.channel['org_id']
            e['refers_to']   = ''
            e['channels']    = [{'label': self.channel_label}]
            e['packages']    = []
            e['files']       = []
            if existing_errata:
                e['channels'].extend(existing_errata['channels'])
                e['packages'] = existing_errata['packages']

            atoms = notice.find(PATCH+'atoms')
            packages = atoms.findall(YUM+'package')

            e['packages'] = self._patches_process_packages(packages,
                                                           e['advisory_name'],
                                                           e['packages'])
            # an update can't have zero packages, so we skip this update
            if not e['packages']:
                skipped_updates = skipped_updates + 1
                continue

            e['keywords'] = []
            if notice.find(PATCH+'reboot-needed') is not None:
                kw = Keyword()
                kw.populate({'keyword': 'reboot_suggested'})
                e['keywords'].append(kw)
            if notice.find(PATCH+'package-manager') is not None:
                kw = Keyword()
                kw.populate({'keyword': 'restart_suggested'})
                e['keywords'].append(kw)

            e['bugs'] = find_bugs(e['description'])
            e['cve'] = find_cves(e['description'])
            # set severity to Low to get a currency rating
            e['security_impact'] = "Low"

            e['locally_modified'] = None
            batch.append(e)

        if skipped_updates > 0:
            self.print_msg("%d patches skipped because of incomplete package list." % skipped_updates)
        backend = SQLBackend()
        importer = ErrataImport(batch, backend)
        importer.run()
        self.regen = True
=======
    def load_plugin(self, repo_type):
        name = repo_type + "_src"
        mod = __import__('spacewalk.satellite_tools.repo_plugins', globals(), locals(), [name])
        submod = getattr(mod, name)
        return getattr(submod, "ContentSource")

    def import_updates(self, plug, url):
        notices = plug.get_updates()
        self.print_msg("Repo %s has %s errata." % (url, len(notices)))
        if notices:
            self.upload_updates(notices)
>>>>>>> 715b167d

    def upload_updates(self, notices):
        skipped_updates = 0
        batch = []
        typemap = {
                  'security'    : 'Security Advisory',
                  'recommended' : 'Bug Fix Advisory',
                  'bugfix'      : 'Bug Fix Advisory',
                  'optional'    : 'Product Enhancement Advisory',
                  'feature'     : 'Product Enhancement Advisory',
                  'enhancement' : 'Product Enhancement Advisory'
                  }
        for notice in notices:
            notice = _fix_notice(notice)
            patch_name = self._patch_naming(notice)
            existing_errata = get_errata(patch_name)
            if existing_errata and not _is_old_suse_style(notice['from'], notice['version']):
                if existing_errata['advisory_rel'] < notice['version']:
                    # A disaster happens
                    #
                    # re-releasing an errata with a higher release number
                    # only happens in case of a disaster.
                    # This should force mirrored repos to remove the old
                    # errata and take care that the new one is the only
                    # available.
                    # This mean a hard overwrite
                    _delete_invalid_errata(existing_errata['id'])
                elif existing_errata['advisory_rel'] > notice['version']:
                    # the existing errata has a higher release than the now
                    # parsed one. We need to skip the current errata
                    continue
                # else: release match, so we update the errata
            e = Erratum()
            e['errata_from']   = notice['from']
            e['advisory'] = e['advisory_name'] = patch_name
            e['advisory_rel']  = notice['version']
            e['advisory_type'] = typemap.get(notice['type'], 'Product Enhancement Advisory')
            e['product']       = notice['release']
            e['description']   = notice['description']
            e['synopsis']      = notice['title']
            e['topic']         = ' '
            e['solution']      = ' '
            e['issue_date']    = _to_db_date(notice['issued'])
            if notice['updated']:
                e['update_date'] = _to_db_date(notice['updated'])
            else:
                e['update_date'] = e['issue_date']
            e['org_id']        = self.channel['org_id']
            e['notes']         = ''
            e['refers_to']     = ''
            e['channels']      = [{'label':self.channel_label}]
            e['packages']      = []
            e['files']         = []
            if existing_errata:
                e['channels'].extend(existing_errata['channels'])
                e['packages'] = existing_errata['packages']
<<<<<<< HEAD
=======
            e['channels'].append({'label':self.channel_label})

            for pkg in notice['pkglist'][0]['packages']:
                param_dict = {
                             'name'          : pkg['name'],
                             'version'       : pkg['version'],
                             'release'       : pkg['release'],
                             'arch'          : pkg['arch'],
                             'channel_label' : self.channel_label
                             }
                if pkg['epoch'] is None or pkg['epoch'] == '':
                    epochStatement = "is NULL"
                else:
                    epochStatement = "= :epoch"
                    param_dict['epoch'] = pkg['epoch']
                if self.channel['org_id']:
                    param_dict['org_id'] = self.channel['org_id']
                    orgStatement = "= :org_id"
                else:
                    orgStatement = "is NULL"

                h = rhnSQL.prepare("""
                    select p.id, c.checksum, c.checksum_type
                      from rhnPackage p
                      join rhnPackagename pn on p.name_id = pn.id
                      join rhnpackageevr pevr on p.evr_id = pevr.id
                      join rhnpackagearch pa on p.package_arch_id = pa.id
                      join rhnArchType at on pa.arch_type_id = at.id
                      join rhnChecksumView c on p.checksum_id = c.id
                      join rhnChannelPackage cp on p.id = cp.package_id
                      join rhnChannel ch on cp.channel_id = ch.id
                     where pn.name = :name
                       and p.org_id %s
                       and pevr.version = :version
                       and pevr.release = :release
                       and pa.label = :arch
                       and pevr.epoch %s
                       and at.label = 'rpm'
                       and ch.label = :channel_label
                """ % (orgStatement, epochStatement))
                h.execute(**param_dict)
                cs = h.fetchone_dict() or None

                if not cs:
                    if param_dict.has_key('epoch'):
                        log_debug(1, "No cheksum found for %s-%s:%s-%s.%s. Skipping Package" % (param_dict['name'],
                                                                                                param_dict['epoch'],
                                                                                                param_dict['version'],
                                                                                                param_dict['release'],
                                                                                                param_dict['arch']
                                                                                               ))
                    else:
                        log_debug(1, "No cheksum found for %s-%s-%s.%s. Skipping Package" % (param_dict['name'],
                                                                                             param_dict['version'],
                                                                                             param_dict['release'],
                                                                                             param_dict['arch'],
                                                                                            ))
                    continue

                newpkgs = []
                for oldpkg in e['packages']:
                    if oldpkg['package_id'] != cs['id']:
                        newpkgs.append(oldpkg)

                package = IncompletePackage()
                for k in pkg.keys():
                    package[k] = pkg[k]
                package['epoch'] = pkg.get('epoch', '')
                package['org_id'] = self.channel['org_id']

                package['checksums'] = {cs['checksum_type'] : cs['checksum']}
                package['checksum_type'] = cs['checksum_type']
                package['checksum'] = cs['checksum']

                package['package_id'] = cs['id']
                newpkgs.append(package)
>>>>>>> 715b167d

            e['packages'] = self._updates_process_packages(
                notice['pkglist'][0]['packages'], e['advisory_name'], e['packages'])
            # One or more package references could not be found in the Database.
            # To not provide incomplete patches we skip this update
            if not e['packages']:
                skipped_updates = skipped_updates + 1
                continue

            e['keywords'] = _update_keywords(notice)
            e['bugs'] = _update_bugs(notice)
            e['cve'] = _update_cve(notice)
            if notice['severity']:
                e['security_impact'] = notice['severity']
            else:
                # 'severity' not available in older yum versions
                # set default to Low to get a correct currency rating
                e['security_impact'] = "Low"
            e['locally_modified'] = None
            batch.append(e)

        if skipped_updates > 0:
            self.print_msg("%d patches skipped because of empty package list." % skipped_updates)
        backend = SQLBackend()
        importer = ErrataImport(batch, backend)
        importer.run()
        self.regen = True

    def _patch_naming(self, notice):
        """Return the name of the patch according to our rules

        :notice: a notice/patch object (this could be a dictionary
        (new-style) or an ElementTree element (old code10 style))

        """
        try:
            version = int(notice.find(YUM+'version').get('ver'))
        except AttributeError:
            # normal yum updates (dicts)
            patch_name = notice['update_id']
        else:
            # code10 patches
            if version >= 1000:
                # old suse style patch naming
                patch_name = notice.get('patchid')
            else:
                # new suse style patch naming
                patch_name = notice.find(YUM+'name').text

        # remove the channel-specific prefix
        # this way we can merge patches from different channels like
        # SDK, HAE and SLES
        prefix = self.channel['update_tag']
        if prefix and patch_name.startswith(prefix):
            patch_name = patch_name[len(prefix)+1:] # +1 for the hyphen

        return patch_name

    def _updates_process_packages(self, packages, advisory_name,
                                  existing_packages):
        """Check if the packages are in the database

        Go through the list of 'packages' and for each of them
        check to see if it is already present in the database. If it is,
        return a list of IncompletePackage objects, otherwise return an
        empty list.

        :packages: a list of dicts that represent packages (updateinfo style)
        :advisory_name: the name of the current erratum
        :existing_packages: list of already existing packages for this errata

        """
        erratum_packages = existing_packages
        for pkg in packages:
            param_dict = {
                'name': pkg['name'],
                'version': pkg['version'],
                'release': pkg['release'],
                'arch': pkg['arch'],
                'epoch': pkg['epoch'],
                'channel_label': self.channel_label}
            if param_dict['arch'] not in self.arches:
                continue
            ret = self._process_package(param_dict, advisory_name)
            if not ret:
                # This package could not be found in the database
                # so we skip the broken patch.
                return []

            # add new packages to the errata
            found = False
            for oldpkg in erratum_packages:
                if oldpkg['package_id'] == ret['package_id']:
                    found = True
            if not found:
                erratum_packages.append(ret)
        return erratum_packages

    def _patches_process_packages(self, packages, advisory_name, existing_packages):
        """Check if the packages are in the database

        Go through the list of 'packages' and for each of them
        check to see if it is already present in the database. If it is,
        return a list of IncompletePackage objects, otherwise return an
        empty list.

        :packages: a list of dicts that represent packages (patch style)
        :advisory_name: the name of the current erratum
        :existing_packages: list of already existing packages for this errata

        """
        erratum_packages = existing_packages
        for pkg in packages:
            nevr = pkg.find(YUM+'format').find(RPM+'requires').find(RPM+'entry')
            param_dict = {
                'name': nevr.get('name'),
                'version': nevr.get('ver'),
                'release': nevr.get('rel'),
                'epoch': nevr.get('epoch'),
                'arch': pkg.findtext(YUM+'arch'),
                'channel_label': self.channel_label
            }
            if param_dict['arch'] not in self.arches:
                continue
            ret = self._process_package(param_dict, advisory_name)
            if not ret:
                # This package could not be found in the database
                # so we skip the broken patch.
                return []

            # add new packages to the errata
            found = False
            for oldpkg in erratum_packages:
                if oldpkg['package_id'] == ret['package_id']:
                    found = True
            if not found:
                erratum_packages.append(ret)
        return erratum_packages


    def _process_package(self, param_dict, advisory_name):
        """Search for a package in the the database

        Search for the package specified by 'param_dict' to see if it is
        already present in the database. If it is, return a
        IncompletePackage objects, otherwise return None.

        :param_dict: dict that represent packages (nerva + channel_label)
        :advisory_name: the name of the current erratum

        """
        pkgepoch = param_dict['epoch']
        del param_dict['epoch']

        if not pkgepoch or pkgepoch == '0':
            epochStatement = "(pevr.epoch is NULL or pevr.epoch = '0')"
        else:
            epochStatement = "pevr.epoch = :epoch"
            param_dict['epoch'] = pkgepoch
        if self.channel['org_id']:
            orgidStatement = " = :org_id"
            param_dict['org_id'] = self.channel['org_id']
        else:
            orgidStatement = " is NULL"

        h = rhnSQL.prepare("""
            select p.id, c.checksum, c.checksum_type, pevr.epoch
              from rhnPackage p
              join rhnPackagename pn on p.name_id = pn.id
              join rhnpackageevr pevr on p.evr_id = pevr.id
              join rhnpackagearch pa on p.package_arch_id = pa.id
              join rhnArchType at on pa.arch_type_id = at.id
              join rhnChecksumView c on p.checksum_id = c.id
              join rhnChannelPackage cp on p.id = cp.package_id
              join rhnChannel ch on cp.channel_id = ch.id
             where pn.name = :name
               and p.org_id %s
               and pevr.version = :version
               and pevr.release = :release
               and pa.label = :arch
               and %s
               and at.label = 'rpm'
               and ch.label = :channel_label
            """ % (orgidStatement, epochStatement))
        h.execute(**param_dict)
        cs = h.fetchone_dict()

        if not cs:
            # package could not be found in the database.
            if 'epoch' not in param_dict:
                param_dict['epoch'] = ''
            else:
                param_dict['epoch'] = '-%s' % param_dict['epoch']
            self.print_msg(
                        "The package "
                        "%(name)s%(epoch)s:%(version)s-%(release)s.%(arch)s "
                        "which is referenced by patch %(patch)s was not found "
                        "in the database. This patch has been skipped." % dict(
                            patch=advisory_name,
                            **param_dict))
            return None

        package = IncompletePackage()
        for k in param_dict:
            if k not in ['epoch', 'channel_label']:
                package[k] = param_dict[k]
        package['epoch'] = cs['epoch']
        package['org_id'] = self.channel['org_id']

        package['checksums'] = {cs['checksum_type'] : cs['checksum']}
        package['checksum_type'] = cs['checksum_type']
        package['checksum'] = cs['checksum']

        package['package_id'] = cs['id']
        return package

    def import_packages(self, plug, source_id, url):
        if (not self.filters) and source_id:
            h = rhnSQL.prepare("""
                    select flag, filter
                      from rhnContentSourceFilter
                     where source_id = :source_id
                     order by sort_order """)
            h.execute(source_id = source_id)
            filter_data = h.fetchall_dict() or []
            filters = [(row['flag'], re.split('[,\s]+', row['filter']))
                                                         for row in filter_data]
        else:
            filters = self.filters

        packages = plug.list_packages(filters)
        to_process = []
        skipped = 0
        saveurl = suseLib.URL(url)
        if saveurl.password:
            saveurl.password = "*******"
        num_passed = len(packages)
        self.print_msg("Repo URL: %s" % saveurl.getURL())
        self.print_msg("Packages in repo:             %5d" % plug.num_packages)
        if plug.num_excluded:
            self.print_msg("Packages passed filter rules: %5d" % num_passed)

        for pack in packages:
            if pack.arch in ['src', 'nosrc']:
                # skip source packages
                skipped += 1
                continue
            if pack.arch not in self.arches:
                # skip packages with incompatible architecture
                skipped += 1
                continue

            db_pack = rhnPackage.get_info_for_package(
                   [pack.name, pack.version, pack.release, pack.epoch, pack.arch],
                   self.channel_label)

            to_download = True
            to_link     = True
            if db_pack['path']:
                pack.path = os.path.join(CFG.MOUNT_POINT, db_pack['path'])
                if self.match_package_checksum(pack.path,
                                pack.checksum_type, pack.checksum):
                    # package is already on disk
                    to_download = False
                    pack.load_header_and_set_checksum(db_pack['checksum_type'], db_pack['checksum'])
                    if db_pack['channel_label'] == self.channel_label:
                        # package is already in the channel
                        to_link = False
                elif db_pack['channel_label'] == self.channel_label:
<<<<<<< HEAD
                    # different package with SAME NVREA
=======
		    # different package with SAME NVREA
>>>>>>> 715b167d
                    self.disassociate_package(db_pack)

            if to_download or to_link:
                to_process.append((pack, to_download, to_link))

        num_to_process = len(to_process)
        if num_to_process == 0:
            self.print_msg("No new packages to sync.")
            return
        else:
            self.print_msg("Packages already synced:      %5d" %
                                                  (num_passed - num_to_process))
            self.print_msg("Packages to sync:             %5d" % num_to_process)

        self.regen=True
        is_non_local_repo = (url.find("file://") < 0)

        def finally_remove(path):
            if is_non_local_repo and path and os.path.exists(path):
                os.remove(path)

        # try/except/finally doesn't work in python 2.4 (RHEL5), so here's a hack
        for (index, what) in enumerate(to_process):
            pack, to_download, to_link = what
            localpath = None

            try:
                self.print_msg("%d/%d : %s" % (index+1, num_to_process, pack.getNVREA()))
                if to_download:
                    pack.path = localpath = plug.get_package(pack)
                    pack.load_header_and_set_checksum()
                if to_download:
                    self.upload_package(pack)
                    finally_remove(localpath)
                pack.payload_stream.close()
                if to_link:
                    self.associate_package(pack)
            except KeyboardInterrupt:
                finally_remove(localpath)
                raise
            except Exception, e:
                self.error_msg(e)
                finally_remove(localpath)
                if self.fail:
                    raise
                continue

    def match_package_checksum(self, abspath, checksum_type, checksum):
        if (os.path.exists(abspath) and
            getFileChecksum(checksum_type, filename=abspath) == checksum):
            return 1
        return 0

    def upload_package(self, package):
        rel_package_path = rhnPackageUpload.relative_path_from_header(
                package.header, self.channel['org_id'],
                package.checksum_type, package.checksum)
        package_dict, diff_level = rhnPackageUpload.push_package(package.header,
                package.path, package.payload_stream, package.checksum_type, package.checksum,
                force=False,
                header_start=package.header_start, header_end=package.header_end,
                relative_path=rel_package_path,
                org_id=self.channel['org_id'])

    def associate_package(self, pack):
        caller = "server.app.yumreposync"
        backend = SQLBackend()
        package = {}
        package['name'] = pack.name
        package['version'] = pack.version
        package['release'] = pack.release
        package['arch'] = pack.arch
        package['checksum'] = pack.checksum
        package['checksum_type'] = pack.checksum_type
        package['channels']  = [{'label':self.channel_label,
                                 'id':self.channel['id']}]
        package['org_id'] = self.channel['org_id']

        imported = False
        # yum's createrepo puts epoch="0" to primary.xml even for packages
        # with epoch='' so we have to check empty epoch first because it's
        # more common situation
        if pack.epoch == '0':
            package['epoch'] = ''
            try:
                self._importer_run(package, caller, backend)
                imported = True
            except:
                pass
        if not imported:
            package['epoch'] = pack.epoch
            self._importer_run(package, caller, backend)

        backend.commit()

    def disassociate_package(self, pack):
        h = rhnSQL.prepare("""
            delete from rhnChannelPackage cp
             where cp.channel_id = :channel_id
               and cp.package_id in (select p.id
                                       from rhnPackage p
                                       join rhnChecksumView c
                                         on p.checksum_id = c.id
                                      where c.checksum = :checksum
                                        and c.checksum_type = :checksum_type
                                    )
        """)
        h.execute(channel_id=self.channel['id'],
                  checksum_type=pack['checksum_type'], checksum=pack['checksum'])

    def _importer_run(self, package, caller, backend):
        importer = ChannelPackageSubscription(
            [IncompletePackage().populate(package)],
            backend, caller=caller, repogen=False)
        importer.run()

    def load_channel(self):
        return rhnChannel.channel_info(self.channel_label)

    def print_msg(self, message):
        rhnLog.log_clean(0, message)
        if not self.quiet:
            print message

    def error_msg(self, message):
        rhnLog.log_clean(0, message)
        if not self.quiet:
            sys.stderr.write(str(message) + "\n")

    def log_msg(self, message):
        rhnLog.log_clean(0, message)

    def short_hash(self, str):
        return hashlib.new(default_hash, str).hexdigest()[0:8]

<<<<<<< HEAD
    def sendErrorMail(self, body):
        to = CFG.TRACEBACK_MAIL
        fr = to
        if isinstance(to, type([])):
            fr = to[0].strip()
            to = ', '.join([s.strip() for s in to])

        headers = {
            "Subject" : "SUSE Manager repository sync failed (%s)" % hostname,
            "From"    : "%s <%s>" % (hostname, fr),
            "To"      : to,
        }
        extra = "Syncing Channel '%s' failed:\n\n" % self.channel_label
        rhnMail.send(headers, extra + body)

def get_errata(update_id):
    """ Return an Errata dict

    search in the database for the given advisory and
    return a dict with important values.
    If the advisory was not found it returns None

    :update_id - the advisory (name)
    """
    h = rhnSQL.prepare("""
        select e.id, e.advisory,
               e.advisory_name, e.advisory_rel
          from rhnerrata e
         where e.advisory = :name
    """)
    h.execute(name=update_id)
    ret = h.fetchone_dict()
    if not ret:
        return None

    h = rhnSQL.prepare("""
        select distinct c.label
          from rhnchannelerrata ce
          join rhnchannel c on c.id = ce.channel_id
         where ce.errata_id = :eid
    """)
    h.execute(eid=ret['id'])
    ret['channels'] = h.fetchall_dict() or []

    ret['packages'] = []

    h = rhnSQL.prepare("""
        select p.id as package_id,
               pn.name,
               pevr.epoch,
               pevr.version,
               pevr.release,
               pa.label as arch,
               p.org_id,
               cv.checksum,
               cv.checksum_type
          from rhnerratapackage ep
          join rhnpackage p on p.id = ep.package_id
          join rhnpackagename pn on pn.id = p.name_id
          join rhnpackageevr pevr on pevr.id = p.evr_id
          join rhnpackagearch pa on pa.id = p.package_arch_id
          join rhnchecksumview cv on cv.id = p.checksum_id
         where ep.errata_id = :eid
    """)
    h.execute(eid=ret['id'])
    packages = h.fetchall_dict() or []
    for pkg in packages:
        ipackage = IncompletePackage().populate(pkg)
        ipackage['epoch'] = pkg.get('epoch', '')

        ipackage['checksums'] = {ipackage['checksum_type'] : ipackage['checksum']}
        ret['packages'].append(ipackage)

    return ret

def get_compatible_arches(channel_id):
    """Return a list of compatible package arch labels for this channel"""
    h = rhnSQL.prepare("""select pa.label
                          from rhnChannelPackageArchCompat cpac,
                          rhnChannel c,
                          rhnpackagearch pa
                          where c.id = :channel_id
                          and c.channel_arch_id = cpac.channel_arch_id
                          and cpac.package_arch_id = pa.id""")
    h.execute(channel_id=channel_id)
    arches = [k['label'] for k in  h.fetchall_dict()]
    return arches

def _best_checksum_item(checksums):
    if checksums.has_key('sha256'):
        checksum_type = 'sha256'
        checksum_type_orig = 'sha256'
        checksum = checksums[checksum_type_orig]
    elif checksums.has_key('sha'):
        checksum_type = 'sha1'
        checksum_type_orig = 'sha'
        checksum = checksums[checksum_type_orig]
    elif checksums.has_key('sha1'):
        checksum_type = 'sha1'
        checksum_type_orig = 'sha1'
        checksum = checksums[checksum_type_orig]
    elif checksums.has_key('md5'):
        checksum_type = 'md5'
        checksum_type_orig = 'md5'
        checksum = checksums[checksum_type_orig]
    else:
        checksum_type = 'md5'
        checksum_type_orig = None
        checksum = None
    return (checksum_type, checksum_type_orig, checksum)

def _to_db_date(date):
    if date.isdigit():
        ret = datetime.fromtimestamp(float(date)).isoformat(' ')
    else:
        # we expect to get ISO formated date
        ret = date
    return ret

def _update_keywords(notice):
    """Return a list of Keyword objects for the notice"""
    keywords = []
    if notice['reboot_suggested']:
        kw = Keyword()
        kw.populate({'keyword':'reboot_suggested'})
        keywords.append(kw)
    if notice['restart_suggested']:
        kw = Keyword()
        kw.populate({'keyword':'restart_suggested'})
        keywords.append(kw)
    return keywords

def _update_bugs(notice):
    """Return a list of Bug objects from the notice's references"""
    bugs = {}
    for bz in notice['references']:
        if bz['type'] == 'bugzilla' and bz['id'] not in bugs:
            bug = Bug()
            bug.populate({'bug_id': bz['id'],
                          'summary': bz['title'],
                          'href': bz['href']})
            bugs[bz['id']] = bug
    return bugs.values()

def _update_cve(notice):
    """Return a list of unique ids from notice references of type 'cve'"""
    cves = [cve['id'] for cve in notice['references'] if cve['type'] == 'cve']
    # remove duplicates
    cves = list(set(cves))

    return cves

def _fix_notice(notice):
    if "." in notice['version']:
        new_version = 0
        for n in notice['version'].split('.'):
            new_version = (new_version + int(n)) * 100
        try:
            notice['version'] = new_version / 100
        except TypeError: # yum in RHEL5 does not have __setitem__
            notice._md['version'] = new_version / 100
    if _is_old_suse_style(notice['from'], notice['version']):
        # old suse style; we need to append the version to id
        # to get a seperate patch for every issue
        try:
            notice['update_id'] = notice['update_id'] + '-' + notice['version']
        except TypeError: # yum in RHEL5 does not have __setitem__
            notice._md['update_id'] = notice['update_id'] + '-' + notice['version']
    return notice

def _is_old_suse_style(notice_from, notice_version):
    if "suse" in notice_from.lower() and int(notice_version) >= 1000:
        # old style suse updateinfo starts with version >= 1000
        return True
    return False
=======
    def _to_db_date(self, date):
        ret = ""
        if date.isdigit():
            ret = datetime.fromtimestamp(float(date)).isoformat(' ')
        else:
            # we expect to get ISO formated date
            ret = date
        return ret

    def fix_notice(self, notice):
        if "." in notice['version']:
            new_version = 0
            for n in notice['version'].split('.'):
                new_version = (new_version + int(n)) * 100
            try:
                notice['version'] = new_version / 100
            except TypeError: # yum in RHEL5 does not have __setitem__
                notice._md['version'] = new_version / 100
        if "suse" in notice['from'].lower():
            # suse style; we need to append the version to id
            try:
                notice['update_id'] = notice['update_id'] + '-' + notice['version']
            except TypeError: # yum in RHEL5 does not have __setitem__
                notice._md['update_id'] = notice['update_id'] + '-' + notice['version']
        return notice

    def get_errata(self, update_id):
        h = rhnSQL.prepare("""select
            e.id, e.advisory, e.advisory_name, e.advisory_rel
            from rhnerrata e
            where e.advisory = :name
        """)
        h.execute(name=update_id)
        ret = h.fetchone_dict() or None
        if not ret:
            return None

        h = rhnSQL.prepare("""select distinct c.label
            from rhnchannelerrata ce
            join rhnchannel c on c.id = ce.channel_id
            where ce.errata_id = :eid
        """)
        h.execute(eid=ret['id'])
        channels = h.fetchall_dict() or []

        ret['channels'] = channels
        ret['packages'] = []

        h = rhnSQL.prepare("""
            select p.id as package_id,
                   pn.name,
                   pevr.epoch,
                   pevr.version,
                   pevr.release,
                   pa.label as arch,
                   p.org_id,
                   cv.checksum,
                   cv.checksum_type
              from rhnerratapackage ep
              join rhnpackage p on p.id = ep.package_id
              join rhnpackagename pn on pn.id = p.name_id
              join rhnpackageevr pevr on pevr.id = p.evr_id
              join rhnpackagearch pa on pa.id = p.package_arch_id
              join rhnchecksumview cv on cv.id = p.checksum_id
             where ep.errata_id = :eid
        """)
        h.execute(eid=ret['id'])
        packages = h.fetchall_dict() or []
        for pkg in packages:
            ipackage = IncompletePackage()
            for k in pkg.keys():
                ipackage[k] = pkg[k]
            ipackage['epoch'] = pkg.get('epoch', '')

            ipackage['checksums'] = {ipackage['checksum_type'] : ipackage['checksum']}
            ret['packages'].append(ipackage)

        return ret

>>>>>>> 715b167d

class ContentPackage:

    def __init__(self):
        # map of checksums
        self.checksums = {}
        self.checksum_type = None
        self.checksum = None

        #unique ID that can be used by plugin
        self.unique_id = None

        self.name = None
        self.version = None
        self.release = None
        self.epoch = None
        self.arch = None

        self.path = None
        self.file = None
        self.header = None
        self.payload_stream = None
        self.header_start = None
        self.header_end = None

    def setNVREA(self, name, version, release, epoch, arch):
        self.name = name
        self.version = version
        self.release = release
        self.arch = arch
        self.epoch = epoch

    def getNVREA(self):
        if self.epoch:
            return self.name + '-' + self.version + '-' + self.release + '-' + self.epoch + '.' + self.arch
        else:
            return self.name + '-' + self.version + '-' + self.release + '.' + self.arch

    def load_checksum_from_header(self):
        if self.path is None:
            raise rhnFault(50, "Unable to load package", explain=0)
        self.file = open(self.path, 'rb')
        self.header, self.payload_stream, self.header_start, self.header_end = \
                rhnPackageUpload.load_package(self.file)
        self.checksum_type = self.header.checksum_type()
        self.checksum = getFileChecksum(self.checksum_type, file=self.file)
        self.file.close()

    def load_header_and_set_checksum(self, checksum_type=None, checksum=None):
        if self.path is None:
           raise rhnFault(50, "Unable to load package", explain=0)
        self.file = open(self.path, 'rb')
        self.header, self.payload_stream, self.header_start, self.header_end = \
                rhnPackageUpload.load_package(self.file)
        if checksum_type and checksum:
            self.checksum_type = checksum_type
            self.checksum = checksum
            if not((checksum_type in self.checksums) and (self.checksums[checksum_type] == checksum)):
                self.checksums[checksum_type] = checksum
        else:
            (self.checksum_type, cs_type_orig, md_checksum) = _best_checksum_item(self.checksums)
            self.checksum = getFileChecksum(self.checksum_type, file=self.file)
        self.file.close()

def find_bugs(text):
    """Find and return a list of Bug objects from the bug ids in the `text`

    Matches:
     - [#123123], (#123123)

    N.B. We assume that all the bugs are Novell Bugzilla bugs.

    """
    bug_numbers = set(re.findall('[\[\(]#(\d{6})[\]\)]', text))
    bugs = []
    for bug_number in bug_numbers:
        bug = Bug()
        bug.populate(
            {'bug_id': bug_number,
             'summary': 'bug number %s' % bug_number,
             'href':
                 'https://bugzilla.novell.com/show_bug.cgi?id=%s' % bug_number})
        bugs.append(bug)
    return bugs

def find_cves(text):
    """Find and return a list of CVE ids

    Matches:
     - CVE-YEAR-NUMB

    """
    return list(set(re.findall('CVE-\d{4}-\d{4}', text)))

def set_filter_opt(option, opt_str, value, parser):
    if opt_str in [ '--include', '-i']: f_type = '+'
    else:                               f_type = '-'
    parser.values.filters.append((f_type, re.split('[,\s]+', value)))

def _delete_invalid_errata(errata_id):
    """
    Remove the errata from all channels
    This should only be alled in case of a disaster
    """
    # first get a list of all channels where this errata exists
    h = rhnSQL.prepare("""
        SELECT channel_id
          FROM rhnChannelErrata
         WHERE errata_id = :errata_id
    """)
    h.execute(errata_id=errata_id)
    channels = map(lambda x: x['channel_id'], h.fetchall_dict() or [])

    # delete channel from errata
    h = rhnSQL.prepare("""
        DELETE FROM rhnChannelErrata
         WHERE errata_id = :errata_id
    """)
    h.execute(errata_id=errata_id)

    # delete all packages from errata
    h = rhnSQL.prepare("""
        DELETE FROM rhnErrataPackage ep
         WHERE ep.errata_id = :errata_id
    """)
    h.execute(errata_id=errata_id)

    # delete files from errata
    h = rhnSQL.prepare("""
        DELETE FROM rhnErrataFile
         WHERE errata_id = :errata_id
    """)
    h.execute(errata_id=errata_id)

    # delete erratatmp
    h = rhnSQL.prepare("""
        DELETE FROM rhnErrataTmp
         WHERE id = :errata_id
    """)
    h.execute(errata_id=errata_id)

    # delete errata
    # removes also references from rhnErrataCloned
    # and rhnServerNeededCache
    h = rhnSQL.prepare("""
        DELETE FROM rhnErrata
         WHERE id = :errata_id
    """)
    h.execute(errata_id=errata_id)
    rhnSQL.commit()
    update_needed_cache = rhnSQL.Procedure("rhn_channel.update_needed_cache")

    for cid in channels:
        update_needed_cache(cid)
    rhnSQL.commit()<|MERGE_RESOLUTION|>--- conflicted
+++ resolved
@@ -16,7 +16,6 @@
 import hashlib
 import os
 import re
-<<<<<<< HEAD
 import socket
 import sys
 import time
@@ -26,11 +25,6 @@
 
 from yum import Errors
 from yum.i18n import to_unicode
-=======
-import sys
-import time
-from datetime import datetime
->>>>>>> 715b167d
 
 from spacewalk.server import rhnPackage, rhnSQL, rhnChannel, rhnPackageUpload
 from spacewalk.common import rhnMail, rhnLog, suseLib
@@ -56,7 +50,6 @@
 SUSE = "{http://novell.com/package/metadata/suse/common}"
 PATCH = "{http://novell.com/package/metadata/suse/patch}"
 
-<<<<<<< HEAD
 class ChannelException(Exception):
     """Channel Error"""
     def __init__(self, value=None):
@@ -72,7 +65,7 @@
     """Channel timeout error e.g. a remote repository is not responding"""
     pass
 
-class RepoSync:
+class RepoSync(object):
     def __init__(self, channel_label, repo_type, url=None, fail=False,
                  quiet=False, noninteractive=False, filters=[]):
         self.regen = False
@@ -82,18 +75,6 @@
         self.filters = filters
 
         initCFG('server.susemanager')
-=======
-
-class RepoSync(object):
-    def __init__(self, channel_label, repo_type, url=None, fail=False,
-                 quiet=False, filters=[]):
-        self.regen = False
-        self.fail = fail
-        self.quiet = quiet
-        self.filters = filters
-
-        initCFG('server')
->>>>>>> 715b167d
         db_string = CFG.DEFAULT_DB #"rhnsat/rhnsat@rhnsat"
         rhnSQL.initDB(db_string)
 
@@ -106,22 +87,14 @@
         log_filename = channel_label + '-' +  datestr + '.log'
         rhnLog.initLOG(default_log_location + log_filename)
         #os.fchown isn't in 2.4 :/
-<<<<<<< HEAD
         os.system("chgrp www " + default_log_location + log_filename)
-=======
-        os.system("chgrp apache " + default_log_location + log_filename)
->>>>>>> 715b167d
 
         self.log_msg("\nSync started: %s" % (time.asctime(time.localtime())))
         self.log_msg(str(sys.argv))
 
         if not url:
             # TODO:need to look at user security across orgs
-<<<<<<< HEAD
             h = rhnSQL.prepare("""select s.id, s.source_url, s.metadata_signed
-=======
-            h = rhnSQL.prepare("""select s.id, s.source_url
->>>>>>> 715b167d
                                   from rhnContentSource s,
                                        rhnChannelContentSource cs,
                                        rhnChannel c
@@ -129,7 +102,6 @@
                                    and cs.channel_id = c.id
                                    and c.label = :label""")
             h.execute(label=channel_label)
-<<<<<<< HEAD
             source_urls = h.fetchall_dict()
             if source_urls:
                 self.urls = source_urls
@@ -142,22 +114,11 @@
                 sys.exit(1)
         else:
             self.urls = [{'id': None, 'source_url': url, 'metadata_signed' : 'N'}]
-=======
-            source_data = h.fetchall_dict()
-            if source_data:
-                self.urls = [(row['id'], row['source_url']) for row in source_data]
-            else:
-                self.error_msg("Channel has no URL associated")
-                sys.exit(1)
-        else:
-            self.urls = [(None, url)]
->>>>>>> 715b167d
 
         self.repo_plugin = self.load_plugin(repo_type)
         self.channel_label = channel_label
 
         self.channel = self.load_channel()
-<<<<<<< HEAD
         if not self.channel:
             self.print_msg("Channel does not exist.")
             sys.exit(1)
@@ -180,17 +141,12 @@
                            "Could not import "
                            "spacewalk.satellite_tools.repo_plugins.%s."
                            % (repo_type, name))
-=======
-        if not self.channel or not rhnChannel.isCustomChannel(self.channel['id']):
-            self.print_msg("Channel does not exist or is not custom.")
->>>>>>> 715b167d
             sys.exit(1)
         return getattr(submod, "ContentSource")
 
     def sync(self):
         """Trigger a reposync"""
         start_time = datetime.now()
-<<<<<<< HEAD
         for data in self.urls:
             url = suseLib.URL(data['source_url'])
             if url.get_query_param("credentials"):
@@ -235,12 +191,6 @@
                 self.sendErrorMail(fetchTraceback())
                 sys.exit(1)
 
-=======
-        for (repo_id, url) in self.urls:
-            plugin = self.repo_plugin(url, self.channel_label)
-            self.import_packages(plugin, repo_id, url)
-            self.import_updates(plugin, url)
->>>>>>> 715b167d
         if self.regen:
             taskomatic.add_to_repodata_queue_for_channel_package_subscription(
                 [self.channel_label], [], "server.app.yumreposync")
@@ -258,7 +208,6 @@
                              where label = :channel""")
         h.execute(channel=self.channel['label'])
 
-<<<<<<< HEAD
     def import_updates(self, plug, url):
         (notices_type, notices) = plug.get_updates()
         saveurl = suseLib.URL(url)
@@ -372,19 +321,6 @@
         importer = ErrataImport(batch, backend)
         importer.run()
         self.regen = True
-=======
-    def load_plugin(self, repo_type):
-        name = repo_type + "_src"
-        mod = __import__('spacewalk.satellite_tools.repo_plugins', globals(), locals(), [name])
-        submod = getattr(mod, name)
-        return getattr(submod, "ContentSource")
-
-    def import_updates(self, plug, url):
-        notices = plug.get_updates()
-        self.print_msg("Repo %s has %s errata." % (url, len(notices)))
-        if notices:
-            self.upload_updates(notices)
->>>>>>> 715b167d
 
     def upload_updates(self, notices):
         skipped_updates = 0
@@ -441,85 +377,6 @@
             if existing_errata:
                 e['channels'].extend(existing_errata['channels'])
                 e['packages'] = existing_errata['packages']
-<<<<<<< HEAD
-=======
-            e['channels'].append({'label':self.channel_label})
-
-            for pkg in notice['pkglist'][0]['packages']:
-                param_dict = {
-                             'name'          : pkg['name'],
-                             'version'       : pkg['version'],
-                             'release'       : pkg['release'],
-                             'arch'          : pkg['arch'],
-                             'channel_label' : self.channel_label
-                             }
-                if pkg['epoch'] is None or pkg['epoch'] == '':
-                    epochStatement = "is NULL"
-                else:
-                    epochStatement = "= :epoch"
-                    param_dict['epoch'] = pkg['epoch']
-                if self.channel['org_id']:
-                    param_dict['org_id'] = self.channel['org_id']
-                    orgStatement = "= :org_id"
-                else:
-                    orgStatement = "is NULL"
-
-                h = rhnSQL.prepare("""
-                    select p.id, c.checksum, c.checksum_type
-                      from rhnPackage p
-                      join rhnPackagename pn on p.name_id = pn.id
-                      join rhnpackageevr pevr on p.evr_id = pevr.id
-                      join rhnpackagearch pa on p.package_arch_id = pa.id
-                      join rhnArchType at on pa.arch_type_id = at.id
-                      join rhnChecksumView c on p.checksum_id = c.id
-                      join rhnChannelPackage cp on p.id = cp.package_id
-                      join rhnChannel ch on cp.channel_id = ch.id
-                     where pn.name = :name
-                       and p.org_id %s
-                       and pevr.version = :version
-                       and pevr.release = :release
-                       and pa.label = :arch
-                       and pevr.epoch %s
-                       and at.label = 'rpm'
-                       and ch.label = :channel_label
-                """ % (orgStatement, epochStatement))
-                h.execute(**param_dict)
-                cs = h.fetchone_dict() or None
-
-                if not cs:
-                    if param_dict.has_key('epoch'):
-                        log_debug(1, "No cheksum found for %s-%s:%s-%s.%s. Skipping Package" % (param_dict['name'],
-                                                                                                param_dict['epoch'],
-                                                                                                param_dict['version'],
-                                                                                                param_dict['release'],
-                                                                                                param_dict['arch']
-                                                                                               ))
-                    else:
-                        log_debug(1, "No cheksum found for %s-%s-%s.%s. Skipping Package" % (param_dict['name'],
-                                                                                             param_dict['version'],
-                                                                                             param_dict['release'],
-                                                                                             param_dict['arch'],
-                                                                                            ))
-                    continue
-
-                newpkgs = []
-                for oldpkg in e['packages']:
-                    if oldpkg['package_id'] != cs['id']:
-                        newpkgs.append(oldpkg)
-
-                package = IncompletePackage()
-                for k in pkg.keys():
-                    package[k] = pkg[k]
-                package['epoch'] = pkg.get('epoch', '')
-                package['org_id'] = self.channel['org_id']
-
-                package['checksums'] = {cs['checksum_type'] : cs['checksum']}
-                package['checksum_type'] = cs['checksum_type']
-                package['checksum'] = cs['checksum']
-
-                package['package_id'] = cs['id']
-                newpkgs.append(package)
->>>>>>> 715b167d
 
             e['packages'] = self._updates_process_packages(
                 notice['pkglist'][0]['packages'], e['advisory_name'], e['packages'])
@@ -789,11 +646,7 @@
                         # package is already in the channel
                         to_link = False
                 elif db_pack['channel_label'] == self.channel_label:
-<<<<<<< HEAD
                     # different package with SAME NVREA
-=======
-		    # different package with SAME NVREA
->>>>>>> 715b167d
                     self.disassociate_package(db_pack)
 
             if to_download or to_link:
@@ -929,7 +782,6 @@
     def short_hash(self, str):
         return hashlib.new(default_hash, str).hexdigest()[0:8]
 
-<<<<<<< HEAD
     def sendErrorMail(self, body):
         to = CFG.TRACEBACK_MAIL
         fr = to
@@ -1105,87 +957,6 @@
         # old style suse updateinfo starts with version >= 1000
         return True
     return False
-=======
-    def _to_db_date(self, date):
-        ret = ""
-        if date.isdigit():
-            ret = datetime.fromtimestamp(float(date)).isoformat(' ')
-        else:
-            # we expect to get ISO formated date
-            ret = date
-        return ret
-
-    def fix_notice(self, notice):
-        if "." in notice['version']:
-            new_version = 0
-            for n in notice['version'].split('.'):
-                new_version = (new_version + int(n)) * 100
-            try:
-                notice['version'] = new_version / 100
-            except TypeError: # yum in RHEL5 does not have __setitem__
-                notice._md['version'] = new_version / 100
-        if "suse" in notice['from'].lower():
-            # suse style; we need to append the version to id
-            try:
-                notice['update_id'] = notice['update_id'] + '-' + notice['version']
-            except TypeError: # yum in RHEL5 does not have __setitem__
-                notice._md['update_id'] = notice['update_id'] + '-' + notice['version']
-        return notice
-
-    def get_errata(self, update_id):
-        h = rhnSQL.prepare("""select
-            e.id, e.advisory, e.advisory_name, e.advisory_rel
-            from rhnerrata e
-            where e.advisory = :name
-        """)
-        h.execute(name=update_id)
-        ret = h.fetchone_dict() or None
-        if not ret:
-            return None
-
-        h = rhnSQL.prepare("""select distinct c.label
-            from rhnchannelerrata ce
-            join rhnchannel c on c.id = ce.channel_id
-            where ce.errata_id = :eid
-        """)
-        h.execute(eid=ret['id'])
-        channels = h.fetchall_dict() or []
-
-        ret['channels'] = channels
-        ret['packages'] = []
-
-        h = rhnSQL.prepare("""
-            select p.id as package_id,
-                   pn.name,
-                   pevr.epoch,
-                   pevr.version,
-                   pevr.release,
-                   pa.label as arch,
-                   p.org_id,
-                   cv.checksum,
-                   cv.checksum_type
-              from rhnerratapackage ep
-              join rhnpackage p on p.id = ep.package_id
-              join rhnpackagename pn on pn.id = p.name_id
-              join rhnpackageevr pevr on pevr.id = p.evr_id
-              join rhnpackagearch pa on pa.id = p.package_arch_id
-              join rhnchecksumview cv on cv.id = p.checksum_id
-             where ep.errata_id = :eid
-        """)
-        h.execute(eid=ret['id'])
-        packages = h.fetchall_dict() or []
-        for pkg in packages:
-            ipackage = IncompletePackage()
-            for k in pkg.keys():
-                ipackage[k] = pkg[k]
-            ipackage['epoch'] = pkg.get('epoch', '')
-
-            ipackage['checksums'] = {ipackage['checksum_type'] : ipackage['checksum']}
-            ret['packages'].append(ipackage)
-
-        return ret
-
->>>>>>> 715b167d
 
 class ContentPackage:
 
