--- conflicted
+++ resolved
@@ -578,7 +578,6 @@
         compatArchs = self.compatiblePackageArchs()
 
         for pack in packages:
-<<<<<<< HEAD
             if pack.arch in ['src', 'nosrc']:
                 # skip source packages
                 skipped += 1
@@ -588,10 +587,7 @@
                 skipped += 1
                 continue
 
-            path, package_channel = rhnPackage.get_path_for_package(
-=======
             db_pack = rhnPackage.get_info_for_package(
->>>>>>> c5d217e7
                    [pack.name, pack.version, pack.release, pack.epoch, pack.arch],
                    self.channel_label)
 
