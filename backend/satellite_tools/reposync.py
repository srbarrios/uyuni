#
# Copyright (c) 2008--2012 Red Hat, Inc.
# Copyright (c) 2010--2011 SUSE Linux Products GmbH
#
# This software is licensed to you under the GNU General Public License,
# version 2 (GPLv2). There is NO WARRANTY for this software, express or
# implied, including the implied warranties of MERCHANTABILITY or FITNESS
# FOR A PARTICULAR PURPOSE. You should have received a copy of GPLv2
# along with this software; if not, see
# http://www.gnu.org/licenses/old-licenses/gpl-2.0.txt.
#
# Red Hat trademarks are not licensed under GPLv2. No permission is
# granted to use or replicate Red Hat trademarks that are incorporated
# in this software or its documentation.
#
import hashlib
import os
import re
import socket
import sys
import time
import traceback
from datetime import datetime
from optparse import OptionParser

from yum import Errors
from yum.i18n import to_unicode

from spacewalk.server import rhnPackage, rhnSQL, rhnChannel, rhnPackageUpload
from spacewalk.common import rhnMail, rhnLog, suseLib, rhn_pkg
from spacewalk.common.rhnTB import fetchTraceback
from spacewalk.common.rhnLog import log_debug
from spacewalk.common.checksum import getFileChecksum
from spacewalk.common.rhnConfig import CFG, initCFG
from spacewalk.common.rhnException import rhnFault
from spacewalk.server.importlib.importLib import IncompletePackage, Erratum, Bug, Keyword
from spacewalk.server.importlib.packageImport import ChannelPackageSubscription
from spacewalk.server.importlib.backendOracle import SQLBackend
from spacewalk.server.importlib.errataImport import ErrataImport
from spacewalk.server import taskomatic

hostname = socket.gethostname()

default_log_location = '/var/log/rhn/reposync/'
default_hash = 'sha256'

# namespace prefixes for parsing SUSE patches XML files
YUM = "{http://linux.duke.edu/metadata/common}"
RPM = "{http://linux.duke.edu/metadata/rpm}"
SUSE = "{http://novell.com/package/metadata/suse/common}"
PATCH = "{http://novell.com/package/metadata/suse/patch}"

class ChannelException(Exception):
    """Channel Error"""
    def __init__(self, value=None):
        Exception.__init__(self)
        self.value = value
    def __str__(self):
        return "%s" %(self.value,)

    def __unicode__(self):
        return '%s' % unicode(self.value, "utf-8")

class ChannelTimeoutException(ChannelException):
    """Channel timeout error e.g. a remote repository is not responding"""
    pass

class RepoSync(object):
    def __init__(self, channel_label, repo_type, url=None, fail=False,
                 quiet=False, noninteractive=False, filters=[],
                 deep_verify=False):
        self.regen = False
        self.fail = fail
        self.quiet = quiet
        self.interactive = not noninteractive
        self.filters = filters
        self.deep_verify = deep_verify

        initCFG('server.susemanager')
        db_string = CFG.DEFAULT_DB #"rhnsat/rhnsat@rhnsat"
        rhnSQL.initDB(db_string)

        # setup logging
        log_filename = 'reposync.log'
        date = time.localtime()
        datestr = '%d.%02d.%02d-%02d:%02d:%02d' % (
            date.tm_year, date.tm_mon, date.tm_mday, date.tm_hour,
            date.tm_min, date.tm_sec)
        log_filename = channel_label + '-' +  datestr + '.log'
        rhnLog.initLOG(default_log_location + log_filename)
        #os.fchown isn't in 2.4 :/
        os.system("chgrp www " + default_log_location + log_filename)

        self.log_msg("\nSync started: %s" % (time.asctime(time.localtime())))
        self.log_msg(str(sys.argv))

        self.channel_label = channel_label
        self.repo_plugin = self.load_plugin(repo_type)
        self.channel = self.load_channel()
        if not self.channel:
            self.print_msg("Channel does not exist or is not custom.")
            sys.exit(1)

        if not url:
            # TODO:need to look at user security across orgs
            h = rhnSQL.prepare("""select s.id, s.source_url, s.metadata_signed
                                  from rhnContentSource s,
                                       rhnChannelContentSource cs
                                 where s.id = cs.source_id
                                   and cs.channel_id = :channel_id""")
<<<<<<< HEAD
            h.execute(channel_id=self.channel['id'])
            source_urls = h.fetchall_dict()
            if source_urls:
                self.urls = source_urls
=======
            h.execute(channel_id=int(self.channel['id']))
            source_data = h.fetchall_dict()
            if source_data:
                self.urls = [(row['id'], row['source_url']) for row in source_data]
>>>>>>> bdf644ed
            else:
                # generate empty metadata and quit
                taskomatic.add_to_repodata_queue_for_channel_package_subscription(
                    [channel_label], [], "server.app.yumreposync")
                rhnSQL.commit()
                self.error_msg("Channel has no URL associated")
                sys.exit(1)
        else:
            self.urls = [{'id': None, 'source_url': url, 'metadata_signed' : 'N'}]

        self.arches = get_compatible_arches(self.channel['id'])

    def load_plugin(self, repo_type):
        """Try to import the repository plugin required to sync the repository

        :repo_type: type of the repository; only 'yum' is currently supported

        """
        name = repo_type + "_src"
        mod = __import__('spacewalk.satellite_tools.repo_plugins',
                         globals(), locals(), [name])
        try:
            submod = getattr(mod, name)
        except AttributeError:
            self.error_msg("Repository type %s is not supported. "
                           "Could not import "
                           "spacewalk.satellite_tools.repo_plugins.%s."
                           % (repo_type, name))
            sys.exit(1)
        return getattr(submod, "ContentSource")

    def sync(self):
        """Trigger a reposync"""
        start_time = datetime.now()
        for data in self.urls:
            url = suseLib.URL(data['source_url'])
            if url.get_query_param("credentials"):
                url.username = CFG.get("%s%s" % (url.get_query_param("credentials"), "_user"))
                url.password = CFG.get("%s%s" % (url.get_query_param("credentials"), "_pass"))
            url.query = ""
            insecure = False
            if data['metadata_signed'] == 'N':
                insecure = True
            try:
                repo = self.repo_plugin(url.getURL(), self.channel_label,
                                        insecure, self.quiet, self.interactive)
                self.import_packages(repo, data['id'], url.getURL())
                self.import_products(repo)
                self.import_updates(repo, url.getURL())
            except ChannelTimeoutException, e:
                self.print_msg(e)
                self.sendErrorMail(str(e))
                sys.exit(1)
            except ChannelException, e:
                self.print_msg("ChannelException: %s" % e)
                self.sendErrorMail("ChannelException: %s" % str(e))
                sys.exit(1)
            except Errors.YumGPGCheckError, e:
                self.print_msg("YumGPGCheckError: %s" % e)
                self.sendErrorMail("YumGPGCheckError: %s" % e)
                sys.exit(1)
            except Errors.RepoError, e:
                self.print_msg("RepoError: %s" % e)
                self.sendErrorMail("RepoError: %s" % e)
                sys.exit(1)
            except Errors.RepoMDError, e:
                if "primary not available" in str(e):
                    self.print_msg("Repository has no packages. (%s)" % e)
                    sys.exit(0)
                else:
                    self.print_msg("RepoMDError: %s" % e)
                    self.sendErrorMail("RepoMDError: %s" % e)
                sys.exit(1)
            except:
                self.print_msg("Unexpected error: %s" % sys.exc_info()[0])
                self.print_msg("%s" % traceback.format_exc())
                self.sendErrorMail(fetchTraceback())
                sys.exit(1)

        if self.regen:
            taskomatic.add_to_repodata_queue_for_channel_package_subscription(
                [self.channel_label], [], "server.app.yumreposync")
            taskomatic.add_to_erratacache_queue(self.channel_label)
        self.update_date()
        rhnSQL.commit()
        total_time = datetime.now() - start_time
        self.print_msg("Sync completed.")
        self.print_msg("Total time: %s" % str(total_time).split('.')[0])


    def update_date(self):
        """ Updates the last sync time"""
        h = rhnSQL.prepare( """update rhnChannel set LAST_SYNCED = current_timestamp
                             where label = :channel""")
        h.execute(channel=self.channel['label'])

    def import_updates(self, plug, url):
        (notices_type, notices) = plug.get_updates()
        saveurl = suseLib.URL(url)
        if saveurl.password:
            saveurl.password = "*******"
        self.print_msg("Repo %s has %s patches." % (saveurl.getURL(),
                                                    len(notices)))
        if notices:
            if notices_type == 'updateinfo':
                self.upload_updates(notices)
            elif notices_type == 'patches':
                self.upload_patches(notices)

    def upload_patches(self, notices):
        """Insert the information from patches into the database

        :arg notices: a list of ElementTree roots from individual patch files

        """
        typemap = {'security'    : 'Security Advisory',
                   'recommended' : 'Bug Fix Advisory',
                   'bugfix'      : 'Bug Fix Advisory',
                   'optional'    : 'Product Enhancement Advisory',
                   'feature'     : 'Product Enhancement Advisory',
                   'enhancement' : 'Product Enhancement Advisory'
                   }
        skipped_updates = 0
        batch = []
        for notice in notices:
            e = Erratum()

            version = notice.find(YUM+'version').get('ver')
            category = notice.findtext(PATCH+'category')

            e['advisory']     = e['advisory_name'] = self._patch_naming(notice)
            e['errata_from']  = 'maint-coord@suse.de'
            e['advisory_rel'] = version
            e['advisory_type'] = typemap.get(category,
                                             'Product Enhancement Advisory')

            existing_errata = get_errata(e['advisory'])

            # product name
            query = rhnSQL.prepare("""
                SELECT p.friendly_name
                  FROM suseproducts p
                  JOIN suseproductchannel pc on p.id = pc.product_id
                 WHERE pc.channel_id = :channel_id
                """)
            query.execute(channel_id=self.channel['id'])
            try:
                e['product'] = query.fetchone()[0]
            except TypeError:
                e['product'] = 'unknown product'

            for desc_lang in notice.findall(PATCH+'description'):
                if desc_lang.get('lang') == 'en':
                    e['description'] = desc_lang.text or ""
                    break
            for sum_lang in notice.findall(PATCH+'summary'):
                if sum_lang.get('lang') == 'en':
                    e['synopsis'] = sum_lang.text or ""
                    break
            e['topic']       = ' '
            e['solution']    = ' '
            e['issue_date']  = _to_db_date(notice.get('timestamp'))
            e['update_date'] = e['issue_date']
            e['notes']       = ''
            e['org_id']      = self.channel['org_id']
            e['refers_to']   = ''
            e['channels']    = [{'label': self.channel_label}]
            e['packages']    = []
            e['files']       = []
            if existing_errata:
                e['channels'].extend(existing_errata['channels'])
                e['packages'] = existing_errata['packages']

            atoms = notice.find(PATCH+'atoms')
            packages = atoms.findall(YUM+'package')

            e['packages'] = self._patches_process_packages(packages,
                                                           e['advisory_name'],
                                                           e['packages'])
            # an update can't have zero packages, so we skip this update
            if not e['packages']:
                skipped_updates = skipped_updates + 1
                continue

            e['keywords'] = []
            if notice.find(PATCH+'reboot-needed') is not None:
                kw = Keyword()
                kw.populate({'keyword': 'reboot_suggested'})
                e['keywords'].append(kw)
            if notice.find(PATCH+'package-manager') is not None:
                kw = Keyword()
                kw.populate({'keyword': 'restart_suggested'})
                e['keywords'].append(kw)

            e['bugs'] = find_bugs(e['description'])
            e['cve'] = find_cves(e['description'])
            # set severity to Low to get a currency rating
            e['security_impact'] = "Low"

            e['locally_modified'] = None
            batch.append(e)

        if skipped_updates > 0:
            self.print_msg("%d patches skipped because of incomplete package list." % skipped_updates)
        backend = SQLBackend()
        importer = ErrataImport(batch, backend)
        importer.run()
        self.regen = True

    def upload_updates(self, notices):
        skipped_updates = 0
        batch = []
        typemap = {
                  'security'    : 'Security Advisory',
                  'recommended' : 'Bug Fix Advisory',
                  'bugfix'      : 'Bug Fix Advisory',
                  'optional'    : 'Product Enhancement Advisory',
                  'feature'     : 'Product Enhancement Advisory',
                  'enhancement' : 'Product Enhancement Advisory'
                  }
        for notice in notices:
            notice = _fix_notice(notice)
            patch_name = self._patch_naming(notice)
            existing_errata = get_errata(patch_name)
            if existing_errata and not _is_old_suse_style(notice['from'], notice['version']):
                if existing_errata['advisory_rel'] < notice['version']:
                    # A disaster happens
                    #
                    # re-releasing an errata with a higher release number
                    # only happens in case of a disaster.
                    # This should force mirrored repos to remove the old
                    # errata and take care that the new one is the only
                    # available.
                    # This mean a hard overwrite
                    _delete_invalid_errata(existing_errata['id'])
                elif existing_errata['advisory_rel'] > notice['version']:
                    # the existing errata has a higher release than the now
                    # parsed one. We need to skip the current errata
                    continue
                # else: release match, so we update the errata
            e = Erratum()
            e['errata_from']   = notice['from']
            e['advisory'] = e['advisory_name'] = patch_name
            e['advisory_rel']  = notice['version']
            e['advisory_type'] = typemap.get(notice['type'], 'Product Enhancement Advisory')
            e['product']       = notice['release']
            e['description']   = notice['description']
            e['synopsis']      = notice['title']
            e['topic']         = ' '
            e['solution']      = ' '
            e['issue_date']    = _to_db_date(notice['issued'])
            if notice['updated']:
                e['update_date'] = _to_db_date(notice['updated'])
            else:
                e['update_date'] = e['issue_date']
            e['org_id']        = self.channel['org_id']
            e['notes']         = ''
            e['refers_to']     = ''
            e['channels']      = [{'label':self.channel_label}]
            e['packages']      = []
            e['files']         = []
            if existing_errata:
                e['channels'].extend(existing_errata['channels'])
                e['packages'] = existing_errata['packages']
<<<<<<< HEAD
=======
            e['channels'].append({'label':self.channel_label})

            for pkg in notice['pkglist'][0]['packages']:
                param_dict = {
                             'name'          : pkg['name'],
                             'version'       : pkg['version'],
                             'release'       : pkg['release'],
                             'arch'          : pkg['arch'],
                             'channel_id'    : int(self.channel['id']),
                             }
                if pkg['epoch'] is None or pkg['epoch'] == '':
                    epochStatement = "is NULL"
                else:
                    epochStatement = "= :epoch"
                    param_dict['epoch'] = pkg['epoch']
                if self.channel['org_id']:
                    param_dict['org_id'] = self.channel['org_id']
                    orgStatement = "= :org_id"
                else:
                    orgStatement = "is NULL"

                h = rhnSQL.prepare("""
                    select p.id, c.checksum, c.checksum_type
                      from rhnPackage p
                      join rhnPackagename pn on p.name_id = pn.id
                      join rhnpackageevr pevr on p.evr_id = pevr.id
                      join rhnpackagearch pa on p.package_arch_id = pa.id
                      join rhnArchType at on pa.arch_type_id = at.id
                      join rhnChecksumView c on p.checksum_id = c.id
                      join rhnChannelPackage cp on p.id = cp.package_id
                     where pn.name = :name
                       and p.org_id %s
                       and pevr.version = :version
                       and pevr.release = :release
                       and pa.label = :arch
                       and pevr.epoch %s
                       and at.label = 'rpm'
                       and cp.channel_id = :channel_id
                """ % (orgStatement, epochStatement))
                h.execute(**param_dict)
                cs = h.fetchone_dict() or None

                if not cs:
                    if param_dict.has_key('epoch'):
                        epoch = param_dict['epoch'] + ":"
                    else:
                        epoch = ""
                    log_debug(1, "No checksum found for %s-%s%s-%s.%s."
                                 " Skipping Package" % (param_dict['name'],
                                                        epoch,
                                                        param_dict['version'],
                                                        param_dict['release'],
                                                        param_dict['arch']
                                                        ))
                    continue

                newpkgs = []
                for oldpkg in e['packages']:
                    if oldpkg['package_id'] != cs['id']:
                        newpkgs.append(oldpkg)

                package = IncompletePackage()
                for k in pkg.keys():
                    package[k] = pkg[k]
                package['epoch'] = pkg.get('epoch', '')
                package['org_id'] = self.channel['org_id']

                package['checksums'] = {cs['checksum_type'] : cs['checksum']}
                package['checksum_type'] = cs['checksum_type']
                package['checksum'] = cs['checksum']
>>>>>>> bdf644ed

            e['packages'] = self._updates_process_packages(
                notice['pkglist'][0]['packages'], e['advisory_name'], e['packages'])
            # One or more package references could not be found in the Database.
            # To not provide incomplete patches we skip this update
            if not e['packages']:
                skipped_updates = skipped_updates + 1
                continue

            e['keywords'] = _update_keywords(notice)
            e['bugs'] = _update_bugs(notice)
            e['cve'] = _update_cve(notice)
            if notice['severity']:
                e['security_impact'] = notice['severity']
            else:
                # 'severity' not available in older yum versions
                # set default to Low to get a correct currency rating
                e['security_impact'] = "Low"
            e['locally_modified'] = None
            batch.append(e)

        if skipped_updates > 0:
            self.print_msg("%d patches skipped because of empty package list." % skipped_updates)
        backend = SQLBackend()
        importer = ErrataImport(batch, backend)
        importer.run()
        self.regen = True

    def import_products(self, repo):
        products = repo.get_products()
        for product in products:
            query = rhnSQL.prepare("""
                select spf.id
                  from suseProductFile spf
                  join rhnpackageevr pe on pe.id = spf.evr_id
                  join rhnpackagearch pa on pa.id = spf.package_arch_id
                 where spf.name = :name
                   and spf.evr_id = LOOKUP_EVR(:epoch, :version, :release)
                   and spf.package_arch_id = LOOKUP_PACKAGE_ARCH(:arch)
                   and spf.vendor = :vendor
                   and spf.summary = :summary
                   and spf.description = :description
            """)
            query.execute(**product)
            row = query.fetchone_dict()
            if not row or not row.has_key('id'):
                get_id_q = rhnSQL.prepare("""SELECT sequence_nextval('suse_prod_file_id_seq') as id FROM dual""")
                get_id_q.execute()
                row = get_id_q.fetchone_dict() or {}
                if not row or not row.has_key('id'):
                    print "no id for sequence suse_prod_file_id_seq"
                    continue

                h = rhnSQL.prepare("""
                    insert into suseProductFile
                        (id, name, evr_id, package_arch_id, vendor, summary, description)
                    VALUES (:id, :name, LOOKUP_EVR(:epoch, :version, :release),
                            LOOKUP_PACKAGE_ARCH(:arch), :vendor, :summary, :description)
                """)
                h.execute(id=row['id'], **product)

            params = {
                'product_cap'   : "product(%s)" % product['name'],
                'cap_version'   : product['version'] + "-" + product['release'],
                'channel_id' : self.channel['id']
            }
            if self.channel['org_id']:
                org_statement = "and p.org_id = :channel_org"
                params['org_id'] = self.channel['org_id']
            else:
                org_statement = "and p.org_id is NULL"

            query = rhnSQL.prepare("""
                select p.id
                  from rhnPackage p
                  join rhnPackageProvides pp on pp.package_id = p.id
                  join rhnPackageCapability pc on pc.id = pp.capability_id
                  join rhnChannelPackage cp on cp.package_id = p.id
                 where pc.name = :product_cap
                   and pc.version = :cap_version
                   and cp.channel_id = :channel_id
                   %s
            """ % org_statement)

            query.execute(**params)
            packrow = query.fetchone_dict()
            if not packrow or not packrow.has_key('id'):
                # package not in DB
                continue

            h = rhnSQL.prepare("""select 1 from susePackageProductFile where package_id = :paid and prodfile_id = :prid""")
            h.execute(paid=packrow['id'], prid=row['id'])
            ex = h.fetchone_dict() or None
            if not ex:
                h = rhnSQL.prepare("""insert into susePackageProductFile (package_id, prodfile_id)
                    VALUES (:package_id, :product_id)
                """)
                h.execute(package_id=packrow['id'], product_id=row['id'])

    def _patch_naming(self, notice):
        """Return the name of the patch according to our rules

        :notice: a notice/patch object (this could be a dictionary
        (new-style) or an ElementTree element (old code10 style))

        """
        try:
            version = int(notice.find(YUM+'version').get('ver'))
        except AttributeError:
            # normal yum updates (dicts)
            patch_name = notice['update_id']
        else:
            # code10 patches
            if version >= 1000:
                # old suse style patch naming
                patch_name = notice.get('patchid')
            else:
                # new suse style patch naming
                patch_name = notice.find(YUM+'name').text

        # remove the channel-specific prefix
        # this way we can merge patches from different channels like
        # SDK, HAE and SLES
        prefix = self.channel['update_tag']
        if prefix and patch_name.startswith(prefix):
            patch_name = patch_name[len(prefix)+1:] # +1 for the hyphen

        return patch_name

    def _updates_process_packages(self, packages, advisory_name,
                                  existing_packages):
        """Check if the packages are in the database

        Go through the list of 'packages' and for each of them
        check to see if it is already present in the database. If it is,
        return a list of IncompletePackage objects, otherwise return an
        empty list.

        :packages: a list of dicts that represent packages (updateinfo style)
        :advisory_name: the name of the current erratum
        :existing_packages: list of already existing packages for this errata

        """
        erratum_packages = existing_packages
        for pkg in packages:
            param_dict = {
                'name': pkg['name'],
                'version': pkg['version'],
                'release': pkg['release'],
                'arch': pkg['arch'],
                'epoch': pkg['epoch'],
                'channel_id': self.channel['id']}
            if param_dict['arch'] not in self.arches:
                continue
            ret = self._process_package(param_dict, advisory_name)
            if not ret:
                # This package could not be found in the database
                # so we skip the broken patch.
                return []

            # add new packages to the errata
            found = False
            for oldpkg in erratum_packages:
                if oldpkg['package_id'] == ret['package_id']:
                    found = True
            if not found:
                erratum_packages.append(ret)
        return erratum_packages

    def _patches_process_packages(self, packages, advisory_name, existing_packages):
        """Check if the packages are in the database

        Go through the list of 'packages' and for each of them
        check to see if it is already present in the database. If it is,
        return a list of IncompletePackage objects, otherwise return an
        empty list.

        :packages: a list of dicts that represent packages (patch style)
        :advisory_name: the name of the current erratum
        :existing_packages: list of already existing packages for this errata

        """
        erratum_packages = existing_packages
        for pkg in packages:
            nevr = pkg.find(YUM+'format').find(RPM+'requires').find(RPM+'entry')
            param_dict = {
                'name': nevr.get('name'),
                'version': nevr.get('ver'),
                'release': nevr.get('rel'),
                'epoch': nevr.get('epoch'),
                'arch': pkg.findtext(YUM+'arch'),
                'channel_id': self.channel['id']
            }
            if param_dict['arch'] not in self.arches:
                continue
            ret = self._process_package(param_dict, advisory_name)
            if not ret:
                # This package could not be found in the database
                # so we skip the broken patch.
                return []

            # add new packages to the errata
            found = False
            for oldpkg in erratum_packages:
                if oldpkg['package_id'] == ret['package_id']:
                    found = True
            if not found:
                erratum_packages.append(ret)
        return erratum_packages


    def _process_package(self, param_dict, advisory_name):
        """Search for a package in the the database

        Search for the package specified by 'param_dict' to see if it is
        already present in the database. If it is, return a
        IncompletePackage objects, otherwise return None.

        :param_dict: dict that represent packages (nerva + channel_id)
        :advisory_name: the name of the current erratum

        """
        pkgepoch = param_dict['epoch']
        del param_dict['epoch']

        if not pkgepoch or pkgepoch == '0':
            epochStatement = "(pevr.epoch is NULL or pevr.epoch = '0')"
        else:
            epochStatement = "pevr.epoch = :epoch"
            param_dict['epoch'] = pkgepoch
        if self.channel['org_id']:
            orgidStatement = " = :org_id"
            param_dict['org_id'] = self.channel['org_id']
        else:
            orgidStatement = " is NULL"

        h = rhnSQL.prepare("""
            select p.id, c.checksum, c.checksum_type, pevr.epoch
              from rhnPackage p
              join rhnPackagename pn on p.name_id = pn.id
              join rhnpackageevr pevr on p.evr_id = pevr.id
              join rhnpackagearch pa on p.package_arch_id = pa.id
              join rhnArchType at on pa.arch_type_id = at.id
              join rhnChecksumView c on p.checksum_id = c.id
              join rhnChannelPackage cp on p.id = cp.package_id
             where pn.name = :name
               and p.org_id %s
               and pevr.version = :version
               and pevr.release = :release
               and pa.label = :arch
               and %s
               and at.label = 'rpm'
               and cp.channel_id = :channel_id
            """ % (orgidStatement, epochStatement))
        h.execute(**param_dict)
        cs = h.fetchone_dict()

        if not cs:
            # package could not be found in the database.
            if 'epoch' not in param_dict:
                param_dict['epoch'] = ''
            else:
                param_dict['epoch'] = '-%s' % param_dict['epoch']
            self.print_msg(
                        "The package "
                        "%(name)s%(epoch)s:%(version)s-%(release)s.%(arch)s "
                        "which is referenced by patch %(patch)s was not found "
                        "in the database. This patch has been skipped." % dict(
                            patch=advisory_name,
                            **param_dict))
            return None

        package = IncompletePackage()
        for k in param_dict:
            if k not in ['epoch', 'channel_label', 'channel_id']:
                package[k] = param_dict[k]
        package['epoch'] = cs['epoch']
        package['org_id'] = self.channel['org_id']

        package['checksums'] = {cs['checksum_type'] : cs['checksum']}
        package['checksum_type'] = cs['checksum_type']
        package['checksum'] = cs['checksum']

        package['package_id'] = cs['id']
        return package

    def import_packages(self, plug, source_id, url):
        if (not self.filters) and source_id:
            h = rhnSQL.prepare("""
                    select flag, filter
                      from rhnContentSourceFilter
                     where source_id = :source_id
                     order by sort_order """)
            h.execute(source_id = source_id)
            filter_data = h.fetchall_dict() or []
            filters = [(row['flag'], re.split('[,\s]+', row['filter']))
                                                         for row in filter_data]
        else:
            filters = self.filters

        packages = plug.list_packages(filters)
        to_process = []
        skipped = 0
        saveurl = suseLib.URL(url)
        if saveurl.password:
            saveurl.password = "*******"
        num_passed = len(packages)
        self.print_msg("Repo URL: %s" % saveurl.getURL())
        self.print_msg("Packages in repo:             %5d" % plug.num_packages)
        if plug.num_excluded:
            self.print_msg("Packages passed filter rules: %5d" % num_passed)
<<<<<<< HEAD

=======
        channel_id = int(self.channel['id'])
>>>>>>> bdf644ed
        for pack in packages:
            if pack.arch in ['src', 'nosrc']:
                # skip source packages
                skipped += 1
                continue
            if pack.arch not in self.arches:
                # skip packages with incompatible architecture
                skipped += 1
                continue

            db_pack = rhnPackage.get_info_for_package(
                   [pack.name, pack.version, pack.release, pack.epoch, pack.arch],
                   channel_id)

            to_download = True
            to_link     = True
            if db_pack['path']:
                # if the package exists, but under a different org_id we have to download it again
                if db_pack['org_id'] == self.channel['org_id'] and self.match_package_checksum(pack, db_pack):
                    # package is already on disk
                    to_download = False
<<<<<<< HEAD
                    pack.set_checksum(db_pack['checksum_type'], db_pack['checksum'])
                    if db_pack['channel_id'] == self.channel['id']:
                        # package is already in the channel
                        to_link = False
                elif db_pack['channel_id'] == self.channel['id']:
                    # different package with SAME NVREA
=======
                    if db_pack['channel_id'] == channel_id:
                        # package is already in the channel
                        to_link = False
                elif db_pack['channel_id'] == channel_id:
		    # different package with SAME NVREA
>>>>>>> bdf644ed
                    self.disassociate_package(db_pack)
                
            if to_download or to_link:
                to_process.append((pack, to_download, to_link))

        num_to_process = len(to_process)
        if num_to_process == 0:
            self.print_msg("No new packages to sync.")
            return
        else:
            self.print_msg("Packages already synced:      %5d" %
                                                  (num_passed - num_to_process))
            self.print_msg("Packages to sync:             %5d" % num_to_process)

        self.regen=True
        is_non_local_repo = (url.find("file://") < 0)

        def finally_remove(path):
            if is_non_local_repo and path and os.path.exists(path):
                os.remove(path)

        # try/except/finally doesn't work in python 2.4 (RHEL5), so here's a hack
        for (index, what) in enumerate(to_process):
            pack, to_download, to_link = what
            localpath = None

            try:
                self.print_msg("%d/%d : %s" % (index+1, num_to_process, pack.getNVREA()))
                if to_download:
                    pack.path = localpath = plug.get_package(pack)
                pack.load_checksum_from_header()
                if to_download:
                    pack.upload_package(self.channel)
                    finally_remove(localpath)
                if to_link:
                    self.associate_package(pack)
            except KeyboardInterrupt:
                finally_remove(localpath)
                raise
            except Exception, e:
                self.error_msg(e)
                finally_remove(localpath)
                pack.clear_header()
                if self.fail:
                    raise
                continue
            pack.clear_header()

    def match_package_checksum(self, md_pack, db_pack):
        """compare package checksum"""

        md_pack.path = abspath = os.path.join(CFG.MOUNT_POINT, db_pack['path'])
        if (self.deep_verify or
            md_pack.predef_checksum_type != db_pack['checksum_type'] or
            md_pack.predef_checksum != db_pack['checksum']):

            if (os.path.exists(abspath) and
                getFileChecksum(md_pack.predef_checksum_type, filename=abspath) == md_pack.predef_checksum):

                return True
            else:
                return False
        return True

    def associate_package(self, pack):
        caller = "server.app.yumreposync"
        backend = SQLBackend()
        package = {}
        package['name'] = pack.name
        package['version'] = pack.version
        package['release'] = pack.release
        package['arch'] = pack.arch
        package['checksum'] = pack.a_pkg.checksum
        package['checksum_type'] = pack.a_pkg.checksum_type
        package['channels']  = [{'label':self.channel_label,
                                 'id':self.channel['id']}]
        package['org_id'] = self.channel['org_id']

        imported = False
        # yum's createrepo puts epoch="0" to primary.xml even for packages
        # with epoch='' so we have to check empty epoch first because it's
        # more common situation
        if pack.epoch == '0':
            package['epoch'] = ''
            try:
                self._importer_run(package, caller, backend)
                imported = True
            except:
                pass
        if not imported:
            package['epoch'] = pack.epoch
            self._importer_run(package, caller, backend)

        backend.commit()

    def disassociate_package(self, pack):
        h = rhnSQL.prepare("""
            delete from rhnChannelPackage cp
             where cp.channel_id = :channel_id
               and cp.package_id in (select p.id
                                       from rhnPackage p
                                       join rhnChecksumView c
                                         on p.checksum_id = c.id
                                      where c.checksum = :checksum
                                        and c.checksum_type = :checksum_type
                                    )
        """)
        h.execute(channel_id=self.channel['id'],
                  checksum_type=pack['checksum_type'], checksum=pack['checksum'])

    def _importer_run(self, package, caller, backend):
        importer = ChannelPackageSubscription(
            [IncompletePackage().populate(package)],
            backend, caller=caller, repogen=False)
        importer.run()

    def load_channel(self):
        return rhnChannel.channel_info(self.channel_label)

    def print_msg(self, message):
        rhnLog.log_clean(0, message)
        if not self.quiet:
            print message

    def error_msg(self, message):
        rhnLog.log_clean(0, message)
        if not self.quiet:
            sys.stderr.write(str(message) + "\n")

    def log_msg(self, message):
        rhnLog.log_clean(0, message)

    def short_hash(self, str):
        return hashlib.new(default_hash, str).hexdigest()[0:8]

    def sendErrorMail(self, body):
        to = CFG.TRACEBACK_MAIL
        fr = to
        if isinstance(to, type([])):
            fr = to[0].strip()
            to = ', '.join([s.strip() for s in to])

        headers = {
            "Subject" : "SUSE Manager repository sync failed (%s)" % hostname,
            "From"    : "%s <%s>" % (hostname, fr),
            "To"      : to,
        }
        extra = "Syncing Channel '%s' failed:\n\n" % self.channel_label
        rhnMail.send(headers, extra + body)

def get_errata(update_id):
    """ Return an Errata dict

    search in the database for the given advisory and
    return a dict with important values.
    If the advisory was not found it returns None

    :update_id - the advisory (name)
    """
    h = rhnSQL.prepare("""
        select e.id, e.advisory,
               e.advisory_name, e.advisory_rel
          from rhnerrata e
         where e.advisory = :name
    """)
    h.execute(name=update_id)
    ret = h.fetchone_dict()
    if not ret:
        return None

    h = rhnSQL.prepare("""
        select distinct c.label
          from rhnchannelerrata ce
          join rhnchannel c on c.id = ce.channel_id
         where ce.errata_id = :eid
    """)
    h.execute(eid=ret['id'])
    ret['channels'] = h.fetchall_dict() or []

    ret['packages'] = []

    h = rhnSQL.prepare("""
        select p.id as package_id,
               pn.name,
               pevr.epoch,
               pevr.version,
               pevr.release,
               pa.label as arch,
               p.org_id,
               cv.checksum,
               cv.checksum_type
          from rhnerratapackage ep
          join rhnpackage p on p.id = ep.package_id
          join rhnpackagename pn on pn.id = p.name_id
          join rhnpackageevr pevr on pevr.id = p.evr_id
          join rhnpackagearch pa on pa.id = p.package_arch_id
          join rhnchecksumview cv on cv.id = p.checksum_id
         where ep.errata_id = :eid
    """)
    h.execute(eid=ret['id'])
    packages = h.fetchall_dict() or []
    for pkg in packages:
        ipackage = IncompletePackage().populate(pkg)
        ipackage['epoch'] = pkg.get('epoch', '')

        ipackage['checksums'] = {ipackage['checksum_type'] : ipackage['checksum']}
        ret['packages'].append(ipackage)

    return ret

def get_compatible_arches(channel_id):
    """Return a list of compatible package arch labels for this channel"""
    h = rhnSQL.prepare("""select pa.label
                          from rhnChannelPackageArchCompat cpac,
                          rhnChannel c,
                          rhnpackagearch pa
                          where c.id = :channel_id
                          and c.channel_arch_id = cpac.channel_arch_id
                          and cpac.package_arch_id = pa.id""")
    h.execute(channel_id=channel_id)
    arches = [k['label'] for k in  h.fetchall_dict()]
    return arches

def _best_checksum_item(checksums):
    if checksums.has_key('sha256'):
        checksum_type = 'sha256'
        checksum_type_orig = 'sha256'
        checksum = checksums[checksum_type_orig]
    elif checksums.has_key('sha'):
        checksum_type = 'sha1'
        checksum_type_orig = 'sha'
        checksum = checksums[checksum_type_orig]
    elif checksums.has_key('sha1'):
        checksum_type = 'sha1'
        checksum_type_orig = 'sha1'
        checksum = checksums[checksum_type_orig]
    elif checksums.has_key('md5'):
        checksum_type = 'md5'
        checksum_type_orig = 'md5'
        checksum = checksums[checksum_type_orig]
    else:
        checksum_type = 'md5'
        checksum_type_orig = None
        checksum = None
    return (checksum_type, checksum_type_orig, checksum)

def _to_db_date(date):
    if date.isdigit():
        ret = datetime.fromtimestamp(float(date)).isoformat(' ')
    else:
        # we expect to get ISO formated date
        ret = date
    return ret

def _update_keywords(notice):
    """Return a list of Keyword objects for the notice"""
    keywords = []
    if notice['reboot_suggested']:
        kw = Keyword()
        kw.populate({'keyword':'reboot_suggested'})
        keywords.append(kw)
    if notice['restart_suggested']:
        kw = Keyword()
        kw.populate({'keyword':'restart_suggested'})
        keywords.append(kw)
    return keywords

def _update_bugs(notice):
    """Return a list of Bug objects from the notice's references"""
    bugs = {}
    for bz in notice['references']:
        if bz['type'] == 'bugzilla' and bz['id'] not in bugs:
            bug = Bug()
            bug.populate({'bug_id': bz['id'],
                          'summary': bz['title'],
                          'href': bz['href']})
            bugs[bz['id']] = bug
    return bugs.values()

def _update_cve(notice):
    """Return a list of unique ids from notice references of type 'cve'"""
    cves = [cve['id'] for cve in notice['references'] if cve['type'] == 'cve']
    # remove duplicates
    cves = list(set(cves))

    return cves

def _fix_notice(notice):
    if "." in notice['version']:
        new_version = 0
        for n in notice['version'].split('.'):
            new_version = (new_version + int(n)) * 100
        try:
            notice['version'] = new_version / 100
        except TypeError: # yum in RHEL5 does not have __setitem__
            notice._md['version'] = new_version / 100
    if _is_old_suse_style(notice['from'], notice['version']):
        # old suse style; we need to append the version to id
        # to get a seperate patch for every issue
        try:
            notice['update_id'] = notice['update_id'] + '-' + notice['version']
        except TypeError: # yum in RHEL5 does not have __setitem__
            notice._md['update_id'] = notice['update_id'] + '-' + notice['version']
    return notice

def _is_old_suse_style(notice_from, notice_version):
    if "suse" in notice_from.lower() and int(notice_version) >= 1000:
        # old style suse updateinfo starts with version >= 1000
        return True
    return False

class ContentPackage:

    def __init__(self):
        # map of checksums
        self.checksums = {}
        self.predef_checksum_type = None
        self.predef_checksum = None

        #unique ID that can be used by plugin
        self.unique_id = None

        self.name = None
        self.version = None
        self.release = None
        self.epoch = None
        self.arch = None

        self.path = None
        self.file = None

        self.a_pkg = None

    def clear_header(self):
        """a_pkg hold the header data. Remove it to not waste memory"""
        self.a_pkg = None

    def setNVREA(self, name, version, release, epoch, arch):
        self.name = name
        self.version = version
        self.release = release
        self.arch = arch
        self.epoch = epoch

    def getNVREA(self):
        if self.epoch:
            return self.name + '-' + self.version + '-' + self.release + '-' + self.epoch + '.' + self.arch
        else:
            return self.name + '-' + self.version + '-' + self.release + '.' + self.arch

    def load_checksum_from_header(self):
        if self.path is None:
            raise rhnFault(50, "Unable to load package", explain=0)
        self.file = open(self.path, 'rb')
        self.a_pkg = rhn_pkg.package_from_stream(self.file, packaging='rpm')
        self.a_pkg.read_header()
	if self.predef_checksum_type:
            self.a_pkg.set_checksum_type(self.predef_checksum_type)
        if not self.a_pkg.checksum:
            self.a_pkg.payload_checksum()
        self.file.close()
        if self.predef_checksum != self.a_pkg.checksum:
            raise rhnFault(50, "checksums did not match %s vs %s" % (self.predef_checksum, self.a_pkg.checksum), explain=0)

    def upload_package(self, channel):
        rel_package_path = rhnPackageUpload.relative_path_from_header(
                self.a_pkg.header, channel['org_id'],
                self.a_pkg.checksum_type, self.a_pkg.checksum)
        package_dict, diff_level = rhnPackageUpload.push_package(self.a_pkg,
                force=False,
                relative_path=rel_package_path,
                org_id=channel['org_id'])

    def set_checksum(self, checksum_type=None, checksum=None):
        if checksum_type and checksum:
            self.predef_checksum_type = checksum_type
            self.predef_checksum = checksum
            if not((checksum_type in self.checksums) and (self.checksums[checksum_type] == checksum)):
                self.checksums[checksum_type] = checksum

def find_bugs(text):
    """Find and return a list of Bug objects from the bug ids in the `text`

    Matches:
     - [#123123], (#123123)

    N.B. We assume that all the bugs are Novell Bugzilla bugs.

    """
    bug_numbers = set(re.findall('[\[\(]#(\d{6})[\]\)]', text))
    bugs = []
    for bug_number in bug_numbers:
        bug = Bug()
        bug.populate(
            {'bug_id': bug_number,
             'summary': 'bug number %s' % bug_number,
             'href':
                 'https://bugzilla.novell.com/show_bug.cgi?id=%s' % bug_number})
        bugs.append(bug)
    return bugs

def find_cves(text):
    """Find and return a list of CVE ids

    Matches:
     - CVE-YEAR-NUMB

    """
    return list(set(re.findall('CVE-\d{4}-\d{4}', text)))

def set_filter_opt(option, opt_str, value, parser):
    if opt_str in [ '--include', '-i']: f_type = '+'
    else:                               f_type = '-'
    parser.values.filters.append((f_type, re.split('[,\s]+', value)))

def _delete_invalid_errata(errata_id):
    """
    Remove the errata from all channels
    This should only be alled in case of a disaster
    """
    # first get a list of all channels where this errata exists
    h = rhnSQL.prepare("""
        SELECT channel_id
          FROM rhnChannelErrata
         WHERE errata_id = :errata_id
    """)
    h.execute(errata_id=errata_id)
    channels = map(lambda x: x['channel_id'], h.fetchall_dict() or [])

    # delete channel from errata
    h = rhnSQL.prepare("""
        DELETE FROM rhnChannelErrata
         WHERE errata_id = :errata_id
    """)
    h.execute(errata_id=errata_id)

    # delete all packages from errata
    h = rhnSQL.prepare("""
        DELETE FROM rhnErrataPackage ep
         WHERE ep.errata_id = :errata_id
    """)
    h.execute(errata_id=errata_id)

    # delete files from errata
    h = rhnSQL.prepare("""
        DELETE FROM rhnErrataFile
         WHERE errata_id = :errata_id
    """)
    h.execute(errata_id=errata_id)

    # delete erratatmp
    h = rhnSQL.prepare("""
        DELETE FROM rhnErrataTmp
         WHERE id = :errata_id
    """)
    h.execute(errata_id=errata_id)

    # delete errata
    # removes also references from rhnErrataCloned
    # and rhnServerNeededCache
    h = rhnSQL.prepare("""
        DELETE FROM rhnErrata
         WHERE id = :errata_id
    """)
    h.execute(errata_id=errata_id)
    rhnSQL.commit()
    update_needed_cache = rhnSQL.Procedure("rhn_channel.update_needed_cache")

    for cid in channels:
        update_needed_cache(cid)
    rhnSQL.commit()<|MERGE_RESOLUTION|>--- conflicted
+++ resolved
@@ -108,17 +108,10 @@
                                        rhnChannelContentSource cs
                                  where s.id = cs.source_id
                                    and cs.channel_id = :channel_id""")
-<<<<<<< HEAD
-            h.execute(channel_id=self.channel['id'])
+            h.execute(channel_id=int(self.channel['id']))
             source_urls = h.fetchall_dict()
             if source_urls:
                 self.urls = source_urls
-=======
-            h.execute(channel_id=int(self.channel['id']))
-            source_data = h.fetchall_dict()
-            if source_data:
-                self.urls = [(row['id'], row['source_url']) for row in source_data]
->>>>>>> bdf644ed
             else:
                 # generate empty metadata and quit
                 taskomatic.add_to_repodata_queue_for_channel_package_subscription(
@@ -129,7 +122,7 @@
         else:
             self.urls = [{'id': None, 'source_url': url, 'metadata_signed' : 'N'}]
 
-        self.arches = get_compatible_arches(self.channel['id'])
+        self.arches = get_compatible_arches(int(self.channel['id']))
 
     def load_plugin(self, repo_type):
         """Try to import the repository plugin required to sync the repository
@@ -264,7 +257,7 @@
                   JOIN suseproductchannel pc on p.id = pc.product_id
                  WHERE pc.channel_id = :channel_id
                 """)
-            query.execute(channel_id=self.channel['id'])
+            query.execute(channel_id=int(self.channel['id']))
             try:
                 e['product'] = query.fetchone()[0]
             except TypeError:
@@ -383,79 +376,6 @@
             if existing_errata:
                 e['channels'].extend(existing_errata['channels'])
                 e['packages'] = existing_errata['packages']
-<<<<<<< HEAD
-=======
-            e['channels'].append({'label':self.channel_label})
-
-            for pkg in notice['pkglist'][0]['packages']:
-                param_dict = {
-                             'name'          : pkg['name'],
-                             'version'       : pkg['version'],
-                             'release'       : pkg['release'],
-                             'arch'          : pkg['arch'],
-                             'channel_id'    : int(self.channel['id']),
-                             }
-                if pkg['epoch'] is None or pkg['epoch'] == '':
-                    epochStatement = "is NULL"
-                else:
-                    epochStatement = "= :epoch"
-                    param_dict['epoch'] = pkg['epoch']
-                if self.channel['org_id']:
-                    param_dict['org_id'] = self.channel['org_id']
-                    orgStatement = "= :org_id"
-                else:
-                    orgStatement = "is NULL"
-
-                h = rhnSQL.prepare("""
-                    select p.id, c.checksum, c.checksum_type
-                      from rhnPackage p
-                      join rhnPackagename pn on p.name_id = pn.id
-                      join rhnpackageevr pevr on p.evr_id = pevr.id
-                      join rhnpackagearch pa on p.package_arch_id = pa.id
-                      join rhnArchType at on pa.arch_type_id = at.id
-                      join rhnChecksumView c on p.checksum_id = c.id
-                      join rhnChannelPackage cp on p.id = cp.package_id
-                     where pn.name = :name
-                       and p.org_id %s
-                       and pevr.version = :version
-                       and pevr.release = :release
-                       and pa.label = :arch
-                       and pevr.epoch %s
-                       and at.label = 'rpm'
-                       and cp.channel_id = :channel_id
-                """ % (orgStatement, epochStatement))
-                h.execute(**param_dict)
-                cs = h.fetchone_dict() or None
-
-                if not cs:
-                    if param_dict.has_key('epoch'):
-                        epoch = param_dict['epoch'] + ":"
-                    else:
-                        epoch = ""
-                    log_debug(1, "No checksum found for %s-%s%s-%s.%s."
-                                 " Skipping Package" % (param_dict['name'],
-                                                        epoch,
-                                                        param_dict['version'],
-                                                        param_dict['release'],
-                                                        param_dict['arch']
-                                                        ))
-                    continue
-
-                newpkgs = []
-                for oldpkg in e['packages']:
-                    if oldpkg['package_id'] != cs['id']:
-                        newpkgs.append(oldpkg)
-
-                package = IncompletePackage()
-                for k in pkg.keys():
-                    package[k] = pkg[k]
-                package['epoch'] = pkg.get('epoch', '')
-                package['org_id'] = self.channel['org_id']
-
-                package['checksums'] = {cs['checksum_type'] : cs['checksum']}
-                package['checksum_type'] = cs['checksum_type']
-                package['checksum'] = cs['checksum']
->>>>>>> bdf644ed
 
             e['packages'] = self._updates_process_packages(
                 notice['pkglist'][0]['packages'], e['advisory_name'], e['packages'])
@@ -520,7 +440,7 @@
             params = {
                 'product_cap'   : "product(%s)" % product['name'],
                 'cap_version'   : product['version'] + "-" + product['release'],
-                'channel_id' : self.channel['id']
+                'channel_id'    : int(self.channel['id'])
             }
             if self.channel['org_id']:
                 org_statement = "and p.org_id = :channel_org"
@@ -607,7 +527,7 @@
                 'release': pkg['release'],
                 'arch': pkg['arch'],
                 'epoch': pkg['epoch'],
-                'channel_id': self.channel['id']}
+                'channel_id': int(self.channel['id'])}
             if param_dict['arch'] not in self.arches:
                 continue
             ret = self._process_package(param_dict, advisory_name)
@@ -647,7 +567,7 @@
                 'release': nevr.get('rel'),
                 'epoch': nevr.get('epoch'),
                 'arch': pkg.findtext(YUM+'arch'),
-                'channel_id': self.channel['id']
+                'channel_id': int(self.channel['id'])
             }
             if param_dict['arch'] not in self.arches:
                 continue
@@ -767,11 +687,7 @@
         self.print_msg("Packages in repo:             %5d" % plug.num_packages)
         if plug.num_excluded:
             self.print_msg("Packages passed filter rules: %5d" % num_passed)
-<<<<<<< HEAD
-
-=======
         channel_id = int(self.channel['id'])
->>>>>>> bdf644ed
         for pack in packages:
             if pack.arch in ['src', 'nosrc']:
                 # skip source packages
@@ -793,20 +709,12 @@
                 if db_pack['org_id'] == self.channel['org_id'] and self.match_package_checksum(pack, db_pack):
                     # package is already on disk
                     to_download = False
-<<<<<<< HEAD
                     pack.set_checksum(db_pack['checksum_type'], db_pack['checksum'])
-                    if db_pack['channel_id'] == self.channel['id']:
-                        # package is already in the channel
-                        to_link = False
-                elif db_pack['channel_id'] == self.channel['id']:
-                    # different package with SAME NVREA
-=======
                     if db_pack['channel_id'] == channel_id:
                         # package is already in the channel
                         to_link = False
                 elif db_pack['channel_id'] == channel_id:
-		    # different package with SAME NVREA
->>>>>>> bdf644ed
+                    # different package with SAME NVREA
                     self.disassociate_package(db_pack)
                 
             if to_download or to_link:
@@ -882,7 +790,7 @@
         package['checksum'] = pack.a_pkg.checksum
         package['checksum_type'] = pack.a_pkg.checksum_type
         package['channels']  = [{'label':self.channel_label,
-                                 'id':self.channel['id']}]
+                                 'id':int(self.channel['id'])}]
         package['org_id'] = self.channel['org_id']
 
         imported = False
@@ -914,7 +822,7 @@
                                         and c.checksum_type = :checksum_type
                                     )
         """)
-        h.execute(channel_id=self.channel['id'],
+        h.execute(channel_id=int(self.channel['id']),
                   checksum_type=pack['checksum_type'], checksum=pack['checksum'])
 
     def _importer_run(self, package, caller, backend):
