--- conflicted
+++ resolved
@@ -14,17 +14,11 @@
 # granted to use or replicate Red Hat trademarks that are incorporated
 # in this software or its documentation.
 #
+import sys, os, time
 import hashlib
-<<<<<<< HEAD
-import os
-import re
 import socket
-import sys
-import time
-=======
 import re
 from datetime import datetime
->>>>>>> 332d1191
 import traceback
 from datetime import datetime
 from optparse import OptionParser
@@ -53,7 +47,6 @@
 default_log_location = '/var/log/rhn/reposync/'
 default_hash = 'sha256'
 
-<<<<<<< HEAD
 class ChannelException(Exception):
     """
     Channel Error.
@@ -71,16 +64,13 @@
     """Channel timeout error e.g. a remote repository is not responding"""
     pass
 
-=======
 def set_filter_opt(option, opt_str, value, parser):
     if opt_str in [ '--include', '-i']: f_type = '+'
     else:                               f_type = '-'
     parser.values.filters.append((f_type, re.split('[,\s]+', value)))
 
 class RepoSync:
->>>>>>> 332d1191
-
-class RepoSync:
+
     parser = None
     type = None
     urls = None
@@ -89,11 +79,8 @@
     fail = False
     quiet = False
     regen = False
-<<<<<<< HEAD
     noninteractive = False
-=======
     filters = []
->>>>>>> 332d1191
 
     def main(self):
         initCFG('server.satellite')
@@ -163,7 +150,7 @@
             print "Channel does not exist"
             sys.exit(1)
 
-<<<<<<< HEAD
+        start_time = datetime.now()
         for data in self.urls:
             url = suseLib.URL(data['source_url'])
             if url.get_query_param("credentials"):
@@ -209,26 +196,15 @@
                 self.sendErrorMail(fetchTraceback())
                 sys.exit(1)
 
-=======
-        start_time = datetime.now()
-        for url in self.urls:
-            plugin = self.load_plugin()(url, self.channel_label)
-            self.import_packages(plugin, url)
-            self.import_updates(plugin, url)
->>>>>>> 332d1191
         if self.regen:
             taskomatic.add_to_repodata_queue_for_channel_package_subscription(
                 [self.channel_label], [], "server.app.yumreposync")
             taskomatic.add_to_erratacache_queue(self.channel_label)
         self.update_date()
         rhnSQL.commit()
-<<<<<<< HEAD
-        self.print_msg("Sync complete")
-=======
         total_time = datetime.now() - start_time
         self.print_msg("Sync completed.")
         self.print_msg("Total time: %s" % str(total_time).split('.')[0])
->>>>>>> 332d1191
 
 
     def update_date(self):
@@ -244,13 +220,10 @@
         self.parser.add_option('-t', '--type', action='store', dest='type', help='The type of repo, currently only "yum" is supported', default='yum')
         self.parser.add_option('-f', '--fail', action='store_true', dest='fail', default=False , help="If a package import fails, fail the entire operation")
         self.parser.add_option('-q', '--quiet', action='store_true', dest='quiet', default=False, help="Print no output, still logs output")
-<<<<<<< HEAD
         self.parser.add_option('-n', '--non-interactive', action='store_true', dest='noninteractive', default=False, help="Do not ask anything, use default answers automatically.")
-=======
         self.parser.add_option('-i', '--include', action='callback', callback=set_filter_opt, type='str', nargs=1, dest='filters', default=[], help="List of included packages")
         self.parser.add_option('-e', '--exclude', action='callback', callback=set_filter_opt, type='str', nargs=1, dest='filters', default=[], help="List of excluded packages")
 
->>>>>>> 332d1191
         return self.parser.parse_args()
 
     def load_plugin(self):
@@ -606,21 +579,16 @@
     def import_packages(self, plug, url):
         packages = plug.list_packages(self.filters)
         to_process = []
-<<<<<<< HEAD
         skipped = 0
         saveurl = suseLib.URL(url)
         if saveurl.password:
             saveurl.password = "*******"
-        self.print_msg("Repo " + saveurl.getURL() + " has " + str(len(packages)) + " packages.")
-        compatArchs = self.compatiblePackageArchs()
-
-=======
         num_passed = len(packages)
-        self.print_msg("Repo URL: %s" % url)
+        self.print_msg("Repo URL: %s" % saveurl)
         self.print_msg("Packages in repo:             %5d" % plug.num_packages)
         if plug.num_excluded:
             self.print_msg("Packages passed filter rules: %5d" % num_passed)
->>>>>>> 332d1191
+        compatArchs = self.compatiblePackageArchs()
         for pack in packages:
             if pack.arch in ['src', 'nosrc']:
                 # skip source packages
