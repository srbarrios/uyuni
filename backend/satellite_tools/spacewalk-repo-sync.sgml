--- conflicted
+++ resolved
@@ -88,14 +88,11 @@
         </group>
         <sbr>
         <group>
-<<<<<<< HEAD
         <arg>-Y</arg>
         <arg>--deep-verify</arg>
         </group>
         <sbr>
         <group>
-=======
->>>>>>> 7e1632d6
         <arg>--batch-size=<replaceable>BATCH_SIZE</replaceable></arg>
         </group>
         <sbr>
@@ -249,15 +246,24 @@
         </listitem>
     </varlistentry>
     <varlistentry>
-<<<<<<< HEAD
+        <term>--batch-size=<replaceable>BATCH_SIZE</replaceable></term>
+        <listitem>
+            <para>maximum batch size for package import</para>
+            <para>This option should not be used except for debugging
+            purposes. The most useful case being --batch-size=1 where the
+            database import process each piece of meta-data one at a time,
+            isolating any issues.</para>
+            <para>WARNING: --batch-size=1 will dramatically slow down the
+            sync process.</para>
+        </listitem>
+    </varlistentry>
+    <varlistentry>
         <term>-Y, --deep-verify</term>
         <listitem>
             <para>Do not use cached package checksums.</para>
         </listitem>
     </varlistentry>
     <varlistentry>
-=======
->>>>>>> 7e1632d6
         <term>--dry-run</term>
         <listitem>
             <para>Test run. No sync takes place.</para>
