--- conflicted
+++ resolved
@@ -327,13 +327,8 @@
         #log(2, '   +++ Satellite synchronization tool downloading certificate.')
         try:
             cert = self._xmlrpc("certificate.download", (self.systemid, ))
-<<<<<<< HEAD
-        except rpclib.Fault, e:
+        except rpclib.xmlrpclib.Fault, e:
             log(-1, '   --- Unable to download the certificate')
-=======
-        except rpclib.xmlrpclib.Fault, e:
-            log(-1, '   --- Unable to download the satellite certificate')
->>>>>>> ec89b999
             log(-1, '   ERROR: %s' % e, stream=sys.stderr)
             sys.exit(-1)
         return cert
