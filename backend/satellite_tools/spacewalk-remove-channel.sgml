--- conflicted
+++ resolved
@@ -1,13 +1,5 @@
-<<<<<<< HEAD
-<!DOCTYPE refentry PUBLIC "-//OASIS//DTD DocBook V3.1//EN" [
-<!ENTITY RHNSAT "SUSE Manager Server" >
-<!ENTITY RHNCHANRM "SUSE MAnager Channel Removal tool" >
-
-]>
-=======
 <!DOCTYPE refentry PUBLIC "-//OASIS//DTD DocBook V3.1//EN"
 >
->>>>>>> a7ffaad8
 <refentry>
 
 <RefMeta>
