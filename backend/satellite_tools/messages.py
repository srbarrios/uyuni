#
# Copyright (c) 2008--2010 Red Hat, Inc.
#
# This software is licensed to you under the GNU General Public License,
# version 2 (GPLv2). There is NO WARRANTY for this software, express or
# implied, including the implied warranties of MERCHANTABILITY or FITNESS
# FOR A PARTICULAR PURPOSE. You should have received a copy of GPLv2
# along with this software; if not, see
# http://www.gnu.org/licenses/old-licenses/gpl-2.0.txt.
# 
# Red Hat trademarks are not licensed under GPLv2. No permission is
# granted to use or replicate Red Hat trademarks that are incorporated
# in this software or its documentation. 
#
#
# $Id$
""" Red Hat Network Management Satellite Synchronization Tool Messages

    Copyright (c) 2002-2005 Red Hat, Inc.
    All rights reserved.
"""

import gettext
t = gettext.translation('spacewalk-backend-server', fallback=True)
_ = t.ugettext

failed_step = _("""
ERROR: executing step %s. Error is:
%s
""")

file_dir_error = _("""
ERROR: there was a problem accessing the channel data from your temporary
       repository. Did you migrate all of the data from the channel ISOs
       do this directory? If so, please recheck the channels ISOs, ensure
       that you have them all, and then iteratively remount and repopulate
       the temporary repository (%s).
""")

syncer_error = _("""
ERROR: there was a problem synchronizing the information.
       Error message: %s
""")

iss_not_available = _("""
ERROR: The Server listed within iss-parent is not configured for ISS 
       capability.
       Please review your configuration before trying again.
""")
            
parent_channel_error = _("""
ERROR: a child-channel cannot be synced without its parent being synced as
       well. A parent needs to be either (a) previously synced or (b) synced
       in tandem with the desired child-channel. Missing parents for this
       transaction:
       %s
""")

invalid_channel_family_error = _("""
ERROR: you are not entitled to sync a channel in this set of channels.
<<<<<<< HEAD
Please contact your SUSE Manager contact
%s"""
=======
Please contact your sales rep or RHN contact
%s""")
>>>>>>> dcd452fd

not_enough_diskspace = _("  ERROR: not enough free space (%s KB) on device.")

package_fetch_successful = _("    %3d/%s Fetch successful: %s (%s bytes)")
package_fetch_extinct =    _("    %3d/%s Extinct package:  %s")
package_fetch_total_size = _("   Total size: %s")
package_fetch_remain_size_time = _("      Downloaded %s of %s. Estimated remaining time: %s")
package_fetch_failed  =    _("    %3d/%s Fetch unsuccessful: %s")
package_fetch_summary =         _("   RPM fetch summary: %s")
package_fetch_summary_success = _("       success: %d")
package_fetch_summary_failed =  _("       failed:  %d")
package_fetch_summary_extinct = _("       extinct: %d")

package_parsing = 		_("   Retrieving / parsing *relevant* package metadata: %s (%s)")
erratum_parsing = 		_("   Retrieving / parsing errata data: %s (%s)")
kickstart_parsing = 	_("   Retrieving / parsing kickstart data: %s (%s)")
kickstart_downloading = _("   Retrieving / parsing kickstart tree files: %s (%s)")
package_importing = 	_("   Importing *relevant* package metadata: %s (%s)")
warning_slow = 			_("   * WARNING: this may be a slow process.")
link_channel_packages = _("Linking packages to channels")
errata_importing = 		_("   Importing *relevant* errata: %s (%s)")
kickstart_import_nothing_to_do = _("   No new kickstartable tree to import")
kickstart_importing = 	_("Importing kickstartable trees (%d)")
kickstart_imported = 	_("Imported kickstartable trees (%d)")<|MERGE_RESOLUTION|>--- conflicted
+++ resolved
@@ -58,13 +58,8 @@
 
 invalid_channel_family_error = _("""
 ERROR: you are not entitled to sync a channel in this set of channels.
-<<<<<<< HEAD
 Please contact your SUSE Manager contact
-%s"""
-=======
-Please contact your sales rep or RHN contact
 %s""")
->>>>>>> dcd452fd
 
 not_enough_diskspace = _("  ERROR: not enough free space (%s KB) on device.")
 
