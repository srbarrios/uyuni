--- conflicted
+++ resolved
@@ -17,10 +17,6 @@
 import os
 import sys
 import types
-<<<<<<< HEAD
-import string
-=======
->>>>>>> ec89b999
 from optparse import OptionParser, Option
 
 _topdir = os.path.abspath(os.path.dirname(sys.argv[0]))
