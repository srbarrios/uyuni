# SOME DESCRIPTIVE TITLE.
# Copyright (C) YEAR THE PACKAGE'S COPYRIGHT HOLDER
# This file is distributed under the same license as the PACKAGE package.
#
# Translators:
# Bernd Groh <bgroh@redhat.com>, 2003.
# Gerd Koenig <koenig.ulm@googlemail.com>, 2012.
# Miroslav Suchý <msuchy@redhat.com>, 2011.
# sknirT omiT <moc.tahder@sknirtt>, 2010.
# Timo Trinks <ttrinks@redhat.com>, 2006.
# Verena <vfuehrer@redhat.com>, 2004-2005.
# Jiri Dostal <jdostal@redhat.com>, 2018. #zanata
msgid ""
msgstr ""
"Project-Id-Version: Spacewalk\n"
"Report-Msgid-Bugs-To: \n"
<<<<<<< HEAD
"POT-Creation-Date: 2020-09-25 12:54+0200\n"
=======
"POT-Creation-Date: 2020-09-12 14:25+0200\n"
>>>>>>> 8ea0b0bb
"PO-Revision-Date: 2020-09-25 10:29+0000\n"
"Last-Translator: Michael Calmer <mc@suse.com>\n"
"Language-Team: German <https://l10n.opensuse.org/projects/uyuni/backend/de/>"
"\n"
"Language: de\n"
"MIME-Version: 1.0\n"
"Content-Type: text/plain; charset=UTF-8\n"
"Content-Transfer-Encoding: 8bit\n"
"Plural-Forms: nplurals=2; plural=n != 1;\n"
"X-Generator: Weblate 3.6.1\n"

#: ../server/handlers/app/packages.py:192
#: ../server/handlers/xmlrpc/registration.py:215
#: ../server/handlers/xmlrpc/registration.py:1168
#: ../server/handlers/xmlrpc/registration.py:1307
#: ../server/configFilesHandler.py:129
#, python-format
msgid ""
"\n"
"                   %s Account has been deactivated on this server.\n"
"                   Please contact your Org administrator for more help."
msgstr ""
"\n"
"                   %s Benutzer wurde auf diesem Server deaktiviert.\n"
"                   Bitte kontaktieren Sie Ihren Org-Administrator für Hilfe."

#: ../server/handlers/applet/applet.py:78
#, fuzzy, python-brace-format
msgid "Your system was not found in the {PRODUCT_NAME} database"
msgstr "Ihr System wurde in der RHN Datenbank nicht gefunden"

#: ../server/handlers/sat/auth.py:45
msgid "ISS is disabled on this server."
msgstr "ISS ist auf diesem Server deaktiviert."

#: ../server/handlers/sat/auth.py:50
#, python-format
msgid "Server \"%s\" is not enabled for ISS."
msgstr "Server \"%s\" nicht für ISS aktiviert."

#: ../server/handlers/xmlrpc/scap.py:104
msgid "Invalid system_id/action_id pair."
msgstr "Ungültiges system_id/action_id Paar."

#: ../server/handlers/xmlrpc/errata.py:64
#, python-format
msgid "Expected a package name, not: %s"
msgstr "Paketname erwartet, nicht: %s"

#: ../server/handlers/xmlrpc/errata.py:115
#, python-format
msgid "Expected a package, not: %s"
msgstr "Paket erwartet, nicht: %s"

#: ../server/handlers/xmlrpc/queue.py:433
#, python-format
msgid "Invalid action value type %s (%s)"
msgstr "Ungültiger Aktionswerttyp %s (%s)"

#: ../server/handlers/xmlrpc/queue.py:464
#, python-format
msgid "Action %s does not belong to server %s"
msgstr "Aktion %s gehört nicht zu Server %s"

#: ../server/handlers/xmlrpc/up2date.py:233
#, python-format
msgid "Invalid value %s (%s)"
msgstr "Ungültiger Wert %s (%s)"

#: ../server/handlers/xmlrpc/proxy.py:65
#, python-format
msgid "SUSE Manager Proxy service not enabled for server profile: \"%s\""
msgstr ""
"SUSE Manager Proxy Dienst ist nicht für das Server-Profil \"%s\" aktiviert"

#: ../server/handlers/xmlrpc/proxy.py:85
msgid "Invalid session key"
msgstr "Ungültiger Sitzungsschlüssel"

#: ../server/handlers/xmlrpc/proxy.py:93
msgid "This server ID no longer exists"
msgstr "Diese Server-ID existiert nicht mehr"

#: ../server/handlers/xmlrpc/registration.py:194
msgid "Required data missing"
msgstr "Erforderliche Daten nicht vorhanden"

#: ../server/handlers/xmlrpc/registration.py:198
msgid "Required members missing"
msgstr "Erforderliche Mitglieder fehlen"

#: ../server/handlers/xmlrpc/registration.py:207
msgid "Attempt to register a system to an invalid username"
msgstr "Versuch, ein System mit einem ungültigen Benutzernamen zu registrieren"

#: ../server/handlers/xmlrpc/registration.py:839
msgid "Invalid system release version requested"
msgstr "Ungültige System-Release-Version angefordert"

#: ../server/handlers/xmlrpc/registration.py:1063
msgid ""
"Unable to find a valid network interface, both ipaddr and ip6addr not found."
msgstr ""
"Kein gültiges Netzwerk Interface gefunden. Sowohl ipaddr als auch ip6addr "
"konnten nicht gefunden werden."

#: ../server/handlers/xmlrpc/registration.py:1115
<<<<<<< HEAD
#, python-brace-format
msgid "{PRODUCT_NAME} Welcome Message"
msgstr ""
=======
msgid "Red Hat Satellite Welcome Message"
msgstr "Red Hat Network Willkommensmitteilung"
>>>>>>> 8ea0b0bb

#: ../server/handlers/xmlrpc/registration.py:1125
#, fuzzy
msgid "Privacy Statement"
msgstr "SUSE Manager Datenschutzerklärung"

#: ../server/handlers/xmlrpc/registration.py:1146
msgid "Expected a dictionary as a product argument"
msgstr "Es wurde ein Wörterbuch als Produktargument erwartet"

#: ../server/handlers/xmlrpc/registration.py:1374
#, python-format
msgid "Invalid value '%s' for %s (%s)"
msgstr "Ungültiger Wert '%s' für %s (%s)"

<<<<<<< HEAD
=======
#: ../server/handlers/xmlrpc/scap.py:104
msgid "Invalid system_id/action_id pair."
msgstr "Ungültiges system_id/action_id Paar."

#: ../server/handlers/xmlrpc/up2date.py:233
#, python-format
msgid "Invalid value %s (%s)"
msgstr "Ungültiger Wert %s (%s)"

#: ../server/handlers/xmlrpc/proxy.py:65
#, python-format
msgid "SUSE Manager Proxy service not enabled for server profile: \"%s\""
msgstr ""
"SUSE Manager Proxy Dienst ist nicht für das Server-Profil \"%s\" aktiviert"

#: ../server/handlers/xmlrpc/proxy.py:85
msgid "Invalid session key"
msgstr "Ungültiger Sitzungsschlüssel"

#: ../server/handlers/xmlrpc/proxy.py:93
msgid "This server ID no longer exists"
msgstr "Diese Server-ID existiert nicht mehr"

>>>>>>> 8ea0b0bb
#: ../server/importlib/userAuth.py:98
msgid "You are not authorized to manage packages in the null org"
msgstr "Sie haben keine Berechtigungen, Pakete in der Null-Org zu verwalten"

#: ../server/importlib/userAuth.py:103
#, python-format
msgid "You are not allowed to manage packages in the %s org"
msgstr "Sie dürfen keine Pakete in der %s-Org verwalten"

#: ../server/importlib/userAuth.py:121
msgid "You are not allowed to perform administrative tasks"
msgstr "Sie dürfen keine administrativen Aufgaben durchführen"

#: ../server/importlib/userAuth.py:144
#, python-format
msgid ""
"You are not allowed to manage channel %s, or that channel does not exist"
msgstr ""
"Sie dürfen Channel %s nicht verwalten, oder dieser Channel existiert nicht"

#: ../server/importlib/userAuth.py:204
#, fuzzy, python-format
msgid ""
"\n"
"               %s Account has been deactivated on this server.\n"
"               Please contact your Org administrator for more help."
msgstr ""
"\n"
"                   %s Benutzer wurde auf diesem Server deaktiviert.\n"
"                   Bitte kontaktieren Sie Ihren Org-Administrator für Hilfe."

#: ../server/rhnHandler.py:62
msgid "Please run rhn_register as root on this client"
msgstr ""

#: ../server/rhnHandler.py:75
#, python-format
msgid "Service not enabled for system profile: \"%s\""
msgstr "Der Dienst ist für das Systemprofil: \"%s\" nicht aktiviert"

#: ../server/rhnServer/server_class.py:97
#, python-format
msgid "Architecture `%s' is not supported"
msgstr "die Architektur '%s' wird nicht unterstützt"

#: ../server/rhnServer/server_token.py:78
#, python-format
msgid "Token `%s' has more than one base channel assigned"
msgstr "Kennung '%s' hat mehr als einen zugewiesenen Channel"

#: ../server/rhnServer/server_token.py:80
msgid "Conflicting base channels"
msgstr "Konflikt zwischen Basis-Channels"

#: ../server/rhnServer/server_token.py:190
#, python-format
msgid "Failed to add server to group %s"
msgstr "Fehler beim Hinzufügen des Servers zur Gruppe %s"

#: ../server/rhnServer/server_token.py:503
#, python-format
msgid "Maximum usage count of %s reached"
msgstr "Maximale Nutzung von %s erreicht"

#: ../server/rhnServer/server_token.py:744
msgid ""
"Stacking of re-registration tokens with different base entitlements is not "
"supported"
msgstr ""

#: ../server/rhnServer/server_token.py:811
#, python-format
msgid "Could not find token '%s'"
msgstr "Konnte Token '%s' nicht finden"

#. Cannot use activation keys from different orgs
#: ../server/rhnServer/server_token.py:843
msgid "Tokens from mismatching orgs"
msgstr "Tokens von nicht übereinstimmenden Orgs"

#. Two tokens with different kickstart sessions
#: ../server/rhnServer/server_token.py:853
msgid "Kickstart session mismatch"
msgstr "Kickstart-Sitzung stimmt nicht überein"

#: ../server/rhnServer/server_token.py:877
msgid "Stacking of re-registration tokens is not supported"
msgstr ""

#: ../server/rhnChannel.py:1992
#, python-format
msgid ""
"Your account does not have access to any channels matching "
"(release='%(release)s', arch='%(arch)s')%(www_activation)s"
msgstr ""

#: ../server/rhnChannel.py:2002
msgid ""
"\n"
"If you have a registration number, please register with it first at http://"
"www.redhat.com/apps/activate/ and then try again.\n"
"\n"
msgstr ""

#: ../server/rhnChannel.py:2012
#, python-format
msgid "Insufficient subscription permissions for release (%s, %s"
msgstr "Ungenügende Berechtigung für Release (%s, %s"

#. Various messages that can be reused
#.
#. bretm 02/07/2007 -- when we have better old-client documentation, probably
#. will be safe to get rid of all this crap
#: ../server/rhnChannel.py:2276 ../server/rhnChannel.py:2287
#: ../server/rhnChannel.py:2302
msgid "System Registered but Inactive"
msgstr "System registriert, aber inaktiv"

#: ../server/rhnChannel.py:2277
#, fuzzy, python-format
msgid ""
"\n"
"Invalid Architecture and OS release combination (%s, %s).\n"
"Your system has been registered, but will not receive updates\n"
"because it is not subscribed to a channel. If you have not yet\n"
"activated your product for service, please visit our website at:\n"
"\n"
"     http://www.redhat.com/apps/activate/\n"
"\n"
"...to activate your product."
msgstr ""
"\n"
"Ungültige Kombination aus Architektur und Betriebssystemversion (%s, %s).\n"
"Ihr System wurde registriert, wird aber keine Updates erhalten, da es "
"keinen\n"
"Channel abonniert hat. Falls Sie Ihr System bislang nicht aktiviert haben,\n"
"besuchen Sie bitte unsere Webseite unter:\n"
"  \n"
"     http://www.redhat.com/apps/activate/\n"
"\n"
"...um Ihr Produkt zu aktivieren."

#: ../server/rhnChannel.py:2288
#, python-format
msgid ""
"\n"
"Invalid Architecture and OS release combination (%s, %s).\n"
"Your system has been registered, but will not receive updates\n"
"because it could not be subscribed to a base channel.\n"
"Please contact your organization administrator for assistance.\n"
msgstr ""
"\n"
"Ungültige Kombination aus Architektur und Betriebssystemversion (%s, %s).\n"
"Ihr System wurde registriert, wird aber keine Updates erhalten da es keinen\n"
"Basis-Channel abonnieren konnte.\n"
"Bitte kontaktieren Sie zwecks Unterstützung den Org-Administrator.\n"

#: ../server/rhnChannel.py:2295
#, python-format
msgid ""
"\n"
"  This system has been successfully registered, but is not yet entitled\n"
"  to service.  To entitle this system to service, login to the web site at:\n"
"\n"
"  %(entitlement_url)s\n"
msgstr ""

#: ../server/rhnChannel.py:2303
#, python-format
msgid ""
"\n"
"  This system has been successfully registered, but no service entitlements\n"
"  were available.  To entitle this system to service, login to the web site "
"at:\n"
"\n"
"  %(entitlement_url)s\n"
msgstr ""

#: ../server/apacheAuth.py:66
#, python-format
msgid "incomplete proxy authentication token: %s"
msgstr "unvollständige Kennung zur Proxyauthentisierung: %s"

#: ../server/apacheAuth.py:84
#, python-format
msgid "Sent proxy signature %s does not match ours %s."
msgstr "die gesendete Proxysignatur %s stimmt mit unserer (%s) nicht überein"

#: ../server/apacheAuth.py:119
msgid "declined proxy authentication"
msgstr "abgewiesene Proxyauthentisierung"

#: ../server/rhnUser.py:289 ../server/rhnUser.py:292
msgid "Invalid username/password combination"
msgstr "Ungültige Kombination von Benutzername und Passwort"

#. nope, not reserved either
#: ../server/rhnUser.py:467
#, python-format
msgid "Username `%s' has not been reserved"
msgstr "der Benutzername '%s' wurde nicht reserviert"

#. New accounts have to specify an e-mail address
#: ../server/rhnUser.py:473
msgid "E-mail address not specified"
msgstr "die Emailadresse wurde nicht angegeben"

#: ../server/rhnUser.py:509
#, python-format
msgid "username should be at least %d characters"
msgstr "der Benutzername muss mindestens %d Zeichen lang sein"

#: ../server/rhnUser.py:512
#, python-format
msgid "username should be less than %d characters"
msgstr "der Benutzername darf höchstens %d Zeichen lang sein"

#: ../server/rhnUser.py:523
#, python-format
msgid "username = `%s', invalid character `%s'"
msgstr "Benutzername = '%s', ungültiges Zeichen '%s'"

#: ../server/rhnUser.py:542
#, python-format
msgid "Please limit your e-mail address to %s chars"
msgstr "Bitte beschränken Sie Ihre Emailadresse auf %s Zeichen"

#: ../server/rhnUser.py:623
#, python-format
msgid "password must be at least %d characters"
msgstr "das Passwort muss mindestens %d Zeichen lang sein"

#: ../server/rhnUser.py:626
#, python-format
msgid "Password must be shorter than %d characters"
msgstr "Das Passwort darf höchstens %d Zeichen lang sein"

#: ../server/rhnUser.py:644
#, python-format
msgid "password contains character `%s'"
msgstr "das Passwort enthält das Zeichen `%s'"

#: ../server/rhnUser.py:651
#, python-format
msgid "username should be at least %d characters long"
msgstr "der Benutzername muss mindestens %d Zeichen lang sein"

#: ../server/rhnUser.py:662
#, python-format
msgid "Cannot register usernames ending with %s"
msgstr "Benutzernamen, die auf %s enden können nicht registriert werden"

#: ../server/apacheRequest.py:59
#, python-format
msgid "Invalid request received (%s)."
msgstr "Ungültige Anfrage erhalten (%s)."

#: ../server/apacheRequest.py:120
#, python-format
msgid ""
"IMPORTANT MESSAGE FOLLOWS:\n"
"%s"
msgstr ""
"NACHFOLGEND EINE WICHTIGE NACHRICHT:\n"
"%s"

#: ../server/apacheRequest.py:149
#, python-format
msgid ""
"While running '%s': caught\n"
"%s : %s\n"
msgstr ""

#: ../server/apacheRequest.py:606
#, python-format
msgid "Invalid URI %s"
msgstr "Ungültige URI %s"

#: ../server/rhnPackage.py:49 ../server/rhnPackage.py:87
#: ../server/rhnPackage.py:107 ../server/rhnPackage.py:158
#, python-format
msgid "Invalid RPM package %s requested"
msgstr "ungültiges rpm Paket %s angefordert"

#: ../server/rhnPackage.py:112
msgid "Package not found"
msgstr "Paket nicht gefunden"

#. 0-999: Red Hat client/client-like interaction errors:
#: ../common/rhnException.py:53
msgid "This does not appear to be a valid username."
msgstr "Dies scheint kein gültiger Benutzername zu sein."

#: ../common/rhnException.py:54
msgid "Invalid username and password combination."
msgstr "Ungültige Kombination von Benutzername und Passwort"

#: ../common/rhnException.py:55
msgid "This login is already taken, or the password is incorrect."
msgstr "Dieses Login wird bereits verwendet oder das Passwort ist falsch."

#: ../common/rhnException.py:56
msgid "Permission denied."
msgstr "Zugriff verweigert."

#: ../common/rhnException.py:57
msgid "Object not found."
msgstr "Objekt nicht gefunden."

#: ../common/rhnException.py:58
msgid "Invalid System Digital ID."
msgstr "Ungültige System Digital-ID."

#: ../common/rhnException.py:59
msgid "Invalid System Credentials."
msgstr "Ungültige System-Berechtigungsnachweise."

#: ../common/rhnException.py:60
msgid "Could not retrieve user data from database."
msgstr "Benutzerdaten konnten nicht von Datenbank abrufen werden."

#: ../common/rhnException.py:61
msgid "Valid username required."
msgstr "Gültiger Benutzername erforderlich."

#: ../common/rhnException.py:62
msgid "Valid password required."
msgstr "Gültiges Passwort erforderlich."

#: ../common/rhnException.py:63
msgid "Minimum username length violation."
msgstr "Minimallänge des Benutzernamen nicht erfüllt."

#: ../common/rhnException.py:64
msgid "Minimum password length violation."
msgstr "Minimallänge des Passworts nicht erfüllt."

#: ../common/rhnException.py:65
msgid "The username contains invalid characters."
msgstr "Der Benutzername enthält ungültige Zeichen."

#: ../common/rhnException.py:66
msgid "File not found."
msgstr "Datei nicht gefunden."

#: ../common/rhnException.py:67
msgid "Architecture and OS version combination is not supported."
msgstr ""
"Diese Kombination aus Architektur und OS Version wird nicht unterstützt."

#: ../common/rhnException.py:68
msgid "Could not retrieve system data from database."
msgstr "Systemdaten konnten in der Datenbank nicht gefunden werden."

#: ../common/rhnException.py:69
msgid "Invalid arguments passed to function."
msgstr "Der Funktion wurden ungültige Werte übergeben."

#: ../common/rhnException.py:70
msgid "Unable to retrieve requested entry."
msgstr "Eintrag konnte nicht abgerufen werden."

#: ../common/rhnException.py:71
msgid "Could not update database entry."
msgstr "Datenbankeintrag konnte nicht aktualisiert werden."

#: ../common/rhnException.py:72
msgid "Unsupported server architecture."
msgstr "Serverarchitektur wird nicht unterstützt."

#: ../common/rhnException.py:73
#, python-format
msgid ""
"\n"
"     The anonymous server functionality is no longer available.\n"
"\n"
"     Please re-register this system by running mgr_register as root.\n"
"     Please visit https://%(hostname)s/rhn/systems/SystemEntitlements.do\n"
"     or login at https://%(hostname)s, and from the \"Overview\" tab,\n"
"     select \"Subscription Management\" to enable the service for this "
"system.\n"
"     "
msgstr ""

#: ../common/rhnException.py:81
msgid "Record not available in the database."
msgstr "Kein Eintrag in der Datenbank."

#: ../common/rhnException.py:82
msgid "Invalid value for entry."
msgstr "Ungültiger Wert."

#: ../common/rhnException.py:83
#, python-format
msgid ""
"\n"
"     This system does not have a valid entitlement for SUSE Manager.\n"
"     Please visit https://%(hostname)s/rhn/systems/SystemEntitlements.do\n"
"     or login at https://%(hostname)s, and from the \"Overview\" tab,\n"
"     select \"Subscription Management\" to enable the service for this "
"system.\n"
"     "
msgstr ""

#: ../common/rhnException.py:89
msgid "Channel error"
msgstr "Channel Fehler"

#: ../common/rhnException.py:90
msgid "Client session token is invalid."
msgstr "Client Session Token ist ungültig."

#: ../common/rhnException.py:91
msgid "Client session token has expired."
msgstr "Client Session ist abgelaufen."

#: ../common/rhnException.py:92
msgid "You are not authorized to retrieve the requested object."
msgstr "Sie sind nicht berechtigt dieses Objekt abzurufen."

#: ../common/rhnException.py:93
msgid "Invalid action"
msgstr "Ungültige Aktion"

#: ../common/rhnException.py:94
msgid "You are not allowed to perform administrative tasks on this system."
msgstr "Sie sind für Administative Tätigkeiten nicht freigegeben."

#: ../common/rhnException.py:96
msgid "The system is already subscribed to the specified channel."
msgstr "Dieses System ist bereits bei diesem Channel registriert."

#: ../common/rhnException.py:97
msgid "The system is not currently subscribed to the specified channel."
msgstr "Dieses System ist bei diesem Channel nicht registriert."

#: ../common/rhnException.py:98
msgid "The specified channel does not exist."
msgstr "Der angegebene Channel existiert nicht."

#: ../common/rhnException.py:99
msgid "Invalid channel version."
msgstr "Ungültige Channel-Version."

#: ../common/rhnException.py:100
msgid ""
"\n"
"     User group membership limits exceeded.\n"
"\n"
"     The current settings for your account do not allow you to add another\n"
"     user account. Please check with the organization administrator for "
"your\n"
"     account if the maximum number of users allowed to subscribe to server "
"needs\n"
"     to be changed.\n"
"     "
msgstr ""

#: ../common/rhnException.py:108
msgid ""
"\n"
"     System group membership limits exceeded.\n"
"\n"
"     The current settings for your account do not allow you to add another\n"
"     system profile. Please check with the organization administrator for "
"your\n"
"     account for modifying the maximum number of system profiles that can "
"be\n"
"     subscribed to your account.\n"
"     "
msgstr ""

#: ../common/rhnException.py:116
#, fuzzy
msgid ""
"\n"
"     Invalid architecture.\n"
"\n"
"     The architecture of the package is not supported by\n"
"     "
msgstr ""
"\n"
"     Ungültige Architektur.\n"
"\n"
"     Die Architektur dieses Paketes ist vom Red Hat Network nicht "
"unterstützt\n"
"     "

#: ../common/rhnException.py:121
msgid "Invalid RPM header"
msgstr "Ungültiger RPM Header"

#: ../common/rhnException.py:122
msgid ""
"\n"
"    This system is already registered as a Salt Minion. If you want to "
"register it as a traditional client\n"
"    please delete it first via the web UI or API and then register it using "
"the traditional tools.\n"
"    "
msgstr ""

#. For the uploading tools
#: ../common/rhnException.py:127
msgid "Invalid information uploaded to the server"
msgstr "Es wurden ungültige Informationen hochgeladen"

#: ../common/rhnException.py:128
msgid "Error uploading network interfaces configuration."
msgstr "Fehler beim Hochladen der Konfiguration der Netzwerk-Schnittstellen."

#: ../common/rhnException.py:129
msgid ""
"\n"
"     Package Upload Failed due to uniqueness constraint violation.\n"
"     Make sure the package does not have any duplicate dependencies or\n"
"     does not already exists on the server\n"
"     "
msgstr ""
"\n"
"     Hochladen des Paketes fehlgeschlagen. \n"
"     Bitte prüfen Sie ob das Paket keine doppelten Abhängigkeiten besitzt\n"
"      und nicht schon bereits auf dem Server vorhanden ist\n"
"     "

#: ../common/rhnException.py:134
#, fuzzy
msgid ""
"\n"
"     The --force rhnpush option is disabled on this server.\n"
"     Please contact your SUSE Manager administrator for more help.\n"
"     "
msgstr ""
"\n"
"     Die Option --force für rhnpush wurde auf diesem Server deaktiviert. \n"
"     Bitte kontaktieren Sie den Satellite Administrator für Hilfestellung.\n"
"     "

#. 60-70: token errors
#: ../common/rhnException.py:140
msgid ""
"\n"
"     The activation token specified could not be found on the server.\n"
"     Please retry with a valid key.\n"
"     "
msgstr ""

#: ../common/rhnException.py:144
msgid "Too many systems registered using this registration token"
msgstr "Zuviele Systeme sind dieser Registration zugeordnet"

#: ../common/rhnException.py:145
msgid "Token contains invalid, obsoleted or insufficient settings"
msgstr ""
"Dieser Token enthält ungültige, obsolete oder nicht ausreichende "
"Einstellungen"

#: ../common/rhnException.py:146
msgid "Conflicting activation tokens"
msgstr "Aktivierungs-Tokens mit Konflikten"

#. 70-80: channel subscription errors
#: ../common/rhnException.py:149
msgid ""
"\n"
"     No matching base channel found for your system.\n"
"     "
msgstr ""

#: ../common/rhnException.py:152
msgid ""
"\n"
"     You do not have subscription permission to the designated channel.\n"
"     Please refer to your organization's channel or organization\n"
"     administrators for further details.\n"
"     "
msgstr ""

#: ../common/rhnException.py:157
msgid "You can not unsubscribe from base channel."
msgstr "Sie können sich von diesem Base-Channel nicht abmelden."

#: ../common/rhnException.py:158
msgid "SUSE Manager or Proxy channel can not be subscribed."
msgstr ""

#. 80-90: server group errors
#: ../common/rhnException.py:161
msgid "There was an error while trying to join the system to its groups"
msgstr "Fehler beim Hinzufügen des Systems in die entsprechenden Gruppen"

#. 90-100: entitlement errors
#: ../common/rhnException.py:164
msgid "Unable to entitle system"
msgstr "System kann nicht berechtigt werden"

#. 100-109: e-mail and uuid related faults
#: ../common/rhnException.py:167
msgid "Maximum e-mail length violation."
msgstr "Maximale Länge der Email überschritten."

#: ../common/rhnException.py:168
msgid "This system has been previously registered."
msgstr "Dieses System wurde bereits registriert."

#: ../common/rhnException.py:169
msgid "Invalid username"
msgstr "Benutzername ungültig"

#. 140-159 applet errors
#: ../common/rhnException.py:172
msgid "Unable to look up server"
msgstr ""

#. 160-179: OSAD errors
#: ../common/rhnException.py:175
msgid "Required argument is missing"
msgstr "Benötigte Angabe fehlt"

#. 600-699: RHEL5+ EN errors
#: ../common/rhnException.py:178
msgid "No entitlement information tied to hardware"
msgstr ""

#: ../common/rhnException.py:179
msgid "Installation number is not entitling"
msgstr ""

#. 700-799: Additional user input verification errors.
#: ../common/rhnException.py:182
msgid "Maximum username length violation"
msgstr "Maximale Länge des Benutzernamen überschritten"

#: ../common/rhnException.py:183
msgid "Maximum password length violation"
msgstr "Maximale Passwortlänge überschritten"

#: ../common/rhnException.py:184
msgid "This user has read only API access. Action denied."
msgstr ""

#: ../common/rhnException.py:186
#, fuzzy
msgid "System Name cannot be less than 1 character"
msgstr "der Benutzername darf höchstens %d Zeichen lang sein"

#. 1000-1999: Proxy specific errors:
#. issued by a Proxy to the client
#: ../common/rhnException.py:190
#, fuzzy
msgid "SUSE Manager Proxy error."
msgstr "RHN Proxy Fehler."

#: ../common/rhnException.py:191
#, fuzzy
msgid "SUSE Manager Proxy unable to login."
msgstr "Login zum RHN Proxy nicht möglich."

#. issued by a SUSE Manager Server/Satellite to the proxy
#: ../common/rhnException.py:193
msgid ""
"\n"
"     SUSE Manager Proxy system ID does not match a Spacewalk Proxy Server\n"
"     in the database.\n"
"     "
msgstr ""

#: ../common/rhnException.py:197
#, fuzzy
msgid "SUSE Manager Proxy session token is invalid."
msgstr "RHN Proxy Session-Token ist ungültig."

#: ../common/rhnException.py:198
#, fuzzy
msgid "SUSE Manager Proxy session token has expired."
msgstr "RHN Proxy Session Token abgelaufen."

#. 2000-2999: Red Hat Satellite specific errors:
#: ../common/rhnException.py:202
msgid ""
"\n"
"      user creation is not allowed via mgr_register;\n"
"     please contact your sysadmin to have your account created.\n"
"     "
msgstr ""

#: ../common/rhnException.py:206
#, fuzzy
msgid ""
"\n"
"     This SUSE Manager server is not allowed to use Inter Server Sync on "
"this server\n"
"     "
msgstr ""
"\n"
"     Diesem Satellite Server fehlt die Berechtigung für Inter Satellite Sync "
"auf diesem Satellite\n"
"     "

#: ../common/rhnException.py:209
#, fuzzy
msgid ""
"\n"
"     Inter Server Sync is disabled on this SUSE Manager Server.\n"
"     "
msgstr ""
"\n"
"     Inter Satellite Sync ist auf diesem Satellite deaktiviert.\n"
"     "

#. 3000-3999: XML dumper errors:
#: ../common/rhnException.py:214
msgid "Invalid datatype passed"
msgstr "Es wurde ein ungültiger Datentyp übergeben"

#: ../common/rhnException.py:215
msgid "Unable to retrieve channel"
msgstr "Channels konnten nicht abgerufen werden"

#: ../common/rhnException.py:216
msgid "Unable to retrieve package"
msgstr "Pakete konnten nicht abgerufen werden"

#: ../common/rhnException.py:217
msgid "Unable to retrieve erratum"
msgstr "Erratum konnte nicht abgerufen werden"

#: ../common/rhnException.py:218
msgid "File is missing"
msgstr "Datei nicht vorhanden"

#: ../common/rhnException.py:219
msgid "Function retrieval error"
msgstr ""

#: ../common/rhnException.py:220
msgid "Function execution error"
msgstr ""

#: ../common/rhnException.py:221
msgid "Missing version string"
msgstr "Es wurde keine Version angegeben"

#: ../common/rhnException.py:222
msgid "Invalid version string"
msgstr "Ungültige Version"

#: ../common/rhnException.py:223
msgid "Mismatching versions"
msgstr "Versionen stimmen nicht überein"

#: ../common/rhnException.py:224
msgid "Invalid channel version"
msgstr "Ungültige Channel-Version"

#: ../common/rhnException.py:225
msgid "No comps file for channel"
msgstr "Keine Chomps-Datei für dem Channel"

#: ../common/rhnException.py:226
msgid "Unable to retrieve comps file"
msgstr "Comps-Datei kann nicht abgerufen werden."

#. 4000 - 4999: config management errors
#: ../common/rhnException.py:229
msgid "Configuration action missing"
msgstr ""

#: ../common/rhnException.py:230
msgid "File too large"
msgstr "Datei zu gross"

#: ../common/rhnException.py:231
msgid "File contains binary data"
msgstr "Datei enthält binäre Daten"

#: ../common/rhnException.py:232
msgid "Configuration channel is not empty"
msgstr "Konfigurations-Channel enthält Daten"

#: ../common/rhnException.py:233
msgid "Permission error"
msgstr "Zugriff nicht erlaubt"

#: ../common/rhnException.py:234
msgid "Content missing for configuration file"
msgstr "Kein Inhalt für Konfigurationsdatei"

#: ../common/rhnException.py:235
msgid "Template delimiters not specified"
msgstr "Die Template Trennzeichen sind nicht spezifiziert"

#: ../common/rhnException.py:236
msgid "Configuration channel does not exist"
msgstr "Konfigurations-Channel existiert nicht"

#: ../common/rhnException.py:237
msgid "Configuration channel already exists"
msgstr "Konfigrations-Channel bereits vorhanden"

#: ../common/rhnException.py:238
msgid "File missing from configuration channel"
msgstr "Die Datei aus dem Konfigurationskanal fehlt"

#: ../common/rhnException.py:239
msgid "Different revision of this file is uploaded"
msgstr "Eine andere Version dieser Datei wurde breits hochgeladen"

#: ../common/rhnException.py:240
msgid "File already uploaded to configuration channel"
msgstr "Datei wurde breits in den Konfigations-Channel hochgeladen"

#: ../common/rhnException.py:241
msgid "File size exceeds remaining quota space"
msgstr "Die Dateigröße überschreitet die verbleibende Quota (Speicherplatz)"

#: ../common/rhnException.py:242
msgid "Full path of file must be specified"
msgstr "Der vollständige Datei-Pfad muss angegeben werden"

#: ../common/rhnException.py:243
msgid "Invalid revision number"
msgstr "Ungültige Revisionsnummer"

#: ../common/rhnException.py:244
msgid "Cannot compare files of different file type"
msgstr ""
"Ein Vergeich zwischen verschiedenen Datei-Typen kann nicht erstellt werden"

#. 5000 - 5999: client content uploading errors
#. 5000 - 5099: crash reporting errors
#: ../common/rhnException.py:248
msgid "Crash information is invalid or incomplete"
msgstr ""

#: ../common/rhnException.py:249
msgid "Crash file information is invalid or incomplete"
msgstr ""

#: ../common/rhnException.py:250
msgid "Error composing crash directory path"
msgstr ""

#: ../common/rhnException.py:251
msgid "Error composing crash file path"
msgstr ""

#: ../common/rhnException.py:252 ../common/rhnException.py:259
#, fuzzy
msgid "Invalid content encoding"
msgstr "Ungültiger Feldcode"

#: ../common/rhnException.py:253
#, fuzzy
msgid "Invalid crash name"
msgstr "Ungültiger Paketname"

#: ../common/rhnException.py:254
msgid "Crash reporting is disabled for this organization"
msgstr ""

#. 5100 - 5199: scap results reporting error
#: ../common/rhnException.py:256
msgid "SCAP results file transfer is invalid or incomplete"
msgstr ""

#: ../common/rhnException.py:257
msgid "Error composing directory path for detailed SCAP results"
msgstr ""

#: ../common/rhnException.py:258
msgid "Error composing file path for detailed SCAP results"
msgstr ""

#: ../common/rhnException.py:306
#, fuzzy
msgid ""
"\n"
"     An error has occurred while processing your request. If this problem\n"
"     persists please enter a bug report at scc.suse.com.\n"
"     If you choose to submit the bug report, please be sure to include\n"
"     details of what you were trying to do when this error occurred and\n"
"     details on how to reproduce this problem.\n"
msgstr ""
"\n"
"     Bei der Bearbeitung Ihrer Anfrage trat ein Fehler auf. Falls dieses "
"Problem\n"
"     weiterhin auftritt, reichen Sie bitte einen Fehlerbericht unter "
"bugzilla.redhat.com ein.\n"
"     Falls Sie sich dazu entschließen, einen Fehlerbericht einzureichen, "
"stellen Sie bitte sicher,\n"
"     dass Sie Details zu den von Ihnen durchgeführten Schritten liefern, als "
"dieser Fehler auftrat,\n"
"     sowie Informationen, wie dieses Problem reproduziert werden kann.\n"

#: ../common/rhnException.py:358
#, python-format
msgid ""
"Error Message:\n"
"    %s\n"
msgstr ""
"Fehlermeldung:\n"
"    %s\n"

#: ../common/rhnException.py:360
#, python-format
msgid "Error Class Code: %s\n"
msgstr "Fehlerklasse-Code: %s\n"

#: ../common/rhnException.py:363
#, python-format
msgid "Error Class Info: %s\n"
msgstr "Fehlerklasse-Information: %s\n"

#: ../common/rhnException.py:365
#, python-format
msgid "Explanation: %s"
msgstr "Erklärung: %s"

#: ../common/rhnTB.py:205
#, python-format
msgid "ERROR: %s %s: %s"
msgstr ""

#: ../common/rhnTB.py:207
#, python-format
msgid "TRACEBACK: %s"
msgstr ""

#: ../satellite_tools/disk_dumper/iss.py:1294
#: ../satellite_tools/disk_dumper/iss.py:1298
#, python-format
msgid "format of %s should be at least YYYYMMDD.\n"
msgstr ""

#: ../satellite_tools/reposync.py:111 ../satellite_tools/satsync.py:439
msgid "+++ sending log as an email +++"
msgstr ""

#: ../satellite_tools/reposync.py:114
#, python-format
msgid "%s sync. report from %s"
msgstr ""

#: ../satellite_tools/reposync.py:124 ../satellite_tools/satsync.py:449
msgid "+++ email requested, but there is nothing to send +++"
msgstr ""

#: ../satellite_tools/satsync.py:258
#, python-format
msgid "No handler for step %s"
msgstr ""

#. Try one more time - this time it should be faster since
#. everything should be cached
#: ../satellite_tools/satsync.py:270
msgid "Environment changed, trying again..."
msgstr ""

#: ../satellite_tools/satsync.py:277
msgid "ERROR: Encountered IntegrityError: \n"
msgstr ""

#: ../satellite_tools/satsync.py:285
msgid "Repeated failures"
msgstr ""

#: ../satellite_tools/satsync.py:290
#, python-format
msgid ""
"    Import complete:\n"
"        Begin time: %s\n"
"        End time:   %s\n"
"        Elapsed:    %s\n"
"          "
msgstr ""

#: ../satellite_tools/satsync.py:311
msgid "hours"
msgstr ""

#: ../satellite_tools/satsync.py:311
msgid "minutes"
msgstr ""

#: ../satellite_tools/satsync.py:311
msgid "seconds"
msgstr ""

#: ../satellite_tools/satsync.py:357
msgid ""
"ERROR: The dump is missing package data, use --no-rpms to skip this step or "
"fix the content to include package data."
msgstr ""

#. the orgs() method doesn't exist; that's fine we just
#. won't sync the orgs
#: ../satellite_tools/satsync.py:404
msgid "The SUSE Manager master does not support syncing orgs data."
msgstr ""

#: ../satellite_tools/satsync.py:404
msgid "Skipping..."
msgstr ""

#: ../satellite_tools/satsync.py:442
#, python-format
msgid "SUSE Manager Inter Server sync. report from %s"
msgstr ""

#: ../satellite_tools/satsync.py:521
msgid " - file-system synchronization"
msgstr ""

#: ../satellite_tools/satsync.py:533 ../satellite_tools/satsync.py:541
msgid " - live synchronization"
msgstr ""

#: ../satellite_tools/satsync.py:534
#, python-brace-format
msgid ""
"ERROR: Live content synchronizing with RHN Classic Hosted is no longer "
"supported.\n"
"Please use the cdn-sync command instead unless you are attempting to sync "
"from another {PRODUCT_NAME} via Inter-Server-Sync (ISS), or from local "
"content on disk via Channel Dump ISOs."
msgstr ""

#: ../satellite_tools/satsync.py:542
#, python-format
msgid "   url: %s"
msgstr ""

#: ../satellite_tools/satsync.py:543
#, python-format
msgid "   debug/output level: %s"
msgstr ""

#: ../satellite_tools/satsync.py:553
msgid "ERROR: this server must be registered with SUSE Manager."
msgstr ""

#: ../satellite_tools/satsync.py:575
#, python-format
msgid "Retrieving / parsing %s data"
msgstr ""

#: ../satellite_tools/satsync.py:585 ../satellite_tools/satsync.py:600
msgid "*** SYSTEM INTERRUPT CALLED ***"
msgstr ""

#: ../satellite_tools/satsync.py:593
msgid "ERROR: fatal parser exception occurred "
msgstr ""

#: ../satellite_tools/satsync.py:594
#, python-format
msgid "(line: %s, col: %s msg: %s)"
msgstr ""

#: ../satellite_tools/satsync.py:598
#, python-format
msgid "ERROR: parser exception occurred: %s"
msgstr ""

#: ../satellite_tools/satsync.py:603
msgid "ERROR: exception (during parse) occurred: "
msgstr ""

#: ../satellite_tools/satsync.py:604
#, python-format
msgid ""
"   Encountered some errors with %s data (see logs (%s) for more information)"
msgstr ""

#: ../satellite_tools/satsync.py:606
#, python-format
msgid "   Encountered some errors with %s data:"
msgstr ""

#: ../satellite_tools/satsync.py:607
#, python-format
msgid "   ------- %s PARSE/IMPORT ERROR -------"
msgstr ""

#: ../satellite_tools/satsync.py:609
msgid "   ---------------------------------------"
msgstr ""

#: ../satellite_tools/satsync.py:612
#, python-format
msgid "%s data complete"
msgstr ""

#: ../satellite_tools/satsync.py:665
msgid "Retrieving / parsing channel data"
msgstr ""

#: ../satellite_tools/satsync.py:718
msgid "Channel data complete"
msgstr ""

#: ../satellite_tools/satsync.py:736
#, python-format
msgid "%10s import from %s"
msgstr ""

#: ../satellite_tools/satsync.py:739
#, python-format
msgid "%10s import from %s - %s"
msgstr ""

#: ../satellite_tools/satsync.py:743
#, python-format
msgid "%10s"
msgstr ""

#: ../satellite_tools/satsync.py:750
msgid "p"
msgstr ""

#: ../satellite_tools/satsync.py:752
msgid "."
msgstr ""

#: ../satellite_tools/satsync.py:758
msgid "   p = previously imported/synced channel"
msgstr ""

#: ../satellite_tools/satsync.py:759
msgid "   . = channel not yet imported/synced"
msgstr ""

#: ../satellite_tools/satsync.py:765
msgid "   e = channel no longer supported (end-of-service)"
msgstr ""

#: ../satellite_tools/satsync.py:767
msgid "   ? = channel label invalid --- typo?"
msgstr ""

#: ../satellite_tools/satsync.py:771
#, python-format
msgid "   %s:"
msgstr ""

#: ../satellite_tools/satsync.py:772
#, python-format
msgid "      %s %-40s %4s %s"
msgstr ""

#: ../satellite_tools/satsync.py:773
#, fuzzy
msgid "base-channels"
msgstr "Konflikt zwischen Basis-Channels"

#: ../satellite_tools/satsync.py:786 ../satellite_tools/satsync.py:1603
msgid "NONE RELEVANT"
msgstr ""

#: ../satellite_tools/satsync.py:808
msgid "end-of-service"
msgstr ""

#: ../satellite_tools/satsync.py:809
msgid "e"
msgstr ""

#: ../satellite_tools/satsync.py:815
msgid "   typos:"
msgstr ""

#: ../satellite_tools/satsync.py:816
msgid "?"
msgstr ""

#: ../satellite_tools/satsync.py:831
#, python-format
msgid "XXX: imported channels: %s"
msgstr ""

#: ../satellite_tools/satsync.py:832
#, python-format
msgid "XXX:   cached channels: %s"
msgstr ""

#: ../satellite_tools/satsync.py:837
msgid "XXX: list channels called"
msgstr ""

#: ../satellite_tools/satsync.py:855
msgid "ERROR: these channels either do not exist or are not available:"
msgstr ""

#: ../satellite_tools/satsync.py:859
#, python-format
msgid "       (to see a list of channel labels: %s --list-channels)"
msgstr ""

#: ../satellite_tools/satsync.py:904
#, python-format
msgid "   Retrieving / parsing short package metadata: %s (%s)"
msgstr ""

#: ../satellite_tools/satsync.py:965
#, python-format
msgid "Diffing package metadata (what's missing locally?): %s"
msgstr ""

#: ../satellite_tools/satsync.py:971 ../satellite_tools/satsync.py:1254
msgid "Diffing:    "
msgstr ""

#: ../satellite_tools/satsync.py:988
msgid "ERROR: incremental dump skipped"
msgstr ""

#: ../satellite_tools/satsync.py:1079
msgid "Downloading rpm packages"
msgstr ""

#: ../satellite_tools/satsync.py:1084
#, python-format
msgid "   Fetching any missing RPMs: %s (%s)"
msgstr ""

#: ../satellite_tools/satsync.py:1085 ../satellite_tools/satsync.py:1153
msgid "NONE MISSING"
msgstr ""

#: ../satellite_tools/satsync.py:1094
msgid "Processing rpm packages complete"
msgstr ""

#: ../satellite_tools/satsync.py:1121
msgid "Downloading package metadata"
msgstr ""

#: ../satellite_tools/satsync.py:1146
msgid "Downloading srpm packages"
msgstr ""

#: ../satellite_tools/satsync.py:1152
#, python-format
msgid "   Fetching any missing SRPMs: %s (%s)"
msgstr ""

#: ../satellite_tools/satsync.py:1249
#, python-format
msgid "Diffing source package metadata (what's missing locally?): %s"
msgstr ""

#: ../satellite_tools/satsync.py:1260
msgid "Downloading source package metadata"
msgstr ""

#: ../satellite_tools/satsync.py:1338 ../satellite_tools/satsync.py:2027
#, fuzzy, python-format
msgid "Unable to save file %s: %s"
msgstr "System kann nicht berechtigt werden"

#. for
#. Retried a number of times and it still failed; log the
#. file as being failed and move on
#: ../satellite_tools/satsync.py:1345
#, python-format
msgid "Failed to fetch file %s"
msgstr ""

#: ../satellite_tools/satsync.py:1350
msgid "Downloading kickstartable trees metadata"
msgstr ""

#: ../satellite_tools/satsync.py:1365
msgid "Downloading kickstartable trees files"
msgstr ""

#: ../satellite_tools/satsync.py:1504
#, python-format
msgid "Grabbing all patches for channel %s"
msgstr ""

#: ../satellite_tools/satsync.py:1554
msgid "Downloading patch data"
msgstr ""

#: ../satellite_tools/satsync.py:1556
msgid "Forcing download of all patch data for requested channels."
msgstr ""

#: ../satellite_tools/satsync.py:1571
msgid "Downloading patch data complete"
msgstr ""

#: ../satellite_tools/satsync.py:1576 ../satellite_tools/satsync.py:1597
msgid "Downloading:"
msgstr ""

#: ../satellite_tools/satsync.py:1579
msgid " - complete"
msgstr ""

#: ../satellite_tools/satsync.py:1624
msgid "Importing source package metadata"
msgstr ""

#: ../satellite_tools/satsync.py:1627
msgid "Importing package metadata"
msgstr ""

#: ../satellite_tools/satsync.py:1635
msgid "Importing:  "
msgstr ""

#. not in the cache
#: ../satellite_tools/satsync.py:1703
msgid ""
"Package Not Found in Cache, Clear the Cache "
"to                                  Regenerate it."
msgstr ""

#: ../satellite_tools/satsync.py:1709
msgid "Importing channel patches"
msgstr ""

#: ../satellite_tools/satsync.py:1714
#, python-format
msgid "Importing %s patches for channel %s."
msgstr ""

#. Incomplete configuration
#: ../satellite_tools/satsync.py:2113
msgid "ERROR: server.mount_point not set in the configuration file"
msgstr ""

#: ../satellite_tools/satsync.py:2117
#, python-format
msgid "ERROR: server.mount_point %s do not exist"
msgstr ""

#: ../satellite_tools/satsync.py:2122
#, python-format
msgid "ERROR: path under server.mount_point (%s)  do not exist"
msgstr ""

#: ../satellite_tools/satsync.py:2199
#, python-format
msgid "Commandline: %s"
msgstr ""

#: ../satellite_tools/satsync.py:2202
#, python-format
msgid ""
"DEBUG ONLY: max. batch-size for XML/database-import processing (1..%s).\"man "
"satellite-sync\" for more information."
msgstr ""

#: ../satellite_tools/satsync.py:2205
msgid "alternative SSL CA Cert (fullpath to cert file)"
msgstr ""

#: ../satellite_tools/satsync.py:2207
msgid "process data for this channel only"
msgstr ""

#: ../satellite_tools/satsync.py:2209
msgid ""
"disk dump will be considered to be a full export; see \"man satellite-sync\" "
"for more information."
msgstr ""

#: ../satellite_tools/satsync.py:2212
msgid "existing custom channels will also be synced (unless -c is used)"
msgstr ""

#: ../satellite_tools/satsync.py:2214
#, python-format
msgid ""
"override debug level set in /etc/rhn/rhn.conf (which is currently set at %s)."
msgstr ""

#: ../satellite_tools/satsync.py:2216
#, python-format
msgid "requested version of XML dump (default: %s)"
msgstr ""

#: ../satellite_tools/satsync.py:2218
msgid "e-mail a report of what was synced/imported"
msgstr ""

#: ../satellite_tools/satsync.py:2220
msgid "forcibly process all (not a diff of) patch metadata"
msgstr ""

#: ../satellite_tools/satsync.py:2222
msgid "Do not use an http proxy under any circumstances."
msgstr ""

#: ../satellite_tools/satsync.py:2224
msgid "alternative http proxy (hostname:port)"
msgstr ""

#: ../satellite_tools/satsync.py:2226
msgid "alternative http proxy username"
msgstr ""

#: ../satellite_tools/satsync.py:2228
msgid "alternative http proxy password"
msgstr ""

#: ../satellite_tools/satsync.py:2230
msgid "parent SUSE Manager to import content from"
msgstr ""

#: ../satellite_tools/satsync.py:2232
msgid "list all available channels and exit"
msgstr ""

#: ../satellite_tools/satsync.py:2234
msgid "help on all error codes mgr-inter-sync returns"
msgstr ""

#: ../satellite_tools/satsync.py:2236
msgid "source mount point for import - disk update only"
msgstr ""

#: ../satellite_tools/satsync.py:2238
msgid "do not process patch data"
msgstr ""

#: ../satellite_tools/satsync.py:2240
msgid "do not process kickstart data (provisioning only)"
msgstr ""

#: ../satellite_tools/satsync.py:2242
msgid "do not process full package metadata"
msgstr ""

#: ../satellite_tools/satsync.py:2244
msgid "do not download, or process any RPMs"
msgstr ""

#: ../satellite_tools/satsync.py:2246
msgid "turn off SSL (not recommended)"
msgstr ""

#: ../satellite_tools/satsync.py:2248
msgid "org to which the sync imports data. defaults to the admin account"
msgstr ""

#: ../satellite_tools/satsync.py:2250
#, fuzzy
msgid "print the configuration and exit"
msgstr "Konfigurations-Channel existiert nicht"

#: ../satellite_tools/satsync.py:2252
msgid "alternative server with which to connect (hostname)"
msgstr ""

#: ../satellite_tools/satsync.py:2254
msgid "synchronize to this step (man satellite-sync for more info)"
msgstr ""

#: ../satellite_tools/satsync.py:2256
msgid "write complete data to tempfile before streaming to remainder of app"
msgstr ""

#: ../satellite_tools/satsync.py:2258
msgid "DEBUG ONLY: alternative path to digital system id"
msgstr ""

#: ../satellite_tools/satsync.py:2260
msgid "alternative email address(es) for sync output (--email option)"
msgstr ""

#: ../satellite_tools/satsync.py:2262
msgid "do not remove rpms when importing from local dump"
msgstr ""

#: ../satellite_tools/satsync.py:2264
msgid ""
"the fully qualified domain name of the master Satellite. Valid with --mount-"
"point only. Required if you want to import org data and channel permissions."
msgstr ""

#: ../satellite_tools/satsync.py:2274
#, python-format
msgid "ERROR: these arguments make no sense in this context (try --help): %s"
msgstr ""

#. An SQL error is fatal... crash and burn
#: ../satellite_tools/satsync.py:2286
#, python-format
msgid "ERROR: Can't connect to the database: %s"
msgstr ""

#: ../satellite_tools/satsync.py:2287
msgid "ERROR: Check if your database is running."
msgstr ""

#: ../satellite_tools/satsync.py:2322
#, python-format
msgid "ERROR: --debug-level takes an in integer value within the range %s."
msgstr ""

#: ../satellite_tools/satsync.py:2324
msgid "  0  - little logging/messaging."
msgstr ""

#: ../satellite_tools/satsync.py:2325
msgid "  1  - minimal logging/messaging."
msgstr ""

#: ../satellite_tools/satsync.py:2326
msgid "  2  - normal level of logging/messaging."
msgstr ""

#: ../satellite_tools/satsync.py:2327
msgid "  3  - lots of logging/messaging."
msgstr ""

#: ../satellite_tools/satsync.py:2328
msgid "  4+ - excessive logging/messaging."
msgstr ""

#: ../satellite_tools/satsync.py:2341
msgid "ERROR: The --master option is only valid with the --mount-point option"
msgstr ""

#: ../satellite_tools/satsync.py:2351
#, python-format
msgid "ERROR: Unable to lookup Org Id %s"
msgstr ""

#: ../satellite_tools/satsync.py:2360
msgid ""
"WARNING: --list-channels option overrides any --step option. --step ignored."
msgstr ""

#: ../satellite_tools/satsync.py:2375
#, python-format
msgid ""
"ERROR: '%s' is not a valid step. See 'man mgr-inter-sync' for more detail."
msgstr ""

#: ../satellite_tools/satsync.py:2407
msgid ""
"ERROR: No channels currently imported; try mgr-inter-sync --list-channels; "
"then mgr-inter-sync -c chn0 -c chn1..."
msgstr ""

#. int(None) --> TypeError
#. int('a')  --> ValueError
#: ../satellite_tools/satsync.py:2457 ../satellite_tools/satsync.py:2461
msgid "ERROR: --batch-size must have a value within the range: 1..50"
msgstr ""

#: ../satellite_tools/satsync.py:2469
#, python-format
msgid "ERROR: no such directory %s"
msgstr ""

#: ../satellite_tools/satsync.py:2474
msgid "Error Codes: Returned codes means:"
msgstr ""

#: ../satellite_tools/satsync.py:2475
msgid " -1  - Could not lock file or KeyboardInterrupt or SystemExit"
msgstr ""

#: ../satellite_tools/satsync.py:2476
msgid "  0  - User interrupted or intentional exit"
msgstr ""

#: ../satellite_tools/satsync.py:2477
msgid "  1  - attempting to run more than one instance of mgr-inter-sync."
msgstr ""

#: ../satellite_tools/satsync.py:2478
msgid "  2  - Unable to find synchronization tools."
msgstr ""

#: ../satellite_tools/satsync.py:2479
msgid "  3  - a general socket exception occurred"
msgstr ""

#: ../satellite_tools/satsync.py:2480
msgid "  4  - an SSL error occurred. Recheck your SSL settings."
msgstr ""

#: ../satellite_tools/satsync.py:2481
msgid "  5  - ISS error"
msgstr ""

#: ../satellite_tools/satsync.py:2482
msgid "  6  - unhandled exception occurred"
msgstr ""

#: ../satellite_tools/satsync.py:2483
msgid "  7  - unknown sync error"
msgstr ""

#: ../satellite_tools/satsync.py:2484
msgid "  8  - ERROR: must be root to execute"
msgstr ""

#: ../satellite_tools/satsync.py:2485
msgid "  9  - rpclib fault during synchronization init"
msgstr ""

#: ../satellite_tools/satsync.py:2486
msgid "  10 - synchronization init error"
msgstr ""

#: ../satellite_tools/satsync.py:2487
msgid "  11 - Error parsing XML stream"
msgstr ""

#: ../satellite_tools/satsync.py:2488
#, fuzzy
msgid "  12 - Channel do not exist"
msgstr "Der angegebene Channel existiert nicht."

#: ../satellite_tools/satsync.py:2489
msgid "  13 - SQL error during importing package metadata"
msgstr ""

#: ../satellite_tools/satsync.py:2490
msgid "  14 - SQL error during linking channel packages"
msgstr ""

#: ../satellite_tools/satsync.py:2491
msgid "  15 - SQL error during xml processing"
msgstr ""

#: ../satellite_tools/satsync.py:2492
msgid "  16 - server.mount_point not set in the configuration file"
msgstr ""

#: ../satellite_tools/satsync.py:2493
msgid ""
"  17 - SQL error during retrieving the channels already imported in the SUSE "
"Manager database"
msgstr ""

#: ../satellite_tools/satsync.py:2494
msgid "  18 - Wrong db connection string in rhn.conf"
msgstr ""

#: ../satellite_tools/satsync.py:2495
msgid "  19 - Bad arguments"
msgstr ""

#: ../satellite_tools/satsync.py:2496
msgid "  20 - Could not connect to db."
msgstr ""

#: ../satellite_tools/satsync.py:2497
msgid "  21 - Bad debug level"
msgstr ""

#: ../satellite_tools/satsync.py:2498
msgid "  22 - Not valid step"
msgstr ""

#: ../satellite_tools/satsync.py:2499
msgid "  24 - no such file"
msgstr ""

#: ../satellite_tools/satsync.py:2500
msgid "  25 - no such directory"
msgstr ""

#: ../satellite_tools/satsync.py:2501
msgid "  26 - mount_point does not exist"
msgstr ""

#: ../satellite_tools/satsync.py:2502
msgid "  27 - No such org"
msgstr ""

#: ../satellite_tools/satsync.py:2503
msgid "  28 - error: --master is only valid with --mount-point"
msgstr ""

#: ../satellite_tools/satsync.py:2510
#, python-format
msgid "ERROR: unknown dump version, try one of %s"
msgstr ""

#: ../satellite_tools/messages.py:26
#, python-format
msgid ""
"\n"
"ERROR: executing step %s. Error is:\n"
"%s\n"
msgstr ""

#: ../satellite_tools/messages.py:31
#, python-format
msgid ""
"\n"
"ERROR: there was a problem accessing the channel data from your temporary\n"
"       repository. Did you migrate all of the data from the channel ISOs\n"
"       do this directory? If so, please recheck the channels ISOs, ensure\n"
"       that you have them all, and then iteratively remount and repopulate\n"
"       the temporary repository (%s).\n"
msgstr ""

#: ../satellite_tools/messages.py:39
#, python-format
msgid ""
"\n"
"ERROR: there was a problem synchronizing the information.\n"
"       Error message: %s\n"
msgstr ""

#: ../satellite_tools/messages.py:44
#, python-format
msgid ""
"\n"
"ERROR: There was a problem communicating with the ISS Master.\n"
"       Depending on the specific error details, please review your "
"configuration,\n"
"       basic network connectivity, and/or name resolution, and try again.\n"
"       Error message: %s\n"
msgstr ""

#: ../satellite_tools/messages.py:51
#, python-format
msgid ""
"\n"
"ERROR: There was a problem communicating with the ISS Master.\n"
"       If the master satellite is older than v5.3, it does not have ISS "
"capability.\n"
"       Otherwise, depending on the specific error details, please review "
"your\n"
"       configuration, basic network connectivity, and/or name resolution, "
"and try again.\n"
"       Error message: %s\n"
msgstr ""

#: ../satellite_tools/messages.py:59
#, python-format
msgid ""
"\n"
"ERROR: a child-channel cannot be synced without its parent being synced as\n"
"       well. A parent needs to be either (a) previously synced or (b) "
"synced\n"
"       in tandem with the desired child-channel. Missing parents for this\n"
"       transaction:\n"
"       %s\n"
msgstr ""

#: ../satellite_tools/messages.py:67
#, python-format
msgid ""
"\n"
"ERROR: you are not entitled to sync a channel in this set of channels.\n"
"Please contact your SUSE Manager contact\n"
"%s"
msgstr ""

#: ../satellite_tools/messages.py:72
#, python-format
msgid "  ERROR: not enough free space (%s KB) on device."
msgstr ""

#: ../satellite_tools/messages.py:74
#, python-format
msgid "    %3d/%s Fetch successful: %s (%s bytes)"
msgstr ""

#: ../satellite_tools/messages.py:75
#, fuzzy, python-format
msgid "    Extinct package:  %s"
msgstr "Paket erwartet, nicht: %s"

#: ../satellite_tools/messages.py:76
#, python-format
msgid "   Total size: %s"
msgstr ""

#: ../satellite_tools/messages.py:77
#, python-format
msgid "      Downloaded %s of %s. Estimated remaining time: %s"
msgstr ""

#: ../satellite_tools/messages.py:78
#, python-format
msgid "    Fetch unsuccessful: %s"
msgstr ""

#: ../satellite_tools/messages.py:79
#, python-format
msgid "   RPM fetch summary: %s"
msgstr ""

#: ../satellite_tools/messages.py:80
#, python-format
msgid "       success: %d"
msgstr ""

#: ../satellite_tools/messages.py:81
#, python-format
msgid "       failed:  %d"
msgstr ""

#: ../satellite_tools/messages.py:82
#, python-format
msgid "       extinct: %d"
msgstr ""

#: ../satellite_tools/messages.py:84
#, python-format
msgid "   Retrieving / parsing *relevant* package metadata: %s (%s)"
msgstr ""

#: ../satellite_tools/messages.py:85
#, python-format
msgid "   Retrieving / parsing errata data: %s (%s)"
msgstr ""

#: ../satellite_tools/messages.py:86
#, python-format
msgid "   Retrieving / parsing kickstart data: %s (%s)"
msgstr ""

#: ../satellite_tools/messages.py:87
#, python-format
msgid "   Retrieving / parsing kickstart tree files: %s (%s)"
msgstr ""

#: ../satellite_tools/messages.py:88
#, python-format
msgid "   Importing *relevant* package metadata: %s (%s)"
msgstr ""

#: ../satellite_tools/messages.py:89
msgid "   * WARNING: this may be a slow process."
msgstr ""

#: ../satellite_tools/messages.py:90
#, fuzzy
msgid "Linking packages to channels"
msgstr "Konflikt zwischen Basis-Channels"

#: ../satellite_tools/messages.py:91
#, python-format
msgid "   Importing *relevant* errata: %s (%s)"
msgstr ""

#: ../satellite_tools/messages.py:92
msgid "   No new kickstartable tree to import"
msgstr ""

#: ../satellite_tools/messages.py:93
#, python-format
msgid "Importing kickstartable trees (%d)"
msgstr ""

#: ../satellite_tools/messages.py:94
#, python-format
msgid "Imported kickstartable trees (%d)"
msgstr ""

#: ../satellite_tools/rhn_satellite_activate.py:198
#, python-format
msgid ""
"\"%s\" (specified in commandline)\n"
"could not be opened and read:\n"
"%s"
msgstr ""

#: ../satellite_tools/rhn_satellite_activate.py:205
#, python-format
msgid ""
"\"%s\" could not be opened\n"
"and/or written to:\n"
"%s"
msgstr ""

#~ msgid "Red Hat Satellite Welcome Message"
#~ msgstr "Red Hat Network Willkommensmitteilung"<|MERGE_RESOLUTION|>--- conflicted
+++ resolved
@@ -14,15 +14,11 @@
 msgstr ""
 "Project-Id-Version: Spacewalk\n"
 "Report-Msgid-Bugs-To: \n"
-<<<<<<< HEAD
 "POT-Creation-Date: 2020-09-25 12:54+0200\n"
-=======
-"POT-Creation-Date: 2020-09-12 14:25+0200\n"
->>>>>>> 8ea0b0bb
 "PO-Revision-Date: 2020-09-25 10:29+0000\n"
 "Last-Translator: Michael Calmer <mc@suse.com>\n"
-"Language-Team: German <https://l10n.opensuse.org/projects/uyuni/backend/de/>"
-"\n"
+"Language-Team: German <https://l10n.opensuse.org/projects/uyuni/backend/de/"
+">\n"
 "Language: de\n"
 "MIME-Version: 1.0\n"
 "Content-Type: text/plain; charset=UTF-8\n"
@@ -126,14 +122,9 @@
 "konnten nicht gefunden werden."
 
 #: ../server/handlers/xmlrpc/registration.py:1115
-<<<<<<< HEAD
 #, python-brace-format
 msgid "{PRODUCT_NAME} Welcome Message"
 msgstr ""
-=======
-msgid "Red Hat Satellite Welcome Message"
-msgstr "Red Hat Network Willkommensmitteilung"
->>>>>>> 8ea0b0bb
 
 #: ../server/handlers/xmlrpc/registration.py:1125
 #, fuzzy
@@ -149,32 +140,6 @@
 msgid "Invalid value '%s' for %s (%s)"
 msgstr "Ungültiger Wert '%s' für %s (%s)"
 
-<<<<<<< HEAD
-=======
-#: ../server/handlers/xmlrpc/scap.py:104
-msgid "Invalid system_id/action_id pair."
-msgstr "Ungültiges system_id/action_id Paar."
-
-#: ../server/handlers/xmlrpc/up2date.py:233
-#, python-format
-msgid "Invalid value %s (%s)"
-msgstr "Ungültiger Wert %s (%s)"
-
-#: ../server/handlers/xmlrpc/proxy.py:65
-#, python-format
-msgid "SUSE Manager Proxy service not enabled for server profile: \"%s\""
-msgstr ""
-"SUSE Manager Proxy Dienst ist nicht für das Server-Profil \"%s\" aktiviert"
-
-#: ../server/handlers/xmlrpc/proxy.py:85
-msgid "Invalid session key"
-msgstr "Ungültiger Sitzungsschlüssel"
-
-#: ../server/handlers/xmlrpc/proxy.py:93
-msgid "This server ID no longer exists"
-msgstr "Diese Server-ID existiert nicht mehr"
-
->>>>>>> 8ea0b0bb
 #: ../server/importlib/userAuth.py:98
 msgid "You are not authorized to manage packages in the null org"
 msgstr "Sie haben keine Berechtigungen, Pakete in der Null-Org zu verwalten"
@@ -2057,5 +2022,11 @@
 "%s"
 msgstr ""
 
+#~ msgid "Your system was not found in the RHN database"
+#~ msgstr "Ihr System wurde in der RHN Datenbank nicht gefunden"
+
 #~ msgid "Red Hat Satellite Welcome Message"
-#~ msgstr "Red Hat Network Willkommensmitteilung"+#~ msgstr "Red Hat Network Willkommensmitteilung"
+
+#~ msgid "Red Hat Satellite Privacy Statement"
+#~ msgstr "SUSE Manager Datenschutzerklärung"