# SOME DESCRIPTIVE TITLE.
# Copyright (C) YEAR THE PACKAGE'S COPYRIGHT HOLDER
# This file is distributed under the same license as the PACKAGE package.
#
# Translators:
# Hirofumi Saito <hi_saito@yk.rim.or.jp>, 2004.
# kiyoto james hashida <khashida@brisbane.redhat.com>, 2007.
# Kiyoto James Hashida <khashida@redhat.com>, 2006.
# Noriko Mizumoto <noriko@redhat.com>, 2004-2007.
# noriko <noriko@fedoraproject.org>, 2011.
# Tadashi Jokagi <fedora@elf.no-ip.org>, 2005.
# Yukihiro Nakai <ynakai@redhat.com>, 2001.
# Jiri Dostal <jdostal@redhat.com>, 2018. #zanata
msgid ""
msgstr ""
"Project-Id-Version: Spacewalk\n"
"Report-Msgid-Bugs-To: \n"
"POT-Creation-Date: 2020-09-12 14:25+0200\n"
"PO-Revision-Date: 2020-09-13 01:48+0000\n"
"Last-Translator: Yasuhiko Kamata <belphegor@belbel.or.jp>\n"
"Language-Team: Japanese <https://l10n.opensuse.org/projects/uyuni/backend/ja/"
">\n"
"Language: ja\n"
"MIME-Version: 1.0\n"
"Content-Type: text/plain; charset=UTF-8\n"
"Content-Transfer-Encoding: 8bit\n"
"Plural-Forms: nplurals=1; plural=0;\n"
"X-Generator: Weblate 3.6.1\n"

#: ../server/apacheAuth.py:66
#, python-format
msgid "incomplete proxy authentication token: %s"
msgstr "不完全なプロキシ認証トークンです: %s"

#: ../server/apacheAuth.py:84
#, python-format
msgid "Sent proxy signature %s does not match ours %s."
msgstr "送信されたプロキシ署名 %s がこちら側の %s と一致しません。"

#: ../server/apacheAuth.py:119
msgid "declined proxy authentication"
msgstr "プロキシ認証が拒否されました"

#: ../server/apacheRequest.py:59
#, python-format
msgid "Invalid request received (%s)."
msgstr "無効な要求を受け取りました (%s)。"

#: ../server/apacheRequest.py:120
#, python-format
msgid ""
"IMPORTANT MESSAGE FOLLOWS:\n"
"%s"
msgstr ""
"重要なメッセージです:\n"
"%s"

#: ../server/apacheRequest.py:149
#, python-format
msgid ""
"While running '%s': caught\n"
"%s : %s\n"
msgstr ""
"「%s」の実行中: 次をキャッチしました\n"
"%s : %s\n"

#: ../server/apacheRequest.py:606
#, python-format
msgid "Invalid URI %s"
msgstr "無効な URI %s"

#: ../server/configFilesHandler.py:129 ../server/handlers/app/packages.py:192
#: ../server/handlers/xmlrpc/registration.py:215
#: ../server/handlers/xmlrpc/registration.py:1168
#: ../server/handlers/xmlrpc/registration.py:1307
#, python-format
msgid ""
"\n"
"                   %s Account has been deactivated on this server.\n"
"                   Please contact your Org administrator for more help."
msgstr ""
"\n"
"                   %s アカウントは本サーバー上では非アクティブになっていま"
"す。\n"
"                   組織の管理者にお問い合わせください。"

#: ../server/handlers/applet/applet.py:78
msgid "Your system was not found in the RHN database"
msgstr "システムが RHN データベース内には見つかりませんでした"

#: ../server/handlers/sat/auth.py:45
msgid "ISS is disabled on this server."
msgstr "このサーバでは ISS が無効化されています。"

#: ../server/handlers/sat/auth.py:50
#, python-format
msgid "Server \"%s\" is not enabled for ISS."
msgstr "サーバー「%s」は ISS に有効になっていません。"

#: ../server/handlers/xmlrpc/errata.py:64
#, python-format
msgid "Expected a package name, not: %s"
msgstr "パッケージ名が期待されています、次ではありません: %s"

#: ../server/handlers/xmlrpc/errata.py:115
#, python-format
msgid "Expected a package, not: %s"
msgstr "パッケージが期待されています、 次ではありません: %s"

#: ../server/handlers/xmlrpc/queue.py:433
#, python-format
msgid "Invalid action value type %s (%s)"
msgstr "無効な動作値タイプ %s (%s)"

#: ../server/handlers/xmlrpc/queue.py:464
#, python-format
msgid "Action %s does not belong to server %s"
msgstr "動作 %s はサーバー %s に属していません"

#: ../server/handlers/xmlrpc/registration.py:194
msgid "Required data missing"
msgstr "必要なデータが足りません"

#: ../server/handlers/xmlrpc/registration.py:198
msgid "Required members missing"
msgstr "必要なメンバーが足りません"

#: ../server/handlers/xmlrpc/registration.py:207
msgid "Attempt to register a system to an invalid username"
msgstr "システムを無効なユーザー名に登録しようとしています"

#: ../server/handlers/xmlrpc/registration.py:839
msgid "Invalid system release version requested"
msgstr "無効なシステムリリースバージョンを要求しています"

#: ../server/handlers/xmlrpc/registration.py:1063
msgid ""
"Unable to find a valid network interface, both ipaddr and ip6addr not found."
msgstr ""
"適切なネットワークインターフェイスが見つかりませんでした。 ipaddr と ip6addr "
"の両方が見つかりません。"

#: ../server/handlers/xmlrpc/registration.py:1115
msgid "Red Hat Satellite Welcome Message"
msgstr "Red Hat Satellite のようこそメッセージ"

#: ../server/handlers/xmlrpc/registration.py:1125
msgid "Red Hat Satellite Privacy Statement"
msgstr "Red Hat Satellite プライバシーステートメント"

#: ../server/handlers/xmlrpc/registration.py:1146
msgid "Expected a dictionary as a product argument"
msgstr "製品の引数としてディクショナリが期待されています"

#: ../server/handlers/xmlrpc/registration.py:1374
#, python-format
msgid "Invalid value '%s' for %s (%s)"
msgstr "無効な値 '%s' − %s (%s)"

#: ../server/handlers/xmlrpc/scap.py:104
msgid "Invalid system_id/action_id pair."
msgstr "system_id/action_id の対が正しくありません。"

#: ../server/handlers/xmlrpc/up2date.py:233
#, python-format
msgid "Invalid value %s (%s)"
msgstr "無効な値  %s (%s)"

#: ../server/handlers/xmlrpc/proxy.py:65
#, python-format
msgid "SUSE Manager Proxy service not enabled for server profile: \"%s\""
<<<<<<< HEAD
msgstr ""
"サーバプロファイルに対して SUSE Manager Proxy サービスが有効化されていませ"
"ん: \"%s\""
=======
msgstr "サーバプロファイルに対して SUSE Manager Proxy サービスが有効化されていません: \"%s\""
>>>>>>> 89d830db

#: ../server/handlers/xmlrpc/proxy.py:85
msgid "Invalid session key"
msgstr "無効なセッションキー"

#: ../server/handlers/xmlrpc/proxy.py:93
msgid "This server ID no longer exists"
msgstr "このサーバー ID は既になくなりました"

#: ../server/importlib/userAuth.py:98
msgid "You are not authorized to manage packages in the null org"
msgstr "null org にあるパッケージを管理する権限が与えられていません"

#: ../server/importlib/userAuth.py:103
#, python-format
msgid "You are not allowed to manage packages in the %s org"
msgstr "%s org 内のパッケージの管理は許可されていません"

#: ../server/importlib/userAuth.py:121
msgid "You are not allowed to perform administrative tasks"
msgstr "管理に関する作業を行う許可がありません"

#: ../server/importlib/userAuth.py:144
#, python-format
msgid ""
"You are not allowed to manage channel %s, or that channel does not exist"
msgstr ""
"チャンネル %s の管理は許可されていないか、 またはこのチャンネルは存在していま"
"せん"

#: ../server/importlib/userAuth.py:204
#, python-format
msgid ""
"\n"
"               %s Account has been deactivated on this server.\n"
"               Please contact your Org administrator for more help."
msgstr ""
"\n"
"               %s アカウントは本サーバー上では無効化されています。\n"
"                   詳しくは組織の管理者にお問い合わせください。"

#: ../server/rhnChannel.py:1992
#, python-format
msgid ""
"Your account does not have access to any channels matching "
"(release='%(release)s', arch='%(arch)s')%(www_activation)s"
msgstr ""
"ご使用のアカウントには (release='%(release)s', "
"arch='%(arch)s')%(www_activation)s に一致するチャンネルのいずれにもアクセスが"
"ありません"

#: ../server/rhnChannel.py:2002
msgid ""
"\n"
"If you have a registration number, please register with it first at http://"
"www.redhat.com/apps/activate/ and then try again.\n"
"\n"
msgstr ""
"\n"
"登録番号をお持ちの場合は、 まずその番号を http://www.redhat.com/apps/"
"activate/ にて登録してからやり直してください。\n"
"\n"

#: ../server/rhnChannel.py:2012
#, python-format
msgid "Insufficient subscription permissions for release (%s, %s"
msgstr "リリース (%s, %s にはサブスクリプション許可が不足しています"

#. Various messages that can be reused
#.
#. bretm 02/07/2007 -- when we have better old-client documentation, probably
#. will be safe to get rid of all this crap
#: ../server/rhnChannel.py:2276 ../server/rhnChannel.py:2287
#: ../server/rhnChannel.py:2302
msgid "System Registered but Inactive"
msgstr "システムは登録されていますが非アクティブになっています"

#: ../server/rhnChannel.py:2277
#, python-format
msgid ""
"\n"
"Invalid Architecture and OS release combination (%s, %s).\n"
"Your system has been registered, but will not receive updates\n"
"because it is not subscribed to a channel. If you have not yet\n"
"activated your product for service, please visit our website at:\n"
"\n"
"     http://www.redhat.com/apps/activate/\n"
"\n"
"...to activate your product."
msgstr ""
"\n"
"アーキテクチャとオペレーティングシステムのリリースの組み合わせ (%s、 %s)\n"
"が正しくありません。システムは登録されていますが、チャンネルのサブスクリプ"
"ション\n"
"が行なわれていないため更新は行われません。 製品のアクティベーションが\n"
"未実施の場合は、下記の Web サイトにアクセスしてアクティベーションを\n"
"行なってください:\n"
"  \n"
"     http://www.redhat.com/apps/activate/"

#: ../server/rhnChannel.py:2288
#, python-format
msgid ""
"\n"
"Invalid Architecture and OS release combination (%s, %s).\n"
"Your system has been registered, but will not receive updates\n"
"because it could not be subscribed to a base channel.\n"
"Please contact your organization administrator for assistance.\n"
msgstr ""
"\n"
"アーキテクチャとオペレーティングシステムのリリースの組み合わせ (%s、 %s)\n"
"が無効です。 システムは登録されていますが、 ベースチャンネルにサブスクライ"
"ブ\n"
"させることができなかったため更新は行われません。 詳細については組織の管理者"
"に\n"
"お問い合わせください。\n"

#: ../server/rhnChannel.py:2295
#, python-format
msgid ""
"\n"
"  This system has been successfully registered, but is not yet entitled\n"
"  to service.  To entitle this system to service, login to the web site at:\n"
"\n"
"  %(entitlement_url)s\n"
msgstr ""
"\n"
"  このシステムは正常に登録されていますが、 エンタイトルメントがまだ付与されて"
"いません。\n"
"  システムにエンタイトルメントを付与するには次の Web サイトにログインしてくだ"
"さい。\n"
"\n"
"  %(entitlement_url)s\n"

#: ../server/rhnChannel.py:2303
#, python-format
msgid ""
"\n"
"  This system has been successfully registered, but no service entitlements\n"
"  were available.  To entitle this system to service, login to the web site "
"at:\n"
"\n"
"  %(entitlement_url)s\n"
msgstr ""
"\n"
"  このシステムは正常に登録されていますが、 利用できるエンタイトルメントがあり"
"ませんでした。\n"
"  システムにエンタイトルメントを付与するには次の Web サイトにログインしてくだ"
"さい。\n"
"\n"
"  %(entitlement_url)s\n"

#: ../server/rhnHandler.py:62
msgid "Please run rhn_register as root on this client"
msgstr ""
"このクライアント上で root ユーザーになり、 rhn_register を実行してください"

#: ../server/rhnHandler.py:75
#, python-format
msgid "Service not enabled for system profile: \"%s\""
msgstr "システムプロファイルに対してサービスが有効になっていません: 「%s」"

#: ../server/rhnPackage.py:49 ../server/rhnPackage.py:87
#: ../server/rhnPackage.py:107 ../server/rhnPackage.py:158
#, python-format
msgid "Invalid RPM package %s requested"
msgstr "無効な RPM パッケージ %s を要求しています"

#: ../server/rhnPackage.py:112
msgid "Package not found"
msgstr "パッケージが見つかりません"

#: ../server/rhnServer/server_class.py:97
#, python-format
msgid "Architecture `%s' is not supported"
msgstr "アーキテクチャ `%s' はサポートされていません"

#: ../server/rhnServer/server_token.py:78
#, python-format
msgid "Token `%s' has more than one base channel assigned"
msgstr "トークン `%s' には 1 つ以上のベースチャンネルが割り当てられています"

#: ../server/rhnServer/server_token.py:80
msgid "Conflicting base channels"
msgstr "競合しているベースチャンネル"

#: ../server/rhnServer/server_token.py:190
#, python-format
msgid "Failed to add server to group %s"
msgstr "グループ %s へのサーバーの追加に失敗しました"

#: ../server/rhnServer/server_token.py:503
#, python-format
msgid "Maximum usage count of %s reached"
msgstr "最大使用数 %s に達しました"

#: ../server/rhnServer/server_token.py:744
msgid ""
"Stacking of re-registration tokens with different base entitlements is not "
"supported"
msgstr ""
"異なるベースエンタイトルメントでの再登録トークンの積み重ねには対応していませ"
"ん"

#: ../server/rhnServer/server_token.py:811
#, python-format
msgid "Could not find token '%s'"
msgstr "トークン「%s」は見つかりませんでした"

#. Cannot use activation keys from different orgs
#: ../server/rhnServer/server_token.py:843
msgid "Tokens from mismatching orgs"
msgstr "不一致の 　org からのトークンです"

#. Two tokens with different kickstart sessions
#: ../server/rhnServer/server_token.py:853
msgid "Kickstart session mismatch"
msgstr "キックスタートセッションの不一致です"

#: ../server/rhnServer/server_token.py:877
msgid "Stacking of re-registration tokens is not supported"
msgstr "再登録トークンの積み重ねには対応していません"

#: ../server/rhnUser.py:289 ../server/rhnUser.py:292
msgid "Invalid username/password combination"
msgstr "無効なユーザー名とパスワードの組み合わせです"

#. nope, not reserved either
#: ../server/rhnUser.py:467
#, python-format
msgid "Username `%s' has not been reserved"
msgstr "ユーザー名 `%s' は予約されていません"

#. New accounts have to specify an e-mail address
#: ../server/rhnUser.py:473
msgid "E-mail address not specified"
msgstr "Email アドレスが指定されていません"

#: ../server/rhnUser.py:509
#, python-format
msgid "username should be at least %d characters"
msgstr "ユーザー名は少なくとも %d 文字以上にしてください"

#: ../server/rhnUser.py:512
#, python-format
msgid "username should be less than %d characters"
msgstr "ユーザー名は %d 文字未満にしてください"

#: ../server/rhnUser.py:523
#, python-format
msgid "username = `%s', invalid character `%s'"
msgstr "ユーザー名 = `%s'、 無効な文字 `%s'"

#: ../server/rhnUser.py:542
#, python-format
msgid "Please limit your e-mail address to %s chars"
msgstr "Email アドレスは %s 文字以内にしてください"

#: ../server/rhnUser.py:623
#, python-format
msgid "password must be at least %d characters"
msgstr "パスワードは少なくとも %d 文字に以上にしてください"

#: ../server/rhnUser.py:626
#, python-format
msgid "Password must be shorter than %d characters"
msgstr "パスワードは %d 文字以内にしてください"

#: ../server/rhnUser.py:644
#, python-format
msgid "password contains character `%s'"
msgstr "パスワードに `%s' 文字が含まれています"

#: ../server/rhnUser.py:651
#, python-format
msgid "username should be at least %d characters long"
msgstr "ユーザー名は少なくとも %d 文字以上の長さにしてください"

#: ../server/rhnUser.py:662
#, python-format
msgid "Cannot register usernames ending with %s"
msgstr "%s で終わるユーザー名は登録できません"

#. 0-999: Red Hat client/client-like interaction errors:
#: ../common/rhnException.py:53
msgid "This does not appear to be a valid username."
msgstr "有効なユーザー名ではないようです。"

#: ../common/rhnException.py:54
msgid "Invalid username and password combination."
msgstr "ユーザー名とパスワードの組み合わせが無効です。"

#: ../common/rhnException.py:55
msgid "This login is already taken, or the password is incorrect."
msgstr "このログインは既に使用済か、 またはパスワードが間違っています。"

#: ../common/rhnException.py:56
msgid "Permission denied."
msgstr "パーミッションが拒否されました。"

#: ../common/rhnException.py:57
msgid "Object not found."
msgstr "オブジェクトが見つかりません。"

#: ../common/rhnException.py:58
msgid "Invalid System Digital ID."
msgstr "無効なシステムデジタル ID です。"

#: ../common/rhnException.py:59
msgid "Invalid System Credentials."
msgstr "無効なシステム認証情報です。"

#: ../common/rhnException.py:60
msgid "Could not retrieve user data from database."
msgstr "データベースからユーザーのデータを読み出すことができませんでした。"

#: ../common/rhnException.py:61
msgid "Valid username required."
msgstr "有効なユーザー名が必要です。"

#: ../common/rhnException.py:62
msgid "Valid password required."
msgstr "有効なパスワードが必要です。"

#: ../common/rhnException.py:63
msgid "Minimum username length violation."
msgstr "ユーザー名の最短の長さを違反しています。"

#: ../common/rhnException.py:64
msgid "Minimum password length violation."
msgstr "パスワードの最短の長さを違反しています。"

#: ../common/rhnException.py:65
msgid "The username contains invalid characters."
msgstr "ユーザー名に無効な文字が含まれています。"

#: ../common/rhnException.py:66
msgid "File not found."
msgstr "ファイルが見つかりません。"

#: ../common/rhnException.py:67
msgid "Architecture and OS version combination is not supported."
msgstr ""
"アーキテクチャとオペレーティングシステムのバージョンの組み合わせは対応してい"
"ません。"

#: ../common/rhnException.py:68
msgid "Could not retrieve system data from database."
msgstr "データベースからシステムのデータを読み出すことができませんでした。"

#: ../common/rhnException.py:69
msgid "Invalid arguments passed to function."
msgstr "関数に無効な引数が渡されました。"

#: ../common/rhnException.py:70
msgid "Unable to retrieve requested entry."
msgstr "要求されたエントリを読み出せません。"

#: ../common/rhnException.py:71
msgid "Could not update database entry."
msgstr "データベースのエントリを更新できませんでした。"

#: ../common/rhnException.py:72
msgid "Unsupported server architecture."
msgstr "未対応のサーバーアーキテクチャです。"

#: ../common/rhnException.py:73
#, python-format
msgid ""
"\n"
"     The anonymous server functionality is no longer available.\n"
"\n"
"     Please re-register this system by running mgr_register as root.\n"
"     Please visit https://%(hostname)s/rhn/systems/SystemEntitlements.do\n"
"     or login at https://%(hostname)s, and from the \"Overview\" tab,\n"
"     select \"Subscription Management\" to enable the service for this "
"system.\n"
"     "
msgstr ""
"\n"
"     匿名サーバー機能は利用できなくなっています。\n"
"\n"
"     root になり mgr_register を実行してこのシステムの再登録を行ってくださ"
"い。\n"
"     このシステムに対してサービスを有効にする場合は、 \n"
"     https://%(hostname)s/rhn/systems/SystemEntitlements.do にアクセスする"
"か、\n"
"     https://%(hostname)s でログインしてから \"概要\" タブ内の \"サブスクリプ"
"ション管理\"\n"
"     を選択してください。\n"
"     "

#: ../common/rhnException.py:81
msgid "Record not available in the database."
msgstr "データベースに使用できる記録がありません。"

#: ../common/rhnException.py:82
msgid "Invalid value for entry."
msgstr "エントリには無効な値です。"

#: ../common/rhnException.py:83
#, python-format
msgid ""
"\n"
"     This system does not have a valid entitlement for SUSE Manager.\n"
"     Please visit https://%(hostname)s/rhn/systems/SystemEntitlements.do\n"
"     or login at https://%(hostname)s, and from the \"Overview\" tab,\n"
"     select \"Subscription Management\" to enable the service for this "
"system.\n"
"     "
msgstr ""
"\n"
"     このシステムには SUSE Manager 用の有効なエンタイトルメントがありませ"
"ん。\n"
"     このシステムに対してサービスを有効にする場合は、\n"
"     https://%(hostname)s/rhn/systems/SystemEntitlements.do にアクセスする"
"か、\n"
"     https://%(hostname)s でログインしてから \"概要\" タブ内にある \"サブスク"
"リプション管理\"\n"
"     を選択してください。\n"
"     "

#: ../common/rhnException.py:89
msgid "Channel error"
msgstr "チャンネルエラー"

#: ../common/rhnException.py:90
msgid "Client session token is invalid."
msgstr "クライアントのセッショントークンが無効です。"

#: ../common/rhnException.py:91
msgid "Client session token has expired."
msgstr "クライアントのセッショントークンの有効期限が切れています。"

#: ../common/rhnException.py:92
msgid "You are not authorized to retrieve the requested object."
msgstr "要求されたオブジェクトを読み出す権限が与えられていません。"

#: ../common/rhnException.py:93
msgid "Invalid action"
msgstr "無効な動作"

#: ../common/rhnException.py:94
msgid "You are not allowed to perform administrative tasks on this system."
msgstr "このシステムで管理関連の作業を行う許可がありません。"

#: ../common/rhnException.py:96
msgid "The system is already subscribed to the specified channel."
msgstr "システムは既に指定チャンネルにサブスクライブされています。"

#: ../common/rhnException.py:97
msgid "The system is not currently subscribed to the specified channel."
msgstr "現在、 システムは指定チャンネルにサブスクライブされていません。"

#: ../common/rhnException.py:98
msgid "The specified channel does not exist."
msgstr "指定されたチャンネルが存在していません。"

#: ../common/rhnException.py:99
msgid "Invalid channel version."
msgstr "無効なチャンネルバージョンです。"

#: ../common/rhnException.py:100
msgid ""
"\n"
"     User group membership limits exceeded.\n"
"\n"
"     The current settings for your account do not allow you to add another\n"
"     user account. Please check with the organization administrator for "
"your\n"
"     account if the maximum number of users allowed to subscribe to server "
"needs\n"
"     to be changed.\n"
"     "
msgstr ""
"\n"
"     ユーザーグループのメンバーシップの上限を超えています。\n"
"\n"
"     お使いのアカウントの現在の設定では、これ以上のユーザーアカウントの追加は"
"できません。\n"
"     サーバに対してサブスクリプションを設定できる最大ユーザ数を変更する必要が"
"ある場合は、\n"
"     組織の管理者にご確認ください。\n"
"     "

#: ../common/rhnException.py:108
msgid ""
"\n"
"     System group membership limits exceeded.\n"
"\n"
"     The current settings for your account do not allow you to add another\n"
"     system profile. Please check with the organization administrator for "
"your\n"
"     account for modifying the maximum number of system profiles that can "
"be\n"
"     subscribed to your account.\n"
"     "
msgstr ""
"\n"
"     システムグループのメンバーシップの上限を超えています。\n"
"\n"
"     お使いのアカウントの現在の設定では、これ以上のシステムプロファイルの追加"
"はできません。\n"
"     お使いのアカウントでサブスクリプションを設定できるシステムプロファイル数"
"の最大値を\n"
"     変更する必要がある場合は、組織の管理者にご確認ください。\n"
"     "

#: ../common/rhnException.py:116
msgid ""
"\n"
"     Invalid architecture.\n"
"\n"
"     The architecture of the package is not supported by\n"
"     "
msgstr ""
"\n"
"     アーキテクチャが正しくありません。\n"
"\n"
"     このパッケージのアーキテクチャは対応していません。\n"
"     "

#: ../common/rhnException.py:121
msgid "Invalid RPM header"
msgstr "無効な RPM ヘッダーです"

#: ../common/rhnException.py:122
msgid ""
"\n"
"    This system is already registered as a Salt Minion. If you want to "
"register it as a traditional client\n"
"    please delete it first via the web UI or API and then register it using "
"the traditional tools.\n"
"    "
msgstr ""
"\n"
"    このシステムは既に Salt Minion として登録されています。従来型のクライアン"
"トとして登録したい場合は、\n"
"    Web UI や API でいったん削除を行なったあと、再度従来のツールで登録を行"
"なってください。\n"
"    "

#. For the uploading tools
#: ../common/rhnException.py:127
msgid "Invalid information uploaded to the server"
msgstr "サーバーに無効な情報がアップロードされました"

#: ../common/rhnException.py:128
msgid "Error uploading network interfaces configuration."
msgstr ""
"ネットワークインターフェースの設定をアップロード中にエラーが発生しました。"

#: ../common/rhnException.py:129
msgid ""
"\n"
"     Package Upload Failed due to uniqueness constraint violation.\n"
"     Make sure the package does not have any duplicate dependencies or\n"
"     does not already exists on the server\n"
"     "
msgstr ""
"\n"
"     一意性制約の違反によりパッケージのアップロードが失敗しました。\n"
"     パッケージに重複する依存関係がないこと、 またはこのパッケージが\n"
"     まだサーバーに存在していないことを確認してください。\n"
"     "

#: ../common/rhnException.py:134
msgid ""
"\n"
"     The --force rhnpush option is disabled on this server.\n"
"     Please contact your SUSE Manager administrator for more help.\n"
"     "
msgstr ""
"\n"
"     このサーバーでは --force rhnpush のオプションは無効になっています。\n"
"     詳細については SUSE Manager の管理者にお問い合わせください。\n"
"     "

#. 60-70: token errors
#: ../common/rhnException.py:140
msgid ""
"\n"
"     The activation token specified could not be found on the server.\n"
"     Please retry with a valid key.\n"
"     "
msgstr ""
"\n"
"     指定されたアクティベーショントークンがサーバーに見つかりませんでした。\n"
"     有効なキーでやり直してください。\n"
"     "

#: ../common/rhnException.py:144
msgid "Too many systems registered using this registration token"
msgstr "この登録トークンを使用して登録されたシステムが多すぎます"

#: ../common/rhnException.py:145
msgid "Token contains invalid, obsoleted or insufficient settings"
msgstr ""
"無効な設定、 またはサポートされていないか不適切な設定を含むトークンです"

#: ../common/rhnException.py:146
msgid "Conflicting activation tokens"
msgstr "アクティベーショントークンが競合しています"

#. 70-80: channel subscription errors
#: ../common/rhnException.py:149
msgid ""
"\n"
"     No matching base channel found for your system.\n"
"     "
msgstr ""
"\n"
"     お使いのシステムに該当するベースチャンネルが見つかりませんでした。\n"
"     "

#: ../common/rhnException.py:152
msgid ""
"\n"
"     You do not have subscription permission to the designated channel.\n"
"     Please refer to your organization's channel or organization\n"
"     administrators for further details.\n"
"     "
msgstr ""
"\n"
"     指定チャンネルへのサブスクリプションパーミッションがありません。\n"
"     詳細については組織の管理者またはチャンネル管理者にお問い合わせくださ"
"い。\n"
"     \n"
"     "

#: ../common/rhnException.py:157
msgid "You can not unsubscribe from base channel."
msgstr "ベースチャンネルのサブスクリプションを解除することはできません。"

#: ../common/rhnException.py:158
msgid "SUSE Manager or Proxy channel can not be subscribed."
msgstr ""
"SUSE Manager もしくは Proxy チャンネルはサブスクリプションを設定できません。"

#. 80-90: server group errors
#: ../common/rhnException.py:161
msgid "There was an error while trying to join the system to its groups"
msgstr "システムをそのグループに参加させる途中でエラーが発生しました"

#. 90-100: entitlement errors
#: ../common/rhnException.py:164
msgid "Unable to entitle system"
msgstr "システムにエンタイトルメントを付与できません"

#. 100-109: e-mail and uuid related faults
#: ../common/rhnException.py:167
msgid "Maximum e-mail length violation."
msgstr "Email の最大長を超えています。"

#: ../common/rhnException.py:168
msgid "This system has been previously registered."
msgstr "このシステムは既に登録されています。"

#: ../common/rhnException.py:169
msgid "Invalid username"
msgstr "無効なユーザー名"

#. 140-159 applet errors
#: ../common/rhnException.py:172
msgid "Unable to look up server"
msgstr "サーバーを検出できません"

#. 160-179: OSAD errors
#: ../common/rhnException.py:175
msgid "Required argument is missing"
msgstr "必要な引数がありません"

#. 600-699: RHEL5+ EN errors
#: ../common/rhnException.py:178
msgid "No entitlement information tied to hardware"
msgstr "ハードウェアに関連づけられているエンタイトルメント情報がありません"

#: ../common/rhnException.py:179
msgid "Installation number is not entitling"
msgstr "インストール番号にエンタイトルメントが付与されていません"

#. 700-799: Additional user input verification errors.
#: ../common/rhnException.py:182
msgid "Maximum username length violation"
msgstr "ユーザー名の最大長を超えています"

#: ../common/rhnException.py:183
msgid "Maximum password length violation"
msgstr "パスワードの最大長を超えています"

#: ../common/rhnException.py:184
msgid "This user has read only API access. Action denied."
msgstr ""
"このユーザに対しては読み込み専用の API アクセスのみが提供されています。アクセ"
"スが拒否されました。"

#: ../common/rhnException.py:186
msgid "System Name cannot be less than 1 character"
msgstr "システム名を 1 文字未満にすることはできません"

#. 1000-1999: Proxy specific errors:
#. issued by a Proxy to the client
#: ../common/rhnException.py:190
msgid "SUSE Manager Proxy error."
msgstr "SUSE Manager Proxy のエラーです。"

#: ../common/rhnException.py:191
msgid "SUSE Manager Proxy unable to login."
msgstr "SUSE Manager Proxy によるログインができません。"

#. issued by a SUSE Manager Server/Satellite to the proxy
#: ../common/rhnException.py:193
msgid ""
"\n"
"     SUSE Manager Proxy system ID does not match a Spacewalk Proxy Server\n"
"     in the database.\n"
"     "
msgstr ""
"\n"
"     SUSE Manager Proxy のシステム ID と、データベース内の Spacewalk Proxy "
"Server\n"
"     の情報が合致しません。\n"
"     "

#: ../common/rhnException.py:197
msgid "SUSE Manager Proxy session token is invalid."
msgstr "SUSE Manager Proxy セッショントークンが正しくありません。"

#: ../common/rhnException.py:198
msgid "SUSE Manager Proxy session token has expired."
msgstr "SUSE Manager Proxy セッショントークンの期限が切れています。"

#. 2000-2999: Red Hat Satellite specific errors:
#: ../common/rhnException.py:202
msgid ""
"\n"
"      user creation is not allowed via mgr_register;\n"
"     please contact your sysadmin to have your account created.\n"
"     "
msgstr ""
"\n"
"      mgr_register 経由でのユーザ作成は許可されていません;\n"
"     システム管理者にアカウントの作成を依頼してください。\n"
"     "

#: ../common/rhnException.py:206
msgid ""
"\n"
"     This SUSE Manager server is not allowed to use Inter Server Sync on "
"this server\n"
"     "
msgstr ""
"\n"
"     この SUSE Manager サーバーでは、このサーバでの Inter Server Sync の使用"
"が許可されていません\n"
"     "

#: ../common/rhnException.py:209
msgid ""
"\n"
"     Inter Server Sync is disabled on this SUSE Manager Server.\n"
"     "
msgstr ""
"\n"
"     Inter Server Sync は、この SUSE Manager サーバでは無効化されています。\n"
"     "

#. 3000-3999: XML dumper errors:
#: ../common/rhnException.py:214
msgid "Invalid datatype passed"
msgstr "無効なデータタイプが渡されています"

#: ../common/rhnException.py:215
msgid "Unable to retrieve channel"
msgstr "チャンネルが読み出せません"

#: ../common/rhnException.py:216
msgid "Unable to retrieve package"
msgstr "パッケージが読み出せません"

#: ../common/rhnException.py:217
msgid "Unable to retrieve erratum"
msgstr "エラータが読み出せません"

#: ../common/rhnException.py:218
msgid "File is missing"
msgstr "ファイルがありません"

#: ../common/rhnException.py:219
msgid "Function retrieval error"
msgstr "関数読み出しのエラーです"

#: ../common/rhnException.py:220
msgid "Function execution error"
msgstr "関数実行エラーです"

#: ../common/rhnException.py:221
msgid "Missing version string"
msgstr "バージョン文字列がありません"

#: ../common/rhnException.py:222
msgid "Invalid version string"
msgstr "無効なバージョン文字列です"

#: ../common/rhnException.py:223
msgid "Mismatching versions"
msgstr "バージョンが一致しません"

#: ../common/rhnException.py:224
msgid "Invalid channel version"
msgstr "無効なチャンネルバージョンです"

#: ../common/rhnException.py:225
msgid "No comps file for channel"
msgstr "チャンネル用の comps ファイルがありません"

#: ../common/rhnException.py:226
msgid "Unable to retrieve comps file"
msgstr "comps ファイルが読み出せません"

#. 4000 - 4999: config management errors
#: ../common/rhnException.py:229
msgid "Configuration action missing"
msgstr "設定動作がありません"

#: ../common/rhnException.py:230
msgid "File too large"
msgstr "ファイルが長すぎます"

#: ../common/rhnException.py:231
msgid "File contains binary data"
msgstr "ファイルにバイナリデータが含まれています"

#: ../common/rhnException.py:232
msgid "Configuration channel is not empty"
msgstr "設定チャンネルが空になっていません"

#: ../common/rhnException.py:233
msgid "Permission error"
msgstr "パーミッションエラーです"

#: ../common/rhnException.py:234
msgid "Content missing for configuration file"
msgstr "設定ファイルの内容がありません"

#: ../common/rhnException.py:235
msgid "Template delimiters not specified"
msgstr "テンプレートの区切り文字が指定されていません"

#: ../common/rhnException.py:236
msgid "Configuration channel does not exist"
msgstr "設定チャンネルが存在していません"

#: ../common/rhnException.py:237
msgid "Configuration channel already exists"
msgstr "設定チャンネルは既に存在しています"

#: ../common/rhnException.py:238
msgid "File missing from configuration channel"
msgstr "設定チャンネルからのファイルがありません"

#: ../common/rhnException.py:239
msgid "Different revision of this file is uploaded"
msgstr "このファイルの別の改訂版がアップロードされています"

#: ../common/rhnException.py:240
msgid "File already uploaded to configuration channel"
msgstr "ファイルは既に設定チャンネルにアップロードされています"

#: ../common/rhnException.py:241
msgid "File size exceeds remaining quota space"
msgstr "ファイルサイズが残りの上限領域を超えています"

#: ../common/rhnException.py:242
msgid "Full path of file must be specified"
msgstr "ファイルの完全パスを指定してください"

#: ../common/rhnException.py:243
msgid "Invalid revision number"
msgstr "無効な改訂版番号です"

#: ../common/rhnException.py:244
msgid "Cannot compare files of different file type"
msgstr "タイプが異なるファイル同士は比較できません"

#. 5000 - 5999: client content uploading errors
#. 5000 - 5099: crash reporting errors
#: ../common/rhnException.py:248
msgid "Crash information is invalid or incomplete"
msgstr "クラッシュ情報が正しくないか、不完全です"

#: ../common/rhnException.py:249
msgid "Crash file information is invalid or incomplete"
msgstr "クラッシュファイルの情報が正しくないか、不完全です"

#: ../common/rhnException.py:250
msgid "Error composing crash directory path"
msgstr "クラッシュディレクトリパスの生成時にエラー"

#: ../common/rhnException.py:251
msgid "Error composing crash file path"
msgstr "クラッシュファイルパスの生成時にエラー"

#: ../common/rhnException.py:252 ../common/rhnException.py:259
msgid "Invalid content encoding"
msgstr "コンテンツエンコーディングが正しくありません"

#: ../common/rhnException.py:253
msgid "Invalid crash name"
msgstr "クラッシュ名が正しくありません"

#: ../common/rhnException.py:254
msgid "Crash reporting is disabled for this organization"
msgstr "この組織に対してはクラッシュ報告機能が無効化されています"

#. 5100 - 5199: scap results reporting error
#: ../common/rhnException.py:256
msgid "SCAP results file transfer is invalid or incomplete"
msgstr "SCAP results のファイル転送が正しくないか、不完全です"

#: ../common/rhnException.py:257
msgid "Error composing directory path for detailed SCAP results"
msgstr "詳細な SCAP results に対するディレクトリパスの生成時にエラー"

#: ../common/rhnException.py:258
msgid "Error composing file path for detailed SCAP results"
msgstr "詳細な SCAP results に対するファイルパスの生成時にエラー"

#: ../common/rhnException.py:306
msgid ""
"\n"
"     An error has occurred while processing your request. If this problem\n"
"     persists please enter a bug report at scc.suse.com.\n"
"     If you choose to submit the bug report, please be sure to include\n"
"     details of what you were trying to do when this error occurred and\n"
"     details on how to reproduce this problem.\n"
msgstr ""
"\n"
"     要求の処理中にエラーが発生しました。 問題が解決しない場合は、\n"
"     scc.suse.com にてバグ報告を提出してください。\n"
"     バグ報告を行なう場合は、 エラーが起きたときに何を行なおうとしていたの"
"か、\n"
"     また問題を再現する場合の手順などを詳しく記入していただけるよう\n"
"     お願いします。\n"

#: ../common/rhnException.py:358
#, python-format
msgid ""
"Error Message:\n"
"    %s\n"
msgstr ""
"エラーメッセージ:\n"
"    %s\n"

#: ../common/rhnException.py:360
#, python-format
msgid "Error Class Code: %s\n"
msgstr "エラークラスコード: %s\n"

#: ../common/rhnException.py:363
#, python-format
msgid "Error Class Info: %s\n"
msgstr "エラークラス情報: %s\n"

#: ../common/rhnException.py:365
#, python-format
msgid "Explanation: %s"
msgstr "説明: %s"

#: ../common/rhnTB.py:205
#, python-format
msgid "ERROR: %s %s: %s"
msgstr "エラー: %s %s: %s"

#: ../common/rhnTB.py:207
#, python-format
msgid "TRACEBACK: %s"
msgstr "トレースバック: %s"

#: ../satellite_tools/disk_dumper/iss.py:1294
#: ../satellite_tools/disk_dumper/iss.py:1298
#, python-format
msgid "format of %s should be at least YYYYMMDD.\n"
msgstr "%s の書式は少なくとも YYYYMMDD であるべきです。\n"

#: ../satellite_tools/messages.py:26
#, python-format
msgid ""
"\n"
"ERROR: executing step %s. Error is:\n"
"%s\n"
msgstr ""
"\n"
"エラー: ステップ %s の実行時にエラー:\n"
"%s\n"

#: ../satellite_tools/messages.py:31
#, python-format
msgid ""
"\n"
"ERROR: there was a problem accessing the channel data from your temporary\n"
"       repository. Did you migrate all of the data from the channel ISOs\n"
"       do this directory? If so, please recheck the channels ISOs, ensure\n"
"       that you have them all, and then iteratively remount and repopulate\n"
"       the temporary repository (%s).\n"
msgstr ""
"\n"
"エラー: 一時リポジトリーからチャンネルデータにアクセスする際に問題がありまし"
"た。\n"
"       このディレクトリに対して、チャンネル ISO からの全てのデータを移行して"
"ありますか？\n"
"       チャンネル ISO の内容が全て移行されていることを確認して再度マウントを"
"行ない、\n"
"       一時リポジトリー (%s) 内に再投入してください。\n"

#: ../satellite_tools/messages.py:39
#, python-format
msgid ""
"\n"
"ERROR: there was a problem synchronizing the information.\n"
"       Error message: %s\n"
msgstr ""
"\n"
"エラー: 情報を同期する際に問題がありました。\n"
"       エラーメッセージ: %s\n"

#: ../satellite_tools/messages.py:44
#, python-format
msgid ""
"\n"
"ERROR: There was a problem communicating with the ISS Master.\n"
"       Depending on the specific error details, please review your "
"configuration,\n"
"       basic network connectivity, and/or name resolution, and try again.\n"
"       Error message: %s\n"
msgstr ""
"\n"
"エラー: ISS Master と通信する際に問題がありました。\n"
"       エラーの詳細にもよりますが、設定やネットワークの接続、名前解決などが正"
"しく動作\n"
"       することをご確認のうえ、やり直してください。\n"
"       エラーメッセージ: %s\n"

#: ../satellite_tools/messages.py:51
#, python-format
msgid ""
"\n"
"ERROR: There was a problem communicating with the ISS Master.\n"
"       If the master satellite is older than v5.3, it does not have ISS "
"capability.\n"
"       Otherwise, depending on the specific error details, please review "
"your\n"
"       configuration, basic network connectivity, and/or name resolution, "
"and try again.\n"
"       Error message: %s\n"
msgstr ""
"\n"
"エラー: ISS Master との通信する際にエラーがありました。\n"
"       マスター Satellite がバージョン 5.3 よりも古い場合、 ISS の機能は提供"
"されていません。\n"
"       マスター Satellite がバージョン 5.3 もしくはそれ以降の場合は、エラーの"
"詳細にもよりますが、\n"
"       設定やネットワークの接続、名前解決などが正しく動作することをご確認のう"
"え、やり直してください。\n"
"       エラーメッセージ: %s\n"

#: ../satellite_tools/messages.py:59
#, python-format
msgid ""
"\n"
"ERROR: a child-channel cannot be synced without its parent being synced as\n"
"       well. A parent needs to be either (a) previously synced or (b) "
"synced\n"
"       in tandem with the desired child-channel. Missing parents for this\n"
"       transaction:\n"
"       %s\n"
msgstr ""
"\n"
"エラー: 子チャンネルを同期するにあたっては、親チャンネルも同期する必要があり"
"ます。\n"
"       親チャンネルは以前に同期されているか、もしくは子チャンネルと並行して同"
"期させる\n"
"       必要があります。このトランザクションに対する親が見つかりません:\n"
"       %s\n"

#: ../satellite_tools/messages.py:67
#, python-format
msgid ""
"\n"
"ERROR: you are not entitled to sync a channel in this set of channels.\n"
"Please contact your SUSE Manager contact\n"
"%s"
msgstr ""
"\n"
"エラー: このチャンネルセット内でチャンネルを同期するためのエンタイトルメント"
"がありません。\n"
"SUSE Manager に連絡を行なってください\n"
"%s"

#: ../satellite_tools/messages.py:72
#, python-format
msgid "  ERROR: not enough free space (%s KB) on device."
msgstr "  エラー: デバイスに十分な空き容量 (%s KB) がありません。"

#: ../satellite_tools/messages.py:74
#, python-format
msgid "    %3d/%s Fetch successful: %s (%s bytes)"
msgstr "    %3d/%s フェッチ成功: %s (%s バイト)"

#: ../satellite_tools/messages.py:75
#, python-format
msgid "    Extinct package:  %s"
msgstr "    廃止されたパッケージ:  %s"

#: ../satellite_tools/messages.py:76
#, python-format
msgid "   Total size: %s"
msgstr "   合計サイズ: %s"

#: ../satellite_tools/messages.py:77
#, python-format
msgid "      Downloaded %s of %s. Estimated remaining time: %s"
msgstr "      %s / %s をダウンロード済みです。予測される残り時間: %s"

#: ../satellite_tools/messages.py:78
#, python-format
msgid "    Fetch unsuccessful: %s"
msgstr "    フェッチ未成功: %s"

#: ../satellite_tools/messages.py:79
#, python-format
msgid "   RPM fetch summary: %s"
msgstr "   RPM フェッチ概要: %s"

#: ../satellite_tools/messages.py:80
#, python-format
msgid "       success: %d"
msgstr "       成功: %d"

#: ../satellite_tools/messages.py:81
#, python-format
msgid "       failed:  %d"
msgstr "       失敗:  %d"

#: ../satellite_tools/messages.py:82
#, python-format
msgid "       extinct: %d"
msgstr "       消滅: %d"

#: ../satellite_tools/messages.py:84
#, python-format
msgid "   Retrieving / parsing *relevant* package metadata: %s (%s)"
msgstr "   *関連する* パッケージのメタデータを取得／処理しています: %s (%s)"

#: ../satellite_tools/messages.py:85
#, python-format
msgid "   Retrieving / parsing errata data: %s (%s)"
msgstr "   エラータのデータを取得／処理しています: %s (%s)"

#: ../satellite_tools/messages.py:86
#, python-format
msgid "   Retrieving / parsing kickstart data: %s (%s)"
msgstr "   キックスタートのデータを取得／処理しています: %s (%s)"

#: ../satellite_tools/messages.py:87
#, python-format
msgid "   Retrieving / parsing kickstart tree files: %s (%s)"
msgstr "   キックスタートのツリーファイルを取得／処理しています: %s (%s)"

#: ../satellite_tools/messages.py:88
#, python-format
msgid "   Importing *relevant* package metadata: %s (%s)"
msgstr "   *関連する* パッケージのメタデータを取り込んでいます: %s (%s)"

#: ../satellite_tools/messages.py:89
msgid "   * WARNING: this may be a slow process."
msgstr "   * 警告: この処理には時間がかかるかもしれません。"

#: ../satellite_tools/messages.py:90
msgid "Linking packages to channels"
msgstr "チャンネルに対してパッケージのリンクを作成しています"

#: ../satellite_tools/messages.py:91
#, python-format
msgid "   Importing *relevant* errata: %s (%s)"
msgstr "   *関連する* エラータを取り込んでいます: %s (%s)"

#: ../satellite_tools/messages.py:92
msgid "   No new kickstartable tree to import"
msgstr "   取り込むべき新しいキックスタート可能なツリーはありません"

#: ../satellite_tools/messages.py:93
#, python-format
msgid "Importing kickstartable trees (%d)"
msgstr "キックスタート可能なツリーを取り込んでいます (%d)"

#: ../satellite_tools/messages.py:94
#, python-format
msgid "Imported kickstartable trees (%d)"
msgstr "キックスタート可能なツリーを取り込みました (%d)"

#: ../satellite_tools/rhn_satellite_activate.py:198
#, python-format
msgid ""
"\"%s\" (specified in commandline)\n"
"could not be opened and read:\n"
"%s"
msgstr ""
"\"%s\" (コマンドライン内で指定されています)\n"
"を開いて読み込むことができません:\n"
"%s"

#: ../satellite_tools/rhn_satellite_activate.py:205
#, python-format
msgid ""
"\"%s\" could not be opened\n"
"and/or written to:\n"
"%s"
msgstr ""
"\"%s\" を開いたり書き込んだりする\n"
"ことができません:\n"
"%s"

#: ../satellite_tools/satsync.py:258
#, python-format
msgid "No handler for step %s"
msgstr "ステップ %s に対するハンドラがありません"

#. Try one more time - this time it should be faster since
#. everything should be cached
#: ../satellite_tools/satsync.py:270
msgid "Environment changed, trying again..."
msgstr "環境が変更されました。再試行しています..."

#: ../satellite_tools/satsync.py:277
msgid "ERROR: Encountered IntegrityError: \n"
msgstr "エラー: IntegrityError に遭遇しました: \n"

#: ../satellite_tools/satsync.py:285
msgid "Repeated failures"
msgstr "繰り返しの失敗"

#: ../satellite_tools/satsync.py:290
#, python-format
msgid ""
"    Import complete:\n"
"        Begin time: %s\n"
"        End time:   %s\n"
"        Elapsed:    %s\n"
"          "
msgstr ""
"    取り込みが完了しました:\n"
"        開始時刻: %s\n"
"        終了時刻: %s\n"
"        経過時間: %s\n"
"          "

#: ../satellite_tools/satsync.py:311
msgid "hours"
msgstr "時間"

#: ../satellite_tools/satsync.py:311
msgid "minutes"
msgstr "分"

#: ../satellite_tools/satsync.py:311
msgid "seconds"
msgstr "秒"

#: ../satellite_tools/satsync.py:357
msgid ""
"ERROR: The dump is missing package data, use --no-rpms to skip this step or "
"fix the content to include package data."
msgstr ""
"エラー: ダンプにはパッケージデータがありません。 --no-rpms を指定してこのス"
"テップを飛ばすか、パッケージデータが含まれるように内容を修正してください。"

#. the orgs() method doesn't exist; that's fine we just
#. won't sync the orgs
#: ../satellite_tools/satsync.py:404
msgid "The SUSE Manager master does not support syncing orgs data."
msgstr "SUSE Manager マスターは組織データの同期をサポートしていません。"

#: ../satellite_tools/satsync.py:404
msgid "Skipping..."
msgstr "飛ばしています..."

#: ../satellite_tools/satsync.py:439 ../satellite_tools/reposync.py:111
msgid "+++ sending log as an email +++"
msgstr "+++ 電子メールでログを送信 +++"

#: ../satellite_tools/satsync.py:442
#, python-format
msgid "SUSE Manager Inter Server sync. report from %s"
msgstr "SUSE Manager サーバ間同期です。 %s からのレポート"

#: ../satellite_tools/satsync.py:449 ../satellite_tools/reposync.py:124
msgid "+++ email requested, but there is nothing to send +++"
msgstr "+++ 電子メールの要求がありましたが、送信すべき内容がありません +++"

#: ../satellite_tools/satsync.py:521
msgid " - file-system synchronization"
msgstr " - ファイルシステムの同期"

#: ../satellite_tools/satsync.py:533 ../satellite_tools/satsync.py:541
msgid " - live synchronization"
msgstr " - ライブ同期"

#: ../satellite_tools/satsync.py:534
msgid ""
"ERROR: Live content synchronizing with RHN Classic Hosted is no longer "
"supported.\n"
"Please use the cdn-sync command instead unless you are attempting to sync "
"from another Satellite via Inter-Satelite-Sync (ISS), or from local content "
"on disk via Channel Dump ISOs."
msgstr ""
"エラー: RHN Classic Hosted を利用したライブコンテンツの同期は、もはやサポート"
"されていません。\n"
"Satellite 間同期 (ISS) を介して他の Satellite から同期を行なっている場合や、"
"チャンネルダンプ ISO を利用してディスク内のローカルコンテンツから同期を行なっ"
"ている場合を除き、代わりに cdn-sync コマンドを使用してください。"

#: ../satellite_tools/satsync.py:542
#, python-format
msgid "   url: %s"
msgstr "   URL: %s"

#: ../satellite_tools/satsync.py:543
#, python-format
msgid "   debug/output level: %s"
msgstr "   デバッグ／出力レベル: %s"

#: ../satellite_tools/satsync.py:553
msgid "ERROR: this server must be registered with SUSE Manager."
msgstr "エラー: このサーバを SUSE Manager で登録しなければなりません。"

#: ../satellite_tools/satsync.py:575
#, python-format
msgid "Retrieving / parsing %s data"
msgstr "%s のデータを取得／処理しています"

#: ../satellite_tools/satsync.py:585 ../satellite_tools/satsync.py:600
msgid "*** SYSTEM INTERRUPT CALLED ***"
msgstr "*** システム割り込みが呼び出されました ***"

#: ../satellite_tools/satsync.py:593
msgid "ERROR: fatal parser exception occurred "
msgstr "エラー: 致命的な処理例外が発生しました "

#: ../satellite_tools/satsync.py:594
#, python-format
msgid "(line: %s, col: %s msg: %s)"
msgstr "(行: %s, 列: %s メッセージ: %s)"

#: ../satellite_tools/satsync.py:598
#, python-format
msgid "ERROR: parser exception occurred: %s"
msgstr "エラー: 処理例外が発生しました: %s"

#: ../satellite_tools/satsync.py:603
msgid "ERROR: exception (during parse) occurred: "
msgstr "エラー: 例外 (処理時) が発生しました: "

#: ../satellite_tools/satsync.py:604
#, python-format
msgid ""
"   Encountered some errors with %s data (see logs (%s) for more information)"
msgstr ""
"   %s データでいくつかのエラーに遭遇しました (詳しくはログ (%s) をお読みくだ"
"さい)"

#: ../satellite_tools/satsync.py:606
#, python-format
msgid "   Encountered some errors with %s data:"
msgstr "   %s データでいくつかのエラーに遭遇しました:"

#: ../satellite_tools/satsync.py:607
#, python-format
msgid "   ------- %s PARSE/IMPORT ERROR -------"
msgstr "   ------- %s 処理／取り込みエラー -------"

#: ../satellite_tools/satsync.py:609
msgid "   ---------------------------------------"
msgstr "   ---------------------------------------"

#: ../satellite_tools/satsync.py:612
#, python-format
msgid "%s data complete"
msgstr "%s データ完了"

#: ../satellite_tools/satsync.py:665
msgid "Retrieving / parsing channel data"
msgstr "チャンネルデータの取得／処理を行なっています"

#: ../satellite_tools/satsync.py:718
msgid "Channel data complete"
msgstr "チャンネルデータ完了"

#: ../satellite_tools/satsync.py:736
#, python-format
msgid "%10s import from %s"
msgstr "%10s %s から取り込み"

#: ../satellite_tools/satsync.py:739
#, python-format
msgid "%10s import from %s - %s"
msgstr "%10s %s - %s から取り込み"

#: ../satellite_tools/satsync.py:743
#, python-format
msgid "%10s"
msgstr "%10s"

#: ../satellite_tools/satsync.py:750
msgid "p"
msgstr "p"

#: ../satellite_tools/satsync.py:752
msgid "."
msgstr "."

#: ../satellite_tools/satsync.py:758
msgid "   p = previously imported/synced channel"
msgstr "   p = 以前に取り込み／同期したチャンネル"

#: ../satellite_tools/satsync.py:759
msgid "   . = channel not yet imported/synced"
msgstr "   . = まだ取り込み／同期していないチャンネル"

#: ../satellite_tools/satsync.py:765
msgid "   e = channel no longer supported (end-of-service)"
msgstr "   e = サポート対象外のチャンネル (サービス終了済み)"

#: ../satellite_tools/satsync.py:767
msgid "   ? = channel label invalid --- typo?"
msgstr "   ? = チャンネルラベルが正しくないもの (指定ミス？)"

#: ../satellite_tools/satsync.py:771
#, python-format
msgid "   %s:"
msgstr "   %s:"

#: ../satellite_tools/satsync.py:772
#, python-format
msgid "      %s %-40s %4s %s"
msgstr "      %s %-40s %4s %s"

#: ../satellite_tools/satsync.py:773
msgid "base-channels"
msgstr "ベースチャンネル"

#: ../satellite_tools/satsync.py:786 ../satellite_tools/satsync.py:1603
msgid "NONE RELEVANT"
msgstr "関係なし"

#: ../satellite_tools/satsync.py:808
msgid "end-of-service"
msgstr "サービス終了"

#: ../satellite_tools/satsync.py:809
msgid "e"
msgstr "e"

#: ../satellite_tools/satsync.py:815
msgid "   typos:"
msgstr "   誤記:"

#: ../satellite_tools/satsync.py:816
msgid "?"
msgstr "?"

#: ../satellite_tools/satsync.py:831
#, python-format
msgid "XXX: imported channels: %s"
msgstr "XXX: 取り込んだチャンネル: %s"

#: ../satellite_tools/satsync.py:832
#, python-format
msgid "XXX:   cached channels: %s"
msgstr "XXX:   キャッシュしたチャンネル: %s"

#: ../satellite_tools/satsync.py:837
msgid "XXX: list channels called"
msgstr "XXX: 呼び出したチャンネルの一覧"

#: ../satellite_tools/satsync.py:855
msgid "ERROR: these channels either do not exist or are not available:"
msgstr "エラー: これらのチャンネルは存在していないか、利用ができません:"

#: ../satellite_tools/satsync.py:859
#, python-format
msgid "       (to see a list of channel labels: %s --list-channels)"
msgstr "       (チャンネルラベルの一覧を表示するには: %s --list-channels)"

#: ../satellite_tools/satsync.py:904
#, python-format
msgid "   Retrieving / parsing short package metadata: %s (%s)"
msgstr "   短いパッケージのメタデータを取得／処理しています: %s (%s)"

#: ../satellite_tools/satsync.py:965
#, python-format
msgid "Diffing package metadata (what's missing locally?): %s"
msgstr ""
"パッケージのメタデータの差分を抽出しています (ローカル側に何が無いのかを調べ"
"ています): %s"

#: ../satellite_tools/satsync.py:971 ../satellite_tools/satsync.py:1254
msgid "Diffing:    "
msgstr "差分を抽出しています:    "

#: ../satellite_tools/satsync.py:988
msgid "ERROR: incremental dump skipped"
msgstr "エラー: 増分ダンプを飛ばしました"

#: ../satellite_tools/satsync.py:1079
msgid "Downloading rpm packages"
msgstr "rpm パッケージをダウンロードしています"

#: ../satellite_tools/satsync.py:1084
#, python-format
msgid "   Fetching any missing RPMs: %s (%s)"
msgstr "   存在していない RPM をフェッチしています: %s (%s)"

#: ../satellite_tools/satsync.py:1085 ../satellite_tools/satsync.py:1153
msgid "NONE MISSING"
msgstr "存在しないものはありません"

#: ../satellite_tools/satsync.py:1094
msgid "Processing rpm packages complete"
msgstr "rpm パッケージの処理が完了しました"

#: ../satellite_tools/satsync.py:1121
msgid "Downloading package metadata"
msgstr "パッケージのメタデータをダウンロードしています"

#: ../satellite_tools/satsync.py:1146
msgid "Downloading srpm packages"
msgstr "srpm パッケージをダウンロードしています"

#: ../satellite_tools/satsync.py:1152
#, python-format
msgid "   Fetching any missing SRPMs: %s (%s)"
msgstr "   存在していない SRPM をフェッチしています: %s (%s)"

#: ../satellite_tools/satsync.py:1249
#, python-format
msgid "Diffing source package metadata (what's missing locally?): %s"
msgstr ""
"ソースパッケージのメタデータの差分を抽出しています (ローカル側に何が無いのか"
"を調べています): %s"

#: ../satellite_tools/satsync.py:1260
msgid "Downloading source package metadata"
msgstr "ソースパッケージのメタデータをダウンロードしています"

#: ../satellite_tools/satsync.py:1338 ../satellite_tools/satsync.py:2027
#, python-format
msgid "Unable to save file %s: %s"
msgstr "ファイル %s を保存できません: %s"

#. for
#. Retried a number of times and it still failed; log the
#. file as being failed and move on
#: ../satellite_tools/satsync.py:1345
#, python-format
msgid "Failed to fetch file %s"
msgstr "ファイル %s のフェッチが失敗しました"

#: ../satellite_tools/satsync.py:1350
msgid "Downloading kickstartable trees metadata"
msgstr "キックスタート可能なツリーのメタデータをダウンロードしています"

#: ../satellite_tools/satsync.py:1365
msgid "Downloading kickstartable trees files"
msgstr "キックスタート可能なツリーファイルをダウンロードしています"

#: ../satellite_tools/satsync.py:1504
#, python-format
msgid "Grabbing all patches for channel %s"
msgstr "チャンネル %s に対する全てのパッチをつかんでいます"

#: ../satellite_tools/satsync.py:1554
msgid "Downloading patch data"
msgstr "パッチデータをダウンロードしています"

#: ../satellite_tools/satsync.py:1556
msgid "Forcing download of all patch data for requested channels."
msgstr ""
"要求したチャンネルに対する全てのパッチデータを強制ダウンロードしています。"

#: ../satellite_tools/satsync.py:1571
msgid "Downloading patch data complete"
msgstr "パッチデータのダウンロードが完了しました"

#: ../satellite_tools/satsync.py:1576 ../satellite_tools/satsync.py:1597
msgid "Downloading:"
msgstr "ダウンロードしています:"

#: ../satellite_tools/satsync.py:1579
msgid " - complete"
msgstr " - 完了"

#: ../satellite_tools/satsync.py:1624
msgid "Importing source package metadata"
msgstr "ソースパッケージのメタデータを取り込んでいます"

#: ../satellite_tools/satsync.py:1627
msgid "Importing package metadata"
msgstr "パッケージのメタデータを取り込んでいます"

#: ../satellite_tools/satsync.py:1635
msgid "Importing:  "
msgstr "取り込んでいます:  "

#. not in the cache
#: ../satellite_tools/satsync.py:1703
msgid ""
"Package Not Found in Cache, Clear the Cache "
"to                                  Regenerate it."
msgstr ""
"キャッシュ内にはパッケージが見つかりません。キャッシュを再生成するにはクリア"
"してください。"

#: ../satellite_tools/satsync.py:1709
msgid "Importing channel patches"
msgstr "チャンネルパッチを取り込んでいます"

#: ../satellite_tools/satsync.py:1714
#, python-format
msgid "Importing %s patches for channel %s."
msgstr "%s 個のパッチをチャンネル %s に対して取り込んでいます。"

#. Incomplete configuration
#: ../satellite_tools/satsync.py:2113
msgid "ERROR: server.mount_point not set in the configuration file"
msgstr "エラー: 設定ファイル内で server.mount_point が設定されていません"

#: ../satellite_tools/satsync.py:2117
#, python-format
msgid "ERROR: server.mount_point %s do not exist"
msgstr "エラー: server.mount_point %s が存在しません"

#: ../satellite_tools/satsync.py:2122
#, python-format
msgid "ERROR: path under server.mount_point (%s)  do not exist"
msgstr "エラー: server.mount_point (%s) 以下のパスが存在していません"

#: ../satellite_tools/satsync.py:2199
#, python-format
msgid "Commandline: %s"
msgstr "コマンドライン: %s"

#: ../satellite_tools/satsync.py:2202
#, python-format
msgid ""
"DEBUG ONLY: max. batch-size for XML/database-import processing (1..%s).\"man "
"satellite-sync\" for more information."
msgstr ""
"デバッグのみ: XML／データベース取り込みに対する最大バッチサイズ (1..%s) 。詳"
"しくは \"man satellite-sync\" をお読みください。"

#: ../satellite_tools/satsync.py:2205
msgid "alternative SSL CA Cert (fullpath to cert file)"
msgstr "代替 SSL CA 証明書 (証明書ファイルに対するフルパス)"

#: ../satellite_tools/satsync.py:2207
msgid "process data for this channel only"
msgstr "このチャンネルに対してのみデータを処理"

#: ../satellite_tools/satsync.py:2209
msgid ""
"disk dump will be considered to be a full export; see \"man satellite-sync\" "
"for more information."
msgstr ""
"ディスクダンプは完全エクスポートと考えられます。詳しくは \"man satellite-sync"
"\" をお読みください。"

#: ../satellite_tools/satsync.py:2212
msgid "existing custom channels will also be synced (unless -c is used)"
msgstr "既存の独自チャンネルについても同期が行なわれます (-c を指定しない限り)"

#: ../satellite_tools/satsync.py:2214
#, python-format
msgid ""
"override debug level set in /etc/rhn/rhn.conf (which is currently set at %s)."
msgstr ""
"/etc/rhn/rhn.conf  内でデバッグレベルを上書き (現在 %s に設定されています) 。"

#: ../satellite_tools/satsync.py:2216
#, python-format
msgid "requested version of XML dump (default: %s)"
msgstr "XML ダンプの要求バージョン (既定値: %s)"

#: ../satellite_tools/satsync.py:2218
msgid "e-mail a report of what was synced/imported"
msgstr "同期および取り込んだもののレポートを電子メール送信"

#: ../satellite_tools/satsync.py:2220
msgid "forcibly process all (not a diff of) patch metadata"
msgstr "全てのパッチのメタデータを (差分処理ではなく) 強制処理"

#: ../satellite_tools/satsync.py:2222
msgid "Do not use an http proxy under any circumstances."
msgstr "どのような状況下でも http プロキシを使用しません。"

#: ../satellite_tools/satsync.py:2224
msgid "alternative http proxy (hostname:port)"
msgstr "代替 http プロキシ (ホスト名:ポート)"

#: ../satellite_tools/satsync.py:2226
msgid "alternative http proxy username"
msgstr "代替 http プロキシのユーザ名"

#: ../satellite_tools/satsync.py:2228
msgid "alternative http proxy password"
msgstr "代替 http プロキシのパスワード"

#: ../satellite_tools/satsync.py:2230
msgid "parent SUSE Manager to import content from"
msgstr "コンテンツのインポート元となる親 SUSE Manager"

#: ../satellite_tools/satsync.py:2232
msgid "list all available channels and exit"
msgstr "利用可能な全てのチャンネルを一覧表示して終了"

#: ../satellite_tools/satsync.py:2234
msgid "help on all error codes mgr-inter-sync returns"
msgstr "mgr-inter-sync が返す全てのエラーコードに対するヘルプ"

#: ../satellite_tools/satsync.py:2236
msgid "source mount point for import - disk update only"
msgstr "取り込み元となるマウントポイント - ディスク更新の場合のみ"

#: ../satellite_tools/satsync.py:2238
msgid "do not process patch data"
msgstr "パッチデータを処理しない"

#: ../satellite_tools/satsync.py:2240
msgid "do not process kickstart data (provisioning only)"
msgstr "キックスタートデータを処理しない (プロビジョニングのみ)"

#: ../satellite_tools/satsync.py:2242
msgid "do not process full package metadata"
msgstr "完全パッケージメタデータを処理しない"

#: ../satellite_tools/satsync.py:2244
msgid "do not download, or process any RPMs"
msgstr "RPM のダウンロードと処理を行なわない"

#: ../satellite_tools/satsync.py:2246
msgid "turn off SSL (not recommended)"
msgstr "SSL を無効化する (非推奨)"

#: ../satellite_tools/satsync.py:2248
msgid "org to which the sync imports data. defaults to the admin account"
msgstr "sync のデータの取り込み先となる組織。既定値は管理者アカウント"

#: ../satellite_tools/satsync.py:2250
msgid "print the configuration and exit"
msgstr "設定を印刷して終了"

#: ../satellite_tools/satsync.py:2252
msgid "alternative server with which to connect (hostname)"
msgstr "接続先の代替サーバ (ホスト名)"

#: ../satellite_tools/satsync.py:2254
msgid "synchronize to this step (man satellite-sync for more info)"
msgstr "このステップまで同期 (詳しくは man satellite-sync を参照)"

#: ../satellite_tools/satsync.py:2256
msgid "write complete data to tempfile before streaming to remainder of app"
msgstr ""
"アプリの残り部分にストリーミングする前にテンポラリファイルに完全なデータを書"
"き込む"

#: ../satellite_tools/satsync.py:2258
msgid "DEBUG ONLY: alternative path to digital system id"
msgstr "デバッグのみ: デジタルシステム ID への代替パス"

#: ../satellite_tools/satsync.py:2260
msgid "alternative email address(es) for sync output (--email option)"
msgstr "同期出力向けの代替電子メールアドレス (--email オプション)"

#: ../satellite_tools/satsync.py:2262
msgid "do not remove rpms when importing from local dump"
msgstr "ローカルダンプからの取り込み時に rpm を削除しない"

#: ../satellite_tools/satsync.py:2264
msgid ""
"the fully qualified domain name of the master Satellite. Valid with --mount-"
"point only. Required if you want to import org data and channel permissions."
msgstr ""
"マスター Satellite の完全修飾ドメイン名です。 --mount-point と併用した場合に"
"のみ有効です。組織データとチャンネル許可を取り込みたい場合には必要です。"

#: ../satellite_tools/satsync.py:2274
#, python-format
msgid "ERROR: these arguments make no sense in this context (try --help): %s"
msgstr ""
"エラー: これらのパラメータは、この状況下では意味がありません (詳しくは --"
"help を参照): %s"

#. An SQL error is fatal... crash and burn
#: ../satellite_tools/satsync.py:2286
#, python-format
msgid "ERROR: Can't connect to the database: %s"
msgstr "エラー: データベースに接続できません: %s"

#: ../satellite_tools/satsync.py:2287
msgid "ERROR: Check if your database is running."
msgstr "エラー: データベースが動作しているかどうかご確認ください。"

#: ../satellite_tools/satsync.py:2322
#, python-format
msgid "ERROR: --debug-level takes an in integer value within the range %s."
msgstr "エラー: --debug-level には %s の範囲内の整数値を指定します。"

#: ../satellite_tools/satsync.py:2324
msgid "  0  - little logging/messaging."
msgstr "  0  - ごくわずかなログ／メッセージのみ。"

#: ../satellite_tools/satsync.py:2325
msgid "  1  - minimal logging/messaging."
msgstr "  1  - 最小限のログ／メッセージのみ。"

#: ../satellite_tools/satsync.py:2326
msgid "  2  - normal level of logging/messaging."
msgstr "  2  - 通常レベルのログ／メッセージ。"

#: ../satellite_tools/satsync.py:2327
msgid "  3  - lots of logging/messaging."
msgstr "  3  - 多くのログ／メッセージ。"

#: ../satellite_tools/satsync.py:2328
msgid "  4+ - excessive logging/messaging."
msgstr "  4+ - 非常に多くのログ／メッセージ。"

#: ../satellite_tools/satsync.py:2341
msgid "ERROR: The --master option is only valid with the --mount-point option"
msgstr ""
"エラー: --master オプションは --mount-point オプションと併用した場合にのみ有"
"効です"

#: ../satellite_tools/satsync.py:2351
#, python-format
msgid "ERROR: Unable to lookup Org Id %s"
msgstr "エラー: 組織 ID %s を参照できません"

#: ../satellite_tools/satsync.py:2360
msgid ""
"WARNING: --list-channels option overrides any --step option. --step ignored."
msgstr ""
"警告: --list-channels オプションは --step オプションを上書きしてしまいます。 "
"--step 側が無視されます。"

#: ../satellite_tools/satsync.py:2375
#, python-format
msgid ""
"ERROR: '%s' is not a valid step. See 'man satellite-sync' for more detail."
msgstr ""
"エラー: '%s' のステップが正しくありません。詳しくは 'man satellite-sync' をお"
"読みください。"

#: ../satellite_tools/satsync.py:2407
msgid ""
"ERROR: No channels currently imported; try mgr-inter-sync --list-channels; "
"then mgr-inter-sync -c chn0 -c chn1..."
msgstr ""
"エラー: 現時点では何もチャンネルを取り込んでいません。 mgr-inter-sync --list-"
"channels を実行したあと mgr-inter-sync -c chn0 -c chn1... のように実行してく"
"ださい。"

#. int(None) --> TypeError
#. int('a')  --> ValueError
#: ../satellite_tools/satsync.py:2457 ../satellite_tools/satsync.py:2461
msgid "ERROR: --batch-size must have a value within the range: 1..50"
msgstr "エラー: --batch-size の値は 1..50 までの値でなければなりません"

#: ../satellite_tools/satsync.py:2469
#, python-format
msgid "ERROR: no such directory %s"
msgstr "エラー: そのようなディレクトリはありません %s"

#: ../satellite_tools/satsync.py:2474
msgid "Error Codes: Returned codes means:"
msgstr "エラーコード: 返された値の意味は下記のとおりです:"

#: ../satellite_tools/satsync.py:2475
msgid " -1  - Could not lock file or KeyboardInterrupt or SystemExit"
msgstr ""
" -1  - ファイルをロックできなかったか、キーボード割り込みやシステムの終了が発"
"生しています"

#: ../satellite_tools/satsync.py:2476
msgid "  0  - User interrupted or intentional exit"
msgstr "  0  - ユーザ側での割り込みか終了指示が行なわれました"

#: ../satellite_tools/satsync.py:2477
msgid "  1  - attempting to run more than one instance of mgr-inter-sync."
msgstr "  1  - mgr-inter-sync のインスタンスを複数個実行しようとしています。"

#: ../satellite_tools/satsync.py:2478
msgid "  2  - Unable to find synchronization tools."
msgstr "  2  - 同期ツールが見つかりませんでした。"

#: ../satellite_tools/satsync.py:2479
msgid "  3  - a general socket exception occurred"
msgstr "  3  - 一般的なソケット例外が発生しました"

#: ../satellite_tools/satsync.py:2480
msgid "  4  - an SSL error occurred. Recheck your SSL settings."
msgstr "  4  - SSL エラーが発生しました。 SSL の設定を再確認してください。"

#: ../satellite_tools/satsync.py:2481
msgid "  5  - ISS error"
msgstr "  5  - ISS エラー"

#: ../satellite_tools/satsync.py:2482
msgid "  6  - unhandled exception occurred"
msgstr "  6  - ハンドルされていない例外が発生しました"

#: ../satellite_tools/satsync.py:2483
msgid "  7  - unknown sync error"
msgstr "  7  - 未知の同期エラーです"

#: ../satellite_tools/satsync.py:2484
msgid "  8  - ERROR: must be root to execute"
msgstr "  8  - エラー: 実行するには root でなければなりません"

#: ../satellite_tools/satsync.py:2485
msgid "  9  - rpclib fault during synchronization init"
msgstr "  9  - 同期の準備時に rpclib の例外が発生しました"

#: ../satellite_tools/satsync.py:2486
msgid "  10 - synchronization init error"
msgstr "  10 - 同期の準備時にエラーが発生しました"

#: ../satellite_tools/satsync.py:2487
msgid "  11 - Error parsing XML stream"
msgstr "  11 - XML ストリームの処理時にエラーが発生しました"

#: ../satellite_tools/satsync.py:2488
msgid "  12 - Channel do not exist"
msgstr "  12 - チャンネルが存在していません"

#: ../satellite_tools/satsync.py:2489
msgid "  13 - SQL error during importing package metadata"
msgstr "  13 - パッケージのメタデータを処理する際に SQL エラーが発生しました"

#: ../satellite_tools/satsync.py:2490
msgid "  14 - SQL error during linking channel packages"
msgstr "  14 - チャンネルパッケージのリンク時に SQL エラーが発生しました"

#: ../satellite_tools/satsync.py:2491
msgid "  15 - SQL error during xml processing"
msgstr "  15 - XML 処理時に SQL エラーが発生しました"

#: ../satellite_tools/satsync.py:2492
msgid "  16 - server.mount_point not set in the configuration file"
msgstr "  16 - 設定ファイル内で server.mount_point が設定されていません"

#: ../satellite_tools/satsync.py:2493
msgid ""
"  17 - SQL error during retrieving the channels already imported in the SUSE "
"Manager database"
msgstr ""
"  17 - SUSE Manager データベース内に既に取り込まれているチャンネルを取得する"
"際に、 SQL エラーが発生しました"

#: ../satellite_tools/satsync.py:2494
msgid "  18 - Wrong db connection string in rhn.conf"
msgstr "  18 - rhn.conf 内の DB 接続文字列が正しくありません"

#: ../satellite_tools/satsync.py:2495
msgid "  19 - Bad arguments"
msgstr "  19 - パラメータが正しくありません"

#: ../satellite_tools/satsync.py:2496
msgid "  20 - Could not connect to db."
msgstr "  20 - DB に接続できませんでした。"

#: ../satellite_tools/satsync.py:2497
msgid "  21 - Bad debug level"
msgstr "  21 - デバッグレベルが正しくありません"

#: ../satellite_tools/satsync.py:2498
msgid "  22 - Not valid step"
msgstr "  22 - ステップが正しくありません"

#: ../satellite_tools/satsync.py:2499
msgid "  24 - no such file"
msgstr "  24 - そのようなファイルはありません"

#: ../satellite_tools/satsync.py:2500
msgid "  25 - no such directory"
msgstr "  25 - そのようなディレクトリはありません"

#: ../satellite_tools/satsync.py:2501
msgid "  26 - mount_point does not exist"
msgstr "  26 - mount_point が存在しません"

#: ../satellite_tools/satsync.py:2502
msgid "  27 - No such org"
msgstr "  27 - そのような組織はありません"

#: ../satellite_tools/satsync.py:2503
msgid "  28 - error: --master is only valid with --mount-point"
msgstr ""
"  28 - エラー: --master は --mount-point とともに指定した場合にのみ有効です"

#: ../satellite_tools/satsync.py:2510
#, python-format
msgid "ERROR: unknown dump version, try one of %s"
msgstr "エラー: 未知のダンプバージョンです。 %s のいずれかをお試しください"

#: ../satellite_tools/reposync.py:114
#, python-format
msgid "%s sync. report from %s"
msgstr "%s 同期。 %s からのレポート"<|MERGE_RESOLUTION|>--- conflicted
+++ resolved
@@ -169,13 +169,7 @@
 #: ../server/handlers/xmlrpc/proxy.py:65
 #, python-format
 msgid "SUSE Manager Proxy service not enabled for server profile: \"%s\""
-<<<<<<< HEAD
-msgstr ""
-"サーバプロファイルに対して SUSE Manager Proxy サービスが有効化されていませ"
-"ん: \"%s\""
-=======
 msgstr "サーバプロファイルに対して SUSE Manager Proxy サービスが有効化されていません: \"%s\""
->>>>>>> 89d830db
 
 #: ../server/handlers/xmlrpc/proxy.py:85
 msgid "Invalid session key"
