--- conflicted
+++ resolved
@@ -1,8 +1,5 @@
-<<<<<<< HEAD
 - fix re-registration with re-activation key (bsc#1154275)
-=======
 - Change the default value of taskomatic maxmemory to 4GB
->>>>>>> 45c51f20
 - Add basic support for importing modular repositories
 - Add script to update additional fields in the DB for existing Deb packages
 - use active values for diskchecker mails
