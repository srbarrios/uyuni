<<<<<<< HEAD
- Added RHEL8 build.
=======
-------------------------------------------------------------------
Thu Dec 03 13:42:23 CET 2020 - jgonzalez@suse.com

- version 4.2.4-1
- add the VirtualPC as virtualization type (bsc#1178990)
>>>>>>> 93ed2b86
- Quote the proxy settings to be used by Zypper (bsc#1179087)
- Do not raise TypeError when processing SUSE products (bsc#1178704)

-------------------------------------------------------------------
Wed Nov 25 12:19:21 CET 2020 - jgonzalez@suse.com

- version 4.2.3-1
- Fix spacewalk-repo-sync to successfully manage and sync ULN repositories
- fix errors in spacewalk-debug and align postgresql queries to new DB version
- ISS: Differentiate packages with same nevra but different checksum in the same channel (bsc#1178195)
- add 'allow_vendor_change' option to rhn clients for dist upgrades
- Re-enables possibility to use local repos with repo-sync (bsc#1175607)
- prevent IntegrityError during mgr-inter-sync execution (bsc#1177235)

-------------------------------------------------------------------
Mon Sep 21 11:59:42 CEST 2020 - jgonzalez@suse.com

- version 4.2.2-1
- Updating translations from weblate

-------------------------------------------------------------------
Fri Sep 18 12:13:40 CEST 2020 - jgonzalez@suse.com

- version 4.2.1-1
- Only regenerate bootstrap repositories when linking new packages (bsc#1174636)
- support installer_updates flag in ISS
- Take care of SCC auth tokens on DEB repos GPG checks (bsc#1175485)
- Use spacewalk keyring for GPG checks on DEB repos (bsc#1175485)
- Remove duplicate languages and update translation strings
- Fix strings (mentions of Satellite, replace SUSE Manager with PRODUCT_NAME, etc)
- Update package version to 4.2.0

-------------------------------------------------------------------
Thu Jul 23 13:25:13 CEST 2020 - jgonzalez@suse.com

- version 4.1.12-1
- Adds basic functionality for gpg check

-------------------------------------------------------------------
Mon Jun 29 10:06:58 CEST 2020 - jgonzalez@suse.com

- version 4.1.11-1
- make media.1/products available for every channel. Needed for
  autoinstallation of SLE15 SP2 (bsc#1173204)

-------------------------------------------------------------------
Tue Jun 23 17:20:14 CEST 2020 - jgonzalez@suse.com

- version 4.1.10-1
- Only check strongest available Ubuntu/Debian repository index checksum
- Verify GPG signature of Ubuntu/Debian repository metadata (Release file)

-------------------------------------------------------------------
Wed Jun 10 12:14:57 CEST 2020 - jgonzalez@suse.com

- version 4.1.9-1
- Allow spacewalk-repo-sync to sync empty DEB repositories.
- supportconfig speedup fixes, add option to not compress spacewalk-debug output dir
- Prevent failure when syncing from RHEL CDN due extra params (bsc#1171885)
- Ubuntu repos sync uses http proxy (bsc#1168845)

-------------------------------------------------------------------
Wed May 20 10:53:18 CEST 2020 - jgonzalez@suse.com

- version 4.1.8-1
- reposync speedup fixes, which require psycopg2 to be at least version 2.8.4
- use default sender address from web namespace
- Enable extra HTTP headers support for "spacewalk-repo-sync".
- Add missing Zypper plugin to deal with ULN repositories.

-------------------------------------------------------------------
Mon Apr 13 09:32:22 CEST 2020 - jgonzalez@suse.com

- version 4.1.7-1
- validate cached package entries on ISS slave (bsc#1159184)
- restore config namespace in debian repo module to fix
  autogeneration of bootstrap repos
- send CreateBootstrapRepoFailed Notification

-------------------------------------------------------------------
Thu Mar 19 12:07:22 CET 2020 - jgonzalez@suse.com

- version 4.1.6-1
- Read MODULARITYLABEL tag from RPM packages

-------------------------------------------------------------------
Wed Mar 11 10:49:22 CET 2020 - jgonzalez@suse.com

- version 4.1.5-1
- Add Ubuntu repository checksum index checking for flat and default repository formats
- Always use the same RPM database when running "spacewalk-repo-sync"
  from the command line or via taskomatic (bsc#1163468)
- call mgr-create-bootstrap-repo after repo sync
- fix mgrcfg-client python3 breakage (bsc#1164309
- Remove oracle backend support and tests
- remove code to handle tables used for forwarding registrations
  to NCC.

-------------------------------------------------------------------
Mon Feb 17 12:47:56 CET 2020 - jgonzalez@suse.com

- version 4.1.4-1
- Remove auditlog-keeper
- update doc link to point to new documentation server

-------------------------------------------------------------------
Thu Jan 30 14:48:13 CET 2020 - jgonzalez@suse.com

- version 4.1.3-1
- Prevent timestamp format exception on mgr-inter-sync while processing comps (bsc#1157346)

-------------------------------------------------------------------
Wed Jan 22 12:10:51 CET 2020 - jgonzalez@suse.com

- version 4.1.2-1
- When downloading repo metadata, don't add "/" to the repo url if it already ends with one (bsc#1158899)
- Use HTTP proxy settings when fetching the mirrorlist on spacewalk-repo-sync (bsc#1159076)
- enhance suseProducts via ISS to fix SP migration on slave server (bsc#1159184)
- generate metadata with empty vendor (bsc#1158480)
- prevent a traceback when reposyncing openSUSE 15.1 (bsc#1158672)
- close config files after reading them (bsc#1158283)
- Associate VMs and systems with the same machine ID at bootstrap (bsc#1144176)

-------------------------------------------------------------------
Wed Nov 27 16:58:20 CET 2019 - jgonzalez@suse.com

- version 4.1.1-1
- Revert fixes systems that do not yet use systemd as spacewalk-backend
  is no more part of client tools (replaced by uyuni-base)
- convert spacewalk-backend to a python3 only package
- fix spacewalk-update-signatures for python3 (bsc#1156521)
- port diskcheck utility to 4.0.3 branch (bsc#1156397)
- add systemd service macros for diskcheck.service
- removed spacewalk-backend-libs subpackage; replaces by uyuni-common-libs
- read LOBs explicitly
- Bump version to 4.1.0 (bsc#1154940)
- Improve error message when deleting channel that's in a content lifecycle project (bsc#1145769)
- fix specfile for systems that do not yet use systemd
- fix problems with Package Hub repos having multiple rpms with same NEVRA
  but different checksums (bsc#1146683)
- fix re-registration with re-activation key (bsc#1154275)
- Change the default value of taskomatic maxmemory to 4GB
- Add basic support for importing modular repositories
- Add script to update additional fields in the DB for existing Deb packages
- use active values for diskchecker mails
- parse restart_suggested flag from patches and set it as keywords (bsc#1151467)
- Import additional fields for Deb packages
- do not require parameters to start on column 1
- Add Requires: systemd for completeness
- create /usr/lib/systemd/systemd during build
- BuildRequires: systemd for spacewalk-diskcheck
- add option spacecheck_shutdown; tidy up wording of notifications
- add disk space checker script
- Prevent "reposync" crash when handling metadata on RPM repos (bsc#1138358)
- Do not show expected WARNING messages from "c_rehash"
- fix misspelling in spacewalk-repo-sync (bsc#1149633)
- remove credentials also from potential rhn.conf backup files in spacewalk-debug (bsc#1146419)
- Do not crash 'rhn-satellite-exporter' with ModuleNotFound error (bsc#1146869)
- Don't skip Deb package tags on package import (bsc#1130040)
- For backend-libs subpackages, exclude files for the server
  (already part of spacewalk-backend) to avoid conflicts (bsc#1148125)
- prevent duplicate key violates on repo-sync with long changelog
  entries (bsc#1144889)
- spacewalk-remove-channel check that channel doesn't have cloned channels before deleting it (bsc#1138454)
- Fix broken spacewalk-data-fsck utility (bsc#1131556)
- /etc/rhn also was packaged for spacewalk-backend-tools
- Add '--latest' support for reposync on DEB based repositories
- Require uyuni-base-common for /etc/rhn
- Do not try to download RPMs from the unresolved mirrorlist URL
- Fix encoding issues with DB bytes values (bsc#1144300)
- Avoid traceback on mgr-inter-sync when there are problems
  with cache of packages (bsc#1143016)
- do not overwrite comps and module data with older versions
- fix issue with "dists" keyword in url hostname
- import packages from all collections of a patch not just first one

-------------------------------------------------------------------
Thu Aug 01 12:43:45 CEST 2019 - jgonzalez@suse.com

- version 4.0.19-1
- Fix import of rhnAuthPAM to avoid issues when using rhnpush.

-------------------------------------------------------------------
Wed Jul 31 17:30:57 CEST 2019 - jgonzalez@suse.com

- version 4.0.18-1
- Ensure bytes type when using hashlib to avoid traceback
  on XMLRPC call to "registration.register_osad" (bsc#1138822)
- Fix for CVE-2019-10136. An attacker with a valid, but expired,
  authenticated set of headers could move some digits around,
  artificially extending the session validity without modifying
  the checksum. (bsc#1136480)
- Do not duplicate "http://" protocol when using proxies with "deb"
  repositories (bsc#1138313)
- Fix reposync when dealing with RedHat CDN (bsc#1138358)
- Prevent FileNotFoundError: repomd.xml.key traceback (bsc#1137940)
- Add journalctl output to spacewalk-debug tarballs
- Prevent unnecessary triggering of channel-repodata tasks when GPG
  signing is disabled (bsc#1137715)
- Fix spacewalk-repo-sync for Ubuntu repositories in mirror case (bsc#1136029)
- Add support for ULN repositories on new Zypper based reposync.

-------------------------------------------------------------------
Wed May 15 17:06:26 CEST 2019 - jgonzalez@suse.com

- version 4.0.17-1
- use new names in code for client tool packages which were renamed (bsc#1134876)

-------------------------------------------------------------------
Wed May 15 15:07:45 CEST 2019 - jgonzalez@suse.com

- version 4.0.16-1
- SPEC cleanup
- Fix password prompt within mgr-sign-metadata
- Fix TypeError for 'errata.getErrataInfo' XMLRPC handler (bsc#1132346)
- fix typo in syncing product extensions (bsc#1118492)
- Fix mgr-sign-metadata-ctl checking of exported keys.

-------------------------------------------------------------------
Thu Apr 25 18:00:41 CEST 2019 - jgonzalez@suse.com

- version 4.0.15-1
- Use suseLib.get_proxy to get the HTTP proxy configuration 
  properly on DEB repos (bsc#1133424)

-------------------------------------------------------------------
Mon Apr 22 12:07:39 CEST 2019 - jgonzalez@suse.com

- version 4.0.14-1
- Add support for mirrorlist and metalink on Zypper reposync.
- Solve situations where synced packages have epoch 0 but reposync
  does not find them them on the database.
- Fix path to the RPM database used by Zypper at reposync.
- add makefile for python linter and unit/integration tests

-------------------------------------------------------------------
Mon Apr 08 10:26:33 CEST 2019 - jgonzalez@suse.com

- version 4.0.13-1
- fix linking of packages in reposync (bsc#1131677)

-------------------------------------------------------------------
Fri Mar 29 10:29:46 CET 2019 - jgonzalez@suse.com

- version 4.0.12-1
- Include arch to distinct latest packages on reposync.
- Migrate missing spacewalk-cfg-get script to Python3
- Improve dependency solving algorithm for spacewalk-repo-sync.

-------------------------------------------------------------------
Mon Mar 25 16:41:48 CET 2019 - jgonzalez@suse.com

- version 4.0.11-1
- remove apache access_compat module and adapt config files
- Add support for getting latest versions from RPM packages
  when running "spacewalk-repo-sync" after migration to Zypper.
- Include packages dependencies on "spacewalk-repo-sync" when using filters
  for RPM packages.
- Allow package filtering (name matching) on spacewalk-repo-sync after
  migrating away from yum.
- Fix crash when importing new channel families on 'mgr-inter-sync' (bsc#1129300)
- Make Zypper to use the spacewalk GPG keyring in reposync (bsc#1128529)
- Fix: handle non-standard filenames for comps.xml (bsc#1120242)
- Make reposync use and append token correctly to the URL
- Avoid DB constraint violations caused by extended UTF8 characters on the RPM headers
- Prevent mgr-inter-sync crash because 'SuseProductRepository' not found (bsc#1129300)
- Fix invalid mode error when doing spacewalk-repo-sync on Ubuntu
  official repos.

-------------------------------------------------------------------
Tue Mar 12 11:20:08 CET 2019 - jgonzalez@suse.com

- version 4.0.10-1
- Make sure the package download url does not have '//' (bsc#1127488)
- Fix bootstrapping SLE15 traditional client (bsc#1128564)

-------------------------------------------------------------------
Mon Mar 04 09:54:01 CET 2019 - jgonzalez@suse.com

- version 4.0.9-1
- fix reading LOB objects with python3

-------------------------------------------------------------------
Sat Mar 02 00:09:45 CET 2019 - jgonzalez@suse.com

- version 4.0.8-1
- Fix "mgr-inter-sync" problems after Python 3 migration.
- mgr-sign-metadata can optionally clear-sign metadata files
- Added 'mgr-sign-metadata-ctl' for repository metadata signing

-------------------------------------------------------------------
Wed Feb 27 12:59:35 CET 2019 - jgonzalez@suse.com

- version 4.0.7-1
- Allow errata import from local repositories.
- Fix "rhnpush" after migration to Python 3.
- Fix package import issues when package encoding is ISO8859-1.
- Fix issues with HTTP proxy and reposync.
- Solve Python 3 problem and allow traditional registration.

-------------------------------------------------------------------
Fri Feb 08 17:38:16 CET 2019 - jgonzalez@suse.com

- version 4.0.6-1
- Add "python-urlgrabber" as a new dependency.
- Fix Python3 issues on satellite_tools scripts

-------------------------------------------------------------------
Thu Jan 31 09:40:56 CET 2019 - jgonzalez@suse.com

- version 4.0.5-1
- Use "Zypper" and "libsolv" in "spacewalk-repo-sync". Replace "yum".
- Require the correct dependency for python-rpm to allow the Proxy
  to work with Python3 only
- Make rhn-ssl-dbstore compatible with python3

-------------------------------------------------------------------
Wed Jan 16 12:21:06 CET 2019 - jgonzalez@suse.com

- version 4.0.4-1
- Take only text files from /srv/salt to make spacewalk-debug smaller (bsc#1103388)
- move channel update close to commit to avoid long lock (bsc#1121424)
- Adapt Inter Server Sync code to new SCC sync backend

-------------------------------------------------------------------
Mon Dec 17 14:34:38 CET 2018 - jgonzalez@suse.com

- version 4.0.3-1
- Fix issue raising exceptions 'with_traceback' on Python 2
- Hide Python traceback and show only error message (bsc#1110427)
- honor renamed postgresql10 log directory for supportconfig

-------------------------------------------------------------------
Fri Oct 26 10:06:41 CEST 2018 - jgonzalez@suse.com

- version 4.0.2-1
- support mirroring of source packages
- Make spacewalk-backend code compatible with Python 3
- Channels to be actually un-subscribed from the assigned systems when being removed
  using spacewalk-remove-channel tool(bsc#1104120)
- Prepare spacewalk-backend packages to build on Python 3
- Replace PyPAM with python-python-pam

-------------------------------------------------------------------
Fri Aug 10 15:13:14 CEST 2018 - jgonzalez@suse.com

- version 4.0.1-1
- Bump version to 4.0.0 (bsc#1104034)
- Fix copyright for the package specfile (bsc#1103696)
- fix directory permissions (bsc#1101152)
- Feature: implement optional signing repository metadata
- Fix truncated result message of server actions (bsc#1039043)
- Do not copy 'foreign_entitlement' from virtual host to the
  registered guest (bsc#1093381) 
- Disable Oracle support for openSUSE (bsc#1095804)

-------------------------------------------------------------------
Tue Jun 05 10:03:59 CEST 2018 - jgonzalez@suse.com

- version 2.8.57.5-1
- spacewalk-debug: add Postgres configuration files
- Initial branding change for Uyuni (bsc#1094497)

-------------------------------------------------------------------
Wed May 16 17:20:45 CEST 2018 - jgonzalez@suse.com

- version 2.8.57.4-1
- Bugfix: do not fail boostrap if no ip6addr interface (bsc#1090395)
- allow again to use a higher version of spacewalk-backend-libs
  with spacewalk-backend (bsc#1092383)

-------------------------------------------------------------------
Mon May 07 14:59:31 CEST 2018 - jgonzalez@suse.com

- version 2.8.57.3-1
- Sync with upstream (bsc#1083294)

-------------------------------------------------------------------
Mon Apr 23 09:00:29 CEST 2018 - jgonzalez@suse.com

- version 2.8.57.2-1
- Fix encoding for RPM package group in reposync (bsc#1083001)
- Sync with upstream (bsc#1083294)
- 1567157 - remove 'www' part from cve.mitre.org domain name
- 1198723 - rhnRepository.py: add support for Debian / Ubuntu Release files
- 1549546 - Allow spacewalk-channel to add parent channel

-------------------------------------------------------------------
Wed Apr 04 12:09:11 CEST 2018 - jgonzalez@suse.com

- version 2.8.56.3-1
- Temporary revert bsc#1083001

-------------------------------------------------------------------
Thu Mar 29 01:22:02 CEST 2018 - jgonzalez@suse.com

- version 2.8.56.2-1
- SLE15 support: recommended/required flag for products and
  channels (bsc#1087373)

-------------------------------------------------------------------
Mon Mar 26 08:46:00 CEST 2018 - jgonzalez@suse.com

- version 2.8.56.1-1
- Sync with upstream (bsc#1083294)
- Updating .po translations from Zanata
- Fixing incorrect syntax of format string
- Fixing newline error in translation

-------------------------------------------------------------------
Mon Mar 05 09:17:05 CET 2018 - jgonzalez@suse.com

- version 2.8.52.1-1
- 1550001 - KeyError: 'severity' caught when exporting channel with rhn-satellite-exporter
- 1534417 - sanitize pwds in backup files and http-proxy-pwds as well
- remove empty clean section from spec (bsc#1083294)

-------------------------------------------------------------------
Fri Feb 23 10:52:03 CET 2018 - jgonzalez@suse.com

- version 2.8.48.1-1
- 1540981 - Clarify error-reporting when checksum_cache is bad
- 1537098 - Teach packageImport to ignore flags RPM doesn't know
- add --no-packages option to spacewalk-repo-sync
- use --force-all-errata only to re-sync patches
  --deep-verify still used for package checksum check and single
  errata import (bsc#1077244)

-------------------------------------------------------------------
Mon Feb 05 12:46:38 CET 2018 - jgonzalez@suse.com

- version 2.8.41.3-1
- use GTM for rpm build_time (bsc#1078056)

-------------------------------------------------------------------
Fri Feb 02 12:00:22 CET 2018 - jgonzalez@suse.com

- version 2.8.41.2-1
- fix spacewalk-data-fsck restore of broken package db entry (bsc#1071526)
- support multiple FQDNs per system (bsc#1063419)

-------------------------------------------------------------------
Wed Jan 17 11:51:01 CET 2018 - jgonzalez@suse.com

- version 2.8.37.1-1
- fix issues with syncing deb repos (bsc#1050433)
- honor MAX_LOG_AGE for (renamed) cobbler/tasks logs file
  in spacewalk-debug (bsc#1025201)
- add hostname to duplicate machine_id email (bsc#1055292)
- fix link to manual and the described procedure
- don't crash when token is set to 'fake' (bsc#1060022)
- when searching for not installed products exclude release packages
  which are provided by others (bsc#1067509)
- search for product packages when installed packages are available
  (bsc#1060182)
- rhnServerNetwork refactoring (bsc#1063419)
- Fix: restore hostname and ip*addr in templated documents (bsc#1075044)
- fix directory name in spacewalk-data-fsck
- search for product packages when installed packages are available
  (bsc#1060182)
- rhnServerNetwork refactoring (bsc#1063419)

-------------------------------------------------------------------
Fri Nov 10 16:30:32 CET 2017 - mc@suse.de

- version 2.8.27.1-1
- Change the virtualization backend not to duplicate data in case
  host and guests are in different organizations
- fix joining strings
- yum ContentSource() should set number of packages during raw listing.
- convert release to long while checking which is older or newer
- Do not import ignored errata
- process comps file before package import
- yum on RHEL6 has no idea about environments
- make rhn_rpm python3 compatible
- open checksummed files in binary mode
- mention package groups in help
- detect and parse package groups in filters
- add new spacewalk-repo-sync command line option to synopsis of man-page
- add new parameter '--show-packages' for spacewalk-repo-sync.

-------------------------------------------------------------------
Thu Oct 26 17:12:49 CEST 2017 - mc@suse.de

- version 2.8.15.1-1
- build python3 subpackage for -libs package
- fix issues with syncing deb repos (bsc#1050433)
- honor MAX_LOG_AGE for (renamed) cobbler/tasks logs file
  in spacewalk-debug (bsc#1025201)
- add hostname to duplicate machine_id email (bsc#1055292)
- fix link to manual and the described procedure
- don't crash when token is set to 'fake' (bsc#1060022)
- when searching for not installed products exclude release packages
  which are provided by others (bsc#1067509)

-------------------------------------------------------------------
Thu Sep 14 11:40:39 CEST 2017 - mc@suse.de

- version 2.7.73.9-1
- Fix SP migration for traditional clients which were registered
  by a currently disabled user (bsc#1057126)

-------------------------------------------------------------------
Wed Aug 30 16:03:25 CEST 2017 - mc@suse.de

- version 2.7.73.8-1
- increase rpclib timeout to 10 minutes (bsc#1026930)

-------------------------------------------------------------------
Wed Aug 09 12:11:50 CEST 2017 - fkobzik@suse.de

- version 2.7.73.7-1
- disable pylint check during build also for RHEL7

-------------------------------------------------------------------
Tue Aug 08 11:07:41 CEST 2017 - fkobzik@suse.de

- version 2.7.73.6-1
- make master_label static to keep its value when retrying (bsc#1038321)
- adapt for the new gpgcheck flag for the channels

-------------------------------------------------------------------
Mon Jun 12 09:11:59 CEST 2017 - mc@suse.de

- version 2.7.73.5-1
- Removing conflicting epoch fix (bsc#1042861)
- remove not implemented option --force-all-packages (bsc#1040194)
- fix parsing oscap results - not every Rule has an
  XCCDF ID Tag (bsc#1041992)

-------------------------------------------------------------------
Mon May 29 16:08:58 CEST 2017 - mc@suse.de

- version 2.7.73.4-1
- move to different file to not conflict with web.default_mail_from
  in Java code
- don't trim channel content if there is major sync error in any
  repository
- disable pylint on Fedora 26 because it's python3
- rhn-charsets is meant to be run only under root user
- hashlib is included in python since RHEL6
- Unable to run cdn-sync if older channels do not exist anymore

-------------------------------------------------------------------
Tue May 23 08:55:07 CEST 2017 - mc@suse.de

- version 2.7.73.3-1
- add missing bugnumber to changelog

-------------------------------------------------------------------
Tue May 23 07:51:37 CEST 2017 - mc@suse.de

- version 2.7.73.2-1
- don't let disabled user log in
- updating help and man page
- satellite-sync (iss) - enhancements to channel selection
- make batch size configurable
- wildcard support for channel names
- optimize linking packages to channel
- disassociate packages later or keep them in channel if
  they are same but missing package path
- Rename incomplete_package_import to package_import_skip_changelog
- spacewalk-backend should require the exact version of spacewalk-backend-libs
  (bsc#1037635)
- try to finish work in threads when KeyboardInterrupt occurs during
  download
- fix errata lookup for NULL org
- optimize package importing during syncing a software channel
- allow sync of the same erratum to more orgs

-------------------------------------------------------------------
Thu May  4 10:23:23 UTC 2017 - can.bulut.bayburt@suse.com

-  Non admin or disabled user cannot make changes to a system anymore
   using spacewalk-channel (CVE-2017-7470) (bsc#1026633)

-------------------------------------------------------------------
Wed May 03 16:56:32 CEST 2017 - michele.bologna@suse.com

- version 2.7.73.1-1
- Repository sync can causes ORA-01878 on insertion of timestamp that
  doesn't exist in timezone - fix python 2.4 build
- do not store SSL certificates per repository on disk cache
- Prevent ORA-01878 on repository sync.
- default_mail_from key exists but may be empty
- (bsc#1024923) fixed a typo in SQL statement

-------------------------------------------------------------------
Mon Apr 03 14:51:38 CEST 2017 - mc@suse.de

- version 2.7.65.1-1
- update man page
- adding Candlepin API to call manifest refresh
- call Candlepin API to download manifests and implement missing
  pieces of code
- adding handler for calling Candlepin API requests with export
  manifest support

-------------------------------------------------------------------
Fri Mar 31 10:01:31 CEST 2017 - mc@suse.de

- version 2.7.63.1-1
- create scap files dir beforehand (bsc#1029755)
- do not fail with traceback when media.1 does not exist (bsc#1032256)
- adapt new proxy setting
- python3 compatibility changes
- filter channels to removed by patern with '*' - e.g. 'fedora19*'
  interrupt downloading
- if package was not downloaded and message-less Exception catched,
  don't print empty line and don't print to stream on default verbose setting
- show list of non-available channels at the beginning of syncing
- ignore channels which are not exist or not available
- show error message if we cannot download repomd.xml during counting
  packages
- fix http proxy configuration for yum_src
- fix package downloading for Kickstart addons. Add parsing repodata
  for addons repository and download all packages according to its location.
- fix reading repo certificates (bsc#1029022)
- fixing 'WARNING:  there is already a transaction in progress' in
  postgresql logs
- cleanup orphaned repositories not attached to any channel
- ContentSourceImport can't unlink last associated repository, do it
  differently
- break mappings dependency on spacewalk
- list custom CDN channels and sorting repositories
- make sure content is in null org, not in custom org
- filter channels with lost entitlement and include custom repos with
  null content source assigned
- Move aa-spacewalk-server.conf to backend from server
- do not package common/__init__ to prevent file conflicts with spacewalk-usix
- incomplete_package_import: do import rhnPackageFile as it breaks some package
  installations

-------------------------------------------------------------------
Tue Mar 07 15:04:25 CET 2017 - mc@suse.de

- version 2.7.50.1-1
- Don't skip 'rhnErrataPackage' cleanup during an errata update (bsc#1023233)
- set scap store dir mod to 775 and group owner to susemanager
- fix errata sync
- provide option for forcibly syncing all errata, similarly as in
  satsync
- do not import always all errata by default for performance reasons
- don't re-insert existing files again
- Updated links to github in spec files
- sync RPM packages for addons in Kickstart Tree
- Add support for running spacewalk-debug without creating reports.
  (bsc#1024714)
- install product packages during traditional registration
- Fix selection of primary interface
- trigger repodata generation after and only if channel packages are
  updated
- do not re-subscribe packages to channel if nothing was added
- Remove legacy audit logging Python code
- Add strict-httpd-workaround *FIRST* in httpd conf files
- Postgresql 9.6 support
- fixing 'ERROR: expected a readable buffer object' on Oracle
- catch exception InvalidArchError and send back an error message
- require spacewalk-usix indead of spacewalk-backend-usix
- support importing KS files with other checksum type than md5
- adding more details of current SSL certificates in DB
- support creating repository tree with only repos provided by single
  client certificate
- catch on higher level to not mark missing repositories as found
  repositories with no SSL certificates
- check SSL dates in reposync

-------------------------------------------------------------------
Tue Feb 07 17:48:48 CET 2017 - michele.bologna@suse.com

- version 2.7.28.1-1
- Align with upstream versioning

-------------------------------------------------------------------
Wed Jan 11 15:49:50 CET 2017 - michele.bologna@suse.com

- version 2.7.18.1-1
- Version 2.7.18-1

-------------------------------------------------------------------
Fri Dec 16 12:10:26 CET 2016 - michele.bologna@suse.com

- version 2.5.24.7-1
- Handle non-unique machine_id after migrate from 2.1 (bsc#1013002)
- Refer to scc.suse.com instead of bugzilla.novell.com in case of problem
  (bsc#967818)
- Fix: selection of primary interface bsc#1009677
- spacewalk-backend.spec: add link to SUSE name of program (bsc#1009435)
- Reposync - assign orphaned vendor packages to the default org (bsc#995764)

-------------------------------------------------------------------
Thu Oct 06 16:09:07 CEST 2016 - mc@suse.de

- version 2.5.24.6-1
- Fix for non-integer IDs for bugzilla bug
- silently ignore non-existing errata severity label on errata import,
  remove non-used exception (bsc#986447, bsc#996609)
- make suseLib usable on a proxy

-------------------------------------------------------------------
Mon Jul 18 13:55:56 CEST 2016 - jrenner@suse.com

- version 2.5.24.5-1
- copy the subscription-matcher directory instead of the content
- machine_info capability and check for client tool compatibility with Suma 2.1
- modify test setup for oracle DB

-------------------------------------------------------------------
Tue Jun 14 12:45:36 UTC 2016 - kwalter@suse.com

- add machine info capability

-------------------------------------------------------------------
Tue May 24 15:08:01 CEST 2016 - kwalter@suse.com

- version 2.5.24.4-1
- spacewalk-repo-sync - Improved date handling (bsc#975161)
- better error message for system that is already registered as minion
- Only trigger virtualization notification on server save when the
  virtualization data is not falsy (bsc#975120)
- fix GPG bad signature detection and improve error messages (bsc#979313)
- send and save machine_id on traditional registration
- vendor channels may have no repo assigned (bsc#977781)
- do not crash now that multiple urls are passed (bnc#970951)

-------------------------------------------------------------------
Wed Apr 06 08:40:42 CEST 2016 - mc@suse.de

- version 2.5.24.3-1
- Include the Matcher data directory in supportconfig
- qemu-kvm guests created on my Fedora 22 have different signature
- fix SLE12 patch style detection in case of cloned patches (bsc#972972)
- Grab the entire pillar structure at once
- trigger regeneration of metadata on product or keyword changes (bsc#972096)
- Find all user configured places of the custom pillars and get an info about
  them
- Rename static Salt states directory
- Gather also static pillars
- Add missing title about custom Salt states
- Check if directory exists at all prior checking its content
- Copy all Salt state files and generated pillars
- Copy all Salt Master configuration

-------------------------------------------------------------------
Mon Mar 21 17:48:47 CET 2016 - mc@suse.de

- version 2.5.24.2-1
- Fix rhnreg_ks doesn't work with activation key
- update checksumtype after setting the SSL values (bsc#970824)

-------------------------------------------------------------------
Wed Mar 09 10:47:12 CET 2016 - mc@suse.de

- version 2.5.24.1-1
- include salt master config files into spacewalk-debug
- we need to import either cx_Oracle or psycopg2
- better never import foreign private channel families, custom
  channels will be synced into your org anyway
- org_id of channel family is probably never filled, just not make
  private channel families public
- all strings should be truncated, not only unicode instances

-------------------------------------------------------------------
Wed Mar 02 12:16:58 CET 2016 - mc@suse.de

- version 2.5.22.1-1
- make sure truncated value does not contain incomplete characters
- allow sat-sync-error-email to be configurable
- Remove custom latest RPM handling in spacewalk-repo-sync and use
  the same logic as reposync from yum-utils instead.
- honor no_proxy variable in InterServerSync (bsc#965651)

-------------------------------------------------------------------
Wed Feb 10 08:38:56 CET 2016 - mc@suse.de

- version 2.5.18.1-1
- provide empty no_proxy variable for reference in rhn.conf
- do not import errata to all synced channels because some may not
  have all packages synced
- advise users to purge satsync cache on IntegrityError
- making sure packages without errata are included
- fixing invalid query

-------------------------------------------------------------------
Tue Jan 26 14:19:55 CET 2016 - mc@suse.de

- version 2.5.13.1-1
- update guest also on re-registration
- allow to change uuid of already registered guests
- there can be guests without hypervisor registered
- fixing exception when reactivating system without base channel and without
  any available
- use 2048MB as default for taskomatic max java memory
- add comment about taskomatic jvm max memory to rhn.conf (bsc#957653)
- Added filename in the error message of satellite-sync, in case file
  has wrong size
- Added processing of ValueError exception, during spacewalk-data-
  fsck
- local variable 'primif' referenced before assignment

-------------------------------------------------------------------
Sat Jan 16 11:39:21 CET 2016 - mc@suse.de

- version 2.5.10.1-1
- cleaning few old translations

-------------------------------------------------------------------
Thu Jan 14 13:37:12 CET 2016 - mc@suse.de

- version 2.5.9.1-1
- removing old duplicate template file
- allow client responses to be in Unicode
- cut string after full characters (bsc#960801)

-------------------------------------------------------------------
Tue Jan 05 15:57:59 CET 2016 - mc@suse.de

- version 2.5.8.2-1
- update CPU only if it has changed
- set "last_boot" and "os" for the host
- read SystemInfomation, create a foreign mainframe system
  and link to virtual instance
- add "mainframe_sysinfo" capability

-------------------------------------------------------------------
Wed Dec 16 11:18:47 CET 2015 - mc@suse.de

- version 2.5.8.1-1
- making synced channels in null org visible to all orgs
- during installation insert default SSL crypto key with null org
- fix typos

-------------------------------------------------------------------
Thu Dec 10 17:58:23 CET 2015 - mc@suse.de

- version 2.5.4.2-1
- avoid referencing unassigned variable (bsc#956981)

-------------------------------------------------------------------
Mon Nov 30 11:36:32 CET 2015 - mc@suse.de

- version 2.5.4.1-1
- Fix lookup virtual instance by uuid in virtualization backend in case so that
  it ignores the host id when uuid is not null. Removed invalid comment.
- Change the virtualization backend not to duplicate data in case host and
  guests are in different organizations
- fix patch syning if no issued date is given. Use now as date (bsc#953584)
- fix SUSE patch style detection for RES4 (bsc#953825)
- move support report creation to spacewalk-debug
- don't print python object details in reposync.py
- spacewalk-repo-sync: support multiple '-c channel' as in satellite-sync

-------------------------------------------------------------------
Thu Oct 22 16:35:50 CEST 2015 - mc@suse.de

- version 2.5.1.2-1
- use sle_version macro while checking for SLE only

-------------------------------------------------------------------
Wed Oct 07 14:53:10 CEST 2015 - mc@suse.de

- version 2.5.1.1-1
- drop monitoring
- replace upstream subscription counting with new subscription
  matching (FATE#311619)
- integrate SaltStack for configuration management (FATE#312447)

-------------------------------------------------------------------
Sun Sep 27 14:44:12 CEST 2015 - mc@suse.de

- version 2.1.55.21-1
- read repository checksum type after setting the certificate
  for a repository

-------------------------------------------------------------------
Wed Sep 23 15:10:55 CEST 2015 - mc@suse.de

- version 2.1.55.20-1
- define db_password to be read as a string (bsc#946381)

-------------------------------------------------------------------
Wed Jul 29 14:53:27 CEST 2015 - mc@suse.de

- version 2.1.55.19-1
- Enhance date only in patches to full ISO datetime (bsc#937029)
- Fix UnboundLocalError on rhnFault in dist upgrade (bsc#936182)
- detect new and old SUSE patch style (bsc#936869)

-------------------------------------------------------------------
Tue Jun 23 11:12:57 CEST 2015 - jrenner@suse.de

- version 2.1.55.18-1
- Require pyliblzma to enable sync of EPEL repos (bsc#934417)

-------------------------------------------------------------------
Mon Jun 22 16:15:43 CEST 2015 - jrenner@suse.de

- version 2.1.55.17-1
- detect SUSE Manager Tools channel as well (bsc#935433)
- import RPMs which vendor is an empty string (bsc#934124)
- set primary interface during registration (bnc#929058)
- do not reset primary network interface at hardware refresh (bnc#895071)

-------------------------------------------------------------------
Tue Mar 31 14:55:31 CEST 2015 - mc@suse.de

- version 2.1.55.16-1
- Copyright texts updated to SUSE LLC
- package inventory and channel report into spacewalk-debug
- Adding on the spacewalk-data-fsck man page the option --remove-mismatch
- add funcionality on spacewalk-data-fsck to remove the RPM which does not
  match checksum
- Fix the primary key definition for rhnPackageFile
- don't crash re-registrations if the original owner has been deleted
- sw-repo-sync fix to sync kickstart.
- init the second DB connection only when needed (inspired by bsc#915581)
- check for reboot type only (inspired by bsc#915581)

-------------------------------------------------------------------
Tue Feb 03 12:05:52 CET 2015 - mc@suse.de

- version 2.1.55.15-1
- convert mtime to localtime to prevent invalid times because of DST
  (bsc#914437)
- Do not exit with error if a vendor channel has no URL associated
  (bsc#914260)
- Getting rid of Tabs and trailing spaces
- copy all SUSE Manager logfiles into spacewalk-debug
- Update spacewalk-debug man page
- Exclude old backup-logs from spacewalk-debug to reduce size
- fix ISS export with unset patch severity
- ISS export/import informations about cloned channels (FATE#317789)
- convert empty string to null for DMI values (bsc#911272)

-------------------------------------------------------------------
Thu Dec 18 13:38:25 CET 2014 - mc@suse.de

- version 2.1.55.14-1
- fix encoding of submit message
- create (and label) /var/cache/rhn/satsync
- fixed double-counting of systems subscribed to more than one
  channel

-------------------------------------------------------------------
Thu Dec 04 16:31:03 CET 2014 - mc@suse.de

- version 2.1.55.13-1
- insert update tag at the correct place for SLE12 (bsc#907677)
- different registration paths should lock tables in the same order
  This could potentially cause deadlocks
- spacewalk-data-fsck: use config file variable instead of hardcoded path part
- drop unused column product_list in suseProducts table
- sanitize db_* config values

-------------------------------------------------------------------
Mon Nov 24 13:49:38 CET 2014 - mc@suse.de

- trigger generation of metadata if the repo contains no packages
  (bsc#870159)

-------------------------------------------------------------------
Fri Nov 07 13:27:27 CET 2014 - mc@suse.de

- version 2.1.55.12-1
- With NCC Backend still use the old style ISS method
- Make spacewalk-debug scc migration compatible

-------------------------------------------------------------------
Sat Nov 01 15:54:13 CET 2014 - mc@suse.de

- version 2.1.55.11-1
- ISS: Ignore errors if deprecated files do not exist on export
- ISS: export/import Subscriptions and entitlements
- ISS: remove old import code for NCC products and subscriptions
- ISS: export/import suseProductChannels and suseUpgradePaths via ISS
- ISS: export/import SUSE Products via ISS
- Fix cleanup when DB init goes wrong
- sanitize db_name config value
- fixed variable name

-------------------------------------------------------------------
Tue Oct 14 14:57:25 CEST 2014 - mc@suse.de

- version 2.1.55.10-1
- require python-enum34
- update channel checksum type for vendor channels
- read mirror credenatials from DB depending on the cc_backend.
- move current_backend() from susemanager to backend and rename it to
  current_cc_backend
- Speed up satellite-sync by avoiding commonly-called dblink_exec
- backend should correctly checksum config files with macros in them
- Add /usr/share/rhn/config-defaults in spacewalk-debug
- fix spacewalk-debug to be fully postgreSQL aware.
- correct UTF8 config files from being marked as binary
- increase size of update_tag column in rhnChannel table

-------------------------------------------------------------------
Fri Sep 12 15:34:51 CEST 2014 - mc@suse.de

- version 2.1.55.9-1
- preserve the query params in the url
- allow missing packages in patches if they are not part of this repo
- handle SLE12 update tag correctly in reposync
- fix traceback when pushing rpms with archive size > 4GB
- queue server for errata cache update when package list changes
- recognize oVirt node as virtual system
- adding handling for new rpm header information

-------------------------------------------------------------------
Wed Sep  3 01:41:39 CEST 2014 - ro@suse.de

- sanitize release line in specfile

-------------------------------------------------------------------
Tue Jun 17 11:04:37 CEST 2014 - jrenner@suse.de

- version 2.1.55.8-1
- Additional spacewalk backend methods and capability needed
- Spacewalk changes needed to support collisionless proxy lookaside

-------------------------------------------------------------------
Tue May 27 17:14:40 CEST 2014 - mc@suse.de

- version 2.1.55.7-1
- Fix crash when EULA comes with broken encoding and unexpected
  symbols from the susedata.xml file

-------------------------------------------------------------------
Thu May 22 14:32:50 CEST 2014 - mc@suse.de

- version 2.1.55.6-1
- spacewalk-update-signatures: fix logging, find more wrong keyids
     and remove existing associations before updating (bnc#874634)
- fixed 'empty separator' error
- Branding fixes
- fix syntax error in SQL statement

-------------------------------------------------------------------
Fri May 16 13:15:09 CEST 2014 - mc@suse.de

- version 2.1.55.5-1
- ISS: fix EULA import on Oracle db
- add suseEula to RPM package
- package and install suseEula
- ISS: sync SUSE's package EULAs
- Parse and import packages' EULAs

-------------------------------------------------------------------
Wed May 07 12:14:10 CEST 2014 - mc@suse.de

- version 2.1.55.4-1
- Revert "Adding option [-l|--list] to spacewalk-repo-sync"

-------------------------------------------------------------------
Tue May 06 15:26:31 CEST 2014 - mc@suse.de

- version 2.1.55.3-1
- remove ; in SQL statement to fix error with oracle DB
- Raise error if channel cannot be subscribed (bnc#875958)
- Format oldRoute to match newRoute, so that rhnServerPath isn't
  updated every time
- Adding option [-l|--list] to reposync
- Add --justks to sw-remove-channel
- sw-remove-channel --justdb has no impact on ks trees.
- rename channel-with-childs to channel-with-children
- Add option to spacewalk-remove-channel parent
- Added spacewalk-data-fsck man page(8)
- uniquify repo-sync packages in case of bad metadata
- allow MD5 config file checksums in fips mode
- commit after adding a job to taskomatic queue
- generate empty metadata for repos without primary
- proper failure handle (bnc#822644)

-------------------------------------------------------------------
Thu Apr 10 17:33:33 CEST 2014 - mc@suse.de

- version 2.1.55.2-1

-------------------------------------------------------------------
Thu Apr 10 17:33:22 CEST 2014 - mc@suse.de

- fix release in specfile for SLE12 (bnc#872970)

-------------------------------------------------------------------
Thu Mar 27 10:12:51 CET 2014 - fcastelli@suse.com

- version 2.1.55.1-1
- Package lock - python code: handle multiple lock events
- Catch more error message from gpg
- Reposync: remove interrupted downloads [bnc#866490]
- Not all machines provide manufacturer, was not None safe
- Spacewalk-debug: dereference links [bnc#865934]
- Specify package only with version
-------------------------------------------------------------------
Thu Feb 27 14:55:10 CET 2014 - fcastelli@suse.com

- version 2.1.54.1-1
- workaround for rpm-python bug
- update openstack guest requirements

-------------------------------------------------------------------
Fri Feb 21 15:31:07 CET 2014 - fcastelli@suse.com

- version 2.1.52.1-1
- Detect OpenStack guests as virtual so they can consume flex guest
- Rename variable so it doesn't colide with reserved word

-------------------------------------------------------------------
Thu Feb 13 15:24:31 CET 2014 - mc@suse.de

- version 2.1.49.2-1
- query should not end with semicolon in oracle
- add /usr/share/rhn to filelist
- no pre-requires of spacewalk-config on SLE12
- make unittests work on python 2.7 and higher without
  extra package installed
- no pylint on SLE12

-------------------------------------------------------------------
Fri Feb 07 13:16:58 CET 2014 - mc@suse.de

- version 2.1.49.1-1
- add functions to query ISS Master server from DB
- apply exclude filters to dependencies in repo-sync
- don't remove files referenced from other distributions/trees
- propagate --skip-kickstart-trees to delete_channels()
- remove clean-reposync-logs cronjob
- fixed man page for spacewalk-remove-channel
- added option to skip kickstart trees removal
- sw-remove-channel does not rm ks trees.
- Inter server sync: export also errata's severity
- Fixing InvalidPackageError when importing from channel dump
- commit after updating server's package profile
- Add extra log folder /var/log/rhn/tasko/sat/ in spacewalk-debug.
  [bnc#854090]
- allow CVE-IDs with more then 13 chars
  new syntax since 2014
- fixing sat-sync daylight-savings-related 'NoneType is
  unsubscriptable' error

-------------------------------------------------------------------
Mon Jan 13 09:53:00 CET 2014 - mc@suse.de

- version 2.1.39.1-1
- set reboot action status to sucess after the reboot (FATE#312591)
- added setLocked actions (FATE#312359)

-------------------------------------------------------------------
Wed Dec 18 14:05:37 CET 2013 - mc@suse.de

- version 2.1.38.2-1
- allow 1 character system profile names

-------------------------------------------------------------------
Mon Dec 09 16:02:08 CET 2013 - mc@suse.de

- version 2.1.38.1-1
- better detection for SUSE KVM and Cloud systems
- support bootstrap entitlement for bare-metal registration
  (FATE#312329)
- use new ISS slave detection

-------------------------------------------------------------------
Thu Nov 28 16:24:43 CET 2013 - mc@suse.de

- version 1.7.38.30-1
- replace encode/decode with to_string/to_unicode
- make sure we put strings to fd.write()
- replace application code with database lookup to prevent conflicting
  inserts
- python server: better logging of exceptions
- log errors on bad request (bnc#849856)
- fixed table alias
- updated spacewalk-repo-sync's man page (bnc#846351)
- add support for enhances rpm weak dependencies (backend) (bnc#846436)
- python pgsql driver: handled ProgrammingError exceptions
- Fix typos in entitlement report (bnc#840751)

-------------------------------------------------------------------
Fri Sep 27 09:59:33 CEST 2013 - mc@suse.de

- version 1.7.38.29-1
- with deep-verify import patches step by step
- check if mountpoint exists and send error mail (bnc#839111)
- bool(0) == False, but is a valid file mode

-------------------------------------------------------------------
Tue Aug 27 17:42:46 CEST 2013 - mc@suse.de

- version 1.7.38.28-1
- Ensure the file object is closed only when no IOError took place
  (bnc#837035)

-------------------------------------------------------------------
Wed Aug 21 15:54:56 CEST 2013 - mc@suse.de

- version 1.7.38.27-1
- add option to disable Expect header for post request (bnc#834200)
- re-import all patches with param deep-verify (bnc#833643)
- rewrite package org to match where they got imported (bnc#834780)
- Fix field length of erratum-advisory-name to match real DB field length
- forward register and de-register requests to parent
- debranding satellite-sync
- provide dummy repoindex handler for auth test in ISS case
- use needed mgr_ncc_sync_lib calles in satellite-sync
- copy SUSE product and subscription information into the disk dump
- add handler for ncc sync data used by iss (bnc#832776)
- package mgr-inter-sync and mgr-exporter commands (FATE#312371)
- import/export Support Information
- sync suseProductFiles with inter-server-sync
- dump and read rhn-channel-update-tag
- Add curl debugging to send and accessible (bnc#834200)
- filter out bad package/architecture combinations
- add debug code to import_susedata
- handle unicode tracebacks
- handle compressed products file
- Fix pylint errors - bnc#829073
- Fix code to work with python 2.4 - bnc#829073
- Make reposync work with local repositories - bnc#829073

-------------------------------------------------------------------
Wed Jun 12 13:26:43 CEST 2013 - mc@suse.de

- version 1.7.38.26-1
- fix reactivation of systems (bnc#823241)
- remove incorrect path from db
- Adding file path restoration functionality to spacewalk-data-fsck
- update copyright column length
- don't truncate channel name to 64 chars
- make API compatible with old RHEL5 clients
- No line break at the end of the package summary (bnc#821968)
- don't truncate filepath when exporting
- fix registration issues on PG
- update expired gpg keys in the keyring
- set copy_local urlgrabber option to copy also file URLs (bnc#819781)
- implement no_proxy usage (FATE#315039)
- use timeout config option also in suseLib send function (bnc#815460)

-------------------------------------------------------------------
Thu May 17 17:13:44 CEST 2013 - mc@suse.de

- version 1.7.38.25-1
- make satellite-sync work with new rhnlib (bnc#815460)
- search for CVE numbers also in the description
- require rhnlib with timeout option
- make rpclib connection timeout configurable (bnc#815460)
- return 404 Not Found on requests of content or installation.xml (bnc#815441)
- fix encoding in products summary and description

-------------------------------------------------------------------
Fri May 17 15:04:28 CEST 2013 - mc@suse.de

- fix authentication checking in inter server sync
  CVE-2013-2056 (bnc#819365)

-------------------------------------------------------------------
Thu Apr 04 15:32:18 CEST 2013 - mc@suse.de

- version 1.7.38.24-1
- Write better error message if the GPG key is not imported
  (bnc#812599)
- correct size for old rpms > 2 GiB
- do not read rpm into memory before transferring to client
  (bnc#801151)
- do not log passwords in URL
- If the database host is localhost, use Unix sockets in backend.
- SSH Server Push (backend) (FATE#312909)
- support V4 RSA/SHA1 signature
- Use FQDN in reposync error emails
- fix unicode encoding (bnc#803866)
- do not change the channels on future actions request

-------------------------------------------------------------------
Fri Feb 08 11:09:35 CET 2013 - mc@suse.de

- version 1.7.38.23-1
- send patch notifications only for new patches (FATE#314765)
- log with debug level, if wanted
- collect download errors and send error mail (bnc#801189)
- compare patch version as integers
- do not send null values for new products via XMLRPC (bnc#798131)
- change_base_channel should honor suse_products info if available

-------------------------------------------------------------------
Tue Dec 18 12:55:55 CET 2012 - mc@suse.de

- version 1.7.38.22-1
- fix formatstring error with proxy user and password

-------------------------------------------------------------------
Tue Nov 27 17:24:02 CET 2012 - mc@suse.de

- version 1.7.38.21-1
- remove product reference while deleting channel (bnc#790987)

-------------------------------------------------------------------
Thu Nov 22 15:28:52 CET 2012 - jrenner@suse.de

- version 1.7.38.20-1
- fix is_sha256_capable() function (bnc#790717)
- use SUSE specific proxy settings in reposync (bnc#779992)
- read proxy from rhn.conf before other places
- fix wrong variable binding (bnc#790143)
- rollback any unfinished transaction
- for the installed_size, ignore situation when it was not populated
  in the database.
- don't fail when from attribute is missing
- make sure proxy is enabled in sysconfig before reading it
- Add support for multiple mirror credentials
- SP migration backend (FATE#312431, FATE#312312)
- use smdba space-overview for report if exists
- do not return not existing patchnames (bnc#786105)
- add xmlrpc function update_status and server capability

-------------------------------------------------------------------
Fri Oct 05 10:56:43 CEST 2012 - mc@suse.de

- version 1.7.38.19-1

-------------------------------------------------------------------
Thu Oct 04 15:52:25 CEST 2012 - mc@suse.de

- version 1.7.38.18-1
- support upgrade_version without channel switching

-------------------------------------------------------------------
Fri Sep 28 16:18:24 CEST 2012 - mc@suse.de

- version 1.7.38.17-1
- load suse_products in the server object if not available
- reposync: do not use a proxy to access localhost
- Adding IPv6 ip-address detection to proxy auth fix (bnc#783667)
- separate proxy auth error hostname into separate header
- multi-tiered proxies don't update auth tokens correctly
  (bnc#783667)

-------------------------------------------------------------------
Tue Aug 07 16:40:35 CEST 2012 - mc@suse.de

- version 1.7.38.16-1
- fix SQL syntax for postgres

-------------------------------------------------------------------
Thu Aug 02 16:34:21 CEST 2012 - mc@suse.de

- version 1.7.38.15-1
- Truncating date string and therefore preventing ORA-01830
- skip ignored errata also in the second step (bnc#773108)
- fix detection of old suse style patches (bnc#773108)
- Fixing placeholder syntax in sql statement

-------------------------------------------------------------------
Thu Jul 19 14:39:32 CEST 2012 - ug@suse.de

- version 1.7.38.14-1
- yet another branding fix

-------------------------------------------------------------------
Mon Jul 16 15:10:16 CEST 2012 - ug@suse.de

- version 1.7.38.13-1
- postgresql don't know about decode
- fixed ERROR: subquery in FROM must have an alias
- fixed AttributeError: 'buffer' object has no attribute 'write'
- Correct SQL query for installing and removing solaris patches
- Correct query for PGSQL, addressing: SQL syntax error
- man page fix and root-level user warning for rhn-satellite-exporter

-------------------------------------------------------------------
Mon Jun 25 10:21:36 CEST 2012 - mc@suse.de

- version 1.7.38.12-1
- handle locally exception in entitle_server()
- made error message more detailed

-------------------------------------------------------------------
Thu Jun 21 11:35:17 CEST 2012 - jrenner@suse.de

- version 1.7.38.11-1
- removed functions which were orphaned by client v1 API removal
- fix call of save_suse_products()
- do not entitle virt guests twice during registration
- fix parsing susedata (bnc#765667)
- removed support for Red Hat Linux 6.2 and 7.[0123]
- print reasonable error message when something wrong with repo

-------------------------------------------------------------------
Wed Jun  6 11:58:16 CEST 2012 - ug@suse.de

- added a workaround for bnc#761350
  registering of a VM does not work

-------------------------------------------------------------------
Fri Jun  1 18:19:38 CEST 2012 - mc@suse.de

- fix ISE during registration because of duplicate ids
  (bnc#765123)

-------------------------------------------------------------------
Thu May 31 10:56:09 CEST 2012 - mc@suse.de

- version 1.7.38.10-1
- decode unicode string on IDN machines
- mock import_susedata
- allow retrieving susedata.xml.gz
- implement get_susedata()
- implement import_susedata()

-------------------------------------------------------------------
Mon May 14 15:16:11 CEST 2012 - mc@suse.de

- version 1.7.38.9-1
- fix registration of virt. machines (bnc#761350)

-------------------------------------------------------------------
Mon May 14 10:54:49 CEST 2012 - mc@suse.de

- version 1.7.38.8-1
- better check for empty version, release and arch
- with postgres empty varchar has to be null
- fix CVE test in testsuite
- improve patch handling for broken updateinfo files

-------------------------------------------------------------------
Wed May 09 13:41:34 CEST 2012 - mc@suse.de

- version 1.7.38.7-1
- define python macros
- No need to be autonomous when inserting to rhnArchType,
  only satellite-sync does it.

-------------------------------------------------------------------
Tue May  8 14:48:10 CEST 2012 - ug@suse.de

- integrated upstream feedback for studio integration (bnc#764532)

-------------------------------------------------------------------
Wed May 02 14:23:29 CEST 2012 - mc@suse.de

- version 1.7.38.6-1
- no fileprovide of gettext in SUSE
- Assign a dummy profile when none is selected.
- xccdf_eval should not send null value

-------------------------------------------------------------------
Fri Apr 27 16:13:22 CEST 2012 - mc@suse.de

- version 1.7.38.5-1
- update monitoring probes in small batches to reduce the chance of a
  deadlock
- raise SQLSchemaError alike oracle driver does
- fix sql query with --use-sync-date and --start-date of
  rhn-satellite-exporter

-------------------------------------------------------------------
Fri Apr 20 15:34:23 CEST 2012 - mc@suse.de

- version 1.7.38.4-1
- Fix inserting installed products
- set a bug title if we do not get one
- The mod_wsgi insists on having something after the numeric value on the
  Status line.
- Workaround httplib in 2.4 which did not have the responses dictionary.
- write nicer error message in case you are missing rpm files
- update man-pages
- copy postgres initlog in SUSE
- adding PostgreSQL configuration and log files to the debug.
- updating rhn-charsets man page -- update list of value names, no
  command line options.
- make rhn-charsets working on PostgreSQL as well; the output format
  changed even for Oracle.

-------------------------------------------------------------------
Fri Apr 13 15:43:45 CEST 2012 - mc@suse.de

- version 1.7.38.3-1
- Update config default to preserve base channel on reactivation
- rhn-schema-stats: support for PostgreSQL
- rhn-db-stats: support for PostgreSQL
- check channel permissions when unsubscribing a channel
- fix empty references in updateinfo
- remove source packages from compatible arch. We do not mirror them.

-------------------------------------------------------------------
Fri Apr 13 13:46:19 CEST 2012 - ug@suse.de

- fixed packaging of spacewalk-backend-xmlrpc
- fixed python bug in SUSE Studio image deployment

-------------------------------------------------------------------
Fri Mar 30 14:55:29 CEST 2012 - mc@suse.de

- version 1.7.38.2-1
- Truncate data which are longer than db allows
- Store also @idref of xccdf:rule-result element
- We want to store all idents per rule-result
- return products.xml metadata on request
- fixing sql queries with alias
- need to use timestamp datatype to preserve the precision.
- cast to string to force lookup_evr prototype.
- spacewalk-repo-sync documentation fix : add include/exclude options to
  manpage
- add default value for taskomatic.channel_repodata_workers
- created module for usefull cli functions

-------------------------------------------------------------------
Sat Mar 24 15:57:24 CET 2012 - mc@suse.de

- parameters should not be None

-------------------------------------------------------------------
Thu Mar 22 16:06:49 CET 2012 - mc@suse.de

- rotate logfiles with user www (bnc#681984) CVE-2011-1550

-------------------------------------------------------------------
Thu Mar 22 15:10:42 CET 2012 - mc@suse.de

- fix arbitrary package upload (bnc#751837)
  CVE-2012-1145

-------------------------------------------------------------------
Wed Mar 21 17:33:17 CET 2012 - mc@suse.de

- version 1.7.38.1-1
- Bumping package version

-------------------------------------------------------------------
Fri Mar 16 16:06:31 CET 2012 - ug@suse.de

- replace passwords in debug files (bnc#752467)

-------------------------------------------------------------------
Thu Mar 15 17:14:40 CET 2012 - jrenner@suse.de

- Add support for studio image deployments

-------------------------------------------------------------------
Mon Mar  5 12:42:12 CET 2012 - mc@suse.de

- add suseLib.accessible() doing a HEAD request to test
  if a URL is accessible

-------------------------------------------------------------------
Tue Jan 31 16:16:31 CET 2012 - mantel@suse.de

- some more renames Novell --> SUSE

-------------------------------------------------------------------
Thu Jan 19 12:17:49 CET 2012 - jrenner@suse.de

- Setting up seclist in registration.py (bnc#782819, brc#749890)
- CVE-2012-0059

-------------------------------------------------------------------
Thu Jan  5 10:10:01 CET 2012 - mc@suse.de

- spacewalk-debug should package NCC data dump into the tar ball

-------------------------------------------------------------------
Thu Dec 22 15:48:30 CET 2011 - mantel@suse.de

- do not change server.pot

-------------------------------------------------------------------
Thu Dec 22 14:59:55 CET 2011 - mantel@suse.de

- rename Novell to SUSE (#708333)

-------------------------------------------------------------------
Thu Dec 22 10:50:34 CET 2011 - mc@suse.de

- remove all unsupported translations

-------------------------------------------------------------------
Mon Dec 19 15:36:20 CET 2011 - mc@suse.de

- parse products.xml during reposync and store values in the
  Database (bnc#644678)

-------------------------------------------------------------------
Mon Dec 12 17:31:32 CET 2011 - iartarisi@suse.cz

- Add new --deep-copy option to spacewalk-repo-sync to allow skipping
  the re-calculation of package checksums

-------------------------------------------------------------------
Tue Nov  8 14:09:44 CET 2011 - jrenner@suse.de

- Implement audit logging for the backend API (fate#312607)

-------------------------------------------------------------------
Wed Oct 26 13:59:09 CEST 2011 - mc@suse.de

- add support for V4 DSA and RSA rpm signatures to display correct
  content provider (bnc#726577)
- enhance spacewalk-update-signatures to clean wrong keyids
  before update starts

-------------------------------------------------------------------
Thu Oct 13 14:51:29 CEST 2011 - iartarisi@suse.cz

- fix reposync failure when trying to associate package which couldn't
  be downloaded (bnc#722917)

-------------------------------------------------------------------
Tue Oct 11 17:01:46 CEST 2011 - mc@suse.de

- fix spacewalk-remove-channel to work on SUSE Manager (bnc#670206)

-------------------------------------------------------------------
Tue Oct 11 15:59:36 CEST 2011 - mc@suse.de

- adapt spacewalk-debug for SUSE Manager

-------------------------------------------------------------------
Mon Oct 10 15:19:31 CEST 2011 - mc@suse.de

- fix typo in reposync cleanup script (bnc#712860)

-------------------------------------------------------------------
Fri Oct  7 12:33:18 CEST 2011 - iartarisi@suse.cz

 - fix bug when parsing a patches.xml file with an extra <category> tag

-------------------------------------------------------------------
Wed Oct  5 19:01:45 CEST 2011 - mc@suse.de

- drop incompatible packages of a patch

-------------------------------------------------------------------
Fri Sep 30 12:39:33 CEST 2011 - mc@suse.de

- remove default currency from backend part of rhn.conf

-------------------------------------------------------------------
Thu Sep 29 13:52:25 CEST 2011 - mc@suse.de

- set patch severity to Low if none is specified to get all
  security patches listed in the currency report

-------------------------------------------------------------------
Mon Sep 26 17:57:36 CEST 2011 - iartarisi@suse.cz

- fix e['channels'].append AttributeError in case existing_errata is None
- fix failing unittest

-------------------------------------------------------------------
Mon Sep 26 17:06:15 CEST 2011 - mc@suse.de

- fix loosing patches if a repository is synced into
  different channels (bnc#720312)

-------------------------------------------------------------------
Fri Sep 23 14:36:11 CEST 2011 - mc@suse.de

- add unittests to check again

-------------------------------------------------------------------
Fri Sep 23 13:21:58 CEST 2011 - mc@suse.de

- change BuildRoot to SUSE default required for BuildService
- recompile python after unittests to remove buildroot path
  in binaries

-------------------------------------------------------------------
Tue Sep 20 17:35:42 CEST 2011 - iartarisi@suse.cz

- use pylint instead of python-pylint for checks

-------------------------------------------------------------------
Mon Sep 12 13:47:36 CEST 2011 - iartarisi@suse.cz

- remove extra toy targets that we don't use from Makefile.defs, which
  were mangling the PYTHONPATH

-------------------------------------------------------------------
Mon Sep 12 11:24:58 CEST 2011 - iartarisi@suse.cz

- run unittests and pylint from Makefile.backend at build time

-------------------------------------------------------------------
Fri Sep  9 12:24:19 CEST 2011 - iartarisi@suse.cz

- fixed E:442:XML_Dumper._validate_channels: Too many arguments for
  format string

-------------------------------------------------------------------
Wed Sep  7 16:23:27 CEST 2011 - mc@suse.de

- add cronjob to cleanup reposync log directory (bnc#712860)

-------------------------------------------------------------------
Wed Sep  7 12:42:51 CEST 2011 - mc@suse.de

- refactor reposync

-------------------------------------------------------------------
Mon Sep  5 16:22:04 CEST 2011 - iartarisi@suse.cz

- fix another typo in the specfile

-------------------------------------------------------------------
Mon Sep  5 16:17:15 CEST 2011 - iartarisi@suse.cz

- fix typo in specfile

-------------------------------------------------------------------
Mon Sep  5 16:08:51 CEST 2011 - iartarisi@suse.cz

- only run unittests during package build where we have the right
  BuildRequires

-------------------------------------------------------------------
Mon Sep  5 11:31:49 CEST 2011 - iartarisi@suse.cz

- added suseLib.py - library that deals with NCC/proxy configs/products
  etc.
- make unittests run during package build

-------------------------------------------------------------------
Mon Aug 22 16:35:42 CEST 2011 - iartarisi@suse.cz

- fixed TypeError in find_bugs method caused by empty patch descriptions

-------------------------------------------------------------------
Thu Aug 18 10:33:49 CEST 2011 - iartarisi@suse.cz

- fixed an import error in diskImportLib.py

-------------------------------------------------------------------
Fri Aug 12 11:09:59 CEST 2011 - iartarisi@suse.cz

- remove 'channel' from server.handlers.app as the sources have already
  been deleted (bnc#711967)

-------------------------------------------------------------------
Fri Aug 12 07:55:54 UTC 2011 - kkaempf@novell.com

- Remove 'comps' from Makefile (bnc#711938)

-------------------------------------------------------------------
Fri Aug 12 07:20:58 UTC 2011 - kkaempf@novell.com

- fix fetchTraceback and rhnFault import (bnc#711934)

-------------------------------------------------------------------
Thu Aug 11 15:08:03 CEST 2011 - iartarisi@suse.cz

- fix more imports after the move from spacewalk.common

-------------------------------------------------------------------
Thu Aug 11 11:13:46 CEST 2011 - iartarisi@suse.cz

- fix imports on UserDictCase to point to rhn.UserDictCase (bnc#711518)

-------------------------------------------------------------------
Wed Aug 10 11:30:48 CEST 2011 - iartarisi@suse.cz

- removed implicit imports to spacewalk.common (fixes bnc#711214,
  bnc#711211, bnc#711434)

-------------------------------------------------------------------
Tue Aug  9 10:26:35 CEST 2011 - iartarisi@suse.cz

- fixed missing import of 're' module (bnc#711188)

-------------------------------------------------------------------
Wed Aug  3 15:45:41 CEST 2011 - iartarisi@suse.cz

- reposync: fix ambiguous message when skipping a patch which references
  a package that's not in the database (bnc#702932)

-------------------------------------------------------------------
Wed Jul  6 17:49:36 CEST 2011 - mc@suse.de

- add server capability xmlrpc.errata.patch_names'

-------------------------------------------------------------------
Wed Jul  6 14:33:24 CEST 2011 - mc@suse.de

- fix requires for Code10

-------------------------------------------------------------------
Wed Jun 29 15:26:41 CEST 2011 - iartarisi@suse.cz

- added errata.getErrataNamesById function to the XMLRPC API

-------------------------------------------------------------------
Mon Jun  6 17:10:46 CEST 2011 - mc@suse.de

- set RPM vendor to "Not defined" if the RPM say "(none)"
  (FATE#312378, bnc#693291)

-------------------------------------------------------------------
Tue May 24 15:31:16 CEST 2011 - mc@suse.de

- some wierd packages have files in iso8859-1 not utf-8
- fix encoding of summary and description of a package if it is
  wrong

-------------------------------------------------------------------
Mon May 23 17:22:18 CEST 2011 - mc@suse.de

- Improve error message when gpg key is wrong or missing
  (bnc#693574)
- do not trigger a resync if file is missing. This can cause
  an endless loop (bnc#695392)
- do not send tracebacks as email if reposync failed. Send only
  the error message. (bnc#691579)

-------------------------------------------------------------------
Mon May  9 10:23:05 CEST 2011 - mc@suse.de

- fix errata export/import for sync
- handle sync with older spacewalk server which do not support
  weak dependencies

-------------------------------------------------------------------
Wed Apr 20 11:24:05 CEST 2011 - iartarisi@suse.cz

- reposync - parse and insert zypper code10 patches into the database

-------------------------------------------------------------------
Thu Apr 14 15:19:47 CEST 2011 - jrenner@suse.de

- Remove the channel APP handler (bnc#685078)
  (CVE-2009-0788, CVE-2010-1171)

-------------------------------------------------------------------
Fri Apr  1 12:09:01 CEST 2011 - mc@suse.de

- fix adding patches to a channel. Treat no epoch as the same as
  epoch is 0 (bnc#682846)

-------------------------------------------------------------------
Thu Mar 31 16:19:17 CEST 2011 - mc@suse.de

- fix a syntax error with old python versions

-------------------------------------------------------------------
Tue Mar 22 13:51:48 CET 2011 - iartarisi@suse.cz

- fixed bnc#673022 mirror timeout errors shouldn't cause tracebacks

-------------------------------------------------------------------
Thu Mar 17 10:58:24 CET 2011 - mc@suse.de

- check that path is not None

-------------------------------------------------------------------
Wed Mar 16 10:26:17 CET 2011 - iartarisi@suse.cz

- fixed bnc#679866 (downloading subscriptions fails when using integer
  credentials)

-------------------------------------------------------------------
Tue Mar  8 14:28:08 CET 2011 - iartarisi@suse.cz

- fixed bnc#644072 (password guessing vulnerability) with two commits
  from upstream

-------------------------------------------------------------------
Wed Feb 23 16:46:50 CET 2011 - ug@suse.de

- fixed virtual SUSE KVM machines in the webui (bnc#674344)

-------------------------------------------------------------------
Fri Feb 18 15:51:45 CET 2011 - mc@suse.de

- fix extract keyid from RPM header

-------------------------------------------------------------------
Thu Feb 17 16:02:25 CET 2011 - mc@suse.de

- do not remove not existing files

-------------------------------------------------------------------
Thu Feb 17 15:38:05 CET 2011 - mantel@suse.de

- fix debranding issues (bnc#672637)

-------------------------------------------------------------------
Tue Feb 15 10:14:55 CET 2011 - ug@suse.de

- typo fixed (indentation error bnc#671799)

-------------------------------------------------------------------
Mon Feb 14 17:22:39 CET 2011 - mc@suse.de

- expect not signed metadata with spacewalk-repo-sync if
  url is given on the commandline

-------------------------------------------------------------------
Sat Feb 12 16:54:53 CET 2011 - mc@suse.de

- send Mail if repo-sync failed

-------------------------------------------------------------------
Fri Feb 11 17:54:06 CET 2011 - jkupec@suse.cz

- correct strings in rhnException.py

-------------------------------------------------------------------
Fri Feb 11 11:47:57 CET 2011 - mc@suse.de

- catch exception primary not available and print nice message
  (bnc#671225)

-------------------------------------------------------------------
Thu Feb 10 18:15:23 CET 2011 - mc@suse.de

- remove org change again; fixed at another place

-------------------------------------------------------------------
Wed Feb  9 13:46:12 CET 2011 - jkupec@suse.cz

- removed unsupported satellite-sync from the
  spacewalk-backend-tools package (bnc #669610)

-------------------------------------------------------------------
Wed Feb  9 11:36:28 CET 2011 - mc@suse.de

- fix typo in sql statement

-------------------------------------------------------------------
Wed Feb  9 10:51:13 CET 2011 - mantel@suse.de

- some more renames of RHN to NCC (BNC#668824)

-------------------------------------------------------------------
Wed Feb  9 10:08:15 CET 2011 - mantel@suse.de

- change name of default organization (BNC#663983)

-------------------------------------------------------------------
Tue Feb  8 15:58:22 CET 2011 - mc@suse.de

- change mountpoint and prepended_dir (bnc#669558)

-------------------------------------------------------------------
Tue Feb  1 13:26:06 CET 2011 - mc@suse.de

- fix building on RH

-------------------------------------------------------------------
Mon Jan 31 18:14:57 CET 2011 - mc@suse.de

- call yum update_md with the option to get all updateinfos
  and not only the newest (bnc#668333)

-------------------------------------------------------------------
Sun Jan 30 15:26:01 CET 2011 - mc@suse.de

- backport upstrem fixes

-------------------------------------------------------------------
Tue Jan 25 16:19:49 CET 2011 - mc@suse.de

- fix checksum handling.

-------------------------------------------------------------------
Sat Jan 22 12:37:48 CET 2011 - mc@suse.de

- fix macros

-------------------------------------------------------------------
Mon Jan 17 12:25:39 CET 2011 - mc@suse.de

- change suseServer ostarget to a foreign key to suseOSTarget(id)

-------------------------------------------------------------------
Thu Jan 13 13:19:00 CET 2011 - mc@suse.de

- Sending and receiving suse product profile data during
  client registration.
- subscribe channels according to submitted suse product data

-------------------------------------------------------------------
Tue Jan 11 16:46:43 CET 2011 - mc@suse.de

- reposync: search for credentials and add them to the URL
- fix signature handling
- reposync: find checksums for packages in channels with
  org_id null

-------------------------------------------------------------------
Wed Dec 15 17:22:47 CET 2010 - mc@suse.de

- fix KeyError while syncing repos (bnc#657064)
- skip patch instead of abort if no checksum for a package
  was found

-------------------------------------------------------------------
Thu Sep 16 09:13:37 CEST 2010 - mantel@suse.de

- reflect rename of config files (/etc/rhn/default/rhn_server*conf)

-------------------------------------------------------------------
Wed Sep 15 09:10:44 CEST 2010 - mantel@suse.de

- Initial release of spacewalk-backend

-------------------------------------------------------------------<|MERGE_RESOLUTION|>--- conflicted
+++ resolved
@@ -1,12 +1,10 @@
-<<<<<<< HEAD
 - Added RHEL8 build.
-=======
+
 -------------------------------------------------------------------
 Thu Dec 03 13:42:23 CET 2020 - jgonzalez@suse.com
 
 - version 4.2.4-1
 - add the VirtualPC as virtualization type (bsc#1178990)
->>>>>>> 93ed2b86
 - Quote the proxy settings to be used by Zypper (bsc#1179087)
 - Do not raise TypeError when processing SUSE products (bsc#1178704)
 
