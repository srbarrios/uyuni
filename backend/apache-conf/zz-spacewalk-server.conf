# ** DO NOT EDIT **
# Master configuration file for the rhn_server setup
#

##
## Spacewalk settings
##

#<VirtualHost *>
#
#<IfModule mod_jk.c>
#    # Inherit the mod_jk settings defined in zz-spacewalk-www.conf
#    JkMountCopy On
#</IfModule>
#
#<Directory "/srv/www/html/*">
#        AllowOverride all
#</Directory>
#
#RewriteEngine on
#RewriteOptions inherit
#</VirtualHost>

# Override default httpd prefork settings
<<<<<<< HEAD
#
# On SUSE use /etc/apache2/server-tuning.conf
#
#<IfModule prefork.c>
#StartServers       8
#MinSpareServers    5
#MaxSpareServers   20
#ServerLimit      256
#MaxClients       256
#MaxRequestsPerChild  200
#</IfModule>

Include /etc/rhn/satellite-httpd/conf/rhn/rhn_monitoring.conf
=======
<IfModule prefork.c>
StartServers       8
MinSpareServers    5
MaxSpareServers   20
ServerLimit      256
MaxClients       256
MaxRequestsPerChild  200
</IfModule>
>>>>>>> ad8983ef
<|MERGE_RESOLUTION|>--- conflicted
+++ resolved
@@ -22,7 +22,6 @@
 #</VirtualHost>
 
 # Override default httpd prefork settings
-<<<<<<< HEAD
 #
 # On SUSE use /etc/apache2/server-tuning.conf
 #
@@ -34,15 +33,3 @@
 #MaxClients       256
 #MaxRequestsPerChild  200
 #</IfModule>
-
-Include /etc/rhn/satellite-httpd/conf/rhn/rhn_monitoring.conf
-=======
-<IfModule prefork.c>
-StartServers       8
-MinSpareServers    5
-MaxSpareServers   20
-ServerLimit      256
-MaxClients       256
-MaxRequestsPerChild  200
-</IfModule>
->>>>>>> ad8983ef
