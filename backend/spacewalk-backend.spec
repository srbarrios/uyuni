--- conflicted
+++ resolved
@@ -1,25 +1,6 @@
 %global rhnroot %{_prefix}/share/rhn
 %global rhnconfigdefaults %{rhnroot}/config-defaults
 %global rhnconf %{_sysconfdir}/rhn
-<<<<<<< HEAD
-%global pylint_check 0
-%if 0%{?suse_version}
-%global apacheconfd %{_sysconfdir}/apache2/conf.d
-%global apache_user wwwrun
-%global apache_group www
-%else
-%global apacheconfd %{_sysconfdir}/httpd/conf.d
-%global apache_user apache
-%global apache_group apache
-%endif
-%if 0%{?rhel} || 0%{?suse_version}
-%{!?py_ver:     %define py_ver     %(python -c "import sys; v=sys.version_info[:2]; print '%%d.%%d'%%v" 2>/dev/null || echo PYTHON-NOT-FOUND)}
-%{!?py_prefix:  %define py_prefix  %(python -c "import sys; print sys.prefix" 2>/dev/null || echo PYTHON-NOT-FOUND)}
-%{!?py_libdir:  %define py_libdir  %{py_prefix}/%{_lib}/python%{py_ver}}
-%{!?python_sitelib: %define python_sitelib %(%{__python} -c "from distutils.sysconfig import get_python_lib; print get_python_lib()")}
-%endif
-%global pythonrhnroot %{python_sitelib}/spacewalk
-=======
 
 %if 0%{?rhel}
 %global apacheconfd %{_sysconfdir}/httpd/conf.d
@@ -31,7 +12,6 @@
 %if 0%{?rhel} && 0%{?rhel} < 6
 %{!?python_sitelib: %global python_sitelib %(%{__python} -c "from distutils.sysconfig import get_python_lib; print get_python_lib()")}
 %endif
->>>>>>> 8a949c9e
 
 %if 0%{?fedora} >= 23
 %{!?python3_sitelib: %global python3_sitelib %(%{__python3} -c "from distutils.sysconfig import get_python_lib; print(get_python_lib())")}
@@ -47,7 +27,7 @@
 %endif
 
 %if 0%{?suse_version}
-%{!?pylint_check: %global pylint_check 1}
+%{!?pylint_check: %global pylint_check 0}
 %global apacheconfd %{_sysconfdir}/apache2/conf.d
 %global apache_user wwwrun
 %global apache_group www
@@ -69,27 +49,6 @@
 %if !0%{?suse_version} || 0%{?suse_version} >= 1120
 BuildArch: noarch
 %endif
-
-%if 0%{?suse_version} >= 1100
-# these are only needed for running the unittests in %check
-BuildRequires: python-mock
-%if 0%{?suse_version} <= 1310
-BuildRequires: python-unittest2
-%endif
-BuildRequires: yum
-
-%else
-BuildRequires: python-hashlib
-%endif
-
-%if 0%{?suse_version}
-Requires(pre): apache2
-%else
-Requires(pre): httpd
-%endif
-
-Requires:       python-enum34
-BuildRequires:  python-enum34
 
 Requires: python, rpm-python
 # /etc/rhn is provided by spacewalk-proxy-common or by spacewalk-config
@@ -101,21 +60,13 @@
 %if 0%{?rhel} > 5 || 0%{?suse_version} >= 1315
 Requires: pyliblzma
 %endif
-%if 0%{?suse_version}
-BuildRequires: gettext
-%else
-BuildRequires: /usr/bin/msgfmt
-%endif
-BuildRequires: /usr/bin/docbook2man
-BuildRequires: docbook-utils
-<<<<<<< HEAD
 %if 0%{?pylint_check}
 BuildRequires: spacewalk-pylint >= 2.2
 %endif
-%if 0%{?fedora} > 15 || 0%{?rhel} > 5 || 0%{?suse_version}
-=======
+BuildRequires: /usr/bin/msgfmt
+BuildRequires: /usr/bin/docbook2man
+BuildRequires: docbook-utils
 %if 0%{?fedora} || 0%{?rhel} > 5 || 0%{?suse_version} > 1310
->>>>>>> 8a949c9e
 BuildRequires: rhnlib >= 2.5.74
 BuildRequires: rhn-client-tools
 BuildRequires: rpm-python
@@ -124,11 +75,8 @@
 BuildRequires: python-gzipstream
 BuildRequires: yum
 %endif
-<<<<<<< HEAD
-=======
 Requires(pre): %{apache_pkg}
 Requires: %{apache_pkg}
->>>>>>> 8a949c9e
 Requires: %{name}-usix
 # we don't really want to require this redhat-release, so we protect
 # against installations on other releases using conflicts...
@@ -288,25 +236,13 @@
 Group: Applications/Internet
 %if 0%{?suse_version}
 BuildRequires: python-devel
-<<<<<<< HEAD
-%if 0%{?suse_version} >= 1110
-Requires: python-base
-%else
-Requires: python
-Requires: python-hashlib
-%endif
-=======
->>>>>>> 8a949c9e
 %else
 BuildRequires: python2-devel
 Conflicts: %{name} < 1.7.0
 Requires: python-hashlib
 BuildRequires: python-hashlib
 %endif
-<<<<<<< HEAD
 Requires: %{name}-usix
-=======
->>>>>>> 8a949c9e
 
 %description libs
 Libraries required by both Spacewalk server and Spacewalk client tools.
@@ -397,15 +333,10 @@
 Requires: spacewalk-certs-tools
 Requires: spacewalk-admin >= 0.1.1-0
 Requires: python-gzipstream
-<<<<<<< HEAD
+%if 0%{?suse_version}
 Requires: susemanager-tools
-%if 0%{?suse_version}
-Requires: python-base
 Requires: apache2-prefork
-%else
-Requires: python-hashlib
-=======
->>>>>>> 8a949c9e
+%endif
 %if 0%{?fedora} || 0%{?rhel} > 6
 Requires: pyliblzma
 %endif
@@ -443,9 +374,6 @@
 %setup -q
 
 %build
-%if !0%{?suse_version}
-sed -i 's/^INSTALL_DEST.*/INSTALL_DEST = \/etc\/httpd\/conf.d/' apache-conf/Makefile
-%endif
 make -f Makefile.backend all
 
 %install
@@ -497,12 +425,8 @@
 rm -rf $RPM_BUILD_ROOT
 
 %check
-export PYTHONPATH=%{buildroot}%{python_sitelib}:%{_datadir}/rhn
-# only run our unittests on versions where we have all the right BuildRequires
-%if 0%{?suse_version}
-make -f Makefile.backend unittest
-%endif
-make -f Makefile.backend test || :
+make -f Makefile.backend PYTHONPATH=$RPM_BUILD_ROOT%{python_sitelib} test || :
+
 %if 0%{?pylint_check}
 # check coding style
 export PYTHONPATH=$RPM_BUILD_ROOT%{python_sitelib}:/usr/lib/rhn:/usr/share/rhn
@@ -530,24 +454,15 @@
 fi
 
 %post server
-<<<<<<< HEAD
 %if 0%{?suse_version}
 sysconf_addword /etc/sysconfig/apache2 APACHE_MODULES wsgi
-sysconf_addword /etc/sysconfig/apache2 APACHE_MODULES perl
 %endif
-=======
 if [ ! -e %{rhnconf}/rhn.conf ]; then
     exit 0
 fi
->>>>>>> 8a949c9e
 
 # Is secret key in our config file?
 regex="^[[:space:]]*(server\.|)secret_key[[:space:]]*=.*$"
-
-if [ ! -d %{rhnconf} ]; then
-    # happens if we do not pre-require spacewalk-config
-    exit 0
-fi
 
 if grep -E -i $regex %{rhnconf}/rhn.conf > /dev/null 2>&1 ; then
     # secret key already there
@@ -874,10 +789,7 @@
 %files tools
 %defattr(-,root,root)
 %doc LICENSE
-<<<<<<< HEAD
-=======
 %doc README.ULN
->>>>>>> 8a949c9e
 %attr(644,root,%{apache_group}) %{rhnconfigdefaults}/rhn_server_satellite.conf
 %config(noreplace) %{_sysconfdir}/logrotate.d/spacewalk-backend-tools
 %attr(755,root,root) %{_bindir}/rhn-charsets
@@ -924,12 +836,8 @@
 %attr(755,root,%{apache_group}) %dir %{_var}/log/rhn/reposync
 %{pythonrhnroot}/satellite_tools/repo_plugins/__init__.py*
 %{pythonrhnroot}/satellite_tools/repo_plugins/yum_src.py*
+%{pythonrhnroot}/satellite_tools/repo_plugins/uln_src.py*
 %config %attr(644,root,%{apache_group}) %{rhnconfigdefaults}/rhn_server_iss.conf
-%{pythonrhnroot}/satellite_tools/repo_plugins/uln_src.py*
-<<<<<<< HEAD
-=======
-%config %attr(644,root,%{apache_group}) %{rhnconfigdefaults}/rhn_server_iss.conf
->>>>>>> 8a949c9e
 %{_mandir}/man8/rhn-satellite-exporter.8*
 %{_mandir}/man8/rhn-charsets.8*
 %{_mandir}/man8/rhn-schema-version.8*
