%define rhnroot %{_prefix}/share/rhn
%global rhnconfigdefaults %{rhnroot}/config-defaults
%define rhnconf %{_sysconfdir}/rhn
%define httpdconf %{rhnconf}/satellite-httpd/conf
%if 0%{?suse_version}
%define apacheconfd %{_sysconfdir}/apache2/conf.d
%define apache_user wwwrun
%define apache_group www
%else
%define apacheconfd %{_sysconfdir}/httpd/conf.d
%define apache_user apache
%define apache_group apache
%endif
%if 0%{?rhel} && 0%{?rhel} < 6 || 0%{?suse_version}
%{!?python_sitelib: %define python_sitelib %(%{__python} -c "from distutils.sysconfig import get_python_lib; print get_python_lib()")}
%endif
%global pythonrhnroot %{python_sitelib}/spacewalk

Name: spacewalk-backend
Summary: Common programs needed to be installed on the Spacewalk servers/proxies
Group: Applications/Internet
License: GPLv2 and Python
<<<<<<< HEAD
Version: 1.6.54
=======
Version: 1.6.57
>>>>>>> 715b167d
Release: 1%{?dist}
URL:       https://fedorahosted.org/spacewalk
Source0: https://fedorahosted.org/releases/s/p/spacewalk/%{name}-%{version}.tar.gz
BuildRoot: %{_tmppath}/%{name}-%{version}-%{release}-root-%(%{__id_u} -n)

%if !0%{?suse_version} || 0%{?suse_version} >= 1120
BuildArch: noarch
%endif

%if 0%{?suse_version} >= 1100
# these are only needed for running the unittests in %check
BuildRequires: python-mock
BuildRequires: python-unittest2
BuildRequires: yum
BuildRequires: rhnlib
BuildRequires: python-debian

# for pylint
BuildRequires: pylint
BuildRequires: spacewalk-client-tools
BuildRequires: python-gzipstream
BuildRequires: python-psycopg2
BuildRequires: python(:DBAPI:oracle)
BuildRequires: PyPAM
%endif

%if 0%{?suse_version}
BuildRequires: spacewalk-config
Requires(pre): apache2
PreReq:         %fillup_prereq
%else
Requires(pre): httpd
%endif

Requires: python, rpm-python
# /etc/rhn is provided by spacewalk-proxy-common or by spacewalk-config
Requires: /etc/rhn
Requires: rhnlib >= 2.5.38
# for Debian support
Requires: python-debian
Requires: %{name}-libs >= 1.1.16-1
BuildRequires: /usr/bin/msgfmt
BuildRequires: /usr/bin/docbook2man
BuildRequires: docbook-utils
# we don't really want to require this redhat-release, so we protect
# against installations on other releases using conflicts...
Obsoletes: rhns-common < 5.3.0
Obsoletes: rhns < 5.3.0
Provides: rhns = 1:%{version}-%{release}
Provides: rhns-common = 1:%{version}-%{release}
Obsoletes: spacewalk-backend-upload-server < 1.2.28
Provides: spacewalk-backend-upload-server = 1:%{version}-%{release}

%description
Generic program files needed by the Spacewalk server machines.
This package includes the common code required by all servers/proxies.

%package sql
Summary: Core functions providing SQL connectivity for the Spacewalk backend modules
Group: Applications/Internet
Requires(pre): %{name} = %{version}-%{release}
Requires: %{name} = %{version}-%{release}
Obsoletes: rhns-sql < 5.3.0
Provides: rhns-sql = 1:%{version}-%{release}
Requires: %{name}-sql-virtual = %{version}-%{release}

%description sql
This package contains the basic code that provides SQL connectivity for
the Spacewalk backend modules.

%package sql-oracle
Summary: Oracle backend for Spacewalk
Group: Applications/Internet
Requires: python(:DBAPI:oracle)
Provides: %{name}-sql-virtual = %{version}-%{release}

%description sql-oracle
This package contains provides Oracle connectivity for the Spacewalk backend
modules.

%package sql-postgresql
Summary: Postgresql backend for Spacewalk
Group: Applications/Internet
Requires: python-psycopg2
Provides: %{name}-sql-virtual = %{version}-%{release}

%description sql-postgresql
This package contains provides PostgreSQL connectivity for the Spacewalk
backend modules.

%package server
Summary: Basic code that provides Spacewalk Server functionality
Group: Applications/Internet
Requires(pre): %{name}-sql = %{version}-%{release}
Requires: %{name}-sql = %{version}-%{release}
# /etc/rhn/rhn.conf should be available before run this %post script
Requires(pre): spacewalk-config
Requires: PyPAM
Obsoletes: rhns-server < 5.3.0
Provides: rhns-server = 1:%{version}-%{release}

#this exists only on rhel5 and rhel6
Conflicts: python-sgmlop
# cobbler-web is known to break our configuration
Conflicts: cobbler-web

%if  0%{?rhel} && 0%{?rhel} < 6
Requires: mod_python
%else
Requires: mod_wsgi
%endif


%description server
This package contains the basic code that provides server/backend
functionality for a variety of XML-RPC receivers. The architecture is
modular so that you can plug/install additional modules for XML-RPC
receivers and get them enabled automatically.

%package xmlrpc
Summary: Handler for /XMLRPC
Group: Applications/Internet
Requires: %{name}-server = %{version}-%{release}
Obsoletes: rhns-server-xmlrpc < 5.3.0
Obsoletes: rhns-xmlrpc < 5.3.0
Provides: rhns-server-xmlrpc = 1:%{version}-%{release}
Provides: rhns-xmlrpc = 1:%{version}-%{release}

%description xmlrpc
These are the files required for running the /XMLRPC handler, which
provide the basic support for the registration client (rhn_register)
and the up2date clients.

%package applet
Summary: Handler for /APPLET
Group: Applications/Internet
Requires: %{name}-server = %{version}-%{release}
Obsoletes: rhns-applet < 5.3.0
Provides: rhns-applet = 1:%{version}-%{release}

%description applet
These are the files required for running the /APPLET handler, which
provides the functions for the Spacewalk applet.

%package app
Summary: Handler for /APP
Group: Applications/Internet
Requires: %{name}-server = %{version}-%{release}
Obsoletes: rhns-server-app < 5.3.0
Obsoletes: rhns-app < 5.3.0
Provides: rhns-server-app = 1:%{version}-%{release}
Provides: rhns-app = 1:%{version}-%{release}

%description app
These are the files required for running the /APP handler.
Calls to /APP are used by internal maintenance tools (rhnpush).

%package xp
Summary: Handler for /XP
Group: Applications/Internet
Requires: %{name}-server = %{version}-%{release}
Obsoletes: rhns-server-xp < 5.3.0
Obsoletes: rhns-xp < 5.3.0
Provides: rhns-server-xp = 1:%{version}-%{release}
Provides: rhns-xp = 1:%{version}-%{release}

%description xp
These are the files required for running the /XP handler.
Calls to /XP are used by tools publicly available (like rhn_package_manager).

%package iss
Summary: Handler for /SAT
Group: Applications/Internet
Requires: %{name}-server = %{version}-%{release}
Obsoletes: rhns-sat < 5.3.0
Provides: rhns-sat = 1:%{version}-%{release}

%description iss
%{name} contains the basic code that provides server/backend
functionality for a variety of XML-RPC receivers. The architecture is
modular so that you can plug/install additional modules for XML-RPC
receivers and get them enabled automatically.

This package contains /SAT handler, which provide Inter Spacewalk Sync
capability.

%package iss-export
Summary: Listener for the Server XML dumper
Group: Applications/Internet
Requires: rpm-python
Requires: %{name}-xml-export-libs = %{version}-%{release}

%description iss-export
%{name} contains the basic code that provides server/backend
functionality for a variety of XML-RPC receivers. The architecture is
modular so that you can plug/install additional modules for XML-RPC
receivers and get them enabled automatically.

This package contains listener for the Server XML dumper.

%package libs
Summary: Spacewalk server and client tools libraries
Group: Applications/Internet
%if 0%{?suse_version}
BuildRequires: python-devel
%if 0%{?suse_version} >= 1110
Requires: python-base
%else
Requires: python
Requires: python-hashlib
%endif
%else
BuildRequires: python2-devel
Conflicts: %{name} < 0.8.28
Requires: python-hashlib
BuildRequires: python-hashlib
%endif

%description libs
Libraries required by both Spacewalk server and Spacewalk client tools.

%package config-files-common
Summary: Common files for the Configuration Management project
Group: Applications/Internet
Requires: %{name}-server = %{version}-%{release}
Obsoletes: rhns-config-files-common < 5.3.0
Provides: rhns-config-files-common = 1:%{version}-%{release}

%description config-files-common
Common files required by the Configuration Management project

%package config-files
Summary: Handler for /CONFIG-MANAGEMENT
Group: Applications/Internet
Requires: %{name}-config-files-common = %{version}-%{release}
Obsoletes: rhns-config-files < 5.3.0
Provides: rhns-config-files = 1:%{version}-%{release}

%description config-files
This package contains the server-side code for configuration management.

%package config-files-tool
Summary: Handler for /CONFIG-MANAGEMENT-TOOL
Group: Applications/Internet
Requires: %{name}-config-files-common = %{version}-%{release}
Obsoletes: rhns-config-files-tool < 5.3.0
Provides: rhns-config-files-tool = 1:%{version}-%{release}

%description config-files-tool
This package contains the server-side code for configuration management tool.

%package package-push-server
Summary: Listener for rhnpush (non-XMLRPC version)
Group: Applications/Internet
Requires: %{name}-server = %{version}-%{release}
Obsoletes: rhns-package-push-server < 5.3.0
Provides: rhns-package-push-server = 1:%{version}-%{release}

%description package-push-server
Listener for rhnpush (non-XMLRPC version)

%package tools
Summary: Spacewalk Services Tools
Group: Applications/Internet
Requires: %{name}-xmlrpc = %{version}-%{release}
Requires: %{name}-app = %{version}-%{release}
Requires: %{name}
Requires: spacewalk-certs-tools
Requires: spacewalk-admin >= 0.1.1-0
Requires: python-gzipstream
%if 0%{?suse_version}
Requires: python-base
%else
Requires: python-hashlib
%endif
Requires: PyXML
%if 0%{?suse_version}
Requires: apache2-prefork
%else
Requires: mod_ssl
%endif
Requires: %{name}-xml-export-libs
Requires: cobbler >= 1.4.3
Requires: rhnlib  >= 2.5.38
Obsoletes: rhns-satellite-tools < 5.3.0
Obsoletes: spacewalk-backend-satellite-tools <= 0.2.7
Provides: spacewalk-backend-satellite-tools = %{version}-%{release}
Provides: rhns-satellite-tools = 1:%{version}-%{release}

%description tools
Various utilities for the Spacewalk Server.

%package xml-export-libs
Summary: Spacewalk XML data exporter
Group: Applications/Internet
Requires: %{name}-server = %{version}-%{release}
Obsoletes: rhns-xml-export-libs < 5.3.0
Provides: rhns-xml-export-libs = 1:%{version}-%{release}

%description xml-export-libs
Libraries required by various exporting tools

%prep
%setup -q

%build
%if !0%{?suse_version}
sed -i 's/^INSTALL_DEST.*/INSTALL_DEST = \/etc\/httpd\/conf.d/' apache-conf/Makefile
%endif
make -f Makefile.backend all
export PYTHON_MODULE_NAME=%{name}
export PYTHON_MODULE_VERSION=%{version}

%install
rm -rf $RPM_BUILD_ROOT
install -d $RPM_BUILD_ROOT/%{rhnroot}
install -d $RPM_BUILD_ROOT/%{pythonrhnroot}
make -f Makefile.backend install PREFIX=$RPM_BUILD_ROOT \
    MANDIR=%{_mandir}
export PYTHON_MODULE_NAME=%{name}
export PYTHON_MODULE_VERSION=%{version}

%if 0%{?rhel} && 0%{?rhel} < 6
rm -fv $RPM_BUILD_ROOT/%{apacheconfd}/zz-spacewalk-server-wsgi.conf
rm -rfv $RPM_BUILD_ROOT/%{rhnroot}/wsgi
%else
rm -fv $RPM_BUILD_ROOT/%{apacheconfd}/zz-spacewalk-server-python.conf
%endif
rm -f $RPM_BUILD_ROOT/%{_mandir}/man8/satellite-sync.8*

%find_lang %{name}-server

%check
export PYTHONPATH=%{buildroot}%{python_sitelib}:%{_datadir}/rhn
# only run our unittests on versions where we have all the right BuildRequires
%if 0%{?suse_version} >= 1100
make -f Makefile.backend pylint
make -f Makefile.backend unittest
%endif
make -f Makefile.backend test || :
pushd %{buildroot}
find -name '*.py' -print0 | xargs -0 python %py_libdir/py_compile.py
popd

%clean
rm -rf $RPM_BUILD_ROOT

%pre server
OLD_SECRET_FILE=%{_var}/www/rhns/server/secret/rhnSecret.py
if [ -f $OLD_SECRET_FILE ]; then
    install -d -m 750 -o root -g %{apache_group} %{rhnconf}
    mv ${OLD_SECRET_FILE}*  %{rhnconf}
fi

%post server
%if 0%{?suse_version}
sysconf_addword /etc/sysconfig/apache2 APACHE_MODULES wsgi
sysconf_addword /etc/sysconfig/apache2 APACHE_MODULES perl
%endif

# Is secret key in our config file?
regex="^[[:space:]]*(server\.|)secret_key[[:space:]]*=.*$"

if grep -E -i $regex %{rhnconf}/rhn.conf > /dev/null 2>&1 ; then
    # secret key already there
    rm -f %{rhnconf}/rhnSecret.py*
    exit 0
fi

# Generate a secret key if old one is not present
if [ -f %{rhnconf}/rhnSecret.py ]; then
    secret_key=$(PYTHONPATH=%{rhnconf} %{__python} -c \
        "from rhnSecret import SECRET_KEY; print SECRET_KEY")
else
    secret_key=$(dd if=/dev/urandom bs=1024 count=1 2>/dev/null | sha1sum - |
        awk '{print $1}')
fi

echo "server.secret_key = $secret_key" >> %{rhnconf}/rhn.conf
rm -f %{rhnconf}/rhnSecret.py*

%post tools
%{fillup_only -nd reposync rhn}

%files
%defattr(-,root,root)
%doc PYTHON-LICENSES.txt LICENSE
%dir %{pythonrhnroot}
%dir %{pythonrhnroot}/common
%{pythonrhnroot}/common/suseLib.py*
%{pythonrhnroot}/common/apache.py*
%{pythonrhnroot}/common/byterange.py*
%{pythonrhnroot}/common/rhn_posix.py*
%{pythonrhnroot}/common/rhnApache.py*
%{pythonrhnroot}/common/rhnCache.py*
%{pythonrhnroot}/common/rhnConfig.py*
%{pythonrhnroot}/common/rhnException.py*
%{pythonrhnroot}/common/rhnFlags.py*
%{pythonrhnroot}/common/rhnLib.py*
%{pythonrhnroot}/common/rhnLog.py*
%{pythonrhnroot}/common/rhnMail.py*
%{pythonrhnroot}/common/rhnTB.py*
%{pythonrhnroot}/common/rhnRepository.py*
%{pythonrhnroot}/common/rhnTranslate.py*
%{pythonrhnroot}/common/RPC_Base.py*
%attr(770,root,%{apache_group}) %dir %{_var}/log/rhn
# config files
%attr(755,root,%{apache_group}) %dir %{rhnconfigdefaults}
%attr(644,root,%{apache_group}) %{rhnconfigdefaults}/rhn.conf
%attr(755,root,root) %{_bindir}/spacewalk-cfg-get
%{_mandir}/man8/spacewalk-cfg-get.8.gz
# wsgi stuff
%if !0%{?rhel} || 0%{?rhel} >= 6
%dir %{rhnroot}/wsgi
%{rhnroot}/wsgi/__init__.py*
%{rhnroot}/wsgi/wsgiHandler.py*
%{rhnroot}/wsgi/wsgiRequest.py*
%endif

%files sql
%defattr(-,root,root)
%doc PYTHON-LICENSES.txt LICENSE
%if 0%{?suse_version}
%dir %{rhnroot}/server
%endif
# Need __init__ = share it with rhns-server
%dir %{pythonrhnroot}/server
%{pythonrhnroot}/server/__init__.py*
%{rhnroot}/server/__init__.py*
%dir %{pythonrhnroot}/server/rhnSQL
%{pythonrhnroot}/server/rhnSQL/const.py*
%{pythonrhnroot}/server/rhnSQL/dbi.py*
%{pythonrhnroot}/server/rhnSQL/__init__.py*
%{pythonrhnroot}/server/rhnSQL/sql_*.py*

%files sql-oracle
%defattr(-,root,root,-)
%doc PYTHON-LICENSES.txt LICENSE
%{pythonrhnroot}/server/rhnSQL/driver_cx_Oracle.py*

%files sql-postgresql
%defattr(-,root,root,-)
%doc PYTHON-LICENSES.txt LICENSE
%{pythonrhnroot}/server/rhnSQL/driver_postgresql.py*

%files server -f %{name}-server.lang
%defattr(-,root,root)
%doc PYTHON-LICENSES.txt LICENSE
%if 0%{?suse_version}
%dir %{rhnroot}/server
%endif
# modules
%{pythonrhnroot}/server/apacheAuth.py*
%{pythonrhnroot}/server/apacheHandler.py*
%{pythonrhnroot}/server/apacheRequest.py*
%{pythonrhnroot}/server/apacheServer.py*
%{pythonrhnroot}/server/apacheUploadServer.py*
%{pythonrhnroot}/server/rhnAction.py*
%{pythonrhnroot}/server/rhnAuthPAM.py*
%{pythonrhnroot}/server/rhnCapability.py*
%{pythonrhnroot}/server/rhnChannel.py*
%{pythonrhnroot}/server/rhnKickstart.py*
%{pythonrhnroot}/server/rhnDependency.py*
%{pythonrhnroot}/server/rhnPackage.py*
%{pythonrhnroot}/server/rhnPackageUpload.py*
%{pythonrhnroot}/server/basePackageUpload.py*
%{pythonrhnroot}/server/rhnHandler.py*
%{pythonrhnroot}/server/rhnImport.py*
%{pythonrhnroot}/server/rhnLib.py*
%{pythonrhnroot}/server/rhnMapping.py*
%{pythonrhnroot}/server/rhnRepository.py*
%{pythonrhnroot}/server/rhnSession.py*
%{pythonrhnroot}/server/rhnUser.py*
%{pythonrhnroot}/server/rhnVirtualization.py*
%{pythonrhnroot}/server/taskomatic.py*
%dir %{pythonrhnroot}/server/rhnServer
%{pythonrhnroot}/server/rhnServer/*
%dir %{pythonrhnroot}/server/importlib
%{pythonrhnroot}/server/importlib/__init__.py*
%{pythonrhnroot}/server/importlib/archImport.py*
%{pythonrhnroot}/server/importlib/backend.py*
%{pythonrhnroot}/server/importlib/backendLib.py*
%{pythonrhnroot}/server/importlib/backendOracle.py*
%{pythonrhnroot}/server/importlib/channelImport.py*
%{pythonrhnroot}/server/importlib/debPackage.py*
%{pythonrhnroot}/server/importlib/errataCache.py*
%{pythonrhnroot}/server/importlib/errataImport.py*
%{pythonrhnroot}/server/importlib/headerSource.py*
%{pythonrhnroot}/server/importlib/importLib.py*
%{pythonrhnroot}/server/importlib/kickstartImport.py*
%{pythonrhnroot}/server/importlib/mpmSource.py*
%{pythonrhnroot}/server/importlib/packageImport.py*
%{pythonrhnroot}/server/importlib/packageUpload.py*
%{pythonrhnroot}/server/importlib/productNamesImport.py*
%{pythonrhnroot}/server/importlib/userAuth.py*
%{rhnroot}/server/handlers/__init__.py*

# Repomd stuff
%dir %{pythonrhnroot}/server/repomd
%{pythonrhnroot}/server/repomd/__init__.py*
%{pythonrhnroot}/server/repomd/domain.py*
%{pythonrhnroot}/server/repomd/mapper.py*
%{pythonrhnroot}/server/repomd/repository.py*
%{pythonrhnroot}/server/repomd/view.py*

# the cache
%attr(755,%{apache_user},%{apache_group}) %dir %{_var}/cache/rhn
# config files
%attr(644,root,%{apache_group}) %{rhnconfigdefaults}/rhn_server.conf
# main httpd config
%attr(644,root,%{apache_group}) %config %{apacheconfd}/zz-spacewalk-server.conf

%if 0%{?rhel} && 0%{?rhel} < 6
%attr(644,root,%{apache_group}) %config %{apacheconfd}/zz-spacewalk-server-python.conf
%else
# wsgi stuff
%attr(644,root,%{apache_group}) %config %{apacheconfd}/zz-spacewalk-server-wsgi.conf
%{rhnroot}/wsgi/app.py*
%{rhnroot}/wsgi/applet.py*
%{rhnroot}/wsgi/config.py*
%{rhnroot}/wsgi/config_tool.py*
%{rhnroot}/wsgi/package_push.py*
%{rhnroot}/wsgi/sat.py*
%{rhnroot}/wsgi/sat_dump.py*
%{rhnroot}/wsgi/xmlrpc.py*
%{rhnroot}/wsgi/xp.py*
%endif

# logs and other stuff
%config(noreplace) %{_sysconfdir}/logrotate.d/spacewalk-backend-server

%files xmlrpc
%defattr(-,root,root)
%doc PYTHON-LICENSES.txt LICENSE
%dir %{rhnroot}/server/handlers/xmlrpc
%{rhnroot}/server/handlers/xmlrpc/*
%dir %{pythonrhnroot}/server/action
%{pythonrhnroot}/server/action/*
%dir %{pythonrhnroot}/server/action_extra_data
%{pythonrhnroot}/server/action_extra_data/*
%{pythonrhnroot}/server/auditlog.py*
# config files
%attr(644,root,%{apache_group}) %{rhnconfigdefaults}/rhn_server_xmlrpc.conf
%attr(644,root,%{apache_group}) %config %{httpdconf}/rhn/spacewalk-backend-xmlrpc.conf
%config(noreplace) %{_sysconfdir}/logrotate.d/spacewalk-backend-xmlrpc
%if 0%{?suse_version}
%dir %{rhnroot}/server
%dir %{rhnroot}/server/handlers
%endif

%files applet
%defattr(-,root,root)
%doc PYTHON-LICENSES.txt LICENSE
%if 0%{?suse_version}
%dir %{rhnroot}/server
%endif
%dir %{rhnroot}/server/handlers/applet
%{rhnroot}/server/handlers/applet/*
# config files
%attr(644,root,%{apache_group}) %{rhnconfigdefaults}/rhn_server_applet.conf
%attr(644,root,%{apache_group}) %config %{httpdconf}/rhn/spacewalk-backend-applet.conf
%config(noreplace) %{_sysconfdir}/logrotate.d/spacewalk-backend-applet

%files app
%defattr(-,root,root)
%doc PYTHON-LICENSES.txt LICENSE
%if 0%{?suse_version}
%dir %{rhnroot}/server
%endif
%dir %{rhnroot}/server/handlers/app
%{rhnroot}/server/handlers/app/*
# config files
%attr(644,root,%{apache_group}) %{rhnconfigdefaults}/rhn_server_app.conf
%attr(644,root,%{apache_group}) %config %{httpdconf}/rhn/spacewalk-backend-app.conf
%config(noreplace) %{_sysconfdir}/logrotate.d/spacewalk-backend-app

%files xp
%defattr(-,root,root)
%doc PYTHON-LICENSES.txt LICENSE
%if 0%{?suse_version}
%dir %{rhnroot}/server
%endif
%dir %{rhnroot}/server/handlers/xp
%{rhnroot}/server/handlers/xp/*
# config files
%attr(644,root,%{apache_group}) %{rhnconfigdefaults}/rhn_server_xp.conf
%attr(644,root,%{apache_group}) %config %{httpdconf}/rhn/spacewalk-backend-xp.conf
%config(noreplace) %{_sysconfdir}/logrotate.d/spacewalk-backend-xp

%files iss
%defattr(-,root,root)
%doc PYTHON-LICENSES.txt LICENSE
%if 0%{?suse_version}
%dir %{rhnroot}/server
%endif
%dir %{rhnroot}/server/handlers/sat
%{rhnroot}/server/handlers/sat/*
%config(noreplace) %{_sysconfdir}/logrotate.d/spacewalk-backend-iss
%attr(644,root,%{apache_group}) %config %{httpdconf}/rhn/spacewalk-backend-sat.conf

%files iss-export
%defattr(-,root,root)
%doc PYTHON-LICENSES.txt LICENSE
%dir %{pythonrhnroot}/satellite_exporter
%{pythonrhnroot}/satellite_exporter/__init__.py*
%{pythonrhnroot}/satellite_exporter/satexport.py*

%dir %{rhnroot}/satellite_exporter
%dir %{rhnroot}/satellite_exporter/handlers
%{rhnroot}/satellite_exporter/__init__.py*
%{rhnroot}/satellite_exporter/handlers/__init__.py*
%{rhnroot}/satellite_exporter/handlers/non_auth_dumper.py*
# config files
%attr(644,root,%{apache_group}) %config %{httpdconf}/rhn/spacewalk-backend-sat-dump-internal.conf
%config(noreplace) %{_sysconfdir}/logrotate.d/spacewalk-backend-iss-export


%files libs
%defattr(-,root,root)
%doc PYTHON-LICENSES.txt LICENSE
%{pythonrhnroot}/__init__.py*
%dir %{pythonrhnroot}/common
%{pythonrhnroot}/common/__init__.py*
%{pythonrhnroot}/common/checksum.py*
%{pythonrhnroot}/common/fileutils.py*
%{pythonrhnroot}/common/rhn_deb.py*
%{pythonrhnroot}/common/rhn_mpm.py*
%{pythonrhnroot}/common/rhn_pkg.py*
%{pythonrhnroot}/common/rhn_rpm.py*

%files config-files-common
%defattr(-,root,root)
%doc PYTHON-LICENSES.txt LICENSE
%{pythonrhnroot}/server/configFilesHandler.py*
%dir %{pythonrhnroot}/server/config_common
%{pythonrhnroot}/server/config_common/*

%files config-files
%defattr(-,root,root)
%doc PYTHON-LICENSES.txt LICENSE
%if 0%{?suse_version}
%dir %{rhnroot}/server
%endif
%dir %{rhnroot}/server/handlers/config
%{rhnroot}/server/handlers/config/*
%attr(644,root,%{apache_group}) %{rhnconfigdefaults}/rhn_server_config-management.conf
%attr(644,root,%{apache_group}) %config %{httpdconf}/rhn/spacewalk-backend-config-management.conf
%config(noreplace) %{_sysconfdir}/logrotate.d/spacewalk-backend-config-files

%files config-files-tool
%defattr(-,root,root)
%doc PYTHON-LICENSES.txt LICENSE
%if 0%{?suse_version}
%dir %{rhnroot}/server
%endif
%dir %{rhnroot}/server/handlers/config_mgmt
%{rhnroot}/server/handlers/config_mgmt/*
%attr(644,root,%{apache_group}) %{rhnconfigdefaults}/rhn_server_config-management-tool.conf
%attr(644,root,%{apache_group}) %config %{httpdconf}/rhn/spacewalk-backend-config-management-tool.conf
%config(noreplace) %{_sysconfdir}/logrotate.d/spacewalk-backend-config-files-tool

%files package-push-server
%defattr(-,root,root)
%doc PYTHON-LICENSES.txt LICENSE
%dir %{rhnroot}/upload_server
%{rhnroot}/upload_server/__init__.py*
%dir %{rhnroot}/upload_server/handlers
%{rhnroot}/upload_server/handlers/__init__.py*
%{rhnroot}/upload_server/handlers/package_push
%attr(644,root,%{apache_group}) %{rhnconfigdefaults}/rhn_server_upload.conf
%attr(644,root,%{apache_group}) %{rhnconfigdefaults}/rhn_server_upload_package-push.conf
%config(noreplace) %{_sysconfdir}/logrotate.d/spacewalk-backend-package-push-server
%attr(644,root,%{apache_group}) %config %{httpdconf}/rhn/spacewalk-backend-package-push.conf

%files tools
%defattr(-,root,root)
%doc PYTHON-LICENSES.txt LICENSE
%attr(644,root,%{apache_group}) %{rhnconfigdefaults}/rhn_server_satellite.conf
%config(noreplace) %{_sysconfdir}/logrotate.d/spacewalk-backend-tools
/var/adm/fillup-templates/sysconfig.reposync
%attr(755,root,root) %{_sysconfdir}/cron.daily/suse.de-clean-reposync-logs
%attr(755,root,root) %{_bindir}/rhn-charsets
%attr(755,root,root) %{_bindir}/rhn-satellite-activate
%attr(755,root,root) %{_bindir}/rhn-schema-version
%attr(755,root,root) %{_bindir}/rhn-ssl-dbstore
# unsupported in SUSE Manager 1.2 (bnc #669610)
# %attr(755,root,root) %{_bindir}/satellite-sync
%attr(755,root,root) %{_bindir}/spacewalk-debug
%attr(755,root,root) %{_bindir}/rhn-satellite-exporter
%attr(755,root,root) %{_bindir}/update-packages
%attr(755,root,root) %{_bindir}/spacewalk-repo-sync
%attr(755,root,root) %{_bindir}/rhn-db-stats
%attr(755,root,root) %{_bindir}/rhn-schema-stats
%attr(755,root,root) %{_bindir}/satpasswd
%attr(755,root,root) %{_bindir}/satwho
%attr(755,root,root) %{_bindir}/spacewalk-remove-channel*
%attr(755,root,root) %{_bindir}/rhn-entitlement-report
%attr(755,root,root) %{_bindir}/spacewalk-update-signatures
%attr(755,root,root) %{_bindir}/spacewalk-data-fsck
%{pythonrhnroot}/satellite_tools/SequenceServer.py*
%{pythonrhnroot}/satellite_tools/messages.py*
%{pythonrhnroot}/satellite_tools/progress_bar.py*
%{pythonrhnroot}/satellite_tools/req_channels.py*
%{pythonrhnroot}/satellite_tools/satsync.py*
%{pythonrhnroot}/satellite_tools/satCerts.py*
%{pythonrhnroot}/satellite_tools/satComputePkgHeaders.py*
%{pythonrhnroot}/satellite_tools/syncCache.py*
%{pythonrhnroot}/satellite_tools/sync_handlers.py*
%{pythonrhnroot}/satellite_tools/rhn_satellite_activate.py*
%{pythonrhnroot}/satellite_tools/rhn_ssl_dbstore.py*
%{pythonrhnroot}/satellite_tools/xmlWireSource.py*
%{pythonrhnroot}/satellite_tools/updatePackages.py*
%{pythonrhnroot}/satellite_tools/reposync.py*
%{pythonrhnroot}/satellite_tools/constants.py*
%dir %{pythonrhnroot}/satellite_tools/disk_dumper
%{pythonrhnroot}/satellite_tools/disk_dumper/__init__.py*
%{pythonrhnroot}/satellite_tools/disk_dumper/iss.py*
%{pythonrhnroot}/satellite_tools/disk_dumper/iss_ui.py*
%{pythonrhnroot}/satellite_tools/disk_dumper/iss_isos.py*
%{pythonrhnroot}/satellite_tools/disk_dumper/iss_actions.py*
%{pythonrhnroot}/satellite_tools/disk_dumper/dumper.py*
%{pythonrhnroot}/satellite_tools/disk_dumper/string_buffer.py*
%dir %{pythonrhnroot}/satellite_tools/repo_plugins
%attr(755,root,%{apache_group}) %dir %{_var}/log/rhn/reposync
%{pythonrhnroot}/satellite_tools/repo_plugins/__init__.py*
%{pythonrhnroot}/satellite_tools/repo_plugins/yum_src.py*
%config %attr(644,root,%{apache_group}) %{rhnconfigdefaults}/rhn_server_iss.conf
%{_mandir}/man8/rhn-satellite-exporter.8*
%{_mandir}/man8/rhn-charsets.8*
%{_mandir}/man8/rhn-satellite-activate.8*
%{_mandir}/man8/rhn-schema-version.8*
%{_mandir}/man8/rhn-ssl-dbstore.8*
%{_mandir}/man8/rhn-db-stats.8*
%{_mandir}/man8/rhn-schema-stats.8*
# %{_mandir}/man8/satellite-sync.8*
%{_mandir}/man8/spacewalk-debug.8*
%{_mandir}/man8/satpasswd.8*
%{_mandir}/man8/satwho.8*
%{_mandir}/man8/spacewalk-remove-channel.8*
%{_mandir}/man8/spacewalk-repo-sync.8*
%{_mandir}/man8/spacewalk-update-signatures.8*
%{_mandir}/man8/update-packages.8*
%{_mandir}/man8/rhn-entitlement-report.8*

%files xml-export-libs
%defattr(-,root,root)
%doc PYTHON-LICENSES.txt LICENSE
%dir %{pythonrhnroot}/satellite_tools
%{pythonrhnroot}/satellite_tools/__init__.py*
%{pythonrhnroot}/satellite_tools/geniso.py*
# A bunch of modules shared with satellite-tools
%{pythonrhnroot}/satellite_tools/connection.py*
%{pythonrhnroot}/satellite_tools/diskImportLib.py*
%{pythonrhnroot}/satellite_tools/syncLib.py*
%{pythonrhnroot}/satellite_tools/xmlDiskSource.py*
%{pythonrhnroot}/satellite_tools/xmlSource.py*
%dir %{pythonrhnroot}/satellite_tools/exporter
%{pythonrhnroot}/satellite_tools/exporter/__init__.py*
%{pythonrhnroot}/satellite_tools/exporter/exportLib.py*
%{pythonrhnroot}/satellite_tools/exporter/xmlWriter.py*

# $Id$
%changelog
<<<<<<< HEAD
=======
* Fri Dec 09 2011 Michael Mraka <michael.mraka@redhat.com> 1.6.57-1
- postgresql bytea doesn't like backslashes

* Fri Dec 09 2011 Jan Pazdziora 1.6.56-1
- remove use of deprecated `apply` function (iartarisi@suse.cz)
- move comment to its proper place (iartarisi@suse.cz)
- fix indentation, whitespace and string concatenation (iartarisi@suse.cz)
- get the repo_type as an argument instead of reading it from the instance attr
  (iartarisi@suse.cz)
- move option parsing from reposync.py to the spacewalk-repo-sync script
  (iartarisi@suse.cz)
- use the print_msg function instead of print to also log the message
  (iartarisi@suse.cz)
- use new-style classes (iartarisi@suse.cz)
- remove unused `traceback` import and arrange std lib modules one per line
  (iartarisi@suse.cz)
- moved standard library imports to the top of the file (iartarisi@suse.cz)
- remove useless check for importing module (iartarisi@suse.cz)
- simplified systemExit function with what we use (iartarisi@suse.cz)
- Catch any psycopg2 errors and reraise them as sql_base.SQLError, in functions
  and procedures.

* Thu Dec 08 2011 Michael Mraka <michael.mraka@redhat.com> 1.6.55-1
- 676369 - directory may not exist

>>>>>>> 715b167d
* Wed Dec 07 2011 Michael Mraka <michael.mraka@redhat.com> 1.6.54-1
- removed dead (commented out) code
- removed deprecated apply() function
- 760892 - set selinux=None if selinux is disabled

* Tue Dec 06 2011 Michael Mraka <michael.mraka@redhat.com> 1.6.53-1
- 676369 - set pkgdir directly not via private API
- 621166 - let's enable yum_src tuning (via config file)

* Tue Dec 06 2011 Miroslav Suchý 1.6.52-1
- IPv6: order network interaces
- IPv6: implement macro rhn.system.net_interface.ip6_netmask for config files
  templates
- IPv6: implement macro rhn.system.net_interface.ip6_address for config files
  templates

* Mon Dec 05 2011 Miroslav Suchý 1.6.51-1
- IPv6: fix current macros for IPv4

* Mon Dec 05 2011 Jan Pazdziora 1.6.50-1
- We cannot rely on the order of returned records when ORDER BY clause is not
  used.
- IPv6: store NetIfaceInformation into __hardware (msuchy@redhat.com)
- print better representation to help debugging (msuchy@redhat.com)

* Mon Dec 05 2011 Michael Mraka <michael.mraka@redhat.com> 1.6.49-1
- 676369 - sync packages directly to /var/satellite
- 676369 - move package to the final location
- 676369 - create tempfile under /var/satellite
- uploadPackage* function have been deprecated long time before Satellite 4.0
- read payload directly from inputstream

* Mon Dec 05 2011 Jan Pazdziora 1.6.48-1
- _query_get_slot_types not used, removing.
- IPv6: add new macro rhn.system.ip6_address for templates of configuration
  files (msuchy@redhat.com)
- cleaned up duplicated code (michael.mraka@redhat.com)

* Tue Nov 29 2011 Miroslav Suchý 1.6.47-1
- IPv6: filter out params, which are not used in query
- IPv6: do not pass to oracle more params than is necessary
- IPv6: if there is no data, do not try to access it
- IPv6: do not call constructor in reload
- IPv6: change backend to store IPv6 interfaces into DB
- IPv6: __load_from_db: load devices using its method save()

* Tue Nov 29 2011 Michael Mraka <michael.mraka@redhat.com> 1.6.46-1
- removed dead function

* Mon Nov 28 2011 Miroslav Suchý 1.6.45-1
- fix typos in boolean variables (mc@suse.de)
- add missing import (mc@suse.de)

* Mon Nov 28 2011 Michael Mraka <michael.mraka@redhat.com> 1.6.44-1
- having a table twice in select is mostly a bug

* Fri Nov 25 2011 Miroslav Suchý 1.6.43-1
- Ubuntu send request for translations, send 404 back and do not raise
  traceback (msuchy@redhat.com)
- Take Debian's alternative package names into account (slukasik@redhat.com)

* Wed Nov 23 2011 Aron Parsons <parsonsa@bit-sys.com> 1.6.42-1
- improve performance of query_client_get_file on PostgreSQL (parsonsa@bit-
  sys.com)

* Wed Nov 23 2011 Jan Pazdziora 1.6.41-1
- Need to name a subselect.

* Tue Nov 15 2011 Miroslav Suchý 1.6.40-1
- move common code to common function

* Tue Nov 15 2011 Michael Mraka <michael.mraka@redhat.com> 1.6.39-1
- 738999 - aliases in update don't work

* Fri Nov 04 2011 Milan Zazrivec <mzazrivec@redhat.com> 1.6.38-1
- 679335 - remove osa-dispatcher login credentials from rhn.conf

* Wed Nov 02 2011 Michael Mraka <michael.mraka@redhat.com> 1.6.37-1
- support V4 RSA signatures

* Fri Oct 28 2011 Jan Pazdziora 1.6.36-1
- 600527 - during kickstart, check if at least one activation key allows config
  files to be deployed upon registration.
- typo fix (mzazrivec@redhat.com)

* Mon Oct 24 2011 Michael Mraka <michael.mraka@redhat.com> 1.6.35-1
- 731692 - make number formating consistent across all units

* Tue Oct 18 2011 Miroslav Suchý 1.6.34-1
- 745102 - unify handlers of nullable columns

* Tue Oct 18 2011 Michael Mraka <michael.mraka@redhat.com> 1.6.33-1
- package filters can be stored in database now

* Mon Oct 17 2011 Jan Pazdziora 1.6.32-1
- add an 'xmlrpc.errata.patch_names' capability (iartarisi@suse.cz)
- 600555 - removing the Management word from the error message because it is
  not Management entitlements we might be having problems with.
- consistent spacing (mzazrivec@redhat.com)

* Fri Oct 14 2011 Martin Minar <mminar@redhat.com> 1.6.31-1
- 745102 - if ip address is not set, convert "" to null (msuchy@redhat.com)

* Tue Oct 11 2011 Miroslav Suchý 1.6.30-1
- 745102 - accept IPv6 address in NETINFO record

* Tue Oct 11 2011 Miroslav Suchý 1.6.29-1
- 743259 - hasCapability is driven by version, not by value

* Mon Oct 10 2011 Jan Pazdziora 1.6.28-1
- 433325 - do not allow to register system with profile name less then 3
  characters (msuchy@redhat.com)

* Fri Oct 07 2011 Michael Mraka <michael.mraka@redhat.com> 1.6.27-1
- 622490 - even if parent channel isn't in dump there might be some child
  channels
- 743259 - send IPv6 addresses only if server support it
- encode string to utf-8 before writing to output

* Tue Oct 04 2011 Miroslav Suchý 1.6.26-1
- 742905 - if thread will throw traceback do not forget to release lock, so
  other threads can continue
- 229836 - allow empty prefix for user

* Mon Oct 03 2011 Jan Pazdziora 1.6.25-1
- removed dead exception (michael.mraka@redhat.com)
- removed dead queries (michael.mraka@redhat.com)
- made syncCert() more readable (michael.mraka@redhat.com)

* Fri Sep 30 2011 Michael Mraka <michael.mraka@redhat.com> 1.6.24-1
- 740542 - don't use executemany for queries with blobs

* Fri Sep 30 2011 Jan Pazdziora 1.6.23-1
- 621531 - update the path in the man page, plus some polishing.
- 621531 - update backend rhnConfig to use the new /usr/share/rhn/config-
  defaults location.
- 621531 - move /etc/rhn/default to /usr/share/rhn/config-defaults (backend).

* Wed Sep 28 2011 Aron Parsons <parsonsa@bit-sys.com> 1.6.22-1
- use COALESCE instead of NVL for compatibility with PostgreSQL (parsonsa@bit-
  sys.com)

* Thu Sep 22 2011 Aron Parsons <parsonsa@bit-sys.com> 1.6.21-1
- fix broken --list-channels option (parsonsa@bit-sys.com)
- Fix nvl2/case conversion (Joshua.Roys@gtri.gatech.edu)

* Mon Sep 19 2011 Michael Mraka <michael.mraka@redhat.com> 1.6.20-1
- 732325 - nvl2 replace with ANSI case

* Mon Sep 19 2011 Michael Mraka <michael.mraka@redhat.com> 1.6.19-1
- implemented Database.execute()

* Tue Sep 13 2011 Michael Mraka <michael.mraka@redhat.com> 1.6.18-1
- 736127 - fixed /var/log/rhn/rhn_server_xmlrpc.log does not log IP addresses

* Mon Sep 12 2011 Miroslav Suchý 1.6.17-1
- add missing import sys

* Fri Sep 09 2011 Michael Mraka <michael.mraka@redhat.com> 1.6.16-1
- small reposync speedup

* Fri Sep 02 2011 Michael Mraka <michael.mraka@redhat.com> 1.6.15-1
- 735059 - modified TableInsert to use our direct blob insert

* Thu Sep 01 2011 Michael Mraka <michael.mraka@redhat.com> 1.6.14-1
- implemented include/exclude package filtering for spacewalk-repo-sync

* Thu Aug 25 2011 Michael Mraka <michael.mraka@redhat.com> 1.6.13-1
- fixed package lookup

* Fri Aug 19 2011 Michael Mraka <michael.mraka@redhat.com> 1.6.12-1
- 593402 - cobbler-web is known to break our configuration

* Thu Aug 18 2011 Miroslav Suchý 1.6.11-1
- 723856 - remove unused variable
- if we use 1024 as base, we should use kiB, MiB, GiB
- 731692 - correct output of number beyond decimal point in sat-sync

* Thu Aug 18 2011 Tomas Lestach <tlestach@redhat.com> 1.6.10-1
- 658533 - remove default currency from backend part of rhn.conf
  (tlestach@redhat.com)

* Tue Aug 16 2011 Michael Mraka <michael.mraka@redhat.com> 1.6.9-1
- 730452 - fixed table aliasses

* Mon Aug 15 2011 Miroslav Suchý 1.6.8-1
- make satCerts.py work on PostgreSQL

* Fri Aug 12 2011 Miroslav Suchý 1.6.7-1
- add missing import - sys

* Thu Aug 11 2011 Miroslav Suchý 1.6.6-1
- True and False constants are defined since python 2.4
- do not mask original error by raise in execption

* Fri Aug 05 2011 Simon Lukasik <slukasik@redhat.com> 1.6.5-1
- 725637 - documentation should correspond with the behavior
  (slukasik@redhat.com)

* Wed Aug 03 2011 Simon Lukasik <slukasik@redhat.com> 1.6.4-1
- In any case, do not attempt to remove /var/satellite (slukasik@redhat.com)
- extract method: unlink_package_file (slukasik@redhat.com)
- 701232 - remove unnecessary directories (slukasik@redhat.com)
- remove unused imports (slukasik@redhat.com)

* Tue Aug 02 2011 Simon Lukasik <slukasik@redhat.com> 1.6.3-1
- 673694 - process also child channels of custom channels (slukasik@redhat.com)

* Wed Jul 27 2011 Michael Mraka <michael.mraka@redhat.com> 1.6.2-1
- import xmlrpclib directly
- Applying the encoding fix to copyright as well.

* Fri Jul 22 2011 Jan Pazdziora 1.6.1-1
- We only support version 5 and newer of RHEL, removing conditions for old
  versions.
- We only support version 14 and newer of Fedora, removing conditions for old
  versions.

* Tue Jul 19 2011 Jan Pazdziora 1.5.45-1
- Updating the copyright years.

* Tue Jul 19 2011 Jan Pazdziora 1.5.44-1
- Merging Transifex changes for spacewalk-backend.
- New translations from Transifex for spacewalk-backend.
- Download translations from Transifex for spacewalk-backend.

* Tue Jul 19 2011 Jan Pazdziora 1.5.43-1
- Adding the spacewalk-backend-server.pot to repo.

* Tue Jul 19 2011 Jan Pazdziora 1.5.42-1
- update .po and .pot files for spacewalk-backend

* Fri Jul 15 2011 Jan Pazdziora 1.5.41-1
- do not use deprecated module "string" (msuchy@redhat.com)

* Wed Jul 13 2011 Jan Pazdziora 1.5.40-1
- 633400 - rhncfg-client lists lower-ranked config channel for file
  (mmello@redhat.com)

* Wed Jul 13 2011 Miroslav Suchý 1.5.39-1
- 695282 - censor password from registration.reserve_user if it appears in TB

* Mon Jul 11 2011 Miroslav Suchý 1.5.38-1
- optparse is here since python 2.3 - remove optik (msuchy@redhat.com)

* Fri Jul 08 2011 Miroslav Suchý 1.5.37-1
- do not log every action_extra_data as error (msuchy@redhat.com)

* Wed Jun 22 2011 Miroslav Suchý 1.5.36-1
- in sat-sync ETA cut off miliseconds (msuchy@redhat.com)
- make sat-sync ETA more precise (msuchy@redhat.com)

* Tue Jun 21 2011 Jan Pazdziora 1.5.35-1
- 676937 - allow to export all channels (msuchy@redhat.com)
- export from hosted does not know soft dependecies (msuchy@redhat.com)

* Mon Jun 13 2011 Jan Pazdziora 1.5.34-1
- 711805 - explicitly define the boolean behaviour of the object.

* Thu Jun 09 2011 Jan Pazdziora 1.5.33-1
- Fixing it's -> its typo.
- merge child_ids into the list, don't make it a list item
  (michael.mraka@redhat.com)

* Thu Jun 02 2011 Jan Pazdziora 1.5.32-1
- added errata.getErrataNamesById function to the API (iartarisi@suse.cz)

* Wed Jun 01 2011 Jan Pazdziora 1.5.31-1
- Fixing synopsis and example of spacewalk-repo-sync man page.

* Fri May 27 2011 Jan Pazdziora 1.5.30-1
- download packages in 4 simultanous threads (msuchy@redhat.com)

* Wed May 25 2011 Michael Mraka <michael.mraka@redhat.com> 1.5.29-1
- timestamps expects YYYYMMDDHHMISS
- fixed table aliases

* Tue May 24 2011 Jan Pazdziora 1.5.28-1
- We need to specifically check for None when calling decode.

* Fri May 20 2011 Jan Pazdziora 1.5.27-1
- Removing %{pythonrhnroot}/common/UserDictCase.py* from %files.

* Fri May 20 2011 Michael Mraka <michael.mraka@redhat.com> 1.5.26-1
- package path should contain epoch
- 694735 - incremental exports: honor rhn_date / sync_date for ks files

* Fri May 20 2011 Michael Mraka <michael.mraka@redhat.com> 1.5.25-1
- merged backend/common/UserDictCase.py into rhnlib/rhn/UserDictCase.py

* Thu May 19 2011 Michael Mraka <michael.mraka@redhat.com> 1.5.24-1
- 705002 - made query pg compatible

* Wed May 18 2011 Miroslav Suchý 1.5.23-1
- do not remove /var/satellite/redhat directory, satellite-sync expect it
- add missing function to pg Cursor
- 217531 - fix package count
- Refactoring of make_evr made MakeEvrError unused, removing.
- Removal of create_channel_families and create_channels made InvalidEntryError
  unused, removing.
- 702684 - made MPM_Header compatible with RPM_Header

* Mon May 16 2011 Michael Calmer <mc@suse.de> 1.5.22-1
- inherit from DependencyItem like other dep classes (mc@suse.de)
- test if checksum_type exists before accessing it (mc@suse.de)
- use fix_encoding method (mc@suse.de)
- fix encoding of package summary and description (mc@suse.de)

* Fri May 13 2011 Jan Pazdziora 1.5.21-1
- 698567 - give the transaction that we have to use to read the file header a
  sandbox database.

* Fri May 13 2011 Miroslav Suchý 1.5.20-1
- 695651 - mod_wsgi change header, flip it back to what we expect
  (msuchy@redhat.com)
- sgmlop parser could not return data in utf-8 (msuchy@redhat.com)
- 695651 - mimic req.connection.local_addr from mod_python (msuchy@redhat.com)

* Mon May 09 2011 Jan Pazdziora 1.5.19-1
- rhn-satellite-exporter with start-date and end-date (jbrazdil@redhat.com)
- fix utf-8 in emails (msuchy@redhat.com)

* Mon May 09 2011 Jan Pazdziora 1.5.18-1
- fix satsync with older spacewalk versions not providing weak deps
  (mc@suse.de)

* Mon May 09 2011 Michael Mraka <michael.mraka@redhat.com> 1.5.17-1
- only one package per NVREA can be in channel, unlink the old one first
- link package also when the checksum has changed

* Thu May 05 2011 Miroslav Suchý 1.5.16-1
- 683200 - send emails as utf-8
- 683200 - convert hostname in subject from pune to unicode
- localize satsync messages
- provide estimation about remaining time for downloading rpm
- do not test if rhnParent can handle session caching

* Wed May 04 2011 Michael Mraka <michael.mraka@redhat.com> 1.5.15-1
- some wierd packages have files in iso8859-1 not utf-8

* Mon May 02 2011 Michael Mraka <michael.mraka@redhat.com> 1.5.14-1
- 701297 - don't try to read rpm header from mpm package

* Mon May 02 2011 Jan Pazdziora 1.5.13-1
- Method reload_packages not used in our code, removing.
- Removal of ReleaseChannelMapImport makes processReleaseChannelMap unused,
  removing.

* Fri Apr 29 2011 Michael Mraka <michael.mraka@redhat.com> 1.5.12-1
- 696970 - disabled localization

* Mon Apr 25 2011 Jan Pazdziora 1.5.11-1
- workaround yum.update_md.UpdateNotice, which in rhel5 does not have
  __setitem__ (msuchy@redhat.com)
- pass pattern to the query (michael.mraka@redhat.com)

* Mon Apr 18 2011 Michael Mraka <michael.mraka@redhat.com> 1.5.10-1
- 620486 - errata xml caching doesn't work for cloned channels
- fd's for already seen packages should be also closed
- 694735 - export ks files based on ks tree's last_modified
- removing curr_cfps since it is never used
- remove duplicate code

* Fri Apr 15 2011 Jan Pazdziora 1.5.9-1
- use RPMTAG numbers instead of names. (mc@suse.de)
- more weak deps stuff (mc@suse.de)
- implement weak dependencies (mc@suse.de)

* Thu Apr 14 2011 Jan Pazdziora 1.5.8-1
- 604175 - add option --include-custom-channels to satellite-sync which will
  sync all existing custom channels as well (unless -c is used).

* Wed Apr 13 2011 Jan Pazdziora 1.5.7-1
- Need to try cElementTree from xml.etree for RHEL 6.0 and SLES 11.
- made insert work both in postgresql and oracle (michael.mraka@redhat.com)

* Tue Apr 12 2011 Jan Pazdziora 1.5.6-1
- CVE-2010-1171 / 584118 - removing the channel /APP handler.

* Tue Apr 12 2011 Jan Pazdziora 1.5.5-1
- As cElementTree_iterparse is not available on old yums, fallback to
  cElementTree if needed.

* Tue Apr 12 2011 Michael Mraka <michael.mraka@redhat.com> 1.5.4-1
- fixed errata export / import

* Mon Apr 11 2011 Michael Mraka <michael.mraka@redhat.com> 1.5.3-1
- fixed sysdate (PG)
- fixed non-numeric revision (PG)
- unified_diff.next() throws StopIteration when there's no difference

* Mon Apr 11 2011 Michael Mraka <michael.mraka@redhat.com> 1.5.2-1
- import blob directly (PG)
- postgresql doesn't understand for update of column (PG)

* Mon Apr 11 2011 Michael Mraka <michael.mraka@redhat.com> 1.5.1-1
- fixed test_timestamp_3
- fixed packaging after spacewalk/common removal
- put spacewalk/common/* and common/* together
- fixed some more imports from spacewalk.common
- removed implicit import of rhnLog from spacewalk.common
- removed implicit import of rhnConfig from spacewalk.common
- removed duplicated import
- removed implicit import of rhnException from spacewalk.common
- removed implicit import of rhnTB from spacewalk.common
- removed implicit import of rhnException from spacewalk.common
- removed implicit import of RPC_Base from spacewalk.common
- removed implicit import of UserDictCase from spacewalk.common
- remove duplicate PREFIX for locale installation

* Fri Apr 08 2011 Miroslav Suchý 1.4.35-1
- fixed typo (michael.mraka@redhat.com)

* Fri Apr 08 2011 Michael Mraka <michael.mraka@redhat.com> 1.4.34-1
- having table twice in a select is generally not a good idea
- replaced (+) with ANSI left join (PG)
- merged _query_get_file_* which differ only in a single condition

* Fri Apr 08 2011 Jan Pazdziora 1.4.33-1
- implement updateinfo => Errata import for spacewalk-repo-sync (mc@suse.de)

* Fri Apr 08 2011 Miroslav Suchý 1.4.32-1
- fix cs translation (msuchy@redhat.com)

* Fri Apr 08 2011 Michael Mraka <michael.mraka@redhat.com> 1.4.31-1
- replaced (+) with ANSI left join (PG)

* Fri Apr 08 2011 Miroslav Suchý 1.4.30-1
- Revert "idn_unicode_to_pune() have to return string" (msuchy@redhat.com)
- update copyright years (msuchy@redhat.com)
- download spacewalk.spacewalk-backend from Transifex (msuchy@redhat.com)

* Thu Apr 07 2011 Michael Mraka <michael.mraka@redhat.com> 1.4.29-1
- fixed variable name

* Wed Apr 06 2011 Michael Mraka <michael.mraka@redhat.com> 1.4.28-1
- 663326 - return doesn't correctly trigger releaseLOCK()
- 663326 - prevent spacewalk-remove-channel to run when spacewalk-repo-sync is
  runnig

* Tue Apr 05 2011 Michael Mraka <michael.mraka@redhat.com> 1.4.27-1
- idn_unicode_to_pune() has to return string

* Tue Apr 05 2011 Jan Pazdziora 1.4.26-1
- don't try to update signatures for non-rpm packages
  (michael.mraka@redhat.com)

* Wed Mar 30 2011 Michael Mraka <michael.mraka@redhat.com> 1.4.25-1
- make_evr should accept source parameter
- call transports directly

* Wed Mar 30 2011 Miroslav Suchý 1.4.24-1
- always return RPC data in plain string (utf-8 encoded) (msuchy@redhat.com)
- 683200 - support IDN

* Wed Mar 30 2011 Jan Pazdziora 1.4.23-1
- 688626 - export md5 attribute also for objects without a checksum
  (mzazrivec@redhat.com)
- use xmlrpclib directly (msuchy@redhat.com)

* Wed Mar 23 2011 Jan Pazdziora 1.4.22-1
- fixing stray comma breaking package profile sync (jsherril@redhat.com)
- set envelope From to traceback email (msuchy@redhat.com)
- remove every reference to "up2date --register" - even in comments
  (msuchy@redhat.com)
- remove text "or up2date --register on Red Hat Enterprise Linux 3 or later"
  (msuchy@redhat.com)

* Tue Mar 15 2011 Simon Lukasik <slukasik@redhat.com> 1.4.21-1
- 687885 - do not treat expired token as a fault (slukasik@redhat.com)

* Mon Mar 14 2011 Michael Mraka <michael.mraka@redhat.com> 1.4.20-1
- no more need for special insert when diff is empty
- removed unused _query_get_output_row
- set the blob directly in insert
- support for direct blob insert for oracle
- replaced 'connect by prior' with recursive function in python
- 670793 - don't fail on non-ascii config files
- fixed virtual KVM machines in the webui

* Thu Mar 10 2011 Miroslav Suchý <msuchy@redhat.com> 1.4.19-1
- move server.mo from /usr/share/rhn/ to /usr/share/locale and rename it to
  spacewalk-backend-server
- posgtresql can't lock only one column
- replaced (+) with ansi left join - made ompare files work on postgresql
- 683546 - optparse isn't friendly to translations in unicode
- The file attribute has been renamed to filename

* Tue Mar 08 2011 Michael Mraka <michael.mraka@redhat.com> 1.4.18-1
- Fixed postgresql error in osad

* Fri Mar 04 2011 Michael Mraka <michael.mraka@redhat.com> 1.4.17-1
- removed blacklists from sync
- rhnBlacklistObsoletes is no more used
- data from blacklist.xml are unused for quite long time
- 679109 - localpath must be defined in except block

* Thu Mar 03 2011 Michael Mraka <michael.mraka@redhat.com> 1.4.16-1
- removed rpm.readHeaderFromFD(), it brokes signatures

* Wed Mar 02 2011 Michael Mraka <michael.mraka@redhat.com> 1.4.15-1
- merged/moved make_evr() implemetation into a single code
- removed duplicated fetchTraceback()
- The sanitizePath is not used after _populateFromFile removal, removing.

* Wed Mar 02 2011 Jan Pazdziora 1.4.14-1
- Prevent all nulls in a chunk (which are treated as strings) from affecting
  the subsequent chunks.
- Only try to show e.code when the exception is cx_Oracle._Error.

* Mon Feb 28 2011 Jan Pazdziora 1.4.13-1
- removed unused updateChannelFamilyInfo() (michael.mraka@redhat.com)
- removed dead function check_with_seclist() (michael.mraka@redhat.com)
- _populateFromFile() is dead after populateFromFile() removal
  (michael.mraka@redhat.com)
- populateFromFile is dead after createPackageFromFile() removal
  (michael.mraka@redhat.com)
- removed test for already removed createPackageFromFil()
  (michael.mraka@redhat.com)
- removed dead function createPackageFromFile() (michael.mraka@redhat.com)
- removed test for already removed create_channel_families()
  (michael.mraka@redhat.com)
- removed dead function create_channel_families() (michael.mraka@redhat.com)
- removed test for already removed create_channels() (michael.mraka@redhat.com)
- removed dead function create_channels() (michael.mraka@redhat.com)
- removed dead function dbiDate2timestamp() (michael.mraka@redhat.com)

* Mon Feb 28 2011 Michael Mraka <michael.mraka@redhat.com> 1.4.12-1
- reverted bask to RHEL4 rpm read header code 
* Thu Feb 24 2011 Michael Mraka <michael.mraka@redhat.com> 1.4.11-1
- RPMTransaction is dead after RPMReadOnlyTransaction removal
- SharedStateTransaction is dead after RPMReadOnlyTransaction removal
- RPMReadOnlyTransaction() is dead after get_package_header() change
- use size instead of archivesize

* Thu Feb 24 2011 Michael Mraka <michael.mraka@redhat.com> 1.4.10-1
- set timeout after unsuccessful login
- removed unused/unsupported API

* Thu Feb 17 2011 Michael Mraka <michael.mraka@redhat.com> 1.4.9-1
- fixed No module named common
- 677549 - do not require spacewalk-backend-libs in the same version

* Thu Feb 10 2011 Michael Mraka <michael.mraka@redhat.com> 1.4.8-1
- fixed packaging problem

* Thu Feb 10 2011 Michael Mraka <michael.mraka@redhat.com> 1.4.7-1
- fixed leaked filedescriptor in reposync

* Thu Feb 10 2011 Simon Lukasik <slukasik@redhat.com> 1.4.6-1
- Introducing an interface common for rpm, deb and mpm packages
  (slukasik@redhat.com)
- 675912 - fixed typo (michael.mraka@redhat.com)

* Tue Feb 08 2011 Michael Mraka <michael.mraka@redhat.com> 1.4.5-1
- 517173 - unlink packages with different orgid

* Mon Feb 07 2011 Michael Mraka <michael.mraka@redhat.com> 1.4.4-1
- 675359 - modified attribute is not always present
- l10n: Updates to German (de) translation

* Fri Feb 04 2011 Michael Mraka <michael.mraka@redhat.com> 1.4.3-1
- 674510 - fixed procedure call (PG)
- 674528 - don't read signatures when there is no rpm (--no-rpms)
- With previous removals, getChannelAttribute is not used anymore, removing.
- The listChannelErrata is dead code by now (after the ISO dumper removal).
- The listChannelPackages is dead code by now (after the ISO dumper removal).
- The getKickstartTree is dead code by now (after the ISO dumper removal).
- With _lookup_last_modified gone, _lookup_last_modified_packages and
  _lookup_last_modified_ks_trees are dead code, removing.

* Fri Feb 04 2011 Michael Mraka <michael.mraka@redhat.com> 1.4.2-1
- fixed postgresql failure on RHEL6
- 590608 - nullify jabber_ids from previous registrations

* Thu Feb 03 2011 Michael Mraka <michael.mraka@redhat.com> 1.4.1-1
- shortened and narrowed package sync logic
- moved checksum logic into ContentPackage
- yum repo metadata says epoch="0" even if it's NULL
- reformated sql query
- spacewalk-repo-sync should not download package which is already on disk
- fixed duplicated code
- Bumping package versions for 1.4

* Wed Feb 02 2011 Tomas Lestach <tlestach@redhat.com> 1.3.53-1
- 671464 - prevent unsigned rpms not to be recognized as rpms
  (tlestach@redhat.com)

* Fri Jan 28 2011 Michael Mraka <michael.mraka@redhat.com> 1.3.52-1
- 671465 - fixed signature import

* Thu Jan 27 2011 Michael Mraka <michael.mraka@redhat.com> 1.3.51-1
- 671464 - get right keyid for new Fedora keys
- 671464 - get right keyid for new RHEL6 rpms
- 671464 - although RHEL6 signature is SHA256 gpg it's marked as pgp in rpm
- 671462 - fixed path in debug output

* Wed Jan 26 2011 Michael Mraka <michael.mraka@redhat.com> 1.3.50-1
- fixed error message
- 672277 - made --use-rhn-date and --use-sync-date mutually exclusive
- Report errors even when not -v was specified.

* Wed Jan 26 2011 Michael Mraka <michael.mraka@redhat.com> 1.3.49-1
- fixed AttributeError: ContentSource instance has no attribute 'proxy'
- make osa ping work properly again

* Mon Jan 24 2011 Jan Pazdziora 1.3.48-1
- do not print TB if we get unknown type (msuchy@redhat.com)
- Make rhn-schema-version work on PostgreSQL.

* Fri Jan 21 2011 Miroslav Suchý <msuchy@redhat.com> 1.3.47-1
- 657091 - honor http proxy setting for spacewalk-repo-sync

* Fri Jan 21 2011 Miroslav Suchý <msuchy@redhat.com> 1.3.46-1
- 671466 - use ansi syntax in left join

* Thu Jan 20 2011 Tomas Lestach <tlestach@redhat.com> 1.3.45-1
- updating Copyright years for year 2011 (tlestach@redhat.com)
- update .po and .pot files for spacewalk-backend (tlestach@redhat.com)

* Thu Jan 20 2011 Michael Mraka <michael.mraka@redhat.com> 1.3.44-1
- added spacewalk-data-fsck into rpm
- 670746 - fix malformed query _query_action_verify_packages

* Tue Jan 18 2011 Jan Pazdziora 1.3.43-1
- Split to just two parts.
- 670458 - check password policy only if we are really going to reserve user
  (msuchy@redhat.com)

* Tue Jan 18 2011 Michael Mraka <michael.mraka@redhat.com> 1.3.42-1
- 650165 - fixed kickstart incremental export

* Mon Jan 17 2011 Michael Mraka <michael.mraka@redhat.com> 1.3.41-1
- rpmbuid failure

* Mon Jan 17 2011 Michael Mraka <michael.mraka@redhat.com> 1.3.40-1
- 650165 - _ChannelDumper should also understand use_rhn_date
- converted comments to docstrings
- do not check throttle within each request
- fixed whitespace

* Tue Jan 11 2011 Jan Pazdziora 1.3.39-1
- Use spacewalk-sql in satwho and satpasswd, thus making it work on PostgreSQL.
- code cleanup: there is no proxy < 4.1 in real word (msuchy@redhat.com)
- I wish python had a simple ternary operator (michael.mraka@redhat.com)

* Wed Jan 05 2011 Miroslav Suchý <msuchy@redhat.com> 1.3.38-1
- 666939 - Insert current_timestamp instead of sysdate
- 666574 - autonomous_transaction not supported by PostgreSQL

* Mon Jan 03 2011 Jan Pazdziora 1.3.37-1
- With fix_url gone, exception InvalidUrlError gets unused, removing.
- 655207 - exit after unsuccessful rpm header read (mzazrivec@redhat.com)
- send with config file, its modified time (msuchy@redhat.com)
- 655207 - print the exception details into stdout (mzazrivec@redhat.com)
- hide cleartext password from traceback (michael.mraka@redhat.com)
- added overall usage summary and flex guest entitlement details to rhn-
  entitlement-report (michael.mraka@redhat.com)

* Thu Dec 30 2010 Michael Mraka <michael.mraka@redhat.com> 1.3.36-1
- fixed a lot of pylint woarnings and errors
- removed dead rhnDatabaseCache
- Allow clients to retrieve debian packages

* Sun Dec 26 2010 Jan Pazdziora 1.3.35-1
- 619083 - we will try not to stringify the types.IntType and types.FloatType.

* Thu Dec 23 2010 Jan Pazdziora 1.3.34-1
- Need to stringify the epoch.
- fix error from 3fcd9f7cf736e8e85994e45d8cd96943ab5a2832 (msuchy@redhat.com)
- move function f_date from rhn_config_management.py to fileutils.py
  (msuchy@redhat.com)

* Wed Dec 22 2010 Jan Pazdziora 1.3.33-1
- Allow clients to retrieve metadata of debian channels (slukasik@redhat.com)

* Tue Dec 21 2010 Jan Pazdziora 1.3.32-1
- Need to alias column with AS for PostgreSQL.
- use difflib instead of external "diff -u" (msuchy@redhat.com)
- move function ostr_to_sym from config_common/file_utils to spacewalk-backend-
  libs (msuchy@redhat.com)
- 634963 - print diffs for "rhncfg-manager diff-revisions" if we differ in
  selinux context, ownership or attributes (msuchy@redhat.com)

* Tue Dec 21 2010 Jan Pazdziora 1.3.31-1
- Need to remove gentree from Makefile as well.

* Mon Dec 20 2010 Michael Mraka <michael.mraka@redhat.com> 1.3.30-1
- removed obsoleted ISO generator code
- 653163 - sort child channels

* Fri Dec 17 2010 Michael Mraka <michael.mraka@redhat.com> 1.3.29-1
- fixed egg-info packaging
- 658422 - rebuild errata cache after reposync finishes

* Thu Dec 16 2010 Michael Mraka <michael.mraka@redhat.com> 1.3.28-1
- fixed %%files for spacewalk-backend-libs

* Thu Dec 16 2010 Jan Pazdziora 1.3.27-1
- Dropping satellite_tools/exporter/exporter.py from the Makefile and %files.

* Wed Dec 15 2010 Miroslav Suchý <msuchy@redhat.com> 1.3.26-1
- 624092 - update package if pushing using --force and package with same NVREA
  already exist
- no need to lookup dictionary, when we have this information in local variable
- make Table class more debugable

* Wed Dec 15 2010 Michael Mraka <michael.mraka@redhat.com> 1.3.25-1
- removed dead code
- fixed number of pylint reported errors
- fixed Module sat doesn't support our API
- remove block of code from for-loop

* Mon Dec 13 2010 Michael Mraka <michael.mraka@redhat.com> 1.3.24-1
- fixed number of errors reported by pylint
- 652852 - delete related RepoData when updating a package

* Fri Dec 10 2010 Michael Mraka <michael.mraka@redhat.com> 1.3.23-1
- removed read code
- fixed imports
- 655207 - log corrupted package header read
- 653814 - set X-RHN-Satellite-XML-Dump-Version header
- update-packages: update package file list functionality

* Fri Dec 03 2010 Michael Mraka <michael.mraka@redhat.com> 1.3.22-1
- 659348 - import checksum-type correctly
- 659348 - <rhn-package-file> attribute is checksum-type not checksum_type

* Fri Dec 03 2010 Michael Mraka <michael.mraka@redhat.com> 1.3.21-1
- Fault, ResponseError and ProtocolError import has been removed from rpclib
- File import has been removed from rpclib
- fixed column aliases (PG)

* Wed Dec 01 2010 Jan Pazdziora 1.3.20-1
- Ignore the %check results for now.

* Wed Dec 01 2010 Lukas Zapletal 1.3.19-1
- 644985 - SELinux context cleared from RHEL4 rhncfg-client
- Correcting indentation for configFilesHandler.py
- 656294 - sync channels only from rhn_parent

* Wed Dec 01 2010 Miroslav Suchý <msuchy@redhat.com> 1.3.18-1
- add BuildRequires: python-hashlib (msuchy@redhat.com)

* Wed Dec 01 2010 Miroslav Suchý <msuchy@redhat.com> 1.3.17-1
- fix import of xmlrpclib (msuchy@redhat.com)

* Tue Nov 30 2010 Michael Mraka <michael.mraka@redhat.com> 1.3.16-1
- moved db backend selection into a single place
- removed dead RegistrationNumber()
- removed dead code together with its invalid comment
- python 2.4+ (RHEL5+) has hasattr(gettext, 'GNUTranslations') == True

* Mon Nov 29 2010 Michael Mraka <michael.mraka@redhat.com> 1.3.15-1
- fixed unit tests
- run backend unit test in rpm build time

* Thu Nov 25 2010 Lukas Zapletal 1.3.14-1
- Fixing missing method parameter in rhn_config_management
- fixed typo
- don't require server unsubscribe when --skip-channels is used
- added --skip-channels to spacewalk-remove-channel

* Wed Nov 24 2010 Michael Mraka <michael.mraka@redhat.com> 1.3.13-1
- removed unused imports

* Wed Nov 24 2010 Miroslav Suchý <msuchy@redhat.com> 1.3.12-1
- 653163 - fix typo (msuchy@redhat.com)

* Tue Nov 23 2010 Michael Mraka <michael.mraka@redhat.com> 1.3.11-1
- removed unused imports
- remove unused variable
- remove unreachable code
- fixed pylint warnings
- Handle both the empty string (convert it to NULL) and numbers (convert them
  to strings) in epochs.
- added spacewalk-data-fsck

* Mon Nov 22 2010 Lukas Zapletal 1.3.10-1
- Reverting two commits on packages.py
- Revert "Changing time to timestamp in SQL select (PG)"

* Mon Nov 22 2010 Lukas Zapletal 1.3.9-1
- Solving nonexisting Numeric->Varchar case in packages.py (PG)
- Package data are being deleted from view rather than from table (PG)
- Changing time to timestamp in SQL select (PG)

* Fri Nov 19 2010 Michael Mraka <michael.mraka@redhat.com> 1.3.8-1
- 650165 - propagate use_rhn_date down to Dumper
- fixed sgml documentation

* Fri Nov 19 2010 Michael Mraka <michael.mraka@redhat.com> 1.3.7-1
- 650165 - let user specify which date for incremental export use

* Fri Nov 19 2010 Michael Mraka <michael.mraka@redhat.com> 1.3.6-1
- removed redundant code
- merged duplicate code
- 652852 - dirs and links have no checksum
- l10n: Updates to German (de) translation

* Thu Nov 18 2010 Lukas Zapletal 1.3.5-1
- 653163 - sort channels in output of satellite-sync

* Thu Nov 18 2010 Lukas Zapletal 1.3.4-1
- Fixing error in backend spec (unpackaged file)

* Tue Nov 16 2010 Lukas Zapletal 1.3.3-1
- Adding round brackets to evr (multiple commits)

* Tue Nov 16 2010 Michael Mraka <michael.mraka@redhat.com> 1.3.2-1
- fixed iss
- fixed mod_wsgi configuration
- removed /PKG_UPLOAD leftovers
- l10n: Updates to German (de) translation
- 652613 - set ownership to apache:apache by default
- 652625 - fixed file path

* Mon Nov 15 2010 Michael Mraka <michael.mraka@redhat.com> 1.3.1-1
- 652815 - satellite-sync speed up
- 652815 - don't resync packages with wrong path when called with --no-rpms

* Sun Nov 14 2010 Michael Mraka <michael.mraka@redhat.com> 1.2.72-1
- speed up satellite-sync - skip packages we already processed
- speed up satellite-sync - download and parse only missing packages
- kickstart files should be processed one by one
- replaced hashPackageId() with hash_object_id()

* Fri Nov 12 2010 Michael Mraka <michael.mraka@redhat.com> 1.2.71-1
- fixed import of removed function, fixed inversed set operator
- removed unnecessary double assigning

* Fri Nov 12 2010 Lukas Zapletal 1.2.70-1
- Adding missing SQL AS keywords (several patches)
- do not raise exception in exception in case stream is None

* Thu Nov 11 2010 Lukas Zapletal 1.2.69-1
- Adding missing AS keyword to SELECT clause
- Force EVR to be strings in the backend

* Thu Nov 11 2010 Michael Mraka <michael.mraka@redhat.com> 1.2.68-1
- removed dead unique() and intersection()
- replaced own intersection() and unique() with faster builtin set operations

* Thu Nov 11 2010 Lukas Zapletal 1.2.67-1
- Fixing space in SQL bind parameter
- Keyword MINUS is not recognized by PostgreSQL
- Fixing indentation in spacewalk-remove-channel
- l10n: Updates to German
- Revert "l10n: Updates to Swedish
- l10n: Updates to Swedish

* Thu Nov 11 2010 Jan Pazdziora 1.2.66-1
- Update copyright years in backend.

* Wed Nov 10 2010 Jan Pazdziora 1.2.65-1
- use ansi syntax in left join (mzazrivec@redhat.com)

* Wed Nov 10 2010 Jan Pazdziora 1.2.64-1
- removed dead _lookup_last_modified() (michael.mraka@redhat.com)
- removed dead _generate_executemany_data() (michael.mraka@redhat.com)

* Wed Nov 10 2010 Jan Pazdziora 1.2.63-1
- fixed Exception exceptions.AssertionError: <exceptions.AssertionError
  instance at 0x2b4a22e18368> in <bound method Syncer.__del__ of
  <spacewalk.satellite_tools.satsync.Syncer instance at 0x2b4a22e1a0e0>>
  ignored (michael.mraka@redhat.com)

* Tue Nov 09 2010 Michael Mraka <michael.mraka@redhat.com> 1.2.62-1
- fixed exporter issues caused by code removal

* Mon Nov 08 2010 Michael Mraka <michael.mraka@redhat.com> 1.2.61-1
- modified satsync to use uniform interface for disk and wire dumps

* Sat Nov 06 2010 Michael Mraka <michael.mraka@redhat.com> 1.2.60-1
- merged duplicated code in kickstart_guest.py
- merged "attempt to avoid giving out the compat-* packages" blocks
- merged packages to list translation blocks into function
- merged duplicated file checking code into procedure
- merged action code into a single function
- reused code for simple dump_* functions
- merged the same query originaly defined in two places
- merged duplicated code from _add_dists() and _update_dists()
- merged duplicated code in list_packages_sql() and list_all_packages_sql()
- merged duplicated code from list_channel_families() and list_channels()
- SourcePackageContainer can now also reuse diskImportLibContainer
- set ignoreUploaded = 1 in SourcePackageImport by default
- PackageContainer can now also reuse diskImportLibContainer
- set ignoreUploaded = 1 in PackageImport by default
- merged endContainerCallback() definiton into superclass
- merged get_*_handler() code
- redefined SourcePackageContainer via SyncHandlerContainer
- redefined PackageContainer via SyncHandlerContainer
- redefined ShortPackageContainer via SyncHandlerContainer
- redefined KickstartableTreesContainer via SyncHandlerContainer
- redefined ErrataContainer via SyncHandlerContainer
- created general SyncHandlerContainer and redefined ChannelContainer using the
  general one
- removed duplicated _send_headers_rpm()
- fixed XML_Dumper namespace
- reused BaseQueryDumper() fore some more classes
- merged trivial set_iterator() classes into BaseQueryDumper()
- merged checksum handling into BaseChecksumRowDumper()
- reused BaseSubelementDumper() for some more classes
- merged a lot of classes which had differed only in dump_sublement() method
- _get_kickstartable_trees() rewritten via _get_ids()
- merged _get_package_ids() and _get_errata_ids()
- merged rhnSQL.prepare() and h.execute() calls which differs only in query and
  args
- merged duplicated code for writing dumps
- merged id verification code
- fixed typo
- merged _get_key()
- call original dump_subelement() instead of creating _dump_subelement() in
  every subclass
- DatabaseStatement() does exactly what rhnSQL does; removing
- fixed typos
- merged NonAuthenticatedDumper.dump_kickstartable_trees() back to
  XML_Dumper.dump_kickstartable_trees()
- h is used only in verify_errata=True branch
- merged NonAuthenticatedDumper.dump_errata() back to XML_Dumper.dump_errata()
- h is used only in verify_packages=True branch
- merged NonAuthenticatedDumper._packages() back to XML_Dumper._packages()
- added method stubs to main XML_Dumper class
- removed code already commented out
- merged NonAuthenticatedDumper.dump_channel_packages_short() back to
  XML_Dumper.dump_channel_packages_short()
- merged dumper._ChannelsDumper changes back to exportLib._ChannelDumper

* Thu Nov 04 2010 Michael Mraka <michael.mraka@redhat.com> 1.2.59-1
- merged import / download loop code into procedure
- merged several Traceback blocks
- merged StreamProducer setup into its constructor
- moved channel printing code to _printChannel()
- moved progress bar blocks into function

* Thu Nov 04 2010 Lukas Zapletal 1.2.58-1
- Adding missing colon in channelImport.py

* Wed Nov 03 2010 Michael Mraka <michael.mraka@redhat.com> 1.2.57-1
- merged simple sql fetches into a single command
- merged channelManagePermission() and revokeChannelPermission()
- every function calls get('session') and _validate_session(session)
- merged duplicated code into _get_file_revision()
- moved duplicate code for 'dists' and 'release' to a procedure

* Wed Nov 03 2010 Lukas Zapletal 1.2.56-1
- Adding one parameter to to_number functions to be PG compatible
- Fixing query in dumper to be PostgreSQL compatible
- Rewriting SQL JOIN to ANSI syntax in test-dump-channel
- Rewriting SQL JOIN to ANSI syntax in exporter
- Rewriting SQL JOIN to ANSI syntax in disk_dumper
- Rewriting SQL JOIN to ANSI syntax in spacewalk-remove-channel
- 644239 - do not check minor version of xml_dump_version

* Wed Nov 03 2010 Jan Pazdziora 1.2.55-1
- fixed couple of root_dir leftovers from commit
  6a6e58f490b97f941687b56f38e29aad1d6ed69f (michael.mraka@redhat.com)

* Tue Nov 02 2010 Miroslav Suchý <msuchy@redhat.com> 1.2.54-1
- remove RootDir (msuchy@redhat.com)
- fixing package push error 'Not all variables bound', 'ORGID'
  (jsherril@redhat.com)

* Tue Nov 02 2010 Jan Pazdziora 1.2.53-1
- remove RootDir (msuchy@redhat.com)
- fixing package push error 'Not all variables bound', 'ORGID'
  (jsherril@redhat.com)

* Tue Nov 02 2010 Jan Pazdziora 1.2.52-1
- Update copyright years in backend/.
- allow to enable/disable QOS in config file (msuchy@redhat.com)
- do not throttle by default (msuchy@redhat.com)
- update .po and .pot files for spacewalk-backend

* Tue Nov 02 2010 Jan Pazdziora 1.2.51-1
- fixed Error importing xp: No module named handlers.app.packages
  (michael.mraka@redhat.com)

* Mon Nov 01 2010 Jan Pazdziora 1.2.50-1
- Use current_timestamp instead of SYSDATE.
- fixing package upload, to pass in checksums (jsherril@redhat.com)
- fixing wsgiHandler to look in new location for apacheServer
  (jsherril@redhat.com)
- Use current_timestamp with numtodsinterval instead of sysdate.
- Fixing decimal2intfloat -- the function is passed str, not decimal.Decimal;
  we just try to convert to int or float.
- The conversion should take place both for remote and local connections.

* Mon Nov 01 2010 Jan Pazdziora 1.2.49-1
- Use _buildExternalValue to properly sanitize Unicode strings.

* Mon Nov 01 2010 Miroslav Suchý <msuchy@redhat.com> 1.2.48-1
- 612581 - take ownership of /usr/lib/python2.7/site-packages/spacewalk/wsgi
  (msuchy@redhat.com)
- 612581 - change egrep to grep -E (msuchy@redhat.com)
- even getPackageChecksum() and getPackageChecksumBySession() can be merged
  into a single function (michael.mraka@redhat.com)
- fixed typo and syntax error (michael.mraka@redhat.com)
- merged getSourcePackageChecksum() into getPackageChecksum()
  (michael.mraka@redhat.com)
- merged getSourcePackageChecksumBySession() to getPackageChecksumBySession()
  (michael.mraka@redhat.com)
- merged duplicated code into _get_package_checksum()
  (michael.mraka@redhat.com)
- reordered commands to put checksum stuff together (michael.mraka@redhat.com)
- merged 2 calls with just different arguments (michael.mraka@redhat.com)
- moved X-RHN-Action stuff into one place (michael.mraka@redhat.com)
- moved duplicated code to a function (michael.mraka@redhat.com)

* Fri Oct 29 2010 Jan Pazdziora 1.2.47-1
- For Function in PostgreSQL, we have to not just execute, but also fetch the
  value to return.
- Move the SQL munging messages to debug level 6, to be above the "Executing
  SQL" message level.

* Fri Oct 29 2010 Jan Pazdziora 1.2.46-1
- Removing select with rownum. It seems not that useful anyway.

* Fri Oct 29 2010 Jan Pazdziora 1.2.45-1
- Function fix_url not used anywhere, removing; removing its tests as well.
- The common.rhn_memusage is also only used by tests, moving to test/attic.
- Class CVE does not seem to be used, removing.
- Moved server.rhnServerGroup to test/attic.
- Moved server.rhnActivationKey to test/attic, not shipped.
- Method _execute_next does not seem to be used, removing.
- Method _do_snapshot does not seem to be used in Satellite, removing.
- Method _count_channel_servers not used in _channelPackageSubscription in
  Satellite, removing.
- Method checkSatEntitlement not used in Satellite code, hosted only, removing.
- Method updateAndPrint not used, removing.
- Method addToAndPrint not used, removing.
- Method addFromPackageBatch not used, removing.
- The comment says we do not want to use rpmLabelCompare, let us just remove
  it.
- The method _handle_virt_guest_params was commented out for ages; the
  virt_type processing is done in create_system anyway.

* Fri Oct 29 2010 Jan Pazdziora 1.2.44-1
- /XP handler defines just 4 calls identical to /APP calls
  (michael.mraka@redhat.com)
- removed unused class WarningParseException (michael.mraka@redhat.com)
- removed unused class VirtualizationListenerError (michael.mraka@redhat.com)

* Wed Oct 27 2010 Jan Pazdziora 1.2.43-1
- Class UpdateSlots unused, removing.
- Exception SatCertNoFreeEntitlementsException not used, removing.
- Classes _KickstartTreeTypeDumper and _KickstartInstalTypeDumper do not seem
  to be used, removing.
- Exceptions IncompleteLimitInfo and IncompleteLimitInfo* not used, removing.
- Exception genServerCertError not used, removing.
- Exception ForceNotSpecified not used, removing.
- Class ConfigFileMissingStatInfo not used, removing.
- The rhn_timer.py does not seem to be used anywhere, removing.
- Class SourcePackageFile does not seem to be invoked, removing.
- Class ServerGroupTypeDumper not used anywhere, removing.

* Wed Oct 27 2010 Lukas Zapletal 1.2.42-1
- Fixing c89830b90cb36bd6a79641553c5091c57af8fb8e typo

* Wed Oct 27 2010 Lukas Zapletal 1.2.41-1
- Fixing typo in driver_postgresql.py
- Class ReleaseChannelMapImport does not seem to be called, removing.
- fixed NameError: name 'SourcePackageImport' is not defined
- removed redundant empty tagMaps
- reused load_sql
- XXX: not used currently; removing

* Wed Oct 27 2010 Lukas Zapletal 1.2.40-1
- In PostgreSQL NUMERIC types are returned as int or float now
- Rewritten DECODE to ANSI CASE-WHEN syntax for yum
- Class FileWireSource does not seem to be used, removing.
- Class ChannelProductsDumper does not seem to be used, removing.


* Wed Oct 27 2010 Jan Pazdziora 1.2.39-1
- Previous commit leaves __single_query unused, removing.
- Six find_by_* functions do not seem to be called by our code, removing.
- Removal of spacewalk-backend-upload-server makes source_match not called
  anywhere, removing.
- The _timeString0 function looks unused, we shall consider it a dead code.
- The sql_exception_text utility function never called, seems like a dead code.
- The sortHeaders is not called in our code base, removing.
- That setup_old function in test does not seem to be called, we better remove
  it.
- If remove_listener not in our code, remove(remove_listener).
- Function register_system not called, removing.
- Method parse_url not used in backend, removing as dead code.
- The method _line_value does not seem to be used in the test.
- Removing get_kickstart_label which does not seem to be used anywhere.
- Removing function create_user from test.
- After removal of __check_unique_email_db, fault 102 is not longer used.
- Method check_unique_email (and __check_unique_email_db) not used anywhere,
  removing.
- Exception PackageConflictError was only used in check_package_exists,
  removing.
- Removal of spacewalk-backend-upload-server makes check_package_exists unused,
  removing.
- Method channels_for_org not called, removing as dead code.
- Method build_sql_args is not called, removing.
- Method auth_org_access is not used in our code, removing as dead code.

* Mon Oct 25 2010 Miroslav Suchý <msuchy@redhat.com> 1.2.38-1
- 623966 - add man page for rhn-entitlement-report
- 623964 - add man page for update-packages
- 623967 - write man page for spacewalk-update-signatures
- if package is not on disk do not throw TB

* Mon Oct 25 2010 Jan Pazdziora 1.2.37-1
- The psycopg2 seems to be handling unicode strings just fine.
- packages_cursor() and _source_packages_cursor() are dead; removing
  (michael.mraka@redhat.com)
- errata_cursor() and _errata_cursor() are dead; removing
  (michael.mraka@redhat.com)

* Mon Oct 25 2010 Jan Pazdziora 1.2.36-1
- Reset the System Currency multipliers to the original values
  (colin.coe@gmail.com)
- Need to truncate the values upon select as well.

* Fri Oct 22 2010 Jan Pazdziora 1.2.35-1
- Remove duplicates from package changelog.
- Load the appropriate database backend.
- Replace sysdate with current_timestamp.
- Need to avoid inserting empty strings, we use NULL (None) instead.

* Fri Oct 22 2010 Jan Pazdziora 1.2.34-1
- Put import sys back, needed for sys.argv.

* Fri Oct 22 2010 Miroslav Suchý <msuchy@redhat.com> 1.2.33-1
- 612581 - removing /usr/share/rhn from PYTHONPATH
- 612581 - fixing dynamic import

* Thu Oct 21 2010 Miroslav Suchý <msuchy@redhat.com> 1.2.32-1
- 612581 - move python modules from /usr/share/rhn to python site-packages

* Wed Oct 20 2010 Jan Pazdziora 1.2.31-1
- Changing backend (satellite-sync) to use the new rhnPackageChangeLogRec and
  rhnPackageChangeLogData tables.
- autonomous_transaction not supported by PostgreSQL.

* Tue Oct 19 2010 Jan Pazdziora 1.2.30-1
- check_package_spec() already defined in handlers/xmlrpc/up2date.py
  (michael.mraka@redhat.com)
- startswith(), endswith() are builtin functions since RHEL4
  (michael.mraka@redhat.com)
- _delete_channel() is dead after delete_channel() removal
  (michael.mraka@redhat.com)
- _delete_channel_family() is dead after delete_channel_families() removal
  (michael.mraka@redhat.com)
- removed delete_channel_families() -  it is used only in self unit tests
  (michael.mraka@redhat.com)
- removed delete_channel() - it is used only in self unit test
  (michael.mraka@redhat.com)
- Insert current_timestamp instead of sysdate.
- Move the debugging print to log_debug.
- Use numtodsinterval instead of the arithmetics.
- Revert "Using the interval syntax instead of the arithmetic."

* Mon Oct 18 2010 Jan Pazdziora 1.2.29-1
- Using the interval syntax instead of the arithmetic.
- If the epoch is an empty string, make it None (NULL), to avoid bad surprise
  in PostgreSQL later.
- Replace sysdate with current_timestamp in insert.
- If the checksum value is empty string, do not try to look it up.

* Mon Oct 18 2010 Miroslav Suchý <msuchy@redhat.com> 1.2.28-1
- remove package spacewalk-backend-upload-server

* Mon Oct 18 2010 Lukas Zapletal 1.2.27-1
- Constraint vn_rhnservernetinterface_broadcast fixed (PostgreSQL)

* Mon Oct 18 2010 Jan Pazdziora 1.2.26-1
- Fix the placeholder tagging.
- Even when handling evrs, we do not want to store empty strings, we want to
  store NULLs because that is what Oracle will make of them anyway.
- Not only we do not want to convert NULLs to empty strings, we have to convert
  empty strings to NULLs.
- Make the comps-updating block PostgreSQL compatible.
- Add processing of the params parameter for anonymous PL/pgSQL blocks.
- The tag in dollar quoting cannot start with number, which can happen with
  SHA1s from time to time.
- Reserved words problem for Postgresql fixed correctly (lzap+git@redhat.com)

* Fri Oct 15 2010 Jan Pazdziora 1.2.25-1
- Reserved words problem for Postgresql fixed (lzap+git@redhat.com)
- Now that we have unique key on rhnChannelComps(channel_id), we can simplify
  the select which searches for the comps record.
- Prevent satellite-sync from inserting empty strings when it means to insert
  NULLs.

* Wed Oct 13 2010 Lukas Zapletal 1.2.24-1
- Procedure call now general (update_needed_cache) in backend
- Vn_constriant violation in Postgres (vn_rhnpackageevr_epoch)
- Postgres reserved word fix
- Vn_constriant violation in Postgres
- Sysdate changed to current_timestamp
- ANSI syntax for outer join during system registration
- Debug log from postgresql backend driver removed
- Postgres python backend driver functions support
- Postgres savepoint support in backend code

* Wed Oct 13 2010 Michael Mraka <michael.mraka@redhat.com> 1.2.23-1
- speed up queries
- deleted unused code
- 642142 - Fix to make sat-activate zero out ents that are not in the certificate

* Tue Oct 12 2010 Lukas Zapletal 1.2.22-1
- Sysdate replaced with current_timestamp during client reg
- Use e.pgerror instead of e.message for psycopg2.OperationalError.

* Tue Oct 12 2010 Lukas Zapletal 1.2.21-1
- Decode function replaced with case-when in backend

* Tue Oct 12 2010 Jan Pazdziora 1.2.20-1
- Load the appropriate backend and initialize it (twice).
- Load the appropriate backend and initialize it.
- 640526: Fixed a missed logic for entitlement  purging (paji@redhat.com)

* Thu Oct 07 2010 Jan Pazdziora 1.2.19-1
- We cannot insert empty string and depend on the database to convert it to
  null for "is null" to work -- this will fail on PostgreSQL.
- Fix the logic of the adjusted_port.
- Load the appropriate backend and initialize it (rhnPackageUpload.py).
- The AUTONOMOUS_TRANSACTION does not seem to be needed, plus it is not
  supported in PostgreSQL; removing.
- fixing stray comma (jsherril@redhat.com)
- log_debug is not used in sql_base.py, removing the import.

* Mon Oct 04 2010 Michael Mraka <michael.mraka@redhat.com> 1.2.18-1
- replaced local copy of compile.py with standard compileall module
- removed a lot of dead code
- 637155 - pad --start-date, --end-date with zeros

* Thu Sep 23 2010 Shannon Hughes <shughes@redhat.com> 1.2.17-1
- modify reposync logrotate to include channel label log files
  (shughes@redhat.com)
- fixed spec after file rename (michael.mraka@redhat.com)

* Thu Sep 23 2010 Michael Mraka <michael.mraka@redhat.com> 1.2.16-1
- 634559 - fixed component name

* Thu Sep 23 2010 Michael Mraka <michael.mraka@redhat.com> 1.2.15-1
- 634280 - errata should remain associated with already synced channels
- 634263 - allow guests to register across orgs

* Mon Sep 20 2010 Michael Mraka <michael.mraka@redhat.com> 1.2.14-1
- 627566 - update package checksum with value found in database
- 629986 - updating channels last synced time from spacewalk-repo-sync
- initCFG('server') before initDB

* Tue Sep 14 2010 Milan Zazrivec <mzazrivec@redhat.com> 1.2.13-1
- fixing brokeness with spacewalk-update-signatures
- --db option is no longer valid

* Fri Sep 10 2010 Justin Sherrill <jsherril@redhat.com> 1.2.12-1
- 626764 - adding man page for spacewalk-repo-sync (jsherril@redhat.com)
- style fixes (jsherril@redhat.com)
- 571355 - fixing issue where packages that were physically deleted are not re-
  downloaded during a reposync (jsherril@redhat.com)

* Wed Sep 08 2010 Miroslav Suchý <msuchy@redhat.com> 1.2.11-1
- 555046 - when installtime change, update package in db
- create string representation of object dbPackage for better debugging
- 555046 - use constants instead hardcoded values
- fixing common typo pacakges -> packages (tlestach@redhat.com)
- remove oval files during errata import (mzazrivec@redhat.com)

* Mon Sep 06 2010 Michael Mraka <michael.mraka@redhat.com> 1.2.10-1
- 573630 - reused pl/sql implementation of update_needed_cache in python
- fixing broken string substitiution (wrong number of arguments)

* Mon Aug 30 2010 Justin Sherrill <jsherril@redhat.com> 1.2.9-1
- 626749 - fixing spacewalk-repo-sync to ignore source packages
  (jsherril@redhat.com)
- adding missing commit to make repo generation after reposync work again
  (jsherril@redhat.com)
- 579588 - adding a more stern warning message to activating a ceertificate of
  a different version (jsherril@redhat.com)
- 593896 - Moved Kickstart Parition UI logic (paji@redhat.com)

* Tue Aug 24 2010 Michael Mraka <michael.mraka@redhat.com> 1.2.8-1
- fixed update_errata_cache_by_channel job for channels in NULL org

* Thu Aug 19 2010 Michael Mraka <michael.mraka@redhat.com> 1.2.7-1
- 623699 - systemid is not mandatory for ISS
- 624732 - use original config file names
- localization of satellite-sync
- 591050 - satellite sync report type of disk dump

* Tue Aug 17 2010 Justin Sherrill <jsherril@redhat.com> 1.2.6-1
- fixing small mistake where the wrong variable name was
  used (jsherril@redhat.com)

* Tue Aug 17 2010 Justin Sherrill <jsherril@redhat.com> 1.2.5-1
- 619337 - making it so that repodata will be scheduled for regeneration on all
  channels that a package is in.  This will be ignored if not needed (i.e. last
  modified date is not updated) (jsherril@redhat.com)

* Tue Aug 17 2010 Shannon Hughes <shughes@redhat.com> 1.2.4-1
- cartesian product is seldomly wanted (michael.mraka@redhat.com)
- Revert "612581 - move all python libraries to standard python path"
  (msuchy@redhat.com)

* Fri Aug 13 2010 Miroslav Suchý <msuchy@redhat.com> 1.2.3-1
- 612581 - move all python libraries to standard python path
  (msuchy@redhat.com)
- 612581 - for every Requires(pre) add pure Requires (msuchy@redhat.com)
- 612581 - removing notes (msuchy@redhat.com)
- 612581 -  use %%{__python} macro rather then direct call of python
  (msuchy@redhat.com)
- 612581 - use %%global instead of %%define (msuchy@redhat.com)
- 612581 - use macro only for F12/RHEL-5 (msuchy@redhat.com)
- 612581 - use BR python2-devel rather then python-devel (msuchy@redhat.com)
- 589524 - select packages, erratas and kickstart trees according to import
  date (michael.mraka@redhat.com)
- Revert "589524 - select packages, erratas and kickstart trees according to
  import date" (michael.mraka@redhat.com)

* Wed Aug 11 2010 Jan Pazdziora 1.2.2-1
- Check if the function used for the anonymous block already exists -- do not
  attempt to create it again.
- Quote percent char to avoid it from being considered as a placeholder by
  psycopg2.
- With PostgreSQL, the lob value that we get is already a read-only buffer;
  let's stringify it.
- Change the syntax in backend to match python-psycopg2.
- If host is none (we are using the Unix domain socket), we should not pass the
  host parameter at all.
- Replace pgsql by psycopg2 which should give us live upstream again.

* Wed Aug 11 2010 Michael Mraka <michael.mraka@redhat.com> 1.2.1-1
- 614345 - fixed ISS server component name
- 591050 - add meta information to dump

* Tue Aug 10 2010 Milan Zazrivec <mzazrivec@redhat.com> 1.1.48-1
- Revert "591050 - add meta information to dump" (msuchy@redhat.com)

* Tue Aug 10 2010 Milan Zazrivec <mzazrivec@redhat.com> 1.1.47-1
- l10n: Updates to German (de) translation (ttrinks@fedoraproject.org)
- 591050 - add meta information to dump (msuchy@redhat.com)
- dead code - we set end_date, but later we always use self.end_date. Dtto for
  start_date (msuchy@redhat.com)
- code style - expand tabs to whitespace (msuchy@redhat.com)

* Mon Aug 09 2010 Milan Zazrivec <mzazrivec@redhat.com> 1.1.46-1
- l10n: Updates to Swedish (sv) translation (goeran@fedoraproject.org)
- l10n: German translation added (gkoenig@fedoraproject.org)

* Tue Aug 03 2010 Partha Aji <paji@redhat.com> 1.1.45-1
- got the rhncfg manager diff revisions to work with symlinks (paji@redhat.com)
- Fixed config_mgmt diff stuff (paji@redhat.com)

* Fri Jul 30 2010 Jan Pazdziora 1.1.44-1
- It is dbname without underscore for PostgreSQL.
- 619699 - do not blow out if we get unicode string (msuchy@redhat.com)

* Thu Jul 29 2010 Partha Aji <paji@redhat.com> 1.1.43-1
- Config Management schema update + ui + symlinks (paji@redhat.com)
- send only actions which we are able to cache (msuchy@redhat.com)
- add comment to function (msuchy@redhat.com)
- 577868 - adding proper handling of multiline key/value values
  (jsherril@redhat.com)
- 582646 - making spacewalk-remove-channel communicate better about what child
  channels a channel has (jsherril@redhat.com)

* Fri Jul 23 2010 Michael Mraka <michael.mraka@redhat.com> 1.1.42-1
- unified database connection information
- rename rhn_server_*.conf files
- 617188 - fixed name of Swedish translation file

* Tue Jul 20 2010 Milan Zazrivec <mzazrivec@redhat.com> 1.1.41-1
- fix /var/log/rhn permissions
- add missing import

* Mon Jul 19 2010 Miroslav Suchý <msuchy@redhat.com> 1.1.40-1
- add logging hooks (msuchy@redhat.com)
- fix sql syntax error (msuchy@redhat.com)

* Mon Jul 19 2010 Miroslav Suchý <msuchy@redhat.com> 1.1.39-1
- fix syntax error (msuchy@redhat.com)

* Fri Jul 16 2010 Miroslav Suchý <msuchy@redhat.com> 1.1.38-1
- fix build error (msuchy@redhat.com)
- 615298 - if rpm install time is None, do not pass it to time.localtime
  (msuchy@redhat.com)

* Fri Jul 16 2010 Michael Mraka <michael.mraka@redhat.com> 1.1.37-1
- removed handlers/app/rhn_mpm

* Fri Jul 16 2010 Milan Zazrivec <mzazrivec@redhat.com> 1.1.36-1
- check if staging_content_enabled is enabled for our organization

* Thu Jul 15 2010 Milan Zazrivec <mzazrivec@redhat.com> 1.1.35-1
- fix syntax errors (assignments, negations)

* Thu Jul 15 2010 Milan Zazrivec <mzazrivec@redhat.com> 1.1.34-1
- fix requires for spacewalk-backend-sql
- 614667 - provide better error message

* Wed Jul 14 2010 Miroslav Suchý <msuchy@redhat.com> 1.1.33-1
- define new parameter dry_run for all actions (msuchy@redhat.com)
- basic framework for prefetching content from spacewalk (msuchy@redhat.com)
- 604094 - fixing issue where package profile sync would not be scheduled if
  associated with a kickstart profile (jsherril@redhat.com)
- code cleanup - remove unused function schedule_virt_pkg_install
  (msuchy@redhat.com)
- Cleaned up web_customer, rhnPaidOrgs, and rhnDemoOrgs inaddition to moving
  OrgImpl- Org. These are unused tables/views/columns.. Added upgrade scripts
  accordingly (paji@redhat.com)
- adding missing import for inter-satellite-sync (jsherril@redhat.com)
- fixing import errors for inter-satellite sync (jsherril@redhat.com)

* Mon Jul 12 2010 Justin Sherrill <jsherril@redhat.com> 1.1.32-1
- fixing missing import (jsherril@redhat.com)

* Mon Jul 12 2010 Justin Sherrill <jsherril@redhat.com> 1.1.31-1
- 613585 - fixing inter satellite sync and removing HandlerWrap
  (jsherril@redhat.com)
- fixing missing import (jsherril@redhat.com)

* Fri Jul 09 2010 Miroslav Suchý <msuchy@redhat.com> 1.1.30-1
- create virtual package spacewalk-backend-sql-virtual (msuchy@redhat.com)
- removed code which called rhn_ep package because rhn_ep had vanished long
  time ago (michael.mraka@redhat.com)

* Thu Jul 08 2010 Miroslav Suchý <msuchy@redhat.com> 1.1.29-1
- remove shebang from handlers/xmlrpc/get_handler.py (msuchy@redhat.com)
- provide Provides: (msuchy@redhat.com)
- macros should not be used in changelog (msuchy@redhat.com)

* Thu Jul 08 2010 Miroslav Suchý <msuchy@redhat.com> 1.1.28-1
- move %%defattr before %%doc (msuchy@redhat.com)
- rename /usr/share/rhn/satellite_tools/updateSignatures.py to /usr/bin
  /spacewalk-update-signatures (msuchy@redhat.com)
- add epoch to Provides (msuchy@redhat.com)
- logrotate scripts should have noreplace flag (msuchy@redhat.com)
- forgot to save file after resolving conflict during rebase of
  7d48d4d7ab096551c7a53c7670c76ec83c441303 (msuchy@redhat.com)
- wrap long lines (msuchy@redhat.com)
- remove shebang from modules (msuchy@redhat.com)
- fix spelling error (msuchy@redhat.com)
- add logrotate entry for reposync.log (msuchy@redhat.com)
- fix not standard dir permisions (msuchy@redhat.com)
- fix Makefile - pack new renamed logrotate files (msuchy@redhat.com)
- rename logrotate/rhn_server_satellite to logrotate/spacewalk-backend-tools
  (msuchy@redhat.com)
- rename logrotate/rhn_package_push to logrotate/spacewalk-backend-package-
  push-server (msuchy@redhat.com)
- rename logrotate/rhn_package_upload to logrotate/spacewalk-backend-upload-
  server (msuchy@redhat.com)
- rename logrotate/rhn_server to logrotate/spacewalk-backend-server
  (msuchy@redhat.com)
- rename logrotate/rhn_sat_export_internal to logrotate/spacewalk-backend-iss-
  export (msuchy@redhat.com)
- rename logrotate/rhn_server_sat to logrotate/spacewalk-backend-iss
  (msuchy@redhat.com)
- rename logrotate/rhn_config_management_tool to logrotate/spacewalk-backend-
  config-files-tool (msuchy@redhat.com)
- rename logrotate/rhn_config_management to logrotate/spacewalk-backend-config-
  files (msuchy@redhat.com)
- rename logrotate/rhn_server_applet to logrotate/spacewalk-backend-applet
  (msuchy@redhat.com)
- rename logrotate/rhn_server_app to logrotate/spacewalk-backend-app
  (msuchy@redhat.com)
- rename logrotate/rhn_server_xmlrpc to logrotate/spacewalk-backend-xmlrpc
  (msuchy@redhat.com)
- rename ./logrotate/rhn_server_xp to logrotate/spacewalk-backend-xp
  (msuchy@redhat.com)
- set default config files readable by all users (msuchy@redhat.com)
- add to license PYTHON since we use compile.py (msuchy@redhat.com)
- add licensing files to %%doc (msuchy@redhat.com)
- spelling error (msuchy@redhat.com)
- make config files readable (msuchy@redhat.com)
- 453457 - extract from package spacewalk-backend-sql new packages spacewalk-
  backend-sql-oracle and spacewalk-backend-sql-postgresql (msuchy@redhat.com)

* Wed Jul 07 2010 Justin Sherrill <jsherril@redhat.com> 1.1.27-1
- 612163 - fixing issue with satellite sync where rh-public channel family
  information is not set properly (jsherril@redhat.com)
- create repogen after set of packages pushed instead of individually
  (shughes@redhat.com)

* Thu Jul 01 2010 Miroslav Suchý <msuchy@redhat.com> 1.1.26-1
- We need to force port into integer. (jpazdziora@redhat.com)
- adding new virtualization strings for RHEL 6 (jsherril@redhat.com)
- bug fixing for reposync (shughes@redhat.com)
- modified reposync script to handle 1:many channel content source objects
  (shughes@redhat.com)

* Wed Jun 30 2010 Jan Pazdziora 1.1.25-1
- We now call prepare with params for PostgreSQL, for Oracle we will take the
  parameter and ignore it.
- fixing small issue with wsgi handler where status was not a string
  (jsherril@redhat.com)
- adding removed option during alphabetization of command line arguments
  (jsherril@redhat.com)

* Tue Jun 29 2010 Jan Pazdziora 1.1.24-1
- We want to pull the backend type from the config file as well.
- Add initial support for anonymous PL/pgSQL blocks.
- adding flex guest detection at registration time (jsherril@redhat.com)
- few fixes for rhn cert activation, cert activation now works and populates
  max_members correctly, but not populating fve_max_members yet
  (jsherril@redhat.com)
- a few fixse for sat cert handling (jsherril@redhat.com)
- first attempt at adding flex guest to sat cert processing
  (jsherril@redhat.com)
- 608677 - export rhnChannelProduct information into a channel dump
  (mzazrivec@redhat.com)
- 608657 - if --consider-full is set, interpret disk dump as full export,
  otherwise it is used as incremental dump (msuchy@redhat.com)
- 608657 - add option --consider-full to man page of satellite-sync and to
  output of --help (msuchy@redhat.com)
- sort command line parameters alphabeticaly (msuchy@redhat.com)

* Mon Jun 28 2010 Jan Pazdziora 1.1.23-1
- Remove a debugging print.
- do need to check date, we can get anything (msuchy@redhat.com)
- evr should be parsed from the end (msuchy@redhat.com)
- Parse the default_db; the DNS part (the one after @) is DBI-style connect
  string.

* Fri Jun 18 2010 Miroslav Suchý <msuchy@redhat.com> 1.1.22-1
- fix rpmlint warning (msuchy@redhat.com)
- fix rpmlint warning (msuchy@redhat.com)
- fix rpmlint warning (msuchy@redhat.com)
- remove shebang from module (msuchy@redhat.com)
- remove shebang from module (msuchy@redhat.com)
- remove shebang from module (msuchy@redhat.com)
- remove shebang from module (msuchy@redhat.com)
- fixed wording for incompatible checksum error (michael.mraka@redhat.com)
- l10n: Updates to Russian (ru) translation (ypoyarko@fedoraproject.org)

* Wed Jun 09 2010 Justin Sherrill <jsherril@redhat.com> 1.1.21-1
- 600323 - fixing checksums KeyError with rhnpush and channel association
  (jsherril@redhat.com)
- fix broken solaris package downloads
- 600323 - fixing checksums KeyError with rhnpush (jsherril@redhat.com)

* Tue Jun 08 2010 Michael Mraka <michael.mraka@redhat.com> 1.1.20-1
- more exporter code cleanup
- 589524 - select packages, erratas and kickstart trees according to import

* Thu Jun 03 2010 Michael Mraka <michael.mraka@redhat.com> 1.1.19-1
- removed duplicated code from export routines
* Mon May 31 2010 Michael Mraka <michael.mraka@redhat.com> 1.1.18-1
- fixed package build error

* Fri May 28 2010 Michael Mraka <michael.mraka@redhat.com> 1.1.17-1
- removed code relying on dead rhnDumpSnapshot* tables

* Thu May 27 2010 Michael Mraka <michael.mraka@redhat.com> 1.1.16-1
- block old spacewalk from syncing sha256 channels via ISS
- improved performance of linking packages during satellite-sync

* Wed May 19 2010 Michael Mraka <michael.mraka@redhat.com> 1.1.15-1
- 589299 - excluded checksum_list from headers

* Tue May 18 2010 Michael Mraka <michael.mraka@redhat.com> 1.1.14-1
- satellite-sync optimization

* Fri May 14 2010 Michael Mraka <michael.mraka@redhat.com> 1.1.13-1
- fixed performance issue in satellite-sync
- update po files
- l10n: russian added

* Tue May 04 2010 Michael Mraka <michael.mraka@redhat.com> 1.1.12-1
- modified satellite-sync to new xml dumps

* Mon May 03 2010 Jan Pazdziora 1.1.11-1
- 585233 - the has-comps attribute will no longer be used by hosted.
- add dependency information for DEB packages (lukas.durfina@gmail.com)

* Fri Apr 30 2010 Miroslav Suchý <msuchy@redhat.com> 1.1.10-1
- Support for uploading deb packages (lukas.durfina@gmail.com)

* Fri Apr 30 2010 Jan Pazdziora 1.1.9-1
- 585233 - use log2stderr instead of the (debugging) print.
- 585233 - fix the logic handling has_comps and missing comps_last_modified.
- implemented <checksums> in <rhn-package-short> (michael.mraka@redhat.com)

* Thu Apr 29 2010 Jan Pazdziora 1.1.8-1
- 585233 - replace has-comps with rhn-channel-comps-last-modified.
- 585233 - use the rhn-channel-comps-last-modified element instead of boolean
  has-comps.
- fixed HandlerWrap class implementation from commit
  356bddff66b3f7c50ff06f7062d8d111c3f189ff (michael.mraka@redhat.com)
- rhnLib's timestamp2dbtime not used anywhere, removing as dead code.
- The checksumtype is now called checksum_type.

* Tue Apr 27 2010 Michael Mraka <michael.mraka@redhat.com> 1.1.6-1
- implemented dump version 3.6 in rhn-satellite-exporter

* Tue Apr 27 2010 Jan Pazdziora 1.1.5-1
- 585233 - add support for syncing comps data.

* Thu Apr 22 2010 Miroslav Suchý <msuchy@redhat.com> 1.1.4-1
- networkRetries is set in /etc/sysconfig/rhn/up2date and not in rhn.conf

* Tue Apr 20 2010 Miroslav Suchý <msuchy@redhat.com> 1.1.2-1
- fixing build error on RHEL 5

* Mon Apr 19 2010 Michael Mraka <michael.mraka@redhat.com> 1.1.1-1
- merge 2 duplicate byterange module to common.byterange
- bumping spec files to 1.1 packages

* Thu Apr 15 2010 Michael Mraka <michael.mraka@redhat.com> 0.9.23-1
- 582203 - skip failed packages on spacewalk-repo-sync
- use CFG.NETWORK_RETRIES instead of hardcoded value
- removed dead code

* Tue Apr 13 2010 Miroslav Suchý <msuchy@redhat.com> 0.9.21-1
- 175155 - do not use X-RHN-Satellite-XML-Dump-Version on two places
- code cleanup (jpazdziora@redhat.com)

* Wed Apr 07 2010 Michael Mraka <michael.mraka@redhat.com> 0.9.19-1
- 574334 - fixed Error: NameError caught!

* Wed Mar 31 2010 Partha Aji <paji@redhat.com> 0.9.18-1
- 575867 - Fixed a registration issue where config channels
  in reactivation key +  activation key combination got ranked
  the same value causing all sorts of errors. (paji@redhat.com)
- 175155 - require specific version of rhnlib (msuchy@redhat.com)

* Tue Mar 30 2010 Michael Mraka <michael.mraka@redhat.com> 0.9.17-1
- 577668 - fixed spacewalk-repo-sync behaviour for ftp and file

* Mon Mar 29 2010 Michael Mraka <michael.mraka@redhat.com> 0.9.16-1
- more modification to support mod_wsgi in proxy

* Fri Mar 26 2010 Michael Mraka <michael.mraka@redhat.com> 0.9.14-1
- fixed spacewalk-backend packaging

* Thu Mar 25 2010 Michael Mraka <michael.mraka@redhat.com> 0.9.13-1
- moved mod_wsgi stuff from spacewalk-backend-server to spacewalk-backend
- added tomcat6 to satelite-debug

* Mon Mar 22 2010 Michael Mraka <michael.mraka@redhat.com> 0.9.12-1
- 571413 - fixed source rpackage push
- fixing wsgi error handling

* Thu Mar 18 2010 Michael Mraka <michael.mraka@redhat.com> 0.9.11-1
- 561553 - fixed missing commit
- 564278 - fixed satellite-sync call from rhn-satellite-activate

* Wed Mar 17 2010 Michael Mraka <michael.mraka@redhat.com> 0.9.10-1
- 568958 - package removal and verify
- 573140 - solaris packages with duplicate requires

* Fri Mar 12 2010 Michael Mraka <michael.mraka@redhat.com> 0.9.9-1
- Fixed constraint violation when satellite had multiple certs
- 558502 - fixed ordering issue in reprovisioning

* Wed Mar 10 2010 Michael Mraka <michael.mraka@redhat.com> 0.9.8-1
- 571365 - fixed solaris mpm packages import
- spacewalk-remove-channel improvements

* Mon Mar 08 2010 Michael Mraka <michael.mraka@redhat.com> 0.9.7-1
- fixed import to work with satellites running older versions of rhnLib
- 568371 - fix an ORA-00918 on config file import
- fixed error ihandling for spacewalk-channel-remove
- 570176 - disable caching the channel info during export
- spacewalk-remove-channel script enhancements
- 569233 - exit with error value upon error

* Wed Feb 24 2010 Michael Mraka <michael.mraka@redhat.com> 0.9.6-1
- fixed missing require
- fixed dates in rhn-satellite-exporter

* Tue Feb 23 2010 Michael Mraka <michael.mraka@redhat.com> 0.9.5-1
- improved spacewalk-repo-sync

* Mon Feb 22 2010 Michael Mraka <michael.mraka@redhat.com> 0.9.4-1
- fixed import error proxy ImportError: No module named server
- 246480 - sync last_modified column for rhnKickstartableTree as well.
- 501024 - want to preserve families for channels which are already in the dump

* Fri Feb 19 2010 Michael Mraka <michael.mraka@redhat.com> 0.9.1-1
- added repo deletion to channel remove script
- added spacewalk-remove-channel
- added mechanism for updating existing sha256 packages
- 562644 - added class to emulate mod_python's mp_table

* Thu Feb 04 2010 Michael Mraka <michael.mraka@redhat.com> 0.8.43-1
- updated copyrights
- 479911 - removing duplicate rewrites and consolidating to a single location
- added utility to update package checksums

* Wed Feb 03 2010 Michael Mraka <michael.mraka@redhat.com> 0.8.42-1
- implemented satellite-sync --dump-version
- 556761 - existing packages result in not importing gpg signature
- fixed config files not be deployed if system is subscribed to config channel

* Mon Feb 01 2010 Michael Mraka <michael.mraka@redhat.com> 0.8.41-1
- removed unreferenced functions
- let use rhnLockfile from rhnlib
- removed old python 1.5 code
- Revert "543509 - do not fail if machine has not uuid set (like qemu)"

* Fri Jan 29 2010 Michael Mraka <michael.mraka@redhat.com> 0.8.40-1
- fixed the sha module is deprecated
- fixed maximum recursion depth exceeded

* Fri Jan 29 2010 Michael Mraka <michael.mraka@redhat.com> 0.8.39-1
- fixed ISE on F12 mod_wsgi
- 545389 - initial satellite-sync performance issue -- force use of index.

* Wed Jan 27 2010 Michael Mraka <michael.mraka@redhat.com> 0.8.38-1
- fixed packaging of wsgi handler files

* Tue Jan 26 2010 Michael Mraka <michael.mraka@redhat.com> 0.8.37-1
- fixed HTTP 404 on package download
- execute commands through shell

* Fri Jan 22 2010 Michael Mraka <michael.mraka@redhat.com> 0.8.36-1
- fixed handling subprocess.poll() return codes
- 557581 - fixed config deployment would fail when multiple activation keys present

* Thu Jan 21 2010 Michael Mraka <michael.mraka@redhat.com> 0.8.35-1
- fixed bug from popen2 -> subprocess migration
- check parent_channel label only if exists
- 526696 - checking whether server already uses a token
- 528214 - Encode DBstrings as utf-8 bytes before truncating

* Wed Jan 20 2010 Michael Mraka <michael.mraka@redhat.com> 0.8.33-1
- fixed payload_size always = 0 error
- removed dead code in rhn_rpm.py

* Tue Jan 19 2010 Michael Mraka <michael.mraka@redhat.com> 0.8.32-1
- 556460 - time values are <long> on Fedora 12
- fixed DeprecationWarnings on Fedora 12
- 524722 - add /etc/httpd/conf.d to the spacewalk-debug

* Mon Jan 18 2010 Michael Mraka <michael.mraka@redhat.com> 0.8.31-1
- fixed import errors

* Fri Jan 15 2010 Michael Mraka <michael.mraka@redhat.com> 0.8.30-1
- added import of rhn-channel-checksum-type

* Thu Jan 14 2010 Michael Mraka <michael.mraka@redhat.com> 0.8.28-1
- SHA256 code cleanup

* Wed Jan 13 2010 Michael Mraka <michael.mraka@redhat.com> 0.8.25-1
- ISS should work again

* Wed Jan 13 2010 Tomas Lestach <tlestach@redhat.com> 0.8.23-1
- preparations for srpm sync (tlestach@redhat.com)

* Tue Jan 12 2010 Michael Mraka <michael.mraka@redhat.com> 0.8.22-1
- fixed more ISS SHA256 errors
- Force correct UTF-8 for changelog name and text.

* Mon Jan 11 2010 Michael Mraka <michael.mraka@redhat.com> 0.8.21-1
- fixed satsync -l over ISS
- fixed failure of httpd to (re)start
* Sat Jan 09 2010 Michael Mraka <michael.mraka@redhat.com> 0.8.20-1
- fixed SHA256 packages import

* Fri Jan 08 2010 Michael Mraka <michael.mraka@redhat.com> 0.8.19-1
- fixed rhnpush and satellite-sync sha256 errors
- adding wsgi support adapter and removing code dependence on mod_python
- 528833 - having username printed instead of user object

* Thu Jan 07 2010 Michael Mraka <michael.mraka@redhat.com> 0.8.18-1
- made satelite-sync understand both 3.4 and 3.5 dumps
- 175155 - bump up protocol version to 3.5

* Tue Jan 05 2010 Michael Mraka <michael.mraka@redhat.com> 0.8.16-1
- made rhn-satellite-exporter SHA256 ready

* Tue Jan 05 2010 Michael Mraka <michael.mraka@redhat.com> 0.8.15-1
- merged satellite_exporter/exporter into satellite_tools/disk_dumper

* Mon Jan 04 2010 Michael Mraka <michael.mraka@redhat.com> 0.8.14-1
- more fixes in SHA256 implementation

* Thu Dec 17 2009 Michael Mraka <michael.mraka@redhat.com> 0.8.13-1
- fixed kickastart import for sha256 exports
- 528833 - fixed using an activation key of a disabled user

* Wed Dec 16 2009 Michael Mraka <michael.mraka@redhat.com> 0.8.12-1
- fixed satellite-sync of pre-sha256 exports

* Mon Dec 14 2009 Jan Pazdziora 0.8.10-1
- reporting: add column total to the entitlements report

* Mon Dec 14 2009 Michael Mraka <michael.mraka@redhat.com> 0.8.11-1
- fixed satellite-sync errata import

* Fri Dec 11 2009 Michael Mraka <michael.mraka@redhat.com> 0.8.8-1
- removed a lot of dead code
- fixed getFileChecksum usage
- SHA256 fixes
* Thu Dec 10 2009 Michael Mraka <michael.mraka@redhat.com> 0.8.7-1
- added support for uploading SHA256 rpms
- 541078 - rhn-satellite-exporter --start-date and --end-date issues fixed

* Wed Dec 09 2009 Michael Mraka <michael.mraka@redhat.com> 0.8.5-1
- 516767 - create files with default repository owner/group/permissions
- removed duplicated code from syncLib

* Tue Dec 08 2009 Michael Mraka <michael.mraka@redhat.com> 0.8.4-1
- fixed file glob for -libs

* Mon Dec 07 2009 Michael Mraka <michael.mraka@redhat.com> 0.8.3-1
- moved code from rhnlib to spacewalk-backend-libs
- 543509 - do not fail if machine has not uuid set (like qemu)

* Fri Dec  4 2009 Miroslav Suchý <msuchy@redhat.com> 0.8.2-1
- sha256 support

* Fri Dec 04 2009 Michael Mraka <michael.mraka@redhat.com> 0.8.1-1
- rhn_rpm/rhn_mpm moved to rhnlib
- bumping Version to 0.8.0

* Tue Dec  1 2009 Miroslav Suchý <msuchy@redhat.com> 0.7.18-1
- 449167 - time.strptime can not handle None values

* Thu Nov 26 2009 Miroslav Suchý <msuchy@redhat.com> 0.7.17-1
- fix compilation error

* Wed Nov 25 2009 Miroslav Suchý <msuchy@redhat.com> 0.7.16-1
- 540544 - raise error if channel do not exist or you are not allowed to add or remove it
- 540544 - fix usage of check_user_password
- made conditions more readable (michael.mraka@redhat.com)

* Thu Nov 19 2009 Jan Pazdziora 0.7.15-1
- 537063 - drop the report-specific options

* Wed Nov 18 2009 Jan Pazdziora 0.7.14-1
- reporting: add reports "users" and "users-systems".

* Thu Nov 12 2009 Michael Mraka <michael.mraka@redhat.com> 0.7.13-1
- merged exportLib from satellite_exporter to satellite_tools
* Thu Nov  5 2009 Miroslav Suchy <msuchy@redhat.com> 0.7.12-1
- save some time
- replace isinstance with has_key
- do not check xml corectness twice
- call _dict_to_utf8 only once
- 528227 - Warning in case sync would move the channel between orgs.
- do not vaste time checking if string is instance of UnicodeType
- order test according to probability that the type will appear
- reverting 68bed9e28e2973d3e1e30816d9090b7f5e1d4005
- do not ask repeatedly if types has attribute UnicodeKey
- removing unnecessary condition
- optimize code

* Fri Oct 30 2009 Jan Pazdziora 0.7.11-1
- reporting: add column type to the errata-list report.
- removed redundant else; we call associate_package anyway (Michael M.)

* Mon Oct 26 2009 Jan Pazdziora 0.7.10-1
- reporting: added --info options and documentation of reports and fields

* Fri Oct 23 2009 Jan Pazdziora 0.7.9-1
- reporting: added report errata-list and errata-system

* Thu Oct 22 2009 Miroslav Suchy <msuchy@redhat.com> 0.7.8-1
- 449167 - record installation date of rpm package

* Mon Oct 19 2009 Miroslav Suchy <msuchy@redhat.com> 0.7.7-1
- removed unused parameter
- changed get_package_path comment to reflect new package path
- Include constraint info in schema statistics

* Fri Oct 02 2009 Michael Mraka <michael.mraka@redhat.com> 0.7.6-1
- spacewalk-backend-tools requires python-hashlib

* Thu Oct 01 2009 Milan Zazrivec <mzazrivec@redhat.com> 0.7.5-1
- rhn-db-stats: split database & schema statistics (mzazrivec@redhat.com)
- fixes for 524231, 523393, 523760, 523384 (jpazdziora@redhat.com)
- catch all exceptions, so that we commit in all cases. (jpazdziora@redhat.com)
- If we fail, let us commit the previous updates (done in this transaction).
  (jpazdziora@redhat.com)
- Do the rhn_rpm.get_package_header before we do the actual move.
  (jpazdziora@redhat.com)
- No commit in processPackageKeyAssociations. (jpazdziora@redhat.com)
- clean up (pkilambi@redhat.com)
- if nevra enabled use md5sum as a unique constraint for package pushes
  (pkilambi@redhat.com)
- Move the debug message up; if the OS operation fail, we will know what we
  were trying to do. (jpazdziora@redhat.com)
- Add more actual values to log messages, to make debugging easier.
  (jpazdziora@redhat.com)
- No need to sleep if we want the /var/satellite migration to be faster.
  (jpazdziora@redhat.com)
- Update using id, as there is no index on rhnPackage.path which could be used.
  (jpazdziora@redhat.com)

* Fri Sep 04 2009 Michael Mraka <michael.mraka@redhat.com> 0.7.4-1
- fixed output of multivalue variables in spacewalk-cfg-get

* Tue Sep 01 2009 Michael Mraka <michael.mraka@redhat.com> 0.7.3-1
- 494813 - print error message instead of traceback
- postgresql dependency moved to spacewalk-postgresql

* Fri Aug 28 2009 Michael Mraka <michael.mraka@redhat.com> 0.7.2-1
- use spacewalk-cfg-get instead of awk
- added mirror list support to spacewalk-repo-sync
- fixed an ISE relating to config management w/selinux

* Thu Aug 13 2009 Devan Goodwin <dgoodwin@redhat.com> 0.7.1-1
- Add spacewalk-backend Requires on python-pgsql. (dgoodwin@redhat.com)
- 516237 - Fix the channel family population task to take into account None
  counts and use 0 instead while computing the purge count.
  (pkilambi@redhat.com)
- bumping versions to 0.7.0 (jmatthew@redhat.com)

* Wed Aug 05 2009 Pradeep Kilambi <pkilambi@redhat.com> 0.6.30-1
-

* Wed Aug 05 2009 Jan Pazdziora 0.6.29-1
- reporting: add the entitlements report
- enhancing logging mechanism for spacewalk-repo-sync (jsherril@redhat.com)
- Merge branch 'master' into repo-sync (jsherril@redhat.com)
- Patch: Selinux Context support for config files (joshua.roys@gtri.gatech.edu)
- merge conflict (jsherril@redhat.com)
- adding newline to error message output (jsherril@redhat.com)
- fixing small method call in reposync (jsherril@redhat.com)
- fixing specfile to create directory for reposync (jsherril@redhat.com)
- fixing small whitespace error with reposync (jsherril@redhat.com)
- adding better logging for spacewalk-repo-sync (jsherril@redhat.com)
- 467281 - Instead of checksing for the start now we cechk if tools is in the
  channel label. This is not a perfect solution but atleast covers few more
  cases. An ideal solution would be to add some kind of a relation ship between
  parent and child signifying that this is a tools channel for a given parent.
  (pkilambi@redhat.com)
- 505559 - spacewalk-debug now captures database tablespace usage report
  (pkilambi@redhat.com)
- making the logging a bit cleaner (jsherril@redhat.com)
- fixing some import things to actually work on an installed system
  (jsherril@redhat.com)
- adding logging, cache clearing, and a few fixes to reposync
  (jsherril@redhat.com)
- adding makefile to repo_plugins (pkilambi@redhat.com)
- updating spacewalk backend spec file with reposync stuff
  (pkilambi@redhat.com)
- updating Makefile with reposync files (pkilambi@redhat.com)
- some clean up on repo sync stuff (pkilambi@redhat.com)
- adding repo sync task and other UI bits for spacewalk repo sync
  (jsherril@redhat.com)
- backend/satellite_tools/repo_plugins/yum_src.py (jsherril@redhat.com)

* Wed Jul 29 2009 Pradeep Kilambi <pkilambi@redhat.com> 0.6.28-1
-

* Mon Jul 27 2009 Devan Goodwin <dgoodwin@redhat.com> 0.6.27-1
- Fix rhnSQL pgsql driver when sql not provided to Cursor class.
  (dgoodwin@redhat.com)
- Replace Oracle blob update syntax with our rhnSQL wrapper.
  (dgoodwin@redhat.com)
- Add missing cursor method to pgsql rhnsql driver. (dgoodwin@redhat.com)
- Minor pgsql query fix in satCerts.py. (dgoodwin@redhat.com)
- Modify rhn-ssl-dbstore script to not be Oracle specific.
  (dgoodwin@redhat.com)
- Postgresql query fix. (dgoodwin@redhat.com)
- Remove unused query in sync_handlers.py. (dgoodwin@redhat.com)
- Add "as" to query to work with both databases. (dgoodwin@redhat.com)
- Fix Oracle specific setDateFormat call in backend.py. (dgoodwin@redhat.com)
- Change Oracle nextval to sequence_nextval. (dgoodwin@redhat.com)
- Convert Oracle sequence.nextval's to use nextval compatability function.
  (dgoodwin@redhat.com)
- Add rhnSQL Cursor update_blob function. (dgoodwin@redhat.com)
- Change satCerts.py query to be more clear. (dgoodwin@redhat.com)
- Convert unicode Python strings into strings for PostgreSQL.
  (dgoodwin@redhat.com)
- Remove type mapping code from PostgreSQL rhnSQL driver. (dgoodwin@redhat.com)
- Purge munge_args insanity from PostgreSQL rhnSQL driver.
  (dgoodwin@redhat.com)
- Adjust satCerts.py query to work with both databases. (dgoodwin@redhat.com)
- Fix some rhnSQL error reporting for PostgreSQL. (dgoodwin@redhat.com)
- Fix bug in rhnSQL PostgreSQL named -> positional argument conversion.
  (dgoodwin@redhat.com)
- Initial rhnSQL PostgreSQL Procedure implementation. (dgoodwin@redhat.com)
- Modify rhn-satellite-activate to communicate with PostgreSQL.
  (dgoodwin@redhat.com)
- rhnSQL: Adjust and comment out some PostgreSQL Procedure code.
  (dgoodwin@redhat.com)
- Add support for calling PostgreSQL stored procedures with rhnSQL.
  (dgoodwin@dangerouslyinc.com)
- Implement rhnSQL Cursor.execute_bulk for PostgreSQL.
  (dgoodwin@dangerouslyinc.com)

* Mon Jul 27 2009 John Matthews <jmatthew@redhat.com> 0.6.26-1
- 513073 - Fix rhnpush of packages with duplicate requires.
  (dgoodwin@redhat.com)

* Fri Jul 24 2009 Pradeep Kilambi <pkilambi@redhat.com> 0.6.25-1
- 513652 - Dumping the debug level so the info shows up only with --debug flag.
  (pkilambi@redhat.com)
- 513435 - WebUI creates these for us at the org creation time. So dont try to
  insert those at the sync time as ui is not smart enough to check if exists
  before inserting a row. (pkilambi@redhat.com)

* Fri Jul 24 2009 Jan Pazdziora 0.6.24-1
- add spacewalk-report script and inventory report.

* Thu Jul 23 2009 Pradeep Kilambi <pkilambi@redhat.com> 0.6.23-1
- 513432, 513435 : Our channel family import is written such that we compare
  and resync the red hat channel families. But in iss case we can have provate
  channel family ties to a channel ebing imported that will not match whats on
  the slave as slaves default to org 1. This fix should only post process the
  channel families if its a non custom one. (pkilambi@redhat.com)
- reporting: add report option for listing fields for report.
  (jpazdziora@redhat.com)
- reporting: after having parsed the common options, put the rest back to
  sys.argv. (jpazdziora@redhat.com)
- reporting: show error message when unknown report is specified.
  (jpazdziora@redhat.com)
- reporting: change structure of the report definition file to also include
  column names. (jpazdziora@redhat.com)
- reporting: add channel(s) to which the server is registered.
  (jpazdziora@redhat.com)
- reporting: add number of out-of-date packages and errata.
  (jpazdziora@redhat.com)
- reporting: add kernel version to the report. (jpazdziora@redhat.com)
- reporting: when report name is not specified on the command line, show list
  of available reports. (jpazdziora@redhat.com)
- reporting: move the SQL to definition file, to allow for multiple reports.
  (jpazdziora@redhat.com)
- reporting: add registration time and last check-in time.
  (jpazdziora@redhat.com)
- reporting: add the registered by information. (jpazdziora@redhat.com)
- reporting: add hostname and IP address to the report. (jpazdziora@redhat.com)
- reporting: output field names as the first row. (jpazdziora@redhat.com)
- reporting: output formatted as csv. (jpazdziora@redhat.com)
- reporting: initial prepare, execute, and fetch loop. (jpazdziora@redhat.com)
- reporting: add spacewalk-report to the rpm package. (jpazdziora@redhat.com)
- reporting: a stub for new script, spacewalk-report. (jpazdziora@redhat.com)

* Wed Jul 22 2009 John Matthews <jmatthew@redhat.com> 0.6.22-1
- 511283 - Package compare between db and cache should see if the db is newer
  than cache and only then import the content. (pkilambi@redhat.com)

* Tue Jul 21 2009 John Matthews <jmatthew@redhat.com> 0.6.21-1
- 512936 - Changing the custom channel rule to always defalt to org 1 for
  custom channels unless --org option is used. This will avoid the confusion of
  putting the channel is some random org on slaves. (pkilambi@redhat.com)

* Tue Jul 21 2009 Devan Goodwin <dgoodwin@redhat.com> 0.6.20-1
- 512960 - check for the proper attr name on rpm for header reading
  (jbowes@redhat.com)

* Thu Jul 16 2009 Pradeep Kilambi <pkilambi@redhat.com> 0.6.19-1
- 512236 - the org id checks were defaulting to None in custom channel cases
  instead of 1. Also the metadata sting frommaster is a string None so we need
  to check for the string. This should fix both custom and null org content in
  iss case. hosted syncs should work as usual. (pkilambi@redhat.com)
- Return config channels sorted highest to lowest priority.
  (dgoodwin@redhat.com)
- 511116 - changing updatePackages to change the permissions on the kickstart
  trees in the same way we do for packages within /var/satellite
  (jsherril@redhat.com)

* Fri Jul 10 2009 Pradeep Kilambi <pkilambi@redhat.com> 0.6.18-1
- If not commandline options given, compare the erratum channels to the already
  imported ones (pkilambi@redhat.com)
- If not commandline options given, compare the erratum channels to the already
  imported ones (pkilambi@redhat.com)
- compute the channel filtering only if a channel is specified in the
  commandline. If not, use the default (pkilambi@redhat.com)

* Thu Jul 09 2009 John Matthews <jmatthew@redhat.com> 0.6.17-1
- Only include the channels that are being synced to each errata. This will
  help taskomatic not spam users with irrelevant errata mails
  (pkilambi@redhat.com)

* Fri Jul  3 2009 Miroslav Suchy <msuchy@redhat.com> 0.6.16-1
- 509516 - failure to check for non-existant header (Mark Chappell <m.d.chappell@bath.ac.uk>)
- 509444 - remove delete action system from virt page (Shannon Hughes <shughes@redhat.com>)
- 509371 - SSM->Install,Remove,Verify - minor fixes to Package Name and Arch (Brad Buckingham <bbuckingham@redhat.com>)

* Thu Jun 25 2009 John Matthews <jmatthew@redhat.com> 0.6.15-1
- change comments to docstrings (msuchy@redhat.com)
- change comments to docstrings (msuchy@redhat.com)
- change comments to docstrings (msuchy@redhat.com)
- change comments to docstrings (msuchy@redhat.com)
- change comments to docstrings (msuchy@redhat.com)
- change comments to docstrings (msuchy@redhat.com)
- change comments to docstrings (msuchy@redhat.com)
- change comments to docstrings (msuchy@redhat.com)
- change comments to docstrings (msuchy@redhat.com)
- change comments to docstrings (msuchy@redhat.com)
- 499723 - accept follow-redirects with value greater then 2
  (msuchy@redhat.com)
- change comments to docstrings (msuchy@redhat.com)
- change comments to docstrings (msuchy@redhat.com)
- 507867 - Schedule repo gen once the channel package associations is complete
  (pkilambi@redhat.com)
- 505680 - channel_product_id is computed based on the name, product and
  version so it will not match the cache as cache is always None. Also dont
  update the channel_product_id uless the id is different from whats being
  updated (pkilambi@redhat.com)
- Update HACKING file for backend test instructions. (dgoodwin@redhat.com)
- Integrate some PostgreSQL rhnSQL driver unit tests. (dgoodwin@redhat.com)
- First cut of a unit test framework for Python backend. (dgoodwin@redhat.com)
- 507593 - fixing eus registration tracebacks (pkilambi@redhat.com)
- Adding repodata details for a given channel to channelDetails page.
  (pkilambi@redhat.com)
- Revert "503090 - Exclude rhnlib from kickstart profile sync."
  (dgoodwin@redhat.com)
- remove short package dependency on rpms. User might wanna skip the rpms and
  still import metadata. (pkilambi@redhat.com)
- 422611 - Warn that satrm.py is not a supported script. (dgoodwin@redhat.com)
- fixing the unsubscriptable object error when package is not yet in rhnPackage
  table (pkilambi@redhat.com)
- 506264 - This commit includes: (pkilambi@redhat.com)
- 505680 - When satsync tries to do an import it compares whats in cache to db
  and tries to import only new content, but since the last_modified date always
  differ we end up updating the rhnChannel table even when there is nothing to
  sync. Adding last_modified to ignore keys list so that we dont decide the
  diff based on this field. We still continue to compare the rest of the
  fields. (pkilambi@redhat.com)
- 495790 - force uploading a package ends up with duplicate entries in
  rhnPackage table. This is because we use md5sum along with name, evr, package
  arch and org as a primary key while deciding whether to perform an insert or
  an update. Since the solaris packages had same nvrea and org and different
  md5 sums it was doing an insert instead of update on the existing row. Fixed
  the schema wrapper to only use md5sum as a primary key if nvrea feature is
  enabled. Also fixed the package uniquifies to use md5sum only for nvrea.
  (pkilambi@redhat.com)
- Catch the systemExit and preserve the error code. Also fixing the traceback
  issue when db is not accessible (pkilambi@redhat.com)
- removing bugzilla handler specific tests (pkilambi@redhat.com)
- 502581 - splitting the data to smaller chunks to please cx_oracle to avoid
  throwing array too big errors (pkilambi@redhat.com)
- 503090 - Exclude rhnlib from kickstart profile sync. (dgoodwin@redhat.com)

* Fri Jun 05 2009 jesus m. rodriguez <jesusr@redhat.com> 0.6.11-1
- fixing duplicate entries in repogen tables and other clean aup
  (pkilambi@redhat.com)
- add rhn-db-stats manual page (mzazrivec@redhat.com)
- allow rhn-db-stats to write to arbitrary location with running selinux
  (mzazrivec@redhat.com)
- Fixes to support mod_jk >= 2.2.26. (dgoodwin@redhat.com)
- 503243 - Dropping the is_default column as we now determine the default in
  the app code based on the compatible eus channel instead of jus the default.
  (pkilambi@redhat.com)
- Show all available eus channels during registration (jbowes@redhat.com)
- removing some unused hosted stuff (pkilambi@redhat.com)
- removing leftover code after a removed query (jsherril@redhat.com)
- 498517 fixing the error message to show the needed free entitlements for the
  activation to proceed (pkilambi@redhat.com)
- 502060 - The uniquify filter for deps is causing missing deps in repodata gen
  as we should be looking into the name + version instead of just name. Also
  since the f10+ rpms have issues with only duplicate provides, lets process
  the rest of the capabilities. (pkilambi@redhat.com)

* Wed May 27 2009 Brad Buckingham <bbuckingham@redhat.com> 0.6.10-1
- 309601 - removing md5crypt from spacewalk-backend-tools
  (bbuckingham@redhat.com)

* Wed May 27 2009 Jan Pazdziora 0.6.9-1
- spacewalk-backend: add command-line utility spacewalk-cfg-get to
  print config values

* Tue May 26 2009 Devan Goodwin <dgoodwin@redhat.com> 0.6.7-1
- fixing the keyError as we should be using smbios.system.uuid
  (pkilambi@redhat.com)
- 495778 - process UTF-8 input. (jpazdziora@redhat.com)
- 491831 - fix detection if monitoring is enabled (msuchy@redhat.com)
- make variables attributes of instance and not class itself
  (msuchy@redhat.com)
- change comments to docstrings (msuchy@redhat.com)
- make attributes real attributes and not global variables (msuchy@redhat.com)

* Thu May 21 2009 jesus m. rodriguez <jesusr@redhat.com> 0.6.6-1
- 485698 - manual page: fix --db option syntax (mzazrivec@redhat.com)
- 469219 - Adding the permissions ability to our caching mechanism. (pkilambi@redhat.com)
- simplifying the previos commit even more. All we need to check here is if the
  hostename is in the allowed list or not. Jus this one line should accomplish
  that (pkilambi@redhat.com)
- list.pop is causing some unexpected behavior causing to retain the popped
  list in memory and failing the subsequent compares as the list is not being
  garbage collected looks like. very weird behavior and causes the slave check
  ins to fail with ISS not allowed errors. This should resolve the issue as we
  dont modify the list object in place (pkilambi@redhat.com)
- 500168 - fixed virt guest install was marked complete when it was not (jsherril@redhat.com)
- 486526 - use getent instead of grep /etc/{passwd|group} (mzazrivec@redhat.com)
- 439042 - Another pass at conveying a better error message (pkilambi@redhat.com)
- 499560 - sysexit trap is overriding the error codes returned by the
  businesslogic with 0. removing the catch so the exit codes propogate all the
  way through when exporter fails. (pkilambi@redhat.com)
- 477703 - Adding the size limit changes to disk dumper as well (pkilambi@redhat.com)
- 477703 - Porting changes from hosted to limit the size of the data being
  exported slave satellite is pulling content from master (pkilambi@redhat.com)
- Basic support for detecting a KVM/QEMU guest on registration (jbowes@redhat.com)

* Mon May 11 2009 Brad Buckingham <bbuckingham@redhat.com> 0.6.5-1
- 309601 - updating satpasswd/satwho to pull db info from rhn.conf
  (bbuckingham@redhat.com)
* Wed May 06 2009 jesus m. rodriguez <jesusr@redhat.com> 0.6.4-1
- 498273 - removing incorrect index busting package list updates for custom
  base channels (shughes@redhat.com)
- 1000010021 - fixing issue where you could not remove packages from rhel 4
  systems (jsherril@redhat.com)
- 497871 - fixing issue where guest provisioning would show as succesfull even
  when it had failed (jsherril@redhat.com)
- 486526 - put db creation / upgrade logs into spacewalk-debug
  (mzazrivec@redhat.com)
- 486526 - put dump files from embedded db into spacewalk-debug
  (mzazrivec@redhat.com)
- 486526 - put audit.log into spacewalk-debug (mzazrivec@redhat.com)
- 486526 - put schema upgrade logs into spacewalk-debug (mzazrivec@redhat.com)
- 492903 - fixing the sql fetch (pkilambi@redhat.com)

* Fri Apr 24 2009 Brad Buckingham <bbuckingham@redhat.com> 0.6.3-1
- 309601 - adding satpasswd, satwho and md5crypt to spacewalk-backend-tools

* Wed Apr 22 2009 jesus m. rodriguez <jesusr@redhat.com> 0.6.2-1
- 494976 - adding cobbler systme record name usage to reprovisioning
  (jsherril@redhat.com)
- 443500 - Changed logic to determine packages to remove to include the
  server's current package information. (jason.dobies@redhat.com)
- When a new system is registered it will notify search service
  (jmatthew@redhat.com)

* Fri Apr 17 2009 Devan Goodwin <dgoodwin@redhat.com> 0.6.1-1
- 439042 - fixing the not enough entitlements error to more descriptive.
  (pkilambi@redhat.com)
- 495928 - adding cobbler collection to spacewalk-debug (jsherril@redhat.com)
- moving migrate-system-profile to spacewalk-utils package
  (pkilambi@redhat.com)
- 492903 - fix the query to include the privatechannelfamily org into
  rhnprivatecahnnelfamily (pkilambi@redhat.com)
- 495396 - let the commandline ca-cert option override the cert when using in
  conjunction with iss (pkilambi@redhat.com)
- 494982 - fixing the error message to not take extra strings cusing parse
  errors (pkilambi@redhat.com)
- 486526 - display the created and modified information in ISO format.
  (jpazdziora@redhat.com)
- 486526 - add history of schema upgrades to spacewalk-debug
  (mzazrivec@redhat.com)
- 149695 - Including channel_id as part of rhnErrataQueue table so that
  taskomatic can send errata notifications based on channel_id instead of
  sending to everyone subscribed to the channel. The changes include db change
  to rhnErrataQueue table and backend change to satellite-sync's errata import.
  (pkilambi@redhat.com)
- 485870 - only recalculate the channel family counts once per family.
  (mmccune@gmail.com)
- 488062 - fixing the activation to be more careful in checking the integrity
  of variables before assigning slots (pkilambi@redhat.com)
- 494968 - typo in config comment (pkilambi@redhat.com)
- 494593 - fixing the repofile compare to use the right type for java date
  object obtained through hibernate (pkilambi@redhat.com)
- bumping the protocol version on exporter (pkilambi@redhat.com)
- 491668 - update Spacewalk Apache conf to support .htaccess
  (bbuckingham@redhat.com)
- 486526 - store alert.log into the database/ directory.
  (jpazdziora@redhat.com)
- 486526 - renaming directory for database-related stuff, we will want to store
  alert.log here as well. (jpazdziora@redhat.com)
- check the attr instead of try catch (pkilambi@redhat.com)
- 493583 - fixing the rhnpush to call old rpm libraries for RHEL-4
  (pkilambi@redhat.com)
- adding some additional checks before creating first org info
  (pkilambi@redhat.com)
- bump Versions to 0.6.0 (jesusr@redhat.com)
- minor default args clean up (pkilambi@redhat.com)
- Fixing the first org creation to check for ChannelFamily existance and create
  row if missing so the channel shows up in channels tab on sync
  (pkilambi@redhat.com)

* Fri Apr 17 2009 Pradeep Kilambi <pkilambi@redhat.com>
- move the migrate systems script to utils package

* Mon Mar 30 2009 Milan Zazrivec <mzazrivec@redhat.com> 0.5.28-1
- 485698 - rhn-satellite-exporter manual page fixes

* Thu Mar 26 2009 Milan Zazrivec <mzazrivec@redhat.com> 0.5.27-1
- 486526 - additional system files and db statistics included into spacewalk-debug archive

* Wed Mar 25 2009 Devan Goodwin <dgoodwin@redhat.com> 0.5.26-1
- 487621 - Fix segfaults rhnpush has been causing server-side on Fedora 10.
- Fix Oracle exception handling in procedure calls.
- 485529 - Fix to handle empty or missing ip_addr on a disabled interface.
- 482830 - Fix rpm fetch to include the xml-dump-version in httpd headers during GET requests.
- 483811 - Fix orgid based sync logic.
- 480252 - Raise meaningful exception instead of traceback on Oracle column size error.

* Thu Mar 19 2009 Pradeep Kilambi <pkilambi@redhat.com> 0.5.25-1
- 468686 - restricts deactivated accounts from registering systems and managing systems.
- 485532 - Adding the overriding config values for apachec process sizelimit issue

* Wed Mar 18 2009 Mike McCune <mmccune@gmail.com> 0.5.23-1
- 486186 - Update spacewalk spec files to require cobbler >= 1.4.3

* Fri Mar 13 2009 Miroslav Suchy <msuchy@redhat.com> 0.5.22-1
- 484879 - warn if you are connection using ISS to parent which do not know ISS

* Wed Mar 11 2009 Miroslav Suchy <msuchy@redhat.com> 0.5.21-1
- 483802 - remove conflicts between spacewalk-proxy-common and spacewalk-config
- 209620 - satellite-debug creates world readable output
- 479439 - adding better message when trying to downgrade entitelments
- 481236 - making package downloads work for http
- 485875 - fixing missing man page options and removed deprecated ones for satsync

* Fri Mar 06 2009 Devan Goodwin <dgoodwin@redhat.com> 0.5.20-1
- Add missing dependency on PyPAM.

* Thu Mar 05 2009 Pradeep Kilambi <pkilambi@redhat.com> 0.5.19-1
- 488753 - Adding nevra support to satsync

* Tue Mar 03 2009 Dave Parker <dparker@redhat.com> 0.5.18-1
- 483802 - Directory /etc/rhn owned by two packages, group does not match

* Fri Feb 27 2009 jesus m. rodriguez <jesusr@redhat.com> 0.5.17-1
- rebuild

* Thu Feb 26 2009 Pradeep Kilambi <pkilambi@redhat.com> 0.5.15-1
- 430634 - fixing the profile sync code to include arch info

* Thu Feb 26 2009 jesus m. rodriguez <jesusr@redhat.com> 0.5.15-1
- 430634 - support kickstart profile to compare profiles by arch
- 487238 - spacewalk-debug not working, doesnt actually write the tar file

* Thu Feb 26 2009 jesus m. rodriguez <jesusr@redhat.com> 0.5.14-1
- 209620 - satellite-debug creates world readable output

* Sat Feb 21 2009 Devan Goodwin <dgoodwin@redhat.com> 0.5.13-1
- Fix rpm-python hdr installation error on Fedora 10.

* Fri Feb 20 2009 Miroslav Suchy <msuchy@redhat.com> 0.5.12-1
- fixing run time error of satsync

* Thu Feb 19 2009 Pradeep Kilambi <pkilambi@redhat.com> 0.5.11-1
- 480903 - fix for fcntl locking to use flock when IOError's
- 461672 - fixing satsync --no-rpms to only skip rpms

* Wed Feb 18 2009 Dave Parker <dparker@redhat.com> 0.5.9-1
- 486186 - Update spacewalk spec files to require cobbler >= 1.4.2

* Wed Feb 18 2009 Pradeep Kilambi <pkilambi@redhat.com> 0.5.8-1
- Resolves: bz#446289 - create the private channel family at
  org creation time

* Mon Feb 16 2009 Pradeep Kilambi <pkilambi@redhat.com> 0.5.7-1
- yum repodata regen support through taskomatic

* Thu Feb 12 2009 Miroslav Suchý <msuchy@redhat.com> 0.5.6-1
- move logs from /var/tmp to /var/log/nocpulse

* Tue Feb 10 2009 Pradeep Kilambi <pkilambi@redhat.com> 0.5.5-1
- bz#368711 bz#480063

* Mon Feb 09 2009 Pradeep Kilambi <pkilambi@redhat.com> 0.5.4-1
- bz475894:fixing the server code to filter out duplicate deps
  when pushing fedora-10+ packages to channels

* Thu Feb 05 2009 Pradeep Kilambi <pkilambi@redhat.com> 0.5.3-1
- fixing satsync warning.

* Wed Jan 28 2009 Pradeep Kilambi <pkilambi@redhat.com> 0.5.2-1
- removing rhel-instnum dep requires and associated unsed code

* Tue Jan 20 2009 Miroslav Suchý <msuchy@redhat.com> 0.5.1-1
- 480757 - fix filenames generation in repomd for custom channels
- change Source0 to point to fedorahosted.org

* Thu Jan 15 2009 Pradeep Kilambi 0.4.22-1
- include migrate-system-profile.8 file in the spec

* Thu Jan 15 2009 Milan Zazrivec 0.4.20-1
- include migrate-system-profile manual page

* Wed Jan 14 2009 Dave Parker <dparker@redhat.com> 0.4.18-1
- bz461162 added rule to redirect port 80 requests to /rpc/api to /rhn/rpc/api

* Tue Jan 13 2009 Mike McCune <mmccune@gmail.com> 0.4.15-1
- 461162 - for some reason with our new httpd rework this rewrite rule needs
  to be in both config files.  Filed space05 bug: 479911 to address this.

* Tue Jan 13 2009 Michael Mraka <michael.mraka@redhat.com> 0.4.13-1
- resolved #479826
- resolved #479825

* Mon Jan 12 2009 Mike McCune <mmccune@gmail.com> 0.4.12-1
- 461162 - get the virtualization provisioning tracking system to work with a :virt system record.
- 479640 - remove conflict with specspo; if it causes problems,
  it should be fixed properly, either in our code or in specspo

* Thu Jan  8 2009 Jan Pazdziora 0.4.10-1
- more changes for nvrea error handling
- changed all references of none to auto w.r.t
  rhnKickstartVirtualizationType
- 467115 - adding a switch so users can turn off same nvrea different
  vendor package uploads
- eliminate satellite-httpd daemon, migrate to 'stock' apache
- 461162 - adding support to push the cobbler profile name down to koan
- 461162 - adding some virt options and spiffifying the virt provisioning page
- 461162 - moving cobbler requirement down to the RPMs that actually use it
- changes are by multiple authors

* Mon Dec 22 2008 Mike McCune <mmccune@gmail.com>
- Adding proper cobbler requirement with version

* Fri Dec 19 2008 Dave Parker <dparker@redhat.com> 0.4.9-1
- Reconfigured backed to use stock apache server rather than satellite-httpd

* Thu Dec 18 2008 Pradeep Kilambi <pkilambi@redhat.com> 0.4.9-1
- 476055 - fixing sat activation to work by setting the right handler
- 457629 - multiarch support for errata updates

* Fri Dec 12 2008 Jan Pazdziora 0.4.8-1
- 476212 - adding Requires rhel-instnum
- 461162 - remove profile label parameter from the spacewalk-koan call chain
- 461162 - fix problem w/ backend/satellite_tools makefile
- 461162 - remove spacewalk-cobbler-sync as well
- set close-on-exec on log files

* Wed Dec 10 2008 Miroslav Suchy <msuchy@redhat.com> 0.4.7-1
- fix build errors and finish removing of cobbler-spacewalk-sync and
  spacewalk-cobbler-sync from tools subpackage

* Mon Dec  8 2008 Michael Mraka <michael.mraka@redhat.com> 0.4.6-1
- fixed Obsoletes: rhns-* < 5.3.0

* Thu Dec 5 2008 Partha Aji <paji@redhat.com>
- Removed spacewalk-cobbler-sync & cobbler-spacewalk-sync from tools package

* Wed Nov 18 2008 Partha Aji <paji@redhat.com>
- Added spacewalk-cobbler-sync to tools package

* Mon Nov 17 2008 Devan Goodwin <dgoodwin@redhat.com> 0.4.5-1
- Expand rhnSQL PostgreSQL support.
- Fix rhnSQL connection re-use for both Oracle and PostgreSQL.

* Tue Nov 11 2008 Dave Parker <dparker@redhat.com>
- Added cobbler-spacewalk-sync to tools package

* Thu Nov  6 2008 Devan Goodwin <dgoodwin@redhat.com> 0.4.4-1
- Adding initial support for PostgreSQL.

* Sun Nov  2 2008  Pradeep Kilambi <pkilambi@redhat.com> 0.3.3-1
- fixed the auth issue for registration and iss auth handlers

* Fri Oct 24 2008  Jesus M. Rodriguez <jesusr@redhat.com> 0.3.2-1
- renaming the local exporter

* Fri Oct 10 2008  Pradeep Kilambi <pkilambi@redhat.com>
- support for inter spacewalk sync

* Thu Oct  9 2008  Pradeep Kilambi <pkilambi@redhat.com>
- packaging iss-export dump hanlder

* Thu Oct  9 2008  Miroslav Suchy <msuchy@redhat.com>
- add -iss package for handling ISS

* Wed Sep 24 2008 Milan Zazrivec 0.3.1-1
- bumped version for spacewalk 0.3
- fixed package obsoletes

* Wed Sep  3 2008 jesus rodriguez <jesusr@redhat.com> 0.2.4-1
- rebuilding

* Wed Sep  3 2008 Pradeep Kilambi <pkilambi@redhat.com>
- fixing rhnpush to be able to push packages associating to channels

* Wed Sep  3 2008 Devan Goodwin <dgoodwin@redhat.com> 0.2.3-1
- Fixing bug with chown vs chmod.

* Tue Sep  2 2008 Milan Zazrivec 0.2.2-1
- bumped version for tag-release
- removed python-sgmlop, PyXML from spacewalk-backend-server requirements

* Tue Aug 19 2008 Mike McCune 0.1.2-1
- moving requirement for spacewalk-admin version to proper 0.1

* Mon Aug 04 2008  Miroslav Suchy <msuchy@redhat.com> 0.1.2-0
- rename package to spacewalk-server
- cleanup spec

* Mon Jun 30 2008 Pradeep Kilambi <pkilambi@redhat.com>
- including spacewalk-debug tool

* Thu Jun 12 2008 Pradeep Kilambi <pkilambi@redhat.com>
- clean up hosted specific handlers

* Thu Jun 12 2008 Pradeep Kilambi <pkilambi@redhat.com> 5.2.0-9
- updated to use default httpd from distribution

* Thu Sep  6 2007 Jan Pazdziora <jpazdziora@redhat.com>
- updated to use default httpd from distribution

* Thu May 17 2007 Clifford Perry <cperry@redhat.com>
- adding satComputePkgHeaders.py to rhns-satellite-tools. Needed for upgrades

* Wed Apr 11 2007 Pradeep Kilambi <pkilambi@redhat.com>
- removing rhns-soa from backend.spec
- removing hosted specific handlers

* Tue Dec 12 2006 Jesus Rodriguez <jesusr@redhat.com>
- Added rhns-soa package

* Thu Nov 30 2006 Ryan Newberry <rnewberr@redhat.com>
- Updated some files defs to handle the fact that .pyc and .pyo files
  are generated on RHEL5 for geniso.py and gentree.py

* Wed Nov 08 2006 Bret McMillan <bretm@redhat.com>
- remove the preun trigger that nukes the cache, too expensive an operation
  to happen each and every time

* Thu Nov 02 2006 James Bowes <jbowes@redhat.com>
- Remove rhnpush (it has its own spec file now).

* Fri Oct 20 2006 James Bowes <jbowes@redhat.com>
- Replace cheetah with hand-coded xml generation.

* Wed Oct 11 2006 James Bowes <jbowes@redhat.com>
- Include template file for other.xml

* Mon Jul 17 2006 James Bowes <jbowes@redhat.com>
- Add repository metadata generation files.

* Sun Feb 19 2006 Bret McMillan <bretm@redhat.com>
- make rhns-[xp/app/bugzilla] conflict with specspo

* Fri Jul  1 2005 Joel Martin <jmartin@redhat.com> 4.0.0-131
- Makefile.defs python compile searches PATH for python

* Mon Jun  6 2005 Mihai Ibanescu <misa@redhat.com> 4.0.0-106
- split rhns-sql out of rhns-server, to allow for this piece of functionality
  without needing mod_python etc.

* Mon Oct 11 2004 Todd Warner <taw@redhat.com>
- removed rmchannel

* Mon Aug 09 2004 Todd Warner <taw@redhat.com>
- send-satellite-debug executable and manpage pulled

* Tue Jul 06 2004 Todd Warner <taw@redhat.com>
- rhns-shared goes away. Code moves to rhns-certs-tools elsewhere.
- rhn-ssl-dbstore and associated files added.

* Tue Jun 15 2004 Todd Warner <taw@redhat.com>
- new RPM: rhns-shared

* Tue Jun 01 2004 Todd Warner <taw@redhat.com>
- rhn_satellite_activate.py added to spec file.

* Fri May 28 2004 Todd Warner <taw@redhat.com>
- rhn-charsets and manpage added to satellite-tools.
  Thanks to Cliff Perry <cperry@redhat.com> for the script.

* Tue Mar 30 2004 Mihai Ibanescu <misa@redhat.com>
- rhns-upload-server and rhns-package-push-server added to this tree

* Thu Dec 11 2003 Todd Warner <taw@redhat.com>
- rhn-satellite-activate and manpage added to satellite-tools.

* Thu Dec 11 2003 Todd Warner <taw@redhat.com>
- rhn-schema-version and manpage added to satellite-tools.

* Thu Oct 16 2003 Mihai Ibanescu <misa@redhat.com>
- action_error renamed to action_extra_data

* Mon Jul 28 2003 Todd Warner <taw@redhat.com>
- rhnpush.8 (man page) in the rhnpush RPM now instead of satellite-tools (oops)

* Fri Jun  6 2003 Todd Warner <taw@redhat.com>
- man pages added: satellite-debug.8, send-satellite-debug.8, & rhnpush.8

* Thu May  8 2003 Mihai Ibanescu <misa@redhat.com>
- rhns-xml-export-libs depends on python-iconv

* Tue Apr 15 2003 Todd Warner <taw@redhat.com>
- added a number of .py files to the satellite_tools lineup.
- added a number of .py files to the server/importLib lineup.

* Thu Apr  3 2003 Mihai Ibanescu <misa@redhat.com>
- xml-export-libs owns the satellite_tools dir (and therefore also needs
  __init__)

* Tue Mar 18 2003 Todd Warner <taw@redhat.com>
- added rhnLockfile.py. Used by various commandline tools (e.g. satellite-sync).
- rhnFlock.py is no longer used (previously used for locking down log files).

* Tue Mar 11 2003 Cristian Gafton <gafton@redhat.com>
- add hourly crons to rhns-tools

* Fri Feb 28 2003 Mihai Ibanescu <misa@redhat.com>
- Added server/action_error/*

* Fri Jan 31 2003 Mihai Ibanescu <misa@redhat.com>
- Attempt to sanitize the satellite_ttols dir: added xml-export-libs

* Mon Jan 27 2003 Mihai Ibanescu <misa@redhat.com>
- Requires PyXML

* Mon Jan 14 2003 Todd Warner <taw@redhat.com>
- moved ownership of the /var/cache/rhn directory to the rhns-server rpm.
  It's really a server/satellite thang.
- blow away the cache upon uninstallation.

* Mon Jan 13 2003 Mihai Ibanescu <misa@redhat.com>
- Added rmchannel

* Thu Nov  7 2002 Mihai Ibanescu <misa@redhat.com>
- Fixed bug 77463

* Tue Nov  5 2002 Mihai Ibanescu <misa@redhat.com>
- rhnpush should not require rhns-server. rhnpush doesn't even need rhns.
  Bug 77371

* Tue Oct 29 2002 Todd Warner <taw@redhat.com>
- satellite-import goes away.

* Mon Oct  7 2002 Cristian Gafton <gafton@redhat.com>
- updated the tools subpackage

* Wed Oct  2 2002 Mihai Ibanescu <misa@redhat.com>
- added rhns-applet
- removed the requirements imposed by the build system

* Thu Sep 19 2002 Todd Warner <taw@redhat.com>
- rhns shouldn't require DCOracle.
- rhnDefines.py is no longer a part of rhns.

* Wed Sep 11 2002 Todd Warner <taw@redhat.com>
- s/python-clap/python-optik
- appearantly we forgot to require python-optik for satellite-tools as well.

* Tue Aug 20 2002 Cristian Gafton <gafton@redhat.com>
- add satellite-tools back; my split efforts are failing one by one...

* Mon Aug 19 2002 Cristian Gafton <gafton@redhat.com>
- add rhnpush to the mix

* Wed Aug  7 2002 Cristian Gafton <gafton@redhat.com>
- merged the former rhns-notification spec file in too (now as rhns-tools)
- fix post, which should not be tagged to the server package
- renamed some conig files to math their package names better
- merged the spec files for rhns-common and rhns-server into a single
  one. Now the rhns-common package is called simply rhns

* Thu Jul 25 2002 Cristian Gafton <gafton@redhat.com>
- renaming of the default config files
- add per subpackage logrotate files

* Mon Jun 17 2002 Mihai Ibanescu <misa@redhat.com>
- bugzilla component name changed

* Tue Jun 11 2002 Todd Warner <taw@redhat.com>
- bugzilla specific code pulled out of the app_internal RPM and given its own.

* Fri May 31 2002 Todd Warner <taw@redhat.com>
- adding server/rhnPackage.py

* Tue May 21 2002 Cristian Gafton <gafton@redhat.com>
- fix location of config files
- get rid of the RHNS usage
- fix the license fields
- moved rhn_server_satellite.conf back in the rhns-server-sat package
- add defattr to all subpackages
- fix default permissions for config files (apache should be able to
  read them, but not change them)

* Thu May 16 2002 Todd Warner <taw@redhat.com>
- rhn_server_satellite.conf was double serviced in the main server and in sat.
  It is used by satellite-tools as well so needs to reside in rhns-server.

* Wed May 15 2002 Todd Warner <taw@redhat.com>
- httpd.conf.sample file should be a real conf file (..._xmlrpc.httpd.conf).

* Tue May 14 2002 Cristian Gafton <gafton@redhat.com>
- add support for multiple release building

* Tue Apr 23 2002 Cristian Gafton <gafton@redhat.com>
- add rhnHandler

* Thu Apr 18 2002 Todd Warner <taw@redhat.com>
- took out references to rhnslib
- fixed sat stuff.
- added *.httpd.conf files.
- added *.httpd.conf.sample file.
- rhnImport.py* was missing.
- server/handlers/__init__.py* was missing.

* Wed Apr 17 2002 Cristian Gafton <gafton@redhat.com>
- add rhnMapping, apacheHandler and rhnServer
- minor reorg to the files section - still need to figure out if we
  need to ship the whole importlib to all subpackages....

* Wed Apr 17 2002 Mihai Ibanescu <misa@redhat.com>
- /var/up2date/ no longer needed: replaced with /var/cache/rhn
- split rhns-server-{xmlrpc,sat,app,xp}

* Tue Apr 16 2002 Cristian Gafton <gafton@redhat.com>
- add rhnChannel, rhnRPM, rhnUser

* Fri Mar 15 2002 Todd Warner <taw@redhat.com>
- rhnServerLogRotate --> rhn_server in the logrotate directory.

* Thu Mar 14 2002 Todd Warner <taw@redhat.com>
- preun's added that rpmsave the rhn.conf file upon rpm -e.
  This was chosen in opposition to making rhn.conf a config'ed
  file... which has its own side-effects.

* Wed Mar 13 2002 Cristian Gafton <gafton@redhat.com>
- update for the new bs

* Sun Mar 10 2002 Todd Warner <taw@redhat.com>
- removed old obsoletes that simply don't matter.

* Fri Mar  8 2002 Mihai Ibanescu <misa@redhat.com>
- defined rhnconf
- added {rhnroot}/server/conf/rhn.conf

* Thu Mar 07 2002 Todd Warner <taw@redhat.com>
- new common/rhnConfig.py methodology
- server/rhnConfig.py gone
- rhnConfigCheck.py gone
- siteConfig.py no longer relevant
- /etc/rhn/rhn.conf stuff added.
- give ownership of /etc/rhn/rhn.conf to apache
- added log rotation crap.
- fixed a couple of install section errors.

* Wed Oct 17 2001 Todd Warner <taw@redhat.com>
- change location of server specific en/ and ro/ directories.
- small comment/description changes.
- changelog has consistent spacing now.

* Fri Aug 10 2001 Cristian Gafton <gafton@redhat.com>
- track rhnSecret.py as a ghost file

* Mon Jul 30 2001 Mihai Ibanescu <misa@redhat.com>
- Added server/action/*

* Mon Jul 23 2001 Mihai Ibanescu <misa@redhat.com>
- Added a requires for a specific version of rpm-python, since we are sending
  the headers with a digest attached.

* Thu Jul 12 2001 Mihai Ibanescu <misa@redhat.com>
- siteConfig.py is now config(noreplace) since it was screwing up the
  already-installed siteConfig.py

* Mon Jul 10 2001 Todd Warner <taw@redhat.com>
- /var/log/rhns --> /var/log/rhn to match rhnConfig.py

* Mon Jul  9 2001 Cristian Gafton <gafton@redhat.com>
- get rid of the -head package and integrate everything in the rhns-server

* Mon Jul  9 2001 Mihai Ibanescu <misa@redhat.com>
- Added an explicit dependency on python-xmlrpc >= 1.4.4
- Added /var/log/rhns

* Sun Jul 08 2001 Todd Warner <taw@redhat.com>
- unified and now install config files properly

* Tue Jul  3 2001 Cristian Gafton <gafton@redhat.com>
- no more webapp

* Fri Jun 29 2001 Mihai Ibanescu <misa@redhat.com>
- Added /var/up2date/list as a dir

* Tue Jun 19 2001 Cristian Gafton <gafton@redhat.com>
- rename the base package to rhns-server
- import the version and release from the version file

* Mon Jun 18 2001 Mihai Ibanescu <misa@rehdat.com>
- Rebuild

* Fri Jun 15 2001 Mihai Ibanescu <misa@redhat.com>
- Built packages as noarch
- Added a postinstall script to generate the secret
- RPM_BUILD_ROOT is created by the install stage

* Thu Jun 14 2001 Cristian Gafton <gafton@redhat.com>
- siteConfig is now nstalled by Makefile; no need to touch it
- make siteConfig common with the proxy package

* Thu Jun 14 2001 Mihai Ibanescu <misa@redhat.com>
- Added some files
- Fixed the install stage
- Added dependency on rhns-common

* Tue Jun 12 2001 Cristian Gafton <gafton@redhat.com>
- rework for the new layout

* Fri Mar 16 2001 Cristian Gafton <gafton@redhat.com>
- deploy the new code layout
- ship a compiled version of config as well
- don't ship default config files that open holes to the world

* Fri Mar 16 2001 Adrian Likins <alikins@redhat.com>
- add the bugzilla_errata stuff to app packages

* Mon Mar 12 2001 Cristian Gafton <gafton@redhat.com>
- get rid of the bsddbmodule source code (unused in the live site)
<|MERGE_RESOLUTION|>--- conflicted
+++ resolved
@@ -20,11 +20,7 @@
 Summary: Common programs needed to be installed on the Spacewalk servers/proxies
 Group: Applications/Internet
 License: GPLv2 and Python
-<<<<<<< HEAD
-Version: 1.6.54
-=======
 Version: 1.6.57
->>>>>>> 715b167d
 Release: 1%{?dist}
 URL:       https://fedorahosted.org/spacewalk
 Source0: https://fedorahosted.org/releases/s/p/spacewalk/%{name}-%{version}.tar.gz
@@ -788,8 +784,6 @@
 
 # $Id$
 %changelog
-<<<<<<< HEAD
-=======
 * Fri Dec 09 2011 Michael Mraka <michael.mraka@redhat.com> 1.6.57-1
 - postgresql bytea doesn't like backslashes
 
@@ -815,7 +809,6 @@
 * Thu Dec 08 2011 Michael Mraka <michael.mraka@redhat.com> 1.6.55-1
 - 676369 - directory may not exist
 
->>>>>>> 715b167d
 * Wed Dec 07 2011 Michael Mraka <michael.mraka@redhat.com> 1.6.54-1
 - removed dead (commented out) code
 - removed deprecated apply() function
