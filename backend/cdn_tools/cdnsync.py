--- conflicted
+++ resolved
@@ -437,12 +437,8 @@
 
         # if we have not_available channels log the error immediately
         if not_available:
-<<<<<<< HEAD
-            msg = "ERROR: these channels either do not exist or are not available:\n  " + "\n  ".join(not_available)
-=======
             msg = "ERROR: these channels either do not exist or are not available for synchronization:\n  " + \
                   "\n  ".join(not_available)
->>>>>>> 7e1632d6
             error_messages.append(msg)
 
         # BZ 1434913 - let user know if system is not activated if no available channels
