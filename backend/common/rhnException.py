#
# Copyright (c) 2008--2012 Red Hat, Inc.
#
# This software is licensed to you under the GNU General Public License,
# version 2 (GPLv2). There is NO WARRANTY for this software, express or
# implied, including the implied warranties of MERCHANTABILITY or FITNESS
# FOR A PARTICULAR PURPOSE. You should have received a copy of GPLv2
# along with this software; if not, see
# http://www.gnu.org/licenses/old-licenses/gpl-2.0.txt.
#
# Red Hat trademarks are not licensed under GPLv2. No permission is
# granted to use or replicate Red Hat trademarks that are incorporated
# in this software or its documentation.
#

import sys
import xmlrpclib

from spacewalk.common.rhnConfig import PRODUCT_NAME
from cStringIO import StringIO


# What other rhn modules we need
from rhnTranslate import _
import rhnFlags


# default template values for error messages
templateValues = {
    'hostname': 'example.com',
    }


# This array translates exception codes into meaningful messages
# for the eye of the beholder
# DOMAINS:
#   0-999:     Red Hat client/client-like interaction errors
#   1000-1999: Red Hat Proxy specific interaction errors
#   2000-2999: Red Hat Satellite specific interation errors

FaultArray = {
     # 0-999: Red Hat client/client-like interaction errors:
     1: _("This does not appear to be a valid username."),
     2: _("Invalid username and password combination."),
     3: _("This login is already taken, or the password is incorrect."),
     4: _("Permission denied."),
     6: _("Object not found."),
     8: _("Invalid System Digital ID."),
     9: _("Invalid System Credentials."),
     10: _("Could not retrieve user data from database."),
     11: _("Valid username required."),
     12: _("Valid password required."),
     13: _("Minimum username length violation."),
     14: _("Minimum password length violation."),
     15: _("The username contains invalid characters."),
     17: _("File not found."),
     19: _("Architecture and OS version combination is not supported."),
     20: _("Could not retrieve system data from database."),
     21: _("Invalid arguments passed to function."),
     22: _("Unable to retrieve requested entry."),
     23: _("Could not update database entry."),
     24: _("Unsupported server architecture."),
     28: _("""
     The anonymous server functionality is no longer available.

     Please re-register this system by running mgr_register as root.
     Please visit https://%(hostname)s/rhn/systems/SystemEntitlements.do
<<<<<<< HEAD
     or login at https://%(hostname)s, and from the "Overview" tab, select
     "Subscription Management" to enable SUSE Manager service for this system.
=======
     or login at https://%(hostname)s, and from the "Overview" tab,
     select "Subscription Management" to enable the service for this system.
>>>>>>> a7ffaad8
     """),
     29: _("Record not available in the database."),
     30: _("Invalid value for entry."),
     31: _("""
     This system does not have a valid entitlement for SUSE Manager.
     Please visit https://%(hostname)s/rhn/systems/SystemEntitlements.do
<<<<<<< HEAD
     or login at https://%(hostname)s, and from the "Overview" tab, select
     "Subscription Management" to enable SUSE Manager service for this system.
=======
     or login at https://%(hostname)s, and from the "Overview" tab,
     select "Subscription Management" to enable the service for this system.
>>>>>>> a7ffaad8
     """),
     32: _("Channel error"),
     33: _("Client session token is invalid."),
     34: _("Client session token has expired."),
     35: _("You are not authorized to retrieve the requested object."),
     36: _("Invalid action"),
     37: _("You are not allowed to perform administrative tasks \
on this system."),
     38: _("The system is already subscribed to the specified channel."),
     39: _("The system is not currently subscribed to the specified channel."),
     40: _("The specified channel does not exist."),
     41: _("Invalid channel version."),
     43: _("""
     User group membership limits exceeded.

     The current settings for your account do not allow you to add another
     user account. Please check with the organization administrator for your
<<<<<<< HEAD
     account whether the maximum number of users allowed to subscribe to
     SUSE Manager needs to be changed.
=======
     account if the maximum number of users allowed to subscribe to server needs
     to be changed.
>>>>>>> a7ffaad8
     """),
     44: _("""
     System group membership limits exceeded.

     The current settings for your account do not allow you to add another
     system profile. Please check with the organization administrator for your
     account for modifying the maximum number of system profiles that can be
<<<<<<< HEAD
     subscribed to your SUSE Manager account.
=======
     subscribed to your account.
>>>>>>> a7ffaad8
     """),
     45: _("""
     Invalid architecture.

     The architecture of the package is not supported by
     """ + PRODUCT_NAME),
     47: _("""Invalid RPM header"""),
     # For the uploading tools
     50: _("Invalid information uploaded to the server"),
     53: _("Error uploading network interfaces configuration."),
     54: _("""
     Package Upload Failed due to uniqueness constraint violation.
     Make sure the package does not have any duplicate dependencies or
     does not already exists on the server
     """),
     55: _("""
     The --force rhnpush option is disabled on this server.
     Please contact your SUSE Manager administrator for more help.
     """),

     # 60-70: token errors
     60: _("""
     The activation token specified could not be found on the server.
     Please retry with a valid key.
     """),
     61: _("Too many systems registered using this registration token"),
     62: _("Token contains invalid, obsoleted or insufficient settings"),
     63: _("Conflicting activation tokens"),

     # 70-80: channel subscription errors
     70: _("""
     All available subscriptions for the requested channel have been exhausted.
     Please contact a SUSE sales representative.
     """),
     71: _("""
     You do not have subscription permission to the designated channel.
     Please refer to your organization's channel or organization
     administrators for further details.
     """),
     72: _("""You can not unsubscribe from base channel."""),
     73: _("""SUSE Manager or Proxy channel can not be subscribed."""),

     # 80-90: server group errors
     80: _("There was an error while trying to join the system to its groups"),

     # 90-100: entitlement errors
     90: _("Unable to entitle system"),
     91: _("Registration token unable to entitle system: \
maximum membership exceeded"),

     # 100-109: e-mail and uuid related faults
     100: _("Maximum e-mail length violation."),
     105: _("This system has been previously registered."),
     106: _("Invalid username"),

     # 140-159 applet errors
     140: _("Unable to look up server"),

     # 160-179: OSAD errors
     160: _("Required argument is missing"),

     # 600-699: RHEL5+ EN errors
     601: _("No entitlement information tied to hardware"),
     602: _("Installation number is not entitling"),

     # 700-799: Additional user input verification errors.
     700: _("Maximum username length violation"),
     701: _("Maximum password length violation"),

     800: _("System Name cannot be less than 3 characters"),

<<<<<<< HEAD
     # 1000-1999: RHN Proxy specific errors:
     # issued by an RHN Proxy to the client
     1000: _("SUSE Manager Proxy error."),
     1001: _("SUSE Manager Proxy unable to login."),
     # issued by an RHN Server/Satellite to the proxy
     1002: _("""
     SUSE Manager Proxy system ID does not match any SUSE Manager Proxy
     Server in the database.
=======
     # 1000-1999: Red Hat Proxy specific errors:
     # issued by a Red Hat Proxy to the client
     1000: _("Red Hat Proxy error."),
     1001: _("Red Hat Proxy unable to login."),
     # issued by a Red Hat Server/Satellite to the proxy
     1002: _("""
     Red Hat Proxy system ID does not match a Red Hat Proxy Server
     in the database.
>>>>>>> a7ffaad8
     """),
     1003: _("SUSE Manager Proxy session token is invalid."),
     1004: _("SUSE Manager Proxy session token has expired."),


     # 2000-2999: RHN Satellite specific errors:
     2001: _("""
     SUSE Manager user creation is not allowed via mgr_register.
     Please contact your sysadmin to have your account created.
     """),
     2004: _("""
     This SUSE Manager server is not allowed to use Inter Server Sync on this server
     """),
     2005: _("""
     Inter Server Sync is disabled on this SUSE Manager.
     """),

     # 3000-3999: XML dumper errors:
     3000: _("Invalid datatype passed"),
     3001: _("Unable to retrieve channel"),
     3003: _("Unable to retrieve package"),
     3005: _("Unable to retrieve erratum"),
     3006: _("Invalid satellite certificate"),
     3007: _("File is missing"),
     3008: _("Function retrieval error"),
     3009: _("Function execution error"),
     3010: _("Missing version string"),
     3011: _("Invalid version string"),
     3012: _("Mismatching versions"),
     3013: _("Invalid channel version"),
     3015: _("No comps file for channel"),
     3016: _("Unable to retrieve comps file"),

     # 4000 - 4999: config management errors
     4002: _("Configuration action missing"),
     4003: _("File too large"),
     4004: _("File contains binary data"),
     4005: _("Configuration channel is not empty"),
     4006: _("Permission error"),
     4007: _("Content missing for configuration file"),
     4008: _("Template delimiters not specified"),
     4009: _("Configuration channel does not exist"),
     4010: _("Configuration channel already exists"),
     4011: _("File missing from configuration channel"),
     4012: _("Different revision of this file is uploaded"),
     4013: _("File already uploaded to configuration channel"),
     4014: _("File size exceeds remaining quota space"),
     4015: _("Full path of file must be specified"),
     4016: _("Invalid revision number"),
     4017: _("Cannot compare files of different file type"),

     # 5000 - 5999: client content uploading errors
     # 5000 - 5099: crash reporting errors
     5000: _("Crash information is invalid or incomplete"),
     5001: _("Crash file information is invalid or incomplete"),
     5002: _("Error composing crash directory path"),
     5003: _("Error composing crash file path"),
     5004: _("Invalid content encoding"),
     5005: _("Invalid crash name"),
     5006: _("Crash reporting is disabled for this organization"),
     # 5100 - 5199: scap results reporting error
     5101: _("SCAP results file transfer is invalid or incomplete"),
     5102: _("Error composing directory path for detailed SCAP results"),
     5103: _("Error composing file path for detailed SCAP results"),
     5104: _("Invalid content encoding"),
    }


class rhnException(Exception):
    """
    This is the generic exception class we raise in the code when we want to
    abort program execution and send a "500 Internal Server Error" message back
    to the client.
    """

    def __init__(self, *args):
        Exception.__init__(self, *args)
        self.args = args

    def __repr__(self):
        """
        String representation of this object.
        """
        s = StringIO()
<<<<<<< HEAD
        s.write("\nInternal SUSE Manager code error. Information available:\n")
=======
        s.write("\nInternal code error. Information available:\n")
>>>>>>> a7ffaad8
        for a in self.args:
            s.write("  %s\n" % (a, ))

        return s.getvalue()


class redirectException(Exception):
    """
    pkilambi:This is the exception class we raise when we decide to
    issue a redirect functions in apacheRequest will catch it and
    transform it into a redirect path string
    """

    def __init__(self, redirectpath = ""):
        Exception.__init__(self)
        self.path = redirectpath

    def __str__(self):
        """
        Object in string format.
        """
        return repr(self.path)


Explain = _("""
     An error has occurred while processing your request. If this problem
     persists please enter a bug report at bugzilla.novell.com.
     If you choose to submit the bug report, please be sure to include
     details of what you were trying to do when this error occurred and
     details on how to reproduce this problem.
""")


class rhnFault(Exception):
    """
    This is a data exception class that is raised when we detect bad data.
    The higher level functions in apacheServer will catch it and transform it
    into an XMLRPC fault message that gets passed back to the client without
    aborting the current execution of the process (well, we abort, but we don't
    mail a traceback because this is the type of error we can handle - think
    user authentication).
    """

    def __init__(self, err_code = 0, err_text = "", explain = 1):
        self.code = err_code
        self.text = err_text
        self.explain = explain
        self.arrayText = ''
        if self.code and FaultArray.has_key(self.code):
            self.arrayText = FaultArray[self.code]
        Exception.__init__(self, self.code, self.text, self.arrayText)

    def __repr__(self):
        """
        String representation of this object.
        """
        return "<rhnFault class (code = %s, text = '%s')>" % (self.code,
                                                              self.text)

    def getxml(self):

        # see if there were any template strings loaded from the db,
        # {label:value}
        templateOverrides = rhnFlags.get('templateOverrides')

        # update the templateValues in the module
        if templateOverrides:
            for label in templateOverrides.keys():
                # only care about values we've defined defaults for...
                if templateValues.has_key(label):
                    templateValues[label] = templateOverrides[label]

        s = StringIO()
        s.write("\n")
        if self.text:
            s.write(_("Error Message:\n    %s\n") % self.text.strip())
        if self.code:
            s.write(_("Error Class Code: %s\n") % self.code)
        if self.arrayText:
            cinfo = self.arrayText % templateValues
            s.write(_("Error Class Info: %s\n") % cinfo.rstrip())
        if self.explain:
            s.write(_("Explanation: %s") % Explain)
        if not self.code:
            return xmlrpclib.Fault(1, s.getvalue())
        return xmlrpclib.Fault(-self.code, s.getvalue())

class rhnNotFound(Exception):
    """ Raised when we want return 404 Not Found """
    pass

if __name__ == "__main__":
    print "You can not run this module by itself"
    sys.exit(-1)<|MERGE_RESOLUTION|>--- conflicted
+++ resolved
@@ -65,26 +65,16 @@
 
      Please re-register this system by running mgr_register as root.
      Please visit https://%(hostname)s/rhn/systems/SystemEntitlements.do
-<<<<<<< HEAD
-     or login at https://%(hostname)s, and from the "Overview" tab, select
-     "Subscription Management" to enable SUSE Manager service for this system.
-=======
      or login at https://%(hostname)s, and from the "Overview" tab,
      select "Subscription Management" to enable the service for this system.
->>>>>>> a7ffaad8
      """),
      29: _("Record not available in the database."),
      30: _("Invalid value for entry."),
      31: _("""
      This system does not have a valid entitlement for SUSE Manager.
      Please visit https://%(hostname)s/rhn/systems/SystemEntitlements.do
-<<<<<<< HEAD
-     or login at https://%(hostname)s, and from the "Overview" tab, select
-     "Subscription Management" to enable SUSE Manager service for this system.
-=======
      or login at https://%(hostname)s, and from the "Overview" tab,
      select "Subscription Management" to enable the service for this system.
->>>>>>> a7ffaad8
      """),
      32: _("Channel error"),
      33: _("Client session token is invalid."),
@@ -102,13 +92,8 @@
 
      The current settings for your account do not allow you to add another
      user account. Please check with the organization administrator for your
-<<<<<<< HEAD
-     account whether the maximum number of users allowed to subscribe to
-     SUSE Manager needs to be changed.
-=======
      account if the maximum number of users allowed to subscribe to server needs
      to be changed.
->>>>>>> a7ffaad8
      """),
      44: _("""
      System group membership limits exceeded.
@@ -116,11 +101,7 @@
      The current settings for your account do not allow you to add another
      system profile. Please check with the organization administrator for your
      account for modifying the maximum number of system profiles that can be
-<<<<<<< HEAD
-     subscribed to your SUSE Manager account.
-=======
      subscribed to your account.
->>>>>>> a7ffaad8
      """),
      45: _("""
      Invalid architecture.
@@ -192,7 +173,6 @@
 
      800: _("System Name cannot be less than 3 characters"),
 
-<<<<<<< HEAD
      # 1000-1999: RHN Proxy specific errors:
      # issued by an RHN Proxy to the client
      1000: _("SUSE Manager Proxy error."),
@@ -201,16 +181,6 @@
      1002: _("""
      SUSE Manager Proxy system ID does not match any SUSE Manager Proxy
      Server in the database.
-=======
-     # 1000-1999: Red Hat Proxy specific errors:
-     # issued by a Red Hat Proxy to the client
-     1000: _("Red Hat Proxy error."),
-     1001: _("Red Hat Proxy unable to login."),
-     # issued by a Red Hat Server/Satellite to the proxy
-     1002: _("""
-     Red Hat Proxy system ID does not match a Red Hat Proxy Server
-     in the database.
->>>>>>> a7ffaad8
      """),
      1003: _("SUSE Manager Proxy session token is invalid."),
      1004: _("SUSE Manager Proxy session token has expired."),
@@ -295,11 +265,7 @@
         String representation of this object.
         """
         s = StringIO()
-<<<<<<< HEAD
-        s.write("\nInternal SUSE Manager code error. Information available:\n")
-=======
         s.write("\nInternal code error. Information available:\n")
->>>>>>> a7ffaad8
         for a in self.args:
             s.write("  %s\n" % (a, ))
 
