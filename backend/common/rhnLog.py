--- conflicted
+++ resolved
@@ -119,11 +119,7 @@
 def log_stderr(*args):
     pid = os.getpid()
     for arg in args:
-<<<<<<< HEAD
         sys.stderr.write("SUSE Manager %s %s: %s\n" % (
-=======
-        sys.stderr.write("Spacewalk %s %s: %s\n" % (
->>>>>>> a7ffaad8
             pid, log_time(), arg))
     sys.stderr.flush()
 
