--- conflicted
+++ resolved
@@ -97,16 +97,11 @@
         log_stderr("WARNING: log path not found; attempting to create %s" %
                    log_path, sys.exc_info()[:2])
 
-<<<<<<< HEAD
-        # fetch uid, gid so we can do a "chown wwwrun.root"
-        apache_uid, apache_gid = getUidGid('wwwrun', 'www')
-=======
         # fetch uid, gid so we can do a "chown ..."
         if isSUSE():
             apache_uid, apache_gid = getUidGid('wwwrun', 'www')
         else:
             apache_uid, apache_gid = getUidGid('apache', 'apache')
->>>>>>> 8a949c9e
 
         try:
             os.makedirs(log_path)
@@ -194,14 +189,10 @@
             self.fd = open(self.file, "a", 1)
             set_close_on_exec(self.fd)
             if newfileYN:
-<<<<<<< HEAD
-                apache_uid, apache_gid = getUidGid('wwwrun', 'www')
-=======
                 if isSUSE():
                     apache_uid, apache_gid = getUidGid('wwwrun', 'www')
                 else:
                     apache_uid, apache_gid = getUidGid('apache', 'apache')
->>>>>>> 8a949c9e
                 if os.getuid() == 0:
                     os.chown(self.file, apache_uid, 0)
                 else:
