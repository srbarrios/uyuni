--- conflicted
+++ resolved
@@ -68,7 +68,6 @@
             # don't want to cause an error for the db
             add_to_repodata_queue(channel, caller, reason[:128])
 
-<<<<<<< HEAD
 
 def schedule_single_sat_repo_sync(channel_id):
     """ Schedule a non-recurring satellite (non-organizational) repo sync
@@ -95,8 +94,6 @@
         print "Error scheduling repo sync task: %s" % e
     return None
 
-=======
->>>>>>> ec89b999
 def add_to_erratacache_queue(channel, priority=0):
     h = rhnSQL.prepare("""
     insert into rhnTaskQueue
@@ -105,11 +102,7 @@
                   'update_errata_cache_by_channel',
                   c.id,
                   :priority,
-<<<<<<< HEAD
-                  sysdate
-=======
                   current_timestamp
->>>>>>> ec89b999
              from rhnChannel c
             where c.label = :label
     """)
