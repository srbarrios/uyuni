--- conflicted
+++ resolved
@@ -668,19 +668,7 @@
         log_debug(3, self.server["id"])
 
         return server_lib.check_entitlement(self.server['id'])
-<<<<<<< HEAD
-
-
-    # Given a dbiDate object, returns the UNIX representation (seconds since
-    # epoch)
-    def dbiDate2timestamp(self, dateobj):
-        timeString = '%s %s %s %s %s %s' % (dateobj.year, dateobj.month,
-            dateobj.day, dateobj.hour, dateobj.minute, dateobj.second)
-        return time.mktime(time.strptime(timeString, '%Y %m %d %H %M %S'))
-
-=======
  
->>>>>>> ec89b999
     def validateSatCert(self):
         # make sure the cert is still valid
 
