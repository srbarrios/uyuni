--- conflicted
+++ resolved
@@ -313,13 +313,8 @@
     # the COALESCE statement is there because we use reposync also
     # for org_id = NULL. Then the simple = statement is not working
     statement = """
-<<<<<<< HEAD
-    select p.path, c.label as channel_label,
+    select p.path, cp.channel_id,
            cv.checksum_type, cv.checksum, p.org_id
-=======
-    select p.path, cp.channel_id,
-           cv.checksum_type, cv.checksum
->>>>>>> 55fc057e
       from rhnPackage p
       join rhnPackageName pn
         on p.name_id = pn.id
@@ -329,14 +324,7 @@
         on p.package_arch_id = pa.id
       left join rhnChannelPackage cp
         on p.id = cp.package_id
-<<<<<<< HEAD
-      left join rhnChannel c
-        on cp.channel_id = c.id
-       and COALESCE(p.org_id, '-1') = COALESCE(c.org_id, '-1')
-       and c.label = :label
-=======
        and cp.channel_id = :channel_id
->>>>>>> 55fc057e
       join rhnChecksumView cv
         on p.checksum_id = cv.id
      where pn.name = :name
