--- conflicted
+++ resolved
@@ -187,11 +187,7 @@
     return h.fetchone_dict()
 
 
-<<<<<<< HEAD
 def get_info_for_package(pkg, channel_id):
-=======
-def get_info_for_package(pkg, channel_id, org_id):
->>>>>>> 4869bc83
     log_debug(3, pkg)
     pkg = map(str, pkg)
     params = {'name': pkg[0],
@@ -199,15 +195,12 @@
               'rel': pkg[2],
               'epoch': pkg[3],
               'arch': pkg[4],
-              'channel_id': channel_id,
-              'org_id': org_id}
+              'channel_id': channel_id}
     # yum repo has epoch="0" not only when epoch is "0" but also if it's NULL
     if pkg[3] == '0' or pkg[3] == '':
         epochStatement = "(epoch is null or epoch = :epoch)"
     else:
         epochStatement = "epoch = :epoch"
-    # the COALESCE statement is there because we use reposync also
-    # for org_id = NULL. Then the simple = statement is not working
     statement = """
     select p.path, cp.channel_id,
            cv.checksum_type, cv.checksum, p.org_id
@@ -228,7 +221,6 @@
        and pe.release = :rel
        and %s
        and pa.label = :arch
-       and p.org_id = :org_id
      order by cp.channel_id nulls last
     """ % epochStatement
     h = rhnSQL.prepare(statement)
