--- conflicted
+++ resolved
@@ -157,29 +157,6 @@
 def _set_server_capabilities():
     # XXX Will have to figure out how to define this
     capabilities = {
-<<<<<<< HEAD
-        'registration.register_osad'            : {'version' : 1, 'value' : 1},
-        'registration.finish_message'           : {'version' : 1, 'value' : 1},
-        'registration.remaining_subscriptions'  : {'version' : 1, 'value' : 1},
-        'registration.update_contact_info'      : {'version' : 1, 'value' : 1},
-        'registration.delta_packages'           : {'version' : 1, 'value' : 1},
-        'registration.extended_update_support'  : {'version' : 1, 'value' : 1},
-        'registration.smbios'                   : {'version' : 1, 'value' : 1},
-        'registration.update_systemid'          : {'version' : 1, 'value' : 1},
-        'applet.has_base_channel'               : {'version' : 1, 'value' : 1},
-        'xmlrpc.login.extra_data'               : {'version' : 1, 'value' : 1},
-        'rhncfg.content.base64_decode'          : {'version' : 1, 'value' : 1},
-        'rhncfg.filetype.directory'             : {'version' : 1, 'value' : 1},
-        'xmlrpc.packages.extended_profile'      : {'version' : '1-2', 'value' : 1},
-        'xmlrpc.packages.suse_products'         : {'version' : 1, 'value' : 1},
-        'xmlrpc.packages.checksums'             : {'version' : 1, 'value' : 1},
-        'xmlrpc.errata.patch_names'             : {'version' : 1, 'value' : 1},
-        'staging_content'                       : {'version' : 1, 'value' : 1},
-        'ipv6'                                  : {'version' : 1, 'value' : 1},
-        'abrt'                                  : {'version' : 1, 'value' : 1},
-        'cpu_sockets'                           : {'version' : 1, 'value' : 1},
-        'queue.update_status'                   : {'version' : 1, 'value' : 1},
-=======
         'registration.register_osad': {'version': 1, 'value': 1},
         'registration.finish_message': {'version': 1, 'value': 1},
         'registration.remaining_subscriptions': {'version': 1, 'value': 1},
@@ -193,13 +170,14 @@
         'rhncfg.content.base64_decode': {'version': 1, 'value': 1},
         'rhncfg.filetype.directory': {'version': 1, 'value': 1},
         'xmlrpc.packages.extended_profile': {'version': '1-2', 'value': 1},
+        'xmlrpc.packages.suse_products': {'version': 1, 'value': 1},
         'xmlrpc.packages.checksums': {'version': 1, 'value': 1},
         'xmlrpc.errata.patch_names': {'version': 1, 'value': 1},
         'staging_content': {'version': 1, 'value': 1},
         'ipv6': {'version': 1, 'value': 1},
         'abrt': {'version': 1, 'value': 1},
         'cpu_sockets': {'version': 1, 'value': 1},
->>>>>>> 32ea2fdb
+        'queue.update_status': {'version': 1, 'value': 1},
     }
     l = []
     for name, hashval in capabilities.items():
