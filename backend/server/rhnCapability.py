#
# Copyright (c) 2008--2012 Red Hat, Inc.
#
# This software is licensed to you under the GNU General Public License,
# version 2 (GPLv2). There is NO WARRANTY for this software, express or
# implied, including the implied warranties of MERCHANTABILITY or FITNESS
# FOR A PARTICULAR PURPOSE. You should have received a copy of GPLv2
# along with this software; if not, see
# http://www.gnu.org/licenses/old-licenses/gpl-2.0.txt.
#
# Red Hat trademarks are not licensed under GPLv2. No permission is
# granted to use or replicate Red Hat trademarks that are incorporated
# in this software or its documentation.
#
#

import re
import string

# common module
from spacewalk.common import rhnFlags
from spacewalk.common.rhnLog import log_debug

# local module
import rhnSQL

# Globally store the parsed capabilities in rhnFlags
def set_client_capabilities(capabilities):
    if not capabilities:
        # No capabilities presented; don't set the global flag
        return

    caps = {}
    regexp = re.compile(
        r"^(?P<name>[^(]*)\((?P<version>[^)]*)\)\s*=\s*(?P<value>.*)$")
    for cap in capabilities:
        mo = regexp.match(cap)
        if not mo:
            # XXX Just ignoring it, for now
            continue
        dict = mo.groupdict()
        name = string.strip(dict['name'])
        version = string.strip(dict['version'])
        value = string.strip(dict['value'])

        caps[name] = {
            'version'   : version,
            'value'     : value,
        }

    rhnFlags.set('client-capabilities', caps)
    log_debug(4, "Client capabilities", caps)

def get_client_capabilities():
    return rhnFlags.get('client-capabilities')

def update_client_capabilities(server_id):
    caps = get_client_capabilities()

    if caps is None:
        caps = {}

    caps = caps.copy()

    h = rhnSQL.prepare("""
        select cc.capability_name_id, ccn.name capability, cc.version
        from rhnClientCapability cc, rhnClientCapabilityName ccn
        where cc.server_id = :server_id
        and cc.capability_name_id = ccn.id
    """)


    updates = {'server_id' : [], 'capability_name_id' : [], 'version' : []}
    deletes = {'server_id' : [], 'capability_name_id' : []}
    inserts = {'server_id' : [], 'capability' : [], 'version' : []}

    h.execute(server_id=server_id)
    while 1:
        row = h.fetchone_dict()
        if not row:
            break

        name = row['capability']
        version = row['version']
        capability_name_id = row['capability_name_id']

        if caps.has_key(name):
            local_ver = caps[name]['version']
            del caps[name]
            if local_ver == version:
                # Nothing to do - same version
                continue

            updates['server_id'].append(server_id)
            updates['capability_name_id'].append(capability_name_id)
            updates['version'].append(local_ver)
            continue

        # Have to delete it
        deletes['server_id'].append(server_id)
        deletes['capability_name_id'].append(capability_name_id)

    # Everything else has to be inserted
    for name, hash in caps.items():
        inserts['server_id'].append(server_id)
        inserts['capability'].append(name)
        inserts['version'].append(hash['version'])

    log_debug(5, "Deletes:", deletes)
    log_debug(5, "Updates:", updates)
    log_debug(5, "Inserts:", inserts)

    if deletes['server_id']:
        h = rhnSQL.prepare("""
            delete from rhnClientCapability
            where server_id = :server_id
            and capability_name_id = :capability_name_id
        """)
        apply(h.executemany, (), deletes)

    if updates['server_id']:
        h = rhnSQL.prepare("""
            update rhnClientCapability
            set version = :version
            where server_id = :server_id
            and capability_name_id = :capability_name_id
        """)
        apply(h.executemany, (), updates)

    if inserts['server_id']:
        h = rhnSQL.prepare("""
            insert into rhnClientCapability
            (server_id, capability_name_id, version)
            values (:server_id, LOOKUP_CLIENT_CAPABILITY(:capability), :version)
        """)
        apply(h.executemany, (), inserts)

    # Commit work. This can be dangerous if there is previously uncommited
    # work
    rhnSQL.commit()

def set_server_capabilities():
    try:
        _set_server_capabilities()
    except rhnSQL.SQLError, e:
        if e.args[0] != 1:
            # Not a unique constraint violation
            raise
        # Try again
        _set_server_capabilities()

def _set_server_capabilities():
    # XXX Will have to figure out how to define this
    capabilities = {
        'registration.register_osad'            : {'version' : 1, 'value' : 1},
        'registration.finish_message'           : {'version' : 1, 'value' : 1},
        'registration.remaining_subscriptions'  : {'version' : 1, 'value' : 1},
        'registration.update_contact_info'      : {'version' : 1, 'value' : 1},
        'registration.delta_packages'           : {'version' : 1, 'value' : 1},
        'registration.extended_update_support'  : {'version' : 1, 'value' : 1},
        'registration.smbios'                   : {'version' : 1, 'value' : 1},
        'registration.update_systemid'          : {'version' : 1, 'value' : 1},
        'applet.has_base_channel'               : {'version' : 1, 'value' : 1},
        'xmlrpc.login.extra_data'               : {'version' : 1, 'value' : 1},
        'rhncfg.content.base64_decode'          : {'version' : 1, 'value' : 1},
        'rhncfg.filetype.directory'             : {'version' : 1, 'value' : 1},
        'xmlrpc.packages.extended_profile'      : {'version' : '1-2', 'value' : 1},
<<<<<<< HEAD
        'xmlrpc.packages.suse_products'         : {'version' : 1, 'value' : 1},
=======
        'xmlrpc.packages.checksums'             : {'version' : 1, 'value' : 1},
>>>>>>> 4f1c3dcf
        'xmlrpc.errata.patch_names'             : {'version' : 1, 'value' : 1},
        'staging_content'                       : {'version' : 1, 'value' : 1},
        'ipv6'                                  : {'version' : 1, 'value' : 1},
        'abrt'                                  : {'version' : 1, 'value' : 1},
        'cpu_sockets'                           : {'version' : 1, 'value' : 1},
        'queue.update_status'                   : {'version' : 1, 'value' : 1},
    }
    l = []
    for name, hashval in capabilities.items():
        l.append("%s(%s)=%s" % (name, hashval['version'], hashval['value']))

    log_debug(4, "Setting capabilities", l)
    rhnFlags.get("outputTransportOptions")['X-RHN-Server-Capability'] = l<|MERGE_RESOLUTION|>--- conflicted
+++ resolved
@@ -165,11 +165,8 @@
         'rhncfg.content.base64_decode'          : {'version' : 1, 'value' : 1},
         'rhncfg.filetype.directory'             : {'version' : 1, 'value' : 1},
         'xmlrpc.packages.extended_profile'      : {'version' : '1-2', 'value' : 1},
-<<<<<<< HEAD
         'xmlrpc.packages.suse_products'         : {'version' : 1, 'value' : 1},
-=======
         'xmlrpc.packages.checksums'             : {'version' : 1, 'value' : 1},
->>>>>>> 4f1c3dcf
         'xmlrpc.errata.patch_names'             : {'version' : 1, 'value' : 1},
         'staging_content'                       : {'version' : 1, 'value' : 1},
         'ipv6'                                  : {'version' : 1, 'value' : 1},
