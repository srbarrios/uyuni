--- conflicted
+++ resolved
@@ -1319,65 +1319,6 @@
                 'receiving_updates' : receiving_updates,
                 'channels' : eus_channels}
 
-<<<<<<< HEAD
-    def remaining_subscriptions(self, username, password, arch, release):
-        """ given username, password, os release, and arch, say how many available
-            entitlements remain for the org.
-            o  return -1 in case of infinite entitlements
-        """
-        arch = normalize_server_arch(arch)
-
-        user = rhnUser.search(username)
-
-        if user is None:
-            log_error("invalid username", username)
-            raise rhnFault(2)
-
-        if not user.check_password(password):
-            log_error("User password check failed", username)
-            raise rhnFault(2)
-
-        # bugzilla #238444, jslagle
-        # Clients are currently broken in that they are using this call
-        # to determine if they should show the "activate a subscription" page.
-        # That is very confusing for satellites, so just return 1 here.
-        # Once clients are fixed, we can remove this and allow the original
-        # code to execute.
-        return 1
-
-        try:
-            channels = rhnChannel.channels_for_release_arch(release, arch,
-                org_id=user.contact['org_id'], user_id=user.getid())
-        except rhnChannel.NoBaseChannelError:
-            # ?? Invalid arch+release ??
-            raise rhnFault(19), None, sys.exc_info()[2]
-        except rhnChannel.BaseChannelDeniedError:
-            raise rhnFault(71,
-                           _("Insufficient subscription permissions for release, arch (%s, %s)") 
-                           % (release, arch)), None, sys.exc_info()[2]
-
-
-        # we'll always have the info from the base channel, otherwise there
-        # would have been an exception above...
-        ret = channels[0]['available_subscriptions']
-
-        # if infinite entitlements, return -1.
-        if not ret:
-            ret = -1
-
-        log_debug(4, 'remaining subs is %s' % ret)
-        return ret
-
-    def suse_update_products(self, system_id, guid, secret, target, products):
-      log_debug(5, system_id, guid, target, products)
-      server = self.auth_system(system_id)
-      log_debug(1, server.getid(), guid)
-      server.update_suse_products(guid, secret, target, products)
-      return 0
-
-
-=======
->>>>>>> 4d4c1544
 def _faultValueString(value, name):
     return _("Invalid value '%s' for %s (%s)") % (
         str(value), str(name), type(value))
