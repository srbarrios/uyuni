--- conflicted
+++ resolved
@@ -128,19 +128,10 @@
             self.backend.rollback()
             raise
         self.compute_affected_channels(affected_channels)
-<<<<<<< HEAD
-        names = []
-        for pkg in self.batch:
-            names.append(pkg['name_id'])
-
-        self.backend.update_newest_package_cache(caller=self.caller, 
-            affected_channels=self.affected_channel_packages, name_ids=names)
-=======
 
         name_ids = [pkg['name_id'] for pkg in self.batch]
         self.backend.update_newest_package_cache(caller=self.caller,
             affected_channels=self.affected_channel_packages, name_ids=name_ids)
->>>>>>> 030402fa
         # Now that channel is updated, schedule the repo generation
         if self.repogen:
             taskomatic.add_to_repodata_queue_for_channel_package_subscription(
@@ -338,19 +329,10 @@
         affected_channels = self.backend.subscribeToChannels(self.batch)
         # Fill the list of affected channels
         self.compute_affected_channels(affected_channels)
-<<<<<<< HEAD
-        names = []
-        for pkg in self.batch:
-            names.append(pkg['name_id'])
-
-        self.backend.update_newest_package_cache(caller=self.caller, 
-            affected_channels=self.affected_channel_packages, name_ids=names)
-=======
 
         name_ids = [pkg['name_id'] for pkg in self.batch]
         self.backend.update_newest_package_cache(caller=self.caller,
             affected_channels=self.affected_channel_packages, name_ids=name_ids)
->>>>>>> 030402fa
         taskomatic.add_to_repodata_queue_for_channel_package_subscription(
                 self.affected_channels, self.batch, self.caller)
         self.backend.commit()
