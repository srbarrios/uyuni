--- conflicted
+++ resolved
@@ -276,7 +276,6 @@
 
 class Channel(Information):
     attributeTypes = {
-<<<<<<< HEAD
         'label'             : StringType,
         'org_id'            : IntType,
         'channel_arch'      : StringType,
@@ -286,23 +285,10 @@
         'description'       : StringType,
         'last_modified'     : DateType,
         'comps_last_modified' : DateType,
+        'modules_last_modified': DateType,
         'gpg_key_url'       : StringType,
         'update_tag'        : StringType,
         'product_name_id'   : IntType,
-=======
-        'label': StringType,
-        'org_id': IntType,
-        'channel_arch': StringType,
-        'parent_channel': StringType,
-        'name': StringType,
-        'summary': StringType,
-        'description': StringType,
-        'last_modified': DateType,
-        'comps_last_modified': DateType,
-        'modules_last_modified': DateType,
-        'gpg_key_url': StringType,
-        'product_name_id': IntType,
->>>>>>> f1df99dc
         'channel_product_id': IntType,
         'receiving_updates': StringType,
         'checksum_type': StringType,       # xml dumps >= 3.5
