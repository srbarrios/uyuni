--- conflicted
+++ resolved
@@ -32,31 +32,6 @@
     TableUpdate, TableLookup, addHash, TableInsert
 
 sequences = {
-<<<<<<< HEAD
-    'rhnPackageCapability'      : 'rhn_pkg_capability_id_seq',
-    'rhnPackage'                : 'rhn_package_id_seq',
-    'rhnSourceRPM'              : 'rhn_sourcerpm_id_seq',
-    'rhnPackageGroup'           : 'rhn_package_group_id_seq',
-    'rhnErrata'                 : 'rhn_errata_id_seq',
-    'rhnChannel'                : 'rhn_channel_id_seq',
-    'rhnChannelProduct'         : 'rhn_channelprod_id_seq',
-    'rhnPackageSource'          : 'rhn_package_source_id_seq',
-    'rhnChannelFamily'          : 'rhn_channel_family_id_seq',
-    'rhnCVE'                    : 'rhn_cve_id_seq',
-    'rhnChannelArch'            : 'rhn_channel_arch_id_seq',
-    'rhnPackageArch'            : 'rhn_package_arch_id_seq',
-    'rhnServerArch'             : 'rhn_server_arch_id_seq',
-    'rhnCPUArch'                : 'rhn_cpu_arch_id_seq',
-    'rhnErrataFile'             : 'rhn_erratafile_id_seq',
-    'rhnKickstartableTree'      : 'rhn_kstree_id_seq',
-    'rhnArchType'               : 'rhn_archtype_id_seq',
-    'rhnPackageChangeLogRec'    : 'rhn_pkg_cl_id_seq',
-    'rhnPackageChangeLogData'   : 'rhn_pkg_cld_id_seq',
-    'suseProductFile'           : 'suse_prod_file_id_seq',
-    'suseMdKeyword'             : 'suse_mdkeyword_id_seq',
-    'suseEula'                  : 'suse_eula_id_seq',
-    'suseProducts'              : 'suse_products_id_seq',
-=======
     'rhnPackageCapability': 'rhn_pkg_capability_id_seq',
     'rhnPackage': 'rhn_package_id_seq',
     'rhnSourceRPM': 'rhn_sourcerpm_id_seq',
@@ -76,7 +51,10 @@
     'rhnArchType': 'rhn_archtype_id_seq',
     'rhnPackageChangeLogRec': 'rhn_pkg_cl_id_seq',
     'rhnPackageChangeLogData': 'rhn_pkg_cld_id_seq',
->>>>>>> 32ea2fdb
+    'suseProductFile': 'suse_prod_file_id_seq',
+    'suseMdKeyword': 'suse_mdkeyword_id_seq',
+    'suseEula': 'suse_eula_id_seq',
+    'suseProducts': 'suse_products_id_seq',
 }
 
 
@@ -583,16 +561,7 @@
         else:
             return None
 
-<<<<<<< HEAD
-        h.execute(severity= severity_label)
-=======
-        # concatenate the severity to reflect the db
-        # bz-204374: rhnErrataSeverity tbl has lower case severity values,
-        # so we convert severity in errata hash to lower case to lookup.
-        severity_label = 'errata.sev.label.' + erratum['security_impact'].lower()
-
         h.execute(severity=severity_label)
->>>>>>> 32ea2fdb
         row = h.fetchone_dict()
 
         if not row:
