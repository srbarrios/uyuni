#
# Copyright (c) 2008--2012 Red Hat, Inc.
#
# This software is licensed to you under the GNU General Public License,
# version 2 (GPLv2). There is NO WARRANTY for this software, express or
# implied, including the implied warranties of MERCHANTABILITY or FITNESS
# FOR A PARTICULAR PURPOSE. You should have received a copy of GPLv2
# along with this software; if not, see
# http://www.gnu.org/licenses/old-licenses/gpl-2.0.txt.
#
# Red Hat trademarks are not licensed under GPLv2. No permission is
# granted to use or replicate Red Hat trademarks that are incorporated
# in this software or its documentation.
#
#
# Stuff for handling Certificates and Servers
#

import re
import crypt

# Global Modules
from rhn.UserDictCase import UserDictCase
from spacewalk.common.rhnLog import log_debug, log_error
from spacewalk.common.rhnConfig import CFG
from spacewalk.common.rhnException import rhnFault, rhnException
from spacewalk.common.rhnTranslate import _

import rhnSQL
import rhnSession

class User:
    """ Main User class """
    def __init__(self, username, password):
        # compatibilty with the rest of the code
        self.username = username

        # placeholders for the table schemas
        # web_contact
        self.contact = rhnSQL.Row("web_contact", "id")
        self.contact["login"] = username
        self.contact["password"] = password
        # web_customer
        self.customer = rhnSQL.Row("web_customer", "id")
        self.customer["name"] = username
        self.customer["password"] = password
        # web_user_personal_info
        self.__init_info()
        # web_user_contact_permission
        self.__init_perms()
        # web_user_site_info
        self.__init_site()
        self._session = None

    def __init_info(self):
        """ init web_user_personal_info """
        # web_user_personal_info
        self.info = rhnSQL.Row("web_user_personal_info",
                                         "web_user_id")
        self.info['first_names'] =  "Valued"
        self.info['last_name'] = "Customer"
        self.info['prefix'] = "Mr."
    def __init_perms(self):
        """ init web_user_contact_permission """
        # web_user_contact_permission
        self.perms = rhnSQL.Row("web_user_contact_permission",
                                          "web_user_id")
        self.perms["email"] = "Y"
        self.perms["mail"] = "Y"
        self.perms["call"] = "Y"
        self.perms["fax"] = "Y"
    def __init_site(self):
        """ init web_user_site_info """
        # web_user_site_info
        self.site = rhnSQL.Row("web_user_site_info", "id")
        self.site['city'] = "."
        self.site['address1'] = "."
        self.site['country'] = "US"
        self.site['type'] = "M"
        self.site['notes'] = "Entry created by Spacewalk registration process"

    def check_password(self, password):
        """ simple check for a password that might become more complex sometime """
        good_pwd = str(self.contact["password"])
        if CFG.pam_auth_service:
            # a PAM service is defined
            # We have to check the user's rhnUserInfo.use_pam_authentication
            # XXX Should we create yet another __init_blah function?
            # since it's the first time we had to lool at rhnUserInfo,
            # I'll assume it's not something to happen very frequently,
            # so I'll use a query for now
            # - misa
            #
            h = rhnSQL.prepare("""
                select ui.use_pam_authentication
                from web_contact w, rhnUserInfo ui
                where w.login_uc = UPPER(:login)
                and w.id = ui.user_id""")
            h.execute(login=self.contact["login"])
            data = h.fetchone_dict()
            if not data:
                # This should not happen
                raise rhnException("No entry found for user %s" %
                    self.contact["login"])
            if data['use_pam_authentication'] == 'Y':
                # use PAM
                import rhnAuthPAM
                return rhnAuthPAM.check_password(self.contact["login"],
                    password, CFG.pam_auth_service)
<<<<<<< HEAD
            # If the entry in rhnUserInfo is 'N', perform regular
            # authentication
        return check_password(password, good_pwd)
=======
        # If the entry in rhnUserInfo is 'N', perform regular authentication
        ret = check_password(password, good_pwd)
        if ret and CFG.encrypted_passwords and self.contact['password'].find('$1$') == 0:
            # If successfully authenticated and the current password is
            # MD5 encoded, convert the password to SHA-256 and save it in the DB.
            self.contact['password'] = encrypt_password(password)
            self.contact.save()
            rhnSQL.commit()
        return ret
>>>>>>> 4f1c3dcf

    def set_org_id(self, org_id):
        if not org_id:
            raise rhnException("Invalid org_id requested for user", org_id)
        self.contact["org_id"] = int(org_id)
        self.customer.load(int(org_id))

    def getid(self):
        if not self.contact.has_key("id"):
            userid = rhnSQL.Sequence("web_contact_id_seq")()
            self.contact.data["id"] = userid # kind of illegal, but hey!
        else:
            userid = self.contact["id"]
        return userid

    def set_contact_perm(self, name, value):
        """ handling of contact permissions """
        if not name: return -1
        n = name.lower()
        v = 'N'
        if value:
            v = 'Y'
        if n == "contact_phone":   self.perms["call"] = v
        elif n == "contact_mail":  self.perms["mail"] = v
        elif n == "contact_email": self.perms["email"] = v
        elif n == "contact_fax":   self.perms["fax"] = v
        return 0

    def set_info(self, name, value):
        """ set a certain value for the userinfo field. This is BUTT ugly. """
        log_debug(3, name, value)
        # translation from what the client send us to real names of the fields
        # in the tables.
        mapping = {
            "first_name" : "first_names",
            "position"   : "title",
            "title"      : "prefix"
            }
        if not name:
            return -1
        name = name.lower()
        if type(value) == type(""):
            value = value.strip()
        # We have to watch over carefully for different field names
        # being sent from rhn_register
        changed = 0

        # translation
        if name in mapping.keys():
            name = mapping[name]
        # Some fields can not have null string values
        if name in ["first_names", "last_name", "prefix", # personal_info
                    "address1", "city", "country"]:       # site_info
            # we require something of it
            if len(str(value)) == 0:
                return -1
        # fields in personal_info (and some in site)
        if name in ["last_name", "first_names",
                    "company", "phone", "fax", "email", "title"]:
            self.info[name] = value[:128]
            changed = 1
        elif name == "prefix":
            values = ["Mr.", "Mrs.", "Ms.", "Dr.", "Hr.", "Sr.", " "]
            # Now populate a dictinary of valid values
            valids = UserDictCase()
            for v in values: # initialize from good values, with and w/o the dot
                valids[v] = v
                valids[v[:-1]] = v
            # commonly encountered values
            valids["Miss"] = "Miss"
            valids["Herr"] = "Hr."
            valids["Sig."] = "Sr."
            valids["Sir"]  = "Mr."
            # Now check it out
            if valids.has_key(value):
                self.info["prefix"] = valids[value]
                changed = 1
            else:
                log_error("Unknown prefix value `%s'. Assumed `Mr.' instead"
                          % value)
                self.info["prefix"] = "Mr."
                changed = 1

        # fields in site
        if name in ["phone", "fax", "zip"]:
            self.site[name] = value[:32]
            changed = 1
        elif name in ["city",  "country", "alt_first_names", "alt_last_name",
                      "address1", "address2", "email",
                      "last_name", "first_names"]:
            if name == "last_name":
                self.site["alt_last_name"] = value
                changed = 1
            elif name == "first_names":
                self.site["alt_first_names"] = value
                changed = 1
            else:
                self.site[name] = value[:128]
                changed = 1
        elif name in ["state"]: # stupid people put stupid things in here too
            self.site[name] = value[:60]
            changed = 1
        if not changed:
            log_error("SET_INFO: Unknown info `%s' = `%s'" % (name, value))
        return 0

    def get_roles(self):
        user_id = self.getid()

        h = rhnSQL.prepare("""
            select ugt.label as role
              from rhnUserGroup ug,
                   rhnUserGroupType ugt,
                   rhnUserGroupMembers ugm
             where ugm.user_id = :user_id
               and ugm.user_group_id = ug.id
               and ug.group_type = ugt.id
        """)
        h.execute(user_id=user_id)
        return map(lambda x: x['role'], h.fetchall_dict() or [])

    def reload(self, user_id):
        """ Reload the current data from the SQL database using the given id """
        log_debug(3, user_id)

        # If we can not load these we have a fatal condition
        if not self.contact.load(user_id):
            raise rhnException("Could not find contact record for id", user_id)
        if not self.customer.load(self.contact["org_id"]):
            raise rhnException("Could not find org record",
                               "user_id = %s" % user_id,
                               "org_id = %s" % self.contact["org_id"])
        # These other ones are non fatal because we can create dummy records
        if not self.info.load(user_id):
            self.__init_info()
        if not self.perms.load(user_id):
            self.__init_perms()
        # The site info is trickier, we need to find it first
        if not self.site.load_sql("web_user_id = :userid and type = 'M'",
                                  { "userid" : user_id }):
            self.__init_site()
        # Fix the username
        self.username = self.contact['login']
        return 0

    def create_session(self):
        if self._session:
            return self._session

        self.session = rhnSession.generate(web_user_id=self.getid())
        return self.session



def auth_username_password(username, password):
    # hrm.  it'd be nice to move importlib.userAuth stuff here
    user = search(username)

    if not user:
        raise rhnFault(2, _("Invalid username/password combination"))

    if not user.check_password(password):
        raise rhnFault(2, _("Invalid username/password combination"))

    return user


def session_reload(session_string):
    log_debug(4, session_string)
    session = rhnSession.load(session_string)
    web_user_id = session.uid
    if not web_user_id:
        raise rhnSession.InvalidSessionError("No user associated with session")

    u = User("", "")
    ret = u.reload(web_user_id)
    if ret != 0:
        # Something horked
        raise rhnFault(10)
    return u

def get_user_id(username):
    """ search for an userid """
    username = str(username)
    h = rhnSQL.prepare("""
    select w.id from web_contact w
    where w.login_uc = upper(:username)
    """)
    h.execute(username=username)
    data = h.fetchone_dict()
    if data:
        return data["id"]
    return None

def search(user):
    """ search the database for a user """
    log_debug(3, user)
    userid = get_user_id(user)
    if not userid: # no user found
        return None
    ret = User(user, "")
    if not ret.reload(userid) == 0:
        # something horked during reloading entry from database
        # we can not realy say that the entry does not exist...
        raise rhnFault(10)
    return ret

def is_user_disabled(user):
    log_debug(3, user)
    username = str(user)
    h = rhnSQL.prepare("""
    select 1 from rhnWebContactDisabled
    where login_uc = upper(:username)
    """)
    h.execute(username=username)
    row = h.fetchone_dict()
    if row:
        return 1
    return 0

def is_user_read_only(user):
    log_debug(3, user)
    username = str(user)
    h = rhnSQL.prepare("""
    select 1 from web_contact
    where login_uc = upper(:username)
    and read_only = 'Y'
    """)
    h.execute(username=username)
    row = h.fetchone_dict()
    if row:
        return 1
    return 0

def reserve_user(username, password):
    """ create a reservation record """
    return __reserve_user_db(username, password)

def __reserve_user_db(user, password):
    encrypted_password = CFG.encrypted_passwords
    log_debug(3, user, CFG.disallow_user_creation, encrypted_password, CFG.pam_auth_service)
    user = str(user)
    h = rhnSQL.prepare("""
    select w.id, w.password, w.org_id, ui.use_pam_authentication
    from web_contact w, rhnUserInfo ui
    where w.login_uc = upper(:p1)
    and w.id = ui.user_id
    """)
    h.execute(p1=user)
    data = h.fetchone_dict()
    if data and data["id"]:
        # contact exists, check password
        if data['use_pam_authentication'] == 'Y' and CFG.pam_auth_service:
            # We use PAM for authentication
            import rhnAuthPAM
            if rhnAuthPAM.check_password(user, password, CFG.pam_auth_service) > 0:
                return 1
            return -1

        if check_password(password, data['password']) > 0:
            return 1
        return -1

    # user doesn't exist.  now we fail, instead of reserving user.
    if CFG.disallow_user_creation:
        raise rhnFault(2001)
    user, password = check_user_password(user, password)

    # now check the reserved table
    h = rhnSQL.prepare("""
    select r.login, r.password from rhnUserReserved r
    where r.login_uc = upper(:p1)
    """)
    h.execute(p1=user)
    data = h.fetchone_dict()
    if data and data["login"]:
        # found already reserved
        if check_password(password, data["password"]) > 0:
            return 1
        return -2

    validate_new_username(user)
    log_debug(3, "calling validate_new_password" )
    validate_new_password(password)

    # this is not reserved either, register it
    if encrypted_password:
        # Encrypt the password, let the function pick the salt
        password = encrypt_password(password)

    h = rhnSQL.prepare("""
    insert into rhnUserReserved (login, password)
    values (:username, :password)
    """)
    h.execute(username=user, password=password)
    rhnSQL.commit()

    # all should be dandy
    return 0

def new_user(username, password, email, org_id, org_password):
    """ create a new user account """
    return __new_user_db(username, password, email, org_id, org_password)

def __new_user_db(username, password, email, org_id, org_password):
    encrypted_password = CFG.encrypted_passwords
    log_debug(3, username, email, encrypted_password)

    # now search it in the database
    h = rhnSQL.prepare("""
    select w.id, w.password, ui.use_pam_authentication
    from web_contact w, rhnUserInfo ui
    where w.login_uc = upper(:username)
    and w.id = ui.user_id
    """)
    h.execute(username=username)
    data = h.fetchone_dict()

    pre_existing_user = 0

    if not data:
        # the username is not there, check the reserved user table
        h = rhnSQL.prepare("""
        select login, password, password from rhnUserReserved
        where login_uc = upper(:username)
        """)
        h.execute(username=username)
        data = h.fetchone_dict()
        if not data: # nope, not reserved either
            raise rhnFault(1, _("Username `%s' has not been reserved") % username)
    else:
        pre_existing_user = 1

    if not pre_existing_user and not email:
        # New accounts have to specify an e-mail address
        raise rhnFault(30, _("E-mail address not specified"))

    # we have to perform PAM authentication if data has a field called
    # 'use_pam_authentication' and its value is 'Y', and we do have a PAM
    # service set in the config file.
    # Note that if the user is only reserved we don't do PAM authentication
    if data.get('use_pam_authentication') == 'Y' and CFG.pam_auth_service:
        # Check the password with PAM
        import rhnAuthPAM
        if rhnAuthPAM.check_password(username, password, CFG.pam_auth_service) <= 0:
            # Bad password
            raise rhnFault(2)
        # We don't care about the password anymore, replace it with something
        import time
        password = 'pam:%.8f' % time.time()
    else:
        # Regular authentication
        if check_password(password, data["password"]) == 0:
            # Bad password
            raise rhnFault(2)

    # creation of user was never supported in spacewalk but this call was mis-used
    # to check username/password in the past
    # so let's skip other checks and return now
    return 0


def check_user_password(username, password):
    """ Do some minimal checks on the data thrown our way. """
    # username is required
    if not username:
        raise rhnFault(11)
    # password is required
    if not password:
        raise rhnFault(12)
    if len(username) < CFG.MIN_USER_LEN:
        raise rhnFault(13, _("username should be at least %d characters")
                             % CFG.MIN_USER_LEN)
    if len(username) > CFG.MAX_USER_LEN:
        raise rhnFault(700, _("username should be less than %d characters")
                              % CFG.MAX_USER_LEN)
    username = username[:CFG.MAX_USER_LEN]

    # Invalid characters
    # ***NOTE*** Must coordinate with web and installer folks about any
    # changes to this set of characters!!!!
    invalid_re = re.compile(".*[\s&+%'`\"=#]", re.I)
    tmp = invalid_re.match(username)
    if tmp is not None:
        pos = tmp.regs[0]
        raise rhnFault(15, _("username = `%s', invalid character `%s'") % (
            username, username[pos[1]-1]))

    # use new password validation method
    validate_new_password(password)

    return username, password

def check_email(email):
    """ Do some minimal checks on the e-mail address """
    if email is not None:
        email = email.strip()

    if not email:
        # Still supported
        return None

    if len(email) > CFG.MAX_EMAIL_LEN:
        raise rhnFault(100, _("Please limit your e-mail address to %s chars") %
            CFG.MAX_EMAIL_LEN)
    # XXX More to come (check the format is indeed foo@bar.baz
    return email

def check_password(key, pwd1):
    """ Validates the given key against the current or old password
        If encrypted_password is false, it compares key with pwd1.
        If encrypted_password is true, it compares the encrypted key
        with pwd1.

        Historical note: we used to compare the passwords case-insensitive, and that
        was working fine until we started to encrypt passwords. -- misa 20030530
    """
    encrypted_password = CFG.encrypted_passwords
    log_debug(4, "Encrypted password:", encrypted_password)
    # We don't trust the origin for key, so stringify it
    key = str(key)
    if len(key) == 0:
        # No zero-length passwords accepted
        return 0

    if not encrypted_password:
        # Unencrypted passwords
        if key == pwd1: # good password
            return 1
        log_debug(4, "Unencrypted password doesn't match")
        return 0 # Invalid

    # Crypted passwords in the database
    if pwd1.find("$5") == 0:    # SHA-256 encrypted password
        if pwd1 == encrypt_password(key, pwd1, 'SHA-256'):
            return 1
    elif pwd1.find("$1$") == 0: # MD5 encrypted password
        if pwd1 == encrypt_password(key, pwd1, 'MD5'):
            return 1

    log_debug(4, "Encrypted password doesn't match")
    return 0 # invalid


def encrypt_password(key, salt=None, method='SHA-256'):
    """ Encrypt the key
        If no salt is supplied, generates one (md5-crypt salt)
    """

    pw_params = {
        'MD5': [8, "$1$"],      # method: [salt length, prefix]
        'SHA-256': [16, "$5$"],
    }

    if not salt:
        # No salt supplied, generate it ourselves
        import base64
        import time
        import os
        # Get the first 15 digits after the decimal point from time.time(), and
        # add the pid too
        salt = (time.time() % 1) * 1e15 + os.getpid()
        # base64 it and keep only the first n chars
        salt = base64.encodestring(str(salt))[:pw_params[method][0]]
        # slap the magic in front of the salt
        salt = pw_params[method][1] + salt + '$'
    salt = str(salt)
    return crypt.crypt(key, salt)

def validate_new_password(password):
    """ Perform all the checks required for new passwords """
    log_debug(3, "Entered validate_new_password")
    #
    # We're copying the code because we don't want to
    # invalidate any of the existing passwords.
    #

    # Validate password based on configurable length
    # regular expression
    if not password:
        raise rhnFault(12)
    if len(password) < CFG.MIN_PASSWD_LEN:
        raise rhnFault(14, _("password must be at least %d characters")
                           % CFG.MIN_PASSWD_LEN)
    if len(password) > CFG.MAX_PASSWD_LEN:
        raise rhnFault(701, _("Password must be shorter than %d characters")
                            % CFG.MAX_PASSWD_LEN)

    password = password[:CFG.MAX_PASSWD_LEN]
    invalid_re = re.compile(
        r"[^ A-Za-z0-9`!@#$%^&*()-_=+[{\]}\\|;:'\",<.>/?~]")
    asterisks_re = re.compile(r"^\**$")

    # make sure the password isn't all *'s
    tmp = asterisks_re.match(password)
    if tmp is not None:
        raise rhnFault(15, "password cannot be all asterisks '*'")

    # make sure we have only printable characters
    tmp = invalid_re.search(password)
    if tmp is not None:
        pos = tmp.regs[0]
        raise rhnFault(15,
            _("password contains character `%s'") % password[pos[1]-1])


def validate_new_username(username):
    """ Perform all the checks required for new usernames. """
    log_debug(3)
    if len(username) < CFG.MIN_NEW_USER_LEN:
        raise rhnFault(13, _("username should be at least %d characters long")
                             % CFG.MIN_NEW_USER_LEN)

    disallowed_suffixes = CFG.DISALLOWED_SUFFIXES or []
    if not isinstance(disallowed_suffixes, type([])):
        disallowed_suffixes = [ disallowed_suffixes ]

    log_debug(4, "Disallowed suffixes", disallowed_suffixes)

    for suffix in disallowed_suffixes:
        if username[-len(suffix):].upper() == suffix.upper():
            raise rhnFault(106, _("Cannot register usernames ending with %s") %
                suffix)<|MERGE_RESOLUTION|>--- conflicted
+++ resolved
@@ -107,11 +107,6 @@
                 import rhnAuthPAM
                 return rhnAuthPAM.check_password(self.contact["login"],
                     password, CFG.pam_auth_service)
-<<<<<<< HEAD
-            # If the entry in rhnUserInfo is 'N', perform regular
-            # authentication
-        return check_password(password, good_pwd)
-=======
         # If the entry in rhnUserInfo is 'N', perform regular authentication
         ret = check_password(password, good_pwd)
         if ret and CFG.encrypted_passwords and self.contact['password'].find('$1$') == 0:
@@ -121,7 +116,6 @@
             self.contact.save()
             rhnSQL.commit()
         return ret
->>>>>>> 4f1c3dcf
 
     def set_org_id(self, org_id):
         if not org_id:
