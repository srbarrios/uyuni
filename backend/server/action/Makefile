--- conflicted
+++ resolved
@@ -6,10 +6,6 @@
 
 SPACEWALK_FILES	= __init__ configfiles kickstart kickstart_guest packages errata hardware reboot \
           rollback activation solarispkgs script rhnsd rhn_applet virt kickstart_host \
-<<<<<<< HEAD
-          utils scap image distupgrade
-=======
-          utils scap image clientcert
->>>>>>> 4f1c3dcf
+          utils scap image distupgrade clientcert
 
 include $(TOP)/Makefile.defs
