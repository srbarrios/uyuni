--- conflicted
+++ resolved
@@ -27,11 +27,7 @@
 
 _query_initiate_guest = rhnSQL.Statement("""
  select  ksd.label as profile_name, akg.kickstart_host, kvt.label as virt_type, 
-<<<<<<< HEAD
-       akg.mem_kb, akg.vcpus, akg.disk_path, akg.virt_bridge,  
-=======
-       akg.mem_kb, akg.vcpus, akg.disk_path, akg.virt_bridge, akg.cobbler_profile 
->>>>>>> 439dd593
+       akg.mem_kb, akg.vcpus, akg.disk_path, akg.virt_bridge, akg.cobbler_profile, 
        akg.disk_gb, akg.append_string, 
        akg.guest_name, akg.ks_session_id from rhnActionKickstartGuest akg, 
         rhnKSData ksd, rhnKickstartSession ksess,
