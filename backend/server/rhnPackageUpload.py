#
# Copyright (c) 2008--2011 Red Hat, Inc.
#
# This software is licensed to you under the GNU General Public License,
# version 2 (GPLv2). There is NO WARRANTY for this software, express or
# implied, including the implied warranties of MERCHANTABILITY or FITNESS
# FOR A PARTICULAR PURPOSE. You should have received a copy of GPLv2
# along with this software; if not, see
# http://www.gnu.org/licenses/old-licenses/gpl-2.0.txt.
# 
# Red Hat trademarks are not licensed under GPLv2. No permission is
# granted to use or replicate Red Hat trademarks that are incorporated
# in this software or its documentation. 
#
# $Id$

import os
import sys
import tempfile

from spacewalk.common import rhn_mpm, rhn_deb
from spacewalk.common.rhnLog import log_debug
from spacewalk.common.rhnConfig import CFG
from spacewalk.common.rhnException import rhnFault
from spacewalk.common.rhn_rpm import get_header_byte_range

from spacewalk.server import rhnSQL
from spacewalk.server.importlib.backendOracle import SQLBackend
from spacewalk.server.importlib import importLib, userAuth, mpmSource, \
    packageImport, errataCache
from spacewalk.server.rhnLib import get_package_path, \
    get_package_path_without_package_name
from spacewalk.server.rhnServer import server_packages


def write_temp_file(req, buffer_size, dir, prefix, packaging=None):
    """ Write request to temporary file (write max. buffer_size at once).
        Returns the file object.
    """ 
    suffix = ''
    if packaging == 'deb':
        suffix = '.deb'
<<<<<<< HEAD
    if not os.path.exists(dir):
=======
    if not os.path.isdir(dir):
>>>>>>> 715b167d
        os.makedirs(dir)
    t = tempfile.NamedTemporaryFile(
                        dir=dir, prefix=prefix + '.',
                        suffix=suffix)
    while 1:
        buf = req.read(buffer_size)
        if not buf:
            break
        t.write(buf)
    t.seek(0, 0)
    return t

def authenticate(username, password, channels=[], null_org=None, force=None):
    log_debug(4, username, force)
    authobj = userAuth.UserAuth()
    authobj.auth(username, password)
    return _authenticate(authobj, channels, null_org, force)

def authenticate_session(session_string, channels=[], null_org=None, force=None):
    log_debug(4, session_string, force)
    authobj = userAuth.UserAuth()
    authobj.auth_session(session_string)
    return _authenticate(authobj, channels, null_org, force)

def _authenticate(authobj, channels, null_org, force):
    params = {}
    if null_org:
        params['orgId'] = ''

        # XXX don't allow superusers to force stuff
        if force:
            raise rhnFault(4, "Cannot force push nullorg content", explain=0)


    if force and not CFG.FORCE_PACKAGE_UPLOAD:
        raise rhnFault(55, "Package Upload Failed", explain=0)

    authobj.authzOrg(params)
    if channels:
        authobj.authzChannels(channels)

    if null_org:
        org_id = None
    else:
        org_id = authobj.org_id

    return org_id, force

def relative_path_from_header(header, org_id, checksum_type=None, checksum=None):
    nevra = importLib.get_nevra(header)
    if header.is_source:
        #4/18/05 wregglej. if 1051 is in the header's keys, then it's a nosrc package.
        if 1051 in header.keys():
            nevra[4] = 'nosrc'
        else:
            nevra[4] = 'src'

    log_debug(4, "NEVRA", nevra)

    # if the package isn't an rpm and the package name is spelled out in the
    # header, use it
    if header.packaging == "mpm" and "package_name" in header.keys() and \
       header["package_name"]:

        rel_path = relative_path_from_nevra_without_package_name(nevra, org_id,
                                                            checksum_type, checksum)
        return os.path.join(rel_path, header["package_name"])

    return relative_path_from_nevra(nevra,
        org_id, header.packaging, checksum_type, checksum)

def relative_path_from_nevra(nevra, org_id, package_type=None, checksum_type=None, checksum=None):
    #4/18/05 wregglej. if 1051 is in the header's keys, then it's a nosrc package.
    if nevra[4] == 'src' or nevra[4] == 'nosrc':
        is_source = 1
    else:
        is_source = 0
    log_debug(4, nevra, is_source)
    return get_package_path(nevra, org_id=org_id, source=is_source, 
        prepend=CFG.PREPENDED_DIR, omit_epoch=None, package_type=package_type,
        checksum_type=checksum_type, checksum=checksum)

# bug #161989 - get the relative path from the nevra, but omit the package name
def relative_path_from_nevra_without_package_name(nevra, org_id, checksum_type, checksum):
    log_debug(4, nevra, "no package name")
    return get_package_path_without_package_name(nevra, org_id,
                                     CFG.PREPENDED_DIR, checksum_type, checksum)

def push_package(header, temp_path, payload_stream, checksum_type, checksum, org_id=None, force=None,
    header_start=None, header_end=None, channels=[], relative_path=None):
    """Uploads an RPM package
    """

    # Get the payload size
    log_debug(3, CFG.MOUNT_POINT, relative_path, force, org_id)
    payload_stream.seek(0, 2)
    payload_size = payload_stream.tell()
    payload_stream.seek(0, 0)

    # First write the package to the filesystem to final location
    try:
        importLib.move_package(temp_path, basedir=CFG.MOUNT_POINT,
            relpath=relative_path, checksum_type=checksum_type, checksum=checksum, force=1)
    except OSError, e:
        raise rhnFault(50, "Package upload failed: %s" % e), None, sys.exc_info()[2]
    except importLib.FileConflictError:
        raise rhnFault(50, "File already exists"), None, sys.exc_info()[2]
    except:
        raise rhnFault(50, "File error"), None, sys.exc_info()[2]

    pkg = mpmSource.create_package(header, size=payload_size,
        checksum_type=checksum_type, checksum=checksum,
        relpath=relative_path, org_id=org_id, header_start=header_start,
        header_end=header_end, channels=channels)

    batch = importLib.Collection()
    batch.append(pkg)

    backend = SQLBackend()

    if force:
        upload_force = 4
    else:
        upload_force = 0
    importer = packageImport.packageImporter(batch, backend,
        source=header.is_source, caller="server.app.uploadPackage")
    importer.setUploadForce(upload_force)
    importer.run()

    package = batch[0]
    log_debug(5, "Package diff", package.diff)

    if package.diff and not force and package.diff.level > 1:
        # Packages too different; bail out
        log_debug(1, "Packages too different", package.toDict(),
            "Level:", package.diff.level)
        pdict = package.toDict()
        orig_path = package['path']
        orig_path = os.path.join(CFG.MOUNT_POINT, orig_path)
        log_debug(4, "Original package", orig_path)

        # Determine the type of packaging that was used to create the package.
        packaging = 'rpm'
        if hasattr(header, 'packaging'):
            packaging = header.packaging

        # MPMs do not store their headers on disk, so we must avoid performing
        # operations which rely on information only contained in the headers
        # (such as header signatures).
        if os.path.exists(orig_path) and packaging != 'mpm':
            oh = rhn_mpm.get_package_header(orig_path)
            _diff_header_sigs(header, oh, pdict['diff']['diff'])

        return pdict, package.diff.level


    # Remove any pending scheduled file deletion for this package
    h = rhnSQL.prepare("""
        delete from rhnPackageFileDeleteQueue where path = :path
    """)
    h.execute(path=relative_path)

    if package.diff and not force and package.diff.level:
        #No need to copy it - just the path is modified
        #pkilambi bug#180347
        #case 1:check if the path exists in the db and also on the file system.
        #if it does then no need to copy
        #case2: file exists on file system but path not in db.then add the 
        #realtive path in the db based on checksum of the pkg
        #case3: if no file on file system but path exists.then we write the
        #file to file system
        #case4:no file exists on FS and no path in db .then we write both.
        orig_path = package['path']
        orig_path = os.path.join(CFG.MOUNT_POINT, orig_path)
        log_debug(3, "Original package", orig_path)
        
        #check included to query for source and binary rpms
        h_path_sql = """
            select ps.path path
                from %s ps,
                     rhnChecksumView c
            where
                c.checksum = :csum
            and c.checksum_type = :ctype
            and ps.checksum_id = c.id
            and (ps.org_id = :org_id or
                 (ps.org_id is null and :org_id is null)
                )
            """
        if header.is_source:
            h_package_table = 'rhnPackageSource'
        else:
            h_package_table = 'rhnPackage'
        h_path = rhnSQL.prepare(h_path_sql % h_package_table)
        h_path.execute(ctype=checksum_type, csum=checksum, org_id = org_id)

        rs_path = h_path.fetchall_dict()
        path_dict = {}
        if rs_path:
            path_dict = rs_path[0]

        if os.path.exists(orig_path) and path_dict['path']:
            return {}, 0
        elif not path_dict['path']:
            h_upd = rhnSQL.prepare("""
            update rhnpackage
               set path = :path
            where checksum_id = (
                        select id from rhnChecksumView c
                                 where c.checksum = :csum
                                   and c.checksum_type = :ctype)
            """)
            h_upd.execute(path=relative_path, ctype=checksum_type, csum=checksum)

    # commit the transactions
    rhnSQL.commit()
    if not header.is_source:
        # Process Package Key information
        server_packages.processPackageKeyAssociations(header, checksum_type, checksum)

    if not header.is_source:
        errataCache.schedule_errata_cache_update(importer.affected_channels)
                        
    log_debug(2, "Returning")
    return {}, 0

def _diff_header_sigs(h1, h2, diff_list):
    # XXX This can be far more complicated if we take into account that
    # signatures can be different
    h1sigs = h1.signatures
    h2sigs = h2.signatures
    if not h1sigs and not h2sigs:
        # No differences here
        return
    h1_key_ids = _key_ids(h1sigs)
    h2_key_ids = _key_ids(h2sigs)

    diff_list.append(['sig_key_id', h1_key_ids, h2_key_ids])
    
def _key_ids(sigs):
    h = {}
    for sig in sigs:
        h[sig['key_id']] = None
    
    l = h.keys()
    l.sort()
    return l

def load_package(package_stream):
    if package_stream.name.endswith('.deb'):
        try:
            header, payload_stream = rhn_deb.load(filename=package_stream.name)
        except:
            raise rhnFault(50, "Unable to load package", explain=0), None, sys.exc_info()[2]
    else:
        try:
            header, payload_stream = rhn_mpm.load(file=package_stream)
        except:
            raise rhnFault(50, "Unable to load package", explain=0), None, sys.exc_info()[2]

    payload_stream.seek(0, 0)
    if header.packaging == "mpm" or header.packaging == "deb":
        header.header_start = header.header_end = 0
        (header_start, header_end) = (0, 0)
    else:
        (header_start, header_end) = get_header_byte_range(payload_stream)
        payload_stream.seek(0,0)

    return header, payload_stream, header_start, header_end

class AlreadyUploadedError(Exception):
    pass
<|MERGE_RESOLUTION|>--- conflicted
+++ resolved
@@ -40,11 +40,7 @@
     suffix = ''
     if packaging == 'deb':
         suffix = '.deb'
-<<<<<<< HEAD
-    if not os.path.exists(dir):
-=======
     if not os.path.isdir(dir):
->>>>>>> 715b167d
         os.makedirs(dir)
     t = tempfile.NamedTemporaryFile(
                         dir=dir, prefix=prefix + '.',
