--- conflicted
+++ resolved
@@ -29,6 +29,7 @@
 import sql_base
 from rhn.UserDictCase import UserDictCase
 from spacewalk.server import rhnSQL
+from spacewalk.server.rhnSQL import sql_types
 
 from spacewalk.common.rhnLog import log_debug, log_error
 from spacewalk.common.rhnException import rhnException
@@ -269,22 +270,13 @@
                  kw[blob_var] = buffer(kw[blob_var])
 
         try:
-<<<<<<< HEAD
             retval = function(*p, **kw)
-        except psycopg2.ProgrammingError, e:
-            # TODO: Constructor for this exception expects a first arg of db,
-            # and yet the Oracle driver passes it an errno? Suspect it's not
-            # even used.
-            raise rhnSQL.SQLStatementPrepareError(0, str(e), self.sql), None, sys.exc_info()[2]
-=======
-            retval = apply(function, p, kw)
         except psycopg2.InternalError, e:
             error_code = 99999
             m = re.match('ERROR: +-([0-9]+)', e.pgerror)
             if m:
                error_code = int(m.group(1))
             raise sql_base.SQLSchemaError(error_code, e.pgerror, e)
->>>>>>> 53fe1fa0
         return retval
 
     def _execute_(self, args, kwargs):
