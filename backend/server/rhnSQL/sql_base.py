#
# Copyright (c) 2008--2013 Red Hat, Inc.
#
# This software is licensed to you under the GNU General Public License,
# version 2 (GPLv2). There is NO WARRANTY for this software, express or
# implied, including the implied warranties of MERCHANTABILITY or FITNESS
# FOR A PARTICULAR PURPOSE. You should have received a copy of GPLv2
# along with this software; if not, see
# http://www.gnu.org/licenses/old-licenses/gpl-2.0.txt.
#
# Red Hat trademarks are not licensed under GPLv2. No permission is
# granted to use or replicate Red Hat trademarks that are incorporated
# in this software or its documentation.
#
# This file defines the base classes for the objects and classes used
# by the generic SQL interfaces so we can make sure that all backends
# adhere and provide the same API to the generic layer
#
# This file provides a skeleton defnition of functions RHN uses and
# expects to be available. The interface drivers should only inherit
# from the Database class and feel free to use their own cursors,
# provided they make available the methods defined by the Cursor
# class.
#

import string
import sys
import sql_types
import types


def ociDict(names=None, row=None):
    """ Create a dictionary from a row description and its values. """
    data = {}
    if not names:
        raise AttributeError("Class initialization requires a description hash")
    if row is None:
        return data
    for x in range(len(names)):
        name, value = __oci_name_value(names[x], row[x])
        data[name] = value
    return data


def __oci_name_value(names, value):
    """ Extract the name, value pair needed by ociDict function. """
    # the format of the names is
    name, dbitype, dsize, dbsize, prec, scale, nullok = names
    name = name.lower()
    return name, value


# this is for when an execute statement went bad...
class SQLError(Exception):
<<<<<<< HEAD
    def __init__(self, *args):
        Exception.__init__(self, *args)
=======
    pass

>>>>>>> dd0a5a4e

# other Schema Errors
class SQLSchemaError(SQLError):
    def __init__(self, errno, errmsg, *args):
        self.errno = errno
<<<<<<< HEAD
        (self.errmsg, errmsg)  = string.split(errmsg, '\n', 1)
        SQLError.__init__(self, self.errno, self.errmsg, errmsg, *args)
=======
        (self.errmsg, errmsg) = string.split(errmsg, '\n', 1)
        if len(args):
            apply(SQLError.__init__, (self, self.errno, self.errmsg, errmsg) + args)
        else:
            apply(SQLError.__init__, (self, errno, self.errmsg) + (errmsg,))

>>>>>>> dd0a5a4e

# SQL connect error
class SQLConnectError(SQLError):
    def __init__(self, db, errno, errmsg, *args):
        self.db = db
        self.errno = errno
        self.errmsg = errmsg
        if len(args):
            apply(SQLError.__init__, (self, errno, errmsg, db) + args)
        else:
            SQLError.__init__(self, errno, errmsg, db)


# Cannot prepare statement
class SQLStatementPrepareError(SQLError):
    def __init__(self, db, errmsg, *args):
        self.db = db
        self.errmsg = errmsg
        apply(SQLError.__init__, (self, errmsg, db) + args)


class ModifiedRowError(SQLError):
    pass


class Cursor:
    """ A class to implement generic SQL Cursor operations. """

    # The cursor cache is a hash of:
    #   id(dbh) as keys
    #   hash with the sql statement as a key and the cursor as a value
    _cursor_cache = {}

    def __init__(self, dbh=None, sql=None, force=None):
        self.sql = sql
        self.dbh = dbh

        self.reparsed = 0
        self._real_cursor = None
        self._dbh_id = id(dbh)

        self.description = None

        if self._dbh_id not in self._cursor_cache:
            self._cursor_cache[self._dbh_id] = {}

        # Store a reference to the underlying Python DB API Cursor:
        self._real_cursor = self._prepare(force=force)

    def _prepare_sql(self):
        raise NotImplementedError()

    def _prepare(self, force=None):
        if self.sql:
            # Check the cache
            _h = self._cursor_cache[self._dbh_id]
            if not force and _h.has_key(self.sql):
                return _h[self.sql]
        cursor = self._prepare_sql()
        if self.sql:
            _h[self.sql] = cursor
        return cursor

    def prepare(self, sql, force=None):
        """
        Prepares the current statement.

        Must be called prior to execute even if the underlying database driver
        does not support an explicit prepare before execution.
        """
        if sql is None:
            raise Exception("XXX Unable to prepare None")
        self.sql = sql
        self._real_cursor = self._prepare(force=force)

    def update_blob(self, table_name, column_name, where_clause,
            data, **kwargs):
        """
        Abstraction for the update of a blob column which can vary wildly
        between different database implementations.
        """
        raise NotImplementedError()

    def execute(self, *p, **kw):
        """ Execute a single query. """
        return self._execute_wrapper(self._execute, *p, **kw)

    def executemany(self, *p, **kw):
        """
        Execute a query multiple times with different data sets.

        Call with keyword arguments mapping to ordered lists.
        i.e. cursor.executemany(id=[1, 2], name=["Bill", "Mary"])
        """
        return self._execute_wrapper(self._executemany, *p, **kw)
    

    def execute_bulk(self, dict, chunk_size=100):
        """
        Uses executemany but chops the incoming dict into chunks for each
        call.

        When attempting to execute bulk operations with a lot of rows in the
        arrays,
        Oracle may occasionally lock (probably the oracle client library).
        I noticed this previously with the import code. -- misa
        This function executes bulk operations in smaller chunks
        dict is supposed to be the dictionary that we normally apply to
        statement.execute.
        """
        ret = 0
        start_chunk = 0
        while 1:
            subdict = {}
            for k, arr in dict.items():
                subarr = arr[start_chunk:start_chunk + chunk_size]
                if not subarr:
                    # Nothing more to do here - we exhausted the array(s)
                    return ret
                subdict[k] = subarr
            ret = ret + self.executemany(**subdict)
            start_chunk = start_chunk + chunk_size

        # Should never reach this point
        return ret

    def _execute_wrapper(self, function, *p, **kw):
        """
        Database specific execute wrapper. Mostly used just to catch DB
        exceptions and wrap them.

        Must be subclasses by database specific drivers.
        """
        raise NotImplementedError()

    def _execute(self, *args, **kwargs):
        if kwargs:
            val = kwargs.values()[0]
            if self._is_sequence_type(val):
                sys.stderr.write("WARNING: calling execute with named bound arrays\n")
        return self._execute_(args, kwargs)

    def _executemany(self, *args, **kwargs):
        raise NotImplementedError()

    def _execute_(self, args, kwargs):
        """ Database specific execution of the query. """
        raise NotImplementedError()

    # DATA RETRIEVAL
    # Please note: these functions return None if no data is available,
    # not an empty tuple or a list of empty tuples, or an empty list
    # or any other combination you can imagine with the word "empty" in it.
    def fetchone(self):
        return self._real_cursor.fetchone()

    def fetchall(self):
        rows = self._real_cursor.fetchall()
        return rows

    def fetchone_dict(self):
        """
        Return a dictionary for the row returned mapping column name to
        it's value.
        """
        ret = ociDict(self.description, self._real_cursor.fetchone())

        if len(ret) == 0:
            return None
        return ret

    def fetchall_dict(self):
        """
        Fetch all rows as a list of dictionaries.
        """
        rows = self._real_cursor.fetchall()

        ret = []
        for x in rows:
            d = ociDict(self.description, x)
            if len(d) > 0:
                ret.append(d)
        if ret == []:
            return None
        return ret

    def _is_sequence_type(self, val):
        if type(val) in (types.ListType, types.TupleType):
            return 1
        return 0


class Procedure:
    """
    Class for calling out to stored procedures.

    Written to behave very much like a Python function in that these
    Procedure objects are "callable".

    See database specific implementations for more details.
    """
    def __init__(self, name, cursor):
        self.name = name
        self.cursor = cursor

    def __del__(self):
        if self.cursor:
            self.cursor.close()
            self.cursor = None


class Database:
    """
    Base class for handling database operations.

    Inherited from by the backend specific classes for Oracle, PostgreSQL, etc.
    """
    _procedure_class = Procedure
    TimestampFromTicks = None

    def __init__(self):
        pass

    def connect(self, reconnect=1):
        """ Opens a connection to the database. """
        raise NotImplementedError()

    def check_connection(self):
        """ Check that this connection is still valid. """
        # Delegates to sub-classes as this is usually done with a DB specific
        # query:
        raise NotImplementedError()

    def prepare(self, sql, force=0):
        """ Prepare an SQL statement. """
        raise NotImplementedError()

    def commit(self):
        """ Commit changes """
        raise NotImplementedError()

    def procedure(self, name):
        """Return a pointer to a callable instance for a given stored
        procedure.
        The return value is a (possibly modified) copy of the arguments passed
        in. see cx_Oracle's Cursor.callproc for more details"""
        return self._procedure_class(name, None)

        return self._procedure_class(name, None)

    def function(self, name, ret_type):
        """
        Return a pointer to a callable instance for a given stored
        function.

        The return value is the return value of the function.
        One has to properly define the return type for the function, since
        usually the database drivers do not allow for auto-discovery.
        See cx_Oracle's Cursor.callfunc for more details.
        """
        if not isinstance(ret_type, sql_types.DatabaseDataType):
            raise SQLError("Invalid return type specified", ret_type)
        return self._function(name, ret_type)

    def _function(self, name, ret_type):
        raise NotImplementedError()

    def transaction(self, name):
        "set a transaction point to which we can rollback to"
        pass

    def rollback(self, name=None):
        "rollback changes, optionally to a previously set transaction point"
        pass

    def close(self):
        "Close the connection"
        pass

    def cursor(self):
        "return an empty Cursor object"
        return Cursor()

    def _fix_environment_vars(self):
        "Fix environment variables (to be redefined in subclasses)"
        pass

    def _read_lob(self, lob):
        "Reads a lob's contents"
        return None

    def is_connected_to(self, backend, host, port, username, password,
                        database, sslmode):
        """
        Check if this database matches the given connection parameters.
        """
        raise NotImplementedError()

    def Date(self, year, month, day):
        "Returns a Date object"
        raise NotImplementedError()

    def DateFromTicks(self, ticks):
        "Returns a Date object"
        raise NotImplementedError()


# Class that we use just as a markup for queries/statements; if the statement
# is available upon import, we can automatically check for the statements'
# correctness
class Statement:
    def __init__(self, statement):
        self.statement = statement

    def __repr__(self):
        return "<%s instance at %s; statement=%s" % (
            self.__class__, id(self), self.statement)

    def __str__(self):
        return self.statement<|MERGE_RESOLUTION|>--- conflicted
+++ resolved
@@ -52,30 +52,15 @@
 
 # this is for when an execute statement went bad...
 class SQLError(Exception):
-<<<<<<< HEAD
-    def __init__(self, *args):
-        Exception.__init__(self, *args)
-=======
     pass
 
->>>>>>> dd0a5a4e
 
 # other Schema Errors
 class SQLSchemaError(SQLError):
     def __init__(self, errno, errmsg, *args):
         self.errno = errno
-<<<<<<< HEAD
-        (self.errmsg, errmsg)  = string.split(errmsg, '\n', 1)
+        (self.errmsg, errmsg) = string.split(errmsg, '\n', 1)
         SQLError.__init__(self, self.errno, self.errmsg, errmsg, *args)
-=======
-        (self.errmsg, errmsg) = string.split(errmsg, '\n', 1)
-        if len(args):
-            apply(SQLError.__init__, (self, self.errno, self.errmsg, errmsg) + args)
-        else:
-            apply(SQLError.__init__, (self, errno, self.errmsg) + (errmsg,))
-
->>>>>>> dd0a5a4e
-
 # SQL connect error
 class SQLConnectError(SQLError):
     def __init__(self, db, errno, errmsg, *args):
