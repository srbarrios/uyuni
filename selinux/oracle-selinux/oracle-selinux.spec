--- conflicted
+++ resolved
@@ -19,11 +19,7 @@
 %endif
 
 Name:            oracle-selinux
-<<<<<<< HEAD
-Version:         0.1.23.32.1
-=======
 Version:         0.1.23.33
->>>>>>> 4869bc83
 Release:         1%{?obtag}%{?dist}%{?repo}
 Summary:         SELinux policy module supporting Oracle
 Group:           System Environment/Base
