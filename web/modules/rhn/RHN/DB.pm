#
# Copyright (c) 2008--2015 Red Hat, Inc.
#
# This software is licensed to you under the GNU General Public License,
# version 2 (GPLv2). There is NO WARRANTY for this software, express or
# implied, including the implied warranties of MERCHANTABILITY or FITNESS
# FOR A PARTICULAR PURPOSE. You should have received a copy of GPLv2
# along with this software; if not, see
# http://www.gnu.org/licenses/old-licenses/gpl-2.0.txt.
#
# Red Hat trademarks are not licensed under GPLv2. No permission is
# granted to use or replicate Red Hat trademarks that are incorporated
# in this software or its documentation.
#

package RHN::DB;

use strict;
use RHN::DBI ();
use Carp;
use RHN::Exception;

our @ISA = qw/DBI/;

# this forces connection immediately after form, before first request
# is served.  can cause a bit of a rush to the db as a bunch of
# httpd's connect, but should be manageable.  typically called in
# startup.pl.

sub apache_child_init_handler {
  my $class = shift;
  $class->connect();
}

my $dbh;

sub connect {
  my $class = shift;
  if (@_) {
    Carp::confess "The RHN::DB::connect does not accept any parameters.\n";
  }

  if (defined $dbh and $dbh->ping()) {
    return $dbh;
  }

  my ($dsn, $login, $password, $attr) = RHN::DBI::_get_dbi_connect_parameters();
  $attr->{HandleError} = \&RHN::DB::handle_error;
  $attr->{private_rhndb_transaction_level} = 0;

  $dbh = $class->direct_connect($dsn, $login, $password, $attr);

  # this dbh is from a cache, which means disconnects fail
  $dbh->{private_from_cache} = 1;
  Carp::croak "$class->connect() failed: $DBI::errstr" unless $dbh;

  $dbh->init_db_handle();
  $dbh->init_db_session();

  if (not $dbh->ping()) {
    $dbh->force_disconnect;

    Carp::croak("Cannot ping database handle: $DBI::errstr");
  }
  return $dbh;
}

sub direct_connect {
  my $class = shift;
  my $connection = shift;
  my $username = shift;
  my $password = shift;
  my $options = shift;

  my $dbh = $class->SUPER::connect($connection, $username, $password, $options);

  return $dbh;
}

sub handle_error {
  my ($error, $handle, $failed_ret) = @_;

  my $query = ($handle->isa("DBI::st") or $handle->isa("DBI::db")) ? $handle->{Statement} : "";
  if ($error =~ /^.*?ORA-(\d+).*?\((.*?)\)/) {
    RHN::Exception::DB->throw(-text => $error, -oracle_error => [ "ORA-$1", $error, $2], $query ? (-query => $query) : (), -severity => "schema");
  }
  else {
    RHN::Exception::DB->throw(-text => $error, -severity => "schema");
  }
}

package RHN::DB::db;
our @ISA = qw/DBI::db/;

sub in_nested_transaction {
  my $self = shift;

  return ($self->{private_rhndb_transaction_level} || 0) > 0 ? 1 : 0;
}

sub assert_nested_transaction {
  my $self = shift;
  RHN::Exception::DB->throw(-text => "assert_transactional failed", -severity => "schema") unless $self->in_nested_transaction;
}

sub current_savepoint_name {
  my $self = shift;
  $self->assert_nested_transaction;

  return sprintf("RHNDB_TX_AUTOSAVE_%02d", $self->{private_rhndb_transaction_level});
}

sub commit {
  my $self = shift;

  if ($self->in_nested_transaction) {
    $self->do("SAVEPOINT " . $self->current_savepoint_name);
  }
  else {
    $self->SUPER::commit(@_);
  }
}

sub rollback {
  my $self = shift;

  if ($self->in_nested_transaction) {
    $self->do("ROLLBACK TO " . $self->current_savepoint_name);
  }
  else {
    $self->SUPER::rollback(@_);
  }
}

sub init_db_handle {
  my $self = shift;

  $self->{LongReadLen} = 1024 * 1024;
  $self->{RowCacheSize} = 500;
}

sub init_db_session {
  my $self = shift;

  # No need for OPTIMIZER_MODE in the new Oracle 10g, 11g
  # Let's use default CBO
  if ($self->{Driver}->{Name} eq 'Oracle') {
    $self->do("begin DBMS_APPLICATION_INFO.SET_MODULE(?, NULL); end;", undef, $0);
  } elsif ($self->{Driver}->{Name} eq 'SQLite') {
    $self->do("pragma synchronous = off");
  }
}

sub disconnect {
  my $dbh = shift;

  if ($dbh->{private_from_cache}) {
    $dbh->set_err(99999, "Can't disconnect cache-loaded RHN::DB handle");
  }
  else {
    $dbh->SUPER::disconnect(@_);
  }
}

sub force_disconnect {
  my $self = shift;

  $self->SUPER::disconnect(@_);
}

sub ping {
  my $class = shift;
  my $dbh;

  if (ref $class) {
    $dbh = $class;
  }
  else {
    $dbh = shift;
  }

  my $ret = eval {
    if ($dbh->{Driver}->{Name} eq 'Pg') {
      return $dbh->SUPER::ping();
    }

    my $ping_query = "SELECT 1 + 2 FROM DUAL";

    my $sth = $dbh->prepare_cached($ping_query);
    return 0 unless $sth;
    return 0 unless $sth->execute;

    my ($sum) = $sth->fetchrow;

    return 0 unless $sum == 3 and not $sth->fetchrow;

    return 1;
  };

  if ($@) {
    return 0;
  }
  else {
    return $ret;
  }
}

# some extension functions
sub call_procedure {
  my $self = shift;
  if ($self->{Driver}->{Name} eq 'Pg') {
    return $self->call_function(@_);
  }
  my $procname = shift;
  my @params = @_;
  my @placeholders = map { ":p$_" } 1 .. scalar @params;

  my $q = "BEGIN\n  $procname";

  $q .= "(" . join(", ", @placeholders) . ");";
  $q .= "\nEND;";

  my $sth = $self->prepare($q);

  my $i = 0;
  foreach my $param (@params) {
    $sth->bind_param($placeholders[$i], $param);

    $i++;
  }

  $sth->execute();

  return;
}

sub call_function {
  my $self = shift;
  my $procname = shift;
  my @params = @_;
  if ($self->{Driver}->{Name} eq 'Pg') {
    my $q = "select $procname";

    $q .= "(" . join(", ", map { '?' } @params ) . ")";

    my $sth = $self->prepare($q);
    $sth->execute(@params);
    my ($ret) = $sth->fetchrow_array();
    $sth->finish();

    return $ret;
  } else {
    my @placeholders = map { ":p$_" } 1 .. scalar @params;
    my $q = "BEGIN\n  :ret := $procname";

    $q .= "(" . join(", ", @placeholders) . ");";
    $q .= "\nEND;";

    my $ret;
    my $sth = $self->prepare($q);
    $sth->bind_param_inout(":ret" => \$ret, 4096);

    $sth->bind_param($placeholders[$_ - 1] => $params[$_ - 1]) foreach 1 .. scalar @params;

    $sth->execute();

    return $ret;
  }
}

<<<<<<< HEAD

=======
>>>>>>> 18d28843
# another package
package RHN::DB::st;
our @ISA = qw/DBI::st/;

# We do this because we're not guaranteed the next fetch won't simply
# change values in the href in place instead of creating a new one.
# in fact, it is explicitly guaranteed to change later, so...
sub fetchrow_hashref_copy {
  my $self = shift;
  my $ret = $self->SUPER::fetchrow_hashref(@_);
  return defined $ret ? { %$ret } : undef;
}

sub execute_h {
  my $self = shift;
  my @params = @_;

  $self->set_err(99998, "Odd number of params to execute_h") if @params % 2;

  while (my ($k, $v) = (splice @params, 0, 2, ())) {

    my $attr = {};
    use Scalar::Util qw/blessed/;

    if (ref $v and blessed($v) and $v->isa("RHN::DB::Type::BLOB")) {
      if ($self->{Database}->{Driver}->{Name} eq 'Oracle') {
        eval 'use DBD::Oracle ()';
        if ($@) { die $@; }
        $attr->{ora_type} = DBD::Oracle::ORA_BLOB();
        if (defined $v->{ora_field}) {
          $attr->{ora_field} = $v->{ora_field};
        }
      } elsif ($self->{Database}->{Driver}->{Name} eq 'Pg') {
        eval 'use DBD::Pg ()';
        $attr->{pg_type} = DBD::Pg::PG_BYTEA();
      }
      $v = $v->{value};
    }

    # this allows for inout binds; for instance, DELETE and INSERT with RETURNING clauses
    if (ref $v eq 'SCALAR') {
      $self->bind_param_inout(":$k" => $v, 4096, $attr);
    }
    else {
      $self->bind_param(":$k" => $v, $attr);
    }
  }

  return $self->execute();
}

sub fullfetch {
  my $self = shift;

  my @ret;

  while (my @row = $self->fetchrow) {
    push @ret, [ @row ];
  }

  return @ret;
}

sub fullfetch_hashref {
  my $self = shift;

  my @ret;

  while (my $row = $self->fetchrow_hashref_copy) {
    push @ret, $row;
  }

  return @ret;
}

1;<|MERGE_RESOLUTION|>--- conflicted
+++ resolved
@@ -268,10 +268,6 @@
   }
 }
 
-<<<<<<< HEAD
-
-=======
->>>>>>> 18d28843
 # another package
 package RHN::DB::st;
 our @ISA = qw/DBI::st/;
