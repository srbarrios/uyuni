<datasource_modes>


<mode name="comparison_to_snapshot">
  <query params="">
SELECT 1 FROM DUAL
<!-- dummy -->
  </query>
</mode>


<mode name="system_channels">
  <query params="sid">
SELECT C.id,
       C.label,
       C.name,
       C.parent_channel
  FROM rhnChannel C,
       rhnServerChannel SC
 WHERE SC.server_id = :sid
   AND SC.channel_id = C.id
ORDER BY C.parent_channel NULLS LAST, UPPER(C.name)
  </query>
</mode>


<mode name="system_snapshot_channel_list">
  <query params="sid, ss_id">
SELECT  C.id,
        C.label,
        C.name,
        C.parent_channel
  FROM  rhnChannel C,
        rhnSnapshotChannel SNC,
        rhnSnapshot SN
 WHERE  SN.id = :ss_id
   AND  SN.server_id = :sid
   AND  SN.id = SNC.snapshot_id
   AND  SNC.channel_id = C.id
ORDER BY C.parent_channel NULLS FIRST, UPPER(C.name)
  </query>
</mode>

<mode name="user_subscribe_perms">
  <query params="u_id, org_id">
SELECT AC.channel_id AS ID,
       AC.channel_name AS NAME, 
       rhn_channel.user_role_check(AC.channel_id, :u_id, 'subscribe') AS HAS_PERM,
       case
           when rhn_channel.org_channel_setting(AC.channel_id, :org_id,'not_globally_subscribable') = 0 then 1
	   else null end
       AS GLOBALLY_SUBSCRIBABLE
  FROM rhnAvailableChannels AC
 WHERE AC.org_id = :org_id
ORDER BY UPPER(AC.channel_name)
  </query>
</mode>

<mode name="user_manage_perms">
  <query params="u_id, org_id">
SELECT C.id AS ID,
       C.name AS NAME, 
       rhn_channel.user_role_check(C.id, :u_id, 'manage') AS HAS_PERM
  FROM rhnChannel C
 WHERE C.org_id = :org_id
ORDER BY UPPER(C.name)
  </query>
</mode>

<mode name="channel_entitlements">
  <query params="org_id">
  -- Wish we didn't have to use the GREATEST function here to hide the fact that the view
  -- is returning a -1 on occasion.  Couldn't figure out what was causing that DB value to 
  -- mysteriously be set to -1 for only a few orgs (23 out of 1,139,618 records in
  -- rhnPrivateChannelFamily).  See BZ 170582 for more info.
SELECT CFO.id, CFO.name, GREATEST(0, CFO.current_members) current_members, CFO.max_members, CFO.has_subscription, CFO.url
  FROM rhnChannelFamilyOverview CFO
 WHERE CFO.org_id = :org_id
  </query>
</mode>

<mode name="channel_tree">
  <query params="user_id, org_id">
SELECT  UACh.channel_name AS NAME,
        UACh.channel_id AS ID,
        UACh.channel_depth AS DEPTH,
        UACh.channel_arch_id,
        UACh.current_members,
        UACh.available_members,
       (
SELECT COUNT(DISTINCT CPN.name_id||CPN.package_arch_id)
  FROM rhnChannelNewestPackage CPN
 WHERE CPN.channel_id = UACh.channel_id
        ) AS PACKAGE_COUNT,
        UACh.parent_or_self_label,
        UACh.channel_label
  FROM  rhnUserAvailableChannels UACh
 WHERE  UACh.user_id = :user_id
   AND  (    UACh.channel_arch_id = lookup_channel_arch('channel-ia32')
          OR  EXISTS (SELECT 1
                 FROM rhnServerChannelArchCompat SCAC, rhnServer S
                WHERE S.org_id = :org_id
                  AND S.server_arch_id = SCAC.server_arch_id
                  AND SCAC.channel_arch_id = UACh.channel_arch_id))
   AND  (UACh.end_of_life is NULL OR UACh.end_of_life > current_timestamp)
ORDER BY rhn_channel.channel_priority(UACh.parent_or_self_id), UACh.parent_or_self_id DESC, UACh.channel_depth, 
         UPPER(UACh.channel_name)
  </query>
  <elaborator name="visible_server_count"/>
</mode>

<mode name="channel_tree_ssm_install">
  <query params="org_id, user_id">
SELECT  ACh.channel_name AS NAME, ACh.channel_id AS ID, ACh.channel_depth AS DEPTH, ACh.channel_arch_id, ACh.current_members, ACh.available_members, (SELECT COUNT(DISTINCT CPN.name_id) FROM rhnChannelNewestPackage CPN WHERE CPN.channel_id = ACh.channel_id) AS PACKAGE_COUNT, ACh.parent_or_self_label, ACh.channel_label
  FROM  rhnAvailableChannels ACh
 WHERE  ACh.org_id = :org_id
   AND  (    ACh.channel_arch_id = lookup_channel_arch('channel-ia32')
          OR  EXISTS (SELECT 1
                 FROM rhnServerChannelArchCompat SCAC, rhnServer S
                WHERE S.org_id = :org_id
                  AND S.server_arch_id = SCAC.server_arch_id
                  AND SCAC.channel_arch_id = ACh.channel_arch_id))
   AND  EXISTS (
SELECT SC.channel_id
  FROM rhnServerChannel SC, rhnSet ST
 WHERE ST.user_id = :user_id
   AND ST.element = SC.server_id
   AND SC.channel_id = ACh.channel_id
)
ORDER BY  rhn_channel.channel_priority(ACh.parent_or_self_id), ACh.parent_or_self_id, ACh.channel_depth, UPPER(ACh.channel_name)
  </query>
  <elaborator name="visible_server_count"/>
</mode>

<mode name="channel_tree_ssm_solaris_install">
  <query params="org_id, user_id">
SELECT  ACh.channel_name AS NAME,         ACh.channel_id AS ID,         ACh.channel_depth AS DEPTH,         ACh.channel_arch_id,         ACh.current_members,         ACh.available_members,         (  SELECT COUNT(DISTINCT CPN.name_id)              FROM rhnChannelNewestPackage CPN
            WHERE CPN.channel_id = ACh.channel_id) AS PACKAGE_COUNT,
        ACh.parent_or_self_label,
        ACh.channel_label
  FROM  rhnAvailableChannels ACh, rhnChannelArch CA, rhnArchType AT
 WHERE  ACh.org_id = :org_id
   AND  Ach.channel_arch_id = CA.id
   AND  CA.arch_type_id = AT.id
   AND  AT.label = 'sysv-solaris'
   AND  EXISTS (
          SELECT SC.channel_id
            FROM rhnServerChannel SC, rhnSet ST
           WHERE ST.user_id = :user_id
             AND ST.element = SC.server_id
             AND SC.channel_id = ACh.channel_id )
ORDER BY  rhn_channel.channel_priority(ACh.parent_or_self_id), ACh.parent_or_self_id, ACh.channel_depth, UPPER(ACh.channel_name)
  </query>
  <elaborator name="visible_server_count"/>
</mode>


<mode name="non_eol_all_channels_tree">
  <query params="user_id">
SELECT  UACh.channel_name AS NAME,
        UACh.channel_id AS ID,
        UACh.channel_depth AS DEPTH,
        UACh.channel_arch_id,
        UACh.current_members,
        UACh.available_members,
        (
SELECT COUNT(DISTINCT CPN.name_id||CPN.package_arch_id)
  FROM rhnChannelNewestPackage CPN
 WHERE CPN.channel_id = UACh.channel_id
        ) AS PACKAGE_COUNT,
        UACh.parent_or_self_label,
        UACh.channel_label,
	1 show_all_results
  FROM  rhnChannel C,
        rhnUserAvailableChannels UACh
 WHERE  UACh.user_id = :user_id
   AND  (UACh.end_of_life is NULL OR UACh.end_of_life > current_timestamp)
   AND  UACh.channel_id = C.id
   AND  NOT EXISTS (SELECT 1 FROM rhnChannel WHERE id = C.parent_channel AND end_of_life &lt;= current_timestamp)
ORDER BY  rhn_channel.channel_priority(UACh.parent_or_self_id), UACh.parent_or_self_id, UACh.channel_depth, UPPER(UACh.channel_name)
  </query>
  <elaborator name="visible_server_count"/>
</mode>

<mode name="eol_all_channels_tree">
  <query params="user_id">
SELECT  UACh.channel_name AS NAME,
        UACh.channel_id AS ID,
        UACh.channel_depth AS DEPTH,
        UACh.channel_arch_id,
        UACh.current_members,
        UACh.available_members,
        (
SELECT COUNT(DISTINCT CPN.name_id||CPN.package_arch_id)
  FROM rhnChannelNewestPackage CPN
 WHERE CPN.channel_id = UACh.channel_id
        ) AS PACKAGE_COUNT,
        UACh.parent_or_self_label,
        UACh.channel_label,
	1 show_all_results
  FROM  rhnChannel C,
        rhnUserAvailableChannels UACh
 WHERE  UACh.user_id = :user_id
   AND  UACh.channel_id = C.id
   AND  ( UACh.end_of_life &lt;= current_timestamp
          OR
          EXISTS (SELECT 1 FROM rhnChannel WHERE id = C.parent_channel AND end_of_life &lt;= current_timestamp)
        )
ORDER BY  rhn_channel.channel_priority(UACh.parent_or_self_id), UACh.parent_or_self_id, UACh.channel_depth, UPPER(UACh.channel_name)
  </query>
  <elaborator name="visible_server_count"/>
</mode>

<<<<<<< HEAD
<mode name="all_channels_tree">
  <query params="user_id">
SELECT  UACh.channel_name NAME,
        UACh.channel_id ID,
        UACh.channel_depth AS DEPTH,
        UACh.channel_arch_id,
        UACh.current_members,
        UACh.available_members,
        (
SELECT COUNT(DISTINCT CPN.name_id)
  FROM rhnChannelNewestPackage CPN
 WHERE CPN.channel_id = UACh.channel_id
        ) AS PACKAGE_COUNT,
        UACh.parent_or_self_label,
        UACh.channel_label,
	1 show_all_results,
        TO_CHAR(UACh.end_of_life, 'YYYY-MM-DD HH24:MI:SS') AS end_of_life,
        CA.name AS CHANNEL_ARCH
  FROM  rhnChannelArch CA, rhnUserAvailableChannels UACh
 WHERE  UACh.user_id = :user_id
   AND  UACh.channel_arch_id = CA.id
ORDER BY  rhn_channel.channel_priority(UACh.parent_or_self_id), UACh.parent_or_self_id, UACh.channel_depth, UPPER(UACh.channel_name)
  </query>
  <elaborator name="visible_server_count"/>
</mode>

<mode name="kickstartable_base_channels">
  <query params="org_id">
SELECT ACh.channel_id,
       ACh.channel_name,
       ACh.channel_label,
       C.org_id
  FROM rhnAvailableChannels ACh,
       rhnChannel C,
       rhnChannelArch CA
 WHERE CA.id = ACh.channel_arch_id
   AND CA.label IN ('channel-ia32', 'channel-x86_64', 'channel-ia64')
   AND ACh.org_id = :org_id
   AND ACH.channel_depth = 1
   AND C.id = ACh.channel_id
   AND (   C.org_id = :org_id
        OR EXISTS (SELECT 1
                     FROM rhnKickstartableTree KST
                    WHERE KST.channel_id = C.id
                      AND KST.org_id IS NULL
		      ))
ORDER BY rhn_channel.channel_priority(ACh.parent_or_self_id), ACh.parent_or_self_id, ACh.channel_depth, UPPER(ACh.channel_name)
  </query>
</mode>

<mode name="token_channels_tree">
  <query params="org_id">
SELECT  ACh.channel_name NAME, ACh.channel_id ID, ACh.channel_depth AS DEPTH, 
        COALESCE(C.org_id, 0) ORG_ID, C.parent_channel,
        (SELECT CF.label
           FROM rhnChannelFamilyMembers CFM, 
                rhnChannelFamily CF
          WHERE CF.id = CFM.channel_family_id
            AND CFM.channel_id = ACh.channel_id) CHANNEL_FAMILY_LABEL,
        (SELECT COUNT(C2.id)
           FROM rhnChannel C2
          WHERE C2.parent_channel = C.id) CHILDREN, ACh.parent_or_self_label, ACh.channel_label,
        AT.label PACKAGING_TYPE
  FROM  rhnArchType AT, rhnChannelArch CA, rhnChannel C, rhnAvailableChannels ACh
 WHERE  ACh.org_id = :org_id
   AND  C.id = ACh.channel_id
   AND  CA.id = C.channel_arch_id
   AND  CA.arch_type_id = AT.id
ORDER BY  rhn_channel.channel_priority(ACh.parent_or_self_id), ACh.parent_or_self_id, ACh.channel_depth, UPPER(ACh.channel_name)
  </query>
</mode>

=======
>>>>>>> 04d56a67
<mode name="owned_channels_tree">
  <query params="user_id">
SELECT CTV.name, CTV.id, CTV.depth, CTV.channel_arch_id, C.org_id,
       (SELECT COUNT (cp.package_id)
          FROM rhnchannelpackage cp
         WHERE cp.channel_id = CTV.id) AS package_count,
       CTV.parent_or_self_label, CTV.label AS channel_label
  FROM rhnchannel C, rhnChannelTreeView CTV
 WHERE  CTV.id = C.ID
   AND (   rhn_channel.user_role_check(C.id, :user_id, 'manage') = 1
        OR EXISTS (
              SELECT 1
                FROM rhnChannel C2
               WHERE C2.parent_channel = C.ID
                 AND rhn_channel.user_role_check(C2.id, :user_id, 'manage') = 1))
ORDER BY rhn_channel.channel_priority(CTV.parent_or_self_id), CTV.parent_or_self_id, CTV.depth, UPPER(CTV.name)
  </query>
</mode>

<query name="visible_server_count" params="user_id, org_id">
  SELECT SC.channel_id AS ID, count(SC.server_id) as system_count
    FROM rhnServerChannel SC,
         rhnServer S
   WHERE S.org_id = :org_id
     AND S.id = SC.server_id
     AND SC.channel_id IN(%s)
     AND EXISTS (SELECT 1 FROM rhnUserServerPerms USP WHERE USP.user_id = :user_id AND USP.server_id = S.id)
GROUP BY SC.channel_id
</query>

<mode name="subscribable_channels">
  <query params="server_id, user_id, base_channel_id">
SELECT  DISTINCT C.id,
                 C.label,
                 C.name,
                 C.summary,
                 C.gpg_key_url
  FROM  rhnChannelFamilyMembers CFM,
        rhnChannel C,
	rhnUserChannel UC
 WHERE  UC.user_id = :user_id
   AND  UC.role = 'subscribe'
   AND  UC.channel_id = C.id
   AND  C.parent_channel = :base_channel_id
   AND  C.id = CFM.channel_id
   AND  C.parent_channel IS NOT NULL
   AND  NOT EXISTS (SELECT 1 FROM rhnServerChannel WHERE server_id = :server_id AND channel_id = C.id)
  </query>
</mode>

<<<<<<< HEAD
<mode name="tri_state_channel_list">
  <query params="user_id">
select distinct id, name, label, 1 may_subscribe from (
select 	c.id,
		c.name,
		c.label
from
		rhnChannelFamilyMembers cfm,
		rhnChannelFamily cf,
		rhnServerChannelArchCompat scac,
		rhnServer s,
		rhnChannel c,
		rhnServerChannel sc,
		rhnUserServerPerms usp,
		rhnSet st
where	1=1
	and st.user_id = :user_id
	and st.label = 'system_list'
	and st.element = s.id
	and usp.user_id = :user_id
	and st.element = usp.server_id
	and st.element = sc.server_id
	and sc.channel_id = c.parent_channel
	and s.server_arch_id = scac.server_arch_id
	and scac.channel_arch_id = c.channel_arch_id
	and c.id = cfm.channel_id
	and cfm.channel_family_id = cf.id
	and cf.label not in ('rhn-satellite','rhn-proxy', 'SMS', 'SMP')
	and rhn_channel.user_role_check(c.id, :user_id, 'subscribe')=1
union all
select	c.id,
		c.name,
		c.label
from
		rhnUserServerPerms usp,
		rhnChannelFamily cf,
		rhnChannelFamilyMembers cfm,
		rhnChannel c,
		rhnServerChannel sc,
		rhnSet st
where	st.user_id = :user_id
	and st.label = 'system_list'
	and st.element = sc.server_id
	and sc.channel_id = c.id
	and c.parent_channel is not null
	and c.id = cfm.channel_id
	and cfm.channel_family_id = cf.id
	and cf.label not in ('rhn-satellite','rhn-proxy', 'SMS', 'SMP')
	and rhn_channel.user_role_check(cfm.channel_id,:user_id,'subscribe')=1
	and usp.user_id = :user_id
	and st.element = usp.server_id
)
  </query>
</mode>

<mode name="can_subscribe_to_default_in_set">
  <query params="user_id">
SELECT C.id channel_id
  FROM rhnChannel C,
       rhnUserServerPerms USP,
       rhnSet ST
 WHERE ST.user_id = :user_id
   AND USP.user_id = :user_id
   AND ST.label = 'system_list'
   AND USP.server_id = ST.element
   AND C.id = rhn_channel.guess_server_base(USP.server_id)
   AND rhn_channel.user_role_check(c.id, :user_id, 'subscribe') = 1
  </query>
</mode>

=======
>>>>>>> 04d56a67
<mode name="all_rh_channel_families_insecure">
  <query params="">
  select label from rhnChannelFamily
  </query>
</mode>

</datasource_modes><|MERGE_RESOLUTION|>--- conflicted
+++ resolved
@@ -211,81 +211,6 @@
   <elaborator name="visible_server_count"/>
 </mode>
 
-<<<<<<< HEAD
-<mode name="all_channels_tree">
-  <query params="user_id">
-SELECT  UACh.channel_name NAME,
-        UACh.channel_id ID,
-        UACh.channel_depth AS DEPTH,
-        UACh.channel_arch_id,
-        UACh.current_members,
-        UACh.available_members,
-        (
-SELECT COUNT(DISTINCT CPN.name_id)
-  FROM rhnChannelNewestPackage CPN
- WHERE CPN.channel_id = UACh.channel_id
-        ) AS PACKAGE_COUNT,
-        UACh.parent_or_self_label,
-        UACh.channel_label,
-	1 show_all_results,
-        TO_CHAR(UACh.end_of_life, 'YYYY-MM-DD HH24:MI:SS') AS end_of_life,
-        CA.name AS CHANNEL_ARCH
-  FROM  rhnChannelArch CA, rhnUserAvailableChannels UACh
- WHERE  UACh.user_id = :user_id
-   AND  UACh.channel_arch_id = CA.id
-ORDER BY  rhn_channel.channel_priority(UACh.parent_or_self_id), UACh.parent_or_self_id, UACh.channel_depth, UPPER(UACh.channel_name)
-  </query>
-  <elaborator name="visible_server_count"/>
-</mode>
-
-<mode name="kickstartable_base_channels">
-  <query params="org_id">
-SELECT ACh.channel_id,
-       ACh.channel_name,
-       ACh.channel_label,
-       C.org_id
-  FROM rhnAvailableChannels ACh,
-       rhnChannel C,
-       rhnChannelArch CA
- WHERE CA.id = ACh.channel_arch_id
-   AND CA.label IN ('channel-ia32', 'channel-x86_64', 'channel-ia64')
-   AND ACh.org_id = :org_id
-   AND ACH.channel_depth = 1
-   AND C.id = ACh.channel_id
-   AND (   C.org_id = :org_id
-        OR EXISTS (SELECT 1
-                     FROM rhnKickstartableTree KST
-                    WHERE KST.channel_id = C.id
-                      AND KST.org_id IS NULL
-		      ))
-ORDER BY rhn_channel.channel_priority(ACh.parent_or_self_id), ACh.parent_or_self_id, ACh.channel_depth, UPPER(ACh.channel_name)
-  </query>
-</mode>
-
-<mode name="token_channels_tree">
-  <query params="org_id">
-SELECT  ACh.channel_name NAME, ACh.channel_id ID, ACh.channel_depth AS DEPTH, 
-        COALESCE(C.org_id, 0) ORG_ID, C.parent_channel,
-        (SELECT CF.label
-           FROM rhnChannelFamilyMembers CFM, 
-                rhnChannelFamily CF
-          WHERE CF.id = CFM.channel_family_id
-            AND CFM.channel_id = ACh.channel_id) CHANNEL_FAMILY_LABEL,
-        (SELECT COUNT(C2.id)
-           FROM rhnChannel C2
-          WHERE C2.parent_channel = C.id) CHILDREN, ACh.parent_or_self_label, ACh.channel_label,
-        AT.label PACKAGING_TYPE
-  FROM  rhnArchType AT, rhnChannelArch CA, rhnChannel C, rhnAvailableChannels ACh
- WHERE  ACh.org_id = :org_id
-   AND  C.id = ACh.channel_id
-   AND  CA.id = C.channel_arch_id
-   AND  CA.arch_type_id = AT.id
-ORDER BY  rhn_channel.channel_priority(ACh.parent_or_self_id), ACh.parent_or_self_id, ACh.channel_depth, UPPER(ACh.channel_name)
-  </query>
-</mode>
-
-=======
->>>>>>> 04d56a67
 <mode name="owned_channels_tree">
   <query params="user_id">
 SELECT CTV.name, CTV.id, CTV.depth, CTV.channel_arch_id, C.org_id,
@@ -336,79 +261,6 @@
   </query>
 </mode>
 
-<<<<<<< HEAD
-<mode name="tri_state_channel_list">
-  <query params="user_id">
-select distinct id, name, label, 1 may_subscribe from (
-select 	c.id,
-		c.name,
-		c.label
-from
-		rhnChannelFamilyMembers cfm,
-		rhnChannelFamily cf,
-		rhnServerChannelArchCompat scac,
-		rhnServer s,
-		rhnChannel c,
-		rhnServerChannel sc,
-		rhnUserServerPerms usp,
-		rhnSet st
-where	1=1
-	and st.user_id = :user_id
-	and st.label = 'system_list'
-	and st.element = s.id
-	and usp.user_id = :user_id
-	and st.element = usp.server_id
-	and st.element = sc.server_id
-	and sc.channel_id = c.parent_channel
-	and s.server_arch_id = scac.server_arch_id
-	and scac.channel_arch_id = c.channel_arch_id
-	and c.id = cfm.channel_id
-	and cfm.channel_family_id = cf.id
-	and cf.label not in ('rhn-satellite','rhn-proxy', 'SMS', 'SMP')
-	and rhn_channel.user_role_check(c.id, :user_id, 'subscribe')=1
-union all
-select	c.id,
-		c.name,
-		c.label
-from
-		rhnUserServerPerms usp,
-		rhnChannelFamily cf,
-		rhnChannelFamilyMembers cfm,
-		rhnChannel c,
-		rhnServerChannel sc,
-		rhnSet st
-where	st.user_id = :user_id
-	and st.label = 'system_list'
-	and st.element = sc.server_id
-	and sc.channel_id = c.id
-	and c.parent_channel is not null
-	and c.id = cfm.channel_id
-	and cfm.channel_family_id = cf.id
-	and cf.label not in ('rhn-satellite','rhn-proxy', 'SMS', 'SMP')
-	and rhn_channel.user_role_check(cfm.channel_id,:user_id,'subscribe')=1
-	and usp.user_id = :user_id
-	and st.element = usp.server_id
-)
-  </query>
-</mode>
-
-<mode name="can_subscribe_to_default_in_set">
-  <query params="user_id">
-SELECT C.id channel_id
-  FROM rhnChannel C,
-       rhnUserServerPerms USP,
-       rhnSet ST
- WHERE ST.user_id = :user_id
-   AND USP.user_id = :user_id
-   AND ST.label = 'system_list'
-   AND USP.server_id = ST.element
-   AND C.id = rhn_channel.guess_server_base(USP.server_id)
-   AND rhn_channel.user_role_check(c.id, :user_id, 'subscribe') = 1
-  </query>
-</mode>
-
-=======
->>>>>>> 04d56a67
 <mode name="all_rh_channel_families_insecure">
   <query params="">
   select label from rhnChannelFamily
