--- conflicted
+++ resolved
@@ -195,51 +195,6 @@
   return @groups;
 }
 
-<<<<<<< HEAD
-sub set_channels {
-  my $self = shift;
-  my %params = validate(@_, { channels => 1, transaction => 0 });
-
-  my @channels = grep { defined $_ and $_ > 0 } @{$params{channels}};
-
-  my $dbh = $params{transaction} || RHN::DB->connect;
-  my $query;
-  my $sth;
-
-  $query = <<EOQ;
-DELETE FROM rhnRegTokenChannels RTC
-      WHERE RTC.token_id = :tid
-EOQ
-
-  $sth = $dbh->prepare($query);
-  $sth->execute_h(tid => $self->id);
-
-  # make sure we don't add rhn-satellite or rhn-proxy channels to any keys...
-  $query = <<EOQ;
-INSERT INTO rhnRegTokenChannels
-            (token_id, channel_id)
-SELECT DISTINCT :tid, :cid
-  FROM rhnChannelFamily CF,
-       rhnChannelFamilyMembers CFM
- WHERE CFM.channel_id = :cid
-   AND CFM.channel_family_id = CF.id
-   AND CF.label NOT IN ('rhn-proxy', 'rhn-satellite', 'SMS', 'SMP')
-EOQ
-
-  $sth = $dbh->prepare($query);
-
-  foreach my $cid (@channels) {
-    $sth->execute_h(tid => $self->id, cid => $cid);
-  }
-
-  $sth->finish;
-  $dbh->commit unless $params{transaction};
-
-  return;
-}
-
-=======
->>>>>>> 4869bc83
 sub lookup {
   my $class = shift;
   my %params = validate(@_, { id => 0, sid => 0, token => 0 });
