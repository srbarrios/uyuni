--- conflicted
+++ resolved
@@ -27,17 +27,10 @@
   my $cli = shift;
 
   $cli->register_mode(-command => "stop",
-<<<<<<< HEAD
 		      -description => "Stop the SUSE Manager Database Instance",
 		      -handler => \&command_startstop);
   $cli->register_mode(-command => "start",
 		      -description => "Start the SUSE Manager Database Instance",
-=======
-		      -description => "Stop the database instance of RHN Satellite",
-		      -handler => \&command_startstop);
-  $cli->register_mode(-command => "start",
-		      -description => "Start the database instance of RHN Satellite",
->>>>>>> 4869bc83
 		      -handler => \&command_startstop);
 
   $cli->register_mode(-command => "status",
