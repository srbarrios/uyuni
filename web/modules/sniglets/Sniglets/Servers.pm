#
# Copyright (c) 2008--2012 Red Hat, Inc.
#
# This software is licensed to you under the GNU General Public License,
# version 2 (GPLv2). There is NO WARRANTY for this software, express or
# implied, including the implied warranties of MERCHANTABILITY or FITNESS
# FOR A PARTICULAR PURPOSE. You should have received a copy of GPLv2
# along with this software; if not, see
# http://www.gnu.org/licenses/old-licenses/gpl-2.0.txt.
#
# Red Hat trademarks are not licensed under GPLv2. No permission is
# granted to use or replicate Red Hat trademarks that are incorporated
# in this software or its documentation.
#

use strict;

package Sniglets::Servers;

use Carp;
use POSIX;
use File::Spec;
use Data::Dumper;
use Date::Parse;

use PXT::Config ();
use PXT::Utils;
use PXT::HTML;


use RHN::Server;
use RHN::Set;
use RHN::Exception;
use RHN::Channel;
use RHN::ServerActions;
use RHN::Form;
use RHN::Form::Widget::CheckboxGroup;
use RHN::Form::Widget::Hidden;
use RHN::Form::Widget::Literal;
use RHN::Form::Widget::Select;
use RHN::Form::Widget::Submit;
use RHN::Form::ParsedForm;
use RHN::SatelliteCert;
use RHN::Kickstart::Session;

use Sniglets::Forms;
use Sniglets::HTML;
use Sniglets::ServerActions;

sub register_tags {
  my $class = shift;
  my $pxt = shift;

  $pxt->register_tag('rhn-up2date-at-least' => \&up2date_at_least);

  $pxt->register_tag('rhn-server-prefs-conf-list' => \&server_prefs_conf_list);
  $pxt->register_tag('rhn-server-name' => \&server_name, 2);

  $pxt->register_tag('rhn-tri-state-system-pref-list' => \&tri_state_system_pref_list);

  $pxt->register_tag('rhn-server-history-event-details' => \&server_history_event_details);

  $pxt->register_tag('rhn-proxy-entitlement-form' => \&proxy_entitlement_form);

  $pxt->register_tag('rhn-system-pending-actions-count' => \&system_pending_actions_count);
  $pxt->register_tag('rhn-system-activation-key-form' => \&system_activation_key_form);

  $pxt->register_tag('rhn-remote-command-form' => \&remote_command_form);
}

sub register_callbacks {
  my $class = shift;
  my $pxt = shift;

  $pxt->register_callback('rhn:reboot_server_cb' => \&reboot_server_cb);

  $pxt->register_callback('rhn:server_prefs_form_cb' => \&server_prefs_form_cb);

  $pxt->register_callback('rhn:ssm_change_system_prefs_cb' => \&ssm_change_system_prefs_cb);

  $pxt->register_callback('rhn:system-activation-key-cb' => \&system_activation_key_cb);

  $pxt->register_callback('rhn:remote-command-cb' => \&remote_command_cb);
  $pxt->register_callback('rhn:package-action-command-cb' => \&package_action_command_cb);
}

sub system_pending_actions_count {
  my $pxt = shift;
  my %params = @_;

  my $block = $params{__block__};
  my $sid = $pxt->param('sid');
  die 'no server id' unless $sid;

  my $count = RHN::Server->system_pending_actions_count($sid);
  my $plural;

  if ($count > 1) {
    $plural = 1;
  }
  elsif ($count eq 0) {
    return "no pending events";
  }

  return PXT::HTML->link("/network/systems/details/history/pending.pxt?sid=$sid",
			 "$count pending event" . ($plural ? 's' : ''));
}

# like rhn-require, only shows block if a server's version of up2date is >= required version
sub up2date_at_least {
  my $pxt = shift;
  my %params = @_;

  #PXT::Debug->log(4, "checking up2date version...");

  my $sid = $pxt->param('sid');
  die "no sid" unless ($sid);

  my $server = RHN::Server->lookup(-id => $sid);
  die "no server" unless ($server);

  my $up2date_is_supported;
  eval {
    $up2date_is_supported = $server->up2date_version_at_least(epoch => $params{epoch},
							      version => $params{version},
							      release => $params{release});
  };

  if ($@ =~ /no up2date/) {
    #PXT::Debug->log(4, "no up2date on server $sid ...");
    return '';
  }

  if ($up2date_is_supported) {
    #PXT::Debug->log(4, "version is supported...");
    return $params{__block__};
  }

  return '';
}

sub proxy_entitlement_form {
  my $pxt = shift;
  my %params = @_;

  my $block = $params{__block__};

  throw "User '" . $pxt->user->id . "' attempted to access proxy interface without permission."
    unless ($pxt->user->org->has_channel_family_entitlement('SMP') or not PXT::Config->get('subscribe_proxy_channel'));

  my $sid = $pxt->param('sid');
  throw "no server id!" unless $sid;
  my $server = RHN::Server->lookup(-id => $sid);

  my %subs;

  if ($server->is_proxy()) {
    my @evr = $server->proxy_evr;
    my $version = $evr[1];

    $subs{version} = $version;

  	$subs{proxy_message} = "This machine is currently a licensed SUSE Manager Proxy (v$version).";
  } else {
<<<<<<< HEAD
    $subs{proxy_message} = "<div class=\"site-alert\">WebUI SUSE Manager Proxy installer is obsoleted since version 1.1 Please use command line installer from package spacewalk-proxy-installer.</div>";
=======
    $subs{proxy_message} = "<div class=\"alert alert-danger\">WebUI Spacewalk Proxy installer is obsoleted since version 5.3. Please use command line installer from package spacewalk-proxy-installer.</div>";
>>>>>>> 8c1e81a4
  }

  $block = PXT::Utils->perform_substitutions($block, \%subs);
  return $block;
}

sub server_name {
  my $pxt = shift;

  my $server = $pxt->pnotes('server');
  return PXT::Utils->escapeHTML($server->name) if (defined $server);

  my $sid = $pxt->param('sid');
  die "no server id" unless $sid;

  $server = RHN::Server->lookup(-id => $sid);
  die "no valid server" unless $server;

  $pxt->pnotes(server => $server);
  return PXT::Utils->escapeHTML($server->name);
}

sub system_locked_info {
  my $user = shift;
  my $data = shift;

  my $ret = {};
  if ($data->{LOCKED}) {
    $ret->{image} = '/img/icon_locked.gif';
    $ret->{image_medium} = '/img/icon_locked.gif';
    $ret->{status_str} = 'System locked';
    $ret->{status_class} = 'system-status-locked';
    $ret->{message} = 'more info';
    $ret->{link} = Sniglets::HTML::render_help_link(-user => $user,
                                                   -href => 's1-sm-systems.html#S3-SM-SYSTEM-DETAILS');

  }
  return $ret;
}


# not a sniglet
sub system_status_info {
  my $user = shift;
  my $data = shift;

  my $sid = $data->{ID};
  my $ret;

  my $package_actions_count = RHN::Server->package_actions_count($sid);
  my $actions_count = RHN::Server->actions_count($sid);
  my $errata_count = $data->{SECURITY_ERRATA} + $data->{BUG_ERRATA} + $data->{ENHANCEMENT_ERRATA};

  $ret->{$_} = '' foreach (qw/image status_str status_class message link/);

  if (not $data->{IS_ENTITLED}) {
    $ret->{image} = '/img/icon_unentitled.gif';
    $ret->{image_medium} = '/img/icon_unentitled.gif';
    $ret->{status_str} = 'System not entitled';
    $ret->{status_class} = 'system-status-unentitled';

    if ($user->is('org_admin')) {
      $ret->{message} = 'entitle it here';
      $ret->{link} = "/network/systems/details/edit.pxt?sid=${sid}";
    }
  }
  elsif ($data->{LAST_CHECKIN_DAYS_AGO} > PXT::Config->get('system_checkin_threshold')) {
    $ret->{image} = '/img/icon_checkin.gif';
    $ret->{image_medium} = '/img/icon_checkin.gif';
    $ret->{status_str} = 'System not checking in with SUSE Manager';
    $ret->{status_class} = 'system-status-awol';
    $ret->{message} = 'more info';
    $ret->{link} = Sniglets::HTML::render_help_link(-user => $user,
						    -href => 's1-sm-systems.html#S3-SM-SYSTEM-LIST-INACT');
  }
  elsif ($data->{KICKSTART_SESSION_ID}) {
    $ret->{image} = '/img/icon_kickstart_session.gif';
    $ret->{image_medium} = '/img/icon_kickstart_session.gif';
    $ret->{status_str} = 'Kickstart in progress';
    $ret->{status_class} = 'system-status-kickstart';
    $ret->{message} = 'view progress';
    $ret->{link} = "/rhn/systems/details/kickstart/SessionStatus.do?sid=${sid}";
  }
  elsif (not ($errata_count or $data->{OUTDATED_PACKAGES}) and not $package_actions_count) {
    $ret->{image} = '/img/icon_up2date.gif';
    $ret->{image_medium} = '/img/icon_up2date.gif';
    $ret->{status_str} = 'System is up to date';
    $ret->{status_class} = 'system-status-up-to-date';
  }
  elsif ($errata_count and not RHN::Server->unscheduled_errata($sid, $user->id)) {
    $ret->{image} = '/img/icon_pending.gif';
    $ret->{image_medium} = '/img/icon_pending.gif';
    $ret->{status_str} = 'All updates scheduled';
    $ret->{status_class} = 'system-status-updates-scheduled';
    $ret->{message} = 'view actions';
    $ret->{link} = "/network/systems/details/history/pending.pxt?sid=${sid}";
  }
  elsif ($actions_count) {
    $ret->{image} = '/img/icon_pending.gif';
    $ret->{image_medium} = '/img/icon_pending.gif';
    $ret->{status_class} = 'system-status-updates-scheduled';
    $ret->{status_str} = 'Actions scheduled';
    $ret->{message} = 'view actions';
    $ret->{link} = "/network/systems/details/history/pending.pxt?sid=${sid}";
  }
  elsif ($data->{SECURITY_ERRATA}) {
    $ret->{image} = '/img/icon_crit_update.gif';
    $ret->{image_medium} = '/img/icon_crit_update.gif';
    $ret->{status_str} = 'Critical updates available';
    $ret->{status_class} = 'system-status-critical-updates';
    $ret->{message} = 'update now';
    $ret->{link} = "/rhn/systems/details/ErrataConfirm.do?all=true&amp;sid=${sid}";
  }
  elsif ($data->{OUTDATED_PACKAGES}) {
    $ret->{image} = '/img/icon_reg_update.gif';
    $ret->{image_medium} = '/img/icon_reg_update.gif';
    $ret->{status_str} = 'Updates available';
    $ret->{status_class} = 'system-status-updates';
    $ret->{message} = "more info";
    $ret->{link} = "/rhn/systems/details/packages/UpgradableList.do?sid=${sid}";
  }
  else {
    throw "logic error - system '$sid' does not have outdated packages, but is not up2date.";
  }

  return $ret;
}


sub system_monitoring_info {
  my $user = shift;
  my $data = shift;

  my $sid = $data->{ID};
  my $ret;

  $ret->{$_} = '' foreach (qw/image status_str status_class message link/);

  return $ret unless defined $data->{MONITORING_STATUS};

  if ($data->{MONITORING_STATUS} eq "CRITICAL") {
    $ret->{image} = '/img/rhn-mon-down.gif';
    $ret->{status_str} = 'Critical probes';
    $ret->{system_link} = "/network/systems/details/probes/index.pxt?sid=${sid}";
  }
  elsif ($data->{MONITORING_STATUS} eq "WARNING") {
    $ret->{image} = '/img/rhn-mon-warning.gif';
    $ret->{status_str} = 'Warning probes';
    $ret->{system_link} = "/network/systems/details/probes/index.pxt?sid=${sid}";
  }
  elsif ($data->{MONITORING_STATUS} eq "UNKNOWN") {
    $ret->{image} = '/img/rhn-mon-unknown.gif';
    $ret->{status_str} = 'Unknown probes';
    $ret->{system_link} = "/network/systems/details/probes/index.pxt?sid=${sid}";
  }
  elsif ($data->{MONITORING_STATUS} eq "PENDING") {
    $ret->{image} = '/img/rhn-mon-pending.gif';
    $ret->{status_str} = 'Pending probes';
    $ret->{system_link} = "/network/systems/details/probes/index.pxt?sid=${sid}";
  }
  elsif ($data->{MONITORING_STATUS} eq "OK") {
    $ret->{image} = '/img/rhn-mon-ok.gif';
    $ret->{status_str} = 'OK';
    $ret->{system_link} = "/network/systems/details/probes/index.pxt?sid=${sid}";
  }

  return $ret;
}

sub server_history_event_details {
  my $pxt = shift;
  my %params = @_;

  croak "need server and history ids!" unless ($pxt->param('sid') and $pxt->param('hid'));

  my $event = RHN::Server->lookup_server_event($pxt->param('sid'), $pxt->param('hid'));

  return PXT::Utils->perform_substitutions($params{__block__}, $event->render($pxt->user));

  return $params{__block__};
}

sub reboot_server_cb {
  my $pxt = shift;
  my $sid = $pxt->param('sid');
  die "no server id" unless $sid;

  my $server = RHN::Server->lookup(-id => $sid);
  die "no server obj" unless $server;

  my $earliest_date = Sniglets::ServerActions->parse_date_pickbox($pxt);
  my $action_id = RHN::Scheduler->schedule_reboot(-org_id => $pxt->user->org_id,
						  -user_id => $pxt->user->id,
						  -earliest => $earliest_date,
						  -server_id => $sid);


  my $pretty_earliest_date = $pxt->user->convert_time($earliest_date);
  warn("asdfasdfasdf");
#  my $message = sprintf(<<EOM, $server->name, $server->name, $action_id);
#Reboot scheduled for system <strong>%s</strong> for $pretty_earliest_date.  To cancel the reboot, remove <strong>%s</strong> from <a href="/rhn/schedule/InProgressSystems.do?aid=%d"><strong>the list of systems to be rebooted</strong></a>.
#EOM
#
#  $pxt->push_message(site_info => $message);
  $pxt->redirect("/rhn/systems/details/Overview.do?sid=$sid&message=system.reboot.scheduled&messagep1=" . $server->name . "&messagep2=" . $pretty_earliest_date . "&messagep3=" . $action_id);
}

my @user_server_prefs = ( { name => 'receive_notifications',
			    label => 'Receive Notifications of Updates/Patches' },
			  { name => 'include_in_daily_summary',
			    label => 'Include system in Daily Summary'},
			);

my @server_prefs = ( { name => 'auto_update',
		       label => 'Automatic application of relevant patches' },
		   );

sub tri_state_system_pref_list {
  my $pxt = shift;
  my %params = @_;

  my $block = $params{__block__};
  my $html = '';

  my $counter = 1;

  foreach my $pref (@user_server_prefs, @server_prefs) {
    $counter++;
    my %subst;

    $subst{pref_name} = $pref->{name};
    $subst{pref_label} = $pref->{label};
    $subst{class} = ($counter % 2) ? "list-row-even" : "list-row-odd";

    PXT::Utils->escapeHTML_multi(\%subst);

    $html .= PXT::Utils->perform_substitutions($block, \%subst);
  }

  return $html;
}

sub ssm_change_system_prefs_cb {
  my $pxt = shift;

  my $no_op = 1;
  foreach my $pref (@user_server_prefs, @server_prefs) {
    my $action = $pxt->dirty_param($pref->{name});

    if ($action eq 'set' || $action eq 'unset') {
      $no_op = 0;
    }
  }

  if ($no_op) {
    my $redir = $pxt->dirty_param('do_nothing_redir');
    throw "no redir param" unless $redir;
    $pxt->push_message(site_info => 'Your selections resulted in no change.');
    $pxt->redirect($redir);
  }
}

sub server_prefs_conf_list {
  my $pxt = shift;
  my %params = @_;

  my $block = $params{__block__};
  my %subst;

  my $ret = '';
  foreach my $pref (@user_server_prefs, @server_prefs) {
    $subst{pref_name} = $pref->{name};
    $subst{pref_label} = $pref->{label};

    if ($pxt->dirty_param($pref->{name}) eq 'set') {
      $subst{pref_choice} = "Yes";
    }
    elsif ($pxt->dirty_param($pref->{name}) eq 'unset') {
      $subst{pref_choice} = "No";
    }
    else {
      next;
      $subst{pref_choice} = "No Change";
    }

    $ret .= PXT::Utils->perform_substitutions($block, \%subst);
  }

  return $ret;
}

sub server_prefs_form_cb {
  my $pxt = shift;

  if ($pxt->dirty_param('sscd_change_sys_prefs_conf')) {
    my $set = new RHN::DB::Set 'system_list', $pxt->user->id;

    my @extra_messages;

    foreach my $pref (@user_server_prefs) {
      my $action = $pxt->dirty_param($pref->{name});
      next unless $action;

      RHN::Server->change_user_pref_bulk($set, $pxt->user, $pref->{name}, $action eq 'Yes' ? 1 : 0, 1);
    }

    foreach my $pref (@server_prefs) {

      my $action = $pxt->dirty_param($pref->{name});
      next unless $action;

      # if we're setting auto errata updates == Y, then auto upgrade all selected systems
      if ($pref->{name} eq 'auto_update' and $action eq 'Yes') {

	my $system_set = new RHN::DB::Set 'system_list', $pxt->user->id;

	RHN::Scheduler->schedule_all_errata_for_systems(-earliest => RHN::Date->now_long_date,
							-org_id => $pxt->user->org_id,
							-user_id => $pxt->user->id,
							-server_set => $system_set,
						       );

	push @extra_messages, "Selected systems will be fully updated in accordance with new Auto Patch Update setting.";
      }

      RHN::Server->change_pref_bulk($set, $pref->{name}, $action eq 'Yes' ? 1 : 0);
    }

    $pxt->push_message(site_info => "Preferences changed for selected systems.");

    foreach my $message (@extra_messages) {
      $pxt->push_message(site_info => $message);
    }

    $pxt->redirect('landing.pxt');
  }
}

sub system_activation_key_form {
  my $pxt = shift;
  my %attr = @_;

  my $form = build_system_activation_key_form($pxt, %attr);
  my $rform = $form->realize;
  undef $form;

  Sniglets::Forms::load_params($pxt, $rform);

  my $style = new Sniglets::Forms::Style('standard');
  my $html = $rform->render($style);

  return $html;
}

sub build_system_activation_key_form {
  my $pxt = shift;
  my %attr = @_;

  my $sid = $pxt->param('sid');
  die "No system id" unless $sid;

  my $form = new RHN::Form::ParsedForm(name => 'System Activation Key',
				       label => 'system_activation_key',
				       action => $attr{action},
				      );

  my $system = RHN::Server->lookup(-id => $sid);
  my $token;
  my $token_exists = 0;

  $token = RHN::Token->lookup(-sid => $sid);

  if ($token and not $token->disabled) {
    $token_exists = 1;
    $form->add_widget( new RHN::Form::Widget::Literal(name => 'ID', value => $token->id) );
    $form->add_widget( new RHN::Form::Widget::Literal(name => 'Org ID', value => $token->org_id) );
    $form->add_widget( new RHN::Form::Widget::Literal(name => 'Key', value => $token->activation_key_token) );
  }

  $form->add_widget( new RHN::Form::Widget::Hidden(name => 'sid', value => $sid) );
  $form->add_widget( new RHN::Form::Widget::Hidden(name => 'pxt:trap', value => 'rhn:system-activation-key-cb') );
  $form->add_widget( new RHN::Form::Widget::Submit(label => 'Delete Key', name => 'delete_key') ) if ($token_exists);
  $form->add_widget( new RHN::Form::Widget::Submit(label => 'Generate New Key', name => 'generate_new_key') );

  return $form;
}

sub system_activation_key_cb {
  my $pxt = shift;

  my $sid = $pxt->param('sid');

  my $orig_token = RHN::Token->lookup(-sid => $sid);
  if ($orig_token) {
    $orig_token->purge;
    undef $orig_token;
  }

  if ($pxt->dirty_param('generate_new_key')) {
    my $token = RHN::Token->create_token;
    $token->user_id($pxt->user->id);
    $token->org_id($pxt->user->org_id);
    $token->activation_key_token(RHN::Token->generate_random_key);
    my $server = RHN::Server->lookup(-id => $sid);

    $token->server_id($sid);
    $token->note("Activation key for " . $server->name . ".");
    $token->usage_limit(1);

    $token->commit;

    $token->set_entitlements(map { $_->{LABEL} } $server->entitlements);

    $token->commit;
  }

  my $url = $pxt->uri;
  $pxt->redirect($url . "?sid=" . $sid);
}

sub remote_command_form {
  my $pxt = shift;
  my %attr = @_;

  my $form = build_remote_command_form($pxt, %attr);
  my $rform = $form->realize;
  undef $form;

  Sniglets::Forms::load_params($pxt, $rform);

  my $style = new Sniglets::Forms::Style('standard');
  my $html = $rform->render($style);

  return $html;
}

my %remote_command_modes = (
			    system_action => { type => 'standalone',
					       location => 'sdc',
					       verb => 'Install',
					     },
			    package_install => { type => 'package',
						 location => 'sdc',
						 verb => 'Install',
					       },
			    package_remove => { type => 'package',
						location => 'sdc',
						verb => 'Remove',
					      },
			    ssm => { type => 'standalone',
				     location => 'ssm',
				     verb => 'Install',
				   },
			    ssm_package_install => { type => 'package',
						     location => 'ssm',
						     verb => 'Install',
					       },
			    ssm_package_upgrade => { type => 'package',
						     location => 'ssm',
						     verb => 'Upgrade',
					       },
			    ssm_package_remove => { type => 'package',
						    location => 'ssm',
						    verb => 'Remove',
						  },
			   );

sub build_remote_command_form {
  my $pxt = shift;
  my %attr = @_;

  my $sid = $pxt->param('sid');
  my $mode = $attr{mode} || $pxt->dirty_param('mode') || 'system_action';

  my $form = new RHN::Form::ParsedForm(name => 'Remote Command',
				       label => 'remote_command_form',
				       action => $attr{action},
				      );

  if ($remote_command_modes{$mode}->{type} eq 'package') {
    $form->add_widget(radio_group => { name => 'Run',
				       label => 'run_script',
				       value => 'before',
				       options => [ { value => 'before', label => 'Before package action' },
						    { value => 'after', label => 'After package action' },
						  ],
				     });
  }

  $form->add_widget(text => { name => 'Run as user',
			      label => 'username',
			      default => 'root',
			      maxlength => 32,
			      requires => { response => 1 },
			    } );

  $form->add_widget(text => { name => 'Run as group',
			      label => 'group',
			      default => 'root',
			      maxlength => 32,
			      requires => { response => 1 },
			    } );

  $form->add_widget(text => { name => 'Timeout (seconds)',
			      label => 'timeout',
			      default => '600',
			      mexlenth => 16,
			      size => 6,
			    } );

  $form->add_widget(textarea => { name => 'Script',
				  label => 'script',
				  rows => 8,
				  cols => 80,
                                  wrap => 'off',
				  default => "#!/bin/sh\n",
				  requires => { response => 1 },
				});

  $form->add_widget(hidden => { label => 'mode', value => $mode });

  my $sched_img = PXT::HTML->img(-src => '/img/rhn-icon-schedule.gif', -alt => 'Date Selection');
  my $sched_widget =
    new RHN::Form::Widget::Literal(label => 'pickbox',
				   name => 'Schedule no sooner than',
				   value => $sched_img . Sniglets::ServerActions::date_pickbox($pxt));

  if ($remote_command_modes{$mode}->{type} eq 'package'
      and $remote_command_modes{$mode}->{location} eq 'sdc') {
    die "No system id" unless $sid;

    $form->add_widget(hidden => { label => 'set_label', value => $pxt->dirty_param('set_label') });

    $form->add_widget(hidden => { label => 'pxt:trap', value => 'rhn:package-action-command-cb' });
    $form->add_widget(submit => { label => 'Schedule Package Install', name => 'schedule_remote_command' });
  }
  elsif ($remote_command_modes{$mode}->{type} eq 'package'
	 and $remote_command_modes{$mode}->{location} eq 'ssm') {
    $form->add_widget(hidden => { label => 'pxt:trap', value => 'rhn:package-action-command-cb' });

    $form->add_widget($sched_widget);

    $form->add_widget(submit => { label => 'Schedule Remote Command', name => 'schedule_remote_command' });
  }
  elsif ($remote_command_modes{$mode}->{type} eq 'standalone'
	 and $remote_command_modes{$mode}->{location} eq 'sdc') {
    die "No system id" unless $sid;

    $form->add_widget(hidden => { label => 'pxt:trap', value => 'rhn:remote-command-cb' });
    $form->add_widget($sched_widget);

    $form->add_widget(submit => { label => 'Schedule Remote Command', name => 'schedule_remote_command' });
  }
  elsif ($remote_command_modes{$mode}->{type} eq 'standalone'
	 and $remote_command_modes{$mode}->{location} eq 'ssm') {

    #$form->add_widget(hidden => { label => 'pxt:trap', value => 'rhn:remote-command-ssm-cb' });
    $form->add_widget($sched_widget);

    $form->add_widget(submit => { label => 'Schedule Remote Command', name => 'schedule_remote_command' });
  }
  else {
    throw "Unknown mode: '$mode'\n";
  }

  if ($mode eq 'ssm_package_install') {
    $form->add_widget(hidden => { label => 'sscd_confirm_package_installations', value => 1 });
  }
  elsif ($mode eq 'ssm_package_upgrade') {
    $form->add_widget(hidden => { label => 'sscd_confirm_package_upgrades', value => 1 });
  }
  elsif ($mode eq 'ssm_package_remove') {
    $form->add_widget(hidden => { label => 'sscd_confirm_package_removals', value => 1 });
  }

  if ($sid) {
    $form->add_widget(hidden => { label => 'sid', value => $sid });
  }

  my $cid = $pxt->param('cid');

  if ($cid) {
    $form->add_widget(hidden => {label => 'cid', value => $cid});
  }

  return $form;
}

sub remote_command_cb {
  my $pxt = shift;

  my $pform = build_remote_command_form($pxt);
  my $form = $pform->prepare_response;
  undef $pform;

  my $errors = Sniglets::Forms::load_params($pxt, $form);

  if (@{$errors}) {
    foreach my $error (@{$errors}) {
      $pxt->push_message(local_alert => $error);
    }
    return;
  }

  my $sid = $form->param('sid');
  my $username = $form->param('username');
  my $group = $form->param('group');
  my $script = $form->param('script');
  my $timeout = $form->param('timeout');

  my $earliest_date = Sniglets::ServerActions->parse_date_pickbox($pxt);

  my $action_id = RHN::Scheduler->schedule_remote_command(-org_id => $pxt->user->org_id,
							  -user_id => $pxt->user->id,
							  -earliest => $earliest_date,
							  -server_id => $sid,
							  -action_name => undef,
							  -script => $script,
							  -username => $username,
							  -group => $group,
							  -timeout => $timeout,
							 );

  my $system = RHN::Server->lookup(-id => $sid);

#   $pxt->push_message(site_info => sprintf(<<EOQ, $sid, $action_id, $system->name));
# Remote command <a href="/network/systems/details/history/event.pxt?sid=%d&amp;hid=%d">scheduled</a> for <strong>%s</strong>.
# EOQ

  $pxt->redirect("/rhn/systems/details/Overview.do?sid=$sid&message=system.remotecommand.scheduled&messagep1=$sid&messagep2=$action_id&messagep3=" . $system->name);
}

sub package_action_command_cb {
  my $pxt = shift;

  my $pform = build_remote_command_form($pxt);
  my $form = $pform->prepare_response;
  undef $pform;

  my $errors = Sniglets::Forms::load_params($pxt, $form);

  if (@{$errors}) {
    foreach my $error (@{$errors}) {
      $pxt->push_message(local_alert => $error);
    }
    return;
  }

  my $sid = $form->param('sid');
  my $username = $form->param('username');
  my $group = $form->param('group');
  my $script = $form->param('script');
  my $order = $form->param('run_script');
  my $timeout = $form->param('timeout');
  my $mode = $form->param('mode');
  my $system_set;

  my $earliest_date = Sniglets::ServerActions->parse_date_pickbox($pxt);

  if ($remote_command_modes{$mode}->{location} eq 'ssm') {
    $system_set = RHN::Set->lookup(-label => 'system_list', -uid => $pxt->user->id);
  }

  my @actions;
  my $actions_by_sid;

  if ($mode eq 'package_install') {
    @actions = Sniglets::ListView::PackageList::install_packages_cb($pxt);
  }
  elsif ($mode eq 'package_remove') {
    @actions = Sniglets::ListView::PackageList::remove_packages_cb($pxt);
  }
  elsif ($mode eq 'ssm_package_install') {
    @actions = Sniglets::Packages::sscd_confirm_package_installations_cb($pxt);
  }
  elsif ($mode eq 'ssm_package_upgrade') {
    $actions_by_sid = Sniglets::Packages::sscd_confirm_package_upgrades_cb($pxt);
  }
  elsif ($mode eq 'ssm_package_remove') {
    @actions = Sniglets::Packages::sscd_confirm_package_removals_cb($pxt);
  }
  else {
    throw "Invalid mode: $mode";
  }

  return unless (@actions or $actions_by_sid);

  my $cmd_aid;

  if (@actions) {
    $cmd_aid = RHN::Scheduler->schedule_remote_command(-org_id => $pxt->user->org_id,
							  -user_id => $pxt->user->id,
							  -earliest => $earliest_date,
							  -server_id => $sid,
							  -server_set => $system_set,
							  -action_name => undef,
							  -script => $script,
							  -username => $username,
							  -group => $group,
							  -timeout => $timeout,
							 );

    schedule_action_prereq($order, $cmd_aid, @actions);

  }
  else {
    foreach my $server_id (keys %{$actions_by_sid}) {
      $cmd_aid = RHN::Scheduler->schedule_remote_command(-org_id => $pxt->user->org_id,
							    -user_id => $pxt->user->id,
							    -earliest => $earliest_date,
							    -server_id => $server_id,
							    -action_name => undef,
							    -script => $script,
							    -username => $username,
							    -group => $group,
							    -timeout => $timeout,
							   );
      schedule_action_prereq($order, $cmd_aid, @{$actions_by_sid->{$server_id}});
    }
  }

  my $verb = $remote_command_modes{$mode}->{verb};

  $pxt->push_message(site_info => 
		     "The remote command action was scheduled to run <strong>$order</strong> the package $verb action" . (scalar @actions == 1 ? '' : 's') . ".");

  if ($remote_command_modes{$mode}->{location} eq 'ssm') {
    $pxt->redirect('/network/systems/ssm/packages/index.pxt');
  }

  return;
}

sub schedule_action_prereq {
  my $order = shift;
  my $target_aid = shift;
  my @actions = @_;

  if ($order eq 'before') {
    $actions[0]->prerequisite($target_aid);
    $actions[0]->commit;
  }
  elsif ($order eq 'after') {
    my $target_action = RHN::Action->lookup(-id => $target_aid);
    $target_action->prerequisite($actions[-1]->id);
    $target_action->commit;
  }
  else {
    throw "Unknown order: '$order'."
  }

  return;
}

1;<|MERGE_RESOLUTION|>--- conflicted
+++ resolved
@@ -162,11 +162,7 @@
 
   	$subs{proxy_message} = "This machine is currently a licensed SUSE Manager Proxy (v$version).";
   } else {
-<<<<<<< HEAD
-    $subs{proxy_message} = "<div class=\"site-alert\">WebUI SUSE Manager Proxy installer is obsoleted since version 1.1 Please use command line installer from package spacewalk-proxy-installer.</div>";
-=======
-    $subs{proxy_message} = "<div class=\"alert alert-danger\">WebUI Spacewalk Proxy installer is obsoleted since version 5.3. Please use command line installer from package spacewalk-proxy-installer.</div>";
->>>>>>> 8c1e81a4
+    $subs{proxy_message} = "<div class=\"alert alert-danger\">WebUI SUSE Manager Proxy installer is obsoleted since version 1.1 Please use command line installer from package spacewalk-proxy-installer.</div>";
   }
 
   $block = PXT::Utils->perform_substitutions($block, \%subs);
