--- conflicted
+++ resolved
@@ -162,15 +162,9 @@
 
     $subs{version} = $version;
 
-<<<<<<< HEAD
   	$subs{proxy_message} = "This machine is currently a licensed SUSE Manager Proxy (v$version).";
   } else {
     $subs{proxy_message} = "<div class=\"site-alert\">WebUI SUSE Manager Proxy installer is obsoleted since version 1.1 Please use command line installer from package spacewalk-proxy-installer.</div>";
-=======
-  	$subs{proxy_message} = "This machine is currently a licensed Red Hat Proxy (v$version).";
-  } else {
-    $subs{proxy_message} = "<div class=\"site-alert\">WebUI Red Hat Proxy installer is obsoleted since version 5.3. Please use command line installer from package spacewalk-proxy-installer.</div>";
->>>>>>> 60513723
   }
 
   $block = PXT::Utils->perform_substitutions($block, \%subs);
