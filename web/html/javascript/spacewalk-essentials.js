--- conflicted
+++ resolved
@@ -64,7 +64,6 @@
       $(".spacewalk-main-column-layout section").css("padding-bottom", "0px");
     }
   };
-<<<<<<< HEAD
 
   var horizontalMenu = $(".spacewalk-main-nav .collapse");
   //function to hide or show the Collapsable menues.
@@ -76,8 +75,6 @@
     horizontalMenu.removeClass('in');
   };
 
-=======
->>>>>>> 4f1c3dcf
 };
 
 // returns an object that can be passed to DWR renderer as a callback
@@ -92,7 +89,6 @@
     $('#' + divId).fadeIn();
     columnHeight();
   });
-<<<<<<< HEAD
 }
 
 // returns an object that can be passed to DWR as a callback
@@ -132,47 +128,6 @@
   alert("Unexpected error, please reload the page and check server logs.");
 }
 
-=======
-}
-
-// returns an object that can be passed to DWR as a callback
-// callbackFunction: function to call when AJAX requests succeeds
-// errorHandlerFunction: function to call when AJAX requests fail
-// (can be omitted for showFatalError)
-// works around a DWR bug calling errorHandler when navigating away
-// from a page during an AJAX request
-function makeAjaxHandler(callbackFunction, errorHandlerFunction) {
-    errorHandlerFunction = typeof errorHandlerFunction !== "undefined" ?
-      errorHandlerFunction : showFatalError;
-
-    // workaround to a DWR bug that calls errorHandler when user
-    // navigates away from page during an AJAX call
-    // first, we detect page unloading
-    $(window).on("beforeunload", function() {
-      $.unloading = true;
-    });
-    return {
-      callback: callbackFunction,
-      errorHandler: function(message, exception) {
-        // second, if we get an error during unloading we ignore it
-        if ($.unloading == true) {
-          console.log("Ignoring exception " + exception + " with message " + message + " because it is a DWR error during unload");
-        }
-        else {
-          errorHandlerFunction(message, exception);
-        }
-      }
-    }
-}
-
-// shows a fatal DWR/AJAX error
-function showFatalError(message, exception) {
-  console.log("DWR AJAX call failed with message: " + message);
-  console.log(exception);
-  alert("Unexpected error, please reload the page and check server logs.");
-}
-
->>>>>>> 4f1c3dcf
 
 // Extension to Twitter Bootstrap.
 // Gives you a col-XX-auto class like Bootstrap
@@ -265,11 +220,7 @@
       width: textarea.width(),
       height: textarea.height(),
       'class': textarea.attr('class')
-<<<<<<< HEAD
   }).attr('id', textarea.attr('id') + '-editor').insertBefore(textarea);
-=======
-  }).insertBefore(textarea);
->>>>>>> 4f1c3dcf
 
   var toolBar = $('<div></div>').insertBefore(editDiv[0]);
   textarea.hide();
@@ -310,11 +261,6 @@
     editor.getSession().setMode("ace/mode/" + $(this).val());
   });
 
-<<<<<<< HEAD
-  // Set editor to read only according to data attribute
-  editor.setReadOnly(textarea.data('readonly'));
-=======
->>>>>>> 4f1c3dcf
 }
 
 /**
@@ -328,10 +274,6 @@
     setupTextareaEditor(textarea, mode);
   });
 });
-<<<<<<< HEAD
-
-=======
->>>>>>> 4f1c3dcf
 // Disables the enter key from submitting the form
 function disableEnterKey() {
   $(window).keydown(function(event){
@@ -340,7 +282,6 @@
       return false;
     }
   });
-<<<<<<< HEAD
 }
 
 // fix anchor scrolling in inline help
@@ -354,7 +295,4 @@
     console.log("inline help: scrolling to section");
     window.location.hash = section;
   }
-});
-=======
-}
->>>>>>> 4f1c3dcf
+});