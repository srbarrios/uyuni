--- conflicted
+++ resolved
@@ -12,13 +12,8 @@
 <pxt-include file="/network/components/system_groups/sgdc_header.pxi" />
 
     <h2>
-<<<<<<< HEAD
-      <i class="fa spacewalk-icon-patches"></i>
+      <rhn-icon type="event-type-errata"/>
       Confirm Patch Update: <rhn-errata-advisory /> - <rhn-errata-name />
-=======
-      <rhn-icon type="event-type-errata"/>
-      Confirm Errata Update: <rhn-errata-advisory /> - <rhn-errata-name />
->>>>>>> ce091bad
     </h2>
 
 <pxt-include-late file="/network/components/message_queues/local.pxi" />
@@ -36,11 +31,7 @@
 
   <column name="Entitlement" label="entitlement_level" width="15%" align="center" />
 
-<<<<<<< HEAD
-  <action name="Apply Patch" label="confirm_errata_application" url="/network/systems/groups/details.pxt" />
-=======
-  <action name="Apply Errata" label="confirm_errata_application" url="/rhn/groups/GroupDetail.do" />
->>>>>>> ce091bad
+  <action name="Apply Patch" label="confirm_errata_application" url="/rhn/groups/GroupDetail.do" />
 </rhn-listview>
 
   </grail-canvas-template>
