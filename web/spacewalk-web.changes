<<<<<<< HEAD
- Update translation strings
=======
- Styling fixes for new branding
- Fix mimetype in kubeconfig validation request (bsc#1199019)

-------------------------------------------------------------------
Fri May 06 13:06:42 CEST 2022 - jgonzalez@suse.com

- version 4.3.15-1
  * Update translation strings
>>>>>>> f04eb11a

-------------------------------------------------------------------
Wed May 04 15:24:10 CEST 2022 - jgonzalez@suse.com

- version 4.3.14-1
  * increase web page default timeout (bsc#1187333)
  * Branding updates
  * Use proper SSL terminology visible to the user
  * Stylesheets and relevant assets are now provided by spacewalk-web
  * Fix outdated documentation and release notes links

-------------------------------------------------------------------
Fri Apr 22 12:59:39 CEST 2022 - jgonzalez@suse.com

- version 4.3.13-1
  * Improved test integration for dropdowns

-------------------------------------------------------------------
Tue Apr 19 12:10:52 CEST 2022 - jgonzalez@suse.com

- version 4.3.12-1
  * Rewording form fields hints
  * Upgrade moment to 2.29.2
  * Add UI for peripheral server with report database password
    regeneration
  * Show image build log in UI
  * Upgrade minimist to fix CVE-2021-44906
  * Container proxy configuration new webUI page
  * Resolve race conditions in CLM (bsc#1195710)
  * Fix unselectable table header and row rendering
  * Provide link to Sync page when unsynced patches message show up
    (bsc#1196094)
  * susemanager-nodejs-sdk-devel is now provided by spacewalk-web
  * Clearify CLM environment status message

-------------------------------------------------------------------
Mon Apr 04 11:02:39 CEST 2022 - jgonzalez@suse.com

- version 4.3.11-1
  * Set default web.ssh_salt_pre_flight_script to blank to disable
    using the Salt Bundle for Salt SSH temporary

-------------------------------------------------------------------
Fri Mar 11 15:31:32 CET 2022 - jgonzalez@suse.com

- version 4.3.10-1
  * Show image history, files and deltas in Image Overview
  * Provide a search box on section name for Formulas content
  * Add expand/collapse all button for formula sections
  * Add ssh_salt_pre_flight_script and ssh_use_salt_thin parameters
    to default rhn_web.conf
  * Improved large data support in channel selection
  * Provide link for CVEs

-------------------------------------------------------------------
Tue Feb 15 10:05:28 CET 2022 - jgonzalez@suse.com

- version 4.3.9-1
  * susemanager-web-libs is now packaged as a part of spacewalk-html
  * Improved error handling in the product setup page
  * SLES PAYG client support on cloud

-------------------------------------------------------------------
Mon Jan 24 11:17:00 CET 2022 - jgonzalez@suse.com

- version 4.3.8-1
  * Update translation strings

-------------------------------------------------------------------
Wed Jan 19 11:36:23 CET 2022 - jgonzalez@suse.com

- version 4.3.7-1
  * Remove cluster management
  * Fix virtual systems list request error (bsc#1194397)
  * Fix header search autofocus
  * Migrate the displaying of the date/time to rhn:formatDate, get
    rid of the legacy fmt:formatDate glue
  * Suggest Product Migration when patch for CVE is in a successor
    Product (bsc#1191360)
  * Button to add selected systems to SSM in virtual systems list
  * Add support for custom SSH port for SSH minions
  * UI for changing proxy

-------------------------------------------------------------------
Fri Dec 03 12:30:08 CET 2021 - jgonzalez@suse.com

- version 4.3.6-1
  * Fix legacy timepicker passing wrong time to the backend if server and
    user time differ (bsc#1192699)
  * Fix legacy timepicker passing wrong time to the backend if selected
    date is in summer time (bsc#1192776)

-------------------------------------------------------------------
Tue Nov 16 10:08:45 CET 2021 - jgonzalez@suse.com

- version 4.3.5-1
  * Implement using re-activation keys when bootstrapping with the Web UI

-------------------------------------------------------------------
Fri Nov 05 14:04:09 CET 2021 - jgonzalez@suse.com

- version 4.3.4-1
  * Disable the SPA engine for download links (bsc#1190964)
  * Fix datetime format parsing with moment (bsc#1191348)
  * add Content Lifecycle Management filter for package provides
  * Fix CLM filter edit modal opening (bsc#1190867)
  * Add 'Last build date' column to CLM project list (jsc#PM-2644)
    (jsc#SUMA-61)
  * Display a warning in the login page if the available disk space
    on the server is running out
  * Add 'Flush cache' checkbox to Ansible playbook execution page
    (bsc#1190405)
  * Fix 'Type' input in CLM source edit form (bsc#1190820)

-------------------------------------------------------------------
Fri Sep 17 14:58:41 CEST 2021 - jgonzalez@suse.com

- version 4.3.3-1
  * Fix the VM creation and editing submit button action (bsc#1190602)

-------------------------------------------------------------------
Fri Sep 17 12:12:54 CEST 2021 - jgonzalez@suse.com

- version 4.3.2-1
  * Improved timezone support
  * Enhance the default base channel help message (bsc#1171520)
  * Don't capitalize acronyms
  * 'AppStreams with defaults' filter template in CLM
  * Add a link to OS image store dir in image list page
  * Link to CLM filter creation from system details page

-------------------------------------------------------------------
Mon Aug 09 11:08:35 CEST 2021 - jgonzalez@suse.com

- version 4.3.1-1
- Fix cleanup always being executed on delete system (bsc#1189011)
- Expose UEFI parameters in the VM creation/editing pages
- Add virt-tuner templates to VM creation
- Fix virtualization guests to handle null HostInfo
- Compare lowercase CPU arch with libvirt domain capabilities
- Add option to run Ansible playbooks in 'test' mode
- Add support for Kiwi options
- New filter template: Live patching based on a system
- Refresh JWT virtual console token before it expires
- Handle virtual machines running on pacemaker cluster
- Fix bugged search in formula catalog
- Convert Virtualization modal dialogs to react-modal

-------------------------------------------------------------------
Fri Jun 18 15:23:09 CEST 2021 - jgonzalez@suse.com

- version 4.2.19-1
- Update the version for the WebUI

-------------------------------------------------------------------
Wed Jun 02 18:05:50 CEST 2021 - jgonzalez@suse.com

- version 4.2.18-1
- Fix image building scheduling UI (bsc#1186728)

-------------------------------------------------------------------
Mon May 24 12:39:25 CEST 2021 - jgonzalez@suse.com

- version 4.2.17-1
- Refresh JWT virtual console token before it expires
- Drop stale libs for old not supported browsers
- Fix date-time picker radio controls (bsc#1185968)

-------------------------------------------------------------------
Mon May 10 17:45:18 CEST 2021 - jgonzalez@suse.com

- version 4.2.16-1
- Fix rerender loop in CLM filter modal

-------------------------------------------------------------------
Wed May 05 16:41:44 CEST 2021 - jgonzalez@suse.com

- version 4.2.15-1
- Add template-based content filter creation
- Parse ansible inventory and show registered systems
- virtual console monitors VM state changes
- Ansible integration: configure paths, inspect inventories, discover and schedule playbooks
- Improved filtering, deleting etc in CLM filter list
- Simplify state channels selection
- Fix rendering of select items in modal dialogs (bsc#1183997)
- Show the info about unsynced patches in the Content Lifecycle Management screens
- virtual network edit action

-------------------------------------------------------------------
Mon Apr 19 14:52:24 CEST 2021 - jgonzalez@suse.com

- version 4.2.14-1
- Update translation strings

-------------------------------------------------------------------
Fri Apr 16 15:56:24 CEST 2021 - jgonzalez@suse.com

- version 4.2.13-1
- Add calendar widget to display maintenance windows

-------------------------------------------------------------------
Fri Apr 16 13:26:32 CEST 2021 - jgonzalez@suse.com

- version 4.2.12-1
- Add state summary section to highstate pages
- add warning about missing salt feature for virtual networks
- add virtual network create action

-------------------------------------------------------------------
Fri Mar 05 15:43:07 CET 2021 - jgonzalez@suse.com

- version 4.2.11-1
- Get rid of validator global variable

-------------------------------------------------------------------
Thu Feb 25 12:10:18 CET 2021 - jgonzalez@suse.com

- version 4.2.10-1
- Replace CRLF in ssh priv key when bootstrapping (bsc#1182685)
- Inform user when a request timeout happens (bsc#1178767)
- Allow to configure request timeout (bsc#1178767)
- Usage of "edit" icon on Content Lifecycle Management

-------------------------------------------------------------------
Fri Feb 12 14:32:18 CET 2021 - jgonzalez@suse.com

- version 4.2.9-1
- Upgrade immer to fix CVE-2020-28477

-------------------------------------------------------------------
Mon Feb 08 11:36:18 CET 2021 - jgonzalez@suse.com

- version 4.2.8-1
- Show the correct version at the WebUI 

-------------------------------------------------------------------
Mon Feb 01 10:22:21 CET 2021 - jgonzalez@suse.com

- version 4.2.7-1
- Uyuni 2021.01

-------------------------------------------------------------------
Fri Jan 29 14:44:57 CET 2021 - jgonzalez@suse.com

- version 4.2.6-1
- Channel subscription via SSM should not ignore the child channel (bsc#1181520)

-------------------------------------------------------------------
Wed Jan 27 13:07:25 CET 2021 - jgonzalez@suse.com

- version 4.2.5-1
- Fix source selection form in CLM project page
- Default to preferred items per page in content lifecycle lists (bsc#1180558)
- Fix sorting in content lifecycle projects and cluster tables (bsc#1180558)
- Mark required inputs in the 'Environment Lifecycle' form
- Replace Select component implementation to use react-select
- Fix Package States page display error (bsc#1180580)
- Fixed variable installation location.
- Drop the ssl_available option (SSL is always present)
- Prevent deletion of CLM environments if they're used in an autoinstallation
  profile (bsc#1179552)
- Migrate CommonJS based React components to ES6
- Add virtual guests refresh action to replace the virtpoller beacon
- Fix question mark explanations for Recurring States (bsc#1179485)

-------------------------------------------------------------------
Thu Dec 03 13:55:25 CET 2020 - jgonzalez@suse.com

- version 4.2.4-1
- Fix loading indicator for tables using SimpleDataProvider (bsc#1177756)
- Required NodeJS version upgraded to 10
- Fix incorrect password autocompletions (bsc#1148357)
- Fix mandatory channels JS API to finish loading in case of error (bsc#1178839)
- Allow specifying both name and label of new Content Environment (bsc#1176411)

-------------------------------------------------------------------
Wed Nov 25 12:26:38 CET 2020 - jgonzalez@suse.com

- version 4.2.3-1
- Added RHEL8 build support
- Fix the search panel in CLM filters page
- Localize documentation links
- Don't allow selecting spice for Xen PV and PVH guests
- Allow creating a VM on Salt host using a cobbler profile
- Show cluster upgrade plan in the upgrade UI
- Enable to switch to multiple webUI theme
- Only refresh the virtual storage list when pool events are received
- Drop node-fetch to fix CVE-2020-15168
- Fix link to documentation in Admin -> Manager Configuration -> Monitoring (bsc#1176172)
- Notify about missing libvirt or hypervisor on virtual host
- Redesign maintenance schedule systems table to use paginated data from server

-------------------------------------------------------------------
Mon Sep 21 12:01:26 CEST 2020 - jgonzalez@suse.com

- version 4.2.2-1
- Updating translations from weblate

-------------------------------------------------------------------
Fri Sep 18 12:19:43 CEST 2020 - jgonzalez@suse.com

- version 4.2.1-1
- Fix the jQuery selector in SP Migration page (bsc#1176500)
- Fix JavaScript error caused by SPA navigation event with empty event field (bsc#1176503)
- Force disable SPA for non-navigation links (bsc#1175512)
- Add translation support for react t() function
- fix striping on react tables
- Update translation strings
- Upgrade jQuery and adapt the code - CVE-2020-11022 (bsc#1172831)
- Fix JS linting errors/warnings
- Enable Nutanix AHV virtual host gatherer.
- Web UI: Implement managing maintenance schedules and calendars
- Warn when a system is in multiple groups that configure the same
  formula in the system formula's UI (bsc#1173554)
- Add virtual network start, stop and delete actions
- Add virtual network list page
- Update package version to 4.2.0

-------------------------------------------------------------------
Thu Jul 23 13:33:43 CEST 2020 - jgonzalez@suse.com

- version 4.1.14-1
- Fix internal server error when creating module filters in CLM (bsc#1174325)
- Fix VM creation page when there is no volume in the default storage pool
- Refresh virtualization pages only on events
- Product list in the Wizard doesn't show SLE products first (bsc#1173522)
- Cluster UI: return to overview page after scheduling actions

-------------------------------------------------------------------
Mon Jun 29 10:09:39 CEST 2020 - jgonzalez@suse.com

- version 4.1.13-1
- Branding adjustments, get rid of spacewalk as a default

-------------------------------------------------------------------
Tue Jun 23 17:22:34 CEST 2020 - jgonzalez@suse.com

- version 4.1.12-1
- Flatten messages passed as array of array to toastr in order to make
  them visible
- Update help link URLs in the UI
- Use volumes for VMs disks and allow attaching cdrom images
- Compute the websockify URL on browser side (bsc#1149644)

-------------------------------------------------------------------
Wed Jun 10 12:22:39 CEST 2020 - jgonzalez@suse.com

- version 4.1.11-1
- UI for managing clusters
- Remove lowercase image label limitation
- Sort activation keys on bootstrapping page (bsc#1171251)
- replace toastr javascript library with react-toastify
- Implement module picker controls for CLM AppStream filters

-------------------------------------------------------------------
Wed May 20 10:58:46 CEST 2020 - jgonzalez@suse.com

- version 4.1.10-1
- Fix Formula Form page not rendered because of javascript error (bsc#1171728)
- Fix formula with form rendering with non-string values
- auto select recommended and mandatory channels by default (bsc#1162843)
- Add hint to edit formulas before applying state (bsc#1168805)
- Fix custom info values input in image profile edit form (bsc#1169773)
- Web UI: Implement bootstrapping minions using an SSH private key

-------------------------------------------------------------------
Wed Apr 15 17:12:58 CEST 2020 - jgonzalez@suse.com

- version 4.1.9-1
- Add content lifecycle project validation interface

-------------------------------------------------------------------
Mon Apr 13 09:36:39 CEST 2020 - jgonzalez@suse.com

- version 4.1.8-1
- Add notification messages type filter
- Show separate info for syncing product channels and children
- sort notifications by type
- Add StateApplyFailed and CreateBootstrapRepoFailed notifications
- Add virtual storage pool actions
- Rename Formula tab to Configuration

-------------------------------------------------------------------
Wed Mar 11 10:59:39 CET 2020 - jgonzalez@suse.com

- version 4.1.7-1
- Show warning on products page when no SUSE Manager Server Subscription is available
- Add WebUI for recurring highstate scheduling
- Show message for VMs pending creation in Guests list
- Cleanup and document the Table component
- scheme is not allowed for URI of image store's API endpoint (bsc#1165571)

-------------------------------------------------------------------
Mon Feb 17 12:54:30 CET 2020 - jgonzalez@suse.com

- version 4.1.6-1
- Introduce CLM AppStream filters for RHEL 8 support
- remove support for SuSEfirewall2

-------------------------------------------------------------------
Fri Jan 31 13:16:46 CET 2020 - jgonzalez@suse.com

- version 4.1.5-1
- Fix WebUI version to 2020.01

-------------------------------------------------------------------
Thu Jan 30 17:38:08 CET 2020 - jgonzalez@suse.com

- version 4.1.4-1
- Update WebUI version

-------------------------------------------------------------------
Thu Jan 30 14:50:39 CET 2020 - jgonzalez@suse.com

- version 4.1.3-1
- Fix count of changes to build (bsc#1160940)

-------------------------------------------------------------------
Wed Jan 22 12:16:08 CET 2020 - jgonzalez@suse.com

- version 4.1.2-1
- Add html-react-parser to fix umlaut in the menu and breadcrumb
- Add placeholder for product name to formula forms
- Fix ordering by date (bsc#1158818)
- Add debug packages containing Javascript source map files
- Don't validate mandatory fields that are not visible (bsc#1158943)
- Show adequate message on saving formulas that change only pillar data
- Report merge_subscriptions message in a readable way (bsc#1140332)
- Use ReactJS Context in Form components

-------------------------------------------------------------------
Wed Nov 27 17:04:54 CET 2019 - jgonzalez@suse.com

- version 4.1.1-1
- Add environment label when deleting environment (bsc#1145758)
- Change form order and change project creation message (bsc#1145744)
- Fix loading proper activation key details on SPA enabled (bsc#1157141)
- Add self monitoring to Admin Monitoring UI (bsc#1143638)
- Fix create VM dialog when there is no virtual storage pool or network
- show channels and filters in CLM history
- SPA: do not early drop modals they can contain inputs (bsc#1155800)
- rename SUSE Products to just Products in UI
- Layout changes in formula forms, validation, deprecate $visibleIf and add new attributes:
  $disabled, $visisble, $required, $match
- Fix WebUI invalidation time by using the package build time instead
  of the WebUI version (bsc#1154868)
- Bump version to 4.1.0 (bsc#1154940)
- Filter by description on the Products page works recursively
- Add check/message for project not found (bsc#1145755)
- Fix sorting issues on content filter list page (bsc#1145591)
- Improve the UI of the salt packages state and configuration channels page to use tabs instead
- Remove/change text on edit filters for clp (bsc#1145608)
- Redirect to project when canceling creating a filter (bsc#1145750)
- Better visualization of the filters attached to a CLM Project. Allow/deny are now split
- Fix ui issues with content lifecycle project list page (bsc#1145587)
- implement "keyword" filter for Content Lifecycle Management
- Enable Azure, Amazon EC2 and Google Compute Engine as available Virtual host Managers
- Trim strings when creating/updating image stores/profiles (bsc#1133429)
- Show loading spin while loading salt keys data (bsc#1150180)
- CLM - Disable clones by default of the shown CLM Project sources
- Show virtual storage volumes and pools on salt minions
- Migrate login to Spark
- Add UI message when salt-formulas system folders are unreachable (bsc#1142309)
- implement "regular expression" Filter for Content Lifecycle Management
  matching package names, patch name, patch synopsis and package names in patches
- Change color of disabled build button on clp page (bsc#1145626)
- New Single Page Application engine for the UI. It can be enabled with the config 'web.spa.enable' set to true
- Fix the 'include recommended' button on channels selection in SSM (bsc#1145086)
- implement "patch contains package" Filter for Content Lifecycle Management
- implement Filter Patch "by type" Content Lifecycle Management
- Implement filtering errata by synopsis in Content Lifecycle Management
- Normalize date formats for actions, notifications and clm (bsc#1142774)
- Implement ALLOW filters in Content Lifecycle Management
- move /usr/share/rhn/config-defaults to uyuni-base-common
- implement "by date" Filter for Content Lifecycle Management
- Hide channels managed by Content Lifecycle projects from available sources (bsc#1137965)
- Add unsupported browser warning when using Internet Explorer

-------------------------------------------------------------------
Wed Jul 31 17:38:44 CEST 2019 - jgonzalez@suse.com

- version 4.0.12-1
- Add new validation to avoid creating content lifecycle projects starting with a number (bsc#1139493)
- Redirect to first step of channel assignment after change channel submit (bsc#1137244)
- add error messages, hints for image profile edit page (bsc#1127319)
- Allow virtualization tab for foreign systems (bsc#1116869)
- Add checks for empty required entries on formula forms (bsc#1109639)
- Fix big formula checkbox not supported in Firefox
- Allow forcing off or resetting VMs
- Adjust title icons
- Fix VM creation dialog with non-default pools and networks (bsc#1138268)
- Update help URLs in the UI (bsc#1136764)
- Force python-numpy and python-PyJWT dependencies (bsc#1137357)
- Display warning if product catalog refresh is already in progress (bsc#1132234)
- Add state EDITED to filters in the Content Lifecycle
- Add built time date to the Content Lifecycle Environments

-------------------------------------------------------------------
Wed May 15 15:23:06 CEST 2019 - jgonzalez@suse.com

- version 4.0.11-1
- SPEC cleanup
- UI for Errata filtering based on advisory name in Content Lifecycle Management
- UI for NEVR(A) filtering in Content Lifecycle Management
- UI to enable / disable server monitoring
- Add a link to the highstate page after formula was saved
- New menu look&feel
- Remove feature preview message from Formulas pages

-------------------------------------------------------------------
Mon Apr 22 12:18:26 CEST 2019 - jgonzalez@suse.com

- version 4.0.10-1
- Add Content Lifecycle Management icon
- Content Lifecycle Management: first filter functionality - deny by package name
- Content lifecycle management - Fix text issues
- Content lifecycle management - show destructive operations only for users with the org admin role
- Add cache buster for static files (js/css) to fix caching issues after upgrading.
- Show undetected subscription-matching message object as a string anyway (bsc#1125600)

-------------------------------------------------------------------
Fri Mar 29 10:34:19 CET 2019 - jgonzalez@suse.com

- version 4.0.9-1
- Content Lifecycle Management: create projects, build and promote

-------------------------------------------------------------------
Mon Mar 25 16:52:18 CET 2019 - jgonzalez@suse.com

- version 4.0.8-1
- Allow username input on bootstrap page when using Salt-SSH
- Add VNC display for virtual machines on salt minions
- Fix action scheduler time picker prefill when the server is on  "UTC/GMT" timezone (bsc#1121195)

-------------------------------------------------------------------
Wed Mar 06 11:40:56 CET 2019 - jgonzalez@suse.com

- version 4.0.7-1
- Fix: compute scroll offset on window scroll for sticky button bar

-------------------------------------------------------------------
Wed Feb 27 13:11:14 CET 2019 - jgonzalez@suse.com

- version 4.0.6-1
- Fix initializing of the datetime picker (bsc#1126862)
- Sort activation key list on create image profile page (bsc#1122770)
- Sort activation key list on bootstrap page (bsc#1122770)
- Add virtual machine creation dialog for salt minions
- Add dropdown number list to jump to a specific table page
- Fix nodejs tests

-------------------------------------------------------------------
Thu Jan 31 09:44:03 CET 2019 - jgonzalez@suse.com

- version 4.0.5-1
- remove RH-specific warning message (bsc#1118100)

-------------------------------------------------------------------
Wed Jan 16 12:26:07 CET 2019 - jgonzalez@suse.com

- version 4.0.4-1
- show feedback messages after using the retry option on the notification messages page
- Make datetimepicker update displayed time (bsc#1041999)
- Nav and section scroll independently
- change SCC sync backend to adapt quicker to SCC changes and improve
  speed of syncing metadata and checking for channel dependencies

-------------------------------------------------------------------
Mon Dec 17 14:42:59 CET 2018 - jgonzalez@suse.com

- version 4.0.3-1
- fix wording for taskotop (cosmetical only)(bsc#1118112)
- When changing basechannel the compatible old childchannels are now selected by default. (bsc#1110772)
- Show human-readable system cleanup error messages
- ActivationKey base and child channel in a reactjs component

-------------------------------------------------------------------
Fri Oct 26 10:46:49 CEST 2018 - jgonzalez@suse.com

- version 4.0.2-1
- fix typo in messages (bsc#1111249)
- Use require() instead of import to avoid js runtime errs
  caused by webpack
- Add /* eslint-disable */ to all js files to ignore them
  during linting
- Rewrite virtual guests list page in reactjs
- Fix applying default values to edit-group
- Respect $name in dictionary edit-group
- Filter out empty values in edit-group (bsc#1104837)

-------------------------------------------------------------------
Fri Aug 10 15:40:23 CEST 2018 - jgonzalez@suse.com

- version 4.0.1-1
- Change WebUI version 4.0.1
- Bump version to 4.0.0 (bsc#1104034)
- Fix copyright for the package specfile (bsc#1103696)
- Allow relative path in visibleIf tag in formulas
- Feat: add OS Image building with Kiwi FATE#322959 FATE#323057 FATE#323056
- Refactor buttons.js
- Feature: implement test-mode for highstate UI
- Disable child channel selection only if channel is actually assigned(bsc#1097697)
- replace select2js plugin in the React environment
- Fix css issues on minion-state pages (bsc#1083295)
- Show feedback on button clicked (bsc#1085464)
- Show chain of proxies correctly (bsc#1084128)
- Fix typo in 'Installed Products' label in image overview page
- Disallow colons in image labels (bsc#1092940)
- Improve the gulpfile watch mode performance (bsc#1096747)
- Refactor the fetching and cache the child channels and mandatory channels in System Details change channels page

-------------------------------------------------------------------
Tue Jun 05 10:13:20 CEST 2018 - jgonzalez@suse.com

- version 2.8.7.6-1
- Avoid ISE when unsubscribing channels in SSM (bsc#1094578)
- Fix cve search box (bsc#1089571)
- Fix on UI content observer (bsc#1084863)
- allow multi selection/deletion of notification messages
- Bugfix: disable toggler if no recommended channels (bsc#1090224)
- Initial branding change for Uyuni (bsc#1094497)
- Implemented new 404 page in react (bsc#1029726)

-------------------------------------------------------------------
Mon May 21 13:34:38 CEST 2018 - jgonzalez@suse.com

- version 2.8.7.5-1
- set version to 3.2.0 (bsc#1094013)

-------------------------------------------------------------------
Wed May 16 17:33:33 CEST 2018 - jgonzalez@suse.com

- version 2.8.7.4-1
- Support new forms of edit-group
- Automatically select mandatory channels when selecting a base
  channel (bsc#1083513)
- Bugfix: ace.js editor config to use soft tabs (bsc#1090040)
- Display always config channel name and label (bsc#1083278)

-------------------------------------------------------------------
Mon May 07 15:29:51 CEST 2018 - jgonzalez@suse.com

- version 2.8.7.3-1
- Handle empty values. Do not pass optional fields to pillar in
  formulas if field is empty and no ifempty attr defined (bsc#1092172)
- use Crypto.getRandomValues for random password generation
- generate random password only if the button is clicked
- Simplify titles on channel assignment pages

-------------------------------------------------------------------
Wed Apr 25 12:11:49 CEST 2018 - jgonzalez@suse.com

- version 2.8.7.2-1
- Fix JS error in SSM child channels page causing selection to be
  lost (bsc#1090871)

-------------------------------------------------------------------
Mon Apr 23 09:22:07 CEST 2018 - jgonzalez@suse.com

- version 2.8.7.1-1
- Sync with upstream (bsc#1083294)
- Add missing left margin at Software Channels WebUI icon links to
  channels (bsc#1083329)
- Fix misleading message when syncing channels (bsc#1089103)
- Do not use button for recommended toggler
- Remove SUSE Studio based image deployments
- Fix for the system channels UI, hide the corresponding title and horizontal line if list of
  SUSE or custom channels is empty

-------------------------------------------------------------------
Wed Apr 04 12:13:32 CEST 2018 - jgonzalez@suse.com

- version 2.8.6.3-1
- Fix style classes (bsc#1087842)

-------------------------------------------------------------------
Thu Mar 29 01:25:47 CEST 2018 - jgonzalez@suse.com

- version 2.8.6.2-1
- add more missing help links (bsc#1085852)

-------------------------------------------------------------------
Mon Mar 26 09:11:20 CEST 2018 - jgonzalez@suse.com

- version 2.8.6.1-1
- Sync with upstream (bsc#1083294)
- Add Action Chain support for Salt clients.
- Fixed behavior on child channels unselecting when multiple channels were unselected
- add ref help links (bsc#1079535)

-------------------------------------------------------------------
Mon Mar 05 09:01:18 CET 2018 - jgonzalez@suse.com

- version 2.8.5.2-1
- rewrite products page into reactjs
- remove empty clean section from spec (bsc#1083294)

-------------------------------------------------------------------
Wed Feb 28 10:01:42 CET 2018 - jgonzalez@suse.com

- version 2.8.5.1-1
- Make minion label unselectable on Visualization's
 'Systems Grouping' view (bsc#1034037)
- Salt Formulas improvements (added a formula values group with add/remove functionality)

-------------------------------------------------------------------
Mon Feb 05 12:50:15 CET 2018 - jgonzalez@suse.com

- version 2.8.3.3-1
- Allow scheduling the change of software channels as an action.
  The previous channels remain accessible to the registered system
  until the action is executed.

-------------------------------------------------------------------
Fri Feb 02 12:54:07 CET 2018 - jgonzalez@suse.com

- version 2.8.3.2-1
- Replace custom states with configuration channels
- Add 'yaml' option for Ace editor
- Add links to salt formula list and adjust behavior. (bsc#1022078)

-------------------------------------------------------------------
Wed Jan 17 13:14:58 CET 2018 - jgonzalez@suse.com

- version 2.8.3.1-1
- Allow selecting unnamed context in kubeconfig (bsc#1073482)
- Add user preferences in order to change items-per-page (bsc#1055296)
- Fix main menu column height
- Adding initial version of web ui notifications
- Visualization UI look&feel improvements

-------------------------------------------------------------------
Tue Nov 28 14:46:15 CET 2017 - jgonzalez@suse.com

- version 2.7.1.13-1
- Disallow entering multiple identical mirror credentials (bsc#971785)
- Fix runtime data display in Images page (bsc#1062972)
- add delete button to img-overview page (bsc#1061245)
- Update wording for image profiles in image build page (bsc#1058323)
- Rename 'Refresh Data' button in VHM details page
- Update browser URL correctly after deleting a VHM from the details page (bsc#1061596)
- Show 'Nodes' list only for Kubernetes VHMs (bsc#1061563)
- remove import button from image over page (bsc#1058128)
- Use the same datetime format as the rest of the product (bsc#1054424)

-------------------------------------------------------------------
Thu Sep 14 11:04:35 CEST 2017 - mc@suse.de

- version 2.7.1.12-1
- Image runtime UI
- Redesign VHM pages on ReactJS
- Dropdown button ReactJS component
- Use ModalButton component in subscription matching pages
- Visualization UI look&feel improvements

-------------------------------------------------------------------
Wed Aug 30 15:57:36 CEST 2017 - mc@suse.de

- version 2.7.1.11-1
- Show a list of channels when an activation key is selected in
  image import form
- Improve error handling in image import UI
- Import image UI
- Update images list and overview pages for external images
- Remove the unused code that caused problems on some browsers (bsc#1050399)
- Use ace editor for custom states with yaml syntax highlighting
- Fix enter key submit on ListTag filter input (bsc#1048762)

-------------------------------------------------------------------
Tue Aug 08 11:33:33 CEST 2017 - fkobzik@suse.de

- version 2.7.1.10-1
- Fix overlapping of elem. (bsc#1031143)
- Fix formulas action buttons position (bsc#1047513)
- Do not show old messages (bsc#1043831)
- Add a dynamic counter of the remaining textarea length
- Confirm if navigating away while bootstrapping

-------------------------------------------------------------------
Mon Jun 12 09:06:15 CEST 2017 - mc@suse.de

- version 2.7.1.9-1
- display a generic non-empty err msg in case of xhr.status==0
  (bsc#1041913)
- Fix: update bottom pagination counter only if it is present
- Fix reactjs unique keys generation and remove duplicated menu
  element
- Fix displaying images built by deleted build hosts
- Update bootstrap success notification link to 'All Systems'
  (bsc#1036272)

-------------------------------------------------------------------
Mon May 29 17:06:57 CEST 2017 - mc@suse.de

- version 2.7.1.8-1
- Fix: only select elemens with the node class in simulation
- Slow down the visualization simulation
- Cache the computed positions of nodes and use them to set their initial
  position
- Fix bottom alignment of aside and footer
- Handle rebuild in a popup dialog
- Add select boxes and 'Delete' button to image, store, profile list pages
- Fix highstate.js
- Remove responsive-tab.js script from the 'Setup Wizard' page
- Move 'Clear Menu' button next to the search input
- Rename 'Onboarding' to 'Keys'
- Rename 'Schedule no sooner than' to 'Earliest' and 'Add to Action Chain' to
  'Add to'
- Remove 'Apply Highstate' button from Formulas pages
- Add support for multiple servers in the highstate preview page
- Redesign Highstate preview page
- Add inspect status and reinspect button to image overview page
- Bounce back from the shortcut links in content management pages
- Add getQueryStringValue and urlBounce utility functions for JS
- Ensure proper authentication for content management (bsc#1036320)
- Fix toolbar elements for formula selection page
- change version to 3.1.0

-------------------------------------------------------------------
Wed May 03 16:46:43 CEST 2017 - michele.bologna@suse.com

- version 2.7.1.7-1
- Create spacewalk-section-toolbar only if needed
- Move selector-buttons and pagination into fixed toolbar
- Apply 'action button fixed on scroll' behavior to pages (bsc#1012978)
- Allow dot character '.' for activation key (bsc#1035633)
- Add 'add to ssm' checkboxes to CVE audit list (bsc#1032016)
- Update CVE Audit buttons
- Update CVE Audit status icons
- Add system to SSM only if it can be added
- Fix hardcoded link in image patches list (bsc#1032293)

-------------------------------------------------------------------
Mon Apr 03 14:48:31 CEST 2017 - mc@suse.de

- version 2.7.1.6-1
- add error handing and fix rebuild button
- new cve audit ui for server/images
- Fix word spacing in 'Image Status' section of 'Image Overview' page

-------------------------------------------------------------------
Fri Mar 31 12:24:22 CEST 2017 - mc@suse.de

- version 2.7.1.5-1
- set version to Beta 2
- Visualization: add-to-ssm button
- Multilevel hierarchy for Visualization
- Fix patches and packages lists JS issue on Firefox (bsc#1031504)
- Fix version input in the image build page
- Fix JS issues on image build page
- Add date time input for scheduling the image build
- Add 'Rebuild' button to image details page
- Add custom values to image info and image profile
- Redirect to images list after scheduling a build
- Update remote commands preview/run button (bsc#1028862)
- Make password field required in image store form
- Refactoring the menu
- UI menu: direct link as icon, normal label to collapse/explode submenu
- BugFix: evaluate also node label in menu search (bsc#1025939)
- Handle TaskomaticApiExceptions: Spark controllers and Javascript
- Remote Commands: allow Web Socket to be opened on non-standard port
- Fix broken help link for taskstatus (bsc#1017422)
- show proxy path in bootstrap UI
- clear proxy selection when clicking clear fields button
- check if proxy hostname is FQDN in UI
- java backend for salt ssh-push through proxy

-------------------------------------------------------------------
Wed Mar 08 19:03:33 CET 2017 - mc@suse.de

- version 2.7.1.4-1
- show message when waiting for ssh minions times out
- fix remote cmd ui js err and timed out msg

-------------------------------------------------------------------
Tue Mar 07 14:57:03 CET 2017 - mc@suse.de

- version 2.7.1.3-1
- Fix the initial view jump-on-drag bug
- remote cmd UI changes for salt-ssh minions
- Rephrase the system details page caption a bit
- Adjust field captions
- initial Visualization Feature
- Add patches and packages pages for images
- show installed products in the ui
- Add image info UI
- Add datetime react component with moment.js
- Remove 'email' field from image profile form
- Add delete confirmation pop-ups to image profile and image store pages
- Add build schedule notification on image build page
- Updated links to github in spec files
- Add js utility function to create Date objects in different timezones
- send timeout if no minions available in remote cmd ui
- Remove "Technology preview" from Salt SSH push
- improve salt remote cmd ui err handling
- make remote commands UI async

-------------------------------------------------------------------
Tue Feb 07 15:21:24 CET 2017 - michele.bologna@suse.com

- version 2.7.1.2-1
- Validate activation key values (bsc#1015967)
- Pass user-preferred localtime to the highstate UI (bsc#1020027)
- Various fixes for the new UI

-------------------------------------------------------------------
Wed Jan 11 16:41:52 CET 2017 - michele.bologna@suse.com

- version 2.7.1.1-1
- Version 2.7.1.0
- New UI

-------------------------------------------------------------------
Fri Dec 16 12:13:16 CET 2016 - michele.bologna@suse.com

- version 2.5.7.12-1
- Version 3.0.3
- Small adjustments on bootstrap page (bsc#1012761)
- Bootstrapping: ssh push for salt system feature preview
- Fix plus/minus buttons in action chain list (bsc#1011344)
- BugFix: message consistency attempting bootstrapping a minion (bsc#1005924)
- Only show minions with sids available as links (bsc#1007261, bsc#970460)

-------------------------------------------------------------------
Mon Nov 07 10:53:57 CET 2016 - michele.bologna@suse.com

- version 2.5.7.11-1
- Increase minor version to 3.0.2
- Adds a total systems counter in Salt Remote Cmd UI
- Separate API endpoint for SSH system registration

-------------------------------------------------------------------
Thu Oct 06 16:11:48 CEST 2016 - mc@suse.de

- version 2.5.7.10-1
- Support formulas in SUSE Manager
- switched SUSE Manager version to 3.0.1
- introduce Spark router conventions
- Disable strict host key checking per default
- Rename "States Catalog" to "State Catalog" in UI
- add TaskoTop to UI
- BugFix: use user preferences parameters as default page size
  (bsc#980678)
- unified table version

-------------------------------------------------------------------
Mon Jul 18 14:09:44 CEST 2016 - jrenner@suse.com

- version 2.5.7.9-1
- BugFix: recompute window dimensions when content changes (bsc#971559)
- Fix aside column height computation (bsc#969834)
- Initial version of the bootstrapping UI

-------------------------------------------------------------------
Tue May 24 15:32:18 CEST 2016 - kwalter@suse.com

- version 2.5.7.8-1
- Disable action buttons to add/reject/delete minions if user is non org-admin
- handle and show error message when session expires in remote-command page
  (bsc#974891)
- Enable Run button in remote-command page only if a preview exists
- show both Preview and Run buttons to improve usability of remote
  command feature (bsc#974288)

-------------------------------------------------------------------
Wed Apr 06 08:42:16 CEST 2016 - mc@suse.de

- version 2.5.7.7-1
- show fingerprint and scroll if it overflows
- Extend the matcher UI refresh interval to 1 minute
- Subscription Matching: add message popups in case of errors during refreshes
- SubscriptionMatching UI: add a sub-title for add-pin popup to clarify the
  content
- list custom states from db instead of disk (bsc#972166)
- BugFix: cut fingerprint but show it whole in tooltip (bsc#971003)
- Do not install the src directory (bsc#972125)
- Remove all code related to SSE based UI events (bsc#969303)

-------------------------------------------------------------------
Mon Mar 21 17:42:16 CET 2016 - mc@suse.de

- version 2.5.7.6-1
- fix timepicker show on addon click
- add Messages.Util.info/warning/error methods
- change icon of state catalog page
- save/apply messages in pkg states UI, move msg() to Messages.Utils.msg
- enter triggers search in package state UI
- Adjust datetimepicker and update highstate ui to use it
- add LocalDateTime formating helper
- Changed state search button to unique id
- unneeded .promise in *-custom-states.js saveRequest() causes undefined error
- Make request functions cancelable, adjust client code
- (bnc#970531) Fix Network usage in custom state component
- (bnc#970531) Revert Network.js changes and fix custom state pages

-------------------------------------------------------------------
Wed Mar 09 11:27:51 CET 2016 - mc@suse.de

- version 2.5.7.5-1
- Add Custom State UI for Organizations and Groups
- check header for csrf token
- refactor salt minion onboarding ui showing the fingerprint
- Allow to apply the highstate from the UI

-------------------------------------------------------------------
Wed Mar 02 11:47:09 CET 2016 - mc@suse.de

- version 2.5.7.4-1
- Add gulp infrastructure to transpile JSX and ES6 into ES5 and
  provide bundling functionality

-------------------------------------------------------------------
Wed Feb 10 08:25:16 CET 2016 - mc@suse.de

- version 2.5.7.3-1
- Subscription Matcher UI: add order-by-column feature
- Subscription Matcher UI: add full date in case of hover
- Subscription Matcher UI: add alert color on fully matched quantity
  of a subscription
- fix usage of localization

-------------------------------------------------------------------
Tue Jan 26 13:56:40 CET 2016 - mc@suse.de

- version 2.5.7.2-1
- add latest state support to ui and generator
- Do not refresh the SCC data while the taskomatic job does the same
  (bsc#962323)
- update version number in UI footer to 3.0
- Subscription Matching: add UI to display results of the matching
- Bring the About link on the login page back
- Adds a translation function per RFC #16

-------------------------------------------------------------------
Sat Jan 16 11:20:04 CET 2016 - mc@suse.de

- version 2.5.7.1-1
- Additional fixes for bsc#956613 (decoding [] is broken for list-key-name)
- moving non_expirable_package_urls parameter to java
- moving download_url_lifetime parameter to java

-------------------------------------------------------------------
Tue Jan 05 15:45:06 CET 2016 - mc@suse.de

- version 2.5.6.2-1
- Fix list-key-name (decoding of [] is broken in commons-beanutils.jar > 1.7)
  (bsc#956613)
- Add feedback for failure/success and waiting states
- Fix changed view behavior
- update package states in all views after save
- Reuse local search results if search term does not change

-------------------------------------------------------------------
Wed Dec 16 11:11:40 CET 2015 - mc@suse.de

- version 2.5.6.1-1
- Add UI for package state management
- Integrate system header and navigation menu
- Send epoch, version and release separately
- Initial react component showing the page heading
- remove call_procedure and call_function from RHN::DB
  again.
- moving some config parameter to java default file

-------------------------------------------------------------------
Mon Nov 30 10:54:19 CET 2015 - mc@suse.de

- version 2.5.5.1-1
- BugFix: check mirror credentials required fields (bsc#955970)
- change minion cmd api endpoint to use post
- URL scheme conventions: /minions/:id and MinionController.show
- Add default setting for task timeout
- bring back call_procedure and call_function to RHN::DB
- fix to have the side bar 100%% height
- New ui for the login page and relogin

-------------------------------------------------------------------
Thu Oct 22 16:24:20 CEST 2015 - mc@suse.de

- version 2.5.1.3-1
- Improve the alert notification
- Instead of showing an alert just log out if browser unsupported
- Open the event stream on every page
- Setup SSE event source on the system overview page

-------------------------------------------------------------------
Wed Oct 14 09:48:35 CEST 2015 - mc@suse.de

- version 2.5.1.2-1
- implement remote command interface with target glob

-------------------------------------------------------------------
Wed Oct 07 13:31:32 CEST 2015 - mc@suse.de

- version 2.5.1.1-1
- drop monitoring
- port all perl web pages to java
- replace upstream subscription counting with new subscription
  matching (FATE#311619)

-------------------------------------------------------------------
Wed Sep 23 14:56:25 CEST 2015 - mc@suse.de

- version 2.1.60.13-1
- remove use of updateUpgradePaths() from external
- Added sudo user config option and added comments

-------------------------------------------------------------------
Tue Feb 03 11:45:13 CET 2015 - mc@suse.de

- version 2.1.60.12-1
- Getting rid of trailing spaces
- Remove vestige of ctxt-sensitive help, and teach PXT::HTML->link
  not to link when there is no url
- Show Proxy tab if system is a proxy even when assigned to cloned
  channels (bsc#913939)
- spacewalk-web: add Requires for used perl modules
- fix perl context-help to notice empty help-url strings
- s1-sm-systems.html does not exist any more
- unify style

-------------------------------------------------------------------
Thu Dec 04 16:21:11 CET 2014 - mc@suse.de

- version 2.1.60.11-1
- add User Guide to online help pages
- fix links to monitoring documentation (bsc#906887)
- clean up remnants of prototype.js, convert to jQuery
- fix form-field-name for create-notification
- Remove unused clone_newest_package function
- fix rhnChannelNewestPackage table by using
  refresh_newest_package function again
- improve the layout in case the exception message is large
- setup wizard: add tooltip to refresh button
- stop the spinner for the success task
- link the error message with the tomcat log viewer
- make the SCC migration/refresh dialog show steps
- Add a refresh button to the SUSE products page

-------------------------------------------------------------------
Fri Nov 07 13:02:38 CET 2014 - mc@suse.de

- version 2.1.60.10-1
- Integrate the refresh dialog with the setup wizard products page
- Do a refresh only for ISS masters
- minor updates to strings / wording
- introduce a check for an empty snapshot tag for ssm
- minor UI improvements

-------------------------------------------------------------------
Tue Oct 14 15:16:52 CEST 2014 - mc@suse.de

- version 2.1.60.9-1
- Add aarch64 and ppc64le to parent-child channel compatibility list

-------------------------------------------------------------------
Fri Sep 12 15:43:37 CEST 2014 - mc@suse.de

- version 2.1.60.8-1
- WebUI cloning should use the same SQL query as API
- update linking and delete old page
- Use text mode and set editor to read only

-------------------------------------------------------------------
Tue Jun 17 09:59:36 CEST 2014 - jrenner@suse.de

- version 2.1.60.7-1
- Remove unused perl code after pages have been ported to java
- Add development_environment to rhn_web.conf

-------------------------------------------------------------------
Tue May 27 17:12:58 CEST 2014 - mc@suse.de

- version 2.1.60.6-1
- Fix refreshing of Autoinstallable Tree forms (bnc#874144)

-------------------------------------------------------------------
Thu May 22 14:32:10 CEST 2014 - mc@suse.de

- version 2.1.60.5-1
- Workaround browser bugs with broken scrolling on anchor pages.
  (bnc#855168)

-------------------------------------------------------------------
Fri May 16 13:11:58 CEST 2014 - mc@suse.de

- version 2.1.60.4-1
- rewrite pending events page from perl to java
- remove old perl pages
- delete unused code in modules/rhn/RHN/Server.pm related to system events
- delete unused code in modules/rhn/RHN/DB/Server.pm related to system events
- Reuse --add-product-by-ident for triggering product re-sync
- remove Quick Start Guide from side menu
- Replace editarea with ACE (http://ace.c9.io/) editor.
- dont show link if there are no details to show
- fixed urls pointing to novell.com
- Bugfix: humanize dates after fragment has loaded

-------------------------------------------------------------------
Tue May 06 15:03:59 CEST 2014 - mc@suse.de

- version 2.1.60.3-1
- Fix bug converting pm times to am when using locales in 24 hour format
- style alert messages on perl pages
- update info icon
- Outdated copyright message (bnc#872978)
- Implement Setup Wizard Product sync page
- rewrite system snapshot to java: removed obsoleted perl page
- rewrite system event page from perl to java
- Safer DWR callback method introduced
- Fix SP migration fails to add child channels (bnc#867601)
- Rename sp-migration.js to susemanager-sp-migration.js
- port SP Migration Setup page to bootstrap and jquery

-------------------------------------------------------------------
Thu Mar 27 10:19:19 CET 2014 - fcastelli@suse.com

- version 2.1.60.2-1
- Cache proxy verification status in the session
- split the js files again as the onready callbacks conflict with the available
  dwr methods
- remove the custom .js for proxy settings, move everything to the main one
- handle missing proxy settings case
- Basic save, verify and retrieve implemented.
- bug with the gray column fixed
- function columnHeight doesnt need to be called more than once
- javascript semicolons added. fixes in the calculation of the aside tag's
  height. fixed scroll to avoid the tabs to be resized after the aside tag is
  rendered. Function resize tab added to the Jquery Object to make it global
- HTTP proxy javascript
- img folder added. responsive tabs file added
- Remove debug logging
- Implement the "make primary" functionality
- Cache subscriptions and validation status in the session object
- Refactor javascript and get rid of hidden form fields
- Clear modal when it is hidden + refactor the IDs
- Fix modal ids after refactoring
- Initial version of a new modal to list the actual subscriptions
- Add new javascript source file for setup wizard
- Update edit_notification_method.pxi
- Rewrite code for bootstrap usage
- fixed bug unable to delete action chain
- fixed typo in action chain jsp and js
- bnc#862043: fail if rhnPackage.path is NULL
- bnc#862043: avoid trimming to 128 chars
- update navigation link: Install -> Create First User
- system_upgradable_package_list is not referenced anymore
- on-click and node-id attributes are relevant only to pxt pages
- removed unused up2date_version_at_least()
- removed unused rhn-up2date-at-least tag
- bnc#867646: Action Chaining: avoid scrolling page after javascript handler
- make the setup of the date picker more declarative using data- attributes in
  order to be able to share this setup with other parts of the code that will
  need a slightly different picker like the recurrent selector. It also saves
  us from outputing one <script> tag in the jsp tag implementation.
- Set 0 (false) as the default for 'ssh_push_use_hostname'

-------------------------------------------------------------------
Thu Feb 27 15:32:51 CET 2014 - fcastelli@suse.com

- version 2.1.60.1-1
- bug fixed in error pages in perl - they were not reading the stylesheet
  correctly
- remove "nightly" from footer version
- Error pages in Perl formated to the new layout of SUMa
- give generated buttons appropriate class
- Styling unstyled submit buttons.
- Perl Pages: Styling unstyled submit buttons
- Revert "Refeactored cookie parsing code to better handle malformed cookies"
- Action Chaining: avoid errors on double save
- Refeactored cookie parsing code to better handle malformed cookies
- make the time format also localized
- Introduce a date-time picker.

-------------------------------------------------------------------
Thu Feb 13 15:12:54 CET 2014 - mc@suse.de

- version 2.1.56.1-1
- Action Chain Edit page added
- Front-end code for action chain creation/selection added
- Fixes bar going from 0..9 A..Z on
  /rhn/systems/details/packages/PackageList.do but A..Z 0..9 on
  /rhn/systems/SystemEntitlements.do and
  /network/systems/system_list/regular_in_channel_family.pxt
- different set of pagination arrows on
  /network/systems/system_list/regular_in_channel_family.pxt
- 1063915, CVE-2013-4415 - Missed changing Search.do to post, perl-side
- javascript not needed anymore

-------------------------------------------------------------------
Fri Feb 07 12:58:53 CET 2014 - mc@suse.de

- version 2.1.54.1-1
- changes in the logic to update the tick icon.
  Differentiating between edit user form and create user form.
- adding caller script and tick icon function
- Fixed unstyled form in PXT page: SSM/Groups
- Fixed unstyled form in PXT page: SSM/Provisioning/TagSystems
- Add a rhn-date tag
- Implement rhn:formatDate that uses moment.js on the client side. It supports
  also most of fmt:formatDate options.
- porting system group monitoring probes page to java
- relocate placeholder function to new file
- port reboot_confirm.pxt from perl to java
- point links to new java ProbesList pages
- use package name to require sudo
- Updating the copyright years info

-------------------------------------------------------------------
Mon Jan 13 09:29:11 CET 2014 - mc@suse.de

- version 2.1.47.1-1
- Make the packages require the frontend-libs
- replaced old monitoring images with icons
- perl List port to new css/markup
- removed dead js file
- use packaged upstream bootstrap js files
- Check if all password input fields are empty.
- make sure not to submit the placeholder as a password.
  reduce file to only one document ready handler.
- add password strength meter
- updated references to new java WorkWithGroup page
- rewrite system event history page to java
- removed unused pxt pages

-------------------------------------------------------------------
Wed Dec 18 13:44:29 CET 2013 - mc@suse.de

- version 2.1.43.1-1
- perl-Authen-PAM is no longer required
- remove trailing whitespace from rpm group
- updated links to system group delete page
- removed unused ssm errata pxt pages
- fixing references to SSM errata page
- define new rules and add a few more error messages. move the progressbar to a
  specific container.
- style and add error messages in the popover
- The only real error is password_too_short. The rest needs to go into the
  suggestions
- Some improvements to the updateTickIcon function.
- Assign the pwstrength meter to the desiredpassword input form
- Add function to update the Tick Icon. Display bootstrap list in popover.
- Adding pwstrength library to check password strength
- Adding the bootstrap tooltip library
- Adding the bootstrap popover library
- Remove groups/errata_list.pxt
- replaced icons with icon tag
- updated pxt pages to use <rhn-icon> tag
- updated perl modules to use PXT::HTML->icon()
- Show the popover for 10 seconds if not hidden by the user
- System Group / Admins - updated links and removed old page
- Put the given year in the valid range (bnc#846356)
- Paste event handler parsing CVE identifiers with javascript (bnc#846356)
- system group details - linking + cleanup
- CVE UI was updated and improved. It now has a popover that shows a link to
  http://cve.mitre.org/ and explains that a user can also paste the entire CVE
  as found on the site

-------------------------------------------------------------------
Mon Dec 09 17:06:02 CET 2013 - mc@suse.de

- version 2.1.39.1-1
- new style added based on twitter bootstrap
- support power management (FATE#315029)
- switch to 2.1

-------------------------------------------------------------------
Thu Nov 28 16:16:08 CET 2013 - mc@suse.de

- version 1.7.28.19-1
- add support for enhances rpm weak dependency (web) (bnc#846436)

-------------------------------------------------------------------
Wed Aug 21 15:39:18 CEST 2013 - mc@suse.de

- version 1.7.28.18-1
- use default rhn.conf only when it exists
- parent channel cannot be a shared channel from different org when
  cloning
- lookup for defaults also in /usr/share/rhn/config-defaults/rhn.conf

-------------------------------------------------------------------
Wed Jun 12 10:55:21 CEST 2013 - mc@suse.de

- version 1.7.28.17-1
- add RHN::Form::Widget::Select to ChannelEditor
- We use RHN::Form::ParsedForm so we should use it.
- Adding sudo Requires for spacewalk-base package

-------------------------------------------------------------------
Thu Apr 04 15:14:14 CEST 2013 - mc@suse.de

- version 1.7.28.16-1
- Fixing Oracle-specific outer join syntax, use of PE.evr.*, and missing joins.
- Display package list on page history/event.pxt.
- SSH Server Push (java) (FATE#312909)

-------------------------------------------------------------------
Fri Feb 08 10:57:09 CET 2013 - mc@suse.de

- version 1.7.28.15-1
- Removing the Downloads tab, it points to nonexisting
  /rhn/software/channel/downloads/Download.do page.
- Fixing enable_snapshot typo
- set versions in html page footer to 1.7
- fix duplicate headline for virtual guests (bnc#794293)
- Fix navigation items for perl pages (bnc#794299)

-------------------------------------------------------------------
Wed Nov 28 10:20:20 CET 2012 - mc@suse.de

- version 1.7.28.14-1
- update changelog

-------------------------------------------------------------------
Thu Nov 22 15:59:33 CET 2012 - jrenner@suse.de

- version 1.7.28.13-1
- SP migration web UI
- Shortcut RHN::Date->now->long_date, avoiding DateTime
  (bnc#789905)
- fix cloning a child channel with a parent in different org

-------------------------------------------------------------------
Fri Sep 28 15:47:12 CEST 2012 - mc@suse.de

- version 1.7.28.12-1
- The Update button should be disabled if the text area is empty.
  (bnc#753584)

-------------------------------------------------------------------
Tue Aug 14 16:18:10 CEST 2012 - mc@suse.de

- version 1.7.28.11-1
- Revert "Convert script contents from hex to string (bnc#775591)"

-------------------------------------------------------------------
Tue Aug 14 11:56:58 CEST 2012 - mc@suse.de

- version 1.7.28.10-1
- Convert script contents from hex to string (bnc#775591)

-------------------------------------------------------------------
Thu Aug 02 13:16:42 CEST 2012 - mc@suse.de

- version 1.7.28.9-1
- fix sql outer join syntax
- fix parameter handling

-------------------------------------------------------------------
Mon Jul 16 15:29:50 CEST 2012 - ug@suse.de

- version 1.7.28.8-1
- Fix ISE on pgsql: Error message: RHN::Exception: DBD::Pg::st execute failed:
  ERROR: syntax error at or near "NAME" at character 40
- cross-database references are not implemented: pe.evr.as_vre_simple
- ORDER BY expressions must appear in select list
- error messages in PostgreSQL have different pattern

-------------------------------------------------------------------
Mon Jun 25 10:27:43 CEST 2012 - mc@suse.de

- version 1.7.28.7-1
- For the postgres localhost:5432 case, use the
  Unix socket local connection.

-------------------------------------------------------------------
Thu Jun 21 10:58:30 CEST 2012 - jrenner@suse.de

- version 1.7.28.6-1
- call to rhn_server.tag_delete db agnostic
- Add support for studio image deployments (web UI)

-------------------------------------------------------------------
Thu May 31 10:44:13 CEST 2012 - mc@suse.de

- version 1.7.28.5-1
- OpenSCAP integration -- Add simple search page.
- Sometimes the return_link on the SSM Clear button does not
  work

-------------------------------------------------------------------
Thu May 24 14:40:53 CEST 2012 - mc@suse.de

- fix owner and permissions of /etc/rhn for spacewalk-dobby
  (bnc#763878)

-------------------------------------------------------------------
Mon May 14 10:43:28 CEST 2012 - mc@suse.de

- version 1.7.28.4-1
- Escape image name to allow quotes and prevent XSS (bnc#761165)
- Split OpenSCAP and AuditReviewing up

-------------------------------------------------------------------
Fri Apr 27 16:06:27 CEST 2012 - mc@suse.de

- version 1.7.28.3-1
- add AS syntax for PostgreSQL
- Fix errata clone name generation
- Update perl channel-select-dropdowns to use the same hierarchical
  sort as java pages
- fix links pointing to not existing pages
- remove link to xe eula
- remove eula files; they are part of the branding packages now

-------------------------------------------------------------------
Fri Mar 30 15:21:11 CEST 2012 - mc@suse.de

- version 1.7.28.2-1
- Fixing regular_systems_in_channel_family for PostgreSQL.
- fixed rhn_server.delete_from_servergroup() call
- OpenSCAP integration -- Show results for system on web.

-------------------------------------------------------------------
Mon Mar 26 16:57:06 CEST 2012 - jrenner@suse.de

- Show legal note in the footer of all login pages

-------------------------------------------------------------------
Wed Mar 21 18:13:28 CET 2012 - mc@suse.de

- version 1.7.28.1-1
- Bumping package version

-------------------------------------------------------------------
Wed Mar 21 13:30:12 CET 2012 - mc@suse.de

- Remove the page errata/Overview.do

-------------------------------------------------------------------
Thu Mar 15 17:16:04 CET 2012 - jrenner@suse.de

- Add support for studio image deployments

-------------------------------------------------------------------
Wed Mar  7 11:12:05 CET 2012 - mc@suse.de

- Fix naming of cloned patches to not remove the first 3 chars

-------------------------------------------------------------------
Tue Feb 28 11:38:53 CET 2012 - mantel@suse.de

- rename "Oracle" to "Database" in db-control tools

-------------------------------------------------------------------
Tue Jan 31 16:52:57 CET 2012 - mantel@suse.de

- add etc/sysconfig/SuSEfirewall2.d/services/susemanager-database

-------------------------------------------------------------------
Thu Dec 22 14:59:55 CET 2011 - mantel@suse.de

- rename Novell to SUSE (#708333)

-------------------------------------------------------------------
Wed Nov 16 14:35:50 CET 2011 - mantel@suse.de

- "to_number" in new Oracle version cannot cope with a period and
  errors. So we remove the period before trying to convert.

-------------------------------------------------------------------
Wed Nov 16 14:30:51 CET 2011 - mantel@suse.de

- dobby_conf is only template; write dobby conf to rhn_conf
  during Oracle setup

-------------------------------------------------------------------
Wed Nov 16 11:43:46 CET 2011 - mantel@suse.de

- rename RHN database to SUSE Manager database for dobby

-------------------------------------------------------------------
Fri Nov 11 17:15:03 CET 2011 - jrenner@suse.de

- Fix stacktraces produced by auditlog-keeper

-------------------------------------------------------------------
Fri Nov 11 16:01:49 CET 2011 - jrenner@suse.de

- Fix rename Kickstart -> Autoinstallation (bnc#727517)

-------------------------------------------------------------------
Thu Nov 10 16:22:58 CET 2011 - jrenner@suse.de

- Fix internal server errors by returning 0 instead of dying

-------------------------------------------------------------------
Wed Nov  9 09:45:58 CET 2011 - mantel@suse.de

- tag rhn_dobby.conf as "noreplace"

-------------------------------------------------------------------
Tue Nov  8 14:42:35 CET 2011 - mantel@suse.de

- name of system user is "sys", not "system"

-------------------------------------------------------------------
Tue Nov  8 14:11:44 CET 2011 - jrenner@suse.de

- Implement audit logging for remaining .pxt pages (fate#312607)

-------------------------------------------------------------------
Wed Oct 26 14:45:36 CEST 2011 - mantel@suse.de

- fix db-control tablesizes (owner is normal_user, not sid)

-------------------------------------------------------------------
Mon Oct 24 15:14:08 CEST 2011 - mantel@suse.de

- adapt spacewalk_dobby for SUSE Manager

-------------------------------------------------------------------
Mon Oct 17 17:25:47 CEST 2011 - ug@suse.de

- fixed "Kickstart" to "Autoinstallation"
  bnc#711527

-------------------------------------------------------------------
Mon Oct 17 13:07:23 CEST 2011 - jrenner@suse.de

- CVE-2011-3344 - XSS on the Lost Password Page (bnc#719130)

-------------------------------------------------------------------
Wed Oct 12 11:49:17 CEST 2011 - mantel@suse.de

- add missing Requires "perl-Filesys-Df" for spacewalk-dobby

-------------------------------------------------------------------
Wed Oct 12 10:23:04 CEST 2011 - mc@suse.de

- add missing Requires to perl-DataTime

-------------------------------------------------------------------
Wed Oct  5 11:54:16 CEST 2011 - mantel@suse.de

- fix ORACLE_HOME for spacewalk-dobby

-------------------------------------------------------------------
Thu Sep  8 15:30:32 CEST 2011 - iartarisi@suse.cz

- readd a lot of perl files that were accidentally deleted from the
  spacewalk-pxt subpackage

-------------------------------------------------------------------
Thu Sep  8 13:47:14 CEST 2011 - iartarisi@suse.cz

- remove some files from spacewalk-pxt that are already in
  base-minimal (bnc#681219)

-------------------------------------------------------------------
Fri Jul  8 09:11:00 CEST 2011 - jrenner@suse.de

- Refactor RedHat.do to Vendor.do (bnc#671239)

-------------------------------------------------------------------
Thu May 26 12:03:11 CEST 2011 - jrenner@suse.de

- Add javascript for password strength meter (bnc#685551/fate#312398)

-------------------------------------------------------------------
Fri May  6 14:03:25 CEST 2011 - mc@suse.de

- more debranding (bnc#670318)

-------------------------------------------------------------------
Thu Mar 31 14:27:06 CEST 2011 - mantel@suse.de

- debranding (bnc#683397)

-------------------------------------------------------------------
Fri Mar 25 16:54:00 CET 2011 - jrenner@suse.de

- Link to the local version of the release notes (bnc#676683)

-------------------------------------------------------------------
Fri Mar 25 14:43:37 CET 2011 - ug@suse.de

- Impossible to schedule reboot requests (bnc#680421)

-------------------------------------------------------------------
Fri Mar 25 14:31:13 CET 2011 - ug@suse.de

- can't trigger a reboot for a system (bnc#682644) fixed

-------------------------------------------------------------------
Thu Mar 24 12:24:17 CET 2011 - mantel@suse.de

- debrand "Errata Event" to "Patch Event" in Legend (bnc#670318)

-------------------------------------------------------------------
Thu Mar 24 11:37:47 CET 2011 - mantel@suse.de

- rebrand Errata to Patches in ErrataList.pm (bnc#670318)

-------------------------------------------------------------------
Thu Mar 24 10:04:25 CET 2011 - mantel@suse.de

- fix ownership of /etc/rhn/default (bnc#681926)

-------------------------------------------------------------------
Wed Mar 23 12:25:00 CET 2011 - mantel@suse.de

- rebrand sniglet for "system not checking in with..."

-------------------------------------------------------------------
Fri Mar 18 11:33:48 CET 2011 - jrenner@suse.de

- Rebrand Errata to Patches in search combobox on pxt pages

-------------------------------------------------------------------
Fri Mar 18 10:48:47 CET 2011 - jrenner@suse.de

- Add the proxy quick start document to the UI

-------------------------------------------------------------------
Thu Mar 17 15:27:22 CET 2011 - jrenner@suse.de

- Do not show a subnavigation below 'Proxy'

-------------------------------------------------------------------
Thu Mar 17 13:49:56 CET 2011 - mc@suse.de

- debranding for proxy

-------------------------------------------------------------------
Mon Mar 14 17:18:19 CET 2011 - jrenner@suse.de

- Replace rhn-proxy with SMP for ACLs and queries (bnc#679420)

-------------------------------------------------------------------
Thu Mar 10 14:55:05 CET 2011 - jrenner@suse.de

- Adapted the UI to URL paths from new docu packages (bnc#674315)

-------------------------------------------------------------------
Wed Mar  9 15:16:52 CET 2011 - mc@suse.de

- add missing dependency to spacewalk-base-minimal (bnc#678126)

-------------------------------------------------------------------
Tue Mar  8 16:00:30 CET 2011 - jrenner@suse.de

- Change url path from install_guide to install-guide (bnc#674315)

-------------------------------------------------------------------
Fri Mar  4 13:17:03 CET 2011 - jrenner@suse.de

- remove checks for specific proxy versions (bnc#676718)

-------------------------------------------------------------------
Thu Mar  3 15:59:22 CET 2011 - mantel@suse.de

- debrand system connection display (bnc#676677)

-------------------------------------------------------------------
Mon Feb 28 10:54:36 CET 2011 - ug@suse.de

- fixed perl code to truncate action-name in DB to 128 chars
  (bnc#675021)

-------------------------------------------------------------------
Thu Feb 17 13:25:22 CET 2011 - jrenner@suse.de

- change kickstart to autoinstallation in navigation on pxt pages

-------------------------------------------------------------------
Wed Feb 16 14:33:20 CET 2011 - mc@suse.de

- debranding

-------------------------------------------------------------------
Wed Feb 16 12:24:24 UTC 2011 - dmacvicar@suse.de

- updated EULA for footer link

-------------------------------------------------------------------
Wed Feb 16 12:47:01 CET 2011 - mc@suse.de

- give the channel list in clone.pxt a nice order and group
  child channels and there parents correctly (bnc#672423)

-------------------------------------------------------------------
Wed Feb 16 10:40:25 CET 2011 - mc@suse.de

- fix wrong links to javascript scripts

-------------------------------------------------------------------
Tue Feb 15 15:20:47 CET 2011 - jrenner@suse.de

- fixed links to index.do (bnc#672051)

-------------------------------------------------------------------
Fri Feb 11 16:39:50 CET 2011 - mc@suse.de

- debranding (bnc#671272)

-------------------------------------------------------------------
Fri Feb 11 13:37:02 CET 2011 - jrenner@suse.de

- add quick start to the help desk and navigation

-------------------------------------------------------------------
Fri Feb 11 11:08:24 CET 2011 - mc@suse.de

- fix path to formletters (bnc#671156)

-------------------------------------------------------------------
Fri Feb 11 09:49:10 UTC 2011 - dmacvicar@suse.de

- add final EULAS (bnc#671189) in /help

-------------------------------------------------------------------
Thu Feb 10 16:50:10 CET 2011 - jrenner@suse.de

- remove references to non-existent channel mgmt guide (bnc#660768)

-------------------------------------------------------------------
Thu Feb 10 13:06:18 UTC 2011 - dmacvicar@suse.de

- use product name var on footer template (bnc#667918)

-------------------------------------------------------------------
Tue Feb  8 17:20:45 CET 2011 - ma@suse.de

- Use 'Patches' in nav (bnc#670013)
- Disable references to proxy (bnc#670203)

-------------------------------------------------------------------
Mon Jan 31 09:46:35 UTC 2011 - dmacvicar@suse.de

- about page branding bnc#666142

-------------------------------------------------------------------
Sun Jan 30 15:32:49 CET 2011 - mc@suse.de

- backport upstrem fixes

-------------------------------------------------------------------
Fri Jan 28 17:55:53 CET 2011 - mc@suse.de

- fix Internal Server Error When Addind Notifications
  (bnc#664549)

-------------------------------------------------------------------
Thu Jan 27 12:48:47 CET 2011 - mc@suse.de

- change vendor name to Novell

-------------------------------------------------------------------
Tue Jan 25 12:01:56 CET 2011 - jrenner@suse.de

- rename errata to patches in the context of cloning channels

-------------------------------------------------------------------
Sat Jan 22 12:38:38 CET 2011 - mc@suse.de

- fix macros

-------------------------------------------------------------------
Tue Jan 11 17:45:11 CET 2011 - mc@suse.de

- Error 500 - ISE - when scheduling remote commands
- Fix handling of eval (DBD::Oracle).
- Removed Chat link from perl based UI.
- A few visual changes to error pages.
- Updating the header for the error pages.

-------------------------------------------------------------------
Wed Sep 15 10:11:21 CEST 2010 - mantel@suse.de

- Initial release of spacewalk-web

-------------------------------------------------------------------<|MERGE_RESOLUTION|>--- conflicted
+++ resolved
@@ -1,15 +1,12 @@
-<<<<<<< HEAD
-- Update translation strings
-=======
 - Styling fixes for new branding
 - Fix mimetype in kubeconfig validation request (bsc#1199019)
+- Update translation strings
 
 -------------------------------------------------------------------
 Fri May 06 13:06:42 CEST 2022 - jgonzalez@suse.com
 
 - version 4.3.15-1
   * Update translation strings
->>>>>>> f04eb11a
 
 -------------------------------------------------------------------
 Wed May 04 15:24:10 CEST 2022 - jgonzalez@suse.com
