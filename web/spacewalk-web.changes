<<<<<<< HEAD
- Add ssh_salt_pre_flight_script and ssh_use_salt_thin parameters
  to default rhn_web.conf
- susemanager-web-libs is now packaged as a part of spacewalk-html
- Improved error handling in the product setup page
- SLES PAYG client support on cloud
=======
-------------------------------------------------------------------
Tue Feb 15 10:05:28 CET 2022 - jgonzalez@suse.com

- version 4.3.9-1
  * susemanager-web-libs is now packaged as a part of spacewalk-html
  * Improved error handling in the product setup page
  * SLES PAYG client support on cloud
>>>>>>> bdae62ee

-------------------------------------------------------------------
Mon Jan 24 11:17:00 CET 2022 - jgonzalez@suse.com

- version 4.3.8-1
  * Update translation strings

-------------------------------------------------------------------
Wed Jan 19 11:36:23 CET 2022 - jgonzalez@suse.com

- version 4.3.7-1
  * Remove cluster management
  * Fix virtual systems list request error (bsc#1194397)
  * Fix header search autofocus
  * Migrate the displaying of the date/time to rhn:formatDate, get
    rid of the legacy fmt:formatDate glue
  * Suggest Product Migration when patch for CVE is in a successor
    Product (bsc#1191360)
  * Button to add selected systems to SSM in virtual systems list
  * Add support for custom SSH port for SSH minions
  * UI for changing proxy

-------------------------------------------------------------------
Fri Dec 03 12:30:08 CET 2021 - jgonzalez@suse.com

- version 4.3.6-1
  * Fix legacy timepicker passing wrong time to the backend if server and
    user time differ (bsc#1192699)
  * Fix legacy timepicker passing wrong time to the backend if selected
    date is in summer time (bsc#1192776)

-------------------------------------------------------------------
Tue Nov 16 10:08:45 CET 2021 - jgonzalez@suse.com

- version 4.3.5-1
  * Implement using re-activation keys when bootstrapping with the Web UI

-------------------------------------------------------------------
Fri Nov 05 14:04:09 CET 2021 - jgonzalez@suse.com

- version 4.3.4-1
  * Disable the SPA engine for download links (bsc#1190964)
  * Fix datetime format parsing with moment (bsc#1191348)
  * add Content Lifecycle Management filter for package provides
  * Fix CLM filter edit modal opening (bsc#1190867)
  * Add 'Last build date' column to CLM project list (jsc#PM-2644)
    (jsc#SUMA-61)
  * Display a warning in the login page if the available disk space
    on the server is running out
  * Add 'Flush cache' checkbox to Ansible playbook execution page
    (bsc#1190405)
  * Fix 'Type' input in CLM source edit form (bsc#1190820)

-------------------------------------------------------------------
Fri Sep 17 14:58:41 CEST 2021 - jgonzalez@suse.com

- version 4.3.3-1
  * Fix the VM creation and editing submit button action (bsc#1190602)

-------------------------------------------------------------------
Fri Sep 17 12:12:54 CEST 2021 - jgonzalez@suse.com

- version 4.3.2-1
  * Improved timezone support
  * Enhance the default base channel help message (bsc#1171520)
  * Don't capitalize acronyms
  * 'AppStreams with defaults' filter template in CLM
  * Add a link to OS image store dir in image list page
  * Link to CLM filter creation from system details page

-------------------------------------------------------------------
Mon Aug 09 11:08:35 CEST 2021 - jgonzalez@suse.com

- version 4.3.1-1
- Fix cleanup always being executed on delete system (bsc#1189011)
- Expose UEFI parameters in the VM creation/editing pages
- Add virt-tuner templates to VM creation
- Fix virtualization guests to handle null HostInfo
- Compare lowercase CPU arch with libvirt domain capabilities
- Add option to run Ansible playbooks in 'test' mode
- Add support for Kiwi options
- New filter template: Live patching based on a system
- Refresh JWT virtual console token before it expires
- Handle virtual machines running on pacemaker cluster
- Fix bugged search in formula catalog
- Convert Virtualization modal dialogs to react-modal

-------------------------------------------------------------------
Fri Jun 18 15:23:09 CEST 2021 - jgonzalez@suse.com

- version 4.2.19-1
- Update the version for the WebUI

-------------------------------------------------------------------
Wed Jun 02 18:05:50 CEST 2021 - jgonzalez@suse.com

- version 4.2.18-1
- Fix image building scheduling UI (bsc#1186728)

-------------------------------------------------------------------
Mon May 24 12:39:25 CEST 2021 - jgonzalez@suse.com

- version 4.2.17-1
- Refresh JWT virtual console token before it expires
- Drop stale libs for old not supported browsers
- Fix date-time picker radio controls (bsc#1185968)

-------------------------------------------------------------------
Mon May 10 17:45:18 CEST 2021 - jgonzalez@suse.com

- version 4.2.16-1
- Fix rerender loop in CLM filter modal

-------------------------------------------------------------------
Wed May 05 16:41:44 CEST 2021 - jgonzalez@suse.com

- version 4.2.15-1
- Add template-based content filter creation
- Parse ansible inventory and show registered systems
- virtual console monitors VM state changes
- Ansible integration: configure paths, inspect inventories, discover and schedule playbooks
- Improved filtering, deleting etc in CLM filter list
- Simplify state channels selection
- Fix rendering of select items in modal dialogs (bsc#1183997)
- Show the info about unsynced patches in the Content Lifecycle Management screens
- virtual network edit action

-------------------------------------------------------------------
Mon Apr 19 14:52:24 CEST 2021 - jgonzalez@suse.com

- version 4.2.14-1
- Update translation strings

-------------------------------------------------------------------
Fri Apr 16 15:56:24 CEST 2021 - jgonzalez@suse.com

- version 4.2.13-1
- Add calendar widget to display maintenance windows

-------------------------------------------------------------------
Fri Apr 16 13:26:32 CEST 2021 - jgonzalez@suse.com

- version 4.2.12-1
- Add state summary section to highstate pages
- add warning about missing salt feature for virtual networks
- add virtual network create action

-------------------------------------------------------------------
Fri Mar 05 15:43:07 CET 2021 - jgonzalez@suse.com

- version 4.2.11-1
- Get rid of validator global variable

-------------------------------------------------------------------
Thu Feb 25 12:10:18 CET 2021 - jgonzalez@suse.com

- version 4.2.10-1
- Replace CRLF in ssh priv key when bootstrapping (bsc#1182685)
- Inform user when a request timeout happens (bsc#1178767)
- Allow to configure request timeout (bsc#1178767)
- Usage of "edit" icon on Content Lifecycle Management

-------------------------------------------------------------------
Fri Feb 12 14:32:18 CET 2021 - jgonzalez@suse.com

- version 4.2.9-1
- Upgrade immer to fix CVE-2020-28477

-------------------------------------------------------------------
Mon Feb 08 11:36:18 CET 2021 - jgonzalez@suse.com

- version 4.2.8-1
- Show the correct version at the WebUI 

-------------------------------------------------------------------
Mon Feb 01 10:22:21 CET 2021 - jgonzalez@suse.com

- version 4.2.7-1
- Uyuni 2021.01

-------------------------------------------------------------------
Fri Jan 29 14:44:57 CET 2021 - jgonzalez@suse.com

- version 4.2.6-1
- Channel subscription via SSM should not ignore the child channel (bsc#1181520)

-------------------------------------------------------------------
Wed Jan 27 13:07:25 CET 2021 - jgonzalez@suse.com

- version 4.2.5-1
- Fix source selection form in CLM project page
- Default to preferred items per page in content lifecycle lists (bsc#1180558)
- Fix sorting in content lifecycle projects and cluster tables (bsc#1180558)
- Mark required inputs in the 'Environment Lifecycle' form
- Replace Select component implementation to use react-select
- Fix Package States page display error (bsc#1180580)
- Fixed variable installation location.
- Drop the ssl_available option (SSL is always present)
- Prevent deletion of CLM environments if they're used in an autoinstallation
  profile (bsc#1179552)
- Migrate CommonJS based React components to ES6
- Add virtual guests refresh action to replace the virtpoller beacon
- Fix question mark explanations for Recurring States (bsc#1179485)

-------------------------------------------------------------------
Thu Dec 03 13:55:25 CET 2020 - jgonzalez@suse.com

- version 4.2.4-1
- Fix loading indicator for tables using SimpleDataProvider (bsc#1177756)
- Required NodeJS version upgraded to 10
- Fix incorrect password autocompletions (bsc#1148357)
- Fix mandatory channels JS API to finish loading in case of error (bsc#1178839)
- Allow specifying both name and label of new Content Environment (bsc#1176411)

-------------------------------------------------------------------
Wed Nov 25 12:26:38 CET 2020 - jgonzalez@suse.com

- version 4.2.3-1
- Added RHEL8 build support
- Fix the search panel in CLM filters page
- Localize documentation links
- Don't allow selecting spice for Xen PV and PVH guests
- Allow creating a VM on Salt host using a cobbler profile
- Show cluster upgrade plan in the upgrade UI
- Enable to switch to multiple webUI theme
- Only refresh the virtual storage list when pool events are received
- Drop node-fetch to fix CVE-2020-15168
- Fix link to documentation in Admin -> Manager Configuration -> Monitoring (bsc#1176172)
- Notify about missing libvirt or hypervisor on virtual host
- Redesign maintenance schedule systems table to use paginated data from server

-------------------------------------------------------------------
Mon Sep 21 12:01:26 CEST 2020 - jgonzalez@suse.com

- version 4.2.2-1
- Updating translations from weblate

-------------------------------------------------------------------
Fri Sep 18 12:19:43 CEST 2020 - jgonzalez@suse.com

- version 4.2.1-1
- Fix the jQuery selector in SP Migration page (bsc#1176500)
- Fix JavaScript error caused by SPA navigation event with empty event field (bsc#1176503)
- Force disable SPA for non-navigation links (bsc#1175512)
- Add translation support for react t() function
- fix striping on react tables
- Update translation strings
- Upgrade jQuery and adapt the code - CVE-2020-11022 (bsc#1172831)
- Fix JS linting errors/warnings
- Enable Nutanix AHV virtual host gatherer.
- Web UI: Implement managing maintenance schedules and calendars
- Warn when a system is in multiple groups that configure the same
  formula in the system formula's UI (bsc#1173554)
- Add virtual network start, stop and delete actions
- Add virtual network list page
- Update package version to 4.2.0

-------------------------------------------------------------------
Thu Jul 23 13:33:43 CEST 2020 - jgonzalez@suse.com

- version 4.1.14-1
- Fix internal server error when creating module filters in CLM (bsc#1174325)
- Fix VM creation page when there is no volume in the default storage pool
- Refresh virtualization pages only on events
- Product list in the Wizard doesn't show SLE products first (bsc#1173522)
- Cluster UI: return to overview page after scheduling actions

-------------------------------------------------------------------
Mon Jun 29 10:09:39 CEST 2020 - jgonzalez@suse.com

- version 4.1.13-1
- Branding adjustments, get rid of spacewalk as a default

-------------------------------------------------------------------
Tue Jun 23 17:22:34 CEST 2020 - jgonzalez@suse.com

- version 4.1.12-1
- Flatten messages passed as array of array to toastr in order to make
  them visible
- Update help link URLs in the UI
- Use volumes for VMs disks and allow attaching cdrom images
- Compute the websockify URL on browser side (bsc#1149644)

-------------------------------------------------------------------
Wed Jun 10 12:22:39 CEST 2020 - jgonzalez@suse.com

- version 4.1.11-1
- UI for managing clusters
- Remove lowercase image label limitation
- Sort activation keys on bootstrapping page (bsc#1171251)
- replace toastr javascript library with react-toastify
- Implement module picker controls for CLM AppStream filters

-------------------------------------------------------------------
Wed May 20 10:58:46 CEST 2020 - jgonzalez@suse.com

- version 4.1.10-1
- Fix Formula Form page not rendered because of javascript error (bsc#1171728)
- Fix formula with form rendering with non-string values
- auto select recommended and mandatory channels by default (bsc#1162843)
- Add hint to edit formulas before applying state (bsc#1168805)
- Fix custom info values input in image profile edit form (bsc#1169773)
- Web UI: Implement bootstrapping minions using an SSH private key

-------------------------------------------------------------------
Wed Apr 15 17:12:58 CEST 2020 - jgonzalez@suse.com

- version 4.1.9-1
- Add content lifecycle project validation interface

-------------------------------------------------------------------
Mon Apr 13 09:36:39 CEST 2020 - jgonzalez@suse.com

- version 4.1.8-1
- Add notification messages type filter
- Show separate info for syncing product channels and children
- sort notifications by type
- Add StateApplyFailed and CreateBootstrapRepoFailed notifications
- Add virtual storage pool actions
- Rename Formula tab to Configuration

-------------------------------------------------------------------
Wed Mar 11 10:59:39 CET 2020 - jgonzalez@suse.com

- version 4.1.7-1
- Show warning on products page when no SUSE Manager Server Subscription is available
- Add WebUI for recurring highstate scheduling
- Show message for VMs pending creation in Guests list
- Cleanup and document the Table component
- scheme is not allowed for URI of image store's API endpoint (bsc#1165571)

-------------------------------------------------------------------
Mon Feb 17 12:54:30 CET 2020 - jgonzalez@suse.com

- version 4.1.6-1
- Introduce CLM AppStream filters for RHEL 8 support
- remove support for SuSEfirewall2

-------------------------------------------------------------------
Fri Jan 31 13:16:46 CET 2020 - jgonzalez@suse.com

- version 4.1.5-1
- Fix WebUI version to 2020.01

-------------------------------------------------------------------
Thu Jan 30 17:38:08 CET 2020 - jgonzalez@suse.com

- version 4.1.4-1
- Update WebUI version

-------------------------------------------------------------------
Thu Jan 30 14:50:39 CET 2020 - jgonzalez@suse.com

- version 4.1.3-1
- Fix count of changes to build (bsc#1160940)

-------------------------------------------------------------------
Wed Jan 22 12:16:08 CET 2020 - jgonzalez@suse.com

- version 4.1.2-1
- Add html-react-parser to fix umlaut in the menu and breadcrumb
- Add placeholder for product name to formula forms
- Fix ordering by date (bsc#1158818)
- Add debug packages containing Javascript source map files
- Don't validate mandatory fields that are not visible (bsc#1158943)
- Show adequate message on saving formulas that change only pillar data
- Report merge_subscriptions message in a readable way (bsc#1140332)
- Use ReactJS Context in Form components

-------------------------------------------------------------------
Wed Nov 27 17:04:54 CET 2019 - jgonzalez@suse.com

- version 4.1.1-1
- Add environment label when deleting environment (bsc#1145758)
- Change form order and change project creation message (bsc#1145744)
- Fix loading proper activation key details on SPA enabled (bsc#1157141)
- Add self monitoring to Admin Monitoring UI (bsc#1143638)
- Fix create VM dialog when there is no virtual storage pool or network
- show channels and filters in CLM history
- SPA: do not early drop modals they can contain inputs (bsc#1155800)
- rename SUSE Products to just Products in UI
- Layout changes in formula forms, validation, deprecate $visibleIf and add new attributes:
  $disabled, $visisble, $required, $match
- Fix WebUI invalidation time by using the package build time instead
  of the WebUI version (bsc#1154868)
- Bump version to 4.1.0 (bsc#1154940)
- Filter by description on the Products page works recursively
- Add check/message for project not found (bsc#1145755)
- Fix sorting issues on content filter list page (bsc#1145591)
- Improve the UI of the salt packages state and configuration channels page to use tabs instead
- Remove/change text on edit filters for clp (bsc#1145608)
- Redirect to project when canceling creating a filter (bsc#1145750)
- Better visualization of the filters attached to a CLM Project. Allow/deny are now split
- Fix ui issues with content lifecycle project list page (bsc#1145587)
- implement "keyword" filter for Content Lifecycle Management
- Enable Azure, Amazon EC2 and Google Compute Engine as available Virtual host Managers
- Trim strings when creating/updating image stores/profiles (bsc#1133429)
- Show loading spin while loading salt keys data (bsc#1150180)
- CLM - Disable clones by default of the shown CLM Project sources
- Show virtual storage volumes and pools on salt minions
- Migrate login to Spark
- Add UI message when salt-formulas system folders are unreachable (bsc#1142309)
- implement "regular expression" Filter for Content Lifecycle Management
  matching package names, patch name, patch synopsis and package names in patches
- Change color of disabled build button on clp page (bsc#1145626)
- New Single Page Application engine for the UI. It can be enabled with the config 'web.spa.enable' set to true
- Fix the 'include recommended' button on channels selection in SSM (bsc#1145086)
- implement "patch contains package" Filter for Content Lifecycle Management
- implement Filter Patch "by type" Content Lifecycle Management
- Implement filtering errata by synopsis in Content Lifecycle Management
- Normalize date formats for actions, notifications and clm (bsc#1142774)
- Implement ALLOW filters in Content Lifecycle Management
- move /usr/share/rhn/config-defaults to uyuni-base-common
- implement "by date" Filter for Content Lifecycle Management
- Hide channels managed by Content Lifecycle projects from available sources (bsc#1137965)
- Add unsupported browser warning when using Internet Explorer

-------------------------------------------------------------------
Wed Jul 31 17:38:44 CEST 2019 - jgonzalez@suse.com

- version 4.0.12-1
- Add new validation to avoid creating content lifecycle projects starting with a number (bsc#1139493)
- Redirect to first step of channel assignment after change channel submit (bsc#1137244)
- add error messages, hints for image profile edit page (bsc#1127319)
- Allow virtualization tab for foreign systems (bsc#1116869)
- Add checks for empty required entries on formula forms (bsc#1109639)
- Fix big formula checkbox not supported in Firefox
- Allow forcing off or resetting VMs
- Adjust title icons
- Fix VM creation dialog with non-default pools and networks (bsc#1138268)
- Update help URLs in the UI (bsc#1136764)
- Force python-numpy and python-PyJWT dependencies (bsc#1137357)
- Display warning if product catalog refresh is already in progress (bsc#1132234)
- Add state EDITED to filters in the Content Lifecycle
- Add built time date to the Content Lifecycle Environments

-------------------------------------------------------------------
Wed May 15 15:23:06 CEST 2019 - jgonzalez@suse.com

- version 4.0.11-1
- SPEC cleanup
- UI for Errata filtering based on advisory name in Content Lifecycle Management
- UI for NEVR(A) filtering in Content Lifecycle Management
- UI to enable / disable server monitoring
- Add a link to the highstate page after formula was saved
- New menu look&feel
- Remove feature preview message from Formulas pages

-------------------------------------------------------------------
Mon Apr 22 12:18:26 CEST 2019 - jgonzalez@suse.com

- version 4.0.10-1
- Add Content Lifecycle Management icon
- Content Lifecycle Management: first filter functionality - deny by package name
- Content lifecycle management - Fix text issues
- Content lifecycle management - show destructive operations only for users with the org admin role
- Add cache buster for static files (js/css) to fix caching issues after upgrading.
- Show undetected subscription-matching message object as a string anyway (bsc#1125600)

-------------------------------------------------------------------
Fri Mar 29 10:34:19 CET 2019 - jgonzalez@suse.com

- version 4.0.9-1
- Content Lifecycle Management: create projects, build and promote

-------------------------------------------------------------------
Mon Mar 25 16:52:18 CET 2019 - jgonzalez@suse.com

- version 4.0.8-1
- Allow username input on bootstrap page when using Salt-SSH
- Add VNC display for virtual machines on salt minions
- Fix action scheduler time picker prefill when the server is on  "UTC/GMT" timezone (bsc#1121195)

-------------------------------------------------------------------
Wed Mar 06 11:40:56 CET 2019 - jgonzalez@suse.com

- version 4.0.7-1
- Fix: compute scroll offset on window scroll for sticky button bar

-------------------------------------------------------------------
Wed Feb 27 13:11:14 CET 2019 - jgonzalez@suse.com

- version 4.0.6-1
- Fix initializing of the datetime picker (bsc#1126862)
- Sort activation key list on create image profile page (bsc#1122770)
- Sort activation key list on bootstrap page (bsc#1122770)
- Add virtual machine creation dialog for salt minions
- Add dropdown number list to jump to a specific table page
- Fix nodejs tests

-------------------------------------------------------------------
Thu Jan 31 09:44:03 CET 2019 - jgonzalez@suse.com

- version 4.0.5-1
- remove RH-specific warning message (bsc#1118100)

-------------------------------------------------------------------
Wed Jan 16 12:26:07 CET 2019 - jgonzalez@suse.com

- version 4.0.4-1
- show feedback messages after using the retry option on the notification messages page
- Make datetimepicker update displayed time (bsc#1041999)
- Nav and section scroll independently
- change SCC sync backend to adapt quicker to SCC changes and improve
  speed of syncing metadata and checking for channel dependencies

-------------------------------------------------------------------
Mon Dec 17 14:42:59 CET 2018 - jgonzalez@suse.com

- version 4.0.3-1
- fix wording for taskotop (cosmetical only)(bsc#1118112)
- When changing basechannel the compatible old childchannels are now selected by default. (bsc#1110772)
- Show human-readable system cleanup error messages
- ActivationKey base and child channel in a reactjs component

-------------------------------------------------------------------
Fri Oct 26 10:46:49 CEST 2018 - jgonzalez@suse.com

- version 4.0.2-1
- fix typo in messages (bsc#1111249)
- Use require() instead of import to avoid js runtime errs
  caused by webpack
- Add /* eslint-disable */ to all js files to ignore them
  during linting
- Rewrite virtual guests list page in reactjs
- Fix applying default values to edit-group
- Respect $name in dictionary edit-group
- Filter out empty values in edit-group (bsc#1104837)

-------------------------------------------------------------------
Fri Aug 10 15:40:23 CEST 2018 - jgonzalez@suse.com

- version 4.0.1-1
- Change WebUI version 4.0.1
- Bump version to 4.0.0 (bsc#1104034)
- Fix copyright for the package specfile (bsc#1103696)
- Allow relative path in visibleIf tag in formulas
- Feat: add OS Image building with Kiwi FATE#322959 FATE#323057 FATE#323056
- Refactor buttons.js
- Feature: implement test-mode for highstate UI
- Disable child channel selection only if channel is actually assigned(bsc#1097697)
- replace select2js plugin in the React environment
- Fix css issues on minion-state pages (bsc#1083295)
- Show feedback on button clicked (bsc#1085464)
- Show chain of proxies correctly (bsc#1084128)
- Fix typo in 'Installed Products' label in image overview page
- Disallow colons in image labels (bsc#1092940)
- Improve the gulpfile watch mode performance (bsc#1096747)
- Refactor the fetching and cache the child channels and mandatory channels in System Details change channels page

-------------------------------------------------------------------
Tue Jun 05 10:13:20 CEST 2018 - jgonzalez@suse.com

- version 2.8.7.6-1
- Avoid ISE when unsubscribing channels in SSM (bsc#1094578)
- Fix cve search box (bsc#1089571)
- Fix on UI content observer (bsc#1084863)
- allow multi selection/deletion of notification messages
- Bugfix: disable toggler if no recommended channels (bsc#1090224)
- Initial branding change for Uyuni (bsc#1094497)
- Implemented new 404 page in react (bsc#1029726)

-------------------------------------------------------------------
Mon May 21 13:34:38 CEST 2018 - jgonzalez@suse.com

- version 2.8.7.5-1
- set version to 3.2.0 (bsc#1094013)

-------------------------------------------------------------------
Wed May 16 17:33:33 CEST 2018 - jgonzalez@suse.com

- version 2.8.7.4-1
- Support new forms of edit-group
- Automatically select mandatory channels when selecting a base
  channel (bsc#1083513)
- Bugfix: ace.js editor config to use soft tabs (bsc#1090040)
- Display always config channel name and label (bsc#1083278)

-------------------------------------------------------------------
Mon May 07 15:29:51 CEST 2018 - jgonzalez@suse.com

- version 2.8.7.3-1
- Handle empty values. Do not pass optional fields to pillar in
  formulas if field is empty and no ifempty attr defined (bsc#1092172)
- use Crypto.getRandomValues for random password generation
- generate random password only if the button is clicked
- Simplify titles on channel assignment pages

-------------------------------------------------------------------
Wed Apr 25 12:11:49 CEST 2018 - jgonzalez@suse.com

- version 2.8.7.2-1
- Fix JS error in SSM child channels page causing selection to be
  lost (bsc#1090871)

-------------------------------------------------------------------
Mon Apr 23 09:22:07 CEST 2018 - jgonzalez@suse.com

- version 2.8.7.1-1
- Sync with upstream (bsc#1083294)
- Add missing left margin at Software Channels WebUI icon links to
  channels (bsc#1083329)
- Fix misleading message when syncing channels (bsc#1089103)
- Do not use button for recommended toggler
- Remove SUSE Studio based image deployments
- Fix for the system channels UI, hide the corresponding title and horizontal line if list of
  SUSE or custom channels is empty

-------------------------------------------------------------------
Wed Apr 04 12:13:32 CEST 2018 - jgonzalez@suse.com

- version 2.8.6.3-1
- Fix style classes (bsc#1087842)

-------------------------------------------------------------------
Thu Mar 29 01:25:47 CEST 2018 - jgonzalez@suse.com

- version 2.8.6.2-1
- add more missing help links (bsc#1085852)

-------------------------------------------------------------------
Mon Mar 26 09:11:20 CEST 2018 - jgonzalez@suse.com

- version 2.8.6.1-1
- Sync with upstream (bsc#1083294)
- Add Action Chain support for Salt clients.
- Fixed behavior on child channels unselecting when multiple channels were unselected
- add ref help links (bsc#1079535)

-------------------------------------------------------------------
Mon Mar 05 09:01:18 CET 2018 - jgonzalez@suse.com

- version 2.8.5.2-1
- rewrite products page into reactjs
- remove empty clean section from spec (bsc#1083294)

-------------------------------------------------------------------
Wed Feb 28 10:01:42 CET 2018 - jgonzalez@suse.com

- version 2.8.5.1-1
- Make minion label unselectable on Visualization's
 'Systems Grouping' view (bsc#1034037)
- Salt Formulas improvements (added a formula values group with add/remove functionality)

-------------------------------------------------------------------
Mon Feb 05 12:50:15 CET 2018 - jgonzalez@suse.com

- version 2.8.3.3-1
- Allow scheduling the change of software channels as an action.
  The previous channels remain accessible to the registered system
  until the action is executed.

-------------------------------------------------------------------
Fri Feb 02 12:54:07 CET 2018 - jgonzalez@suse.com

- version 2.8.3.2-1
- Replace custom states with configuration channels
- Add 'yaml' option for Ace editor
- Add links to salt formula list and adjust behavior. (bsc#1022078)

-------------------------------------------------------------------
Wed Jan 17 13:14:58 CET 2018 - jgonzalez@suse.com

- version 2.8.3.1-1
- Allow selecting unnamed context in kubeconfig (bsc#1073482)
- Add user preferences in order to change items-per-page (bsc#1055296)
- Fix main menu column height
- Adding initial version of web ui notifications
- Visualization UI look&feel improvements

-------------------------------------------------------------------
Tue Nov 28 14:46:15 CET 2017 - jgonzalez@suse.com

- version 2.7.1.13-1
- Disallow entering multiple identical mirror credentials (bsc#971785)
- Fix runtime data display in Images page (bsc#1062972)
- add delete button to img-overview page (bsc#1061245)
- Update wording for image profiles in image build page (bsc#1058323)
- Rename 'Refresh Data' button in VHM details page
- Update browser URL correctly after deleting a VHM from the details page (bsc#1061596)
- Show 'Nodes' list only for Kubernetes VHMs (bsc#1061563)
- remove import button from image over page (bsc#1058128)
- Use the same datetime format as the rest of the product (bsc#1054424)

-------------------------------------------------------------------
Thu Sep 14 11:04:35 CEST 2017 - mc@suse.de

- version 2.7.1.12-1
- Image runtime UI
- Redesign VHM pages on ReactJS
- Dropdown button ReactJS component
- Use ModalButton component in subscription matching pages
- Visualization UI look&feel improvements

-------------------------------------------------------------------
Wed Aug 30 15:57:36 CEST 2017 - mc@suse.de

- version 2.7.1.11-1
- Show a list of channels when an activation key is selected in
  image import form
- Improve error handling in image import UI
- Import image UI
- Update images list and overview pages for external images
- Remove the unused code that caused problems on some browsers (bsc#1050399)
- Use ace editor for custom states with yaml syntax highlighting
- Fix enter key submit on ListTag filter input (bsc#1048762)

-------------------------------------------------------------------
Tue Aug 08 11:33:33 CEST 2017 - fkobzik@suse.de

- version 2.7.1.10-1
- Fix overlapping of elem. (bsc#1031143)
- Fix formulas action buttons position (bsc#1047513)
- Do not show old messages (bsc#1043831)
- Add a dynamic counter of the remaining textarea length
- Confirm if navigating away while bootstrapping

-------------------------------------------------------------------
Mon Jun 12 09:06:15 CEST 2017 - mc@suse.de

- version 2.7.1.9-1
- display a generic non-empty err msg in case of xhr.status==0
  (bsc#1041913)
- Fix: update bottom pagination counter only if it is present
- Fix reactjs unique keys generation and remove duplicated menu
  element
- Fix displaying images built by deleted build hosts
- Update bootstrap success notification link to 'All Systems'
  (bsc#1036272)

-------------------------------------------------------------------
Mon May 29 17:06:57 CEST 2017 - mc@suse.de

- version 2.7.1.8-1
- Fix: only select elemens with the node class in simulation
- Slow down the visualization simulation
- Cache the computed positions of nodes and use them to set their initial
  position
- Fix bottom alignment of aside and footer
- Handle rebuild in a popup dialog
- Add select boxes and 'Delete' button to image, store, profile list pages
- Fix highstate.js
- Remove responsive-tab.js script from the 'Setup Wizard' page
- Move 'Clear Menu' button next to the search input
- Rename 'Onboarding' to 'Keys'
- Rename 'Schedule no sooner than' to 'Earliest' and 'Add to Action Chain' to
  'Add to'
- Remove 'Apply Highstate' button from Formulas pages
- Add support for multiple servers in the highstate preview page
- Redesign Highstate preview page
- Add inspect status and reinspect button to image overview page
- Bounce back from the shortcut links in content management pages
- Add getQueryStringValue and urlBounce utility functions for JS
- Ensure proper authentication for content management (bsc#1036320)
- Fix toolbar elements for formula selection page
- change version to 3.1.0

-------------------------------------------------------------------
Wed May 03 16:46:43 CEST 2017 - michele.bologna@suse.com

- version 2.7.1.7-1
- Create spacewalk-section-toolbar only if needed
- Move selector-buttons and pagination into fixed toolbar
- Apply 'action button fixed on scroll' behavior to pages (bsc#1012978)
- Allow dot character '.' for activation key (bsc#1035633)
- Add 'add to ssm' checkboxes to CVE audit list (bsc#1032016)
- Update CVE Audit buttons
- Update CVE Audit status icons
- Add system to SSM only if it can be added
- Fix hardcoded link in image patches list (bsc#1032293)

-------------------------------------------------------------------
Mon Apr 03 14:48:31 CEST 2017 - mc@suse.de

- version 2.7.1.6-1
- add error handing and fix rebuild button
- new cve audit ui for server/images
- Fix word spacing in 'Image Status' section of 'Image Overview' page

-------------------------------------------------------------------
Fri Mar 31 12:24:22 CEST 2017 - mc@suse.de

- version 2.7.1.5-1
- set version to Beta 2
- Visualization: add-to-ssm button
- Multilevel hierarchy for Visualization
- Fix patches and packages lists JS issue on Firefox (bsc#1031504)
- Fix version input in the image build page
- Fix JS issues on image build page
- Add date time input for scheduling the image build
- Add 'Rebuild' button to image details page
- Add custom values to image info and image profile
- Redirect to images list after scheduling a build
- Update remote commands preview/run button (bsc#1028862)
- Make password field required in image store form
- Refactoring the menu
- UI menu: direct link as icon, normal label to collapse/explode submenu
- BugFix: evaluate also node label in menu search (bsc#1025939)
- Handle TaskomaticApiExceptions: Spark controllers and Javascript
- Remote Commands: allow Web Socket to be opened on non-standard port
- Fix broken help link for taskstatus (bsc#1017422)
- show proxy path in bootstrap UI
- clear proxy selection when clicking clear fields button
- check if proxy hostname is FQDN in UI
- java backend for salt ssh-push through proxy

-------------------------------------------------------------------
Wed Mar 08 19:03:33 CET 2017 - mc@suse.de

- version 2.7.1.4-1
- show message when waiting for ssh minions times out
- fix remote cmd ui js err and timed out msg

-------------------------------------------------------------------
Tue Mar 07 14:57:03 CET 2017 - mc@suse.de

- version 2.7.1.3-1
- Fix the initial view jump-on-drag bug
- remote cmd UI changes for salt-ssh minions
- Rephrase the system details page caption a bit
- Adjust field captions
- initial Visualization Feature
- Add patches and packages pages for images
- show installed products in the ui
- Add image info UI
- Add datetime react component with moment.js
- Remove 'email' field from image profile form
- Add delete confirmation pop-ups to image profile and image store pages
- Add build schedule notification on image build page
- Updated links to github in spec files
- Add js utility function to create Date objects in different timezones
- send timeout if no minions available in remote cmd ui
- Remove "Technology preview" from Salt SSH push
- improve salt remote cmd ui err handling
- make remote commands UI async

-------------------------------------------------------------------
Tue Feb 07 15:21:24 CET 2017 - michele.bologna@suse.com

- version 2.7.1.2-1
- Validate activation key values (bsc#1015967)
- Pass user-preferred localtime to the highstate UI (bsc#1020027)
- Various fixes for the new UI

-------------------------------------------------------------------
Wed Jan 11 16:41:52 CET 2017 - michele.bologna@suse.com

- version 2.7.1.1-1
- Version 2.7.1.0
- New UI

-------------------------------------------------------------------
Fri Dec 16 12:13:16 CET 2016 - michele.bologna@suse.com

- version 2.5.7.12-1
- Version 3.0.3
- Small adjustments on bootstrap page (bsc#1012761)
- Bootstrapping: ssh push for salt system feature preview
- Fix plus/minus buttons in action chain list (bsc#1011344)
- BugFix: message consistency attempting bootstrapping a minion (bsc#1005924)
- Only show minions with sids available as links (bsc#1007261, bsc#970460)

-------------------------------------------------------------------
Mon Nov 07 10:53:57 CET 2016 - michele.bologna@suse.com

- version 2.5.7.11-1
- Increase minor version to 3.0.2
- Adds a total systems counter in Salt Remote Cmd UI
- Separate API endpoint for SSH system registration

-------------------------------------------------------------------
Thu Oct 06 16:11:48 CEST 2016 - mc@suse.de

- version 2.5.7.10-1
- Support formulas in SUSE Manager
- switched SUSE Manager version to 3.0.1
- introduce Spark router conventions
- Disable strict host key checking per default
- Rename "States Catalog" to "State Catalog" in UI
- add TaskoTop to UI
- BugFix: use user preferences parameters as default page size
  (bsc#980678)
- unified table version

-------------------------------------------------------------------
Mon Jul 18 14:09:44 CEST 2016 - jrenner@suse.com

- version 2.5.7.9-1
- BugFix: recompute window dimensions when content changes (bsc#971559)
- Fix aside column height computation (bsc#969834)
- Initial version of the bootstrapping UI

-------------------------------------------------------------------
Tue May 24 15:32:18 CEST 2016 - kwalter@suse.com

- version 2.5.7.8-1
- Disable action buttons to add/reject/delete minions if user is non org-admin
- handle and show error message when session expires in remote-command page
  (bsc#974891)
- Enable Run button in remote-command page only if a preview exists
- show both Preview and Run buttons to improve usability of remote
  command feature (bsc#974288)

-------------------------------------------------------------------
Wed Apr 06 08:42:16 CEST 2016 - mc@suse.de

- version 2.5.7.7-1
- show fingerprint and scroll if it overflows
- Extend the matcher UI refresh interval to 1 minute
- Subscription Matching: add message popups in case of errors during refreshes
- SubscriptionMatching UI: add a sub-title for add-pin popup to clarify the
  content
- list custom states from db instead of disk (bsc#972166)
- BugFix: cut fingerprint but show it whole in tooltip (bsc#971003)
- Do not install the src directory (bsc#972125)
- Remove all code related to SSE based UI events (bsc#969303)

-------------------------------------------------------------------
Mon Mar 21 17:42:16 CET 2016 - mc@suse.de

- version 2.5.7.6-1
- fix timepicker show on addon click
- add Messages.Util.info/warning/error methods
- change icon of state catalog page
- save/apply messages in pkg states UI, move msg() to Messages.Utils.msg
- enter triggers search in package state UI
- Adjust datetimepicker and update highstate ui to use it
- add LocalDateTime formating helper
- Changed state search button to unique id
- unneeded .promise in *-custom-states.js saveRequest() causes undefined error
- Make request functions cancelable, adjust client code
- (bnc#970531) Fix Network usage in custom state component
- (bnc#970531) Revert Network.js changes and fix custom state pages

-------------------------------------------------------------------
Wed Mar 09 11:27:51 CET 2016 - mc@suse.de

- version 2.5.7.5-1
- Add Custom State UI for Organizations and Groups
- check header for csrf token
- refactor salt minion onboarding ui showing the fingerprint
- Allow to apply the highstate from the UI

-------------------------------------------------------------------
Wed Mar 02 11:47:09 CET 2016 - mc@suse.de

- version 2.5.7.4-1
- Add gulp infrastructure to transpile JSX and ES6 into ES5 and
  provide bundling functionality

-------------------------------------------------------------------
Wed Feb 10 08:25:16 CET 2016 - mc@suse.de

- version 2.5.7.3-1
- Subscription Matcher UI: add order-by-column feature
- Subscription Matcher UI: add full date in case of hover
- Subscription Matcher UI: add alert color on fully matched quantity
  of a subscription
- fix usage of localization

-------------------------------------------------------------------
Tue Jan 26 13:56:40 CET 2016 - mc@suse.de

- version 2.5.7.2-1
- add latest state support to ui and generator
- Do not refresh the SCC data while the taskomatic job does the same
  (bsc#962323)
- update version number in UI footer to 3.0
- Subscription Matching: add UI to display results of the matching
- Bring the About link on the login page back
- Adds a translation function per RFC #16

-------------------------------------------------------------------
Sat Jan 16 11:20:04 CET 2016 - mc@suse.de

- version 2.5.7.1-1
- Additional fixes for bsc#956613 (decoding [] is broken for list-key-name)
- moving non_expirable_package_urls parameter to java
- moving download_url_lifetime parameter to java

-------------------------------------------------------------------
Tue Jan 05 15:45:06 CET 2016 - mc@suse.de

- version 2.5.6.2-1
- Fix list-key-name (decoding of [] is broken in commons-beanutils.jar > 1.7)
  (bsc#956613)
- Add feedback for failure/success and waiting states
- Fix changed view behavior
- update package states in all views after save
- Reuse local search results if search term does not change

-------------------------------------------------------------------
Wed Dec 16 11:11:40 CET 2015 - mc@suse.de

- version 2.5.6.1-1
- Add UI for package state management
- Integrate system header and navigation menu
- Send epoch, version and release separately
- Initial react component showing the page heading
- remove call_procedure and call_function from RHN::DB
  again.
- moving some config parameter to java default file

-------------------------------------------------------------------
Mon Nov 30 10:54:19 CET 2015 - mc@suse.de

- version 2.5.5.1-1
- BugFix: check mirror credentials required fields (bsc#955970)
- change minion cmd api endpoint to use post
- URL scheme conventions: /minions/:id and MinionController.show
- Add default setting for task timeout
- bring back call_procedure and call_function to RHN::DB
- fix to have the side bar 100%% height
- New ui for the login page and relogin

-------------------------------------------------------------------
Thu Oct 22 16:24:20 CEST 2015 - mc@suse.de

- version 2.5.1.3-1
- Improve the alert notification
- Instead of showing an alert just log out if browser unsupported
- Open the event stream on every page
- Setup SSE event source on the system overview page

-------------------------------------------------------------------
Wed Oct 14 09:48:35 CEST 2015 - mc@suse.de

- version 2.5.1.2-1
- implement remote command interface with target glob

-------------------------------------------------------------------
Wed Oct 07 13:31:32 CEST 2015 - mc@suse.de

- version 2.5.1.1-1
- drop monitoring
- port all perl web pages to java
- replace upstream subscription counting with new subscription
  matching (FATE#311619)

-------------------------------------------------------------------
Wed Sep 23 14:56:25 CEST 2015 - mc@suse.de

- version 2.1.60.13-1
- remove use of updateUpgradePaths() from external
- Added sudo user config option and added comments

-------------------------------------------------------------------
Tue Feb 03 11:45:13 CET 2015 - mc@suse.de

- version 2.1.60.12-1
- Getting rid of trailing spaces
- Remove vestige of ctxt-sensitive help, and teach PXT::HTML->link
  not to link when there is no url
- Show Proxy tab if system is a proxy even when assigned to cloned
  channels (bsc#913939)
- spacewalk-web: add Requires for used perl modules
- fix perl context-help to notice empty help-url strings
- s1-sm-systems.html does not exist any more
- unify style

-------------------------------------------------------------------
Thu Dec 04 16:21:11 CET 2014 - mc@suse.de

- version 2.1.60.11-1
- add User Guide to online help pages
- fix links to monitoring documentation (bsc#906887)
- clean up remnants of prototype.js, convert to jQuery
- fix form-field-name for create-notification
- Remove unused clone_newest_package function
- fix rhnChannelNewestPackage table by using
  refresh_newest_package function again
- improve the layout in case the exception message is large
- setup wizard: add tooltip to refresh button
- stop the spinner for the success task
- link the error message with the tomcat log viewer
- make the SCC migration/refresh dialog show steps
- Add a refresh button to the SUSE products page

-------------------------------------------------------------------
Fri Nov 07 13:02:38 CET 2014 - mc@suse.de

- version 2.1.60.10-1
- Integrate the refresh dialog with the setup wizard products page
- Do a refresh only for ISS masters
- minor updates to strings / wording
- introduce a check for an empty snapshot tag for ssm
- minor UI improvements

-------------------------------------------------------------------
Tue Oct 14 15:16:52 CEST 2014 - mc@suse.de

- version 2.1.60.9-1
- Add aarch64 and ppc64le to parent-child channel compatibility list

-------------------------------------------------------------------
Fri Sep 12 15:43:37 CEST 2014 - mc@suse.de

- version 2.1.60.8-1
- WebUI cloning should use the same SQL query as API
- update linking and delete old page
- Use text mode and set editor to read only

-------------------------------------------------------------------
Tue Jun 17 09:59:36 CEST 2014 - jrenner@suse.de

- version 2.1.60.7-1
- Remove unused perl code after pages have been ported to java
- Add development_environment to rhn_web.conf

-------------------------------------------------------------------
Tue May 27 17:12:58 CEST 2014 - mc@suse.de

- version 2.1.60.6-1
- Fix refreshing of Autoinstallable Tree forms (bnc#874144)

-------------------------------------------------------------------
Thu May 22 14:32:10 CEST 2014 - mc@suse.de

- version 2.1.60.5-1
- Workaround browser bugs with broken scrolling on anchor pages.
  (bnc#855168)

-------------------------------------------------------------------
Fri May 16 13:11:58 CEST 2014 - mc@suse.de

- version 2.1.60.4-1
- rewrite pending events page from perl to java
- remove old perl pages
- delete unused code in modules/rhn/RHN/Server.pm related to system events
- delete unused code in modules/rhn/RHN/DB/Server.pm related to system events
- Reuse --add-product-by-ident for triggering product re-sync
- remove Quick Start Guide from side menu
- Replace editarea with ACE (http://ace.c9.io/) editor.
- dont show link if there are no details to show
- fixed urls pointing to novell.com
- Bugfix: humanize dates after fragment has loaded

-------------------------------------------------------------------
Tue May 06 15:03:59 CEST 2014 - mc@suse.de

- version 2.1.60.3-1
- Fix bug converting pm times to am when using locales in 24 hour format
- style alert messages on perl pages
- update info icon
- Outdated copyright message (bnc#872978)
- Implement Setup Wizard Product sync page
- rewrite system snapshot to java: removed obsoleted perl page
- rewrite system event page from perl to java
- Safer DWR callback method introduced
- Fix SP migration fails to add child channels (bnc#867601)
- Rename sp-migration.js to susemanager-sp-migration.js
- port SP Migration Setup page to bootstrap and jquery

-------------------------------------------------------------------
Thu Mar 27 10:19:19 CET 2014 - fcastelli@suse.com

- version 2.1.60.2-1
- Cache proxy verification status in the session
- split the js files again as the onready callbacks conflict with the available
  dwr methods
- remove the custom .js for proxy settings, move everything to the main one
- handle missing proxy settings case
- Basic save, verify and retrieve implemented.
- bug with the gray column fixed
- function columnHeight doesnt need to be called more than once
- javascript semicolons added. fixes in the calculation of the aside tag's
  height. fixed scroll to avoid the tabs to be resized after the aside tag is
  rendered. Function resize tab added to the Jquery Object to make it global
- HTTP proxy javascript
- img folder added. responsive tabs file added
- Remove debug logging
- Implement the "make primary" functionality
- Cache subscriptions and validation status in the session object
- Refactor javascript and get rid of hidden form fields
- Clear modal when it is hidden + refactor the IDs
- Fix modal ids after refactoring
- Initial version of a new modal to list the actual subscriptions
- Add new javascript source file for setup wizard
- Update edit_notification_method.pxi
- Rewrite code for bootstrap usage
- fixed bug unable to delete action chain
- fixed typo in action chain jsp and js
- bnc#862043: fail if rhnPackage.path is NULL
- bnc#862043: avoid trimming to 128 chars
- update navigation link: Install -> Create First User
- system_upgradable_package_list is not referenced anymore
- on-click and node-id attributes are relevant only to pxt pages
- removed unused up2date_version_at_least()
- removed unused rhn-up2date-at-least tag
- bnc#867646: Action Chaining: avoid scrolling page after javascript handler
- make the setup of the date picker more declarative using data- attributes in
  order to be able to share this setup with other parts of the code that will
  need a slightly different picker like the recurrent selector. It also saves
  us from outputing one <script> tag in the jsp tag implementation.
- Set 0 (false) as the default for 'ssh_push_use_hostname'

-------------------------------------------------------------------
Thu Feb 27 15:32:51 CET 2014 - fcastelli@suse.com

- version 2.1.60.1-1
- bug fixed in error pages in perl - they were not reading the stylesheet
  correctly
- remove "nightly" from footer version
- Error pages in Perl formated to the new layout of SUMa
- give generated buttons appropriate class
- Styling unstyled submit buttons.
- Perl Pages: Styling unstyled submit buttons
- Revert "Refeactored cookie parsing code to better handle malformed cookies"
- Action Chaining: avoid errors on double save
- Refeactored cookie parsing code to better handle malformed cookies
- make the time format also localized
- Introduce a date-time picker.

-------------------------------------------------------------------
Thu Feb 13 15:12:54 CET 2014 - mc@suse.de

- version 2.1.56.1-1
- Action Chain Edit page added
- Front-end code for action chain creation/selection added
- Fixes bar going from 0..9 A..Z on
  /rhn/systems/details/packages/PackageList.do but A..Z 0..9 on
  /rhn/systems/SystemEntitlements.do and
  /network/systems/system_list/regular_in_channel_family.pxt
- different set of pagination arrows on
  /network/systems/system_list/regular_in_channel_family.pxt
- 1063915, CVE-2013-4415 - Missed changing Search.do to post, perl-side
- javascript not needed anymore

-------------------------------------------------------------------
Fri Feb 07 12:58:53 CET 2014 - mc@suse.de

- version 2.1.54.1-1
- changes in the logic to update the tick icon.
  Differentiating between edit user form and create user form.
- adding caller script and tick icon function
- Fixed unstyled form in PXT page: SSM/Groups
- Fixed unstyled form in PXT page: SSM/Provisioning/TagSystems
- Add a rhn-date tag
- Implement rhn:formatDate that uses moment.js on the client side. It supports
  also most of fmt:formatDate options.
- porting system group monitoring probes page to java
- relocate placeholder function to new file
- port reboot_confirm.pxt from perl to java
- point links to new java ProbesList pages
- use package name to require sudo
- Updating the copyright years info

-------------------------------------------------------------------
Mon Jan 13 09:29:11 CET 2014 - mc@suse.de

- version 2.1.47.1-1
- Make the packages require the frontend-libs
- replaced old monitoring images with icons
- perl List port to new css/markup
- removed dead js file
- use packaged upstream bootstrap js files
- Check if all password input fields are empty.
- make sure not to submit the placeholder as a password.
  reduce file to only one document ready handler.
- add password strength meter
- updated references to new java WorkWithGroup page
- rewrite system event history page to java
- removed unused pxt pages

-------------------------------------------------------------------
Wed Dec 18 13:44:29 CET 2013 - mc@suse.de

- version 2.1.43.1-1
- perl-Authen-PAM is no longer required
- remove trailing whitespace from rpm group
- updated links to system group delete page
- removed unused ssm errata pxt pages
- fixing references to SSM errata page
- define new rules and add a few more error messages. move the progressbar to a
  specific container.
- style and add error messages in the popover
- The only real error is password_too_short. The rest needs to go into the
  suggestions
- Some improvements to the updateTickIcon function.
- Assign the pwstrength meter to the desiredpassword input form
- Add function to update the Tick Icon. Display bootstrap list in popover.
- Adding pwstrength library to check password strength
- Adding the bootstrap tooltip library
- Adding the bootstrap popover library
- Remove groups/errata_list.pxt
- replaced icons with icon tag
- updated pxt pages to use <rhn-icon> tag
- updated perl modules to use PXT::HTML->icon()
- Show the popover for 10 seconds if not hidden by the user
- System Group / Admins - updated links and removed old page
- Put the given year in the valid range (bnc#846356)
- Paste event handler parsing CVE identifiers with javascript (bnc#846356)
- system group details - linking + cleanup
- CVE UI was updated and improved. It now has a popover that shows a link to
  http://cve.mitre.org/ and explains that a user can also paste the entire CVE
  as found on the site

-------------------------------------------------------------------
Mon Dec 09 17:06:02 CET 2013 - mc@suse.de

- version 2.1.39.1-1
- new style added based on twitter bootstrap
- support power management (FATE#315029)
- switch to 2.1

-------------------------------------------------------------------
Thu Nov 28 16:16:08 CET 2013 - mc@suse.de

- version 1.7.28.19-1
- add support for enhances rpm weak dependency (web) (bnc#846436)

-------------------------------------------------------------------
Wed Aug 21 15:39:18 CEST 2013 - mc@suse.de

- version 1.7.28.18-1
- use default rhn.conf only when it exists
- parent channel cannot be a shared channel from different org when
  cloning
- lookup for defaults also in /usr/share/rhn/config-defaults/rhn.conf

-------------------------------------------------------------------
Wed Jun 12 10:55:21 CEST 2013 - mc@suse.de

- version 1.7.28.17-1
- add RHN::Form::Widget::Select to ChannelEditor
- We use RHN::Form::ParsedForm so we should use it.
- Adding sudo Requires for spacewalk-base package

-------------------------------------------------------------------
Thu Apr 04 15:14:14 CEST 2013 - mc@suse.de

- version 1.7.28.16-1
- Fixing Oracle-specific outer join syntax, use of PE.evr.*, and missing joins.
- Display package list on page history/event.pxt.
- SSH Server Push (java) (FATE#312909)

-------------------------------------------------------------------
Fri Feb 08 10:57:09 CET 2013 - mc@suse.de

- version 1.7.28.15-1
- Removing the Downloads tab, it points to nonexisting
  /rhn/software/channel/downloads/Download.do page.
- Fixing enable_snapshot typo
- set versions in html page footer to 1.7
- fix duplicate headline for virtual guests (bnc#794293)
- Fix navigation items for perl pages (bnc#794299)

-------------------------------------------------------------------
Wed Nov 28 10:20:20 CET 2012 - mc@suse.de

- version 1.7.28.14-1
- update changelog

-------------------------------------------------------------------
Thu Nov 22 15:59:33 CET 2012 - jrenner@suse.de

- version 1.7.28.13-1
- SP migration web UI
- Shortcut RHN::Date->now->long_date, avoiding DateTime
  (bnc#789905)
- fix cloning a child channel with a parent in different org

-------------------------------------------------------------------
Fri Sep 28 15:47:12 CEST 2012 - mc@suse.de

- version 1.7.28.12-1
- The Update button should be disabled if the text area is empty.
  (bnc#753584)

-------------------------------------------------------------------
Tue Aug 14 16:18:10 CEST 2012 - mc@suse.de

- version 1.7.28.11-1
- Revert "Convert script contents from hex to string (bnc#775591)"

-------------------------------------------------------------------
Tue Aug 14 11:56:58 CEST 2012 - mc@suse.de

- version 1.7.28.10-1
- Convert script contents from hex to string (bnc#775591)

-------------------------------------------------------------------
Thu Aug 02 13:16:42 CEST 2012 - mc@suse.de

- version 1.7.28.9-1
- fix sql outer join syntax
- fix parameter handling

-------------------------------------------------------------------
Mon Jul 16 15:29:50 CEST 2012 - ug@suse.de

- version 1.7.28.8-1
- Fix ISE on pgsql: Error message: RHN::Exception: DBD::Pg::st execute failed:
  ERROR: syntax error at or near "NAME" at character 40
- cross-database references are not implemented: pe.evr.as_vre_simple
- ORDER BY expressions must appear in select list
- error messages in PostgreSQL have different pattern

-------------------------------------------------------------------
Mon Jun 25 10:27:43 CEST 2012 - mc@suse.de

- version 1.7.28.7-1
- For the postgres localhost:5432 case, use the
  Unix socket local connection.

-------------------------------------------------------------------
Thu Jun 21 10:58:30 CEST 2012 - jrenner@suse.de

- version 1.7.28.6-1
- call to rhn_server.tag_delete db agnostic
- Add support for studio image deployments (web UI)

-------------------------------------------------------------------
Thu May 31 10:44:13 CEST 2012 - mc@suse.de

- version 1.7.28.5-1
- OpenSCAP integration -- Add simple search page.
- Sometimes the return_link on the SSM Clear button does not
  work

-------------------------------------------------------------------
Thu May 24 14:40:53 CEST 2012 - mc@suse.de

- fix owner and permissions of /etc/rhn for spacewalk-dobby
  (bnc#763878)

-------------------------------------------------------------------
Mon May 14 10:43:28 CEST 2012 - mc@suse.de

- version 1.7.28.4-1
- Escape image name to allow quotes and prevent XSS (bnc#761165)
- Split OpenSCAP and AuditReviewing up

-------------------------------------------------------------------
Fri Apr 27 16:06:27 CEST 2012 - mc@suse.de

- version 1.7.28.3-1
- add AS syntax for PostgreSQL
- Fix errata clone name generation
- Update perl channel-select-dropdowns to use the same hierarchical
  sort as java pages
- fix links pointing to not existing pages
- remove link to xe eula
- remove eula files; they are part of the branding packages now

-------------------------------------------------------------------
Fri Mar 30 15:21:11 CEST 2012 - mc@suse.de

- version 1.7.28.2-1
- Fixing regular_systems_in_channel_family for PostgreSQL.
- fixed rhn_server.delete_from_servergroup() call
- OpenSCAP integration -- Show results for system on web.

-------------------------------------------------------------------
Mon Mar 26 16:57:06 CEST 2012 - jrenner@suse.de

- Show legal note in the footer of all login pages

-------------------------------------------------------------------
Wed Mar 21 18:13:28 CET 2012 - mc@suse.de

- version 1.7.28.1-1
- Bumping package version

-------------------------------------------------------------------
Wed Mar 21 13:30:12 CET 2012 - mc@suse.de

- Remove the page errata/Overview.do

-------------------------------------------------------------------
Thu Mar 15 17:16:04 CET 2012 - jrenner@suse.de

- Add support for studio image deployments

-------------------------------------------------------------------
Wed Mar  7 11:12:05 CET 2012 - mc@suse.de

- Fix naming of cloned patches to not remove the first 3 chars

-------------------------------------------------------------------
Tue Feb 28 11:38:53 CET 2012 - mantel@suse.de

- rename "Oracle" to "Database" in db-control tools

-------------------------------------------------------------------
Tue Jan 31 16:52:57 CET 2012 - mantel@suse.de

- add etc/sysconfig/SuSEfirewall2.d/services/susemanager-database

-------------------------------------------------------------------
Thu Dec 22 14:59:55 CET 2011 - mantel@suse.de

- rename Novell to SUSE (#708333)

-------------------------------------------------------------------
Wed Nov 16 14:35:50 CET 2011 - mantel@suse.de

- "to_number" in new Oracle version cannot cope with a period and
  errors. So we remove the period before trying to convert.

-------------------------------------------------------------------
Wed Nov 16 14:30:51 CET 2011 - mantel@suse.de

- dobby_conf is only template; write dobby conf to rhn_conf
  during Oracle setup

-------------------------------------------------------------------
Wed Nov 16 11:43:46 CET 2011 - mantel@suse.de

- rename RHN database to SUSE Manager database for dobby

-------------------------------------------------------------------
Fri Nov 11 17:15:03 CET 2011 - jrenner@suse.de

- Fix stacktraces produced by auditlog-keeper

-------------------------------------------------------------------
Fri Nov 11 16:01:49 CET 2011 - jrenner@suse.de

- Fix rename Kickstart -> Autoinstallation (bnc#727517)

-------------------------------------------------------------------
Thu Nov 10 16:22:58 CET 2011 - jrenner@suse.de

- Fix internal server errors by returning 0 instead of dying

-------------------------------------------------------------------
Wed Nov  9 09:45:58 CET 2011 - mantel@suse.de

- tag rhn_dobby.conf as "noreplace"

-------------------------------------------------------------------
Tue Nov  8 14:42:35 CET 2011 - mantel@suse.de

- name of system user is "sys", not "system"

-------------------------------------------------------------------
Tue Nov  8 14:11:44 CET 2011 - jrenner@suse.de

- Implement audit logging for remaining .pxt pages (fate#312607)

-------------------------------------------------------------------
Wed Oct 26 14:45:36 CEST 2011 - mantel@suse.de

- fix db-control tablesizes (owner is normal_user, not sid)

-------------------------------------------------------------------
Mon Oct 24 15:14:08 CEST 2011 - mantel@suse.de

- adapt spacewalk_dobby for SUSE Manager

-------------------------------------------------------------------
Mon Oct 17 17:25:47 CEST 2011 - ug@suse.de

- fixed "Kickstart" to "Autoinstallation"
  bnc#711527

-------------------------------------------------------------------
Mon Oct 17 13:07:23 CEST 2011 - jrenner@suse.de

- CVE-2011-3344 - XSS on the Lost Password Page (bnc#719130)

-------------------------------------------------------------------
Wed Oct 12 11:49:17 CEST 2011 - mantel@suse.de

- add missing Requires "perl-Filesys-Df" for spacewalk-dobby

-------------------------------------------------------------------
Wed Oct 12 10:23:04 CEST 2011 - mc@suse.de

- add missing Requires to perl-DataTime

-------------------------------------------------------------------
Wed Oct  5 11:54:16 CEST 2011 - mantel@suse.de

- fix ORACLE_HOME for spacewalk-dobby

-------------------------------------------------------------------
Thu Sep  8 15:30:32 CEST 2011 - iartarisi@suse.cz

- readd a lot of perl files that were accidentally deleted from the
  spacewalk-pxt subpackage

-------------------------------------------------------------------
Thu Sep  8 13:47:14 CEST 2011 - iartarisi@suse.cz

- remove some files from spacewalk-pxt that are already in
  base-minimal (bnc#681219)

-------------------------------------------------------------------
Fri Jul  8 09:11:00 CEST 2011 - jrenner@suse.de

- Refactor RedHat.do to Vendor.do (bnc#671239)

-------------------------------------------------------------------
Thu May 26 12:03:11 CEST 2011 - jrenner@suse.de

- Add javascript for password strength meter (bnc#685551/fate#312398)

-------------------------------------------------------------------
Fri May  6 14:03:25 CEST 2011 - mc@suse.de

- more debranding (bnc#670318)

-------------------------------------------------------------------
Thu Mar 31 14:27:06 CEST 2011 - mantel@suse.de

- debranding (bnc#683397)

-------------------------------------------------------------------
Fri Mar 25 16:54:00 CET 2011 - jrenner@suse.de

- Link to the local version of the release notes (bnc#676683)

-------------------------------------------------------------------
Fri Mar 25 14:43:37 CET 2011 - ug@suse.de

- Impossible to schedule reboot requests (bnc#680421)

-------------------------------------------------------------------
Fri Mar 25 14:31:13 CET 2011 - ug@suse.de

- can't trigger a reboot for a system (bnc#682644) fixed

-------------------------------------------------------------------
Thu Mar 24 12:24:17 CET 2011 - mantel@suse.de

- debrand "Errata Event" to "Patch Event" in Legend (bnc#670318)

-------------------------------------------------------------------
Thu Mar 24 11:37:47 CET 2011 - mantel@suse.de

- rebrand Errata to Patches in ErrataList.pm (bnc#670318)

-------------------------------------------------------------------
Thu Mar 24 10:04:25 CET 2011 - mantel@suse.de

- fix ownership of /etc/rhn/default (bnc#681926)

-------------------------------------------------------------------
Wed Mar 23 12:25:00 CET 2011 - mantel@suse.de

- rebrand sniglet for "system not checking in with..."

-------------------------------------------------------------------
Fri Mar 18 11:33:48 CET 2011 - jrenner@suse.de

- Rebrand Errata to Patches in search combobox on pxt pages

-------------------------------------------------------------------
Fri Mar 18 10:48:47 CET 2011 - jrenner@suse.de

- Add the proxy quick start document to the UI

-------------------------------------------------------------------
Thu Mar 17 15:27:22 CET 2011 - jrenner@suse.de

- Do not show a subnavigation below 'Proxy'

-------------------------------------------------------------------
Thu Mar 17 13:49:56 CET 2011 - mc@suse.de

- debranding for proxy

-------------------------------------------------------------------
Mon Mar 14 17:18:19 CET 2011 - jrenner@suse.de

- Replace rhn-proxy with SMP for ACLs and queries (bnc#679420)

-------------------------------------------------------------------
Thu Mar 10 14:55:05 CET 2011 - jrenner@suse.de

- Adapted the UI to URL paths from new docu packages (bnc#674315)

-------------------------------------------------------------------
Wed Mar  9 15:16:52 CET 2011 - mc@suse.de

- add missing dependency to spacewalk-base-minimal (bnc#678126)

-------------------------------------------------------------------
Tue Mar  8 16:00:30 CET 2011 - jrenner@suse.de

- Change url path from install_guide to install-guide (bnc#674315)

-------------------------------------------------------------------
Fri Mar  4 13:17:03 CET 2011 - jrenner@suse.de

- remove checks for specific proxy versions (bnc#676718)

-------------------------------------------------------------------
Thu Mar  3 15:59:22 CET 2011 - mantel@suse.de

- debrand system connection display (bnc#676677)

-------------------------------------------------------------------
Mon Feb 28 10:54:36 CET 2011 - ug@suse.de

- fixed perl code to truncate action-name in DB to 128 chars
  (bnc#675021)

-------------------------------------------------------------------
Thu Feb 17 13:25:22 CET 2011 - jrenner@suse.de

- change kickstart to autoinstallation in navigation on pxt pages

-------------------------------------------------------------------
Wed Feb 16 14:33:20 CET 2011 - mc@suse.de

- debranding

-------------------------------------------------------------------
Wed Feb 16 12:24:24 UTC 2011 - dmacvicar@suse.de

- updated EULA for footer link

-------------------------------------------------------------------
Wed Feb 16 12:47:01 CET 2011 - mc@suse.de

- give the channel list in clone.pxt a nice order and group
  child channels and there parents correctly (bnc#672423)

-------------------------------------------------------------------
Wed Feb 16 10:40:25 CET 2011 - mc@suse.de

- fix wrong links to javascript scripts

-------------------------------------------------------------------
Tue Feb 15 15:20:47 CET 2011 - jrenner@suse.de

- fixed links to index.do (bnc#672051)

-------------------------------------------------------------------
Fri Feb 11 16:39:50 CET 2011 - mc@suse.de

- debranding (bnc#671272)

-------------------------------------------------------------------
Fri Feb 11 13:37:02 CET 2011 - jrenner@suse.de

- add quick start to the help desk and navigation

-------------------------------------------------------------------
Fri Feb 11 11:08:24 CET 2011 - mc@suse.de

- fix path to formletters (bnc#671156)

-------------------------------------------------------------------
Fri Feb 11 09:49:10 UTC 2011 - dmacvicar@suse.de

- add final EULAS (bnc#671189) in /help

-------------------------------------------------------------------
Thu Feb 10 16:50:10 CET 2011 - jrenner@suse.de

- remove references to non-existent channel mgmt guide (bnc#660768)

-------------------------------------------------------------------
Thu Feb 10 13:06:18 UTC 2011 - dmacvicar@suse.de

- use product name var on footer template (bnc#667918)

-------------------------------------------------------------------
Tue Feb  8 17:20:45 CET 2011 - ma@suse.de

- Use 'Patches' in nav (bnc#670013)
- Disable references to proxy (bnc#670203)

-------------------------------------------------------------------
Mon Jan 31 09:46:35 UTC 2011 - dmacvicar@suse.de

- about page branding bnc#666142

-------------------------------------------------------------------
Sun Jan 30 15:32:49 CET 2011 - mc@suse.de

- backport upstrem fixes

-------------------------------------------------------------------
Fri Jan 28 17:55:53 CET 2011 - mc@suse.de

- fix Internal Server Error When Addind Notifications
  (bnc#664549)

-------------------------------------------------------------------
Thu Jan 27 12:48:47 CET 2011 - mc@suse.de

- change vendor name to Novell

-------------------------------------------------------------------
Tue Jan 25 12:01:56 CET 2011 - jrenner@suse.de

- rename errata to patches in the context of cloning channels

-------------------------------------------------------------------
Sat Jan 22 12:38:38 CET 2011 - mc@suse.de

- fix macros

-------------------------------------------------------------------
Tue Jan 11 17:45:11 CET 2011 - mc@suse.de

- Error 500 - ISE - when scheduling remote commands
- Fix handling of eval (DBD::Oracle).
- Removed Chat link from perl based UI.
- A few visual changes to error pages.
- Updating the header for the error pages.

-------------------------------------------------------------------
Wed Sep 15 10:11:21 CEST 2010 - mantel@suse.de

- Initial release of spacewalk-web

-------------------------------------------------------------------<|MERGE_RESOLUTION|>--- conflicted
+++ resolved
@@ -1,10 +1,6 @@
-<<<<<<< HEAD
 - Add ssh_salt_pre_flight_script and ssh_use_salt_thin parameters
   to default rhn_web.conf
-- susemanager-web-libs is now packaged as a part of spacewalk-html
-- Improved error handling in the product setup page
-- SLES PAYG client support on cloud
-=======
+
 -------------------------------------------------------------------
 Tue Feb 15 10:05:28 CET 2022 - jgonzalez@suse.com
 
@@ -12,7 +8,6 @@
   * susemanager-web-libs is now packaged as a part of spacewalk-html
   * Improved error handling in the product setup page
   * SLES PAYG client support on cloud
->>>>>>> bdae62ee
 
 -------------------------------------------------------------------
 Mon Jan 24 11:17:00 CET 2022 - jgonzalez@suse.com
