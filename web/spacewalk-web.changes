<<<<<<< HEAD
- Add ssh_salt_pre_flight_script and ssh_use_salt_thin parameters
  to default rhn_web.conf
=======
- Improved large data support in channel selection
- Provide link for CVEs
>>>>>>> 1f2f1de3

-------------------------------------------------------------------
Tue Feb 15 10:05:28 CET 2022 - jgonzalez@suse.com

- version 4.3.9-1
  * susemanager-web-libs is now packaged as a part of spacewalk-html
  * Improved error handling in the product setup page
  * SLES PAYG client support on cloud

-------------------------------------------------------------------
Mon Jan 24 11:17:00 CET 2022 - jgonzalez@suse.com

- version 4.3.8-1
  * Update translation strings

-------------------------------------------------------------------
Wed Jan 19 11:36:23 CET 2022 - jgonzalez@suse.com

- version 4.3.7-1
  * Remove cluster management
  * Fix virtual systems list request error (bsc#1194397)
  * Fix header search autofocus
  * Migrate the displaying of the date/time to rhn:formatDate, get
    rid of the legacy fmt:formatDate glue
  * Suggest Product Migration when patch for CVE is in a successor
    Product (bsc#1191360)
  * Button to add selected systems to SSM in virtual systems list
  * Add support for custom SSH port for SSH minions
  * UI for changing proxy

-------------------------------------------------------------------
Fri Dec 03 12:30:08 CET 2021 - jgonzalez@suse.com

- version 4.3.6-1
  * Fix legacy timepicker passing wrong time to the backend if server and
    user time differ (bsc#1192699)
  * Fix legacy timepicker passing wrong time to the backend if selected
    date is in summer time (bsc#1192776)

-------------------------------------------------------------------
Tue Nov 16 10:08:45 CET 2021 - jgonzalez@suse.com

- version 4.3.5-1
  * Implement using re-activation keys when bootstrapping with the Web UI

-------------------------------------------------------------------
Fri Nov 05 14:04:09 CET 2021 - jgonzalez@suse.com

- version 4.3.4-1
  * Disable the SPA engine for download links (bsc#1190964)
  * Fix datetime format parsing with moment (bsc#1191348)
  * add Content Lifecycle Management filter for package provides
  * Fix CLM filter edit modal opening (bsc#1190867)
  * Add 'Last build date' column to CLM project list (jsc#PM-2644)
    (jsc#SUMA-61)
  * Display a warning in the login page if the available disk space
    on the server is running out
  * Add 'Flush cache' checkbox to Ansible playbook execution page
    (bsc#1190405)
  * Fix 'Type' input in CLM source edit form (bsc#1190820)

-------------------------------------------------------------------
Fri Sep 17 14:58:41 CEST 2021 - jgonzalez@suse.com

- version 4.3.3-1
  * Fix the VM creation and editing submit button action (bsc#1190602)

-------------------------------------------------------------------
Fri Sep 17 12:12:54 CEST 2021 - jgonzalez@suse.com

- version 4.3.2-1
  * Improved timezone support
  * Enhance the default base channel help message (bsc#1171520)
  * Don't capitalize acronyms
  * 'AppStreams with defaults' filter template in CLM
  * Add a link to OS image store dir in image list page
  * Link to CLM filter creation from system details page

-------------------------------------------------------------------
Mon Aug 09 11:08:35 CEST 2021 - jgonzalez@suse.com

- version 4.3.1-1
- Fix cleanup always being executed on delete system (bsc#1189011)
- Expose UEFI parameters in the VM creation/editing pages
- Add virt-tuner templates to VM creation
- Fix virtualization guests to handle null HostInfo
- Compare lowercase CPU arch with libvirt domain capabilities
- Add option to run Ansible playbooks in 'test' mode
- Add support for Kiwi options
- New filter template: Live patching based on a system
- Refresh JWT virtual console token before it expires
- Handle virtual machines running on pacemaker cluster
- Fix bugged search in formula catalog
- Convert Virtualization modal dialogs to react-modal

-------------------------------------------------------------------
Fri Jun 18 15:23:09 CEST 2021 - jgonzalez@suse.com

- version 4.2.19-1
- Update the version for the WebUI

-------------------------------------------------------------------
Wed Jun 02 18:05:50 CEST 2021 - jgonzalez@suse.com

- version 4.2.18-1
- Fix image building scheduling UI (bsc#1186728)

-------------------------------------------------------------------
Mon May 24 12:39:25 CEST 2021 - jgonzalez@suse.com

- version 4.2.17-1
- Refresh JWT virtual console token before it expires
- Drop stale libs for old not supported browsers
- Fix date-time picker radio controls (bsc#1185968)

-------------------------------------------------------------------
Mon May 10 17:45:18 CEST 2021 - jgonzalez@suse.com

- version 4.2.16-1
- Fix rerender loop in CLM filter modal

-------------------------------------------------------------------
Wed May 05 16:41:44 CEST 2021 - jgonzalez@suse.com

- version 4.2.15-1
- Add template-based content filter creation
- Parse ansible inventory and show registered systems
- virtual console monitors VM state changes
- Ansible integration: configure paths, inspect inventories, discover and schedule playbooks
- Improved filtering, deleting etc in CLM filter list
- Simplify state channels selection
- Fix rendering of select items in modal dialogs (bsc#1183997)
- Show the info about unsynced patches in the Content Lifecycle Management screens
- virtual network edit action

-------------------------------------------------------------------
Mon Apr 19 14:52:24 CEST 2021 - jgonzalez@suse.com

- version 4.2.14-1
- Update translation strings

-------------------------------------------------------------------
Fri Apr 16 15:56:24 CEST 2021 - jgonzalez@suse.com

- version 4.2.13-1
- Add calendar widget to display maintenance windows

-------------------------------------------------------------------
Fri Apr 16 13:26:32 CEST 2021 - jgonzalez@suse.com

- version 4.2.12-1
- Add state summary section to highstate pages
- add warning about missing salt feature for virtual networks
- add virtual network create action

-------------------------------------------------------------------
Fri Mar 05 15:43:07 CET 2021 - jgonzalez@suse.com

- version 4.2.11-1
- Get rid of validator global variable

-------------------------------------------------------------------
Thu Feb 25 12:10:18 CET 2021 - jgonzalez@suse.com

- version 4.2.10-1
- Replace CRLF in ssh priv key when bootstrapping (bsc#1182685)
- Inform user when a request timeout happens (bsc#1178767)
- Allow to configure request timeout (bsc#1178767)
- Usage of "edit" icon on Content Lifecycle Management

-------------------------------------------------------------------
Fri Feb 12 14:32:18 CET 2021 - jgonzalez@suse.com

- version 4.2.9-1
- Upgrade immer to fix CVE-2020-28477

-------------------------------------------------------------------
Mon Feb 08 11:36:18 CET 2021 - jgonzalez@suse.com

- version 4.2.8-1
- Show the correct version at the WebUI 

-------------------------------------------------------------------
Mon Feb 01 10:22:21 CET 2021 - jgonzalez@suse.com

- version 4.2.7-1
- Uyuni 2021.01

-------------------------------------------------------------------
Fri Jan 29 14:44:57 CET 2021 - jgonzalez@suse.com

- version 4.2.6-1
- Channel subscription via SSM should not ignore the child channel (bsc#1181520)

-------------------------------------------------------------------
Wed Jan 27 13:07:25 CET 2021 - jgonzalez@suse.com

- version 4.2.5-1
- Fix source selection form in CLM project page
- Default to preferred items per page in content lifecycle lists (bsc#1180558)
- Fix sorting in content lifecycle projects and cluster tables (bsc#1180558)
- Mark required inputs in the 'Environment Lifecycle' form
- Replace Select component implementation to use react-select
- Fix Package States page display error (bsc#1180580)
- Fixed variable installation location.
- Drop the ssl_available option (SSL is always present)
- Prevent deletion of CLM environments if they're used in an autoinstallation
  profile (bsc#1179552)
- Migrate CommonJS based React components to ES6
- Add virtual guests refresh action to replace the virtpoller beacon
- Fix question mark explanations for Recurring States (bsc#1179485)

-------------------------------------------------------------------
Thu Dec 03 13:55:25 CET 2020 - jgonzalez@suse.com

- version 4.2.4-1
- Fix loading indicator for tables using SimpleDataProvider (bsc#1177756)
- Required NodeJS version upgraded to 10
- Fix incorrect password autocompletions (bsc#1148357)
- Fix mandatory channels JS API to finish loading in case of error (bsc#1178839)
- Allow specifying both name and label of new Content Environment (bsc#1176411)

-------------------------------------------------------------------
Wed Nov 25 12:26:38 CET 2020 - jgonzalez@suse.com

- version 4.2.3-1
- Added RHEL8 build support
- Fix the search panel in CLM filters page
- Localize documentation links
- Don't allow selecting spice for Xen PV and PVH guests
- Allow creating a VM on Salt host using a cobbler profile
- Show cluster upgrade plan in the upgrade UI
- Enable to switch to multiple webUI theme
- Only refresh the virtual storage list when pool events are received
- Drop node-fetch to fix CVE-2020-15168
- Fix link to documentation in Admin -> Manager Configuration -> Monitoring (bsc#1176172)
- Notify about missing libvirt or hypervisor on virtual host
- Redesign maintenance schedule systems table to use paginated data from server

-------------------------------------------------------------------
Mon Sep 21 12:01:26 CEST 2020 - jgonzalez@suse.com

- version 4.2.2-1
- Updating translations from weblate

-------------------------------------------------------------------
Fri Sep 18 12:19:43 CEST 2020 - jgonzalez@suse.com

- version 4.2.1-1
- Fix the jQuery selector in SP Migration page (bsc#1176500)
- Fix JavaScript error caused by SPA navigation event with empty event field (bsc#1176503)
- Force disable SPA for non-navigation links (bsc#1175512)
- Add translation support for react t() function
- fix striping on react tables
- Update translation strings
- Upgrade jQuery and adapt the code - CVE-2020-11022 (bsc#1172831)
- Fix JS linting errors/warnings
- Enable Nutanix AHV virtual host gatherer.
- Web UI: Implement managing maintenance schedules and calendars
- Warn when a system is in multiple groups that configure the same
  formula in the system formula's UI (bsc#1173554)
- Add virtual network start, stop and delete actions
- Add virtual network list page
- Update package version to 4.2.0

-------------------------------------------------------------------
Thu Jul 23 13:33:43 CEST 2020 - jgonzalez@suse.com

- version 4.1.14-1
- Fix internal server error when creating module filters in CLM (bsc#1174325)
- Fix VM creation page when there is no volume in the default storage pool
- Refresh virtualization pages only on events
- Product list in the Wizard doesn't show SLE products first (bsc#1173522)
- Cluster UI: return to overview page after scheduling actions

-------------------------------------------------------------------
Mon Jun 29 10:09:39 CEST 2020 - jgonzalez@suse.com

- version 4.1.13-1
- Branding adjustments, get rid of spacewalk as a default

-------------------------------------------------------------------
Tue Jun 23 17:22:34 CEST 2020 - jgonzalez@suse.com

- version 4.1.12-1
- Flatten messages passed as array of array to toastr in order to make
  them visible
- Update help link URLs in the UI
- Use volumes for VMs disks and allow attaching cdrom images
- Compute the websockify URL on browser side (bsc#1149644)

-------------------------------------------------------------------
Wed Jun 10 12:22:39 CEST 2020 - jgonzalez@suse.com

- version 4.1.11-1
- UI for managing clusters
- Remove lowercase image label limitation
- Sort activation keys on bootstrapping page (bsc#1171251)
- replace toastr javascript library with react-toastify
- Implement module picker controls for CLM AppStream filters

-------------------------------------------------------------------
Wed May 20 10:58:46 CEST 2020 - jgonzalez@suse.com

- version 4.1.10-1
- Fix Formula Form page not rendered because of javascript error (bsc#1171728)
- Fix formula with form rendering with non-string values
- auto select recommended and mandatory channels by default (bsc#1162843)
- Add hint to edit formulas before applying state (bsc#1168805)
- Fix custom info values input in image profile edit form (bsc#1169773)
- Web UI: Implement bootstrapping minions using an SSH private key

-------------------------------------------------------------------
Wed Apr 15 17:12:58 CEST 2020 - jgonzalez@suse.com

- version 4.1.9-1
- Add content lifecycle project validation interface

-------------------------------------------------------------------
Mon Apr 13 09:36:39 CEST 2020 - jgonzalez@suse.com

- version 4.1.8-1
- Add notification messages type filter
- Show separate info for syncing product channels and children
- sort notifications by type
- Add StateApplyFailed and CreateBootstrapRepoFailed notifications
- Add virtual storage pool actions
- Rename Formula tab to Configuration

-------------------------------------------------------------------
Wed Mar 11 10:59:39 CET 2020 - jgonzalez@suse.com

- version 4.1.7-1
- Show warning on products page when no SUSE Manager Server Subscription is available
- Add WebUI for recurring highstate scheduling
- Show message for VMs pending creation in Guests list
- Cleanup and document the Table component
- scheme is not allowed for URI of image store's API endpoint (bsc#1165571)

-------------------------------------------------------------------
Mon Feb 17 12:54:30 CET 2020 - jgonzalez@suse.com

- version 4.1.6-1
- Introduce CLM AppStream filters for RHEL 8 support
- remove support for SuSEfirewall2

-------------------------------------------------------------------
Fri Jan 31 13:16:46 CET 2020 - jgonzalez@suse.com

- version 4.1.5-1
- Fix WebUI version to 2020.01

-------------------------------------------------------------------
Thu Jan 30 17:38:08 CET 2020 - jgonzalez@suse.com

- version 4.1.4-1
- Update WebUI version

-------------------------------------------------------------------
Thu Jan 30 14:50:39 CET 2020 - jgonzalez@suse.com

- version 4.1.3-1
- Fix count of changes to build (bsc#1160940)

-------------------------------------------------------------------
Wed Jan 22 12:16:08 CET 2020 - jgonzalez@suse.com

- version 4.1.2-1
- Add html-react-parser to fix umlaut in the menu and breadcrumb
- Add placeholder for product name to formula forms
- Fix ordering by date (bsc#1158818)
- Add debug packages containing Javascript source map files
- Don't validate mandatory fields that are not visible (bsc#1158943)
- Show adequate message on saving formulas that change only pillar data
- Report merge_subscriptions message in a readable way (bsc#1140332)
- Use ReactJS Context in Form components

-------------------------------------------------------------------
Wed Nov 27 17:04:54 CET 2019 - jgonzalez@suse.com

- version 4.1.1-1
- Add environment label when deleting environment (bsc#1145758)
- Change form order and change project creation message (bsc#1145744)
- Fix loading proper activation key details on SPA enabled (bsc#1157141)
- Add self monitoring to Admin Monitoring UI (bsc#1143638)
- Fix create VM dialog when there is no virtual storage pool or network
- show channels and filters in CLM history
- SPA: do not early drop modals they can contain inputs (bsc#1155800)
- rename SUSE Products to just Products in UI
- Layout changes in formula forms, validation, deprecate $visibleIf and add new attributes:
  $disabled, $visisble, $required, $match
- Fix WebUI invalidation time by using the package build time instead
  of the WebUI version (bsc#1154868)
- Bump version to 4.1.0 (bsc#1154940)
- Filter by description on the Products page works recursively
- Add check/message for project not found (bsc#1145755)
- Fix sorting issues on content filter list page (bsc#1145591)
- Improve the UI of the salt packages state and configuration channels page to use tabs instead
- Remove/change text on edit filters for clp (bsc#1145608)
- Redirect to project when canceling creating a filter (bsc#1145750)
- Better visualization of the filters attached to a CLM Project. Allow/deny are now split
- Fix ui issues with content lifecycle project list page (bsc#1145587)
- implement "keyword" filter for Content Lifecycle Management
- Enable Azure, Amazon EC2 and Google Compute Engine as available Virtual host Managers
- Trim strings when creating/updating image stores/profiles (bsc#1133429)
- Show loading spin while loading salt keys data (bsc#1150180)
- CLM - Disable clones by default of the shown CLM Project sources
- Show virtual storage volumes and pools on salt minions
- Migrate login to Spark
- Add UI message when salt-formulas system folders are unreachable (bsc#1142309)
- implement "regular expression" Filter for Content Lifecycle Management
  matching package names, patch name, patch synopsis and package names in patches
- Change color of disabled build button on clp page (bsc#1145626)
- New Single Page Application engine for the UI. It can be enabled with the config 'web.spa.enable' set to true
- Fix the 'include recommended' button on channels selection in SSM (bsc#1145086)
- implement "patch contains package" Filter for Content Lifecycle Management
- implement Filter Patch "by type" Content Lifecycle Management
- Implement filtering errata by synopsis in Content Lifecycle Management
- Normalize date formats for actions, notifications and clm (bsc#1142774)
- Implement ALLOW filters in Content Lifecycle Management
- move /usr/share/rhn/config-defaults to uyuni-base-common
- implement "by date" Filter for Content Lifecycle Management
- Hide channels managed by Content Lifecycle projects from available sources (bsc#1137965)
- Add unsupported browser warning when using Internet Explorer

-------------------------------------------------------------------
Wed Jul 31 17:38:44 CEST 2019 - jgonzalez@suse.com

- version 4.0.12-1
- Add new validation to avoid creating content lifecycle projects starting with a number (bsc#1139493)
- Redirect to first step of channel assignment after change channel submit (bsc#1137244)
- add error messages, hints for image profile edit page (bsc#1127319)
- Allow virtualization tab for foreign systems (bsc#1116869)
- Add checks for empty required entries on formula forms (bsc#1109639)
- Fix big formula checkbox not supported in Firefox
- Allow forcing off or resetting VMs
- Adjust title icons
- Fix VM creation dialog with non-default pools and networks (bsc#1138268)
- Update help URLs in the UI (bsc#1136764)
- Force python-numpy and python-PyJWT dependencies (bsc#1137357)
- Display warning if product catalog refresh is already in progress (bsc#1132234)
- Add state EDITED to filters in the Content Lifecycle
- Add built time date to the Content Lifecycle Environments

-------------------------------------------------------------------
Wed May 15 15:23:06 CEST 2019 - jgonzalez@suse.com

- version 4.0.11-1
- SPEC cleanup
- UI for Errata filtering based on advisory name in Content Lifecycle Management
- UI for NEVR(A) filtering in Content Lifecycle Management
- UI to enable / disable server monitoring
- Add a link to the highstate page after formula was saved
- New menu look&feel
- Remove feature preview message from Formulas pages

-------------------------------------------------------------------
Mon Apr 22 12:18:26 CEST 2019 - jgonzalez@suse.com

- version 4.0.10-1
- Add Content Lifecycle Management icon
- Content Lifecycle Management: first filter functionality - deny by package name
- Content lifecycle management - Fix text issues
- Content lifecycle management - show destructive operations only for users with the org admin role
- Add cache buster for static files (js/css) to fix caching issues after upgrading.
- Show undetected subscription-matching message object as a string anyway (bsc#1125600)

-------------------------------------------------------------------
Fri Mar 29 10:34:19 CET 2019 - jgonzalez@suse.com

- version 4.0.9-1
- Content Lifecycle Management: create projects, build and promote

-------------------------------------------------------------------
Mon Mar 25 16:52:18 CET 2019 - jgonzalez@suse.com

- version 4.0.8-1
- Allow username input on bootstrap page when using Salt-SSH
- Add VNC display for virtual machines on salt minions
- Fix action scheduler time picker prefill when the server is on  "UTC/GMT" timezone (bsc#1121195)

-------------------------------------------------------------------
Wed Mar 06 11:40:56 CET 2019 - jgonzalez@suse.com

- version 4.0.7-1
- Fix: compute scroll offset on window scroll for sticky button bar

-------------------------------------------------------------------
Wed Feb 27 13:11:14 CET 2019 - jgonzalez@suse.com

- version 4.0.6-1
- Fix initializing of the datetime picker (bsc#1126862)
- Sort activation key list on create image profile page (bsc#1122770)
- Sort activation key list on bootstrap page (bsc#1122770)
- Add virtual machine creation dialog for salt minions
- Add dropdown number list to jump to a specific table page
- Fix nodejs tests

-------------------------------------------------------------------
Thu Jan 31 09:44:03 CET 2019 - jgonzalez@suse.com

- version 4.0.5-1
- remove RH-specific warning message (bsc#1118100)

-------------------------------------------------------------------
Wed Jan 16 12:26:07 CET 2019 - jgonzalez@suse.com

- version 4.0.4-1
- show feedback messages after using the retry option on the notification messages page
- Make datetimepicker update displayed time (bsc#1041999)
- Nav and section scroll independently
- change SCC sync backend to adapt quicker to SCC changes and improve
  speed of syncing metadata and checking for channel dependencies

-------------------------------------------------------------------
Mon Dec 17 14:42:59 CET 2018 - jgonzalez@suse.com

- version 4.0.3-1
- fix wording for taskotop (cosmetical only)(bsc#1118112)
- When changing basechannel the compatible old childchannels are now selected by default. (bsc#1110772)
- Show human-readable system cleanup error messages
- ActivationKey base and child channel in a reactjs component

-------------------------------------------------------------------
Fri Oct 26 10:46:49 CEST 2018 - jgonzalez@suse.com

- version 4.0.2-1
- fix typo in messages (bsc#1111249)
- Use require() instead of import to avoid js runtime errs
  caused by webpack
- Add /* eslint-disable */ to all js files to ignore them
  during linting
- Rewrite virtual guests list page in reactjs
- Fix applying default values to edit-group
- Respect $name in dictionary edit-group
- Filter out empty values in edit-group (bsc#1104837)

-------------------------------------------------------------------
Fri Aug 10 15:40:23 CEST 2018 - jgonzalez@suse.com

- version 4.0.1-1
- Change WebUI version 4.0.1
- Bump version to 4.0.0 (bsc#1104034)
- Fix copyright for the package specfile (bsc#1103696)
- Allow relative path in visibleIf tag in formulas
- Feat: add OS Image building with Kiwi FATE#322959 FATE#323057 FATE#323056
- Refactor buttons.js
- Feature: implement test-mode for highstate UI
- Disable child channel selection only if channel is actually assigned(bsc#1097697)
- replace select2js plugin in the React environment
- Fix css issues on minion-state pages (bsc#1083295)
- Show feedback on button clicked (bsc#1085464)
- Show chain of proxies correctly (bsc#1084128)
- Fix typo in 'Installed Products' label in image overview page
- Disallow colons in image labels (bsc#1092940)
- Improve the gulpfile watch mode performance (bsc#1096747)
- Refactor the fetching and cache the child channels and mandatory channels in System Details change channels page

-------------------------------------------------------------------
Tue Jun 05 10:13:20 CEST 2018 - jgonzalez@suse.com

- version 2.8.7.6-1
- Avoid ISE when unsubscribing channels in SSM (bsc#1094578)
- Fix cve search box (bsc#1089571)
- Fix on UI content observer (bsc#1084863)
- allow multi selection/deletion of notification messages
- Bugfix: disable toggler if no recommended channels (bsc#1090224)
- Initial branding change for Uyuni (bsc#1094497)
- Implemented new 404 page in react (bsc#1029726)

-------------------------------------------------------------------
Mon May 21 13:34:38 CEST 2018 - jgonzalez@suse.com

- version 2.8.7.5-1
- set version to 3.2.0 (bsc#1094013)

-------------------------------------------------------------------
Wed May 16 17:33:33 CEST 2018 - jgonzalez@suse.com

- version 2.8.7.4-1
- Support new forms of edit-group
- Automatically select mandatory channels when selecting a base
  channel (bsc#1083513)
- Bugfix: ace.js editor config to use soft tabs (bsc#1090040)
- Display always config channel name and label (bsc#1083278)

-------------------------------------------------------------------
Mon May 07 15:29:51 CEST 2018 - jgonzalez@suse.com

- version 2.8.7.3-1
- Handle empty values. Do not pass optional fields to pillar in
  formulas if field is empty and no ifempty attr defined (bsc#1092172)
- use Crypto.getRandomValues for random password generation
- generate random password only if the button is clicked
- Simplify titles on channel assignment pages

-------------------------------------------------------------------
Wed Apr 25 12:11:49 CEST 2018 - jgonzalez@suse.com

- version 2.8.7.2-1
- Fix JS error in SSM child channels page causing selection to be
  lost (bsc#1090871)

-------------------------------------------------------------------
Mon Apr 23 09:22:07 CEST 2018 - jgonzalez@suse.com

- version 2.8.7.1-1
- Sync with upstream (bsc#1083294)
- Add missing left margin at Software Channels WebUI icon links to
  channels (bsc#1083329)
- Fix misleading message when syncing channels (bsc#1089103)
- Do not use button for recommended toggler
- Remove SUSE Studio based image deployments
- Fix for the system channels UI, hide the corresponding title and horizontal line if list of
  SUSE or custom channels is empty

-------------------------------------------------------------------
Wed Apr 04 12:13:32 CEST 2018 - jgonzalez@suse.com

- version 2.8.6.3-1
- Fix style classes (bsc#1087842)

-------------------------------------------------------------------
Thu Mar 29 01:25:47 CEST 2018 - jgonzalez@suse.com

- version 2.8.6.2-1
- add more missing help links (bsc#1085852)

-------------------------------------------------------------------
Mon Mar 26 09:11:20 CEST 2018 - jgonzalez@suse.com

- version 2.8.6.1-1
- Sync with upstream (bsc#1083294)
- Add Action Chain support for Salt clients.
- Fixed behavior on child channels unselecting when multiple channels were unselected
- add ref help links (bsc#1079535)

-------------------------------------------------------------------
Mon Mar 05 09:01:18 CET 2018 - jgonzalez@suse.com

- version 2.8.5.2-1
- rewrite products page into reactjs
- remove empty clean section from spec (bsc#1083294)

-------------------------------------------------------------------
Wed Feb 28 10:01:42 CET 2018 - jgonzalez@suse.com

- version 2.8.5.1-1
- Make minion label unselectable on Visualization's
 'Systems Grouping' view (bsc#1034037)
- Salt Formulas improvements (added a formula values group with add/remove functionality)

-------------------------------------------------------------------
Mon Feb 05 12:50:15 CET 2018 - jgonzalez@suse.com

- version 2.8.3.3-1
- Allow scheduling the change of software channels as an action.
  The previous channels remain accessible to the registered system
  until the action is executed.

-------------------------------------------------------------------
Fri Feb 02 12:54:07 CET 2018 - jgonzalez@suse.com

- version 2.8.3.2-1
- Replace custom states with configuration channels
- Add 'yaml' option for Ace editor
- Add links to salt formula list and adjust behavior. (bsc#1022078)

-------------------------------------------------------------------
Wed Jan 17 13:14:58 CET 2018 - jgonzalez@suse.com

- version 2.8.3.1-1
- Allow selecting unnamed context in kubeconfig (bsc#1073482)
- Add user preferences in order to change items-per-page (bsc#1055296)
- Fix main menu column height
- Adding initial version of web ui notifications
- Visualization UI look&feel improvements

-------------------------------------------------------------------
Tue Nov 28 14:46:15 CET 2017 - jgonzalez@suse.com

- version 2.7.1.13-1
- Disallow entering multiple identical mirror credentials (bsc#971785)
- Fix runtime data display in Images page (bsc#1062972)
- add delete button to img-overview page (bsc#1061245)
- Update wording for image profiles in image build page (bsc#1058323)
- Rename 'Refresh Data' button in VHM details page
- Update browser URL correctly after deleting a VHM from the details page (bsc#1061596)
- Show 'Nodes' list only for Kubernetes VHMs (bsc#1061563)
- remove import button from image over page (bsc#1058128)
- Use the same datetime format as the rest of the product (bsc#1054424)

-------------------------------------------------------------------
Thu Sep 14 11:04:35 CEST 2017 - mc@suse.de

- version 2.7.1.12-1
- Image runtime UI
- Redesign VHM pages on ReactJS
- Dropdown button ReactJS component
- Use ModalButton component in subscription matching pages
- Visualization UI look&feel improvements

-------------------------------------------------------------------
Wed Aug 30 15:57:36 CEST 2017 - mc@suse.de

- version 2.7.1.11-1
- Show a list of channels when an activation key is selected in
  image import form
- Improve error handling in image import UI
- Import image UI
- Update images list and overview pages for external images
- Remove the unused code that caused problems on some browsers (bsc#1050399)
- Use ace editor for custom states with yaml syntax highlighting
- Fix enter key submit on ListTag filter input (bsc#1048762)

-------------------------------------------------------------------
Tue Aug 08 11:33:33 CEST 2017 - fkobzik@suse.de

- version 2.7.1.10-1
- Fix overlapping of elem. (bsc#1031143)
- Fix formulas action buttons position (bsc#1047513)
- Do not show old messages (bsc#1043831)
- Add a dynamic counter of the remaining textarea length
- Confirm if navigating away while bootstrapping

-------------------------------------------------------------------
Mon Jun 12 09:06:15 CEST 2017 - mc@suse.de

- version 2.7.1.9-1
- display a generic non-empty err msg in case of xhr.status==0
  (bsc#1041913)
- Fix: update bottom pagination counter only if it is present
- Fix reactjs unique keys generation and remove duplicated menu
  element
- Fix displaying images built by deleted build hosts
- Update bootstrap success notification link to 'All Systems'
  (bsc#1036272)

-------------------------------------------------------------------
Mon May 29 17:06:57 CEST 2017 - mc@suse.de

- version 2.7.1.8-1
- Fix: only select elemens with the node class in simulation
- Slow down the visualization simulation
- Cache the computed positions of nodes and use them to set their initial
  position
- Fix bottom alignment of aside and footer
- Handle rebuild in a popup dialog
- Add select boxes and 'Delete' button to image, store, profile list pages
- Fix highstate.js
- Remove responsive-tab.js script from the 'Setup Wizard' page
- Move 'Clear Menu' button next to the search input
- Rename 'Onboarding' to 'Keys'
- Rename 'Schedule no sooner than' to 'Earliest' and 'Add to Action Chain' to
  'Add to'
- Remove 'Apply Highstate' button from Formulas pages
- Add support for multiple servers in the highstate preview page
- Redesign Highstate preview page
- Add inspect status and reinspect button to image overview page
- Bounce back from the shortcut links in content management pages
- Add getQueryStringValue and urlBounce utility functions for JS
- Ensure proper authentication for content management (bsc#1036320)
- Fix toolbar elements for formula selection page
- change version to 3.1.0

-------------------------------------------------------------------
Wed May 03 16:46:43 CEST 2017 - michele.bologna@suse.com

- version 2.7.1.7-1
- Create spacewalk-section-toolbar only if needed
- Move selector-buttons and pagination into fixed toolbar
- Apply 'action button fixed on scroll' behavior to pages (bsc#1012978)
- Allow dot character '.' for activation key (bsc#1035633)
- Add 'add to ssm' checkboxes to CVE audit list (bsc#1032016)
- Update CVE Audit buttons
- Update CVE Audit status icons
- Add system to SSM only if it can be added
- Fix hardcoded link in image patches list (bsc#1032293)

-------------------------------------------------------------------
Mon Apr 03 14:48:31 CEST 2017 - mc@suse.de

- version 2.7.1.6-1
- add error handing and fix rebuild button
- new cve audit ui for server/images
- Fix word spacing in 'Image Status' section of 'Image Overview' page

-------------------------------------------------------------------
Fri Mar 31 12:24:22 CEST 2017 - mc@suse.de

- version 2.7.1.5-1
- set version to Beta 2
- Visualization: add-to-ssm button
- Multilevel hierarchy for Visualization
- Fix patches and packages lists JS issue on Firefox (bsc#1031504)
- Fix version input in the image build page
- Fix JS issues on image build page
- Add date time input for scheduling the image build
- Add 'Rebuild' button to image details page
- Add custom values to image info and image profile
- Redirect to images list after scheduling a build
- Update remote commands preview/run button (bsc#1028862)
- Make password field required in image store form
- Refactoring the menu
- UI menu: direct link as icon, normal label to collapse/explode submenu
- BugFix: evaluate also node label in menu search (bsc#1025939)
- Handle TaskomaticApiExceptions: Spark controllers and Javascript
- Remote Commands: allow Web Socket to be opened on non-standard port
- Fix broken help link for taskstatus (bsc#1017422)
- show proxy path in bootstrap UI
- clear proxy selection when clicking clear fields button
- check if proxy hostname is FQDN in UI
- java backend for salt ssh-push through proxy

-------------------------------------------------------------------
Wed Mar 08 19:03:33 CET 2017 - mc@suse.de

- version 2.7.1.4-1
- show message when waiting for ssh minions times out
- fix remote cmd ui js err and timed out msg

-------------------------------------------------------------------
Tue Mar 07 14:57:03 CET 2017 - mc@suse.de

- version 2.7.1.3-1
- Fix the initial view jump-on-drag bug
- remote cmd UI changes for salt-ssh minions
- Rephrase the system details page caption a bit
- Adjust field captions
- initial Visualization Feature
- Add patches and packages pages for images
- show installed products in the ui
- Add image info UI
- Add datetime react component with moment.js
- Remove 'email' field from image profile form
- Add delete confirmation pop-ups to image profile and image store pages
- Add build schedule notification on image build page
- Updated links to github in spec files
- Add js utility function to create Date objects in different timezones
- send timeout if no minions available in remote cmd ui
- Remove "Technology preview" from Salt SSH push
- improve salt remote cmd ui err handling
- make remote commands UI async

-------------------------------------------------------------------
Tue Feb 07 15:21:24 CET 2017 - michele.bologna@suse.com

- version 2.7.1.2-1
- Validate activation key values (bsc#1015967)
- Pass user-preferred localtime to the highstate UI (bsc#1020027)
- Various fixes for the new UI

-------------------------------------------------------------------
Wed Jan 11 16:41:52 CET 2017 - michele.bologna@suse.com

- version 2.7.1.1-1
- Version 2.7.1.0
- New UI

-------------------------------------------------------------------
Fri Dec 16 12:13:16 CET 2016 - michele.bologna@suse.com

- version 2.5.7.12-1
- Version 3.0.3
- Small adjustments on bootstrap page (bsc#1012761)
- Bootstrapping: ssh push for salt system feature preview
- Fix plus/minus buttons in action chain list (bsc#1011344)
- BugFix: message consistency attempting bootstrapping a minion (bsc#1005924)
- Only show minions with sids available as links (bsc#1007261, bsc#970460)

-------------------------------------------------------------------
Mon Nov 07 10:53:57 CET 2016 - michele.bologna@suse.com

- version 2.5.7.11-1
- Increase minor version to 3.0.2
- Adds a total systems counter in Salt Remote Cmd UI
- Separate API endpoint for SSH system registration

-------------------------------------------------------------------
Thu Oct 06 16:11:48 CEST 2016 - mc@suse.de

- version 2.5.7.10-1
- Support formulas in SUSE Manager
- switched SUSE Manager version to 3.0.1
- introduce Spark router conventions
- Disable strict host key checking per default
- Rename "States Catalog" to "State Catalog" in UI
- add TaskoTop to UI
- BugFix: use user preferences parameters as default page size
  (bsc#980678)
- unified table version

-------------------------------------------------------------------
Mon Jul 18 14:09:44 CEST 2016 - jrenner@suse.com

- version 2.5.7.9-1
- BugFix: recompute window dimensions when content changes (bsc#971559)
- Fix aside column height computation (bsc#969834)
- Initial version of the bootstrapping UI

-------------------------------------------------------------------
Tue May 24 15:32:18 CEST 2016 - kwalter@suse.com

- version 2.5.7.8-1
- Disable action buttons to add/reject/delete minions if user is non org-admin
- handle and show error message when session expires in remote-command page
  (bsc#974891)
- Enable Run button in remote-command page only if a preview exists
- show both Preview and Run buttons to improve usability of remote
  command feature (bsc#974288)

-------------------------------------------------------------------
Wed Apr 06 08:42:16 CEST 2016 - mc@suse.de

- version 2.5.7.7-1
- show fingerprint and scroll if it overflows
- Extend the matcher UI refresh interval to 1 minute
- Subscription Matching: add message popups in case of errors during refreshes
- SubscriptionMatching UI: add a sub-title for add-pin popup to clarify the
  content
- list custom states from db instead of disk (bsc#972166)
- BugFix: cut fingerprint but show it whole in tooltip (bsc#971003)
- Do not install the src directory (bsc#972125)
- Remove all code related to SSE based UI events (bsc#969303)

-------------------------------------------------------------------
Mon Mar 21 17:42:16 CET 2016 - mc@suse.de

- version 2.5.7.6-1
- fix timepicker show on addon click
- add Messages.Util.info/warning/error methods
- change icon of state catalog page
- save/apply messages in pkg states UI, move msg() to Messages.Utils.msg
- enter triggers search in package state UI
- Adjust datetimepicker and update highstate ui to use it
- add LocalDateTime formating helper
- Changed state search button to unique id
- unneeded .promise in *-custom-states.js saveRequest() causes undefined error
- Make request functions cancelable, adjust client code
- (bnc#970531) Fix Network usage in custom state component
- (bnc#970531) Revert Network.js changes and fix custom state pages

-------------------------------------------------------------------
Wed Mar 09 11:27:51 CET 2016 - mc@suse.de

- version 2.5.7.5-1
- Add Custom State UI for Organizations and Groups
- check header for csrf token
- refactor salt minion onboarding ui showing the fingerprint
- Allow to apply the highstate from the UI

-------------------------------------------------------------------
Wed Mar 02 11:47:09 CET 2016 - mc@suse.de

- version 2.5.7.4-1
- Add gulp infrastructure to transpile JSX and ES6 into ES5 and
  provide bundling functionality

-------------------------------------------------------------------
Wed Feb 10 08:25:16 CET 2016 - mc@suse.de

- version 2.5.7.3-1
- Subscription Matcher UI: add order-by-column feature
- Subscription Matcher UI: add full date in case of hover
- Subscription Matcher UI: add alert color on fully matched quantity
  of a subscription
- fix usage of localization

-------------------------------------------------------------------
Tue Jan 26 13:56:40 CET 2016 - mc@suse.de

- version 2.5.7.2-1
- add latest state support to ui and generator
- Do not refresh the SCC data while the taskomatic job does the same
  (bsc#962323)
- update version number in UI footer to 3.0
- Subscription Matching: add UI to display results of the matching
- Bring the About link on the login page back
- Adds a translation function per RFC #16

-------------------------------------------------------------------
Sat Jan 16 11:20:04 CET 2016 - mc@suse.de

- version 2.5.7.1-1
- Additional fixes for bsc#956613 (decoding [] is broken for list-key-name)
- moving non_expirable_package_urls parameter to java
- moving download_url_lifetime parameter to java

-------------------------------------------------------------------
Tue Jan 05 15:45:06 CET 2016 - mc@suse.de

- version 2.5.6.2-1
- Fix list-key-name (decoding of [] is broken in commons-beanutils.jar > 1.7)
  (bsc#956613)
- Add feedback for failure/success and waiting states
- Fix changed view behavior
- update package states in all views after save
- Reuse local search results if search term does not change

-------------------------------------------------------------------
Wed Dec 16 11:11:40 CET 2015 - mc@suse.de

- version 2.5.6.1-1
- Add UI for package state management
- Integrate system header and navigation menu
- Send epoch, version and release separately
- Initial react component showing the page heading
- remove call_procedure and call_function from RHN::DB
  again.
- moving some config parameter to java default file

-------------------------------------------------------------------
Mon Nov 30 10:54:19 CET 2015 - mc@suse.de

- version 2.5.5.1-1
- BugFix: check mirror credentials required fields (bsc#955970)
- change minion cmd api endpoint to use post
- URL scheme conventions: /minions/:id and MinionController.show
- Add default setting for task timeout
- bring back call_procedure and call_function to RHN::DB
- fix to have the side bar 100%% height
- New ui for the login page and relogin

-------------------------------------------------------------------
Thu Oct 22 16:24:20 CEST 2015 - mc@suse.de

- version 2.5.1.3-1
- Improve the alert notification
- Instead of showing an alert just log out if browser unsupported
- Open the event stream on every page
- Setup SSE event source on the system overview page

-------------------------------------------------------------------
Wed Oct 14 09:48:35 CEST 2015 - mc@suse.de

- version 2.5.1.2-1
- implement remote command interface with target glob

-------------------------------------------------------------------
Wed Oct 07 13:31:32 CEST 2015 - mc@suse.de

- version 2.5.1.1-1
- drop monitoring
- port all perl web pages to java
- replace upstream subscription counting with new subscription
  matching (FATE#311619)

-------------------------------------------------------------------
Wed Sep 23 14:56:25 CEST 2015 - mc@suse.de

- version 2.1.60.13-1
- remove use of updateUpgradePaths() from external
- Added sudo user config option and added comments

-------------------------------------------------------------------
Tue Feb 03 11:45:13 CET 2015 - mc@suse.de

- version 2.1.60.12-1
- Getting rid of trailing spaces
- Remove vestige of ctxt-sensitive help, and teach PXT::HTML->link
  not to link when there is no url
- Show Proxy tab if system is a proxy even when assigned to cloned
  channels (bsc#913939)
- spacewalk-web: add Requires for used perl modules
- fix perl context-help to notice empty help-url strings
- s1-sm-systems.html does not exist any more
- unify style

-------------------------------------------------------------------
Thu Dec 04 16:21:11 CET 2014 - mc@suse.de

- version 2.1.60.11-1
- add User Guide to online help pages
- fix links to monitoring documentation (bsc#906887)
- clean up remnants of prototype.js, convert to jQuery
- fix form-field-name for create-notification
- Remove unused clone_newest_package function
- fix rhnChannelNewestPackage table by using
  refresh_newest_package function again
- improve the layout in case the exception message is large
- setup wizard: add tooltip to refresh button
- stop the spinner for the success task
- link the error message with the tomcat log viewer
- make the SCC migration/refresh dialog show steps
- Add a refresh button to the SUSE products page

-------------------------------------------------------------------
Fri Nov 07 13:02:38 CET 2014 - mc@suse.de

- version 2.1.60.10-1
- Integrate the refresh dialog with the setup wizard products page
- Do a refresh only for ISS masters
- minor updates to strings / wording
- introduce a check for an empty snapshot tag for ssm
- minor UI improvements

-------------------------------------------------------------------
Tue Oct 14 15:16:52 CEST 2014 - mc@suse.de

- version 2.1.60.9-1
- Add aarch64 and ppc64le to parent-child channel compatibility list

-------------------------------------------------------------------
Fri Sep 12 15:43:37 CEST 2014 - mc@suse.de

- version 2.1.60.8-1
- WebUI cloning should use the same SQL query as API
- update linking and delete old page
- Use text mode and set editor to read only

-------------------------------------------------------------------
Tue Jun 17 09:59:36 CEST 2014 - jrenner@suse.de

- version 2.1.60.7-1
- Remove unused perl code after pages have been ported to java
- Add development_environment to rhn_web.conf

-------------------------------------------------------------------
Tue May 27 17:12:58 CEST 2014 - mc@suse.de

- version 2.1.60.6-1
- Fix refreshing of Autoinstallable Tree forms (bnc#874144)

-------------------------------------------------------------------
Thu May 22 14:32:10 CEST 2014 - mc@suse.de

- version 2.1.60.5-1
- Workaround browser bugs with broken scrolling on anchor pages.
  (bnc#855168)

-------------------------------------------------------------------
Fri May 16 13:11:58 CEST 2014 - mc@suse.de

- version 2.1.60.4-1
- rewrite pending events page from perl to java
- remove old perl pages
- delete unused code in modules/rhn/RHN/Server.pm related to system events
- delete unused code in modules/rhn/RHN/DB/Server.pm related to system events
- Reuse --add-product-by-ident for triggering product re-sync
- remove Quick Start Guide from side menu
- Replace editarea with ACE (http://ace.c9.io/) editor.
- dont show link if there are no details to show
- fixed urls pointing to novell.com
- Bugfix: humanize dates after fragment has loaded

-------------------------------------------------------------------
Tue May 06 15:03:59 CEST 2014 - mc@suse.de

- version 2.1.60.3-1
- Fix bug converting pm times to am when using locales in 24 hour format
- style alert messages on perl pages
- update info icon
- Outdated copyright message (bnc#872978)
- Implement Setup Wizard Product sync page
- rewrite system snapshot to java: removed obsoleted perl page
- rewrite system event page from perl to java
- Safer DWR callback method introduced
- Fix SP migration fails to add child channels (bnc#867601)
- Rename sp-migration.js to susemanager-sp-migration.js
- port SP Migration Setup page to bootstrap and jquery

-------------------------------------------------------------------
Thu Mar 27 10:19:19 CET 2014 - fcastelli@suse.com

- version 2.1.60.2-1
- Cache proxy verification status in the session
- split the js files again as the onready callbacks conflict with the available
  dwr methods
- remove the custom .js for proxy settings, move everything to the main one
- handle missing proxy settings case
- Basic save, verify and retrieve implemented.
- bug with the gray column fixed
- function columnHeight doesnt need to be called more than once
- javascript semicolons added. fixes in the calculation of the aside tag's
  height. fixed scroll to avoid the tabs to be resized after the aside tag is
  rendered. Function resize tab added to the Jquery Object to make it global
- HTTP proxy javascript
- img folder added. responsive tabs file added
- Remove debug logging
- Implement the "make primary" functionality
- Cache subscriptions and validation status in the session object
- Refactor javascript and get rid of hidden form fields
- Clear modal when it is hidden + refactor the IDs
- Fix modal ids after refactoring
- Initial version of a new modal to list the actual subscriptions
- Add new javascript source file for setup wizard
- Update edit_notification_method.pxi
- Rewrite code for bootstrap usage
- fixed bug unable to delete action chain
- fixed typo in action chain jsp and js
- bnc#862043: fail if rhnPackage.path is NULL
- bnc#862043: avoid trimming to 128 chars
- update navigation link: Install -> Create First User
- system_upgradable_package_list is not referenced anymore
- on-click and node-id attributes are relevant only to pxt pages
- removed unused up2date_version_at_least()
- removed unused rhn-up2date-at-least tag
- bnc#867646: Action Chaining: avoid scrolling page after javascript handler
- make the setup of the date picker more declarative using data- attributes in
  order to be able to share this setup with other parts of the code that will
  need a slightly different picker like the recurrent selector. It also saves
  us from outputing one <script> tag in the jsp tag implementation.
- Set 0 (false) as the default for 'ssh_push_use_hostname'

-------------------------------------------------------------------
Thu Feb 27 15:32:51 CET 2014 - fcastelli@suse.com

- version 2.1.60.1-1
- bug fixed in error pages in perl - they were not reading the stylesheet
  correctly
- remove "nightly" from footer version
- Error pages in Perl formated to the new layout of SUMa
- give generated buttons appropriate class
- Styling unstyled submit buttons.
- Perl Pages: Styling unstyled submit buttons
- Revert "Refeactored cookie parsing code to better handle malformed cookies"
- Action Chaining: avoid errors on double save
- Refeactored cookie parsing code to better handle malformed cookies
- make the time format also localized
- Introduce a date-time picker.

-------------------------------------------------------------------
Thu Feb 13 15:12:54 CET 2014 - mc@suse.de

- version 2.1.56.1-1
- Action Chain Edit page added
- Front-end code for action chain creation/selection added
- Fixes bar going from 0..9 A..Z on
  /rhn/systems/details/packages/PackageList.do but A..Z 0..9 on
  /rhn/systems/SystemEntitlements.do and
  /network/systems/system_list/regular_in_channel_family.pxt
- different set of pagination arrows on
  /network/systems/system_list/regular_in_channel_family.pxt
- 1063915, CVE-2013-4415 - Missed changing Search.do to post, perl-side
- javascript not needed anymore

-------------------------------------------------------------------
Fri Feb 07 12:58:53 CET 2014 - mc@suse.de

- version 2.1.54.1-1
- changes in the logic to update the tick icon.
  Differentiating between edit user form and create user form.
- adding caller script and tick icon function
- Fixed unstyled form in PXT page: SSM/Groups
- Fixed unstyled form in PXT page: SSM/Provisioning/TagSystems
- Add a rhn-date tag
- Implement rhn:formatDate that uses moment.js on the client side. It supports
  also most of fmt:formatDate options.
- porting system group monitoring probes page to java
- relocate placeholder function to new file
- port reboot_confirm.pxt from perl to java
- point links to new java ProbesList pages
- use package name to require sudo
- Updating the copyright years info

-------------------------------------------------------------------
Mon Jan 13 09:29:11 CET 2014 - mc@suse.de

- version 2.1.47.1-1
- Make the packages require the frontend-libs
- replaced old monitoring images with icons
- perl List port to new css/markup
- removed dead js file
- use packaged upstream bootstrap js files
- Check if all password input fields are empty.
- make sure not to submit the placeholder as a password.
  reduce file to only one document ready handler.
- add password strength meter
- updated references to new java WorkWithGroup page
- rewrite system event history page to java
- removed unused pxt pages

-------------------------------------------------------------------
Wed Dec 18 13:44:29 CET 2013 - mc@suse.de

- version 2.1.43.1-1
- perl-Authen-PAM is no longer required
- remove trailing whitespace from rpm group
- updated links to system group delete page
- removed unused ssm errata pxt pages
- fixing references to SSM errata page
- define new rules and add a few more error messages. move the progressbar to a
  specific container.
- style and add error messages in the popover
- The only real error is password_too_short. The rest needs to go into the
  suggestions
- Some improvements to the updateTickIcon function.
- Assign the pwstrength meter to the desiredpassword input form
- Add function to update the Tick Icon. Display bootstrap list in popover.
- Adding pwstrength library to check password strength
- Adding the bootstrap tooltip library
- Adding the bootstrap popover library
- Remove groups/errata_list.pxt
- replaced icons with icon tag
- updated pxt pages to use <rhn-icon> tag
- updated perl modules to use PXT::HTML->icon()
- Show the popover for 10 seconds if not hidden by the user
- System Group / Admins - updated links and removed old page
- Put the given year in the valid range (bnc#846356)
- Paste event handler parsing CVE identifiers with javascript (bnc#846356)
- system group details - linking + cleanup
- CVE UI was updated and improved. It now has a popover that shows a link to
  http://cve.mitre.org/ and explains that a user can also paste the entire CVE
  as found on the site

-------------------------------------------------------------------
Mon Dec 09 17:06:02 CET 2013 - mc@suse.de

- version 2.1.39.1-1
- new style added based on twitter bootstrap
- support power management (FATE#315029)
- switch to 2.1

-------------------------------------------------------------------
Thu Nov 28 16:16:08 CET 2013 - mc@suse.de

- version 1.7.28.19-1
- add support for enhances rpm weak dependency (web) (bnc#846436)

-------------------------------------------------------------------
Wed Aug 21 15:39:18 CEST 2013 - mc@suse.de

- version 1.7.28.18-1
- use default rhn.conf only when it exists
- parent channel cannot be a shared channel from different org when
  cloning
- lookup for defaults also in /usr/share/rhn/config-defaults/rhn.conf

-------------------------------------------------------------------
Wed Jun 12 10:55:21 CEST 2013 - mc@suse.de

- version 1.7.28.17-1
- add RHN::Form::Widget::Select to ChannelEditor
- We use RHN::Form::ParsedForm so we should use it.
- Adding sudo Requires for spacewalk-base package

-------------------------------------------------------------------
Thu Apr 04 15:14:14 CEST 2013 - mc@suse.de

- version 1.7.28.16-1
- Fixing Oracle-specific outer join syntax, use of PE.evr.*, and missing joins.
- Display package list on page history/event.pxt.
- SSH Server Push (java) (FATE#312909)

-------------------------------------------------------------------
Fri Feb 08 10:57:09 CET 2013 - mc@suse.de

- version 1.7.28.15-1
- Removing the Downloads tab, it points to nonexisting
  /rhn/software/channel/downloads/Download.do page.
- Fixing enable_snapshot typo
- set versions in html page footer to 1.7
- fix duplicate headline for virtual guests (bnc#794293)
- Fix navigation items for perl pages (bnc#794299)

-------------------------------------------------------------------
Wed Nov 28 10:20:20 CET 2012 - mc@suse.de

- version 1.7.28.14-1
- update changelog

-------------------------------------------------------------------
Thu Nov 22 15:59:33 CET 2012 - jrenner@suse.de

- version 1.7.28.13-1
- SP migration web UI
- Shortcut RHN::Date->now->long_date, avoiding DateTime
  (bnc#789905)
- fix cloning a child channel with a parent in different org

-------------------------------------------------------------------
Fri Sep 28 15:47:12 CEST 2012 - mc@suse.de

- version 1.7.28.12-1
- The Update button should be disabled if the text area is empty.
  (bnc#753584)

-------------------------------------------------------------------
Tue Aug 14 16:18:10 CEST 2012 - mc@suse.de

- version 1.7.28.11-1
- Revert "Convert script contents from hex to string (bnc#775591)"

-------------------------------------------------------------------
Tue Aug 14 11:56:58 CEST 2012 - mc@suse.de

- version 1.7.28.10-1
- Convert script contents from hex to string (bnc#775591)

-------------------------------------------------------------------
Thu Aug 02 13:16:42 CEST 2012 - mc@suse.de

- version 1.7.28.9-1
- fix sql outer join syntax
- fix parameter handling

-------------------------------------------------------------------
Mon Jul 16 15:29:50 CEST 2012 - ug@suse.de

- version 1.7.28.8-1
- Fix ISE on pgsql: Error message: RHN::Exception: DBD::Pg::st execute failed:
  ERROR: syntax error at or near "NAME" at character 40
- cross-database references are not implemented: pe.evr.as_vre_simple
- ORDER BY expressions must appear in select list
- error messages in PostgreSQL have different pattern

-------------------------------------------------------------------
Mon Jun 25 10:27:43 CEST 2012 - mc@suse.de

- version 1.7.28.7-1
- For the postgres localhost:5432 case, use the
  Unix socket local connection.

-------------------------------------------------------------------
Thu Jun 21 10:58:30 CEST 2012 - jrenner@suse.de

- version 1.7.28.6-1
- call to rhn_server.tag_delete db agnostic
- Add support for studio image deployments (web UI)

-------------------------------------------------------------------
Thu May 31 10:44:13 CEST 2012 - mc@suse.de

- version 1.7.28.5-1
- OpenSCAP integration -- Add simple search page.
- Sometimes the return_link on the SSM Clear button does not
  work

-------------------------------------------------------------------
Thu May 24 14:40:53 CEST 2012 - mc@suse.de

- fix owner and permissions of /etc/rhn for spacewalk-dobby
  (bnc#763878)

-------------------------------------------------------------------
Mon May 14 10:43:28 CEST 2012 - mc@suse.de

- version 1.7.28.4-1
- Escape image name to allow quotes and prevent XSS (bnc#761165)
- Split OpenSCAP and AuditReviewing up

-------------------------------------------------------------------
Fri Apr 27 16:06:27 CEST 2012 - mc@suse.de

- version 1.7.28.3-1
- add AS syntax for PostgreSQL
- Fix errata clone name generation
- Update perl channel-select-dropdowns to use the same hierarchical
  sort as java pages
- fix links pointing to not existing pages
- remove link to xe eula
- remove eula files; they are part of the branding packages now

-------------------------------------------------------------------
Fri Mar 30 15:21:11 CEST 2012 - mc@suse.de

- version 1.7.28.2-1
- Fixing regular_systems_in_channel_family for PostgreSQL.
- fixed rhn_server.delete_from_servergroup() call
- OpenSCAP integration -- Show results for system on web.

-------------------------------------------------------------------
Mon Mar 26 16:57:06 CEST 2012 - jrenner@suse.de

- Show legal note in the footer of all login pages

-------------------------------------------------------------------
Wed Mar 21 18:13:28 CET 2012 - mc@suse.de

- version 1.7.28.1-1
- Bumping package version

-------------------------------------------------------------------
Wed Mar 21 13:30:12 CET 2012 - mc@suse.de

- Remove the page errata/Overview.do

-------------------------------------------------------------------
Thu Mar 15 17:16:04 CET 2012 - jrenner@suse.de

- Add support for studio image deployments

-------------------------------------------------------------------
Wed Mar  7 11:12:05 CET 2012 - mc@suse.de

- Fix naming of cloned patches to not remove the first 3 chars

-------------------------------------------------------------------
Tue Feb 28 11:38:53 CET 2012 - mantel@suse.de

- rename "Oracle" to "Database" in db-control tools

-------------------------------------------------------------------
Tue Jan 31 16:52:57 CET 2012 - mantel@suse.de

- add etc/sysconfig/SuSEfirewall2.d/services/susemanager-database

-------------------------------------------------------------------
Thu Dec 22 14:59:55 CET 2011 - mantel@suse.de

- rename Novell to SUSE (#708333)

-------------------------------------------------------------------
Wed Nov 16 14:35:50 CET 2011 - mantel@suse.de

- "to_number" in new Oracle version cannot cope with a period and
  errors. So we remove the period before trying to convert.

-------------------------------------------------------------------
Wed Nov 16 14:30:51 CET 2011 - mantel@suse.de

- dobby_conf is only template; write dobby conf to rhn_conf
  during Oracle setup

-------------------------------------------------------------------
Wed Nov 16 11:43:46 CET 2011 - mantel@suse.de

- rename RHN database to SUSE Manager database for dobby

-------------------------------------------------------------------
Fri Nov 11 17:15:03 CET 2011 - jrenner@suse.de

- Fix stacktraces produced by auditlog-keeper

-------------------------------------------------------------------
Fri Nov 11 16:01:49 CET 2011 - jrenner@suse.de

- Fix rename Kickstart -> Autoinstallation (bnc#727517)

-------------------------------------------------------------------
Thu Nov 10 16:22:58 CET 2011 - jrenner@suse.de

- Fix internal server errors by returning 0 instead of dying

-------------------------------------------------------------------
Wed Nov  9 09:45:58 CET 2011 - mantel@suse.de

- tag rhn_dobby.conf as "noreplace"

-------------------------------------------------------------------
Tue Nov  8 14:42:35 CET 2011 - mantel@suse.de

- name of system user is "sys", not "system"

-------------------------------------------------------------------
Tue Nov  8 14:11:44 CET 2011 - jrenner@suse.de

- Implement audit logging for remaining .pxt pages (fate#312607)

-------------------------------------------------------------------
Wed Oct 26 14:45:36 CEST 2011 - mantel@suse.de

- fix db-control tablesizes (owner is normal_user, not sid)

-------------------------------------------------------------------
Mon Oct 24 15:14:08 CEST 2011 - mantel@suse.de

- adapt spacewalk_dobby for SUSE Manager

-------------------------------------------------------------------
Mon Oct 17 17:25:47 CEST 2011 - ug@suse.de

- fixed "Kickstart" to "Autoinstallation"
  bnc#711527

-------------------------------------------------------------------
Mon Oct 17 13:07:23 CEST 2011 - jrenner@suse.de

- CVE-2011-3344 - XSS on the Lost Password Page (bnc#719130)

-------------------------------------------------------------------
Wed Oct 12 11:49:17 CEST 2011 - mantel@suse.de

- add missing Requires "perl-Filesys-Df" for spacewalk-dobby

-------------------------------------------------------------------
Wed Oct 12 10:23:04 CEST 2011 - mc@suse.de

- add missing Requires to perl-DataTime

-------------------------------------------------------------------
Wed Oct  5 11:54:16 CEST 2011 - mantel@suse.de

- fix ORACLE_HOME for spacewalk-dobby

-------------------------------------------------------------------
Thu Sep  8 15:30:32 CEST 2011 - iartarisi@suse.cz

- readd a lot of perl files that were accidentally deleted from the
  spacewalk-pxt subpackage

-------------------------------------------------------------------
Thu Sep  8 13:47:14 CEST 2011 - iartarisi@suse.cz

- remove some files from spacewalk-pxt that are already in
  base-minimal (bnc#681219)

-------------------------------------------------------------------
Fri Jul  8 09:11:00 CEST 2011 - jrenner@suse.de

- Refactor RedHat.do to Vendor.do (bnc#671239)

-------------------------------------------------------------------
Thu May 26 12:03:11 CEST 2011 - jrenner@suse.de

- Add javascript for password strength meter (bnc#685551/fate#312398)

-------------------------------------------------------------------
Fri May  6 14:03:25 CEST 2011 - mc@suse.de

- more debranding (bnc#670318)

-------------------------------------------------------------------
Thu Mar 31 14:27:06 CEST 2011 - mantel@suse.de

- debranding (bnc#683397)

-------------------------------------------------------------------
Fri Mar 25 16:54:00 CET 2011 - jrenner@suse.de

- Link to the local version of the release notes (bnc#676683)

-------------------------------------------------------------------
Fri Mar 25 14:43:37 CET 2011 - ug@suse.de

- Impossible to schedule reboot requests (bnc#680421)

-------------------------------------------------------------------
Fri Mar 25 14:31:13 CET 2011 - ug@suse.de

- can't trigger a reboot for a system (bnc#682644) fixed

-------------------------------------------------------------------
Thu Mar 24 12:24:17 CET 2011 - mantel@suse.de

- debrand "Errata Event" to "Patch Event" in Legend (bnc#670318)

-------------------------------------------------------------------
Thu Mar 24 11:37:47 CET 2011 - mantel@suse.de

- rebrand Errata to Patches in ErrataList.pm (bnc#670318)

-------------------------------------------------------------------
Thu Mar 24 10:04:25 CET 2011 - mantel@suse.de

- fix ownership of /etc/rhn/default (bnc#681926)

-------------------------------------------------------------------
Wed Mar 23 12:25:00 CET 2011 - mantel@suse.de

- rebrand sniglet for "system not checking in with..."

-------------------------------------------------------------------
Fri Mar 18 11:33:48 CET 2011 - jrenner@suse.de

- Rebrand Errata to Patches in search combobox on pxt pages

-------------------------------------------------------------------
Fri Mar 18 10:48:47 CET 2011 - jrenner@suse.de

- Add the proxy quick start document to the UI

-------------------------------------------------------------------
Thu Mar 17 15:27:22 CET 2011 - jrenner@suse.de

- Do not show a subnavigation below 'Proxy'

-------------------------------------------------------------------
Thu Mar 17 13:49:56 CET 2011 - mc@suse.de

- debranding for proxy

-------------------------------------------------------------------
Mon Mar 14 17:18:19 CET 2011 - jrenner@suse.de

- Replace rhn-proxy with SMP for ACLs and queries (bnc#679420)

-------------------------------------------------------------------
Thu Mar 10 14:55:05 CET 2011 - jrenner@suse.de

- Adapted the UI to URL paths from new docu packages (bnc#674315)

-------------------------------------------------------------------
Wed Mar  9 15:16:52 CET 2011 - mc@suse.de

- add missing dependency to spacewalk-base-minimal (bnc#678126)

-------------------------------------------------------------------
Tue Mar  8 16:00:30 CET 2011 - jrenner@suse.de

- Change url path from install_guide to install-guide (bnc#674315)

-------------------------------------------------------------------
Fri Mar  4 13:17:03 CET 2011 - jrenner@suse.de

- remove checks for specific proxy versions (bnc#676718)

-------------------------------------------------------------------
Thu Mar  3 15:59:22 CET 2011 - mantel@suse.de

- debrand system connection display (bnc#676677)

-------------------------------------------------------------------
Mon Feb 28 10:54:36 CET 2011 - ug@suse.de

- fixed perl code to truncate action-name in DB to 128 chars
  (bnc#675021)

-------------------------------------------------------------------
Thu Feb 17 13:25:22 CET 2011 - jrenner@suse.de

- change kickstart to autoinstallation in navigation on pxt pages

-------------------------------------------------------------------
Wed Feb 16 14:33:20 CET 2011 - mc@suse.de

- debranding

-------------------------------------------------------------------
Wed Feb 16 12:24:24 UTC 2011 - dmacvicar@suse.de

- updated EULA for footer link

-------------------------------------------------------------------
Wed Feb 16 12:47:01 CET 2011 - mc@suse.de

- give the channel list in clone.pxt a nice order and group
  child channels and there parents correctly (bnc#672423)

-------------------------------------------------------------------
Wed Feb 16 10:40:25 CET 2011 - mc@suse.de

- fix wrong links to javascript scripts

-------------------------------------------------------------------
Tue Feb 15 15:20:47 CET 2011 - jrenner@suse.de

- fixed links to index.do (bnc#672051)

-------------------------------------------------------------------
Fri Feb 11 16:39:50 CET 2011 - mc@suse.de

- debranding (bnc#671272)

-------------------------------------------------------------------
Fri Feb 11 13:37:02 CET 2011 - jrenner@suse.de

- add quick start to the help desk and navigation

-------------------------------------------------------------------
Fri Feb 11 11:08:24 CET 2011 - mc@suse.de

- fix path to formletters (bnc#671156)

-------------------------------------------------------------------
Fri Feb 11 09:49:10 UTC 2011 - dmacvicar@suse.de

- add final EULAS (bnc#671189) in /help

-------------------------------------------------------------------
Thu Feb 10 16:50:10 CET 2011 - jrenner@suse.de

- remove references to non-existent channel mgmt guide (bnc#660768)

-------------------------------------------------------------------
Thu Feb 10 13:06:18 UTC 2011 - dmacvicar@suse.de

- use product name var on footer template (bnc#667918)

-------------------------------------------------------------------
Tue Feb  8 17:20:45 CET 2011 - ma@suse.de

- Use 'Patches' in nav (bnc#670013)
- Disable references to proxy (bnc#670203)

-------------------------------------------------------------------
Mon Jan 31 09:46:35 UTC 2011 - dmacvicar@suse.de

- about page branding bnc#666142

-------------------------------------------------------------------
Sun Jan 30 15:32:49 CET 2011 - mc@suse.de

- backport upstrem fixes

-------------------------------------------------------------------
Fri Jan 28 17:55:53 CET 2011 - mc@suse.de

- fix Internal Server Error When Addind Notifications
  (bnc#664549)

-------------------------------------------------------------------
Thu Jan 27 12:48:47 CET 2011 - mc@suse.de

- change vendor name to Novell

-------------------------------------------------------------------
Tue Jan 25 12:01:56 CET 2011 - jrenner@suse.de

- rename errata to patches in the context of cloning channels

-------------------------------------------------------------------
Sat Jan 22 12:38:38 CET 2011 - mc@suse.de

- fix macros

-------------------------------------------------------------------
Tue Jan 11 17:45:11 CET 2011 - mc@suse.de

- Error 500 - ISE - when scheduling remote commands
- Fix handling of eval (DBD::Oracle).
- Removed Chat link from perl based UI.
- A few visual changes to error pages.
- Updating the header for the error pages.

-------------------------------------------------------------------
Wed Sep 15 10:11:21 CEST 2010 - mantel@suse.de

- Initial release of spacewalk-web

-------------------------------------------------------------------<|MERGE_RESOLUTION|>--- conflicted
+++ resolved
@@ -1,10 +1,7 @@
-<<<<<<< HEAD
 - Add ssh_salt_pre_flight_script and ssh_use_salt_thin parameters
   to default rhn_web.conf
-=======
 - Improved large data support in channel selection
 - Provide link for CVEs
->>>>>>> 1f2f1de3
 
 -------------------------------------------------------------------
 Tue Feb 15 10:05:28 CET 2022 - jgonzalez@suse.com
