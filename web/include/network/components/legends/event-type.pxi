--- conflicted
+++ resolved
@@ -3,16 +3,9 @@
 <div class="sideleg">
   <h2>Event Type Legend</h2>
   <ul>
-<<<<<<< HEAD
-  <li><img src="/img/rhn-listicon-package.gif" alt="" />Package Event</li>
-  <li><img src="/img/rhn-listicon-errata.gif" alt="" />Patch Event</li>
-  <li><img src="/img/rhn-listicon-preferences.gif" alt="" />Preferences Event</li>
-  <li><img src="/img/rhn-listicon-system.gif" alt="" />System Event</li>
-=======
   <li><i class="fa spacewalk-icon-packages"></i>Package Event</li>
-  <li><i class="fa spacewalk-icon-patches"></i>Errata Event</li>
+  <li><i class="fa spacewalk-icon-patches"></i>Patch Event</li>
   <li><i class="fa fa-cog"></i>Preferences Event</li>
   <li><i class="fa fa-desktop"></i>System Event</li>
->>>>>>> d16f9322
   </ul>
 </div>