%if 0%{?suse_version}
%define www_path /srv/
%define apache_user wwwrun
%define apache_group www
%else
%define www_path %{_var}
%define apache_user apache
%define apache_group apache
%endif
%{!?fedora: %global sbinpath /sbin}%{?fedora: %global sbinpath %{_sbindir}}

Name: spacewalk-web
Summary: Spacewalk Web site - Perl modules
Group: Applications/Internet
License: GPLv2
Version: 2.3.47
Release: 1%{?dist}
URL:          https://fedorahosted.org/spacewalk/
Source0:      https://fedorahosted.org/releases/s/p/spacewalk/%{name}-%{version}.tar.gz
BuildRoot: %{_tmppath}/%{name}-%{version}-%{release}-root-%(%{__id_u} -n)
BuildArch: noarch
BuildRequires: perl(ExtUtils::MakeMaker)
%if 0%{?suse_version}
BuildRequires: apache2
%endif

%description
This package contains the code for the Spacewalk Web Site.
Normally this source RPM does not generate a %{name} binary package,
but it does generate a number of sub-packages.

%package -n spacewalk-html
Summary: HTML document files for Spacewalk
Group: Applications/Internet
Requires: httpd
Requires: spacewalk-branding
Obsoletes: rhn-help < 5.3.0
Provides: rhn-help = 5.3.0
Obsoletes: rhn-html < 5.3.0
Provides: rhn-html = 5.3.0
# files html/javascript/{builder.js,controls.js,dragdrop.js,effects.js,
# prototype-1.6.0.js,scriptaculous.js,slider.js,sound.js,unittest.js}
# are licensed under MIT license
License: GPLv2 and MIT

%description -n spacewalk-html
This package contains the HTML files for the Spacewalk web site.


%package -n spacewalk-base
Group: Applications/Internet
Summary: Programs needed to be installed on the RHN Web base classes
Requires: spacewalk-pxt
Provides: spacewalk(spacewalk-base) = %{version}-%{release}
%if 0%{?suse_version}
Requires: susemanager-frontend-libs
%endif
Requires: sudo
Requires: httpd
Requires: perl(Digest::SHA)
Requires: perl(DateTime)
Requires: perl(Frontier::Client)
Requires: perl(LWP::UserAgent)
Requires: perl(Mail::RFC822::Address)
Requires: perl(Params::Validate)
Requires: perl(URI)
Requires: perl(XML::LibXML)
Obsoletes: rhn-base < 5.3.0
Provides: rhn-base = 5.3.0


%description -n spacewalk-base
This package includes the core RHN:: packages necessary to manipulate
database.  This includes RHN::* and RHN::DB::*.


%package -n spacewalk-base-minimal
Summary: Core of Perl modules for %{name} package
Group: Applications/Internet
Provides: spacewalk(spacewalk-base-minimal) = %{version}-%{release}
Obsoletes: rhn-base-minimal < 5.3.0
Provides: rhn-base-minimal = 5.3.0
Requires: perl(DBI)
Requires: perl(Params::Validate)
Requires: perl(Digest::HMAC_SHA1)

%description -n spacewalk-base-minimal
Independent Perl modules in the RHN:: name-space.
This are very basic modules need to handle configuration files, database,
sessions and exceptions.

%package -n spacewalk-base-minimal-config
Summary: Configuration for %{name} package
Group: Applications/Internet
Provides: spacewalk(spacewalk-base-minimal-config) = %{version}-%{release}
Requires: httpd
Requires: spacewalk-base-minimal = %{version}-%{release}

%description -n spacewalk-base-minimal-config
Configuration file for spacewalk-base-minimal package.


%package -n spacewalk-dobby
Summary: Perl modules and scripts to administer an Oracle database
Group: Applications/Internet
Requires: perl-Filesys-Df
Obsoletes: rhn-dobby < 5.3.0
Provides: rhn-dobby = 5.3.0
Requires: %{sbinpath}/runuser

%description -n spacewalk-dobby
Dobby is collection of Perl modules and scripts to administer an Oracle
database.


<<<<<<< HEAD
%package -n spacewalk-grail
Summary: Grail, a component framework for Spacewalk
Requires: spacewalk-base
Group: Applications/Internet
Obsoletes: rhn-grail < 5.3.0
Provides: rhn-grail = 5.3.0

%description -n spacewalk-grail
A component framework for Spacewalk.


=======
>>>>>>> c4a9d3d1
%package -n spacewalk-pxt
Summary: The PXT library for web page templating
Group: Applications/Internet
Requires: spacewalk(spacewalk-base-minimal-config)
%if 0%{?suse_version}
Requires:  perl-Apache2-Request
Requires:  perl-auditlog-keeper-client
Requires:  perl-BSD-Resource
Requires:  perl-Cache-Cache
Requires:  perl-YAML-Syck
%endif
Requires: httpd
Obsoletes: rhn-pxt < 5.3.0
Provides:  rhn-pxt = 5.3.0
Requires:  perl(:MODULE_COMPAT_%(eval "`%{__perl} -V:version`"; echo $version))
Requires:  perl(Apache2::Request)
Requires:  perl(BSD::Resource)
Requires:  perl(Cache::FileCache)
Requires:  perl(Date::Parse)
Requires:  perl(HTML::Entities)
Requires:  perl(Params::Validate)
Requires:  perl(URI)
%description -n spacewalk-pxt
This package is the core software of the new Spacewalk site.  It is responsible
for HTML, XML, WML, HDML, and SOAP output of data.  It is more or less
equivalent to things like Apache::ASP and Mason.


<<<<<<< HEAD
%package -n spacewalk-sniglets
Group: Applications/Internet
Summary: PXT Tag handlers
Obsoletes: rhn-sniglets < 5.3.0
Provides:  rhn-sniglets = 5.3.0
Requires:  perl(:MODULE_COMPAT_%(eval "`%{__perl} -V:version`"; echo $version))
Requires:  perl(Params::Validate)
Requires:  perl(Mail::RFC822::Address)
Requires:  perl(URI)
Requires:  perl(XML::LibXML)
%description -n spacewalk-sniglets
This package contains the tag handlers for the PXT templates.


=======
>>>>>>> c4a9d3d1
%prep
%setup -q

%build
make -f Makefile.spacewalk-web PERLARGS="INSTALLDIRS=vendor" %{?_smp_mflags}

%install
rm -rf $RPM_BUILD_ROOT
make -C modules install DESTDIR=$RPM_BUILD_ROOT PERLARGS="INSTALLDIRS=vendor" %{?_smp_mflags}
make -C html install PREFIX=$RPM_BUILD_ROOT

find $RPM_BUILD_ROOT -type f -name perllocal.pod -exec rm -f {} \;
find $RPM_BUILD_ROOT -type f -name .packlist -exec rm -f {} \;

mkdir -p $RPM_BUILD_ROOT/%{www_path}/www/htdocs/pub
mkdir -p $RPM_BUILD_ROOT/%{_prefix}/share/rhn/config-defaults
mkdir -p $RPM_BUILD_ROOT/%{_sysconfdir}/init.d
mkdir -p $RPM_BUILD_ROOT/%{_sysconfdir}/httpd/conf
mkdir -p $RPM_BUILD_ROOT/%{_sysconfdir}/cron.daily
mkdir -p %{buildroot}/%{_sysconfdir}/sysconfig/SuSEfirewall2.d/services

install -m 644 conf/rhn_web.conf $RPM_BUILD_ROOT%{_prefix}/share/rhn/config-defaults
install -m 644 conf/rhn_dobby.conf $RPM_BUILD_ROOT%{_prefix}/share/rhn/config-defaults
install -m 755 modules/dobby/scripts/check-database-space-usage.sh $RPM_BUILD_ROOT/%{_sysconfdir}/cron.daily/check-database-space-usage.sh
install -m 0644 etc/sysconfig/SuSEfirewall2.d/services/susemanager-database %{buildroot}/%{_sysconfdir}/sysconfig/SuSEfirewall2.d/services/
%if 0%{?rhel} && 0%{?rhel} < 7 || 0%{?suse_version} && 0%{?suse_version} < 1310
rm -f $RPM_BUILD_ROOT%{perl_vendorlib}/PXT/Apache24Config.pm
%endif

%post -n spacewalk-pxt
%if 0%{?suse_version}
sysconf_addword /etc/sysconfig/apache2 APACHE_MODULES apreq
%endif

%clean
rm -rf $RPM_BUILD_ROOT

%files -n spacewalk-base
%defattr(644,root,root,755)
%dir %{perl_vendorlib}/RHN
%dir %{perl_vendorlib}/PXT
%{perl_vendorlib}/RHN.pm
%{perl_vendorlib}/RHN/Cache/
%{perl_vendorlib}/RHN/Cert.pm
%{perl_vendorlib}/RHN/DB/
%{perl_vendorlib}/RHN/DataSource.pm
%{perl_vendorlib}/RHN/DataSource/
%{perl_vendorlib}/RHN/SatelliteCert.pm

%files -n spacewalk-base-minimal
%defattr(644,root,root,755)
%dir %{perl_vendorlib}/RHN
%dir %{perl_vendorlib}/PXT
%{perl_vendorlib}/RHN/SimpleStruct.pm
%{perl_vendorlib}/RHN/Exception.pm
%{perl_vendorlib}/RHN/DB.pm
%{perl_vendorlib}/RHN/DBI.pm
%{perl_vendorlib}/PXT/Config.pm
%doc LICENSE

%files -n spacewalk-base-minimal-config
%defattr(644,root,root,755)
%dir %{_prefix}/share/rhn
%dir %attr(750,root,%{apache_group}) %{_prefix}/share/rhn/config-defaults
%attr(644,root,%{apache_group}) %{_prefix}/share/rhn/config-defaults/rhn_web.conf

%files -n spacewalk-dobby
%defattr(644,root,root,755)
%attr(755,root,root) %{_bindir}/db-control
%{_mandir}/man1/db-control.1.gz
%{perl_vendorlib}/Dobby.pm
%attr(644,root,root) %{_prefix}/share/rhn/config-defaults/rhn_dobby.conf
%attr(0755,root,root) %{_sysconfdir}/cron.daily/check-database-space-usage.sh
%config %{_sysconfdir}/sysconfig/SuSEfirewall2.d/services/susemanager-database
%{perl_vendorlib}/Dobby/
%dir %{_prefix}/share/rhn
%dir %attr(750,root,%{apache_group}) %{_prefix}/share/rhn/config-defaults

<<<<<<< HEAD
%files -n spacewalk-grail
%defattr(644,root,root,755)
%{perl_vendorlib}/Grail.pm
%{perl_vendorlib}/Grail/

=======
>>>>>>> c4a9d3d1
%files -n spacewalk-pxt
%defattr(644,root,root,755)
%{perl_vendorlib}/PXT.pm
%{perl_vendorlib}/PXT/
%exclude %{perl_vendorlib}/PXT/Config.pm
<<<<<<< HEAD
%{_mandir}/man3/PXT::ApacheHandler.3pm.gz

%files -n spacewalk-sniglets
%defattr(644,root,root,755)
%{perl_vendorlib}/Sniglets.pm
%{perl_vendorlib}/Sniglets/
=======
>>>>>>> c4a9d3d1

%files -n spacewalk-html
%defattr(644,root,root,755)
%{www_path}/www/htdocs/*
%doc LICENSE

%changelog
* Thu Mar 12 2015 Tomas Lestach <tlestach@redhat.com> 2.3.47-1
- removing unused DataSource queries
- removing unused RHN::DataSource classes
- removing unused RHN DB JoinClass and TableClass
- removing unused RHN Action related stuff
- removing SatInstall and Session related stuff
- removing SatCluster related stuff
- removing unused RHN::DataSource::General
- removing unused RHN::DB::Entitlements
- removing unused DataSource sources
- removing unused RHN::Date
- removing unused RHN::Entitlements
- removing unused RHN::Mail
- removing RHN Errata related classes
- removing RHN Channel related
- removing RHN KSTree stuff
- removing various unused stuff
- removing unused RHN User stuff
- removing RHN Scheduler stuff
- removing RHN::Cleansers
- removing RHN Kickstart stuff
- deleting RHN Package stuff
- removing unused RHN classes
- removing rest of PXT classes
- removing RHN::Access and PXT::ACL
- removing PXT::ApacheAuth as it isn't referenced anymore
- removing PXT::Apache24Config as it isn't referenced anymore

* Tue Mar 10 2015 Tomas Lestach <tlestach@redhat.com> 2.3.46-1
- removing RHN::DB::Token as it isn't referenced anymore
- removing RHN::Token as it isn't referenced anymore
- removing RHN::Utils as it isn't referenced anymore

* Mon Mar 09 2015 Tomas Lestach <tlestach@redhat.com> 2.3.45-1
- update spec file
- removing RHN::DB::ContactGroup as it isn't referenced anymore
- removing RHN::ContactGroup as it isn't referenced anymore
- removing RHN::DataSource::ContactMethod as it isn't referenced anymore
- removing RHN::DB::ContactMethod as it isn't referenced anymore
- removing RHN::Set as it isn't referenced anymore
- removing RHN::DB::ServerGroup as it isn't referenced anymore
- removing RHN::ContactMethod as it isn't referenced anymore
- removing RHN::ServerGroup as it isn't referenced anymore
- removing RHN::DB::Kickstart::Session as it isn't referenced anymore
- removing RHN::DB::ServerActions as it isn't referenced anymore
- removing RHN::Kickstart::Session as it isn't referenced anymore
- removing RHN::Access::Action as it isn't referenced anymore
- removing RHN::Access::Channel as it isn't referenced anymore
- removing RHN::Access::Package as it isn't referenced anymore
- removing RHN::Access::System as it isn't referenced anymore
- removing RHN::Access::Token as it isn't referenced anymore
- removing RHN::DataSource::CustomInfo as it isn't referenced anymore
- removing RHN::DataSource::Probe as it isn't referenced anymore
- removing RHN::DataSource::Scout as it isn't referenced anymore
- removing RHN::DataSource::User as it isn't referenced anymore
- removing RHN::SearchTypes as it isn't referenced anymore
- removing RHN::ServerActions as it isn't referenced anymore
- removing unused RHN::Form
- removing unused RHN::Access handlers

* Mon Mar 09 2015 Tomas Lestach <tlestach@redhat.com> 2.3.44-1
- removing spacewalk-grail as they are not needed any more
- removing spacewalk-sniglets as they are not needed any more
- removing unused tags from Sniglets/Users.pm
- stop using permission.pxt error document
- errata pages were ported to java long time ago
- probe pages were ported to java long time ago

* Fri Mar 06 2015 Tomas Lestach <tlestach@redhat.com> 2.3.43-1
- fixing failed spacewalk-web build

* Fri Mar 06 2015 Tomas Lestach <tlestach@redhat.com> 2.3.42-1
- include directory was already removed

* Thu Mar 05 2015 Tomas Lestach <tlestach@redhat.com> 2.3.41-1
- removing unused help/index.html
- removing unused Makefile
- removing unused nav xmls
- removing unused tags from Sniglets/Navi.pm
- deleting unused nav xmls
- remove unused Perl code

* Wed Mar 04 2015 Tomas Lestach <tlestach@redhat.com> 2.3.40-1
- removing message_queues/local.pxi as it isn't used anymore
- removing unused styles
- removing status_bar/ssm.pxi as it isn't used anymore
- removing status_bar/main.pxi as it isn't used anymore
- removing message_queues/site.pxi as it isn't used anymore
- removing the permission.pxt dependency on c.pxt
- removing legends/system-list-legend.pxi as it isn't referenced anymore
- removing unused callbacks from Sniglets/ChannelEditor.pm
- removing unused pxt error pages
- we use /rhn/errors/404.jsp as 404 ErrorDocument
- removing unused tags from Sniglets/ChannelEditor.pm
- removing unused tags from Sniglets/Errata.pm
- removing the old solaris stuff
- removing packages/package_map_raw as it isn't referenced
- removing packages/view_readme as it isn't referenced
- removing unused systems/system_list

* Tue Mar 03 2015 Tomas Lestach <tlestach@redhat.com> 2.3.39-1
- removing misc/landing.pxt as it's not referenced anymore
- removing ssm groups pages as they were ported to java
- removing /help/about.pxt as it isn't referenced anymore
- we use /rhn/help/index.do instead of /help/about.pxt
- removing original error pages

* Mon Mar 02 2015 Tomas Lestach <tlestach@redhat.com> 2.3.38-1
- remove unused Sniglets/Packages.pm callbacks
- removing left Sniglets/Servers.pm callbacks
- removing unused Sniglets/Servers.pm callbacks
- removing unused Sniglets/Servers.pm tags

* Fri Feb 27 2015 Tomas Lestach <tlestach@redhat.com> 2.3.37-1
- removing unknown_package.pxt as it's not referenced anymore
- removing unused tags in Sniglets/Packages.pm
- removing errata_list/all.pxt as it isn't referenced anymore
- removing errata_list/relevant.pxt as it isn't referenced anymore
- removing system_list/potentially_in_channel_family.pxt as it isn't referenced
  anymore
- removing system_list/proxy.pxt as it isn't referenced anymore
- removing system_list/inactive.pxt as it isn't referenced anymore
- removing system_list/ungrouped.pxt as it isn't referenced anymore
- removing system_list/unentitled.pxt as it isn't referenced anymore
- removing system_list/out_of_date.pxt as it isn't referenced anymore
- removing system_list/visible_to_user.pxt as it isn't referenced anymore
- removing unused schedule_action-interface.pxi
- removing unused reschedule_action_form.pxi
- removing unused Sniglets/ServerActions.pm
- remove unused raw_script_output.txt

* Wed Feb 25 2015 Tomas Lestach <tlestach@redhat.com> 2.3.36-1
- removing ssm schedule remote command as it was ported to java
- removing package pages as they were ported to java
- removing package_map.pxt as it was solaris related
- removing ssm system preferences as they were ported to java
- removing ssm handling custom values as it was ported to java
- removing solaris related package pages
- removing ssm provisioning pages as they were ported to java
- removing ssm apply_errata_conf.pxt as it's no longer referenced
- removing ssm solaris patchsets related pages
- removing ssm solaris patches related pages
- removing subscribers.pxt as it was ported to java
- removing errata_cache_update.pxi and manage_channels_header.pxi
- removing solaris patchsets related pages, as solaris support has been dropped
- removing solaris patches related pages, as solaris support has been dropped
- removing system details edit.pxt as it was ported to java
- removing channel clone.pxt as the page was ported to java

* Tue Feb 24 2015 Tomas Lestach <tlestach@redhat.com> 2.3.35-1
- removing errata_channel_intersection.pxt as it was ported to java
- removing unused iso download jsp
- removing unused legends
- removing scout pages as monitoring was removed
- removing subscribers.pxt as it was ported to java
- removing errata clone.pxt as it was ported to java
- removing system_detail.xml and system_details_toolbar.pxi
- removing system details history pxt files
- removing proxy.pxt and proxy-clients.pxt as they were ported to java
- removing connection.pxt as it was ported to java
- removing activation.pxt as it was ported to java
- removing monitoring notification methods

* Wed Feb 18 2015 Tomas Lestach <tlestach@redhat.com> 2.3.34-1
- 1190235 - Restore missing { to BackupCommands.pm

* Fri Feb 06 2015 Grant Gainey 2.3.33-1
- 1123374 - Fix pltclu watning on restore

* Fri Jan 23 2015 Tomas Lestach <tlestach@redhat.com> 2.3.32-1
- removing unused monitoring related SCDB and TSDB

* Fri Jan 16 2015 Stephen Herr <sherr@redhat.com> 2.3.31-1
- fix rhnChannelNewestPackage table by using refresh_newest_package function
  again
- Remove unused clone_newest_package function

* Mon Jan 12 2015 Matej Kollar <mkollar@redhat.com> 2.3.30-1
- Getting rid of trailing spaces in XML
- Getting rid of trailing spaces in Perl
- Getting rid of trailing spaces in Perl
- Getting rid of Tabs in Perl
- Getting rid of Tabs and trailing spaces in LICENSE, COPYING, and README files

* Wed Dec 17 2014 Stephen Herr <sherr@redhat.com> 2.3.29-1
- remove monitoring thing from web so we can run directly out of this branch

* Thu Dec 11 2014 Grant Gainey 2.3.28-1
- 1168191 - Remove vestige of ctxt-sensitive help, and teach PXT::HTML->link
  not to link when there is no url

* Mon Dec 08 2014 Jan Dobes 2.3.27-1
- generalize logic

* Fri Dec 05 2014 Stephen Herr <sherr@redhat.com> 2.3.26-1
- spacewalk-web: add Requires for used perl modules

* Wed Dec 03 2014 Grant Gainey 2.3.25-1
- 1024118 - Perl context-help doesn't notice empty help-url strings
- revert accidentaly pushed commits
- padding on all widths

* Thu Nov 27 2014 Tomas Lestach <tlestach@redhat.com> 2.3.24-1
- 1168191 - s1-sm-systems.html does not exist any more

* Thu Nov 27 2014 Jan Dobes 2.3.23-1
- render empty tag instead of empty string for proper list buttons indentation

* Wed Nov 26 2014 Jan Dobes 2.3.22-1
- fixing size of list navigation buttons
- improve header alignment
- unify style on create and edit page

* Fri Nov 21 2014 Jan Dobes 2.3.21-1
- style nav submenu on pxt pages too

* Thu Nov 20 2014 Michael Mraka <michael.mraka@redhat.com> 2.3.20-1
- 1165057 - use scl wrapper for postgresql92 binaries
- 1165070 - use correct service name

* Wed Nov 12 2014 Stephen Herr <sherr@redhat.com> 2.3.19-1
- 1151183 - clean up remnants of prototype.js, convert to jQuery

* Wed Nov 12 2014 Grant Gainey 2.3.18-1
- 1150984 - fix form-field-name for create-notification

* Tue Nov 04 2014 Jan Dobes 2.3.17-1
- we don't actually need equal height columns there

* Tue Nov 04 2014 Michael Mraka <michael.mraka@redhat.com> 2.3.16-1
- minor updates to strings / wording

* Tue Oct 21 2014 Tomas Lestach <tlestach@redhat.com> 2.3.15-1
- limit snapshot tag length to the DB field lenght
- 1150526 - introduce a check for an empty snapshot tag for ssm
- 1024118 - Remove bogus help-url/rhn-help/helpUrl links from all pages

* Wed Oct 15 2014 Jan Dobes 2.3.14-1
- there is more to hide on unauthenticated pages

* Tue Oct 14 2014 Jan Dobes 2.3.13-1
- style SSM status bar

* Thu Oct 09 2014 Jan Dobes 2.3.12-1
- style perl local messages
- style /network/software/channels/manage/edit.pxt

* Mon Oct 06 2014 Jan Dobes 2.3.11-1
- style lot of buttons
- missing bootstrap class for textarea

* Fri Sep 26 2014 Tomas Kasparek <tkasparek@redhat.com> 2.3.10-1
- patternfly: don't hide SSM when no systems are selected
- patternfly: fixed SSM animation duration
- Integrating patternfly for more awesomeness...

* Mon Sep 22 2014 Tomas Lestach <tlestach@redhat.com> 2.3.9-1
- we need Apache24Config.pm on fedoras

* Wed Sep 17 2014 Stephen Herr <sherr@redhat.com> 2.3.8-1
- 1138708, 1142110 - make child channel architecture check universal

* Thu Sep 11 2014 Michael Mraka <michael.mraka@redhat.com> 2.3.7-1
- RHEL7 contains apache 2.4

* Tue Sep 02 2014 Stephen Herr <sherr@redhat.com> 2.3.6-1
- 1136529 - Add aarch64 and ppc64le to parent-child channel compatibility list

* Fri Aug 01 2014 Michael Mraka <michael.mraka@redhat.com> 2.3.5-1
- 1117976 - WebUI cloning uses the same SQL query as API

* Fri Aug 01 2014 Michael Mraka <michael.mraka@redhat.com> 2.3.4-1
- Use text mode and set editor to read only

* Tue Jul 29 2014 Jan Dobes 2.3.3-1
- update linking and delete old page

* Tue Jul 15 2014 Stephen Herr <sherr@redhat.com> 2.3.2-1
- 1117047 - db-control manpage fixes

* Mon Jul 14 2014 Milan Zazrivec <mzazrivec@redhat.com> 2.3.1-1
- change version for Spacewalk 2.3 nightly
- Bumping package versions for 2.3.

* Mon Jul 14 2014 Milan Zazrivec <mzazrivec@redhat.com> 2.2.32-1
- Removing nightly string

* Fri Jul 11 2014 Milan Zazrivec <mzazrivec@redhat.com> 2.2.31-1
- fix copyright years

* Thu Jun 26 2014 Stephen Herr <sherr@redhat.com> 2.2.30-1
- SSM power management operation page added
- SSM power management configuration page added
- Single-system power management page added

* Fri Jun 20 2014 Milan Zazrivec <mzazrivec@redhat.com> 2.2.29-1
- 249743 - add robots.txt

* Mon Jun 02 2014 Michael Mraka <michael.mraka@redhat.com> 2.2.28-1
- removed unused code (snapshot pxt pages related)

* Fri May 30 2014 Milan Zazrivec <mzazrivec@redhat.com> 2.2.27-1
- select2-bootstrap-css packaged
- select2 packaged
- jQuery UI packaged
- rewrite unservable_packages.pxt page to java

* Thu May 29 2014 Michael Mraka <michael.mraka@redhat.com> 2.2.26-1
- removed unused code

* Thu May 29 2014 Michael Mraka <michael.mraka@redhat.com> 2.2.25-1
- removed unused code
- removed snapshot pxt pages which were rewritten to java
- Fix refreshing of Autoinstallable Tree forms (bnc#874144)

* Tue May 27 2014 Michael Mraka <michael.mraka@redhat.com> 2.2.24-1
- rewrite system snapshot to java: Rollback.do

* Mon May 26 2014 Milan Zazrivec <mzazrivec@redhat.com> 2.2.23-1
- removed unused code

* Fri May 23 2014 Milan Zazrivec <mzazrivec@redhat.com> 2.2.22-1
- moved system snapshots pages to java

* Thu May 22 2014 Milan Zazrivec <mzazrivec@redhat.com> 2.2.21-1
- Removed groups.pxt and related code / db queries
- system groups & snapshots page: converted from pxt to java
- Add development_environment to rhn_web.conf

* Tue May 20 2014 Tomas Kasparek <tkasparek@redhat.com> 2.2.20-1
- links to Snapshot Tags pages
- removed pxt pages and related code which had been converted to java
- navigation links to new pages (Tags.do)
- The old picker in isLatin mode transmitted 1-12 not 0-11 In 24 hour format is
  0-23 even if DatePicker.getHourRange() and getHour javadoc is wrong
  (1-11!!!).
- Fix bug converting pm times to am when using locales in 24 hour format. See:
  https://www.redhat.com/archives/spacewalk-list/2014-April/msg00011.html

* Mon May 12 2014 Michael Mraka <michael.mraka@redhat.com> 2.2.19-1
- Extract function to humanize dates so that it can be used after DOM changes

* Tue May 06 2014 Tomas Kasparek <tkasparek@redhat.com> 2.2.18-1
- remove old perl pages
- delete unused code in modules/rhn/RHN/Server.pm related to system events
- delete unused code in modules/rhn/RHN/DB/Server.pm related to system events
- rewrite pending events page from perl to java

* Wed Apr 30 2014 Tomas Kasparek <tkasparek@redhat.com> 2.2.17-1
- 1091365 - style alert messages on perl pages

* Fri Apr 25 2014 Michael Mraka <michael.mraka@redhat.com> 2.2.16-1
- Replace editarea with ACE (http://ace.c9.io/) editor.

* Tue Apr 22 2014 Michael Mraka <michael.mraka@redhat.com> 2.2.15-1
- removed obsolered code
- rewrite system snapshot to java: removed obsoleted perl page
- rewrite system snapshot to java: Packages.do
- rewrite system event page from perl to java

* Wed Apr 16 2014 Michael Mraka <michael.mraka@redhat.com> 2.2.14-1
- rewrite system snapshot to java: removed old perl page
- rewrite system snapshot to java: Index.do

* Mon Apr 14 2014 Michael Mraka <michael.mraka@redhat.com> 2.2.13-1
- removed unused perl code
- limit actions displayed on schedule/*actions pages

* Fri Apr 11 2014 Michael Mraka <michael.mraka@redhat.com> 2.2.12-1
- Safer DWR callback method introduced
- Refactoring: utility method makeAjaxCallback renamed
- removed unused system_profile_comparison
- removed unused packages_for_sync_provider()

* Fri Apr 11 2014 Michael Mraka <michael.mraka@redhat.com> 2.2.11-1
- removed unused sync_packages_to_channel_cb()
- removed unused managed_channel_merge_preview_provider()
- removed unused sync_confirm_packages_in_set_provider()
- removed unused compare_managed_channel_packages_provider()
- rewrite channel compare to java: removed obsoleted perl pages
- 903068 - fixed debian repo generation

* Mon Mar 31 2014 Stephen Herr <sherr@redhat.com> 2.2.10-1
- fixed bug unable to delete action chain
- fixed typo in action chain jsp and js
- Action Chain Edit page added
- Front-end code for action chain creation/selection added
- Javascript library jQuery UI added
- Javascript library select2 added

* Fri Mar 28 2014 Michael Mraka <michael.mraka@redhat.com> 2.2.9-1
- Fail if rhnPackage.path is NULL
- Avoid trimming filename to 128 chars

* Fri Mar 21 2014 Stephen Herr <sherr@redhat.com> 2.2.8-1
- Update edit_notification_method.pxi
- Rewrite code for bootstrap usage

* Tue Mar 18 2014 Milan Zazrivec <mzazrivec@redhat.com> 2.2.7-1
- spacewalk-web: use SHA-256 for session keys
- RHN::Session - update documentation

* Fri Mar 14 2014 Michael Mraka <michael.mraka@redhat.com> 2.2.6-1
- update navigation link: Install -> Create First User

* Thu Mar 06 2014 Milan Zazrivec <mzazrivec@redhat.com> 2.2.5-1
- remove usage of web_contact.old_password from code

* Thu Mar 06 2014 Michael Mraka <michael.mraka@redhat.com> 2.2.4-1
- moved duplicated code to function
- system_upgradable_package_list is not referenced anymore
- on-click and node-id attributes are relevant only to pxt pages
- removed unused up2date_version_at_least()
- removed unused rhn-up2date-at-least tag

* Wed Mar 05 2014 Jan Dobes 2.2.3-1
- control menu type switching completely with css instead of javascript

* Mon Mar 03 2014 Tomas Kasparek <tkasparek@redhat.com> 2.2.2-1
- make the setup of the date picker more declarative using data- attributes in
  order to be able to share this setup with other parts of the code that will
  need a slightly different picker like the recurrent selector. It also saves
  us from outputing one <script> tag in the jsp tag implementation.

* Mon Feb 24 2014 Matej Kollar <mkollar@redhat.com> 2.2.1-1
- Bumping web version for 2.2.

* Mon Feb 24 2014 Matej Kollar <mkollar@redhat.com> 2.2.0-1
- Bumping package versions for 2.2.
* Thu Feb 20 2014 Tomas Kasparek <tkasparek@redhat.com> 2.1.59-1
- give generated buttons appropriate class
- Styling unstyled submit buttons.
- Perl Pages: Styling unstyled submit buttons
- Revert "Refeactored cookie parsing code to better handle malformed cookies"

* Mon Feb 17 2014 Matej Kollar <mkollar@redhat.com> 2.1.58-1
- Refeactored cookie parsing code to better handle malformed cookies

* Fri Feb 14 2014 Michael Mraka <michael.mraka@redhat.com> 2.1.57-1
- make the time format also localized
- Introduce a date-time picker.

* Wed Feb 12 2014 Tomas Kasparek <tkasparek@redhat.com> 2.1.56-1
- Fixes bar going from 0..9 A..Z on
  /rhn/systems/details/packages/PackageList.do but A..Z 0..9 on
  /rhn/systems/SystemEntitlements.do and
  /network/systems/system_list/regular_in_channel_family.pxt
- different set of pagination arrows on
  /network/systems/system_list/regular_in_channel_family.pxt

* Tue Feb 11 2014 Grant Gainey 2.1.55-1
- 1063915, CVE-2013-4415 - Missed changing Search.do to post, perl-side

* Tue Feb 04 2014 Michael Mraka <michael.mraka@redhat.com> 2.1.54-1
- changes in the logic to update the tick icon

* Wed Jan 29 2014 Michael Mraka <michael.mraka@redhat.com> 2.1.53-1
- adding caller script and tick icon function

* Mon Jan 27 2014 Matej Kollar <mkollar@redhat.com> 2.1.52-1
- Fixed unstyled form in PXT page: SSM/Groups
- Fixed unstyled form in PXT page: SSM/Provisioning/TagSystems

* Mon Jan 27 2014 Michael Mraka <michael.mraka@redhat.com> 2.1.51-1
- Add a rhn-date tag
- Implement rhn:formatDate that uses moment.js on the client side. It supports
  also most of fmt:formatDate options.

* Fri Jan 24 2014 Jan Dobes 2.1.50-1
- delete old pages
- porting system group monitoring probes page to java
- remove unused perl code after porting reboot_confirm.pxt to java
- port reboot_confirm.pxt from perl to java

* Thu Jan 16 2014 Michael Mraka <michael.mraka@redhat.com> 2.1.49-1
- 1053787 - fixed icon name
- 1053787 - point links to new java ProbesList pages

* Tue Jan 14 2014 Matej Kollar <mkollar@redhat.com> 2.1.48-1
- Updating the copyright years info

* Fri Jan 10 2014 Michael Mraka <michael.mraka@redhat.com> 2.1.47-1
- replaced old monitoring images with icons
- perl List port to new css/markup

* Fri Jan 10 2014 Michael Mraka <michael.mraka@redhat.com> 2.1.46-1
- Deleting obsoleted perl pages
- removed dead js file

* Thu Jan 09 2014 Michael Mraka <michael.mraka@redhat.com> 2.1.45-1
- use packaged upstream bootstrap js files

* Thu Dec 19 2013 Michael Mraka <michael.mraka@redhat.com> 2.1.44-1
- updated references to new java WorkWithGroup page
- rewrite system event history page to java
- removed unused pxt page
- updated links to system group delete page
- fixing references to SSM errata page

* Mon Dec 16 2013 Michael Mraka <michael.mraka@redhat.com> 2.1.43-1
- Remove groups/errata_list.pxt
- fixed icon names

* Fri Dec 13 2013 Michael Mraka <michael.mraka@redhat.com> 2.1.42-1
- replaced icons with icon tag
- system group edit properties - linking + cleanup

* Wed Dec 11 2013 Michael Mraka <michael.mraka@redhat.com> 2.1.41-1
- updated pxt pages to use <rhn-icon> tag
- updated perl modules to use PXT::HTML->icon()
- bootstrap tuning: reimplemented icon tag in pxt
- System Group / Admins - updated links and removed old page

* Mon Dec 09 2013 Jan Dobes 2.1.40-1
- system group details - linking + cleanup

* Wed Dec 04 2013 Michael Mraka <michael.mraka@redhat.com> 2.1.39-1
- bootstrap tuning

* Wed Dec 04 2013 Michael Mraka <michael.mraka@redhat.com> 2.1.38-1
- bootstrap tuning

* Tue Dec 03 2013 Michael Mraka <michael.mraka@redhat.com> 2.1.37-1
- bootstrap tuning

* Tue Dec 03 2013 Michael Mraka <michael.mraka@redhat.com> 2.1.36-1
- bootstrap tuning: fixed doubled item separator

* Mon Dec 02 2013 Michael Mraka <michael.mraka@redhat.com> 2.1.35-1
- bootstrap tuning

* Fri Nov 29 2013 Michael Mraka <michael.mraka@redhat.com> 2.1.34-1
- HTML 5 does allow "_new" as a valid target
- remove old debug message

* Mon Nov 18 2013 Jan Dobes 2.1.33-1
- 1012468 - errata cloning optimalizations in perl

* Mon Nov 18 2013 Tomas Lestach <tlestach@redhat.com> 2.1.32-1
- replace 'Channel Managemet Guide' docs with 'User Guide' and 'Getting Started
  Guide'

* Fri Nov 15 2013 Tomas Kasparek <tkasparek@redhat.com> 2.1.31-1
- polishing changelog
- making db-control work with pg 9.2 from rhscl

* Thu Nov 14 2013 Tomas Kasparek <tkasparek@redhat.com> 2.1.30-1
- Bootstrap 3.0 changes, brand new WebUI look

* Thu Oct 31 2013 Matej Kollar <mkollar@redhat.com> 2.1.29-1
- 1020952 - Single db root cert + option name change
- 1020952 - SSL for Postgresql: Java (Perl DBI)

* Thu Oct 24 2013 Jan Dobes 2.1.28-1
- 1015747 - cleanup
- 1015747 - new jsp page + nav stuff

* Wed Oct 23 2013 Michael Mraka <michael.mraka@redhat.com> 2.1.27-1
- report package arch in Event History

* Tue Oct 22 2013 Michael Mraka <michael.mraka@redhat.com> 2.1.26-1
- add support for enhances rpm weak dependency (web) (bnc#846436)
- 1020497 - provide a way to order kickstart scripts

* Tue Oct 15 2013 Michael Mraka <michael.mraka@redhat.com> 2.1.25-1
- 1018194 - convert empty string to NULL

* Wed Oct 09 2013 Michael Mraka <michael.mraka@redhat.com> 2.1.24-1
- cleaning up old svn Ids

* Mon Oct 07 2013 Tomas Kasparek <tkasparek@redhat.com> 2.1.23-1
- Revert "removing Perl reboot system page"
- Revert "removing Perl code associated with reboot system page"

* Tue Oct 01 2013 Michael Mraka <michael.mraka@redhat.com> 2.1.22-1
- 1013629 - clean up old help links

* Tue Sep 17 2013 Michael Mraka <michael.mraka@redhat.com> 2.1.21-1
- do not reshape logo in un-authenitaced 40x and 500 pages

* Tue Sep 10 2013 Tomas Lestach <tlestach@redhat.com> 2.1.20-1
- 1006403 - fix encodig in web

* Tue Sep 10 2013 Tomas Kasparek <tkasparek@redhat.com> 2.1.19-1
- removing Perl remote command page
- removing Perl code associated with reboot system page
- removing Perl reboot system page

* Tue Sep 03 2013 Tomas Kasparek <tkasparek@redhat.com> 2.1.18-1
- new features should be visible also from Perl pages

* Mon Sep 02 2013 Tomas Lestach <tlestach@redhat.com> 2.1.17-1
- 1001922 - set correct menu for reboot_confirm.pxt
- update Provisioning - Schedule url
- update remote command menu url
- 993978 - removing oracle specific code

* Fri Aug 30 2013 Tomas Lestach <tlestach@redhat.com> 2.1.16-1
- 1002905 - fix ISE on /network/systems/system_list/flex_in_channel_family.pxt

* Fri Aug 30 2013 Tomas Lestach <tlestach@redhat.com> 2.1.15-1
- 1001826 - restrictions to channel name (update)

* Wed Aug 28 2013 Dimitar Yordanov <dyordano@redhat.com> 2.1.14-1
- 1001826 - restrictions to channel name

* Wed Aug 28 2013 Tomas Lestach <tlestach@redhat.com> 2.1.13-1
- Revert "1001997 - let spacewalk-base-minimal require spacewalk-base-minimal-
  config"

* Wed Aug 28 2013 Tomas Lestach <tlestach@redhat.com> 2.1.12-1
- 1001997 - let spacewalk-base-minimal require spacewalk-base-minimal-config

* Thu Aug 22 2013 Tomas Kasparek <tkasparek@redhat.com> 2.1.11-1
- removing old perl code associated with dead perl pages
- removing old perl pages

* Tue Aug 20 2013 Tomas Kasparek <tkasparek@redhat.com> 2.1.10-1
- Revert "993978 - remove check-database-space-usage.sh from cron.daily"
- 993978 - make check-database-space-usage.sh usable on managed-db

* Tue Aug 20 2013 Jan Dobes 2.1.9-1
- 998862 - connect to db as postgres instead of root

* Tue Aug 20 2013 Tomas Kasparek <tkasparek@redhat.com> 2.1.8-1
- removing code associated with dead perl pages
- removing old perl pages

* Tue Aug 20 2013 Tomas Kasparek <tkasparek@redhat.com> 2.1.7-1
- Perl to JSP port: SSM/Provisioning/RemoteCommand

* Mon Aug 19 2013 Tomas Kasparek <tkasparek@redhat.com> 2.1.6-1
- 993978 - remove check-database-space-usage.sh from cron.daily

* Thu Aug 15 2013 Tomas Kasparek <tkasparek@redhat.com> 2.1.5-1
- removing code associated with old pxt pages
- deleting old pxt lock/unlock pages
- use default rhn.conf only when it exists

* Tue Aug 13 2013 Jan Dobes 2.1.4-1
- 950382 - print error message instead of perl error

* Tue Aug 06 2013 Tomas Kasparek <tkasparek@redhat.com> 2.1.3-1
- Branding clean-up of proxy stuff in web dir

* Fri Jul 19 2013 Tomas Lestach <tlestach@redhat.com> 2.1.2-1
- 726815 - parent channel cannot be a shared channel from different org when
  cloning

* Thu Jul 18 2013 Tomas Kasparek <tkasparek@redhat.com> 2.1.1-1
- bumping Spacewalk version to 2.1 nightly
- Bumping package versions for 2.1.

* Thu Jul 18 2013 Jan Dobes 2.0.2-1
- 980206 - checksum whole file, not only archive content

* Wed Jul 17 2013 Tomas Kasparek <tkasparek@redhat.com> 2.0.1-1
- Bumping package versions for 2.0.

* Wed Jul 17 2013 Tomas Kasparek <tkasparek@redhat.com> 1.10.41-1
- updating copyright years

* Tue Jul 16 2013 Grant Gainey <ggainey@redhat.com> 1.10.40-1
- 985070 - Found and fixed Perl error on failed event

* Tue Jul 16 2013 Jan Dobes 1.10.39-1
- 980406 - log relative paths in backup dir
- 950382 - show actual user

* Tue Jul 16 2013 Tomas Kasparek <tkasparek@redhat.com> 1.10.38-1
- removing some dead code

* Fri Jul 12 2013 Tomas Lestach <tlestach@redhat.com> 1.10.37-1
- Adding the logging to the web (Perl) stack.
- drop and backup logging schema

* Tue Jul 09 2013 Jan Dobes 1.10.36-1
- 858655 - user postgres shouldn't be mentioned here

* Tue Jul 09 2013 Tomas Lestach <tlestach@redhat.com> 1.10.35-1
- clean up managers.pxt
- rewrite /network/software/channels/managers.pxt page to java

* Mon Jul 01 2013 Tomas Kasparek <tkasparek@redhat.com> 1.10.34-1
- 978288 - lookup for defaults also in /usr/share/rhn/config-defaults/rhn.conf

* Mon Jul 01 2013 Tomas Kasparek <tkasparek@redhat.com> 1.10.33-1
- 979924 - fixing duplicate SSM, System List page

* Thu Jun 20 2013 Milan Zazrivec <mzazrivec@redhat.com> 1.10.32-1
- spacewalk-dobby: use the rhn_dobby.conf config file by default
- 815236 - add GNU General Public License

* Mon Jun 17 2013 Michael Mraka <michael.mraka@redhat.com> 1.10.31-1
- more branding cleanup

* Mon Jun 17 2013 Michael Mraka <michael.mraka@redhat.com> 1.10.30-1
- moved product name to work also in proxy

* Thu Jun 13 2013 Tomas Kasparek <tkasparek@redhat.com> 1.10.29-1
- 970579 - new features should be visible also from perl pages

* Wed Jun 12 2013 Milan Zazrivec <mzazrivec@redhat.com> 1.10.28-1
- rhn_web.conf is no longer part of spacewalk-base-minimal

* Wed Jun 12 2013 Tomas Kasparek <tkasparek@redhat.com> 1.10.27-1
- rebranding RHN Proxy to Red Hat Proxy
- rebrading RHN Satellite to Red Hat Satellite

* Mon Jun 10 2013 Michael Mraka <michael.mraka@redhat.com> 1.10.26-1
- 970146 - fix db-control examine and verify for online backups

* Wed Jun 05 2013 Milan Zazrivec <mzazrivec@redhat.com> 1.10.25-1
- spacewalk-dobby: remove dependency on apache, spacewalk-base, spacewalk-setup
- Move RHN::SimpleStruct from spacewalk-base to spacewalk-base-minimal
- Split rhn_web.conf into a separate package

* Wed May 22 2013 Tomas Lestach <tlestach@redhat.com> 1.10.24-1
- removing outdated/unused web.ep_* configuration options

* Tue May 21 2013 Tomas Kasparek <tkasparek@redhat.com> 1.10.23-1
- misc branding clean up

* Thu Apr 18 2013 Michael Mraka <michael.mraka@redhat.com> 1.10.22-1
- moved rest of pxi files to include dir
- removing dead code

* Tue Apr 16 2013 Michael Mraka <michael.mraka@redhat.com> 1.10.21-1
- database should run when performing online restore
- let restore work for both online and offline backup
- renamed option to online-backup
- implemented shrinking segments for postgresql
- warn user about running services
- restore should not shutdown services automatically
- removing WEB_ALLOW_PXT_PERSONALITIES

* Fri Apr 12 2013 Jan Pazdziora 1.10.20-1
- 951056 - fix correct menu highlight for
  /network/systems/details/history/snapshots/add_system_tag.pxt

* Wed Apr 10 2013 Michael Mraka <michael.mraka@redhat.com> 1.10.19-1
- unlink doesn't work on directories

* Mon Apr 08 2013 Tomas Lestach <tlestach@redhat.com> 1.10.18-1
- changing config-defaults files' rights to 644

* Fri Apr 05 2013 Tomas Lestach <tlestach@redhat.com> 1.10.17-1
- add RHN::Form::Widget::Select to ChannelEditor

* Thu Mar 28 2013 Jan Pazdziora 1.10.16-1
- We use RHN::Form::ParsedForm so we should use it.

* Tue Mar 26 2013 Tomas Kasparek <tkasparek@redhat.com> 1.10.15-1
- changing .spec to reflect changes

* Tue Mar 26 2013 Tomas Kasparek <tkasparek@redhat.com> 1.10.14-1
- removing ty from perl code as packages for kickstart are downloaded via java

* Tue Mar 26 2013 Jan Pazdziora 1.10.13-1
- Mode system_available_packages not used in web/, removing.

* Tue Mar 26 2013 Jan Pazdziora 1.10.12-1
- Use to_timestamp instead of to_date which should bring the second precision
  to PostgreSQL.

* Mon Mar 25 2013 Jan Dobes 1.10.11-1
- Adding sudo Requires for spacewalk-base package

* Mon Mar 25 2013 Michael Mraka <michael.mraka@redhat.com> 1.10.10-1
- 918045 - fixed shring-segments for tables in recyclebin

* Fri Mar 22 2013 Michael Mraka <michael.mraka@redhat.com> 1.10.9-1
- 919468 - fixed path in file based Requires

* Thu Mar 21 2013 Jan Pazdziora 1.10.8-1
- 922250 - use $r->useragent_ip on Apache 2.4, $r->connection->remote_ip
  otherwise.

* Fri Mar 15 2013 Jan Pazdziora 1.10.7-1
- Mode user_permissions not used, removing from web/.
- Replacing integer nvl with coalesce.
- The server_overview elaborator not used, removing.
- The mode namespaces_visible_to_user is not used anywhere, removing.
- Removing unused system_search_elaborators queries.
- Search setbuilders are no longer used in web/.
- Removing unused query definitions.
- Fixing Oracle-specific outer join syntax, use of PE.evr.*, and missing joins.

* Thu Mar 14 2013 Jan Pazdziora 1.10.6-1
- Display package list on page history/event.pxt.
- rhn-iecompat.css is never used - delete it

* Wed Mar 13 2013 Tomas Kasparek <tkasparek@redhat.com> 1.10.5-1
- removing unused styles and refactoring blue-nav-top.css and adjacent files

* Tue Mar 12 2013 Jan Pazdziora 1.10.4-1
- Methods packages_in_channel seem no longer used, removing.

* Fri Mar 08 2013 Milan Zazrivec <mzazrivec@redhat.com> 1.10.3-1
- Fedora 19 does not provide /sbin/runuser

* Tue Mar 05 2013 Jan Pazdziora 1.10.2-1
- To match backend processing of the config files, do not strip comments from
  values.

* Mon Mar 04 2013 Stephen Herr <sherr@redhat.com> 1.10.1-1
- Updateing Spacewalk version to 1.10
- Bumping package versions for 1.9

* Fri Mar 01 2013 Stephen Herr <sherr@redhat.com> 1.9.21-1
- this version should not be updated yet

* Fri Mar 01 2013 Stephen Herr <sherr@redhat.com> 1.9.20-1
- Updating API versions for release
- Purging %%changelog entries preceding Spacewalk 1.0, in active packages.

* Thu Feb 28 2013 Jan Pazdziora 1.9.19-1
- Removing the dsn parameter from initDB, removing support for --db option.

* Wed Feb 20 2013 Michael Mraka <michael.mraka@redhat.com> 1.9.18-1
- Apache2::Provider is unused

* Tue Feb 12 2013 Michael Mraka <michael.mraka@redhat.com> 1.9.17-1
- removed unused pxt page

* Mon Feb 11 2013 Michael Mraka <michael.mraka@redhat.com> 1.9.16-1
- install Apache24Config.pm in on Fedora with apache 2.4

* Fri Feb 08 2013 Michael Mraka <michael.mraka@redhat.com> 1.9.15-1
- $reqs was always equal $passes
- acl is the only one supported type now
- removed unused valid-user type
- make pxt ACL work in apache 2.4
- simplify @requires list
- merged .htaccess to main httpd configuration
- Silence the Statement unlikely to be reached at /usr/bin/db-control line 29
  warning.

* Wed Feb 06 2013 Stephen Herr <sherr@redhat.com> 1.9.14-1
- Make it possible to run db-control without doing su - oracle first.

* Tue Feb 05 2013 Jan Pazdziora 1.9.13-1
- Removing hw_prof_update_conf.pxt, pkg_prof_update_conf.pxt, and
  rhn:server_set_actions_cb as they have been replaced by .do pages.
- Removed /network/systems/ssm/misc/index.pxt, it is no longer referenced (was
  bundled with the tagging commit).

* Mon Feb 04 2013 Jan Pazdziora 1.9.12-1
- Automatic commit of package [rhncfg] release [5.10.41-1].
- Removed /network/systems/ssm/misc/index.pxt, it is no longer referenced.
- Redirect to landing.pxt to flush out the blue messages, then go to Index.do.
- The gpg_info.pxt is only referenced from channel_gpg_key, only used by rhn-
  channel-gpg-key in this page, removing.

* Fri Feb 01 2013 Michael Mraka <michael.mraka@redhat.com> 1.9.11-1
- no-access is no more used

* Thu Jan 31 2013 Michael Mraka <michael.mraka@redhat.com> 1.9.10-1
- moved template files out of document root
- look for pxt includes outside of document root

* Mon Jan 28 2013 Jan Pazdziora 1.9.9-1
- With removal of TracerList, all_traces is not longer used, removing.

* Thu Jan 24 2013 Tomas Lestach <tlestach@redhat.com> 1.9.8-1
- 886831 - replace sysdate with current_timestamp for package synchronisation
  removal

* Fri Jan 18 2013 Jan Pazdziora 1.9.7-1
- Removing no longer used rhnChannelDownloads, rhnDownloads, and
  rhnDownloadType.
- The channel_has_downloads acl and has_downloads are not longer used,
  removing.
- Removing the Downloads tab, it points to nonexisting
  /rhn/software/channel/downloads/Download.do page.

* Wed Jan 09 2013 Tomas Lestach <tlestach@redhat.com> 1.9.6-1
- 893068 - Fixing enable_snapshot typo

* Fri Dec 07 2012 Jan Pazdziora 1.9.5-1
- Remove sysdate keyword

* Wed Nov 28 2012 Tomas Lestach <tlestach@redhat.com> 1.9.4-1
- 470463 - fixing xmllint issue

* Wed Nov 21 2012 Jan Pazdziora 1.9.3-1
- Revert "removed dead query"
- Revert "The ssm_rollback_by_tag_action_cb method no longer referenced,
  removing."

* Fri Nov 09 2012 Jan Pazdziora 1.9.2-1
- 490524 - Return the datetime in the local time zone.
- 490524 - Epoch is always in UTC, no time_zone setting for epoch case.
- Function date_to_epoch made obsolete, not used anymore.
- The from_zone parameter is not used anywhere.
- Use RHN::Date where it is used (only).
- 490524 - Avoid initializing the object with local only to call time_zone
  right away.
- 490524 - Shortcut RHN::Date->now->long_date, avoiding DateTime.

* Wed Oct 31 2012 Jan Pazdziora 1.9.1-1
- Bumping version string to 1.9.
- Bumping package versions for 1.9.

* Tue Oct 30 2012 Jan Pazdziora 1.8.48-1
- Update the copyright year.
- Make RHN::DB::SystemSnapshot usable with strict.

* Mon Oct 22 2012 Jan Pazdziora 1.8.47-1
- 852039 - get rid of useless error messages when verifying backup with db-
  control
- 552628 - added reset-password to man page
- 552628 - alter command can't use bind variables
- 852038 - Using fetchall_arrayref instead of fullfetch_arrayref.
- 850714 - do not push strings into an array, when array is expected

* Mon Oct 22 2012 Jan Pazdziora 1.8.46-1
- removing spurious debugging line from check-database-space-usage.sh
- do not restore dirs if there is none to restore
- ignore missing backup_dir on old dumps
- 825804 - check-oracle-space-usage.sh renamed to check-database-space-usage.sh
- 815236 - use df with POSIX compatibility

* Mon Oct 22 2012 Miroslav Suchý
- 805822 - warn about parsing backup log
- 805822 - mark some commands as Oracle only and sync --help with man page
- 815236 - adopt check-oracle-space-usage.sh for PotgreSQL

* Mon Oct 22 2012 Miroslav Suchý
- 805822 - reword --help page

* Mon Oct 22 2012 Miroslav Suchý
- drop plpgsql language before restore
- implement on-line backup and restore on PG
- 805822 - edit man page to include PostgreSQL specific commands
- 663315 - wait until database is really offline
- log into control file empty directories
- correctly set ownership of restored files
- set ownership of restored files under PG
- restore selinux context after restore
- implement "db-control restore" on PG
- db-control under PG can be run as root or postgres user
- implement "db-control examine/verify" on PG
- put into control file base directory
- if size is undef write 0
- implement "db-control backup" on PG
- implement "db-control reset-password" on PG
- implement "db-control report-stats" on PG
- unify connect() with RHN::DBI
- implement "db-control gather-stats" under PG
- mark "db-control extend" and "db-control shrink-segments" as Oracle only
- implement "db-control tablesizes" under PG
- implement "db-control report" under PG
- mark set-optimizer and get-optimizer as Oracle only
- implement "db-control start" and "db-control stop" under PG
- implement "db-control status" under PG

* Tue Oct 16 2012 Jan Pazdziora 1.8.42-1
- Adding use which seems to be needed.

* Fri Oct 12 2012 Jan Pazdziora 1.8.41-1
- 844433 - fix cloning a child channel with a parent in different org
- Bind bytea with PG_BYTEA.

* Thu Oct 11 2012 Jan Pazdziora 1.8.40-1
- Dead code removal.

* Thu Oct 11 2012 Michael Mraka <michael.mraka@redhat.com> 1.8.39-1
- 847194 - Document & set default web.smtp_server
- Module Sniglets::ListView::TracerList not used, removing.
- The database_queries.xml do not seem to be used, removing.

* Thu Oct 11 2012 Tomas Lestach <tlestach@redhat.com> 1.8.38-1
- reverting of web.chat_enabled -> java.chat_enabled translation
- Removing use which is not used.
- Methods server_group_count no longer referenced, removing.
- Methods lookup_key were deprecated long enough, removing.
- Methods compatible_with_server no longer referenced, removing.
- The org_default method no longer referenced, removing.
- Methods package_groups no longer referenced, removing.
- The has_virtualization_entitlement method no longer referenced, removing.
- ACL handler system_entitled no longer used, removing.
- ACL handler system_has_virtualization_entitlement no longer used, removing.
- The latest_packages_in_channel_tree method no longer referenced, removing.
- The /network/systems/details/kickstart/* is not used for a long time.

* Wed Oct 10 2012 Jan Pazdziora 1.8.37-1
- Dead code removal.
- RHN Proxies older than version 5 as no longer supported.

* Thu Sep 20 2012 Jan Pazdziora 1.8.36-1
- Avoid link without eid parameter filled.

* Fri Sep 07 2012 Tomas Lestach <tlestach@redhat.com> 1.8.35-1
- restore changelog
- changing web.chat_enabled -> java.chat_enabled
- move java related configuration the rhn_java.conf

* Wed Sep 05 2012 Stephen Herr <sherr@redhat.com> 1.8.34-1
- 815964 - moving monitoring probe batch option from rhn.conf to rhn_web.conf

* Fri Aug 31 2012 Jan Pazdziora 1.8.33-1
- 852048 - fix typo in db-control man page

* Tue Aug 07 2012 Jan Pazdziora 1.8.32-1
- Remove hints that should no longer be needed.

* Wed Aug 01 2012 Jan Pazdziora 1.8.31-1
- fix outer join syntax

* Mon Jul 30 2012 Tomas Lestach <tlestach@redhat.com> 1.8.30-1
- remove usage of org_applicant user role
- remove usage of rhn_support user role
- remove usage of rhn_superuser user role

* Fri Jul 20 2012 Tomas Kasparek <tkasparek@redhat.com> 1.8.29-1
- 841453  - forcing parameter to be numeric
- Forcing parameter to be string

* Fri Jul 13 2012 Jan Pazdziora 1.8.28-1
- OpenSCAP Integration -- XCCDF Scan Diff

* Thu Jul 12 2012 Michael Mraka <michael.mraka@redhat.com> 1.8.27-1
- Fix ISE on pgsql: Error message: RHN::Exception: DBD::Pg::st execute failed

* Tue Jul 10 2012 Michael Mraka <michael.mraka@redhat.com> 1.8.26-1
- cross-database references are not implemented: pe.evr.as_vre_simple

* Thu Jun 28 2012 Michael Mraka <michael.mraka@redhat.com> 1.8.25-1
- removed unused query

* Wed Jun 27 2012 Michael Mraka <michael.mraka@redhat.com> 1.8.24-1
- ORDER BY expressions must appear in select list
- removed dead query
- fixed ssm provisioning

* Wed Jun 27 2012 Jan Pazdziora 1.8.23-1
- The remove_virtualization_host_entitlement no longer used, removing.
- The rhn:delete_server_cb and delete_server_cb no longer used, removing.
- The delete_confirm.pxt was replaced by DeleteConfirm.do.

* Wed Jun 27 2012 Jan Pazdziora 1.8.22-1
- Perl Notes pages seem like dead code.

* Wed Jun 27 2012 Michael Mraka <michael.mraka@redhat.com> 1.8.21-1
- 835608 - error messages in PostgreSQL have different pattern

* Tue Jun 26 2012 Michael Mraka <michael.mraka@redhat.com> 1.8.20-1
- Correcting ISE on postgresql: NVL keyword

* Fri Jun 22 2012 Jan Pazdziora 1.8.19-1
- For the localhost:5432 case, use the Unix socket local connection.

* Fri Jun 08 2012 Jan Pazdziora 1.8.18-1
- 803370 - call to rhn_server.tag_delete db agnostic

* Mon Jun 04 2012 Miroslav Suchý <msuchy@redhat.com> 1.8.17-1
- Add support for studio image deployments (web UI) (jrenner@suse.de)

* Thu May 31 2012 Jan Pazdziora 1.8.16-1
- OpenSCAP integration -- A simple search page.

* Fri May 25 2012 Stephen Herr <sherr@redhat.com> 1.8.15-1
- 824879, 825279 - Sometimes the return_link on the SSM Clear button does not
  work

* Thu May 10 2012 Jan Pazdziora 1.8.14-1
- Split OpenSCAP and AuditReviewing up (slukasik@redhat.com)

* Thu Apr 26 2012 Miroslav Suchý <msuchy@redhat.com> 1.8.13-1
- add AS syntax for PostgreSQL

* Mon Apr 23 2012 Miroslav Suchý <msuchy@redhat.com> 1.8.12-1
- Fix errata clone name generation in perl code

* Thu Apr 19 2012 Jan Pazdziora 1.8.11-1
- Removed double-dash from copyright notice on error pages.

* Tue Apr 17 2012 Jan Pazdziora 1.8.10-1
- Broken link patch submitted on behalf of Michael Calmer (sherr@redhat.com)

* Thu Apr 12 2012 Stephen Herr <sherr@redhat.com> 1.8.9-1
- 812031 - Update perl channel-select-dropdowns to use the same hierarchical
  sort as java pages (sherr@redhat.com)

* Thu Apr 05 2012 Jan Pazdziora 1.8.8-1
- Fix naming of cloned errata to replace only the first 2 chars
  (tlestach@redhat.com)

* Tue Apr 03 2012 Jan Pazdziora 1.8.7-1
- 806439 - Changing perl sitenav too (sherr@redhat.com)

* Wed Mar 21 2012 Jan Pazdziora 1.8.6-1
- Fixing regular_systems_in_channel_family for PostgreSQL.

* Tue Mar 20 2012 Michael Mraka <michael.mraka@redhat.com> 1.8.5-1
- fixed rhn_server.delete_from_servergroup() call
- Show details of SCAP event.

* Mon Mar 19 2012 Jan Pazdziora 1.8.4-1
- We no longer have /install/index.pxt, so satellite_install cannot be used.

* Tue Mar 13 2012 Simon Lukasik <slukasik@redhat.com> 1.8.3-1
- OpenSCAP integration  -- Show results for system on web.
  (slukasik@redhat.com)

* Tue Mar 13 2012 Jan Pazdziora 1.8.2-1
- Need to point to ReleventErrata.do from .pxt pages as well.
- PXT::Request->clear_session is not used anywhere, thus removing
  (mzazrivec@redhat.com)

* Fri Mar 02 2012 Jan Pazdziora 1.8.1-1
- Bumping version string to 1.8.

* Fri Mar 02 2012 Jan Pazdziora 1.7.27-1
- Update the copyright year info.

* Thu Mar 01 2012 Miroslav Suchý 1.7.26-1
- call plsql function or procedure correctly

* Mon Feb 27 2012 Jan Pazdziora 1.7.25-1
- call composite type correctly on Pg (msuchy@redhat.com)
- call procedure compatible way (Pg) (msuchy@redhat.com)

* Wed Feb 22 2012 Miroslav Suchý 1.7.24-1
- automatically focus search form (msuchy@redhat.com)

* Mon Feb 20 2012 Jan Pazdziora 1.7.23-1
- Removing rhnUser synonym and just using the base web_contact.
- Methods users_in_org and users_in_org_overview do not seem to be used,
  removing.
- The valid_cert_countries in RHN::DB::SatInstall is not used, spacewalk-setup
  has its own version.

* Mon Feb 20 2012 Miroslav Suchý 1.7.22-1
- call procedure compatible way (Pg) (msuchy@redhat.com)
- check if error is RHN::Exception (msuchy@redhat.com)

* Mon Feb 20 2012 Michael Mraka <michael.mraka@redhat.com> 1.7.21-1
- fixed list of patches in solaris package

* Thu Feb 16 2012 Jan Pazdziora 1.7.20-1
- The iso_path parameter is not used anywere, removing the verify_file_access
  cleanser.

* Thu Feb 16 2012 Jan Pazdziora 1.7.19-1
- With update_errata_cache removed, update_cache_for_server is not called
  either, removing.
- With log_user_in removed, removing mark_log_in as well.
- With log_user_in removed, removing clear_selections as well.
- With validate_password_pam gone, Authen::PAM and pam_conversation_func are no
  longer called.
- With check_login gone, validate_password (and validate_password_pam) are not
  longer used.
- With validate_cert gone and no longer calling str2time, use Date::Parse is
  not needed.
- Method has_incomplete_info no longer used, removing.
- With rhn_login_cb gone, update_errata_cache is not longer used.
- With rhn_login_cb gone, log_user_in is not longer used.
- The check_login no longer invoked, removing.
- With the if test for validate_cert gone, /errors/cert-expired.pxt is no
  longer used.
- The validate_cert is no longer called, removing.
- The clear_user method no longer invoked, removing.
- We no longer check cookie_test.
- With rhn_login_cb gone, /errors/cookies.pxt is no longer used, removing.
- The rhn:login_cb and rhn_login_cb are no longer used, removing.
- The [login_form_hidden] is not longer used, removing.
- login_form.pxi no longer used, removing.
- In the /errors/permission.pxt, redirect to the main page to log in again.
- The $package_name_ids parameter never passed.

* Wed Feb 15 2012 Jan Pazdziora 1.7.18-1
- The note_count value is nowhere used in the application code, removing from
  selects.

* Mon Feb 13 2012 Michael Mraka <michael.mraka@redhat.com> 1.7.17-1
- PostgreSQL: Fix adding systems to a system group

* Tue Feb 07 2012 Jan Pazdziora 1.7.16-1
- Updating the oversight in license texts.

* Tue Feb 07 2012 Jan Pazdziora 1.7.15-1
- remove unused code (mzazrivec@redhat.com)
- pgsql: fix notification method deletion (mzazrivec@redhat.com)
- pgsql: fix notification method creation (mzazrivec@redhat.com)

* Wed Feb 01 2012 Michael Mraka <michael.mraka@redhat.com> 1.7.14-1
- fixing string quoting

* Tue Jan 31 2012 Miroslav Suchý 1.7.13-1
- port usage of sequences to PostgreSQL

* Tue Jan 31 2012 Jan Pazdziora 1.7.12-1
- code cleanup: users are not created in web any more (msuchy@redhat.com)
- The RHN::DB::connect does not accept any arguments anymore.
- Factor the connection parameters config read to RHN::DBI, start to use it in
  RHN::DB, also support just one database connection.
- Removing code which is long commented out.
- Removing the web.debug_disable_database option -- it is not supported beyond
  RHN::DB anyway.

* Mon Jan 30 2012 Jan Pazdziora 1.7.11-1
- One sequence_nextval fix.
- Refactored the evr_t(null, ...) and null and max.
- The $rhn_class is always empty, removing.

* Mon Jan 30 2012 Miroslav Suchý 1.7.10-1
- In Spacewalk do not test presence of rhn-proxy family, if we want to display
  list of Proxies
- The target_systems.pxt was migrated to Java years ago.

* Thu Jan 26 2012 Michael Mraka <michael.mraka@redhat.com> 1.7.9-1
- delete server sets at once

* Wed Jan 25 2012 Jan Pazdziora 1.7.8-1
- For DBD::Pg, just use its builtin ping, instead of doing SELECT.
- Make it easier to subclass RHN::DB, use the $class which was passed in.

* Mon Jan 23 2012 Jan Pazdziora 1.7.7-1
- 783223 - fixing sysdate issue in rhn-enable-monitoring.pl.
- Show Proxy tabs on Spacewalk (msuchy@redhat.com)

* Fri Jan 13 2012 Tomas Lestach <tlestach@redhat.com> 1.7.6-1
- 773605 - bring back deleted system_list from the other side of Styx river
  (tlestach@redhat.com)
- 515653 - unify channel architecture label (mzazrivec@redhat.com)

* Wed Jan 04 2012 Tomas Lestach <tlestach@redhat.com> 1.7.5-1
- 771634 - remove semi-colon at the end of queries (tlestach@redhat.com)

* Tue Jan 03 2012 Jan Pazdziora 1.7.4-1
- The RHN::Form::Widget::Multiple, RHN::Form::Widget::Password, and
  RHN::Form::Widget::Spacer seem not used, removing.
- After removal of RHN::CryptoKey, RHN::DB::CryptoKey is no longer used,
  removing.
- After removal of RHN::AppInstall::Parser, RHN::Form::Parser is no longer
  used, removing.
- After removal of RHN::ProxyInstall, RHN::CryptoKey is no longer used,
  removing.

* Mon Jan 02 2012 Michael Mraka <michael.mraka@redhat.com> 1.7.3-1
- fixed merging channels

* Mon Jan 02 2012 Tomas Lestach <tlestach@redhat.com> 1.7.2-1
- 771214 - add missing widget require (tlestach@redhat.com)

* Thu Dec 22 2011 Milan Zazrivec <mzazrivec@redhat.com> 1.7.1-1
- web.version: 1.7 nightly

* Wed Dec 21 2011 Milan Zazrivec <mzazrivec@redhat.com> 1.6.36-1
- update copyright info

* Mon Dec 12 2011 Tomas Lestach <tlestach@redhat.com> 1.6.35-1
- add missing requires (tlestach@redhat.com)
- fix 500 Error - ISE on network/systems/ssm/provisioning/remote_command.pxt
  (tlestach@redhat.com)

* Mon Dec 12 2011 Michael Mraka <michael.mraka@redhat.com> 1.6.34-1
- fix Package queries
- fix ORDER BY expression in DISTINCT select
- use real table name rhn_check_probe
- replace (+) with ANSI left join (PG)
- set selinux_ctx to undef if it is empty
- No need to convert numeric values to upper.
- convert decode to case

* Wed Dec 07 2011 Miroslav Suchý 1.6.33-1
- code cleanup
- do not allow to configure or activate proxy from WebUI

* Tue Dec 06 2011 Jan Pazdziora 1.6.32-1
- IPv6: reprovisioning with static network interface (mzazrivec@redhat.com)
- code cleanup - function base_entitlement is not used anymore
  (msuchy@redhat.com)
- code cleanup - function addon_entitlements is not used anymore
  (msuchy@redhat.com)
- code cleanup - function ks_session_redir is not used anymore
  (msuchy@redhat.com)
- code cleanup - callback rhn:delete_servers_cb is not used anymore
  (msuchy@redhat.com)
- code cleanup - callback server_hardware_list_refresh_cb is not used anymore
  (msuchy@redhat.com)
- code cleanup - tag rhn-server-network-details is not used anymore
  (msuchy@redhat.com)
- code cleanup - tag rhn-server-device is not used anymore (msuchy@redhat.com)
- code cleanup - tag rhn-dmi-info is not used anymore (msuchy@redhat.com)
- code cleanup - tag rhn-server-hardware-profile is not used anywhere
  (msuchy@redhat.com)

* Tue Nov 29 2011 Miroslav Suchý 1.6.31-1
- IPv6: code cleanup - package RHN::DB::Server::NetInterface is not used
  anymore
- IPv6: code cleanup - function get_net_interfaces is not used anymore
- IPv6: code cleanup - function server_network_interfaces is not used anymore
- IPv6: code cleanup - tag rhn-server-network-interfaces is not used anywhere

* Fri Nov 25 2011 Jan Pazdziora 1.6.30-1
- Replace nvl with coalesce.
- Matching the to_char prototype.
- Matching the varchar column to varchar literal.
- Replace decode with case when.
- Replace sysdate with current_timestamp.

* Wed Nov 23 2011 Jan Pazdziora 1.6.29-1
- Fixing cancel a scheduled action on a server.

* Wed Nov 16 2011 Tomas Lestach <tlestach@redhat.com> 1.6.28-1
- 754379 - fix deletion-url in pxt pages (tlestach@redhat.com)

* Fri Nov 04 2011 Michael Mraka <michael.mraka@redhat.com> 1.6.27-1
- removed aliases from SET part of UPDATE

* Wed Nov 02 2011 Jan Pazdziora 1.6.26-1
- Workaround for DBD::Pg bug https://rt.cpan.org/Ticket/Display.html?id=70953.

* Fri Sep 30 2011 Jan Pazdziora 1.6.25-1
- 678118 - if system already is proxy, losen the ACL and show the tab.
- Recent commit makes version_string_to_evr_array unused, dropping.
- Removing proxy_evr_at_least, org_proxy_evr_at_least, aclOrgProxyEvrAtLeast as
  they are no longer used.
- Remove proxy_evr_at_least ACLs -- all supported proxy versions are 3+.
- Make the pxt Connection acl match the java version -- new acl
  org_has_proxies.

* Fri Sep 30 2011 Jan Pazdziora 1.6.24-1
- 621531 - update web Config to use the new /usr/share/rhn/config-defaults
  location.
- 621531 - move /etc/rhn/default to /usr/share/rhn/config-defaults (web).

* Fri Sep 23 2011 Jan Pazdziora 1.6.23-1
- The /etc/rhn/default/rhn_web.conf does not need to be provided by -pxt since
  it is provided by -base-minimal.

* Mon Sep 19 2011 Michael Mraka <michael.mraka@redhat.com> 1.6.22-1
- 723461 - let emails be sent to localhost by default

* Fri Sep 16 2011 Jan Pazdziora 1.6.21-1
- CVE-2011-3344, 731647 - HTML-encode the self-referencing link.

* Thu Sep 15 2011 Jan Pazdziora 1.6.20-1
- Revert "529483 - adding referer check to perl stack"

* Fri Sep 09 2011 Jan Pazdziora 1.6.19-1
- 616175 - observe the port specified in the URL even for https.

* Thu Aug 25 2011 Miroslav Suchý 1.6.18-1
- 705363 - spacewalk-base and spacewalk-base-minimal are now disjunctive
  remove the provide from spacewalk-base

* Wed Aug 24 2011 Michael Mraka <michael.mraka@redhat.com> 1.6.17-1
- fixed typo in sql query

* Tue Aug 23 2011 Miroslav Suchý 1.6.16-1
- 705363 - reformat description text for spacewalk-base-minimal not to exceed
  80 columns
- 705363 - do not provide perl(PXT::Config) by two packages

* Mon Aug 22 2011 Martin Minar <mminar@redhat.com> 1.6.15-1
- 585010 - mark the Update List button with it so that we can disable it later.
  (jpazdziora@redhat.com)

* Fri Aug 19 2011 Miroslav Suchý 1.6.14-1
- 705363 - remove executable bit from modules and javascript
- 705363 - Replace word "config" with "configuration" in spacewalk-base-minimal
  description
- 705363 - normalize home page URL

* Fri Aug 12 2011 Michael Mraka <michael.mraka@redhat.com> 1.6.13-1
- removed unnecessary join

* Thu Aug 11 2011 Michael Mraka <michael.mraka@redhat.com> 1.6.12-1
- fixed couple more joins
- removed typo parenthesis

* Wed Aug 10 2011 Michael Mraka <michael.mraka@redhat.com> 1.6.11-1
- COALESCE works in both db backends

* Wed Aug 10 2011 Michael Mraka <michael.mraka@redhat.com> 1.6.10-1
- replace oracle specific syntax with ANSI one
- made NVL2 work in both db backends

* Mon Aug 08 2011 Michael Mraka <michael.mraka@redhat.com> 1.6.9-1
- fixed re-activation key in PostgreSQL

* Thu Aug 04 2011 Aron Parsons <aparsons@redhat.com> 1.6.8-1
- add support for custom messages in the header, footer and login pages
  (aparsons@redhat.com)

* Fri Jul 29 2011 Miroslav Suchý 1.6.7-1
- Revert "adding tomcat require to spacewalk-base-minimal"

* Fri Jul 29 2011 Miroslav Suchý 1.6.6-1
- 705363 - remove obscure keys forgotten for ages
- 705363 - Escape percentage symbol in changelog
- 705363 - include LICENSE file in spacewalk-html
- 705363 - defattr is not required any more if do not differ from default
- 705363 - add _smp_mflags macro to make to utilize all CPUs while building
- 705363 - require Perl for all subpackages with Perl modules
- code cleanup - Proxy 4.x and older are not supported for some time, removing
- 705363 - description must end with full stop
- 705363 - spacewalk-web package summary contains lower-case `rpm'
  abbreviation. Use upper case.
- 705363 - clarify description and summary
- 705363 - be more specific about license
- 705363 - change summary of package

* Fri Jul 29 2011 Michael Mraka <michael.mraka@redhat.com> 1.6.5-1
- 724963 - use ANSI joins
- 724963 - use LEFT JOIN instead of MINUS

* Wed Jul 27 2011 Michael Mraka <michael.mraka@redhat.com> 1.6.4-1
- fixed ORA-00904 in remote commands

* Fri Jul 22 2011 Jan Pazdziora 1.6.3-1
- We only support version 14 and newer of Fedora, removing conditions for old
  versions.

* Thu Jul 21 2011 Miroslav Suchý 1.6.2-1
- Sysdate replaced with current_timestamp

* Wed Jul 20 2011 Jan Pazdziora 1.6.1-1
- Bumping up the Spacewalk version to 1.6 (shown on the WebUI).

* Tue Jul 19 2011 Jan Pazdziora 1.5.16-1
- Updating the copyright years.

* Mon Jul 11 2011 Jan Pazdziora 1.5.15-1
- Refactor RedHat.do to Vendor.do (jrenner@suse.de)

* Mon May 30 2011 Michael Mraka <michael.mraka@redhat.com> 1.5.14-1
- made some queries PG compatible
- fixing ISE in errata cloning

* Tue May 24 2011 Jan Pazdziora 1.5.13-1
- replaced (+) with ANSI left join (je@rockenstein.de)

* Thu May 19 2011 Michael Mraka <michael.mraka@redhat.com> 1.5.12-1
- made queries PostgreSQL compatible

* Tue May 17 2011 Miroslav Suchý 1.5.11-1
- spacewalk-pxt.noarch: W: spelling-error %%description -l en_US equlivalent ->
  equivalent, equivalence, univalent (msuchy@redhat.com)

* Tue May 17 2011 Miroslav Suchý 1.5.10-1
- add GPLv2 LICENSE
- migrate .htaccess files to apache core configuration

* Mon May 16 2011 Miroslav Suchý 1.5.9-1
- cleanup - removing old files, and unused sections in .htaccess

* Tue May 10 2011 Jan Pazdziora 1.5.8-1
- Fix remote command schedule date on postgresql (Ville.Salmela@csc.fi)

* Fri May 06 2011 Jan Pazdziora 1.5.7-1
- Fix remote commands on Spacewalk 1.4 and PostgreSQL (Ville.Salmela@csc.fi)

* Thu May 05 2011 Miroslav Suchý 1.5.6-1
- 682112 - correct column name (mzazrivec@redhat.com)
- 682112 - correct displayed systems consuming channel entitlements
  (mzazrivec@redhat.com)

* Mon May 02 2011 Jan Pazdziora 1.5.5-1
- Fixing set_err invocation to match the prototype.

* Mon May 02 2011 Jan Pazdziora 1.5.4-1
- Patch to run remote commands on multiple machines on Spacewalk 1.4
  PostgreSQL. (Ville.Salmela@csc.fi)
- Removal of system_value_edit makes set_custom_value unused, dropping.
- Removal of remove_system_value makes remove_custom_value unused, dropping.
- The can_delete_custominfokey no longer used after previous removals,
  removing.

* Fri Apr 29 2011 Tomas Lestach <tlestach@redhat.com> 1.5.3-1
- fixing system query systems_with_package (tlestach@redhat.com)
- remove macro from changelog (msuchy@redhat.com)

* Fri Apr 15 2011 Jan Pazdziora 1.5.2-1
- show weak deps in Web UI (mc@suse.de)
- 674806 - get / set oracle db optimizer (mzazrivec@redhat.com)

* Mon Apr 11 2011 Miroslav Suchý 1.5.1-1
- bump up version of Spacewalk - both in webUI and API version
- Bumping package versions for 1.5

* Fri Apr 08 2011 Jan Pazdziora 1.4.20-1
- use new database columns errata_from and bug url also in the perl code
  (mc@suse.de)

* Fri Apr 08 2011 Jan Pazdziora 1.4.19-1
- Putting back use RHN::Exception (with explicit import of throw).

* Fri Apr 08 2011 Miroslav Suchý 1.4.18-1
- update copyright years (msuchy@redhat.com)

* Thu Apr 07 2011 Jan Pazdziora 1.4.17-1
- replace (+) with ANSI left join (PG) (michael.mraka@redhat.com)
- Removing .pxt and methods since custominfo were migrated to Java by now.
- Cleanup of use in Perl modules.
- Removing .pxt and methods after all activation key pages were migrated
  to Java by now.

* Tue Apr 05 2011 Jan Pazdziora 1.4.16-1
- Fixing PostgreSQL distinct/order by issue in
  tags_for_provisioning_entitled_in_set.

* Thu Mar 24 2011 Jan Pazdziora 1.4.15-1
- Fixing previous taggable_systems_in_set fix (Oracle, this time).
- update copyright years (msuchy@redhat.com)
- implement common access keys (msuchy@redhat.com)

* Thu Mar 24 2011 Jan Pazdziora 1.4.14-1
- As PostgreSQL does not support table aliases in updates, remove them.

* Tue Mar 22 2011 Jan Pazdziora 1.4.13-1
- Moving the Requires: httpd from sniglets to base-minimal, dobby, and pxt
  which actually have %%files with apache group in them.
- No need to require mod_perl explicitly in spacewalk-sniglets, we will get it
  via perl(Apache2::Cookie) and perl-libapreq2 from spacewalk-pxt.
- Removing RHEL 4 specific Requires as we no longer support Spacewalk on RHEL 4.
- Fixing taggable_systems_in_set PostgreSQL issues.
- Fixing custom_info_keys PostgreSQL issue.
- Fixing the system_set_supports_reboot PostgreSQL issue.

* Tue Mar 22 2011 Michael Mraka <michael.mraka@redhat.com> 1.4.12-1
- evaluate default_connection in runtime not in use RHN::DB time

* Fri Mar 18 2011 Michael Mraka <michael.mraka@redhat.com> 1.4.11-1
- fixed package_removal_failures in postgresql

* Wed Mar 16 2011 Miroslav Suchý <msuchy@redhat.com> 1.4.10-1
- made /network/systems/details/history/event.pxt work on postgresql
- Fixing is_eoled, replacing sysdate with current_timestamp.

* Wed Mar 09 2011 Jan Pazdziora 1.4.9-1
- Fixing system group operations (PostgreSQL).
- Using sequence_nextval instead of .nextval.

* Wed Mar 02 2011 Tomas Lestach <tlestach@redhat.com> 1.4.8-1
- consider also package arch when searching systems accorging to a package
  (tlestach@redhat.com)
- Removal of rhn-load-config.pl made
  RHN::DB::SatInstall::get_nls_database_parameters unused, removing.
  (jpazdziora@redhat.com)
- Removal of rhn-load-config.pl made RHN::SatInstall::generate_secret unused,
  removing. (jpazdziora@redhat.com)

* Mon Feb 28 2011 Jan Pazdziora 1.4.7-1
- Replacing date arithmetics with current_timestamp + numtodsinterval().
- We need to use current_timestamp instead of sysdate.
- Use sequence_nextval function.
- PostgreSQL does not like table alias on insert.
- We need to use global evr_t_as_vre_simple instead of PE.evr.as_vre_simple().
- The use of verify_channel_role is always in scalar context, no need to user
  the user_role_check_debug.
- Prevent empty strings from being inserted to the database.
- Adding the AS keyword to column aliases for PostgreSQL.

* Fri Feb 25 2011 Jan Pazdziora 1.4.6-1
- 680375 - we do not want the locked status (icon) to hide the the other
  statuses, we add separate padlock icon.
- Fixing systems_in_channel_family query for PostgreSQL.
- The /network/systems/details/hardware.pxt was replaced by
  /rhn/systems/details/SystemHardware.do.

* Thu Feb 24 2011 Jan Pazdziora 1.4.5-1
- The module Text::Diff is no longer needed, removing its use.

* Fri Feb 18 2011 Jan Pazdziora 1.4.4-1
- Localize the filehandle globs; also use three-parameter opens.

* Wed Feb 16 2011 Miroslav Suchý <msuchy@redhat.com> 1.4.3-1
- enable RHN Proxy 5.4 on RHEL6 (msuchy@redhat.com)
- server_event_config_deploy just called server_event_config_revisions without
  adding any value, removing. (jpazdziora@redhat.com)

* Wed Feb 09 2011 Michael Mraka <michael.mraka@redhat.com> 1.4.2-1
- 552628 - implemented db-control reset-password
- removed remote_dsn - it's always empty
- 552628 - use database credentials from rhn.conf
- The RHN::Utils::parametrize is not used anywhere, removing.

* Wed Feb 02 2011 Tomas Lestach <tlestach@redhat.com> 1.4.1-1
- bumping web.version to 1.4 nightly (tlestach@redhat.com)
- Bumping package versions for 1.4 (tlestach@redhat.com)

* Wed Feb 02 2011 Tomas Lestach <tlestach@redhat.com> 1.3.24-1
- removing nightly from web.version (tlestach@redhat.com)

* Thu Jan 20 2011 Tomas Lestach <tlestach@redhat.com> 1.3.23-1
- updating Copyright years for year 2011 (tlestach@redhat.com)
- Removing RHN::DB::SatInstall::clear_db, it was last referenced by rhn-
  populate-database.pl. (jpazdziora@redhat.com)

* Wed Jan 19 2011 Tomas Lestach <tlestach@redhat.com> 1.3.22-1
- extending OS check expression (tlestach@redhat.com)

* Wed Jan 19 2011 Tomas Lestach <tlestach@redhat.com> 1.3.21-1
- adding tomcat require to spacewalk-base-minimal (tlestach@redhat.com)
- 670185 - rephrasing the status information to be more clear
  (tlestach@redhat.com)

* Mon Jan 03 2011 Jan Pazdziora 1.3.20-1
- token_channel_select.js not referenced, removing.
- As RHN::DB::Search is gone, system_search_setbuilder.xml is not used,
  removing.
- subscribe_confirm.pxt not referenced, removing.
- The RHL9 and RHEL 3 release notes are not referenced, removing.
- countdown.js does not seem to be used, removing.
- Since RHN::DataSource::ContactGroup is gone, contact_group_queries.xml is
  unused, removing.
- PXT::Debug::log_dump not used anywhere, removing.
- RHN::Access::User not used anywhere, removing.

* Thu Dec 23 2010 Aron Parsons <aparsons@redhat.com> 1.3.19-1
- remove symlink that accidentily got added (aparsons@redhat.com)

* Thu Dec 23 2010 Aron Parsons <aparsons@redhat.com> 1.3.18-1
- bump API version number for recent API changes (aparsons@redhat.com)

* Thu Dec 23 2010 Jan Pazdziora 1.3.17-1
- Since ssm_channel_change_conf is gone, ssm_channel_change_conf_provider is
  not used anymore, removing.
- Package RHN::Access::Errata not used, removing.
- RHN::UserActions not used anywhere, removing.

* Tue Dec 21 2010 Michael Mraka <michael.mraka@redhat.com> 1.3.16-1
- 664487 - fixed space report query
- fixed prototype-*.js reference

* Fri Dec 17 2010 Jan Pazdziora 1.3.15-1
- 656963 - the script has to start with #!/bin/sh.
- 656963 - move "Generate jabberd config file" script to correct activity
  (msuchy@redhat.com)
- 663304 - we do not put alias in INSERTs since commit b950aa91
  (msuchy@redhat.com)

* Wed Dec 15 2010 Miroslav Suchý <msuchy@redhat.com> 1.3.14-1
- 663304 - we do not put alias in INSERTs since commit b950aa91
- 656963 - wrap up run-script using activity

* Tue Dec 14 2010 Michael Mraka <michael.mraka@redhat.com> 1.3.13-1
- fixed undefined variable

* Mon Dec 13 2010 Michael Mraka <michael.mraka@redhat.com> 1.3.12-1
- 517455 - adding tablesizes to SYNOPSIS section of db-control man page.
- 617305 - exit value 0 is returned by all db-control commands by default.
- removed unused overview query
- 656963 - create jabberd config via spacewalk-setup-jabberd

* Tue Dec 07 2010 Lukas Zapletal 1.3.11-1
- 642988 - ISE when setting Software Channel Entitlements

* Thu Dec 02 2010 Lukas Zapletal 1.3.10-1
- 658256 - Error 500 - ISE - when scheduling remote commands (proper fix)

* Wed Dec 01 2010 Michael Mraka <michael.mraka@redhat.com> 1.3.9-1
- Reverted "658256 - Error 500 - ISE - when scheduling remote commands"

* Wed Dec 01 2010 Lukas Zapletal 1.3.8-1
- 658256 - Error 500 - ISE - when scheduling remote commands

* Sat Nov 27 2010 Michael Mraka <michael.mraka@redhat.com> 1.3.7-1
- 649706 - execute all recomendations from segment advisor

* Fri Nov 26 2010 Jan Pazdziora 1.3.6-1
- Fix handling of eval (DBD::Oracle).
- 642285 - introducing disabled TaskStatus page (tlestach@redhat.com)

* Tue Nov 23 2010 Michael Mraka <michael.mraka@redhat.com> 1.3.5-1
- fixed Notification Methods (PG)

* Mon Nov 22 2010 Lukas Zapletal 1.3.4-1
- Adding missing monitoring state (UNKNOWN)

* Fri Nov 19 2010 Lukas Zapletal 1.3.3-1
- Removing from SQL clause (System_queries) causing bugs in monitoring

* Fri Nov 19 2010 Michael Mraka <michael.mraka@redhat.com> 1.3.2-1
- fixed outer joins

* Thu Nov 18 2010 Lukas Zapletal 1.3.1-1
- Replacing DECODE function with CASE-SWITCH (4x)
- Marking the master as nightly. 
- Bumping package versions for 1.3. 

* Mon Nov 15 2010 Jan Pazdziora 1.2.27-1
- bumping api version (jsherril@redhat.com)

* Thu Nov 11 2010 Jan Pazdziora 1.2.26-1
- make event.pxt work with both Oracle and PostgreSQL (mzazrivec@redhat.com)
- use ansi syntax in outer join (mzazrivec@redhat.com)

* Thu Nov 11 2010 Jan Pazdziora 1.2.25-1
- Bumping up version to 1.2.

* Wed Nov 10 2010 Lukas Zapletal 1.2.24-1
- Fixing table aliases for DISTINCT queries (PG)

* Wed Nov 10 2010 Jan Pazdziora 1.2.23-1
- use ansi syntax in outer join (mzazrivec@redhat.com)
- fixing queries, where rhnServer was unexpectedly joined to the query
  (tlestach@redhat.com)

* Wed Nov 03 2010 Miroslav Suchý <msuchy@redhat.com> 1.2.22-1
- 647099 - add API call isMonitoringEnabledBySystemId (msuchy@redhat.com)
- migrating change log to java, and making it use the rpm itself instead of the
  database (jsherril@redhat.com)

* Tue Nov 02 2010 Jan Pazdziora 1.2.21-1
- Update copyright years in web/.
- bumping API version to identify new API call availability
  (tlestach@redhat.com)
- Fixing table name aliases (PE -> SPE) (lzap+git@redhat.com)

* Mon Nov 01 2010 Jan Pazdziora 1.2.20-1
- The sequence_nextval method returns sequence value both on Oracle and
  PostgreSQL.
- Only do Oracle LOB handling for Oracle database backend.
- The sequence_nextval method returns sequence value both on Oracle and
  PostgreSQL.
- Use ANSI syntax for outer join.
- 612581 - change egrep to grep -E (msuchy@redhat.com)

* Fri Oct 29 2010 Jan Pazdziora 1.2.19-1
- Making DISTINCT-ORDER BY package/system queries portable
  (lzap+git@redhat.com)
- Simplifying ORDER BY clauses in package queries (lzap+git@redhat.com)
- Revert "Reverting "Removed unnecessary ORDER BY" commits and fixing"
  (lzap+git@redhat.com)

* Fri Oct 29 2010 Jan Pazdziora 1.2.18-1
- fix rpmlint error (msuchy@redhat.com)
- fix rpmlint error (msuchy@redhat.com)
- fix rpmlint error (msuchy@redhat.com)

* Mon Oct 25 2010 Jan Pazdziora 1.2.17-1
- To get UTF-8 strings in character semantics from DBD::Pg automatically, we
  have to enable it.
- Error in packages dependencies and obsoletes (PXT) (lzap+git@redhat.com)
- Sorting fix in packages for PostgreSQL (lzap+git@redhat.com)
- Reverting "Removed unnecessary ORDER BY" commits and fixing
  (lzap+git@redhat.com)

* Thu Oct 21 2010 Lukas Zapletal 1.2.16-1
- Sorting fix in packages for PostgreSQL
- Fix of evr_t_as_vre_simple PostgreSQL function
- Fix in package file list for PostgreSQL
- Changed SQL Perl generator joins to ANSI

* Wed Oct 20 2010 Lukas Zapletal 1.2.15-1
- Function evr_t_as_vre_simple in all package queries now general

* Wed Oct 20 2010 Lukas Zapletal 1.2.14-1
- Fix in PostgreSQL (of previous commit)
- All DECODE functions replaced with CASE-WHEN in System_queries
- Fixing system overview list for PostgreSQL
- Port /network/systems/details/custominfo/edit.pxt
- Port /network/systems/details/custominfo/index.pxt
- Update Perl module to redirect to Java not PXT
- s|/network/systems/ssm/misc/index.pxt|/rhn/systems/ssm/misc/Index.do|

* Wed Oct 13 2010 Jan Pazdziora 1.2.13-1
- 642203- Removed the Task Status page for it needs a serious work over with
  our new configs (paji@redhat.com)
- 631847 - in RHN Proxy 5.4 is used jabber 2.0 where user is called jabber
  (instead of jabberd) (msuchy@redhat.com)
- Port /network/systems/custominfo/delete.pxt (colin.coe@gmail.com)
- Port /network/systems/details/delete_confirm.pxt (colin.coe@gmail.com)

* Mon Oct 11 2010 Jan Pazdziora 1.2.12-1
- Fix indentation -- use spaces.
- Fix the ORA_BLOB issue which prevents spacewalk-schema from starting.
- 631847 - add keys for proxy 5.4 (msuchy@redhat.com)
- If host or port is not specified, we do not want to put those empty strings
  to the dbi:Pg: connect string.
- Since we use RHN::DataSource::Simple in Sniglets::ListView::ProbeList, we
  might just as well use it (I man, Perl use).

* Fri Oct 08 2010 Jan Pazdziora 1.2.11-1
- Move use DBD::Oracle to eval so that we do not get rpm dependencies
  populated.

* Wed Oct 06 2010 Jan Pazdziora 1.2.10-1
- Use current_timestamp instead of the Oracle-specific sysdate in
  set_cloned_from.
- To PostgreSQL, procedures are just functions, call them as such.
- We do not seem to be using the inout parameter anywhere in our code, remove
  the code to make porting to PostgreSQL easier.
- Use current_timestamp instead of the Oracle-specific sysdate in
  clone_channel_packages.
- Since we have trigger which sets rhnRepoRegenQueue.id since
  f2153167da508852183501f320c2e71c08a0441c, we can avoid .nextval.
- As PostgreSQL does not support table aliases in inserts, remove them.
- Make sequence_nextval method support PostgreSQL syntax.
- Do not reconnect with every sequence_nextval -- the $self should be usable
  object to call prepare on.
- Use the utility sequence_nextval method instead of direct
  rhn_channel_id_seq.nextval, to allow portable nextval operation.
- For PostgreSQL, we just select function(params) instead of begin...end block.
- 639449 - add package spacewalk-setup-jabberd to list of packages which should
  be removed in Proxy WebUI installer (msuchy@redhat.com)

* Tue Oct 05 2010 Jan Pazdziora 1.2.9-1
- Force the field names to be uppercase since that is what the application
  expects.
- Use case instead of decode, it is more portable.
- Mark aliases with AS. This is what PostgreSQL requires.
- Instead of checking user_objects which is not portable, just attempt to
  select from PXTSESSIONS directly.
- We first check if there is some object not named PLAN_TABLE, and then if
  there is some object named PXTSESSIONS. Just drop the first check.
- Port /network/account/activation_keys/child_channels.pxt
  (coec@war.coesta.com)
- Port /network/systems/ssm/system_list.pxt (coec@war.coesta.com)
- Port SSM Package Refresh Page (coec@war.coesta.com)
- Simple fixes (coec@war.coesta.com)
- Port /network/systems/ssm/index.pxt (colin.coe@gmail.com)
- Port HW refresh page (colin.coe@gmail.com)

* Mon Sep 27 2010 Miroslav Suchý <msuchy@redhat.com> 1.2.8-1
- 636653 - Made the  Channel Family Subscribed Systems page show guest systems
  also (paji@redhat.com)
- make 'db-control report' report TEMP_TBS statistics (mzazrivec@redhat.com)
- 630585 - about-chat now points to proper channel (branding)
  (lzap+git@redhat.com)
- Cleanedup old/proted/unused config queries and updated the one for snapshot
  (paji@redhat.com)
- adding configchannel.lookupFileInfo() taking a revision id
  (jsherril@redhat.com)

* Fri Sep 10 2010 Partha Aji <paji@redhat.com> 1.2.7-1
- 629606 - Fixed a list tag check box issue (paji@redhat.com)
- 591899 - fixing error where cloning an already cloned channel would still
  result in errata showing up on the clone tab when managing it
  (jsherril@redhat.com)

* Fri Sep 10 2010 Miroslav Suchý <msuchy@redhat.com> 1.2.6-1
- 630950 - fix ISE in proxy webUI installer

* Thu Sep 09 2010 Miroslav Suchý <msuchy@redhat.com> 1.2.5-1
- 580080 - fix link to Proxy Guide

* Wed Sep 08 2010 Shannon Hughes <shughes@redhat.com> 1.2.4-1
- bug fixes for audit tab and proxy installer additions (shughes@redhat.com)

* Wed Sep 08 2010 Shannon Hughes <shughes@redhat.com> 1.2.3-1
- 589728 hide audit functionality for satellite product (shughes@redhat.com)

* Wed Sep 08 2010 Miroslav Suchý <msuchy@redhat.com> 1.2.2-1
- 631847 - create 5.4 webUI installer
- 614918 - Made SSM Select Systems to work with I18n languages
  (paji@redhat.com)

* Wed Sep 01 2010 Jan Pazdziora 1.2.1-1
- 621479 - Fix missing duplicates menu (coec@war.coesta.com)
- Revert "Remove hardware.pxt" (colin.coe@gmail.com)
- Removal of unused code.
- System Notes pages PXT to java (colin.coe@gmail.com)
- bumping package versions for 1.2 (mzazrivec@redhat.com)

* Thu Aug 05 2010 Milan Zazrivec <mzazrivec@redhat.com> 1.1.8-1
- Remove hardware.pxt
- Convert hardware.pxt to Java

* Wed Aug 04 2010 Jan Pazdziora 1.1.7-1
- Add system migration to webUI (colin.coe@gmail.com)

* Fri Jul 16 2010 Michael Mraka <michael.mraka@redhat.com> 1.1.6-1
- 581812 - fixed file ordering

* Fri Jul 16 2010 Milan Zazrivec <mzazrivec@redhat.com> 1.1.5-1
- added a configuration page to orgs to handle maintenance windows
- cleaned up web_customer, rhnPaidOrgs and rhnDemoOrgs

* Thu Jul 01 2010 Miroslav Suchý <msuchy@redhat.com> 1.1.4-1
- channel nav support for repository mapping (shughes@redhat.com)
- Added flex magic to ChannelFamily -> Orgs page (paji@redhat.com)

* Mon Jun 21 2010 Jan Pazdziora 1.1.3-1
- Good Bye Channel License Code (paji@redhat.com)
- Removed unused code.
- Removed the bulk-subscribe and unsubscribe which is not used anywhere
  (paji@redhat.com)
- removed an unused method (paji@redhat.com)

* Mon May 31 2010 Michael Mraka <michael.mraka@redhat.com> 1.1.2-1
- 577355 - fixing broken link on channel->errata->clone screen
- Setting server.nls_lang once, later in this file, should be enough.
- code cleanup - this configuration files are not used in proxy
- Removing web/conf/*.conf files that are not packages nor used.
- bump version for spacewalk 1.1
- Fixed a couple of links with respect to the delete confirm change..

* Mon Apr 19 2010 Michael Mraka <michael.mraka@redhat.com> 1.1.1-1
- bumping spec files to 1.1 packages
- Constants DEFAULT_RHN_SATCON_TREE and DEFAULT_SATCON_DICT not longer used
<|MERGE_RESOLUTION|>--- conflicted
+++ resolved
@@ -113,20 +113,6 @@
 database.
 
 
-<<<<<<< HEAD
-%package -n spacewalk-grail
-Summary: Grail, a component framework for Spacewalk
-Requires: spacewalk-base
-Group: Applications/Internet
-Obsoletes: rhn-grail < 5.3.0
-Provides: rhn-grail = 5.3.0
-
-%description -n spacewalk-grail
-A component framework for Spacewalk.
-
-
-=======
->>>>>>> c4a9d3d1
 %package -n spacewalk-pxt
 Summary: The PXT library for web page templating
 Group: Applications/Internet
@@ -155,23 +141,6 @@
 equivalent to things like Apache::ASP and Mason.
 
 
-<<<<<<< HEAD
-%package -n spacewalk-sniglets
-Group: Applications/Internet
-Summary: PXT Tag handlers
-Obsoletes: rhn-sniglets < 5.3.0
-Provides:  rhn-sniglets = 5.3.0
-Requires:  perl(:MODULE_COMPAT_%(eval "`%{__perl} -V:version`"; echo $version))
-Requires:  perl(Params::Validate)
-Requires:  perl(Mail::RFC822::Address)
-Requires:  perl(URI)
-Requires:  perl(XML::LibXML)
-%description -n spacewalk-sniglets
-This package contains the tag handlers for the PXT templates.
-
-
-=======
->>>>>>> c4a9d3d1
 %prep
 %setup -q
 
@@ -250,28 +219,11 @@
 %dir %{_prefix}/share/rhn
 %dir %attr(750,root,%{apache_group}) %{_prefix}/share/rhn/config-defaults
 
-<<<<<<< HEAD
-%files -n spacewalk-grail
-%defattr(644,root,root,755)
-%{perl_vendorlib}/Grail.pm
-%{perl_vendorlib}/Grail/
-
-=======
->>>>>>> c4a9d3d1
 %files -n spacewalk-pxt
 %defattr(644,root,root,755)
 %{perl_vendorlib}/PXT.pm
 %{perl_vendorlib}/PXT/
 %exclude %{perl_vendorlib}/PXT/Config.pm
-<<<<<<< HEAD
-%{_mandir}/man3/PXT::ApacheHandler.3pm.gz
-
-%files -n spacewalk-sniglets
-%defattr(644,root,root,755)
-%{perl_vendorlib}/Sniglets.pm
-%{perl_vendorlib}/Sniglets/
-=======
->>>>>>> c4a9d3d1
 
 %files -n spacewalk-html
 %defattr(644,root,root,755)
