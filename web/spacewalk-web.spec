--- conflicted
+++ resolved
@@ -12,11 +12,7 @@
 Name: spacewalk-web
 Summary: Spacewalk Web site - Perl modules
 License: GPLv2
-<<<<<<< HEAD
-Version: 2.8.3.3
-=======
 Version: 2.8.4
->>>>>>> f1df99dc
 Release: 1%{?dist}
 URL:          https://github.com/spacewalkproject/spacewalk/
 Source0:      https://github.com/spacewalkproject/spacewalk/archive/%{name}-%{version}.tar.gz
@@ -35,12 +31,7 @@
 
 %package -n spacewalk-html
 Summary: HTML document files for Spacewalk
-<<<<<<< HEAD
-Group: Applications/Internet
 Requires: httpd
-=======
-Requires: webserver
->>>>>>> f1df99dc
 Requires: spacewalk-branding
 Obsoletes: rhn-help < 5.3.0
 Provides: rhn-help = 5.3.0
@@ -102,12 +93,7 @@
 
 %package -n spacewalk-dobby
 Summary: Perl modules and scripts to administer a PostgreSQL database
-<<<<<<< HEAD
-Group: Applications/Internet
 Requires: perl-Filesys-Df
-=======
-Requires:  perl(:MODULE_COMPAT_%(eval "`%{__perl} -V:version`"; echo $version))
->>>>>>> f1df99dc
 Obsoletes: rhn-dobby < 5.3.0
 Provides: rhn-dobby = 5.3.0
 Requires: %{sbinpath}/runuser
