--- conflicted
+++ resolved
@@ -13,11 +13,7 @@
 Summary: Spacewalk Web site - Perl modules
 Group: Applications/Internet
 License: GPLv2
-<<<<<<< HEAD
-Version: 2.5.5.1
-=======
 Version: 2.5.6
->>>>>>> ebcf5fc1
 Release: 1%{?dist}
 URL:          https://fedorahosted.org/spacewalk/
 Source0:      https://fedorahosted.org/releases/s/p/spacewalk/%{name}-%{version}.tar.gz
