%if 0%{?suse_version}
%define www_path /srv/
%define apache_user wwwrun
%define apache_group www
%else
%define www_path %{_var}
%define apache_user apache
%define apache_group apache
%endif
%{!?fedora: %global sbinpath /sbin}%{?fedora: %global sbinpath %{_sbindir}}

Name: spacewalk-web
Summary: Spacewalk Web site - Perl modules
Group: Applications/Internet
License: GPLv2
<<<<<<< HEAD
Version: 2.7.1.9
=======
Version: 2.7.3
>>>>>>> 7e1632d6
Release: 1%{?dist}
URL:          https://github.com/spacewalkproject/spacewalk/
Source0:      https://github.com/spacewalkproject/spacewalk/archive/%{name}-%{version}.tar.gz
BuildRoot: %{_tmppath}/%{name}-%{version}-%{release}-root-%(%{__id_u} -n)
BuildArch: noarch
BuildRequires: perl(ExtUtils::MakeMaker)
%if 0%{?suse_version}
BuildRequires:  apache2
BuildRequires:  susemanager-nodejs-sdk-devel
BuildRequires:  nodejs-packaging
%endif

%description
This package contains the code for the Spacewalk Web Site.
Normally this source RPM does not generate a %{name} binary package,
but it does generate a number of sub-packages.

%package -n spacewalk-html
Summary: HTML document files for Spacewalk
Group: Applications/Internet
Requires: httpd
Requires: spacewalk-branding
Obsoletes: rhn-help < 5.3.0
Provides: rhn-help = 5.3.0
Obsoletes: rhn-html < 5.3.0
Provides: rhn-html = 5.3.0
# files html/javascript/{builder.js,controls.js,dragdrop.js,effects.js,
# prototype-1.6.0.js,scriptaculous.js,slider.js,sound.js,unittest.js}
# are licensed under MIT license
License: GPLv2 and MIT

%description -n spacewalk-html
This package contains the HTML files for the Spacewalk web site.


%package -n spacewalk-base
Group: Applications/Internet
Summary: Programs which need to be installed for the Spacewalk Web base classes
Provides: spacewalk(spacewalk-base) = %{version}-%{release}
%if 0%{?suse_version}
Requires: susemanager-frontend-libs
%endif
Requires: sudo
Requires: httpd
Requires: perl(Params::Validate)
Requires: perl(XML::LibXML)
Obsoletes: rhn-base < 5.3.0
Obsoletes: spacewalk-grail < %{version}
Obsoletes: spacewalk-pxt < %{version}
Obsoletes: spacewalk-sniglets < %{version}
Provides: rhn-base = 5.3.0


%description -n spacewalk-base
This package includes the core RHN:: packages necessary to manipulate the
database.  This includes RHN::* and RHN::DB::*.


%package -n spacewalk-base-minimal
Summary: Core of Perl modules for %{name} package
Group: Applications/Internet
Provides: spacewalk(spacewalk-base-minimal) = %{version}-%{release}
Obsoletes: rhn-base-minimal < 5.3.0
Provides: rhn-base-minimal = 5.3.0
Requires: perl(DBI)
Requires: perl(Params::Validate)

%description -n spacewalk-base-minimal
Independent Perl modules in the RHN:: name-space.
These are very basic modules needed to handle configuration files, database,
sessions and exceptions.

%package -n spacewalk-base-minimal-config
Summary: Configuration for %{name} package
Group: Applications/Internet
Provides: spacewalk(spacewalk-base-minimal-config) = %{version}-%{release}
Requires: httpd
Requires: spacewalk-base-minimal = %{version}-%{release}

%description -n spacewalk-base-minimal-config
Configuration file for spacewalk-base-minimal package.


%package -n spacewalk-dobby
Summary: Perl modules and scripts to administer a PostgreSQL database
Group: Applications/Internet
Requires: perl-Filesys-Df
Obsoletes: rhn-dobby < 5.3.0
Provides: rhn-dobby = 5.3.0
Requires: %{sbinpath}/runuser

%description -n spacewalk-dobby
Dobby is collection of Perl modules and scripts to administer a PostgreSQL
database.


%prep
%setup -q

%build
make -f Makefile.spacewalk-web PERLARGS="INSTALLDIRS=vendor" %{?_smp_mflags}
%if 0%{?suse_version}
pushd html/src
ln -sf %{nodejs_sitelib} .
gulp
popd
%endif

%install
rm -rf $RPM_BUILD_ROOT
make -C modules install DESTDIR=$RPM_BUILD_ROOT PERLARGS="INSTALLDIRS=vendor" %{?_smp_mflags}
make -C html install PREFIX=$RPM_BUILD_ROOT

find $RPM_BUILD_ROOT -type f -name perllocal.pod -exec rm -f {} \;
find $RPM_BUILD_ROOT -type f -name .packlist -exec rm -f {} \;

mkdir -p $RPM_BUILD_ROOT/%{www_path}/www/htdocs/pub
mkdir -p $RPM_BUILD_ROOT/%{_prefix}/share/rhn/config-defaults
mkdir -p $RPM_BUILD_ROOT/%{_sysconfdir}/init.d
mkdir -p $RPM_BUILD_ROOT/%{_sysconfdir}/httpd/conf
mkdir -p $RPM_BUILD_ROOT/%{_sysconfdir}/cron.daily
mkdir -p %{buildroot}/%{_sysconfdir}/sysconfig/SuSEfirewall2.d/services

install -m 644 conf/rhn_web.conf $RPM_BUILD_ROOT%{_prefix}/share/rhn/config-defaults
install -m 644 conf/rhn_dobby.conf $RPM_BUILD_ROOT%{_prefix}/share/rhn/config-defaults
install -m 755 modules/dobby/scripts/check-database-space-usage.sh $RPM_BUILD_ROOT/%{_sysconfdir}/cron.daily/check-database-space-usage.sh
install -m 0644 etc/sysconfig/SuSEfirewall2.d/services/susemanager-database %{buildroot}/%{_sysconfdir}/sysconfig/SuSEfirewall2.d/services/

%clean
rm -rf $RPM_BUILD_ROOT

%files -n spacewalk-base
%defattr(644,root,root,755)
%dir %{perl_vendorlib}/RHN
%{perl_vendorlib}/RHN.pm

%files -n spacewalk-base-minimal
%defattr(644,root,root,755)
%dir %{perl_vendorlib}/RHN
%dir %{perl_vendorlib}/PXT
%{perl_vendorlib}/RHN/SimpleStruct.pm
%{perl_vendorlib}/RHN/Exception.pm
%{perl_vendorlib}/RHN/DB.pm
%{perl_vendorlib}/RHN/DBI.pm
%{perl_vendorlib}/PXT/Config.pm
%doc LICENSE

%files -n spacewalk-base-minimal-config
%defattr(644,root,root,755)
%dir %{_prefix}/share/rhn
%dir %attr(755,root,%{apache_group}) %{_prefix}/share/rhn/config-defaults
%attr(644,root,%{apache_group}) %{_prefix}/share/rhn/config-defaults/rhn_web.conf

%files -n spacewalk-dobby
%defattr(644,root,root,755)
%attr(755,root,root) %{_bindir}/db-control
%{_mandir}/man1/db-control.1.gz
%{perl_vendorlib}/Dobby.pm
%attr(644,root,root) %{_prefix}/share/rhn/config-defaults/rhn_dobby.conf
%attr(0755,root,root) %{_sysconfdir}/cron.daily/check-database-space-usage.sh
%config %{_sysconfdir}/sysconfig/SuSEfirewall2.d/services/susemanager-database
%{perl_vendorlib}/Dobby/
%dir %{_prefix}/share/rhn
%dir %attr(755,root,%{apache_group}) %{_prefix}/share/rhn/config-defaults

%files -n spacewalk-html
%defattr(644,root,root,755)
%{www_path}/www/htdocs/*
%doc LICENSE

%changelog
* Thu May 04 2017 Can Bulut Bayburt <cbbayburt@suse.com>
- PR 483 - Hides 'Save/Clear' buttons when no changes are present in action
  chain lists
- PR 483 - Fix plus/minus buttons in action chain list

* Mon Apr 24 2017 Eric Herget <eherget@redhat.com> 2.7.2-1
- 1437875 - db-control online-backup returns success even when the backup has
  failed
- Updated links to github in spec files
- Migrating Fedorahosted to GitHub

* Wed Nov 23 2016 Eric Herget <eherget@redhat.com> 2.7.1-1
- 1373900 - update failure message when db-control start fails
- Bumping package versions for 2.7.

* Fri Oct 14 2016 Grant Gainey 2.6.5-1
- Update specfile for RHN reference and minor wordsmithing

* Mon Oct 03 2016 Jiri Dostal <jdostal@redhat.com> 2.6.4-1
- 'shrink-segments' works on embedded PostgreSQL as well

* Mon Sep 26 2016 Eric Herget <eherget@redhat.com> 2.6.3-1
- 1373900 - db-control start/stop now returns non-zero and complains on failure
- require spacewalk-base-minimal-config from spacewalk-setup

* Mon Sep 12 2016 Jan Dobes 2.6.2-1
- spacewalk-base-minimal package description typo fixed

* Mon Jun 27 2016 Tomas Lestach <tlestach@redhat.com> 2.6.1-1
- bumping Spacewalk version
- Bumping package versions for 2.6.

* Thu Dec 17 2015 Jan Dobes 2.5.7-1
- moving non_expirable_package_urls parameter to java
- moving download_url_lifetime parameter to java

* Wed Dec 09 2015 Jan Dobes 2.5.6-1
- Revert "reintroduce call_procedure function"
- Revert "reintroduce call_function function"
- moving smtp_server parameter to java
- moving chat_enabled parameter to java
- moving actions_display_limit parameter to java
- moving base_domain and base_port parameters to java

* Wed Nov 25 2015 Jan Dobes 2.5.5-1
- reintroduce call_function function

* Wed Nov 25 2015 Jan Dobes 2.5.4-1
- reintroduce call_procedure function

* Tue Nov 24 2015 Jan Dobes 2.5.3-1
- spacewalk-web.spec: remove leftovers
- rhn-satellite-activate: manual references removed
- perl modules: drop unused Cert.pm
- perl modules: drop unused SatelliteCert.pm

* Wed Nov 04 2015 Jan Dobes 2.5.2-1
- removing unused code in RHN::DB package

* Tue Sep 29 2015 Jan Dobes 2.5.1-1
- Bumping web.version to 2.5.
- Bumping package versions for 2.5.

* Fri Aug 14 2015 Grant Gainey 2.4.2-1
- 1253793 - Fixing IE8 display issues  * Add respond.js/html5-shim for IE8  *
  Block editarea.js, which breaks respond.js under IE8, from    executing under
  IE8

* Fri Mar 27 2015 Grant Gainey 2.4.1-1
- Update web.version to 2.4
- Bumping package versions for 2.4.

* Thu Mar 19 2015 Tomas Lestach <tlestach@redhat.com> 2.3.52-1
- drop requires for perl-URI - seems to be unused
- Updating copyright info for 2015

* Tue Mar 17 2015 Tomas Lestach <tlestach@redhat.com> 2.3.51-1
- let spacewalk-base-minimal require spacewalk-base-minimal-config

* Mon Mar 16 2015 Tomas Lestach <tlestach@redhat.com> 2.3.50-1
- removing RHN::Cache::File as it isn't referenced anymore
- Apache24Config.pm has already been removed
- removing spacewalk-pxt completelly

* Fri Mar 13 2015 Jan Dobes 2.3.49-1
- removing no longer used references
- removing RHN::DB::DataSource as it isn't referenced anymore
- removing RHN::DataSource as it isn't referenced anymore
- removing RHN::DataSource::Channel as it isn't referenced anymore
- removing unused Channel_queries
- web Require cleanup
- Fix upgrade path by obsoleting spacewalk-grail and spacewalk-sniglets
- removing unused Channel_queries

* Thu Mar 12 2015 Tomas Lestach <tlestach@redhat.com> 2.3.48-1
- removing unused rhn_web.conf options
- let's remove the MANIFESTS

* Thu Mar 12 2015 Tomas Lestach <tlestach@redhat.com> 2.3.47-1
- removing unused DataSource queries
- removing unused RHN::DataSource classes
- removing unused RHN DB JoinClass and TableClass
- removing unused RHN Action related stuff
- removing SatInstall and Session related stuff
- removing SatCluster related stuff
- removing unused RHN::DataSource::General
- removing unused RHN::DB::Entitlements
- removing unused DataSource sources
- removing unused RHN::Date
- removing unused RHN::Entitlements
- removing unused RHN::Mail
- removing RHN Errata related classes
- removing RHN Channel related
- removing RHN KSTree stuff
- removing various unused stuff
- removing unused RHN User stuff
- removing RHN Scheduler stuff
- removing RHN::Cleansers
- removing RHN Kickstart stuff
- deleting RHN Package stuff
- removing unused RHN classes
- removing rest of PXT classes
- removing RHN::Access and PXT::ACL
- removing PXT::ApacheAuth as it isn't referenced anymore
- removing PXT::Apache24Config as it isn't referenced anymore

* Tue Mar 10 2015 Tomas Lestach <tlestach@redhat.com> 2.3.46-1
- removing RHN::DB::Token as it isn't referenced anymore
- removing RHN::Token as it isn't referenced anymore
- removing RHN::Utils as it isn't referenced anymore

* Mon Mar 09 2015 Tomas Lestach <tlestach@redhat.com> 2.3.45-1
- update spec file
- removing RHN::DB::ContactGroup as it isn't referenced anymore
- removing RHN::ContactGroup as it isn't referenced anymore
- removing RHN::DataSource::ContactMethod as it isn't referenced anymore
- removing RHN::DB::ContactMethod as it isn't referenced anymore
- removing RHN::Set as it isn't referenced anymore
- removing RHN::DB::ServerGroup as it isn't referenced anymore
- removing RHN::ContactMethod as it isn't referenced anymore
- removing RHN::ServerGroup as it isn't referenced anymore
- removing RHN::DB::Kickstart::Session as it isn't referenced anymore
- removing RHN::DB::ServerActions as it isn't referenced anymore
- removing RHN::Kickstart::Session as it isn't referenced anymore
- removing RHN::Access::Action as it isn't referenced anymore
- removing RHN::Access::Channel as it isn't referenced anymore
- removing RHN::Access::Package as it isn't referenced anymore
- removing RHN::Access::System as it isn't referenced anymore
- removing RHN::Access::Token as it isn't referenced anymore
- removing RHN::DataSource::CustomInfo as it isn't referenced anymore
- removing RHN::DataSource::Probe as it isn't referenced anymore
- removing RHN::DataSource::Scout as it isn't referenced anymore
- removing RHN::DataSource::User as it isn't referenced anymore
- removing RHN::SearchTypes as it isn't referenced anymore
- removing RHN::ServerActions as it isn't referenced anymore
- removing unused RHN::Form
- removing unused RHN::Access handlers

* Mon Mar 09 2015 Tomas Lestach <tlestach@redhat.com> 2.3.44-1
- removing spacewalk-grail as they are not needed any more
- removing spacewalk-sniglets as they are not needed any more
- removing unused tags from Sniglets/Users.pm
- stop using permission.pxt error document
- errata pages were ported to java long time ago
- probe pages were ported to java long time ago

* Fri Mar 06 2015 Tomas Lestach <tlestach@redhat.com> 2.3.43-1
- fixing failed spacewalk-web build

* Fri Mar 06 2015 Tomas Lestach <tlestach@redhat.com> 2.3.42-1
- include directory was already removed

* Thu Mar 05 2015 Tomas Lestach <tlestach@redhat.com> 2.3.41-1
- removing unused help/index.html
- removing unused Makefile
- removing unused nav xmls
- removing unused tags from Sniglets/Navi.pm
- deleting unused nav xmls
- remove unused Perl code

* Wed Mar 04 2015 Tomas Lestach <tlestach@redhat.com> 2.3.40-1
- removing message_queues/local.pxi as it isn't used anymore
- removing unused styles
- removing status_bar/ssm.pxi as it isn't used anymore
- removing status_bar/main.pxi as it isn't used anymore
- removing message_queues/site.pxi as it isn't used anymore
- removing the permission.pxt dependency on c.pxt
- removing legends/system-list-legend.pxi as it isn't referenced anymore
- removing unused callbacks from Sniglets/ChannelEditor.pm
- removing unused pxt error pages
- we use /rhn/errors/404.jsp as 404 ErrorDocument
- removing unused tags from Sniglets/ChannelEditor.pm
- removing unused tags from Sniglets/Errata.pm
- removing the old solaris stuff
- removing packages/package_map_raw as it isn't referenced
- removing packages/view_readme as it isn't referenced
- removing unused systems/system_list

* Tue Mar 03 2015 Tomas Lestach <tlestach@redhat.com> 2.3.39-1
- removing misc/landing.pxt as it's not referenced anymore
- removing ssm groups pages as they were ported to java
- removing /help/about.pxt as it isn't referenced anymore
- we use /rhn/help/index.do instead of /help/about.pxt
- removing original error pages

* Mon Mar 02 2015 Tomas Lestach <tlestach@redhat.com> 2.3.38-1
- remove unused Sniglets/Packages.pm callbacks
- removing left Sniglets/Servers.pm callbacks
- removing unused Sniglets/Servers.pm callbacks
- removing unused Sniglets/Servers.pm tags

* Fri Feb 27 2015 Tomas Lestach <tlestach@redhat.com> 2.3.37-1
- removing unknown_package.pxt as it's not referenced anymore
- removing unused tags in Sniglets/Packages.pm
- removing errata_list/all.pxt as it isn't referenced anymore
- removing errata_list/relevant.pxt as it isn't referenced anymore
- removing system_list/potentially_in_channel_family.pxt as it isn't referenced
  anymore
- removing system_list/proxy.pxt as it isn't referenced anymore
- removing system_list/inactive.pxt as it isn't referenced anymore
- removing system_list/ungrouped.pxt as it isn't referenced anymore
- removing system_list/unentitled.pxt as it isn't referenced anymore
- removing system_list/out_of_date.pxt as it isn't referenced anymore
- removing system_list/visible_to_user.pxt as it isn't referenced anymore
- removing unused schedule_action-interface.pxi
- removing unused reschedule_action_form.pxi
- removing unused Sniglets/ServerActions.pm
- remove unused raw_script_output.txt

* Wed Feb 25 2015 Tomas Lestach <tlestach@redhat.com> 2.3.36-1
- removing ssm schedule remote command as it was ported to java
- removing package pages as they were ported to java
- removing package_map.pxt as it was solaris related
- removing ssm system preferences as they were ported to java
- removing ssm handling custom values as it was ported to java
- removing solaris related package pages
- removing ssm provisioning pages as they were ported to java
- removing ssm apply_errata_conf.pxt as it's no longer referenced
- removing ssm solaris patchsets related pages
- removing ssm solaris patches related pages
- removing subscribers.pxt as it was ported to java
- removing errata_cache_update.pxi and manage_channels_header.pxi
- removing solaris patchsets related pages, as solaris support has been dropped
- removing solaris patches related pages, as solaris support has been dropped
- removing system details edit.pxt as it was ported to java
- removing channel clone.pxt as the page was ported to java

* Tue Feb 24 2015 Tomas Lestach <tlestach@redhat.com> 2.3.35-1
- removing errata_channel_intersection.pxt as it was ported to java
- removing unused iso download jsp
- removing unused legends
- removing scout pages as monitoring was removed
- removing subscribers.pxt as it was ported to java
- removing errata clone.pxt as it was ported to java
- removing system_detail.xml and system_details_toolbar.pxi
- removing system details history pxt files
- removing proxy.pxt and proxy-clients.pxt as they were ported to java
- removing connection.pxt as it was ported to java
- removing activation.pxt as it was ported to java
- removing monitoring notification methods

* Wed Feb 18 2015 Tomas Lestach <tlestach@redhat.com> 2.3.34-1
- 1190235 - Restore missing { to BackupCommands.pm

* Fri Feb 06 2015 Grant Gainey 2.3.33-1
- 1123374 - Fix pltclu watning on restore

* Fri Jan 23 2015 Tomas Lestach <tlestach@redhat.com> 2.3.32-1
- removing unused monitoring related SCDB and TSDB

* Fri Jan 16 2015 Stephen Herr <sherr@redhat.com> 2.3.31-1
- fix rhnChannelNewestPackage table by using refresh_newest_package function
  again
- Remove unused clone_newest_package function

* Mon Jan 12 2015 Matej Kollar <mkollar@redhat.com> 2.3.30-1
- Getting rid of trailing spaces in XML
- Getting rid of trailing spaces in Perl
- Getting rid of trailing spaces in Perl
- Getting rid of Tabs in Perl
- Getting rid of Tabs and trailing spaces in LICENSE, COPYING, and README files

* Wed Dec 17 2014 Stephen Herr <sherr@redhat.com> 2.3.29-1
- remove monitoring thing from web so we can run directly out of this branch

* Thu Dec 11 2014 Grant Gainey 2.3.28-1
- 1168191 - Remove vestige of ctxt-sensitive help, and teach PXT::HTML->link
  not to link when there is no url

* Mon Dec 08 2014 Jan Dobes 2.3.27-1
- generalize logic

* Fri Dec 05 2014 Stephen Herr <sherr@redhat.com> 2.3.26-1
- spacewalk-web: add Requires for used perl modules

* Wed Dec 03 2014 Grant Gainey 2.3.25-1
- 1024118 - Perl context-help doesn't notice empty help-url strings
- revert accidentaly pushed commits
- padding on all widths

* Thu Nov 27 2014 Tomas Lestach <tlestach@redhat.com> 2.3.24-1
- 1168191 - s1-sm-systems.html does not exist any more

* Thu Nov 27 2014 Jan Dobes 2.3.23-1
- render empty tag instead of empty string for proper list buttons indentation

* Wed Nov 26 2014 Jan Dobes 2.3.22-1
- fixing size of list navigation buttons
- improve header alignment
- unify style on create and edit page

* Fri Nov 21 2014 Jan Dobes 2.3.21-1
- style nav submenu on pxt pages too

* Thu Nov 20 2014 Michael Mraka <michael.mraka@redhat.com> 2.3.20-1
- 1165057 - use scl wrapper for postgresql92 binaries
- 1165070 - use correct service name

* Wed Nov 12 2014 Stephen Herr <sherr@redhat.com> 2.3.19-1
- 1151183 - clean up remnants of prototype.js, convert to jQuery

* Wed Nov 12 2014 Grant Gainey 2.3.18-1
- 1150984 - fix form-field-name for create-notification

* Tue Nov 04 2014 Jan Dobes 2.3.17-1
- we don't actually need equal height columns there

* Tue Nov 04 2014 Michael Mraka <michael.mraka@redhat.com> 2.3.16-1
- minor updates to strings / wording

* Tue Oct 21 2014 Tomas Lestach <tlestach@redhat.com> 2.3.15-1
- limit snapshot tag length to the DB field lenght
- 1150526 - introduce a check for an empty snapshot tag for ssm
- 1024118 - Remove bogus help-url/rhn-help/helpUrl links from all pages

* Wed Oct 15 2014 Jan Dobes 2.3.14-1
- there is more to hide on unauthenticated pages

* Tue Oct 14 2014 Jan Dobes 2.3.13-1
- style SSM status bar

* Thu Oct 09 2014 Jan Dobes 2.3.12-1
- style perl local messages
- style /network/software/channels/manage/edit.pxt

* Mon Oct 06 2014 Jan Dobes 2.3.11-1
- style lot of buttons
- missing bootstrap class for textarea

* Fri Sep 26 2014 Tomas Kasparek <tkasparek@redhat.com> 2.3.10-1
- patternfly: don't hide SSM when no systems are selected
- patternfly: fixed SSM animation duration
- Integrating patternfly for more awesomeness...

* Mon Sep 22 2014 Tomas Lestach <tlestach@redhat.com> 2.3.9-1
- we need Apache24Config.pm on fedoras

* Wed Sep 17 2014 Stephen Herr <sherr@redhat.com> 2.3.8-1
- 1138708, 1142110 - make child channel architecture check universal

* Thu Sep 11 2014 Michael Mraka <michael.mraka@redhat.com> 2.3.7-1
- RHEL7 contains apache 2.4

* Tue Sep 02 2014 Stephen Herr <sherr@redhat.com> 2.3.6-1
- 1136529 - Add aarch64 and ppc64le to parent-child channel compatibility list

* Fri Aug 01 2014 Michael Mraka <michael.mraka@redhat.com> 2.3.5-1
- 1117976 - WebUI cloning uses the same SQL query as API

* Fri Aug 01 2014 Michael Mraka <michael.mraka@redhat.com> 2.3.4-1
- Use text mode and set editor to read only

* Tue Jul 29 2014 Jan Dobes 2.3.3-1
- update linking and delete old page

* Tue Jul 15 2014 Stephen Herr <sherr@redhat.com> 2.3.2-1
- 1117047 - db-control manpage fixes

* Mon Jul 14 2014 Milan Zazrivec <mzazrivec@redhat.com> 2.3.1-1
- change version for Spacewalk 2.3 nightly
- Bumping package versions for 2.3.

* Mon Jul 14 2014 Milan Zazrivec <mzazrivec@redhat.com> 2.2.32-1
- Removing nightly string

* Fri Jul 11 2014 Milan Zazrivec <mzazrivec@redhat.com> 2.2.31-1
- fix copyright years

* Thu Jun 26 2014 Stephen Herr <sherr@redhat.com> 2.2.30-1
- SSM power management operation page added
- SSM power management configuration page added
- Single-system power management page added

* Fri Jun 20 2014 Milan Zazrivec <mzazrivec@redhat.com> 2.2.29-1
- 249743 - add robots.txt

* Mon Jun 02 2014 Michael Mraka <michael.mraka@redhat.com> 2.2.28-1
- removed unused code (snapshot pxt pages related)

* Fri May 30 2014 Milan Zazrivec <mzazrivec@redhat.com> 2.2.27-1
- select2-bootstrap-css packaged
- select2 packaged
- jQuery UI packaged
- rewrite unservable_packages.pxt page to java

* Thu May 29 2014 Michael Mraka <michael.mraka@redhat.com> 2.2.26-1
- removed unused code

* Thu May 29 2014 Michael Mraka <michael.mraka@redhat.com> 2.2.25-1
- removed unused code
- removed snapshot pxt pages which were rewritten to java
- Fix refreshing of Autoinstallable Tree forms (bnc#874144)

* Tue May 27 2014 Michael Mraka <michael.mraka@redhat.com> 2.2.24-1
- rewrite system snapshot to java: Rollback.do

* Mon May 26 2014 Milan Zazrivec <mzazrivec@redhat.com> 2.2.23-1
- removed unused code

* Fri May 23 2014 Milan Zazrivec <mzazrivec@redhat.com> 2.2.22-1
- moved system snapshots pages to java

* Thu May 22 2014 Milan Zazrivec <mzazrivec@redhat.com> 2.2.21-1
- Removed groups.pxt and related code / db queries
- system groups & snapshots page: converted from pxt to java
- Add development_environment to rhn_web.conf

* Tue May 20 2014 Tomas Kasparek <tkasparek@redhat.com> 2.2.20-1
- links to Snapshot Tags pages
- removed pxt pages and related code which had been converted to java
- navigation links to new pages (Tags.do)
- The old picker in isLatin mode transmitted 1-12 not 0-11 In 24 hour format is
  0-23 even if DatePicker.getHourRange() and getHour javadoc is wrong
  (1-11!!!).
- Fix bug converting pm times to am when using locales in 24 hour format. See:
  https://www.redhat.com/archives/spacewalk-list/2014-April/msg00011.html

* Mon May 12 2014 Michael Mraka <michael.mraka@redhat.com> 2.2.19-1
- Extract function to humanize dates so that it can be used after DOM changes

* Tue May 06 2014 Tomas Kasparek <tkasparek@redhat.com> 2.2.18-1
- remove old perl pages
- delete unused code in modules/rhn/RHN/Server.pm related to system events
- delete unused code in modules/rhn/RHN/DB/Server.pm related to system events
- rewrite pending events page from perl to java

* Wed Apr 30 2014 Tomas Kasparek <tkasparek@redhat.com> 2.2.17-1
- 1091365 - style alert messages on perl pages

* Fri Apr 25 2014 Michael Mraka <michael.mraka@redhat.com> 2.2.16-1
- Replace editarea with ACE (http://ace.c9.io/) editor.

* Tue Apr 22 2014 Michael Mraka <michael.mraka@redhat.com> 2.2.15-1
- removed obsolered code
- rewrite system snapshot to java: removed obsoleted perl page
- rewrite system snapshot to java: Packages.do
- rewrite system event page from perl to java

* Wed Apr 16 2014 Michael Mraka <michael.mraka@redhat.com> 2.2.14-1
- rewrite system snapshot to java: removed old perl page
- rewrite system snapshot to java: Index.do

* Mon Apr 14 2014 Michael Mraka <michael.mraka@redhat.com> 2.2.13-1
- removed unused perl code
- limit actions displayed on schedule/*actions pages

* Fri Apr 11 2014 Michael Mraka <michael.mraka@redhat.com> 2.2.12-1
- Safer DWR callback method introduced
- Refactoring: utility method makeAjaxCallback renamed
- removed unused system_profile_comparison
- removed unused packages_for_sync_provider()

* Fri Apr 11 2014 Michael Mraka <michael.mraka@redhat.com> 2.2.11-1
- removed unused sync_packages_to_channel_cb()
- removed unused managed_channel_merge_preview_provider()
- removed unused sync_confirm_packages_in_set_provider()
- removed unused compare_managed_channel_packages_provider()
- rewrite channel compare to java: removed obsoleted perl pages
- 903068 - fixed debian repo generation

* Mon Mar 31 2014 Stephen Herr <sherr@redhat.com> 2.2.10-1
- fixed bug unable to delete action chain
- fixed typo in action chain jsp and js
- Action Chain Edit page added
- Front-end code for action chain creation/selection added
- Javascript library jQuery UI added
- Javascript library select2 added

* Fri Mar 28 2014 Michael Mraka <michael.mraka@redhat.com> 2.2.9-1
- Fail if rhnPackage.path is NULL
- Avoid trimming filename to 128 chars

* Fri Mar 21 2014 Stephen Herr <sherr@redhat.com> 2.2.8-1
- Update edit_notification_method.pxi
- Rewrite code for bootstrap usage

* Tue Mar 18 2014 Milan Zazrivec <mzazrivec@redhat.com> 2.2.7-1
- spacewalk-web: use SHA-256 for session keys
- RHN::Session - update documentation

* Fri Mar 14 2014 Michael Mraka <michael.mraka@redhat.com> 2.2.6-1
- update navigation link: Install -> Create First User

* Thu Mar 06 2014 Milan Zazrivec <mzazrivec@redhat.com> 2.2.5-1
- remove usage of web_contact.old_password from code

* Thu Mar 06 2014 Michael Mraka <michael.mraka@redhat.com> 2.2.4-1
- moved duplicated code to function
- system_upgradable_package_list is not referenced anymore
- on-click and node-id attributes are relevant only to pxt pages
- removed unused up2date_version_at_least()
- removed unused rhn-up2date-at-least tag

* Wed Mar 05 2014 Jan Dobes 2.2.3-1
- control menu type switching completely with css instead of javascript

* Mon Mar 03 2014 Tomas Kasparek <tkasparek@redhat.com> 2.2.2-1
- make the setup of the date picker more declarative using data- attributes in
  order to be able to share this setup with other parts of the code that will
  need a slightly different picker like the recurrent selector. It also saves
  us from outputing one <script> tag in the jsp tag implementation.

* Mon Feb 24 2014 Matej Kollar <mkollar@redhat.com> 2.2.1-1
- Bumping web version for 2.2.

* Mon Feb 24 2014 Matej Kollar <mkollar@redhat.com> 2.2.0-1
- Bumping package versions for 2.2.
* Thu Feb 20 2014 Tomas Kasparek <tkasparek@redhat.com> 2.1.59-1
- give generated buttons appropriate class
- Styling unstyled submit buttons.
- Perl Pages: Styling unstyled submit buttons
- Revert "Refeactored cookie parsing code to better handle malformed cookies"

* Mon Feb 17 2014 Matej Kollar <mkollar@redhat.com> 2.1.58-1
- Refeactored cookie parsing code to better handle malformed cookies

* Fri Feb 14 2014 Michael Mraka <michael.mraka@redhat.com> 2.1.57-1
- make the time format also localized
- Introduce a date-time picker.

* Wed Feb 12 2014 Tomas Kasparek <tkasparek@redhat.com> 2.1.56-1
- Fixes bar going from 0..9 A..Z on
  /rhn/systems/details/packages/PackageList.do but A..Z 0..9 on
  /rhn/systems/SystemEntitlements.do and
  /network/systems/system_list/regular_in_channel_family.pxt
- different set of pagination arrows on
  /network/systems/system_list/regular_in_channel_family.pxt

* Tue Feb 11 2014 Grant Gainey 2.1.55-1
- 1063915, CVE-2013-4415 - Missed changing Search.do to post, perl-side

* Tue Feb 04 2014 Michael Mraka <michael.mraka@redhat.com> 2.1.54-1
- changes in the logic to update the tick icon

* Wed Jan 29 2014 Michael Mraka <michael.mraka@redhat.com> 2.1.53-1
- adding caller script and tick icon function

* Mon Jan 27 2014 Matej Kollar <mkollar@redhat.com> 2.1.52-1
- Fixed unstyled form in PXT page: SSM/Groups
- Fixed unstyled form in PXT page: SSM/Provisioning/TagSystems

* Mon Jan 27 2014 Michael Mraka <michael.mraka@redhat.com> 2.1.51-1
- Add a rhn-date tag
- Implement rhn:formatDate that uses moment.js on the client side. It supports
  also most of fmt:formatDate options.

* Fri Jan 24 2014 Jan Dobes 2.1.50-1
- delete old pages
- porting system group monitoring probes page to java
- remove unused perl code after porting reboot_confirm.pxt to java
- port reboot_confirm.pxt from perl to java

* Thu Jan 16 2014 Michael Mraka <michael.mraka@redhat.com> 2.1.49-1
- 1053787 - fixed icon name
- 1053787 - point links to new java ProbesList pages

* Tue Jan 14 2014 Matej Kollar <mkollar@redhat.com> 2.1.48-1
- Updating the copyright years info

* Fri Jan 10 2014 Michael Mraka <michael.mraka@redhat.com> 2.1.47-1
- replaced old monitoring images with icons
- perl List port to new css/markup

* Fri Jan 10 2014 Michael Mraka <michael.mraka@redhat.com> 2.1.46-1
- Deleting obsoleted perl pages
- removed dead js file

* Thu Jan 09 2014 Michael Mraka <michael.mraka@redhat.com> 2.1.45-1
- use packaged upstream bootstrap js files

* Thu Dec 19 2013 Michael Mraka <michael.mraka@redhat.com> 2.1.44-1
- updated references to new java WorkWithGroup page
- rewrite system event history page to java
- removed unused pxt page
- updated links to system group delete page
- fixing references to SSM errata page

* Mon Dec 16 2013 Michael Mraka <michael.mraka@redhat.com> 2.1.43-1
- Remove groups/errata_list.pxt
- fixed icon names

* Fri Dec 13 2013 Michael Mraka <michael.mraka@redhat.com> 2.1.42-1
- replaced icons with icon tag
- system group edit properties - linking + cleanup

* Wed Dec 11 2013 Michael Mraka <michael.mraka@redhat.com> 2.1.41-1
- updated pxt pages to use <rhn-icon> tag
- updated perl modules to use PXT::HTML->icon()
- bootstrap tuning: reimplemented icon tag in pxt
- System Group / Admins - updated links and removed old page

* Mon Dec 09 2013 Jan Dobes 2.1.40-1
- system group details - linking + cleanup

* Wed Dec 04 2013 Michael Mraka <michael.mraka@redhat.com> 2.1.39-1
- bootstrap tuning

* Wed Dec 04 2013 Michael Mraka <michael.mraka@redhat.com> 2.1.38-1
- bootstrap tuning

* Tue Dec 03 2013 Michael Mraka <michael.mraka@redhat.com> 2.1.37-1
- bootstrap tuning

* Tue Dec 03 2013 Michael Mraka <michael.mraka@redhat.com> 2.1.36-1
- bootstrap tuning: fixed doubled item separator

* Mon Dec 02 2013 Michael Mraka <michael.mraka@redhat.com> 2.1.35-1
- bootstrap tuning

* Fri Nov 29 2013 Michael Mraka <michael.mraka@redhat.com> 2.1.34-1
- HTML 5 does allow "_new" as a valid target
- remove old debug message

* Mon Nov 18 2013 Jan Dobes 2.1.33-1
- 1012468 - errata cloning optimalizations in perl

* Mon Nov 18 2013 Tomas Lestach <tlestach@redhat.com> 2.1.32-1
- replace 'Channel Managemet Guide' docs with 'User Guide' and 'Getting Started
  Guide'

* Fri Nov 15 2013 Tomas Kasparek <tkasparek@redhat.com> 2.1.31-1
- polishing changelog
- making db-control work with pg 9.2 from rhscl

* Thu Nov 14 2013 Tomas Kasparek <tkasparek@redhat.com> 2.1.30-1
- Bootstrap 3.0 changes, brand new WebUI look

* Thu Oct 31 2013 Matej Kollar <mkollar@redhat.com> 2.1.29-1
- 1020952 - Single db root cert + option name change
- 1020952 - SSL for Postgresql: Java (Perl DBI)

* Thu Oct 24 2013 Jan Dobes 2.1.28-1
- 1015747 - cleanup
- 1015747 - new jsp page + nav stuff

* Wed Oct 23 2013 Michael Mraka <michael.mraka@redhat.com> 2.1.27-1
- report package arch in Event History

* Tue Oct 22 2013 Michael Mraka <michael.mraka@redhat.com> 2.1.26-1
- add support for enhances rpm weak dependency (web) (bnc#846436)
- 1020497 - provide a way to order kickstart scripts

* Tue Oct 15 2013 Michael Mraka <michael.mraka@redhat.com> 2.1.25-1
- 1018194 - convert empty string to NULL

* Wed Oct 09 2013 Michael Mraka <michael.mraka@redhat.com> 2.1.24-1
- cleaning up old svn Ids

* Mon Oct 07 2013 Tomas Kasparek <tkasparek@redhat.com> 2.1.23-1
- Revert "removing Perl reboot system page"
- Revert "removing Perl code associated with reboot system page"

* Tue Oct 01 2013 Michael Mraka <michael.mraka@redhat.com> 2.1.22-1
- 1013629 - clean up old help links

* Tue Sep 17 2013 Michael Mraka <michael.mraka@redhat.com> 2.1.21-1
- do not reshape logo in un-authenitaced 40x and 500 pages

* Tue Sep 10 2013 Tomas Lestach <tlestach@redhat.com> 2.1.20-1
- 1006403 - fix encodig in web

* Tue Sep 10 2013 Tomas Kasparek <tkasparek@redhat.com> 2.1.19-1
- removing Perl remote command page
- removing Perl code associated with reboot system page
- removing Perl reboot system page

* Tue Sep 03 2013 Tomas Kasparek <tkasparek@redhat.com> 2.1.18-1
- new features should be visible also from Perl pages

* Mon Sep 02 2013 Tomas Lestach <tlestach@redhat.com> 2.1.17-1
- 1001922 - set correct menu for reboot_confirm.pxt
- update Provisioning - Schedule url
- update remote command menu url
- 993978 - removing oracle specific code

* Fri Aug 30 2013 Tomas Lestach <tlestach@redhat.com> 2.1.16-1
- 1002905 - fix ISE on /network/systems/system_list/flex_in_channel_family.pxt

* Fri Aug 30 2013 Tomas Lestach <tlestach@redhat.com> 2.1.15-1
- 1001826 - restrictions to channel name (update)

* Wed Aug 28 2013 Dimitar Yordanov <dyordano@redhat.com> 2.1.14-1
- 1001826 - restrictions to channel name

* Wed Aug 28 2013 Tomas Lestach <tlestach@redhat.com> 2.1.13-1
- Revert "1001997 - let spacewalk-base-minimal require spacewalk-base-minimal-
  config"

* Wed Aug 28 2013 Tomas Lestach <tlestach@redhat.com> 2.1.12-1
- 1001997 - let spacewalk-base-minimal require spacewalk-base-minimal-config

* Thu Aug 22 2013 Tomas Kasparek <tkasparek@redhat.com> 2.1.11-1
- removing old perl code associated with dead perl pages
- removing old perl pages

* Tue Aug 20 2013 Tomas Kasparek <tkasparek@redhat.com> 2.1.10-1
- Revert "993978 - remove check-database-space-usage.sh from cron.daily"
- 993978 - make check-database-space-usage.sh usable on managed-db

* Tue Aug 20 2013 Jan Dobes 2.1.9-1
- 998862 - connect to db as postgres instead of root

* Tue Aug 20 2013 Tomas Kasparek <tkasparek@redhat.com> 2.1.8-1
- removing code associated with dead perl pages
- removing old perl pages

* Tue Aug 20 2013 Tomas Kasparek <tkasparek@redhat.com> 2.1.7-1
- Perl to JSP port: SSM/Provisioning/RemoteCommand

* Mon Aug 19 2013 Tomas Kasparek <tkasparek@redhat.com> 2.1.6-1
- 993978 - remove check-database-space-usage.sh from cron.daily

* Thu Aug 15 2013 Tomas Kasparek <tkasparek@redhat.com> 2.1.5-1
- removing code associated with old pxt pages
- deleting old pxt lock/unlock pages
- use default rhn.conf only when it exists

* Tue Aug 13 2013 Jan Dobes 2.1.4-1
- 950382 - print error message instead of perl error

* Tue Aug 06 2013 Tomas Kasparek <tkasparek@redhat.com> 2.1.3-1
- Branding clean-up of proxy stuff in web dir

* Fri Jul 19 2013 Tomas Lestach <tlestach@redhat.com> 2.1.2-1
- 726815 - parent channel cannot be a shared channel from different org when
  cloning

* Thu Jul 18 2013 Tomas Kasparek <tkasparek@redhat.com> 2.1.1-1
- bumping Spacewalk version to 2.1 nightly
- Bumping package versions for 2.1.

* Thu Jul 18 2013 Jan Dobes 2.0.2-1
- 980206 - checksum whole file, not only archive content

* Wed Jul 17 2013 Tomas Kasparek <tkasparek@redhat.com> 2.0.1-1
- Bumping package versions for 2.0.

* Wed Jul 17 2013 Tomas Kasparek <tkasparek@redhat.com> 1.10.41-1
- updating copyright years

* Tue Jul 16 2013 Grant Gainey <ggainey@redhat.com> 1.10.40-1
- 985070 - Found and fixed Perl error on failed event

* Tue Jul 16 2013 Jan Dobes 1.10.39-1
- 980406 - log relative paths in backup dir
- 950382 - show actual user

* Tue Jul 16 2013 Tomas Kasparek <tkasparek@redhat.com> 1.10.38-1
- removing some dead code

* Fri Jul 12 2013 Tomas Lestach <tlestach@redhat.com> 1.10.37-1
- Adding the logging to the web (Perl) stack.
- drop and backup logging schema

* Tue Jul 09 2013 Jan Dobes 1.10.36-1
- 858655 - user postgres shouldn't be mentioned here

* Tue Jul 09 2013 Tomas Lestach <tlestach@redhat.com> 1.10.35-1
- clean up managers.pxt
- rewrite /network/software/channels/managers.pxt page to java

* Mon Jul 01 2013 Tomas Kasparek <tkasparek@redhat.com> 1.10.34-1
- 978288 - lookup for defaults also in /usr/share/rhn/config-defaults/rhn.conf

* Mon Jul 01 2013 Tomas Kasparek <tkasparek@redhat.com> 1.10.33-1
- 979924 - fixing duplicate SSM, System List page

* Thu Jun 20 2013 Milan Zazrivec <mzazrivec@redhat.com> 1.10.32-1
- spacewalk-dobby: use the rhn_dobby.conf config file by default
- 815236 - add GNU General Public License

* Mon Jun 17 2013 Michael Mraka <michael.mraka@redhat.com> 1.10.31-1
- more branding cleanup

* Mon Jun 17 2013 Michael Mraka <michael.mraka@redhat.com> 1.10.30-1
- moved product name to work also in proxy

* Thu Jun 13 2013 Tomas Kasparek <tkasparek@redhat.com> 1.10.29-1
- 970579 - new features should be visible also from perl pages

* Wed Jun 12 2013 Milan Zazrivec <mzazrivec@redhat.com> 1.10.28-1
- rhn_web.conf is no longer part of spacewalk-base-minimal

* Wed Jun 12 2013 Tomas Kasparek <tkasparek@redhat.com> 1.10.27-1
- rebranding RHN Proxy to Red Hat Proxy
- rebrading RHN Satellite to Red Hat Satellite

* Mon Jun 10 2013 Michael Mraka <michael.mraka@redhat.com> 1.10.26-1
- 970146 - fix db-control examine and verify for online backups

* Wed Jun 05 2013 Milan Zazrivec <mzazrivec@redhat.com> 1.10.25-1
- spacewalk-dobby: remove dependency on apache, spacewalk-base, spacewalk-setup
- Move RHN::SimpleStruct from spacewalk-base to spacewalk-base-minimal
- Split rhn_web.conf into a separate package

* Wed May 22 2013 Tomas Lestach <tlestach@redhat.com> 1.10.24-1
- removing outdated/unused web.ep_* configuration options

* Tue May 21 2013 Tomas Kasparek <tkasparek@redhat.com> 1.10.23-1
- misc branding clean up

* Thu Apr 18 2013 Michael Mraka <michael.mraka@redhat.com> 1.10.22-1
- moved rest of pxi files to include dir
- removing dead code

* Tue Apr 16 2013 Michael Mraka <michael.mraka@redhat.com> 1.10.21-1
- database should run when performing online restore
- let restore work for both online and offline backup
- renamed option to online-backup
- implemented shrinking segments for postgresql
- warn user about running services
- restore should not shutdown services automatically
- removing WEB_ALLOW_PXT_PERSONALITIES

* Fri Apr 12 2013 Jan Pazdziora 1.10.20-1
- 951056 - fix correct menu highlight for
  /network/systems/details/history/snapshots/add_system_tag.pxt

* Wed Apr 10 2013 Michael Mraka <michael.mraka@redhat.com> 1.10.19-1
- unlink doesn't work on directories

* Mon Apr 08 2013 Tomas Lestach <tlestach@redhat.com> 1.10.18-1
- changing config-defaults files' rights to 644

* Fri Apr 05 2013 Tomas Lestach <tlestach@redhat.com> 1.10.17-1
- add RHN::Form::Widget::Select to ChannelEditor

* Thu Mar 28 2013 Jan Pazdziora 1.10.16-1
- We use RHN::Form::ParsedForm so we should use it.

* Tue Mar 26 2013 Tomas Kasparek <tkasparek@redhat.com> 1.10.15-1
- changing .spec to reflect changes

* Tue Mar 26 2013 Tomas Kasparek <tkasparek@redhat.com> 1.10.14-1
- removing ty from perl code as packages for kickstart are downloaded via java

* Tue Mar 26 2013 Jan Pazdziora 1.10.13-1
- Mode system_available_packages not used in web/, removing.

* Tue Mar 26 2013 Jan Pazdziora 1.10.12-1
- Use to_timestamp instead of to_date which should bring the second precision
  to PostgreSQL.

* Mon Mar 25 2013 Jan Dobes 1.10.11-1
- Adding sudo Requires for spacewalk-base package

* Mon Mar 25 2013 Michael Mraka <michael.mraka@redhat.com> 1.10.10-1
- 918045 - fixed shring-segments for tables in recyclebin

* Fri Mar 22 2013 Michael Mraka <michael.mraka@redhat.com> 1.10.9-1
- 919468 - fixed path in file based Requires

* Thu Mar 21 2013 Jan Pazdziora 1.10.8-1
- 922250 - use $r->useragent_ip on Apache 2.4, $r->connection->remote_ip
  otherwise.

* Fri Mar 15 2013 Jan Pazdziora 1.10.7-1
- Mode user_permissions not used, removing from web/.
- Replacing integer nvl with coalesce.
- The server_overview elaborator not used, removing.
- The mode namespaces_visible_to_user is not used anywhere, removing.
- Removing unused system_search_elaborators queries.
- Search setbuilders are no longer used in web/.
- Removing unused query definitions.
- Fixing Oracle-specific outer join syntax, use of PE.evr.*, and missing joins.

* Thu Mar 14 2013 Jan Pazdziora 1.10.6-1
- Display package list on page history/event.pxt.
- rhn-iecompat.css is never used - delete it

* Wed Mar 13 2013 Tomas Kasparek <tkasparek@redhat.com> 1.10.5-1
- removing unused styles and refactoring blue-nav-top.css and adjacent files

* Tue Mar 12 2013 Jan Pazdziora 1.10.4-1
- Methods packages_in_channel seem no longer used, removing.

* Fri Mar 08 2013 Milan Zazrivec <mzazrivec@redhat.com> 1.10.3-1
- Fedora 19 does not provide /sbin/runuser

* Tue Mar 05 2013 Jan Pazdziora 1.10.2-1
- To match backend processing of the config files, do not strip comments from
  values.

* Mon Mar 04 2013 Stephen Herr <sherr@redhat.com> 1.10.1-1
- Updateing Spacewalk version to 1.10
- Bumping package versions for 1.9

* Fri Mar 01 2013 Stephen Herr <sherr@redhat.com> 1.9.21-1
- this version should not be updated yet

* Fri Mar 01 2013 Stephen Herr <sherr@redhat.com> 1.9.20-1
- Updating API versions for release
- Purging %%changelog entries preceding Spacewalk 1.0, in active packages.

* Thu Feb 28 2013 Jan Pazdziora 1.9.19-1
- Removing the dsn parameter from initDB, removing support for --db option.

* Wed Feb 20 2013 Michael Mraka <michael.mraka@redhat.com> 1.9.18-1
- Apache2::Provider is unused

* Tue Feb 12 2013 Michael Mraka <michael.mraka@redhat.com> 1.9.17-1
- removed unused pxt page

* Mon Feb 11 2013 Michael Mraka <michael.mraka@redhat.com> 1.9.16-1
- install Apache24Config.pm in on Fedora with apache 2.4

* Fri Feb 08 2013 Michael Mraka <michael.mraka@redhat.com> 1.9.15-1
- $reqs was always equal $passes
- acl is the only one supported type now
- removed unused valid-user type
- make pxt ACL work in apache 2.4
- simplify @requires list
- merged .htaccess to main httpd configuration
- Silence the Statement unlikely to be reached at /usr/bin/db-control line 29
  warning.

* Wed Feb 06 2013 Stephen Herr <sherr@redhat.com> 1.9.14-1
- Make it possible to run db-control without doing su - oracle first.

* Tue Feb 05 2013 Jan Pazdziora 1.9.13-1
- Removing hw_prof_update_conf.pxt, pkg_prof_update_conf.pxt, and
  rhn:server_set_actions_cb as they have been replaced by .do pages.
- Removed /network/systems/ssm/misc/index.pxt, it is no longer referenced (was
  bundled with the tagging commit).

* Mon Feb 04 2013 Jan Pazdziora 1.9.12-1
- Automatic commit of package [rhncfg] release [5.10.41-1].
- Removed /network/systems/ssm/misc/index.pxt, it is no longer referenced.
- Redirect to landing.pxt to flush out the blue messages, then go to Index.do.
- The gpg_info.pxt is only referenced from channel_gpg_key, only used by rhn-
  channel-gpg-key in this page, removing.

* Fri Feb 01 2013 Michael Mraka <michael.mraka@redhat.com> 1.9.11-1
- no-access is no more used

* Thu Jan 31 2013 Michael Mraka <michael.mraka@redhat.com> 1.9.10-1
- moved template files out of document root
- look for pxt includes outside of document root

* Mon Jan 28 2013 Jan Pazdziora 1.9.9-1
- With removal of TracerList, all_traces is not longer used, removing.

* Thu Jan 24 2013 Tomas Lestach <tlestach@redhat.com> 1.9.8-1
- 886831 - replace sysdate with current_timestamp for package synchronisation
  removal

* Fri Jan 18 2013 Jan Pazdziora 1.9.7-1
- Removing no longer used rhnChannelDownloads, rhnDownloads, and
  rhnDownloadType.
- The channel_has_downloads acl and has_downloads are not longer used,
  removing.
- Removing the Downloads tab, it points to nonexisting
  /rhn/software/channel/downloads/Download.do page.

* Wed Jan 09 2013 Tomas Lestach <tlestach@redhat.com> 1.9.6-1
- 893068 - Fixing enable_snapshot typo

* Fri Dec 07 2012 Jan Pazdziora 1.9.5-1
- Remove sysdate keyword

* Wed Nov 28 2012 Tomas Lestach <tlestach@redhat.com> 1.9.4-1
- 470463 - fixing xmllint issue

* Wed Nov 21 2012 Jan Pazdziora 1.9.3-1
- Revert "removed dead query"
- Revert "The ssm_rollback_by_tag_action_cb method no longer referenced,
  removing."

* Fri Nov 09 2012 Jan Pazdziora 1.9.2-1
- 490524 - Return the datetime in the local time zone.
- 490524 - Epoch is always in UTC, no time_zone setting for epoch case.
- Function date_to_epoch made obsolete, not used anymore.
- The from_zone parameter is not used anywhere.
- Use RHN::Date where it is used (only).
- 490524 - Avoid initializing the object with local only to call time_zone
  right away.
- 490524 - Shortcut RHN::Date->now->long_date, avoiding DateTime.

* Wed Oct 31 2012 Jan Pazdziora 1.9.1-1
- Bumping version string to 1.9.
- Bumping package versions for 1.9.

* Tue Oct 30 2012 Jan Pazdziora 1.8.48-1
- Update the copyright year.
- Make RHN::DB::SystemSnapshot usable with strict.

* Mon Oct 22 2012 Jan Pazdziora 1.8.47-1
- 852039 - get rid of useless error messages when verifying backup with db-
  control
- 552628 - added reset-password to man page
- 552628 - alter command can't use bind variables
- 852038 - Using fetchall_arrayref instead of fullfetch_arrayref.
- 850714 - do not push strings into an array, when array is expected

* Mon Oct 22 2012 Jan Pazdziora 1.8.46-1
- removing spurious debugging line from check-database-space-usage.sh
- do not restore dirs if there is none to restore
- ignore missing backup_dir on old dumps
- 825804 - check-oracle-space-usage.sh renamed to check-database-space-usage.sh
- 815236 - use df with POSIX compatibility

* Mon Oct 22 2012 Miroslav Suchý
- 805822 - warn about parsing backup log
- 805822 - mark some commands as Oracle only and sync --help with man page
- 815236 - adopt check-oracle-space-usage.sh for PotgreSQL

* Mon Oct 22 2012 Miroslav Suchý
- 805822 - reword --help page

* Mon Oct 22 2012 Miroslav Suchý
- drop plpgsql language before restore
- implement on-line backup and restore on PG
- 805822 - edit man page to include PostgreSQL specific commands
- 663315 - wait until database is really offline
- log into control file empty directories
- correctly set ownership of restored files
- set ownership of restored files under PG
- restore selinux context after restore
- implement "db-control restore" on PG
- db-control under PG can be run as root or postgres user
- implement "db-control examine/verify" on PG
- put into control file base directory
- if size is undef write 0
- implement "db-control backup" on PG
- implement "db-control reset-password" on PG
- implement "db-control report-stats" on PG
- unify connect() with RHN::DBI
- implement "db-control gather-stats" under PG
- mark "db-control extend" and "db-control shrink-segments" as Oracle only
- implement "db-control tablesizes" under PG
- implement "db-control report" under PG
- mark set-optimizer and get-optimizer as Oracle only
- implement "db-control start" and "db-control stop" under PG
- implement "db-control status" under PG

* Tue Oct 16 2012 Jan Pazdziora 1.8.42-1
- Adding use which seems to be needed.

* Fri Oct 12 2012 Jan Pazdziora 1.8.41-1
- 844433 - fix cloning a child channel with a parent in different org
- Bind bytea with PG_BYTEA.

* Thu Oct 11 2012 Jan Pazdziora 1.8.40-1
- Dead code removal.

* Thu Oct 11 2012 Michael Mraka <michael.mraka@redhat.com> 1.8.39-1
- 847194 - Document & set default web.smtp_server
- Module Sniglets::ListView::TracerList not used, removing.
- The database_queries.xml do not seem to be used, removing.

* Thu Oct 11 2012 Tomas Lestach <tlestach@redhat.com> 1.8.38-1
- reverting of web.chat_enabled -> java.chat_enabled translation
- Removing use which is not used.
- Methods server_group_count no longer referenced, removing.
- Methods lookup_key were deprecated long enough, removing.
- Methods compatible_with_server no longer referenced, removing.
- The org_default method no longer referenced, removing.
- Methods package_groups no longer referenced, removing.
- The has_virtualization_entitlement method no longer referenced, removing.
- ACL handler system_entitled no longer used, removing.
- ACL handler system_has_virtualization_entitlement no longer used, removing.
- The latest_packages_in_channel_tree method no longer referenced, removing.
- The /network/systems/details/kickstart/* is not used for a long time.

* Wed Oct 10 2012 Jan Pazdziora 1.8.37-1
- Dead code removal.
- RHN Proxies older than version 5 as no longer supported.

* Thu Sep 20 2012 Jan Pazdziora 1.8.36-1
- Avoid link without eid parameter filled.

* Fri Sep 07 2012 Tomas Lestach <tlestach@redhat.com> 1.8.35-1
- restore changelog
- changing web.chat_enabled -> java.chat_enabled
- move java related configuration the rhn_java.conf

* Wed Sep 05 2012 Stephen Herr <sherr@redhat.com> 1.8.34-1
- 815964 - moving monitoring probe batch option from rhn.conf to rhn_web.conf

* Fri Aug 31 2012 Jan Pazdziora 1.8.33-1
- 852048 - fix typo in db-control man page

* Tue Aug 07 2012 Jan Pazdziora 1.8.32-1
- Remove hints that should no longer be needed.

* Wed Aug 01 2012 Jan Pazdziora 1.8.31-1
- fix outer join syntax

* Mon Jul 30 2012 Tomas Lestach <tlestach@redhat.com> 1.8.30-1
- remove usage of org_applicant user role
- remove usage of rhn_support user role
- remove usage of rhn_superuser user role

* Fri Jul 20 2012 Tomas Kasparek <tkasparek@redhat.com> 1.8.29-1
- 841453  - forcing parameter to be numeric
- Forcing parameter to be string

* Fri Jul 13 2012 Jan Pazdziora 1.8.28-1
- OpenSCAP Integration -- XCCDF Scan Diff

* Thu Jul 12 2012 Michael Mraka <michael.mraka@redhat.com> 1.8.27-1
- Fix ISE on pgsql: Error message: RHN::Exception: DBD::Pg::st execute failed

* Tue Jul 10 2012 Michael Mraka <michael.mraka@redhat.com> 1.8.26-1
- cross-database references are not implemented: pe.evr.as_vre_simple

* Thu Jun 28 2012 Michael Mraka <michael.mraka@redhat.com> 1.8.25-1
- removed unused query

* Wed Jun 27 2012 Michael Mraka <michael.mraka@redhat.com> 1.8.24-1
- ORDER BY expressions must appear in select list
- removed dead query
- fixed ssm provisioning

* Wed Jun 27 2012 Jan Pazdziora 1.8.23-1
- The remove_virtualization_host_entitlement no longer used, removing.
- The rhn:delete_server_cb and delete_server_cb no longer used, removing.
- The delete_confirm.pxt was replaced by DeleteConfirm.do.

* Wed Jun 27 2012 Jan Pazdziora 1.8.22-1
- Perl Notes pages seem like dead code.

* Wed Jun 27 2012 Michael Mraka <michael.mraka@redhat.com> 1.8.21-1
- 835608 - error messages in PostgreSQL have different pattern

* Tue Jun 26 2012 Michael Mraka <michael.mraka@redhat.com> 1.8.20-1
- Correcting ISE on postgresql: NVL keyword

* Fri Jun 22 2012 Jan Pazdziora 1.8.19-1
- For the localhost:5432 case, use the Unix socket local connection.

* Fri Jun 08 2012 Jan Pazdziora 1.8.18-1
- 803370 - call to rhn_server.tag_delete db agnostic

* Mon Jun 04 2012 Miroslav Suchý <msuchy@redhat.com> 1.8.17-1
- Add support for studio image deployments (web UI) (jrenner@suse.de)

* Thu May 31 2012 Jan Pazdziora 1.8.16-1
- OpenSCAP integration -- A simple search page.

* Fri May 25 2012 Stephen Herr <sherr@redhat.com> 1.8.15-1
- 824879, 825279 - Sometimes the return_link on the SSM Clear button does not
  work

* Thu May 10 2012 Jan Pazdziora 1.8.14-1
- Split OpenSCAP and AuditReviewing up (slukasik@redhat.com)

* Thu Apr 26 2012 Miroslav Suchý <msuchy@redhat.com> 1.8.13-1
- add AS syntax for PostgreSQL

* Mon Apr 23 2012 Miroslav Suchý <msuchy@redhat.com> 1.8.12-1
- Fix errata clone name generation in perl code

* Thu Apr 19 2012 Jan Pazdziora 1.8.11-1
- Removed double-dash from copyright notice on error pages.

* Tue Apr 17 2012 Jan Pazdziora 1.8.10-1
- Broken link patch submitted on behalf of Michael Calmer (sherr@redhat.com)

* Thu Apr 12 2012 Stephen Herr <sherr@redhat.com> 1.8.9-1
- 812031 - Update perl channel-select-dropdowns to use the same hierarchical
  sort as java pages (sherr@redhat.com)

* Thu Apr 05 2012 Jan Pazdziora 1.8.8-1
- Fix naming of cloned errata to replace only the first 2 chars
  (tlestach@redhat.com)

* Tue Apr 03 2012 Jan Pazdziora 1.8.7-1
- 806439 - Changing perl sitenav too (sherr@redhat.com)

* Wed Mar 21 2012 Jan Pazdziora 1.8.6-1
- Fixing regular_systems_in_channel_family for PostgreSQL.

* Tue Mar 20 2012 Michael Mraka <michael.mraka@redhat.com> 1.8.5-1
- fixed rhn_server.delete_from_servergroup() call
- Show details of SCAP event.

* Mon Mar 19 2012 Jan Pazdziora 1.8.4-1
- We no longer have /install/index.pxt, so satellite_install cannot be used.

* Tue Mar 13 2012 Simon Lukasik <slukasik@redhat.com> 1.8.3-1
- OpenSCAP integration  -- Show results for system on web.
  (slukasik@redhat.com)

* Tue Mar 13 2012 Jan Pazdziora 1.8.2-1
- Need to point to ReleventErrata.do from .pxt pages as well.
- PXT::Request->clear_session is not used anywhere, thus removing
  (mzazrivec@redhat.com)

* Fri Mar 02 2012 Jan Pazdziora 1.8.1-1
- Bumping version string to 1.8.

* Fri Mar 02 2012 Jan Pazdziora 1.7.27-1
- Update the copyright year info.

* Thu Mar 01 2012 Miroslav Suchý 1.7.26-1
- call plsql function or procedure correctly

* Mon Feb 27 2012 Jan Pazdziora 1.7.25-1
- call composite type correctly on Pg (msuchy@redhat.com)
- call procedure compatible way (Pg) (msuchy@redhat.com)

* Wed Feb 22 2012 Miroslav Suchý 1.7.24-1
- automatically focus search form (msuchy@redhat.com)

* Mon Feb 20 2012 Jan Pazdziora 1.7.23-1
- Removing rhnUser synonym and just using the base web_contact.
- Methods users_in_org and users_in_org_overview do not seem to be used,
  removing.
- The valid_cert_countries in RHN::DB::SatInstall is not used, spacewalk-setup
  has its own version.

* Mon Feb 20 2012 Miroslav Suchý 1.7.22-1
- call procedure compatible way (Pg) (msuchy@redhat.com)
- check if error is RHN::Exception (msuchy@redhat.com)

* Mon Feb 20 2012 Michael Mraka <michael.mraka@redhat.com> 1.7.21-1
- fixed list of patches in solaris package

* Thu Feb 16 2012 Jan Pazdziora 1.7.20-1
- The iso_path parameter is not used anywere, removing the verify_file_access
  cleanser.

* Thu Feb 16 2012 Jan Pazdziora 1.7.19-1
- With update_errata_cache removed, update_cache_for_server is not called
  either, removing.
- With log_user_in removed, removing mark_log_in as well.
- With log_user_in removed, removing clear_selections as well.
- With validate_password_pam gone, Authen::PAM and pam_conversation_func are no
  longer called.
- With check_login gone, validate_password (and validate_password_pam) are not
  longer used.
- With validate_cert gone and no longer calling str2time, use Date::Parse is
  not needed.
- Method has_incomplete_info no longer used, removing.
- With rhn_login_cb gone, update_errata_cache is not longer used.
- With rhn_login_cb gone, log_user_in is not longer used.
- The check_login no longer invoked, removing.
- With the if test for validate_cert gone, /errors/cert-expired.pxt is no
  longer used.
- The validate_cert is no longer called, removing.
- The clear_user method no longer invoked, removing.
- We no longer check cookie_test.
- With rhn_login_cb gone, /errors/cookies.pxt is no longer used, removing.
- The rhn:login_cb and rhn_login_cb are no longer used, removing.
- The [login_form_hidden] is not longer used, removing.
- login_form.pxi no longer used, removing.
- In the /errors/permission.pxt, redirect to the main page to log in again.
- The $package_name_ids parameter never passed.

* Wed Feb 15 2012 Jan Pazdziora 1.7.18-1
- The note_count value is nowhere used in the application code, removing from
  selects.

* Mon Feb 13 2012 Michael Mraka <michael.mraka@redhat.com> 1.7.17-1
- PostgreSQL: Fix adding systems to a system group

* Tue Feb 07 2012 Jan Pazdziora 1.7.16-1
- Updating the oversight in license texts.

* Tue Feb 07 2012 Jan Pazdziora 1.7.15-1
- remove unused code (mzazrivec@redhat.com)
- pgsql: fix notification method deletion (mzazrivec@redhat.com)
- pgsql: fix notification method creation (mzazrivec@redhat.com)

* Wed Feb 01 2012 Michael Mraka <michael.mraka@redhat.com> 1.7.14-1
- fixing string quoting

* Tue Jan 31 2012 Miroslav Suchý 1.7.13-1
- port usage of sequences to PostgreSQL

* Tue Jan 31 2012 Jan Pazdziora 1.7.12-1
- code cleanup: users are not created in web any more (msuchy@redhat.com)
- The RHN::DB::connect does not accept any arguments anymore.
- Factor the connection parameters config read to RHN::DBI, start to use it in
  RHN::DB, also support just one database connection.
- Removing code which is long commented out.
- Removing the web.debug_disable_database option -- it is not supported beyond
  RHN::DB anyway.

* Mon Jan 30 2012 Jan Pazdziora 1.7.11-1
- One sequence_nextval fix.
- Refactored the evr_t(null, ...) and null and max.
- The $rhn_class is always empty, removing.

* Mon Jan 30 2012 Miroslav Suchý 1.7.10-1
- In Spacewalk do not test presence of rhn-proxy family, if we want to display
  list of Proxies
- The target_systems.pxt was migrated to Java years ago.

* Thu Jan 26 2012 Michael Mraka <michael.mraka@redhat.com> 1.7.9-1
- delete server sets at once

* Wed Jan 25 2012 Jan Pazdziora 1.7.8-1
- For DBD::Pg, just use its builtin ping, instead of doing SELECT.
- Make it easier to subclass RHN::DB, use the $class which was passed in.

* Mon Jan 23 2012 Jan Pazdziora 1.7.7-1
- 783223 - fixing sysdate issue in rhn-enable-monitoring.pl.
- Show Proxy tabs on Spacewalk (msuchy@redhat.com)

* Fri Jan 13 2012 Tomas Lestach <tlestach@redhat.com> 1.7.6-1
- 773605 - bring back deleted system_list from the other side of Styx river
  (tlestach@redhat.com)
- 515653 - unify channel architecture label (mzazrivec@redhat.com)

* Wed Jan 04 2012 Tomas Lestach <tlestach@redhat.com> 1.7.5-1
- 771634 - remove semi-colon at the end of queries (tlestach@redhat.com)

* Tue Jan 03 2012 Jan Pazdziora 1.7.4-1
- The RHN::Form::Widget::Multiple, RHN::Form::Widget::Password, and
  RHN::Form::Widget::Spacer seem not used, removing.
- After removal of RHN::CryptoKey, RHN::DB::CryptoKey is no longer used,
  removing.
- After removal of RHN::AppInstall::Parser, RHN::Form::Parser is no longer
  used, removing.
- After removal of RHN::ProxyInstall, RHN::CryptoKey is no longer used,
  removing.

* Mon Jan 02 2012 Michael Mraka <michael.mraka@redhat.com> 1.7.3-1
- fixed merging channels

* Mon Jan 02 2012 Tomas Lestach <tlestach@redhat.com> 1.7.2-1
- 771214 - add missing widget require (tlestach@redhat.com)

* Thu Dec 22 2011 Milan Zazrivec <mzazrivec@redhat.com> 1.7.1-1
- web.version: 1.7 nightly

* Wed Dec 21 2011 Milan Zazrivec <mzazrivec@redhat.com> 1.6.36-1
- update copyright info

* Mon Dec 12 2011 Tomas Lestach <tlestach@redhat.com> 1.6.35-1
- add missing requires (tlestach@redhat.com)
- fix 500 Error - ISE on network/systems/ssm/provisioning/remote_command.pxt
  (tlestach@redhat.com)

* Mon Dec 12 2011 Michael Mraka <michael.mraka@redhat.com> 1.6.34-1
- fix Package queries
- fix ORDER BY expression in DISTINCT select
- use real table name rhn_check_probe
- replace (+) with ANSI left join (PG)
- set selinux_ctx to undef if it is empty
- No need to convert numeric values to upper.
- convert decode to case

* Wed Dec 07 2011 Miroslav Suchý 1.6.33-1
- code cleanup
- do not allow to configure or activate proxy from WebUI

* Tue Dec 06 2011 Jan Pazdziora 1.6.32-1
- IPv6: reprovisioning with static network interface (mzazrivec@redhat.com)
- code cleanup - function base_entitlement is not used anymore
  (msuchy@redhat.com)
- code cleanup - function addon_entitlements is not used anymore
  (msuchy@redhat.com)
- code cleanup - function ks_session_redir is not used anymore
  (msuchy@redhat.com)
- code cleanup - callback rhn:delete_servers_cb is not used anymore
  (msuchy@redhat.com)
- code cleanup - callback server_hardware_list_refresh_cb is not used anymore
  (msuchy@redhat.com)
- code cleanup - tag rhn-server-network-details is not used anymore
  (msuchy@redhat.com)
- code cleanup - tag rhn-server-device is not used anymore (msuchy@redhat.com)
- code cleanup - tag rhn-dmi-info is not used anymore (msuchy@redhat.com)
- code cleanup - tag rhn-server-hardware-profile is not used anywhere
  (msuchy@redhat.com)

* Tue Nov 29 2011 Miroslav Suchý 1.6.31-1
- IPv6: code cleanup - package RHN::DB::Server::NetInterface is not used
  anymore
- IPv6: code cleanup - function get_net_interfaces is not used anymore
- IPv6: code cleanup - function server_network_interfaces is not used anymore
- IPv6: code cleanup - tag rhn-server-network-interfaces is not used anywhere

* Fri Nov 25 2011 Jan Pazdziora 1.6.30-1
- Replace nvl with coalesce.
- Matching the to_char prototype.
- Matching the varchar column to varchar literal.
- Replace decode with case when.
- Replace sysdate with current_timestamp.

* Wed Nov 23 2011 Jan Pazdziora 1.6.29-1
- Fixing cancel a scheduled action on a server.

* Wed Nov 16 2011 Tomas Lestach <tlestach@redhat.com> 1.6.28-1
- 754379 - fix deletion-url in pxt pages (tlestach@redhat.com)

* Fri Nov 04 2011 Michael Mraka <michael.mraka@redhat.com> 1.6.27-1
- removed aliases from SET part of UPDATE

* Wed Nov 02 2011 Jan Pazdziora 1.6.26-1
- Workaround for DBD::Pg bug https://rt.cpan.org/Ticket/Display.html?id=70953.

* Fri Sep 30 2011 Jan Pazdziora 1.6.25-1
- 678118 - if system already is proxy, losen the ACL and show the tab.
- Recent commit makes version_string_to_evr_array unused, dropping.
- Removing proxy_evr_at_least, org_proxy_evr_at_least, aclOrgProxyEvrAtLeast as
  they are no longer used.
- Remove proxy_evr_at_least ACLs -- all supported proxy versions are 3+.
- Make the pxt Connection acl match the java version -- new acl
  org_has_proxies.

* Fri Sep 30 2011 Jan Pazdziora 1.6.24-1
- 621531 - update web Config to use the new /usr/share/rhn/config-defaults
  location.
- 621531 - move /etc/rhn/default to /usr/share/rhn/config-defaults (web).

* Fri Sep 23 2011 Jan Pazdziora 1.6.23-1
- The /etc/rhn/default/rhn_web.conf does not need to be provided by -pxt since
  it is provided by -base-minimal.

* Mon Sep 19 2011 Michael Mraka <michael.mraka@redhat.com> 1.6.22-1
- 723461 - let emails be sent to localhost by default

* Fri Sep 16 2011 Jan Pazdziora 1.6.21-1
- CVE-2011-3344, 731647 - HTML-encode the self-referencing link.

* Thu Sep 15 2011 Jan Pazdziora 1.6.20-1
- Revert "529483 - adding referer check to perl stack"

* Fri Sep 09 2011 Jan Pazdziora 1.6.19-1
- 616175 - observe the port specified in the URL even for https.

* Thu Aug 25 2011 Miroslav Suchý 1.6.18-1
- 705363 - spacewalk-base and spacewalk-base-minimal are now disjunctive
  remove the provide from spacewalk-base

* Wed Aug 24 2011 Michael Mraka <michael.mraka@redhat.com> 1.6.17-1
- fixed typo in sql query

* Tue Aug 23 2011 Miroslav Suchý 1.6.16-1
- 705363 - reformat description text for spacewalk-base-minimal not to exceed
  80 columns
- 705363 - do not provide perl(PXT::Config) by two packages

* Mon Aug 22 2011 Martin Minar <mminar@redhat.com> 1.6.15-1
- 585010 - mark the Update List button with it so that we can disable it later.
  (jpazdziora@redhat.com)

* Fri Aug 19 2011 Miroslav Suchý 1.6.14-1
- 705363 - remove executable bit from modules and javascript
- 705363 - Replace word "config" with "configuration" in spacewalk-base-minimal
  description
- 705363 - normalize home page URL

* Fri Aug 12 2011 Michael Mraka <michael.mraka@redhat.com> 1.6.13-1
- removed unnecessary join

* Thu Aug 11 2011 Michael Mraka <michael.mraka@redhat.com> 1.6.12-1
- fixed couple more joins
- removed typo parenthesis

* Wed Aug 10 2011 Michael Mraka <michael.mraka@redhat.com> 1.6.11-1
- COALESCE works in both db backends

* Wed Aug 10 2011 Michael Mraka <michael.mraka@redhat.com> 1.6.10-1
- replace oracle specific syntax with ANSI one
- made NVL2 work in both db backends

* Mon Aug 08 2011 Michael Mraka <michael.mraka@redhat.com> 1.6.9-1
- fixed re-activation key in PostgreSQL

* Thu Aug 04 2011 Aron Parsons <aparsons@redhat.com> 1.6.8-1
- add support for custom messages in the header, footer and login pages
  (aparsons@redhat.com)

* Fri Jul 29 2011 Miroslav Suchý 1.6.7-1
- Revert "adding tomcat require to spacewalk-base-minimal"

* Fri Jul 29 2011 Miroslav Suchý 1.6.6-1
- 705363 - remove obscure keys forgotten for ages
- 705363 - Escape percentage symbol in changelog
- 705363 - include LICENSE file in spacewalk-html
- 705363 - defattr is not required any more if do not differ from default
- 705363 - add _smp_mflags macro to make to utilize all CPUs while building
- 705363 - require Perl for all subpackages with Perl modules
- code cleanup - Proxy 4.x and older are not supported for some time, removing
- 705363 - description must end with full stop
- 705363 - spacewalk-web package summary contains lower-case `rpm'
  abbreviation. Use upper case.
- 705363 - clarify description and summary
- 705363 - be more specific about license
- 705363 - change summary of package

* Fri Jul 29 2011 Michael Mraka <michael.mraka@redhat.com> 1.6.5-1
- 724963 - use ANSI joins
- 724963 - use LEFT JOIN instead of MINUS

* Wed Jul 27 2011 Michael Mraka <michael.mraka@redhat.com> 1.6.4-1
- fixed ORA-00904 in remote commands

* Fri Jul 22 2011 Jan Pazdziora 1.6.3-1
- We only support version 14 and newer of Fedora, removing conditions for old
  versions.

* Thu Jul 21 2011 Miroslav Suchý 1.6.2-1
- Sysdate replaced with current_timestamp

* Wed Jul 20 2011 Jan Pazdziora 1.6.1-1
- Bumping up the Spacewalk version to 1.6 (shown on the WebUI).

* Tue Jul 19 2011 Jan Pazdziora 1.5.16-1
- Updating the copyright years.

* Mon Jul 11 2011 Jan Pazdziora 1.5.15-1
- Refactor RedHat.do to Vendor.do (jrenner@suse.de)

* Mon May 30 2011 Michael Mraka <michael.mraka@redhat.com> 1.5.14-1
- made some queries PG compatible
- fixing ISE in errata cloning

* Tue May 24 2011 Jan Pazdziora 1.5.13-1
- replaced (+) with ANSI left join (je@rockenstein.de)

* Thu May 19 2011 Michael Mraka <michael.mraka@redhat.com> 1.5.12-1
- made queries PostgreSQL compatible

* Tue May 17 2011 Miroslav Suchý 1.5.11-1
- spacewalk-pxt.noarch: W: spelling-error %%description -l en_US equlivalent ->
  equivalent, equivalence, univalent (msuchy@redhat.com)

* Tue May 17 2011 Miroslav Suchý 1.5.10-1
- add GPLv2 LICENSE
- migrate .htaccess files to apache core configuration

* Mon May 16 2011 Miroslav Suchý 1.5.9-1
- cleanup - removing old files, and unused sections in .htaccess

* Tue May 10 2011 Jan Pazdziora 1.5.8-1
- Fix remote command schedule date on postgresql (Ville.Salmela@csc.fi)

* Fri May 06 2011 Jan Pazdziora 1.5.7-1
- Fix remote commands on Spacewalk 1.4 and PostgreSQL (Ville.Salmela@csc.fi)

* Thu May 05 2011 Miroslav Suchý 1.5.6-1
- 682112 - correct column name (mzazrivec@redhat.com)
- 682112 - correct displayed systems consuming channel entitlements
  (mzazrivec@redhat.com)

* Mon May 02 2011 Jan Pazdziora 1.5.5-1
- Fixing set_err invocation to match the prototype.

* Mon May 02 2011 Jan Pazdziora 1.5.4-1
- Patch to run remote commands on multiple machines on Spacewalk 1.4
  PostgreSQL. (Ville.Salmela@csc.fi)
- Removal of system_value_edit makes set_custom_value unused, dropping.
- Removal of remove_system_value makes remove_custom_value unused, dropping.
- The can_delete_custominfokey no longer used after previous removals,
  removing.

* Fri Apr 29 2011 Tomas Lestach <tlestach@redhat.com> 1.5.3-1
- fixing system query systems_with_package (tlestach@redhat.com)
- remove macro from changelog (msuchy@redhat.com)

* Fri Apr 15 2011 Jan Pazdziora 1.5.2-1
- show weak deps in Web UI (mc@suse.de)
- 674806 - get / set oracle db optimizer (mzazrivec@redhat.com)

* Mon Apr 11 2011 Miroslav Suchý 1.5.1-1
- bump up version of Spacewalk - both in webUI and API version
- Bumping package versions for 1.5

* Fri Apr 08 2011 Jan Pazdziora 1.4.20-1
- use new database columns errata_from and bug url also in the perl code
  (mc@suse.de)

* Fri Apr 08 2011 Jan Pazdziora 1.4.19-1
- Putting back use RHN::Exception (with explicit import of throw).

* Fri Apr 08 2011 Miroslav Suchý 1.4.18-1
- update copyright years (msuchy@redhat.com)

* Thu Apr 07 2011 Jan Pazdziora 1.4.17-1
- replace (+) with ANSI left join (PG) (michael.mraka@redhat.com)
- Removing .pxt and methods since custominfo were migrated to Java by now.
- Cleanup of use in Perl modules.
- Removing .pxt and methods after all activation key pages were migrated
  to Java by now.

* Tue Apr 05 2011 Jan Pazdziora 1.4.16-1
- Fixing PostgreSQL distinct/order by issue in
  tags_for_provisioning_entitled_in_set.

* Thu Mar 24 2011 Jan Pazdziora 1.4.15-1
- Fixing previous taggable_systems_in_set fix (Oracle, this time).
- update copyright years (msuchy@redhat.com)
- implement common access keys (msuchy@redhat.com)

* Thu Mar 24 2011 Jan Pazdziora 1.4.14-1
- As PostgreSQL does not support table aliases in updates, remove them.

* Tue Mar 22 2011 Jan Pazdziora 1.4.13-1
- Moving the Requires: httpd from sniglets to base-minimal, dobby, and pxt
  which actually have %%files with apache group in them.
- No need to require mod_perl explicitly in spacewalk-sniglets, we will get it
  via perl(Apache2::Cookie) and perl-libapreq2 from spacewalk-pxt.
- Removing RHEL 4 specific Requires as we no longer support Spacewalk on RHEL 4.
- Fixing taggable_systems_in_set PostgreSQL issues.
- Fixing custom_info_keys PostgreSQL issue.
- Fixing the system_set_supports_reboot PostgreSQL issue.

* Tue Mar 22 2011 Michael Mraka <michael.mraka@redhat.com> 1.4.12-1
- evaluate default_connection in runtime not in use RHN::DB time

* Fri Mar 18 2011 Michael Mraka <michael.mraka@redhat.com> 1.4.11-1
- fixed package_removal_failures in postgresql

* Wed Mar 16 2011 Miroslav Suchý <msuchy@redhat.com> 1.4.10-1
- made /network/systems/details/history/event.pxt work on postgresql
- Fixing is_eoled, replacing sysdate with current_timestamp.

* Wed Mar 09 2011 Jan Pazdziora 1.4.9-1
- Fixing system group operations (PostgreSQL).
- Using sequence_nextval instead of .nextval.

* Wed Mar 02 2011 Tomas Lestach <tlestach@redhat.com> 1.4.8-1
- consider also package arch when searching systems accorging to a package
  (tlestach@redhat.com)
- Removal of rhn-load-config.pl made
  RHN::DB::SatInstall::get_nls_database_parameters unused, removing.
  (jpazdziora@redhat.com)
- Removal of rhn-load-config.pl made RHN::SatInstall::generate_secret unused,
  removing. (jpazdziora@redhat.com)

* Mon Feb 28 2011 Jan Pazdziora 1.4.7-1
- Replacing date arithmetics with current_timestamp + numtodsinterval().
- We need to use current_timestamp instead of sysdate.
- Use sequence_nextval function.
- PostgreSQL does not like table alias on insert.
- We need to use global evr_t_as_vre_simple instead of PE.evr.as_vre_simple().
- The use of verify_channel_role is always in scalar context, no need to user
  the user_role_check_debug.
- Prevent empty strings from being inserted to the database.
- Adding the AS keyword to column aliases for PostgreSQL.

* Fri Feb 25 2011 Jan Pazdziora 1.4.6-1
- 680375 - we do not want the locked status (icon) to hide the the other
  statuses, we add separate padlock icon.
- Fixing systems_in_channel_family query for PostgreSQL.
- The /network/systems/details/hardware.pxt was replaced by
  /rhn/systems/details/SystemHardware.do.

* Thu Feb 24 2011 Jan Pazdziora 1.4.5-1
- The module Text::Diff is no longer needed, removing its use.

* Fri Feb 18 2011 Jan Pazdziora 1.4.4-1
- Localize the filehandle globs; also use three-parameter opens.

* Wed Feb 16 2011 Miroslav Suchý <msuchy@redhat.com> 1.4.3-1
- enable RHN Proxy 5.4 on RHEL6 (msuchy@redhat.com)
- server_event_config_deploy just called server_event_config_revisions without
  adding any value, removing. (jpazdziora@redhat.com)

* Wed Feb 09 2011 Michael Mraka <michael.mraka@redhat.com> 1.4.2-1
- 552628 - implemented db-control reset-password
- removed remote_dsn - it's always empty
- 552628 - use database credentials from rhn.conf
- The RHN::Utils::parametrize is not used anywhere, removing.

* Wed Feb 02 2011 Tomas Lestach <tlestach@redhat.com> 1.4.1-1
- bumping web.version to 1.4 nightly (tlestach@redhat.com)
- Bumping package versions for 1.4 (tlestach@redhat.com)

* Wed Feb 02 2011 Tomas Lestach <tlestach@redhat.com> 1.3.24-1
- removing nightly from web.version (tlestach@redhat.com)

* Thu Jan 20 2011 Tomas Lestach <tlestach@redhat.com> 1.3.23-1
- updating Copyright years for year 2011 (tlestach@redhat.com)
- Removing RHN::DB::SatInstall::clear_db, it was last referenced by rhn-
  populate-database.pl. (jpazdziora@redhat.com)

* Wed Jan 19 2011 Tomas Lestach <tlestach@redhat.com> 1.3.22-1
- extending OS check expression (tlestach@redhat.com)

* Wed Jan 19 2011 Tomas Lestach <tlestach@redhat.com> 1.3.21-1
- adding tomcat require to spacewalk-base-minimal (tlestach@redhat.com)
- 670185 - rephrasing the status information to be more clear
  (tlestach@redhat.com)

* Mon Jan 03 2011 Jan Pazdziora 1.3.20-1
- token_channel_select.js not referenced, removing.
- As RHN::DB::Search is gone, system_search_setbuilder.xml is not used,
  removing.
- subscribe_confirm.pxt not referenced, removing.
- The RHL9 and RHEL 3 release notes are not referenced, removing.
- countdown.js does not seem to be used, removing.
- Since RHN::DataSource::ContactGroup is gone, contact_group_queries.xml is
  unused, removing.
- PXT::Debug::log_dump not used anywhere, removing.
- RHN::Access::User not used anywhere, removing.

* Thu Dec 23 2010 Aron Parsons <aparsons@redhat.com> 1.3.19-1
- remove symlink that accidentily got added (aparsons@redhat.com)

* Thu Dec 23 2010 Aron Parsons <aparsons@redhat.com> 1.3.18-1
- bump API version number for recent API changes (aparsons@redhat.com)

* Thu Dec 23 2010 Jan Pazdziora 1.3.17-1
- Since ssm_channel_change_conf is gone, ssm_channel_change_conf_provider is
  not used anymore, removing.
- Package RHN::Access::Errata not used, removing.
- RHN::UserActions not used anywhere, removing.

* Tue Dec 21 2010 Michael Mraka <michael.mraka@redhat.com> 1.3.16-1
- 664487 - fixed space report query
- fixed prototype-*.js reference

* Fri Dec 17 2010 Jan Pazdziora 1.3.15-1
- 656963 - the script has to start with #!/bin/sh.
- 656963 - move "Generate jabberd config file" script to correct activity
  (msuchy@redhat.com)
- 663304 - we do not put alias in INSERTs since commit b950aa91
  (msuchy@redhat.com)

* Wed Dec 15 2010 Miroslav Suchý <msuchy@redhat.com> 1.3.14-1
- 663304 - we do not put alias in INSERTs since commit b950aa91
- 656963 - wrap up run-script using activity

* Tue Dec 14 2010 Michael Mraka <michael.mraka@redhat.com> 1.3.13-1
- fixed undefined variable

* Mon Dec 13 2010 Michael Mraka <michael.mraka@redhat.com> 1.3.12-1
- 517455 - adding tablesizes to SYNOPSIS section of db-control man page.
- 617305 - exit value 0 is returned by all db-control commands by default.
- removed unused overview query
- 656963 - create jabberd config via spacewalk-setup-jabberd

* Tue Dec 07 2010 Lukas Zapletal 1.3.11-1
- 642988 - ISE when setting Software Channel Entitlements

* Thu Dec 02 2010 Lukas Zapletal 1.3.10-1
- 658256 - Error 500 - ISE - when scheduling remote commands (proper fix)

* Wed Dec 01 2010 Michael Mraka <michael.mraka@redhat.com> 1.3.9-1
- Reverted "658256 - Error 500 - ISE - when scheduling remote commands"

* Wed Dec 01 2010 Lukas Zapletal 1.3.8-1
- 658256 - Error 500 - ISE - when scheduling remote commands

* Sat Nov 27 2010 Michael Mraka <michael.mraka@redhat.com> 1.3.7-1
- 649706 - execute all recomendations from segment advisor

* Fri Nov 26 2010 Jan Pazdziora 1.3.6-1
- Fix handling of eval (DBD::Oracle).
- 642285 - introducing disabled TaskStatus page (tlestach@redhat.com)

* Tue Nov 23 2010 Michael Mraka <michael.mraka@redhat.com> 1.3.5-1
- fixed Notification Methods (PG)

* Mon Nov 22 2010 Lukas Zapletal 1.3.4-1
- Adding missing monitoring state (UNKNOWN)

* Fri Nov 19 2010 Lukas Zapletal 1.3.3-1
- Removing from SQL clause (System_queries) causing bugs in monitoring

* Fri Nov 19 2010 Michael Mraka <michael.mraka@redhat.com> 1.3.2-1
- fixed outer joins

* Thu Nov 18 2010 Lukas Zapletal 1.3.1-1
- Replacing DECODE function with CASE-SWITCH (4x)
- Marking the master as nightly.
- Bumping package versions for 1.3.

* Mon Nov 15 2010 Jan Pazdziora 1.2.27-1
- bumping api version (jsherril@redhat.com)

* Thu Nov 11 2010 Jan Pazdziora 1.2.26-1
- make event.pxt work with both Oracle and PostgreSQL (mzazrivec@redhat.com)
- use ansi syntax in outer join (mzazrivec@redhat.com)

* Thu Nov 11 2010 Jan Pazdziora 1.2.25-1
- Bumping up version to 1.2.

* Wed Nov 10 2010 Lukas Zapletal 1.2.24-1
- Fixing table aliases for DISTINCT queries (PG)

* Wed Nov 10 2010 Jan Pazdziora 1.2.23-1
- use ansi syntax in outer join (mzazrivec@redhat.com)
- fixing queries, where rhnServer was unexpectedly joined to the query
  (tlestach@redhat.com)

* Wed Nov 03 2010 Miroslav Suchý <msuchy@redhat.com> 1.2.22-1
- 647099 - add API call isMonitoringEnabledBySystemId (msuchy@redhat.com)
- migrating change log to java, and making it use the rpm itself instead of the
  database (jsherril@redhat.com)

* Tue Nov 02 2010 Jan Pazdziora 1.2.21-1
- Update copyright years in web/.
- bumping API version to identify new API call availability
  (tlestach@redhat.com)
- Fixing table name aliases (PE -> SPE) (lzap+git@redhat.com)

* Mon Nov 01 2010 Jan Pazdziora 1.2.20-1
- The sequence_nextval method returns sequence value both on Oracle and
  PostgreSQL.
- Only do Oracle LOB handling for Oracle database backend.
- The sequence_nextval method returns sequence value both on Oracle and
  PostgreSQL.
- Use ANSI syntax for outer join.
- 612581 - change egrep to grep -E (msuchy@redhat.com)

* Fri Oct 29 2010 Jan Pazdziora 1.2.19-1
- Making DISTINCT-ORDER BY package/system queries portable
  (lzap+git@redhat.com)
- Simplifying ORDER BY clauses in package queries (lzap+git@redhat.com)
- Revert "Reverting "Removed unnecessary ORDER BY" commits and fixing"
  (lzap+git@redhat.com)

* Fri Oct 29 2010 Jan Pazdziora 1.2.18-1
- fix rpmlint error (msuchy@redhat.com)
- fix rpmlint error (msuchy@redhat.com)
- fix rpmlint error (msuchy@redhat.com)

* Mon Oct 25 2010 Jan Pazdziora 1.2.17-1
- To get UTF-8 strings in character semantics from DBD::Pg automatically, we
  have to enable it.
- Error in packages dependencies and obsoletes (PXT) (lzap+git@redhat.com)
- Sorting fix in packages for PostgreSQL (lzap+git@redhat.com)
- Reverting "Removed unnecessary ORDER BY" commits and fixing
  (lzap+git@redhat.com)

* Thu Oct 21 2010 Lukas Zapletal 1.2.16-1
- Sorting fix in packages for PostgreSQL
- Fix of evr_t_as_vre_simple PostgreSQL function
- Fix in package file list for PostgreSQL
- Changed SQL Perl generator joins to ANSI

* Wed Oct 20 2010 Lukas Zapletal 1.2.15-1
- Function evr_t_as_vre_simple in all package queries now general

* Wed Oct 20 2010 Lukas Zapletal 1.2.14-1
- Fix in PostgreSQL (of previous commit)
- All DECODE functions replaced with CASE-WHEN in System_queries
- Fixing system overview list for PostgreSQL
- Port /network/systems/details/custominfo/edit.pxt
- Port /network/systems/details/custominfo/index.pxt
- Update Perl module to redirect to Java not PXT
- s|/network/systems/ssm/misc/index.pxt|/rhn/systems/ssm/misc/Index.do|

* Wed Oct 13 2010 Jan Pazdziora 1.2.13-1
- 642203- Removed the Task Status page for it needs a serious work over with
  our new configs (paji@redhat.com)
- 631847 - in RHN Proxy 5.4 is used jabber 2.0 where user is called jabber
  (instead of jabberd) (msuchy@redhat.com)
- Port /network/systems/custominfo/delete.pxt (colin.coe@gmail.com)
- Port /network/systems/details/delete_confirm.pxt (colin.coe@gmail.com)

* Mon Oct 11 2010 Jan Pazdziora 1.2.12-1
- Fix indentation -- use spaces.
- Fix the ORA_BLOB issue which prevents spacewalk-schema from starting.
- 631847 - add keys for proxy 5.4 (msuchy@redhat.com)
- If host or port is not specified, we do not want to put those empty strings
  to the dbi:Pg: connect string.
- Since we use RHN::DataSource::Simple in Sniglets::ListView::ProbeList, we
  might just as well use it (I man, Perl use).

* Fri Oct 08 2010 Jan Pazdziora 1.2.11-1
- Move use DBD::Oracle to eval so that we do not get rpm dependencies
  populated.

* Wed Oct 06 2010 Jan Pazdziora 1.2.10-1
- Use current_timestamp instead of the Oracle-specific sysdate in
  set_cloned_from.
- To PostgreSQL, procedures are just functions, call them as such.
- We do not seem to be using the inout parameter anywhere in our code, remove
  the code to make porting to PostgreSQL easier.
- Use current_timestamp instead of the Oracle-specific sysdate in
  clone_channel_packages.
- Since we have trigger which sets rhnRepoRegenQueue.id since
  f2153167da508852183501f320c2e71c08a0441c, we can avoid .nextval.
- As PostgreSQL does not support table aliases in inserts, remove them.
- Make sequence_nextval method support PostgreSQL syntax.
- Do not reconnect with every sequence_nextval -- the $self should be usable
  object to call prepare on.
- Use the utility sequence_nextval method instead of direct
  rhn_channel_id_seq.nextval, to allow portable nextval operation.
- For PostgreSQL, we just select function(params) instead of begin...end block.
- 639449 - add package spacewalk-setup-jabberd to list of packages which should
  be removed in Proxy WebUI installer (msuchy@redhat.com)

* Tue Oct 05 2010 Jan Pazdziora 1.2.9-1
- Force the field names to be uppercase since that is what the application
  expects.
- Use case instead of decode, it is more portable.
- Mark aliases with AS. This is what PostgreSQL requires.
- Instead of checking user_objects which is not portable, just attempt to
  select from PXTSESSIONS directly.
- We first check if there is some object not named PLAN_TABLE, and then if
  there is some object named PXTSESSIONS. Just drop the first check.
- Port /network/account/activation_keys/child_channels.pxt
  (coec@war.coesta.com)
- Port /network/systems/ssm/system_list.pxt (coec@war.coesta.com)
- Port SSM Package Refresh Page (coec@war.coesta.com)
- Simple fixes (coec@war.coesta.com)
- Port /network/systems/ssm/index.pxt (colin.coe@gmail.com)
- Port HW refresh page (colin.coe@gmail.com)

* Mon Sep 27 2010 Miroslav Suchý <msuchy@redhat.com> 1.2.8-1
- 636653 - Made the  Channel Family Subscribed Systems page show guest systems
  also (paji@redhat.com)
- make 'db-control report' report TEMP_TBS statistics (mzazrivec@redhat.com)
- 630585 - about-chat now points to proper channel (branding)
  (lzap+git@redhat.com)
- Cleanedup old/proted/unused config queries and updated the one for snapshot
  (paji@redhat.com)
- adding configchannel.lookupFileInfo() taking a revision id
  (jsherril@redhat.com)

* Fri Sep 10 2010 Partha Aji <paji@redhat.com> 1.2.7-1
- 629606 - Fixed a list tag check box issue (paji@redhat.com)
- 591899 - fixing error where cloning an already cloned channel would still
  result in errata showing up on the clone tab when managing it
  (jsherril@redhat.com)

* Fri Sep 10 2010 Miroslav Suchý <msuchy@redhat.com> 1.2.6-1
- 630950 - fix ISE in proxy webUI installer

* Thu Sep 09 2010 Miroslav Suchý <msuchy@redhat.com> 1.2.5-1
- 580080 - fix link to Proxy Guide

* Wed Sep 08 2010 Shannon Hughes <shughes@redhat.com> 1.2.4-1
- bug fixes for audit tab and proxy installer additions (shughes@redhat.com)

* Wed Sep 08 2010 Shannon Hughes <shughes@redhat.com> 1.2.3-1
- 589728 hide audit functionality for satellite product (shughes@redhat.com)

* Wed Sep 08 2010 Miroslav Suchý <msuchy@redhat.com> 1.2.2-1
- 631847 - create 5.4 webUI installer
- 614918 - Made SSM Select Systems to work with I18n languages
  (paji@redhat.com)

* Wed Sep 01 2010 Jan Pazdziora 1.2.1-1
- 621479 - Fix missing duplicates menu (coec@war.coesta.com)
- Revert "Remove hardware.pxt" (colin.coe@gmail.com)
- Removal of unused code.
- System Notes pages PXT to java (colin.coe@gmail.com)
- bumping package versions for 1.2 (mzazrivec@redhat.com)

* Thu Aug 05 2010 Milan Zazrivec <mzazrivec@redhat.com> 1.1.8-1
- Remove hardware.pxt
- Convert hardware.pxt to Java

* Wed Aug 04 2010 Jan Pazdziora 1.1.7-1
- Add system migration to webUI (colin.coe@gmail.com)

* Fri Jul 16 2010 Michael Mraka <michael.mraka@redhat.com> 1.1.6-1
- 581812 - fixed file ordering

* Fri Jul 16 2010 Milan Zazrivec <mzazrivec@redhat.com> 1.1.5-1
- added a configuration page to orgs to handle maintenance windows
- cleaned up web_customer, rhnPaidOrgs and rhnDemoOrgs

* Thu Jul 01 2010 Miroslav Suchý <msuchy@redhat.com> 1.1.4-1
- channel nav support for repository mapping (shughes@redhat.com)
- Added flex magic to ChannelFamily -> Orgs page (paji@redhat.com)

* Mon Jun 21 2010 Jan Pazdziora 1.1.3-1
- Good Bye Channel License Code (paji@redhat.com)
- Removed unused code.
- Removed the bulk-subscribe and unsubscribe which is not used anywhere
  (paji@redhat.com)
- removed an unused method (paji@redhat.com)

* Mon May 31 2010 Michael Mraka <michael.mraka@redhat.com> 1.1.2-1
- 577355 - fixing broken link on channel->errata->clone screen
- Setting server.nls_lang once, later in this file, should be enough.
- code cleanup - this configuration files are not used in proxy
- Removing web/conf/*.conf files that are not packages nor used.
- bump version for spacewalk 1.1
- Fixed a couple of links with respect to the delete confirm change..

* Mon Apr 19 2010 Michael Mraka <michael.mraka@redhat.com> 1.1.1-1
- bumping spec files to 1.1 packages
- Constants DEFAULT_RHN_SATCON_TREE and DEFAULT_SATCON_DICT not longer used
<|MERGE_RESOLUTION|>--- conflicted
+++ resolved
@@ -13,11 +13,7 @@
 Summary: Spacewalk Web site - Perl modules
 Group: Applications/Internet
 License: GPLv2
-<<<<<<< HEAD
-Version: 2.7.1.9
-=======
 Version: 2.7.3
->>>>>>> 7e1632d6
 Release: 1%{?dist}
 URL:          https://github.com/spacewalkproject/spacewalk/
 Source0:      https://github.com/spacewalkproject/spacewalk/archive/%{name}-%{version}.tar.gz
