%if 0%{?suse_version}
%define www_path /srv/
%define apache_user wwwrun
%define apache_group www
%else
%define www_path %{_var}
%define apache_user apache
%define apache_group apache
%endif
%{!?fedora: %global sbinpath /sbin}%{?fedora: %global sbinpath %{_sbindir}}

Name: spacewalk-web
Summary: Spacewalk Web site - Perl modules
Group: Applications/Internet
License: GPLv2
<<<<<<< HEAD
Version: 2.1.60.6
=======
Version: 2.2.29
>>>>>>> 4f1c3dcf
Release: 1%{?dist}
URL:          https://fedorahosted.org/spacewalk/
Source0:      https://fedorahosted.org/releases/s/p/spacewalk/%{name}-%{version}.tar.gz
BuildRoot: %{_tmppath}/%{name}-%{version}-%{release}-root-%(%{__id_u} -n)
BuildArch: noarch
BuildRequires: perl(ExtUtils::MakeMaker)
%if 0%{?suse_version}
BuildRequires: apache2
%endif

%description
This package contains the code for the Spacewalk Web Site.
Normally this source RPM does not generate a %{name} binary package,
but it does generate a number of sub-packages.

%package -n spacewalk-html
Summary: HTML document files for Spacewalk
Group: Applications/Internet
Requires: httpd
Requires: spacewalk-branding
Obsoletes: rhn-help < 5.3.0
Provides: rhn-help = 5.3.0
Obsoletes: rhn-html < 5.3.0
Provides: rhn-html = 5.3.0
# files html/javascript/{builder.js,controls.js,dragdrop.js,effects.js,
# prototype-1.6.0.js,scriptaculous.js,slider.js,sound.js,unittest.js}
# are licensed under MIT license
License: GPLv2 and MIT

%description -n spacewalk-html
This package contains the HTML files for the Spacewalk web site.


%package -n spacewalk-base
Group: Applications/Internet
Summary: Programs needed to be installed on the RHN Web base classes
Requires: spacewalk-pxt
Provides: spacewalk(spacewalk-base) = %{version}-%{release}
<<<<<<< HEAD
Requires: sudo
%if 0%{?suse_version}
Requires: perl-RPM2
Requires: perl-Digest-HMAC
Requires: perl-Text-Diff
Requires: perl-DateTime
Requires: susemanager-frontend-libs
%endif
Requires: httpd
=======
Requires: /usr/bin/sudo 
Requires: webserver
Requires:  perl(:MODULE_COMPAT_%(eval "`%{__perl} -V:version`"; echo $version))
Requires: perl-Digest-SHA
>>>>>>> 4f1c3dcf
Obsoletes: rhn-base < 5.3.0
Provides: rhn-base = 5.3.0


%description -n spacewalk-base
This package includes the core RHN:: packages necessary to manipulate
database.  This includes RHN::* and RHN::DB::*.


%package -n spacewalk-base-minimal
Summary: Core of Perl modules for %{name} package
Group: Applications/Internet
Provides: spacewalk(spacewalk-base-minimal) = %{version}-%{release}
Obsoletes: rhn-base-minimal < 5.3.0
Provides: rhn-base-minimal = 5.3.0
Requires: perl-Params-Validate

%description -n spacewalk-base-minimal
Independent Perl modules in the RHN:: name-space.
This are very basic modules need to handle configuration files, database,
sessions and exceptions.

%package -n spacewalk-base-minimal-config
Summary: Configuration for %{name} package
Group: Applications/Internet
Provides: spacewalk(spacewalk-base-minimal-config) = %{version}-%{release}
Requires: httpd
Requires: spacewalk-base-minimal = %{version}-%{release}

%description -n spacewalk-base-minimal-config
Configuration file for spacewalk-base-minimal package.


%package -n spacewalk-dobby
Summary: Perl modules and scripts to administer an Oracle database
Group: Applications/Internet
Requires: perl-Filesys-Df
Obsoletes: rhn-dobby < 5.3.0
Provides: rhn-dobby = 5.3.0
Requires: %{sbinpath}/runuser

%description -n spacewalk-dobby
Dobby is collection of Perl modules and scripts to administer an Oracle
database.


%package -n spacewalk-grail
Summary: Grail, a component framework for Spacewalk
Requires: spacewalk-base
Group: Applications/Internet
Obsoletes: rhn-grail < 5.3.0
Provides: rhn-grail = 5.3.0

%description -n spacewalk-grail
A component framework for Spacewalk.


%package -n spacewalk-pxt
Summary: The PXT library for web page templating
Group: Applications/Internet
Requires: spacewalk(spacewalk-base-minimal-config)
%if 0%{?suse_version}
Requires:  perl-Apache2-Request
Requires:  perl-auditlog-keeper-client
Requires:  perl-BSD-Resource
Requires:  perl-Cache-Cache
Requires:  perl-YAML-Syck
%endif
Requires: httpd
Obsoletes: rhn-pxt < 5.3.0
Provides:  rhn-pxt = 5.3.0

%description -n spacewalk-pxt
This package is the core software of the new Spacewalk site.  It is responsible
for HTML, XML, WML, HDML, and SOAP output of data.  It is more or less
equivalent to things like Apache::ASP and Mason.


%package -n spacewalk-sniglets
Group: Applications/Internet
Summary: PXT Tag handlers
Obsoletes: rhn-sniglets < 5.3.0
Provides:  rhn-sniglets = 5.3.0

%description -n spacewalk-sniglets
This package contains the tag handlers for the PXT templates.


%prep
%setup -q

%build
make -f Makefile.spacewalk-web PERLARGS="INSTALLDIRS=vendor" %{?_smp_mflags}

%install
rm -rf $RPM_BUILD_ROOT
make -C modules install DESTDIR=$RPM_BUILD_ROOT PERLARGS="INSTALLDIRS=vendor" %{?_smp_mflags}
make -C html install PREFIX=$RPM_BUILD_ROOT
make -C include install PREFIX=$RPM_BUILD_ROOT

find $RPM_BUILD_ROOT -type f -name perllocal.pod -exec rm -f {} \;
find $RPM_BUILD_ROOT -type f -name .packlist -exec rm -f {} \;

mkdir -p $RPM_BUILD_ROOT/%{www_path}/www/htdocs/pub
mkdir -p $RPM_BUILD_ROOT/%{_prefix}/share/rhn/config-defaults
mkdir -p $RPM_BUILD_ROOT/%{_sysconfdir}/init.d
mkdir -p $RPM_BUILD_ROOT/%{_sysconfdir}/httpd/conf
mkdir -p $RPM_BUILD_ROOT/%{_sysconfdir}/cron.daily
mkdir -p %{buildroot}/%{_sysconfdir}/sysconfig/SuSEfirewall2.d/services

install -m 644 conf/rhn_web.conf $RPM_BUILD_ROOT%{_prefix}/share/rhn/config-defaults
install -m 644 conf/rhn_dobby.conf $RPM_BUILD_ROOT%{_prefix}/share/rhn/config-defaults
install -m 755 modules/dobby/scripts/check-database-space-usage.sh $RPM_BUILD_ROOT/%{_sysconfdir}/cron.daily/check-database-space-usage.sh
<<<<<<< HEAD
install -m 0644 etc/sysconfig/SuSEfirewall2.d/services/susemanager-database %{buildroot}/%{_sysconfdir}/sysconfig/SuSEfirewall2.d/services/
=======
%if 0%{?rhel}
rm -f $RPM_BUILD_ROOT%{perl_vendorlib}/PXT/Apache24Config.pm
%endif
>>>>>>> 4f1c3dcf

%post -n spacewalk-pxt
%if 0%{?suse_version}
sysconf_addword /etc/sysconfig/apache2 APACHE_MODULES apreq
%endif

%clean
rm -rf $RPM_BUILD_ROOT

%files -n spacewalk-base
%defattr(644,root,root,755)
%dir %{perl_vendorlib}/RHN
%dir %{perl_vendorlib}/PXT
%{perl_vendorlib}/RHN.pm
%{perl_vendorlib}/RHN/Access.pm
%{perl_vendorlib}/RHN/Access/
%{perl_vendorlib}/RHN/Action.pm
%{perl_vendorlib}/RHN/Cache/
%{perl_vendorlib}/RHN/Cert.pm
%{perl_vendorlib}/RHN/Channel.pm
%{perl_vendorlib}/RHN/ChannelEditor.pm
%{perl_vendorlib}/RHN/Cleansers.pm
%{perl_vendorlib}/RHN/ConfigChannel.pm
%{perl_vendorlib}/RHN/ConfigRevision.pm
%{perl_vendorlib}/RHN/ContactGroup.pm
%{perl_vendorlib}/RHN/ContactMethod.pm
%{perl_vendorlib}/RHN/CustomInfoKey.pm
%{perl_vendorlib}/RHN/DB/
%{perl_vendorlib}/RHN/DataSource.pm
%{perl_vendorlib}/RHN/DataSource/
%{perl_vendorlib}/RHN/Date.pm
%{perl_vendorlib}/RHN/Entitlements.pm
%{perl_vendorlib}/RHN/Errata.pm
%{perl_vendorlib}/RHN/ErrataEditor.pm
%{perl_vendorlib}/RHN/ErrataTmp.pm
%{perl_vendorlib}/RHN/FileList.pm
%{perl_vendorlib}/RHN/Form.pm
%{perl_vendorlib}/RHN/Form/
%{perl_vendorlib}/RHN/I18N.pm
%{perl_vendorlib}/RHN/KSTree.pm
%{perl_vendorlib}/RHN/Kickstart.pm
%{perl_vendorlib}/RHN/Kickstart/
%{perl_vendorlib}/RHN/Mail.pm
%{perl_vendorlib}/RHN/Org.pm
%{perl_vendorlib}/RHN/Package.pm
%{perl_vendorlib}/RHN/Package/
%{perl_vendorlib}/RHN/Profile.pm
%{perl_vendorlib}/RHN/SCDB.pm
%{perl_vendorlib}/RHN/SatCluster.pm
%{perl_vendorlib}/RHN/SatInstall.pm
%{perl_vendorlib}/RHN/SatelliteCert.pm
%{perl_vendorlib}/RHN/Scheduler.pm
%{perl_vendorlib}/RHN/SearchTypes.pm
%{perl_vendorlib}/RHN/Server.pm
%{perl_vendorlib}/RHN/ServerActions.pm
%{perl_vendorlib}/RHN/ServerGroup.pm
%{perl_vendorlib}/RHN/Session.pm
%{perl_vendorlib}/RHN/Set.pm
%{perl_vendorlib}/RHN/StoredMessage.pm
%{perl_vendorlib}/RHN/SystemSnapshot.pm
%{perl_vendorlib}/RHN/TSDB.pm
%{perl_vendorlib}/RHN/Tag.pm
%{perl_vendorlib}/RHN/Token.pm
%{perl_vendorlib}/RHN/User.pm
%{perl_vendorlib}/RHN/Utils.pm
%{_mandir}/man3/RHN::ContactGroup.3pm.gz
%{_mandir}/man3/RHN::ContactMethod.3pm.gz
%{_mandir}/man3/RHN::DB::ContactGroup.3pm.gz
%{_mandir}/man3/RHN::DB::ContactMethod.3pm.gz
%{_mandir}/man3/RHN::DB::SatCluster.3pm.gz
%{_mandir}/man3/RHN::DB::ServerGroup.3pm.gz
%{_mandir}/man3/RHN::SCDB.3pm.gz
%{_mandir}/man3/RHN::SatCluster.3pm.gz
%{_mandir}/man3/RHN::Session.3pm.gz
%{_mandir}/man3/RHN::TSDB.3pm.gz

%files -n spacewalk-base-minimal
%defattr(644,root,root,755)
%dir %{perl_vendorlib}/RHN
%dir %{perl_vendorlib}/PXT
%{perl_vendorlib}/RHN/SessionSwap.pm
%{perl_vendorlib}/RHN/SimpleStruct.pm
%{perl_vendorlib}/RHN/Exception.pm
%{perl_vendorlib}/RHN/DB.pm
%{perl_vendorlib}/RHN/DBI.pm
%{perl_vendorlib}/PXT/Config.pm
%doc LICENSE

%files -n spacewalk-base-minimal-config
%defattr(644,root,root,755)
%dir %{_prefix}/share/rhn
%dir %attr(750,root,%{apache_group}) %{_prefix}/share/rhn/config-defaults
%attr(644,root,apache) %{_prefix}/share/rhn/config-defaults/rhn_web.conf

%files -n spacewalk-dobby
%defattr(644,root,root,755)
%attr(755,root,root) %{_bindir}/db-control
%{_mandir}/man1/db-control.1.gz
%{perl_vendorlib}/Dobby.pm
%attr(644,root,root) %{_prefix}/share/rhn/config-defaults/rhn_dobby.conf
%attr(0755,root,root) %{_sysconfdir}/cron.daily/check-database-space-usage.sh
%config %{_sysconfdir}/sysconfig/SuSEfirewall2.d/services/susemanager-database
%{perl_vendorlib}/Dobby/
%dir %{_prefix}/share/rhn
%dir %attr(750,root,%{apache_group}) %{_prefix}/share/rhn/config-defaults

%files -n spacewalk-grail
%defattr(644,root,root,755)
%{perl_vendorlib}/Grail.pm
%{perl_vendorlib}/Grail/

%files -n spacewalk-pxt
%defattr(644,root,root,755)
%{perl_vendorlib}/PXT.pm
%{perl_vendorlib}/PXT/
%exclude %{perl_vendorlib}/PXT/Config.pm
%{_mandir}/man3/PXT::ApacheHandler.3pm.gz

%files -n spacewalk-sniglets
%defattr(644,root,root,755)
%{perl_vendorlib}/Sniglets.pm
%{perl_vendorlib}/Sniglets/

%files -n spacewalk-html
%defattr(644,root,root,755)
%dir %{_datadir}/spacewalk
%if !0%{?suse_version}
%dir %{www_path}/www/htdocs
%endif
%{www_path}/www/htdocs/*
%{_datadir}/spacewalk/web
%doc LICENSE

%changelog
<<<<<<< HEAD
* Wed Feb 26 2014 Matej Kollar <mkollar@redhat.com> 2.1.60-1
- Release of 2.1

=======
* Fri Jun 20 2014 Milan Zazrivec <mzazrivec@redhat.com> 2.2.29-1
- 249743 - add robots.txt

* Mon Jun 02 2014 Michael Mraka <michael.mraka@redhat.com> 2.2.28-1
- removed unused code (snapshot pxt pages related)

* Fri May 30 2014 Milan Zazrivec <mzazrivec@redhat.com> 2.2.27-1
- select2-bootstrap-css packaged
- select2 packaged
- jQuery UI packaged
- rewrite unservable_packages.pxt page to java

* Thu May 29 2014 Michael Mraka <michael.mraka@redhat.com> 2.2.26-1
- removed unused code

* Thu May 29 2014 Michael Mraka <michael.mraka@redhat.com> 2.2.25-1
- removed unused code
- removed snapshot pxt pages which were rewritten to java
- Fix refreshing of Autoinstallable Tree forms (bnc#874144)

* Tue May 27 2014 Michael Mraka <michael.mraka@redhat.com> 2.2.24-1
- rewrite system snapshot to java: Rollback.do

* Mon May 26 2014 Milan Zazrivec <mzazrivec@redhat.com> 2.2.23-1
- removed unused code

* Fri May 23 2014 Milan Zazrivec <mzazrivec@redhat.com> 2.2.22-1
- moved system snapshots pages to java

* Thu May 22 2014 Milan Zazrivec <mzazrivec@redhat.com> 2.2.21-1
- Removed groups.pxt and related code / db queries
- system groups & snapshots page: converted from pxt to java
- Add development_environment to rhn_web.conf

* Tue May 20 2014 Tomas Kasparek <tkasparek@redhat.com> 2.2.20-1
- links to Snapshot Tags pages
- removed pxt pages and related code which had been converted to java
- navigation links to new pages (Tags.do)
- The old picker in isLatin mode transmitted 1-12 not 0-11 In 24 hour format is
  0-23 even if DatePicker.getHourRange() and getHour javadoc is wrong
  (1-11!!!).
- Fix bug converting pm times to am when using locales in 24 hour format. See:
  https://www.redhat.com/archives/spacewalk-list/2014-April/msg00011.html

* Mon May 12 2014 Michael Mraka <michael.mraka@redhat.com> 2.2.19-1
- Extract function to humanize dates so that it can be used after DOM changes

* Tue May 06 2014 Tomas Kasparek <tkasparek@redhat.com> 2.2.18-1
- remove old perl pages
- delete unused code in modules/rhn/RHN/Server.pm related to system events
- delete unused code in modules/rhn/RHN/DB/Server.pm related to system events
- rewrite pending events page from perl to java

* Wed Apr 30 2014 Tomas Kasparek <tkasparek@redhat.com> 2.2.17-1
- 1091365 - style alert messages on perl pages

* Fri Apr 25 2014 Michael Mraka <michael.mraka@redhat.com> 2.2.16-1
- Replace editarea with ACE (http://ace.c9.io/) editor.

* Tue Apr 22 2014 Michael Mraka <michael.mraka@redhat.com> 2.2.15-1
- removed obsolered code
- rewrite system snapshot to java: removed obsoleted perl page
- rewrite system snapshot to java: Packages.do
- rewrite system event page from perl to java

* Wed Apr 16 2014 Michael Mraka <michael.mraka@redhat.com> 2.2.14-1
- rewrite system snapshot to java: removed old perl page
- rewrite system snapshot to java: Index.do

* Mon Apr 14 2014 Michael Mraka <michael.mraka@redhat.com> 2.2.13-1
- removed unused perl code
- limit actions displayed on schedule/*actions pages

* Fri Apr 11 2014 Michael Mraka <michael.mraka@redhat.com> 2.2.12-1
- Safer DWR callback method introduced
- Refactoring: utility method makeAjaxCallback renamed
- removed unused system_profile_comparison
- removed unused packages_for_sync_provider()

* Fri Apr 11 2014 Michael Mraka <michael.mraka@redhat.com> 2.2.11-1
- removed unused sync_packages_to_channel_cb()
- removed unused managed_channel_merge_preview_provider()
- removed unused sync_confirm_packages_in_set_provider()
- removed unused compare_managed_channel_packages_provider()
- rewrite channel compare to java: removed obsoleted perl pages
- 903068 - fixed debian repo generation

* Mon Mar 31 2014 Stephen Herr <sherr@redhat.com> 2.2.10-1
- fixed bug unable to delete action chain
- fixed typo in action chain jsp and js
- Action Chain Edit page added
- Front-end code for action chain creation/selection added
- Javascript library jQuery UI added
- Javascript library select2 added

* Fri Mar 28 2014 Michael Mraka <michael.mraka@redhat.com> 2.2.9-1
- Fail if rhnPackage.path is NULL
- Avoid trimming filename to 128 chars

* Fri Mar 21 2014 Stephen Herr <sherr@redhat.com> 2.2.8-1
- Update edit_notification_method.pxi
- Rewrite code for bootstrap usage

* Tue Mar 18 2014 Milan Zazrivec <mzazrivec@redhat.com> 2.2.7-1
- spacewalk-web: use SHA-256 for session keys
- RHN::Session - update documentation

* Fri Mar 14 2014 Michael Mraka <michael.mraka@redhat.com> 2.2.6-1
- update navigation link: Install -> Create First User

* Thu Mar 06 2014 Milan Zazrivec <mzazrivec@redhat.com> 2.2.5-1
- remove usage of web_contact.old_password from code

* Thu Mar 06 2014 Michael Mraka <michael.mraka@redhat.com> 2.2.4-1
- moved duplicated code to function
- system_upgradable_package_list is not referenced anymore
- on-click and node-id attributes are relevant only to pxt pages
- removed unused up2date_version_at_least()
- removed unused rhn-up2date-at-least tag

* Wed Mar 05 2014 Jan Dobes 2.2.3-1
- control menu type switching completely with css instead of javascript

* Mon Mar 03 2014 Tomas Kasparek <tkasparek@redhat.com> 2.2.2-1
- make the setup of the date picker more declarative using data- attributes in
  order to be able to share this setup with other parts of the code that will
  need a slightly different picker like the recurrent selector. It also saves
  us from outputing one <script> tag in the jsp tag implementation.

* Mon Feb 24 2014 Matej Kollar <mkollar@redhat.com> 2.2.1-1
- Bumping web version for 2.2.

* Mon Feb 24 2014 Matej Kollar <mkollar@redhat.com> 2.2.0-1
- Bumping package versions for 2.2.
>>>>>>> 4f1c3dcf
* Thu Feb 20 2014 Tomas Kasparek <tkasparek@redhat.com> 2.1.59-1
- give generated buttons appropriate class
- Styling unstyled submit buttons.
- Perl Pages: Styling unstyled submit buttons
- Revert "Refeactored cookie parsing code to better handle malformed cookies"

* Mon Feb 17 2014 Matej Kollar <mkollar@redhat.com> 2.1.58-1
- Refeactored cookie parsing code to better handle malformed cookies

* Fri Feb 14 2014 Michael Mraka <michael.mraka@redhat.com> 2.1.57-1
- make the time format also localized
- Introduce a date-time picker.

* Wed Feb 12 2014 Tomas Kasparek <tkasparek@redhat.com> 2.1.56-1
- Fixes bar going from 0..9 A..Z on
  /rhn/systems/details/packages/PackageList.do but A..Z 0..9 on
  /rhn/systems/SystemEntitlements.do and
  /network/systems/system_list/regular_in_channel_family.pxt
- different set of pagination arrows on
  /network/systems/system_list/regular_in_channel_family.pxt

* Tue Feb 11 2014 Grant Gainey 2.1.55-1
- 1063915, CVE-2013-4415 - Missed changing Search.do to post, perl-side

* Tue Feb 04 2014 Michael Mraka <michael.mraka@redhat.com> 2.1.54-1
- changes in the logic to update the tick icon

* Wed Jan 29 2014 Michael Mraka <michael.mraka@redhat.com> 2.1.53-1
- adding caller script and tick icon function

* Mon Jan 27 2014 Matej Kollar <mkollar@redhat.com> 2.1.52-1
- Fixed unstyled form in PXT page: SSM/Groups
- Fixed unstyled form in PXT page: SSM/Provisioning/TagSystems

* Mon Jan 27 2014 Michael Mraka <michael.mraka@redhat.com> 2.1.51-1
- Add a rhn-date tag
- Implement rhn:formatDate that uses moment.js on the client side. It supports
  also most of fmt:formatDate options.

* Fri Jan 24 2014 Jan Dobes 2.1.50-1
- delete old pages
- porting system group monitoring probes page to java
- remove unused perl code after porting reboot_confirm.pxt to java
- port reboot_confirm.pxt from perl to java

* Thu Jan 16 2014 Michael Mraka <michael.mraka@redhat.com> 2.1.49-1
- 1053787 - fixed icon name
- 1053787 - point links to new java ProbesList pages

* Tue Jan 14 2014 Matej Kollar <mkollar@redhat.com> 2.1.48-1
- Updating the copyright years info

* Fri Jan 10 2014 Michael Mraka <michael.mraka@redhat.com> 2.1.47-1
- replaced old monitoring images with icons
- perl List port to new css/markup

* Fri Jan 10 2014 Michael Mraka <michael.mraka@redhat.com> 2.1.46-1
- Deleting obsoleted perl pages
- removed dead js file

* Thu Jan 09 2014 Michael Mraka <michael.mraka@redhat.com> 2.1.45-1
- use packaged upstream bootstrap js files

* Thu Dec 19 2013 Michael Mraka <michael.mraka@redhat.com> 2.1.44-1
- updated references to new java WorkWithGroup page
- rewrite system event history page to java
- removed unused pxt page
- updated links to system group delete page
- fixing references to SSM errata page

* Mon Dec 16 2013 Michael Mraka <michael.mraka@redhat.com> 2.1.43-1
- Remove groups/errata_list.pxt
- fixed icon names

* Fri Dec 13 2013 Michael Mraka <michael.mraka@redhat.com> 2.1.42-1
- replaced icons with icon tag
- system group edit properties - linking + cleanup

* Wed Dec 11 2013 Michael Mraka <michael.mraka@redhat.com> 2.1.41-1
- updated pxt pages to use <rhn-icon> tag
- updated perl modules to use PXT::HTML->icon()
- bootstrap tuning: reimplemented icon tag in pxt
- System Group / Admins - updated links and removed old page

* Mon Dec 09 2013 Jan Dobes 2.1.40-1
- system group details - linking + cleanup

* Wed Dec 04 2013 Michael Mraka <michael.mraka@redhat.com> 2.1.39-1
- bootstrap tuning

* Wed Dec 04 2013 Michael Mraka <michael.mraka@redhat.com> 2.1.38-1
- bootstrap tuning

* Tue Dec 03 2013 Michael Mraka <michael.mraka@redhat.com> 2.1.37-1
- bootstrap tuning

* Tue Dec 03 2013 Michael Mraka <michael.mraka@redhat.com> 2.1.36-1
- bootstrap tuning: fixed doubled item separator

* Mon Dec 02 2013 Michael Mraka <michael.mraka@redhat.com> 2.1.35-1
- bootstrap tuning

* Fri Nov 29 2013 Michael Mraka <michael.mraka@redhat.com> 2.1.34-1
- HTML 5 does allow "_new" as a valid target
- remove old debug message

* Mon Nov 18 2013 Jan Dobes 2.1.33-1
- 1012468 - errata cloning optimalizations in perl

* Mon Nov 18 2013 Tomas Lestach <tlestach@redhat.com> 2.1.32-1
- replace 'Channel Managemet Guide' docs with 'User Guide' and 'Getting Started
  Guide'

* Fri Nov 15 2013 Tomas Kasparek <tkasparek@redhat.com> 2.1.31-1
- polishing changelog
- making db-control work with pg 9.2 from rhscl

* Thu Nov 14 2013 Tomas Kasparek <tkasparek@redhat.com> 2.1.30-1
- Bootstrap 3.0 changes, brand new WebUI look

* Thu Oct 31 2013 Matej Kollar <mkollar@redhat.com> 2.1.29-1
- 1020952 - Single db root cert + option name change
- 1020952 - SSL for Postgresql: Java (Perl DBI)

* Thu Oct 24 2013 Jan Dobes 2.1.28-1
- 1015747 - cleanup
- 1015747 - new jsp page + nav stuff

* Wed Oct 23 2013 Michael Mraka <michael.mraka@redhat.com> 2.1.27-1
- report package arch in Event History

* Tue Oct 22 2013 Michael Mraka <michael.mraka@redhat.com> 2.1.26-1
- add support for enhances rpm weak dependency (web) (bnc#846436)
- 1020497 - provide a way to order kickstart scripts

* Tue Oct 15 2013 Michael Mraka <michael.mraka@redhat.com> 2.1.25-1
- 1018194 - convert empty string to NULL

* Wed Oct 09 2013 Michael Mraka <michael.mraka@redhat.com> 2.1.24-1
- cleaning up old svn Ids

* Mon Oct 07 2013 Tomas Kasparek <tkasparek@redhat.com> 2.1.23-1
- Revert "removing Perl reboot system page"
- Revert "removing Perl code associated with reboot system page"

* Tue Oct 01 2013 Michael Mraka <michael.mraka@redhat.com> 2.1.22-1
- 1013629 - clean up old help links

* Tue Sep 17 2013 Michael Mraka <michael.mraka@redhat.com> 2.1.21-1
- do not reshape logo in un-authenitaced 40x and 500 pages

* Tue Sep 10 2013 Tomas Lestach <tlestach@redhat.com> 2.1.20-1
- 1006403 - fix encodig in web

* Tue Sep 10 2013 Tomas Kasparek <tkasparek@redhat.com> 2.1.19-1
- removing Perl remote command page
- removing Perl code associated with reboot system page
- removing Perl reboot system page

* Tue Sep 03 2013 Tomas Kasparek <tkasparek@redhat.com> 2.1.18-1
- new features should be visible also from Perl pages

* Mon Sep 02 2013 Tomas Lestach <tlestach@redhat.com> 2.1.17-1
- 1001922 - set correct menu for reboot_confirm.pxt
- update Provisioning - Schedule url
- update remote command menu url
- 993978 - removing oracle specific code

* Fri Aug 30 2013 Tomas Lestach <tlestach@redhat.com> 2.1.16-1
- 1002905 - fix ISE on /network/systems/system_list/flex_in_channel_family.pxt

* Fri Aug 30 2013 Tomas Lestach <tlestach@redhat.com> 2.1.15-1
- 1001826 - restrictions to channel name (update)

* Wed Aug 28 2013 Dimitar Yordanov <dyordano@redhat.com> 2.1.14-1
- 1001826 - restrictions to channel name

* Wed Aug 28 2013 Tomas Lestach <tlestach@redhat.com> 2.1.13-1
- Revert "1001997 - let spacewalk-base-minimal require spacewalk-base-minimal-
  config"

* Wed Aug 28 2013 Tomas Lestach <tlestach@redhat.com> 2.1.12-1
- 1001997 - let spacewalk-base-minimal require spacewalk-base-minimal-config

* Thu Aug 22 2013 Tomas Kasparek <tkasparek@redhat.com> 2.1.11-1
- removing old perl code associated with dead perl pages
- removing old perl pages

* Tue Aug 20 2013 Tomas Kasparek <tkasparek@redhat.com> 2.1.10-1
- Revert "993978 - remove check-database-space-usage.sh from cron.daily"
- 993978 - make check-database-space-usage.sh usable on managed-db

* Tue Aug 20 2013 Jan Dobes 2.1.9-1
- 998862 - connect to db as postgres instead of root

* Tue Aug 20 2013 Tomas Kasparek <tkasparek@redhat.com> 2.1.8-1
- removing code associated with dead perl pages
- removing old perl pages

* Tue Aug 20 2013 Tomas Kasparek <tkasparek@redhat.com> 2.1.7-1
- Perl to JSP port: SSM/Provisioning/RemoteCommand

* Mon Aug 19 2013 Tomas Kasparek <tkasparek@redhat.com> 2.1.6-1
- 993978 - remove check-database-space-usage.sh from cron.daily

* Thu Aug 15 2013 Tomas Kasparek <tkasparek@redhat.com> 2.1.5-1
- removing code associated with old pxt pages
- deleting old pxt lock/unlock pages
- use default rhn.conf only when it exists

* Tue Aug 13 2013 Jan Dobes 2.1.4-1
- 950382 - print error message instead of perl error

* Tue Aug 06 2013 Tomas Kasparek <tkasparek@redhat.com> 2.1.3-1
- Branding clean-up of proxy stuff in web dir

* Fri Jul 19 2013 Tomas Lestach <tlestach@redhat.com> 2.1.2-1
- 726815 - parent channel cannot be a shared channel from different org when
  cloning

* Thu Jul 18 2013 Tomas Kasparek <tkasparek@redhat.com> 2.1.1-1
- bumping Spacewalk version to 2.1 nightly
- Bumping package versions for 2.1.

* Thu Jul 18 2013 Jan Dobes 2.0.2-1
- 980206 - checksum whole file, not only archive content

* Wed Jul 17 2013 Tomas Kasparek <tkasparek@redhat.com> 2.0.1-1
- Bumping package versions for 2.0.

* Wed Jul 17 2013 Tomas Kasparek <tkasparek@redhat.com> 1.10.41-1
- updating copyright years

* Tue Jul 16 2013 Grant Gainey <ggainey@redhat.com> 1.10.40-1
- 985070 - Found and fixed Perl error on failed event

* Tue Jul 16 2013 Jan Dobes 1.10.39-1
- 980406 - log relative paths in backup dir
- 950382 - show actual user

* Tue Jul 16 2013 Tomas Kasparek <tkasparek@redhat.com> 1.10.38-1
- removing some dead code

* Fri Jul 12 2013 Tomas Lestach <tlestach@redhat.com> 1.10.37-1
- Adding the logging to the web (Perl) stack.
- drop and backup logging schema

* Tue Jul 09 2013 Jan Dobes 1.10.36-1
- 858655 - user postgres shouldn't be mentioned here

* Tue Jul 09 2013 Tomas Lestach <tlestach@redhat.com> 1.10.35-1
- clean up managers.pxt
- rewrite /network/software/channels/managers.pxt page to java

* Mon Jul 01 2013 Tomas Kasparek <tkasparek@redhat.com> 1.10.34-1
- 978288 - lookup for defaults also in /usr/share/rhn/config-defaults/rhn.conf

* Mon Jul 01 2013 Tomas Kasparek <tkasparek@redhat.com> 1.10.33-1
- 979924 - fixing duplicate SSM, System List page

* Thu Jun 20 2013 Milan Zazrivec <mzazrivec@redhat.com> 1.10.32-1
- spacewalk-dobby: use the rhn_dobby.conf config file by default
- 815236 - add GNU General Public License

* Mon Jun 17 2013 Michael Mraka <michael.mraka@redhat.com> 1.10.31-1
- more branding cleanup

* Mon Jun 17 2013 Michael Mraka <michael.mraka@redhat.com> 1.10.30-1
- moved product name to work also in proxy

* Thu Jun 13 2013 Tomas Kasparek <tkasparek@redhat.com> 1.10.29-1
- 970579 - new features should be visible also from perl pages

* Wed Jun 12 2013 Milan Zazrivec <mzazrivec@redhat.com> 1.10.28-1
- rhn_web.conf is no longer part of spacewalk-base-minimal

* Wed Jun 12 2013 Tomas Kasparek <tkasparek@redhat.com> 1.10.27-1
- rebranding RHN Proxy to Red Hat Proxy
- rebrading RHN Satellite to Red Hat Satellite

* Mon Jun 10 2013 Michael Mraka <michael.mraka@redhat.com> 1.10.26-1
- 970146 - fix db-control examine and verify for online backups

* Wed Jun 05 2013 Milan Zazrivec <mzazrivec@redhat.com> 1.10.25-1
- spacewalk-dobby: remove dependency on apache, spacewalk-base, spacewalk-setup
- Move RHN::SimpleStruct from spacewalk-base to spacewalk-base-minimal
- Split rhn_web.conf into a separate package

* Wed May 22 2013 Tomas Lestach <tlestach@redhat.com> 1.10.24-1
- removing outdated/unused web.ep_* configuration options

* Tue May 21 2013 Tomas Kasparek <tkasparek@redhat.com> 1.10.23-1
- misc branding clean up

* Thu Apr 18 2013 Michael Mraka <michael.mraka@redhat.com> 1.10.22-1
- moved rest of pxi files to include dir
- removing dead code

* Tue Apr 16 2013 Michael Mraka <michael.mraka@redhat.com> 1.10.21-1
- database should run when performing online restore
- let restore work for both online and offline backup
- renamed option to online-backup
- implemented shrinking segments for postgresql
- warn user about running services
- restore should not shutdown services automatically
- removing WEB_ALLOW_PXT_PERSONALITIES

* Fri Apr 12 2013 Jan Pazdziora 1.10.20-1
- 951056 - fix correct menu highlight for
  /network/systems/details/history/snapshots/add_system_tag.pxt

* Wed Apr 10 2013 Michael Mraka <michael.mraka@redhat.com> 1.10.19-1
- unlink doesn't work on directories

* Mon Apr 08 2013 Tomas Lestach <tlestach@redhat.com> 1.10.18-1
- changing config-defaults files' rights to 644

* Fri Apr 05 2013 Tomas Lestach <tlestach@redhat.com> 1.10.17-1
- add RHN::Form::Widget::Select to ChannelEditor

* Thu Mar 28 2013 Jan Pazdziora 1.10.16-1
- We use RHN::Form::ParsedForm so we should use it.

* Tue Mar 26 2013 Tomas Kasparek <tkasparek@redhat.com> 1.10.15-1
- changing .spec to reflect changes

* Tue Mar 26 2013 Tomas Kasparek <tkasparek@redhat.com> 1.10.14-1
- removing ty from perl code as packages for kickstart are downloaded via java

* Tue Mar 26 2013 Jan Pazdziora 1.10.13-1
- Mode system_available_packages not used in web/, removing.

* Tue Mar 26 2013 Jan Pazdziora 1.10.12-1
- Use to_timestamp instead of to_date which should bring the second precision
  to PostgreSQL.

* Mon Mar 25 2013 Jan Dobes 1.10.11-1
- Adding sudo Requires for spacewalk-base package

* Mon Mar 25 2013 Michael Mraka <michael.mraka@redhat.com> 1.10.10-1
- 918045 - fixed shring-segments for tables in recyclebin

* Fri Mar 22 2013 Michael Mraka <michael.mraka@redhat.com> 1.10.9-1
- 919468 - fixed path in file based Requires

* Thu Mar 21 2013 Jan Pazdziora 1.10.8-1
- 922250 - use $r->useragent_ip on Apache 2.4, $r->connection->remote_ip
  otherwise.

* Fri Mar 15 2013 Jan Pazdziora 1.10.7-1
- Mode user_permissions not used, removing from web/.
- Replacing integer nvl with coalesce.
- The server_overview elaborator not used, removing.
- The mode namespaces_visible_to_user is not used anywhere, removing.
- Removing unused system_search_elaborators queries.
- Search setbuilders are no longer used in web/.
- Removing unused query definitions.
- Fixing Oracle-specific outer join syntax, use of PE.evr.*, and missing joins.

* Thu Mar 14 2013 Jan Pazdziora 1.10.6-1
- Display package list on page history/event.pxt.
- rhn-iecompat.css is never used - delete it

* Wed Mar 13 2013 Tomas Kasparek <tkasparek@redhat.com> 1.10.5-1
- removing unused styles and refactoring blue-nav-top.css and adjacent files

* Tue Mar 12 2013 Jan Pazdziora 1.10.4-1
- Methods packages_in_channel seem no longer used, removing.

* Fri Mar 08 2013 Milan Zazrivec <mzazrivec@redhat.com> 1.10.3-1
- Fedora 19 does not provide /sbin/runuser

* Tue Mar 05 2013 Jan Pazdziora 1.10.2-1
- To match backend processing of the config files, do not strip comments from
  values.

* Mon Mar 04 2013 Stephen Herr <sherr@redhat.com> 1.10.1-1
- Updateing Spacewalk version to 1.10
- Bumping package versions for 1.9

* Fri Mar 01 2013 Stephen Herr <sherr@redhat.com> 1.9.21-1
- this version should not be updated yet

* Fri Mar 01 2013 Stephen Herr <sherr@redhat.com> 1.9.20-1
- Updating API versions for release
- Purging %%changelog entries preceding Spacewalk 1.0, in active packages.

* Thu Feb 28 2013 Jan Pazdziora 1.9.19-1
- Removing the dsn parameter from initDB, removing support for --db option.

* Wed Feb 20 2013 Michael Mraka <michael.mraka@redhat.com> 1.9.18-1
- Apache2::Provider is unused

* Tue Feb 12 2013 Michael Mraka <michael.mraka@redhat.com> 1.9.17-1
- removed unused pxt page

* Mon Feb 11 2013 Michael Mraka <michael.mraka@redhat.com> 1.9.16-1
- install Apache24Config.pm in on Fedora with apache 2.4

* Fri Feb 08 2013 Michael Mraka <michael.mraka@redhat.com> 1.9.15-1
- $reqs was always equal $passes
- acl is the only one supported type now
- removed unused valid-user type
- make pxt ACL work in apache 2.4
- simplify @requires list
- merged .htaccess to main httpd configuration
- Silence the Statement unlikely to be reached at /usr/bin/db-control line 29
  warning.

* Wed Feb 06 2013 Stephen Herr <sherr@redhat.com> 1.9.14-1
- Make it possible to run db-control without doing su - oracle first.

* Tue Feb 05 2013 Jan Pazdziora 1.9.13-1
- Removing hw_prof_update_conf.pxt, pkg_prof_update_conf.pxt, and
  rhn:server_set_actions_cb as they have been replaced by .do pages.
- Removed /network/systems/ssm/misc/index.pxt, it is no longer referenced (was
  bundled with the tagging commit).

* Mon Feb 04 2013 Jan Pazdziora 1.9.12-1
- Automatic commit of package [rhncfg] release [5.10.41-1].
- Removed /network/systems/ssm/misc/index.pxt, it is no longer referenced.
- Redirect to landing.pxt to flush out the blue messages, then go to Index.do.
- The gpg_info.pxt is only referenced from channel_gpg_key, only used by rhn-
  channel-gpg-key in this page, removing.

* Fri Feb 01 2013 Michael Mraka <michael.mraka@redhat.com> 1.9.11-1
- no-access is no more used

* Thu Jan 31 2013 Michael Mraka <michael.mraka@redhat.com> 1.9.10-1
- moved template files out of document root
- look for pxt includes outside of document root

* Mon Jan 28 2013 Jan Pazdziora 1.9.9-1
- With removal of TracerList, all_traces is not longer used, removing.

* Thu Jan 24 2013 Tomas Lestach <tlestach@redhat.com> 1.9.8-1
- 886831 - replace sysdate with current_timestamp for package synchronisation
  removal

* Fri Jan 18 2013 Jan Pazdziora 1.9.7-1
- Removing no longer used rhnChannelDownloads, rhnDownloads, and
  rhnDownloadType.
- The channel_has_downloads acl and has_downloads are not longer used,
  removing.
- Removing the Downloads tab, it points to nonexisting
  /rhn/software/channel/downloads/Download.do page.

* Wed Jan 09 2013 Tomas Lestach <tlestach@redhat.com> 1.9.6-1
- 893068 - Fixing enable_snapshot typo

* Fri Dec 07 2012 Jan Pazdziora 1.9.5-1
- Remove sysdate keyword

* Wed Nov 28 2012 Tomas Lestach <tlestach@redhat.com> 1.9.4-1
- 470463 - fixing xmllint issue

* Wed Nov 21 2012 Jan Pazdziora 1.9.3-1
- Revert "removed dead query"
- Revert "The ssm_rollback_by_tag_action_cb method no longer referenced,
  removing."

* Fri Nov 09 2012 Jan Pazdziora 1.9.2-1
- 490524 - Return the datetime in the local time zone.
- 490524 - Epoch is always in UTC, no time_zone setting for epoch case.
- Function date_to_epoch made obsolete, not used anymore.
- The from_zone parameter is not used anywhere.
- Use RHN::Date where it is used (only).
- 490524 - Avoid initializing the object with local only to call time_zone
  right away.
- 490524 - Shortcut RHN::Date->now->long_date, avoiding DateTime.

* Wed Oct 31 2012 Jan Pazdziora 1.9.1-1
- Bumping version string to 1.9.
- Bumping package versions for 1.9.

* Tue Oct 30 2012 Jan Pazdziora 1.8.48-1
- Update the copyright year.
- Make RHN::DB::SystemSnapshot usable with strict.

* Mon Oct 22 2012 Jan Pazdziora 1.8.47-1
- 852039 - get rid of useless error messages when verifying backup with db-
  control
- 552628 - added reset-password to man page
- 552628 - alter command can't use bind variables
- 852038 - Using fetchall_arrayref instead of fullfetch_arrayref.
- 850714 - do not push strings into an array, when array is expected

* Mon Oct 22 2012 Jan Pazdziora 1.8.46-1
- removing spurious debugging line from check-database-space-usage.sh
- do not restore dirs if there is none to restore
- ignore missing backup_dir on old dumps
- 825804 - check-oracle-space-usage.sh renamed to check-database-space-usage.sh
- 815236 - use df with POSIX compatibility

* Mon Oct 22 2012 Miroslav Suchý
- 805822 - warn about parsing backup log
- 805822 - mark some commands as Oracle only and sync --help with man page
- 815236 - adopt check-oracle-space-usage.sh for PotgreSQL

* Mon Oct 22 2012 Miroslav Suchý
- 805822 - reword --help page

* Mon Oct 22 2012 Miroslav Suchý
- drop plpgsql language before restore
- implement on-line backup and restore on PG
- 805822 - edit man page to include PostgreSQL specific commands
- 663315 - wait until database is really offline
- log into control file empty directories
- correctly set ownership of restored files
- set ownership of restored files under PG
- restore selinux context after restore
- implement "db-control restore" on PG
- db-control under PG can be run as root or postgres user
- implement "db-control examine/verify" on PG
- put into control file base directory
- if size is undef write 0
- implement "db-control backup" on PG
- implement "db-control reset-password" on PG
- implement "db-control report-stats" on PG
- unify connect() with RHN::DBI
- implement "db-control gather-stats" under PG
- mark "db-control extend" and "db-control shrink-segments" as Oracle only
- implement "db-control tablesizes" under PG
- implement "db-control report" under PG
- mark set-optimizer and get-optimizer as Oracle only
- implement "db-control start" and "db-control stop" under PG
- implement "db-control status" under PG

* Tue Oct 16 2012 Jan Pazdziora 1.8.42-1
- Adding use which seems to be needed.

* Fri Oct 12 2012 Jan Pazdziora 1.8.41-1
- 844433 - fix cloning a child channel with a parent in different org
- Bind bytea with PG_BYTEA.

* Thu Oct 11 2012 Jan Pazdziora 1.8.40-1
- Dead code removal.

* Thu Oct 11 2012 Michael Mraka <michael.mraka@redhat.com> 1.8.39-1
- 847194 - Document & set default web.smtp_server
- Module Sniglets::ListView::TracerList not used, removing.
- The database_queries.xml do not seem to be used, removing.

* Thu Oct 11 2012 Tomas Lestach <tlestach@redhat.com> 1.8.38-1
- reverting of web.chat_enabled -> java.chat_enabled translation
- Removing use which is not used.
- Methods server_group_count no longer referenced, removing.
- Methods lookup_key were deprecated long enough, removing.
- Methods compatible_with_server no longer referenced, removing.
- The org_default method no longer referenced, removing.
- Methods package_groups no longer referenced, removing.
- The has_virtualization_entitlement method no longer referenced, removing.
- ACL handler system_entitled no longer used, removing.
- ACL handler system_has_virtualization_entitlement no longer used, removing.
- The latest_packages_in_channel_tree method no longer referenced, removing.
- The /network/systems/details/kickstart/* is not used for a long time.

* Wed Oct 10 2012 Jan Pazdziora 1.8.37-1
- Dead code removal.
- RHN Proxies older than version 5 as no longer supported.

* Thu Sep 20 2012 Jan Pazdziora 1.8.36-1
- Avoid link without eid parameter filled.

* Fri Sep 07 2012 Tomas Lestach <tlestach@redhat.com> 1.8.35-1
- restore changelog
- changing web.chat_enabled -> java.chat_enabled
- move java related configuration the rhn_java.conf

* Wed Sep 05 2012 Stephen Herr <sherr@redhat.com> 1.8.34-1
- 815964 - moving monitoring probe batch option from rhn.conf to rhn_web.conf

* Fri Aug 31 2012 Jan Pazdziora 1.8.33-1
- 852048 - fix typo in db-control man page

* Tue Aug 07 2012 Jan Pazdziora 1.8.32-1
- Remove hints that should no longer be needed.

* Wed Aug 01 2012 Jan Pazdziora 1.8.31-1
- fix outer join syntax

* Mon Jul 30 2012 Tomas Lestach <tlestach@redhat.com> 1.8.30-1
- remove usage of org_applicant user role
- remove usage of rhn_support user role
- remove usage of rhn_superuser user role

* Fri Jul 20 2012 Tomas Kasparek <tkasparek@redhat.com> 1.8.29-1
- 841453  - forcing parameter to be numeric
- Forcing parameter to be string

* Fri Jul 13 2012 Jan Pazdziora 1.8.28-1
- OpenSCAP Integration -- XCCDF Scan Diff

* Thu Jul 12 2012 Michael Mraka <michael.mraka@redhat.com> 1.8.27-1
- Fix ISE on pgsql: Error message: RHN::Exception: DBD::Pg::st execute failed

* Tue Jul 10 2012 Michael Mraka <michael.mraka@redhat.com> 1.8.26-1
- cross-database references are not implemented: pe.evr.as_vre_simple

* Thu Jun 28 2012 Michael Mraka <michael.mraka@redhat.com> 1.8.25-1
- removed unused query

* Wed Jun 27 2012 Michael Mraka <michael.mraka@redhat.com> 1.8.24-1
- ORDER BY expressions must appear in select list
- removed dead query
- fixed ssm provisioning

* Wed Jun 27 2012 Jan Pazdziora 1.8.23-1
- The remove_virtualization_host_entitlement no longer used, removing.
- The rhn:delete_server_cb and delete_server_cb no longer used, removing.
- The delete_confirm.pxt was replaced by DeleteConfirm.do.

* Wed Jun 27 2012 Jan Pazdziora 1.8.22-1
- Perl Notes pages seem like dead code.

* Wed Jun 27 2012 Michael Mraka <michael.mraka@redhat.com> 1.8.21-1
- 835608 - error messages in PostgreSQL have different pattern

* Tue Jun 26 2012 Michael Mraka <michael.mraka@redhat.com> 1.8.20-1
- Correcting ISE on postgresql: NVL keyword

* Fri Jun 22 2012 Jan Pazdziora 1.8.19-1
- For the localhost:5432 case, use the Unix socket local connection.

* Fri Jun 08 2012 Jan Pazdziora 1.8.18-1
- 803370 - call to rhn_server.tag_delete db agnostic

* Mon Jun 04 2012 Miroslav Suchý <msuchy@redhat.com> 1.8.17-1
- Add support for studio image deployments (web UI) (jrenner@suse.de)

* Thu May 31 2012 Jan Pazdziora 1.8.16-1
- OpenSCAP integration -- A simple search page.

* Fri May 25 2012 Stephen Herr <sherr@redhat.com> 1.8.15-1
- 824879, 825279 - Sometimes the return_link on the SSM Clear button does not
  work

* Thu May 10 2012 Jan Pazdziora 1.8.14-1
- Split OpenSCAP and AuditReviewing up (slukasik@redhat.com)

* Thu Apr 26 2012 Miroslav Suchý <msuchy@redhat.com> 1.8.13-1
- add AS syntax for PostgreSQL

* Mon Apr 23 2012 Miroslav Suchý <msuchy@redhat.com> 1.8.12-1
- Fix errata clone name generation in perl code

* Thu Apr 19 2012 Jan Pazdziora 1.8.11-1
- Removed double-dash from copyright notice on error pages.

* Tue Apr 17 2012 Jan Pazdziora 1.8.10-1
- Broken link patch submitted on behalf of Michael Calmer (sherr@redhat.com)

* Thu Apr 12 2012 Stephen Herr <sherr@redhat.com> 1.8.9-1
- 812031 - Update perl channel-select-dropdowns to use the same hierarchical
  sort as java pages (sherr@redhat.com)

* Thu Apr 05 2012 Jan Pazdziora 1.8.8-1
- Fix naming of cloned errata to replace only the first 2 chars
  (tlestach@redhat.com)

* Tue Apr 03 2012 Jan Pazdziora 1.8.7-1
- 806439 - Changing perl sitenav too (sherr@redhat.com)

* Wed Mar 21 2012 Jan Pazdziora 1.8.6-1
- Fixing regular_systems_in_channel_family for PostgreSQL.

* Tue Mar 20 2012 Michael Mraka <michael.mraka@redhat.com> 1.8.5-1
- fixed rhn_server.delete_from_servergroup() call
- Show details of SCAP event.

* Mon Mar 19 2012 Jan Pazdziora 1.8.4-1
- We no longer have /install/index.pxt, so satellite_install cannot be used.

* Tue Mar 13 2012 Simon Lukasik <slukasik@redhat.com> 1.8.3-1
- OpenSCAP integration  -- Show results for system on web.
  (slukasik@redhat.com)

* Tue Mar 13 2012 Jan Pazdziora 1.8.2-1
- Need to point to ReleventErrata.do from .pxt pages as well.
- PXT::Request->clear_session is not used anywhere, thus removing
  (mzazrivec@redhat.com)

* Fri Mar 02 2012 Jan Pazdziora 1.8.1-1
- Bumping version string to 1.8.

* Fri Mar 02 2012 Jan Pazdziora 1.7.27-1
- Update the copyright year info.

* Thu Mar 01 2012 Miroslav Suchý 1.7.26-1
- call plsql function or procedure correctly

* Mon Feb 27 2012 Jan Pazdziora 1.7.25-1
- call composite type correctly on Pg (msuchy@redhat.com)
- call procedure compatible way (Pg) (msuchy@redhat.com)

* Wed Feb 22 2012 Miroslav Suchý 1.7.24-1
- automatically focus search form (msuchy@redhat.com)

* Mon Feb 20 2012 Jan Pazdziora 1.7.23-1
- Removing rhnUser synonym and just using the base web_contact.
- Methods users_in_org and users_in_org_overview do not seem to be used,
  removing.
- The valid_cert_countries in RHN::DB::SatInstall is not used, spacewalk-setup
  has its own version.

* Mon Feb 20 2012 Miroslav Suchý 1.7.22-1
- call procedure compatible way (Pg) (msuchy@redhat.com)
- check if error is RHN::Exception (msuchy@redhat.com)

* Mon Feb 20 2012 Michael Mraka <michael.mraka@redhat.com> 1.7.21-1
- fixed list of patches in solaris package

* Thu Feb 16 2012 Jan Pazdziora 1.7.20-1
- The iso_path parameter is not used anywere, removing the verify_file_access
  cleanser.

* Thu Feb 16 2012 Jan Pazdziora 1.7.19-1
- With update_errata_cache removed, update_cache_for_server is not called
  either, removing.
- With log_user_in removed, removing mark_log_in as well.
- With log_user_in removed, removing clear_selections as well.
- With validate_password_pam gone, Authen::PAM and pam_conversation_func are no
  longer called.
- With check_login gone, validate_password (and validate_password_pam) are not
  longer used.
- With validate_cert gone and no longer calling str2time, use Date::Parse is
  not needed.
- Method has_incomplete_info no longer used, removing.
- With rhn_login_cb gone, update_errata_cache is not longer used.
- With rhn_login_cb gone, log_user_in is not longer used.
- The check_login no longer invoked, removing.
- With the if test for validate_cert gone, /errors/cert-expired.pxt is no
  longer used.
- The validate_cert is no longer called, removing.
- The clear_user method no longer invoked, removing.
- We no longer check cookie_test.
- With rhn_login_cb gone, /errors/cookies.pxt is no longer used, removing.
- The rhn:login_cb and rhn_login_cb are no longer used, removing.
- The [login_form_hidden] is not longer used, removing.
- login_form.pxi no longer used, removing.
- In the /errors/permission.pxt, redirect to the main page to log in again.
- The $package_name_ids parameter never passed.

* Wed Feb 15 2012 Jan Pazdziora 1.7.18-1
- The note_count value is nowhere used in the application code, removing from
  selects.

* Mon Feb 13 2012 Michael Mraka <michael.mraka@redhat.com> 1.7.17-1
- PostgreSQL: Fix adding systems to a system group

* Tue Feb 07 2012 Jan Pazdziora 1.7.16-1
- Updating the oversight in license texts.

* Tue Feb 07 2012 Jan Pazdziora 1.7.15-1
- remove unused code (mzazrivec@redhat.com)
- pgsql: fix notification method deletion (mzazrivec@redhat.com)
- pgsql: fix notification method creation (mzazrivec@redhat.com)

* Wed Feb 01 2012 Michael Mraka <michael.mraka@redhat.com> 1.7.14-1
- fixing string quoting

* Tue Jan 31 2012 Miroslav Suchý 1.7.13-1
- port usage of sequences to PostgreSQL

* Tue Jan 31 2012 Jan Pazdziora 1.7.12-1
- code cleanup: users are not created in web any more (msuchy@redhat.com)
- The RHN::DB::connect does not accept any arguments anymore.
- Factor the connection parameters config read to RHN::DBI, start to use it in
  RHN::DB, also support just one database connection.
- Removing code which is long commented out.
- Removing the web.debug_disable_database option -- it is not supported beyond
  RHN::DB anyway.

* Mon Jan 30 2012 Jan Pazdziora 1.7.11-1
- One sequence_nextval fix.
- Refactored the evr_t(null, ...) and null and max.
- The $rhn_class is always empty, removing.

* Mon Jan 30 2012 Miroslav Suchý 1.7.10-1
- In Spacewalk do not test presence of rhn-proxy family, if we want to display
  list of Proxies
- The target_systems.pxt was migrated to Java years ago.

* Thu Jan 26 2012 Michael Mraka <michael.mraka@redhat.com> 1.7.9-1
- delete server sets at once

* Wed Jan 25 2012 Jan Pazdziora 1.7.8-1
- For DBD::Pg, just use its builtin ping, instead of doing SELECT.
- Make it easier to subclass RHN::DB, use the $class which was passed in.

* Mon Jan 23 2012 Jan Pazdziora 1.7.7-1
- 783223 - fixing sysdate issue in rhn-enable-monitoring.pl.
- Show Proxy tabs on Spacewalk (msuchy@redhat.com)

* Fri Jan 13 2012 Tomas Lestach <tlestach@redhat.com> 1.7.6-1
- 773605 - bring back deleted system_list from the other side of Styx river
  (tlestach@redhat.com)
- 515653 - unify channel architecture label (mzazrivec@redhat.com)

* Wed Jan 04 2012 Tomas Lestach <tlestach@redhat.com> 1.7.5-1
- 771634 - remove semi-colon at the end of queries (tlestach@redhat.com)

* Tue Jan 03 2012 Jan Pazdziora 1.7.4-1
- The RHN::Form::Widget::Multiple, RHN::Form::Widget::Password, and
  RHN::Form::Widget::Spacer seem not used, removing.
- After removal of RHN::CryptoKey, RHN::DB::CryptoKey is no longer used,
  removing.
- After removal of RHN::AppInstall::Parser, RHN::Form::Parser is no longer
  used, removing.
- After removal of RHN::ProxyInstall, RHN::CryptoKey is no longer used,
  removing.

* Mon Jan 02 2012 Michael Mraka <michael.mraka@redhat.com> 1.7.3-1
- fixed merging channels

* Mon Jan 02 2012 Tomas Lestach <tlestach@redhat.com> 1.7.2-1
- 771214 - add missing widget require (tlestach@redhat.com)

* Thu Dec 22 2011 Milan Zazrivec <mzazrivec@redhat.com> 1.7.1-1
- web.version: 1.7 nightly

* Wed Dec 21 2011 Milan Zazrivec <mzazrivec@redhat.com> 1.6.36-1
- update copyright info

* Mon Dec 12 2011 Tomas Lestach <tlestach@redhat.com> 1.6.35-1
- add missing requires (tlestach@redhat.com)
- fix 500 Error - ISE on network/systems/ssm/provisioning/remote_command.pxt
  (tlestach@redhat.com)

* Mon Dec 12 2011 Michael Mraka <michael.mraka@redhat.com> 1.6.34-1
- fix Package queries
- fix ORDER BY expression in DISTINCT select
- use real table name rhn_check_probe
- replace (+) with ANSI left join (PG)
- set selinux_ctx to undef if it is empty
- No need to convert numeric values to upper.
- convert decode to case

* Wed Dec 07 2011 Miroslav Suchý 1.6.33-1
- code cleanup
- do not allow to configure or activate proxy from WebUI

* Tue Dec 06 2011 Jan Pazdziora 1.6.32-1
- IPv6: reprovisioning with static network interface (mzazrivec@redhat.com)
- code cleanup - function base_entitlement is not used anymore
  (msuchy@redhat.com)
- code cleanup - function addon_entitlements is not used anymore
  (msuchy@redhat.com)
- code cleanup - function ks_session_redir is not used anymore
  (msuchy@redhat.com)
- code cleanup - callback rhn:delete_servers_cb is not used anymore
  (msuchy@redhat.com)
- code cleanup - callback server_hardware_list_refresh_cb is not used anymore
  (msuchy@redhat.com)
- code cleanup - tag rhn-server-network-details is not used anymore
  (msuchy@redhat.com)
- code cleanup - tag rhn-server-device is not used anymore (msuchy@redhat.com)
- code cleanup - tag rhn-dmi-info is not used anymore (msuchy@redhat.com)
- code cleanup - tag rhn-server-hardware-profile is not used anywhere
  (msuchy@redhat.com)

* Tue Nov 29 2011 Miroslav Suchý 1.6.31-1
- IPv6: code cleanup - package RHN::DB::Server::NetInterface is not used
  anymore
- IPv6: code cleanup - function get_net_interfaces is not used anymore
- IPv6: code cleanup - function server_network_interfaces is not used anymore
- IPv6: code cleanup - tag rhn-server-network-interfaces is not used anywhere

* Fri Nov 25 2011 Jan Pazdziora 1.6.30-1
- Replace nvl with coalesce.
- Matching the to_char prototype.
- Matching the varchar column to varchar literal.
- Replace decode with case when.
- Replace sysdate with current_timestamp.

* Wed Nov 23 2011 Jan Pazdziora 1.6.29-1
- Fixing cancel a scheduled action on a server.

* Wed Nov 16 2011 Tomas Lestach <tlestach@redhat.com> 1.6.28-1
- 754379 - fix deletion-url in pxt pages (tlestach@redhat.com)

* Fri Nov 04 2011 Michael Mraka <michael.mraka@redhat.com> 1.6.27-1
- removed aliases from SET part of UPDATE

* Wed Nov 02 2011 Jan Pazdziora 1.6.26-1
- Workaround for DBD::Pg bug https://rt.cpan.org/Ticket/Display.html?id=70953.

* Fri Sep 30 2011 Jan Pazdziora 1.6.25-1
- 678118 - if system already is proxy, losen the ACL and show the tab.
- Recent commit makes version_string_to_evr_array unused, dropping.
- Removing proxy_evr_at_least, org_proxy_evr_at_least, aclOrgProxyEvrAtLeast as
  they are no longer used.
- Remove proxy_evr_at_least ACLs -- all supported proxy versions are 3+.
- Make the pxt Connection acl match the java version -- new acl
  org_has_proxies.

* Fri Sep 30 2011 Jan Pazdziora 1.6.24-1
- 621531 - update web Config to use the new /usr/share/rhn/config-defaults
  location.
- 621531 - move /etc/rhn/default to /usr/share/rhn/config-defaults (web).

* Fri Sep 23 2011 Jan Pazdziora 1.6.23-1
- The /etc/rhn/default/rhn_web.conf does not need to be provided by -pxt since
  it is provided by -base-minimal.

* Mon Sep 19 2011 Michael Mraka <michael.mraka@redhat.com> 1.6.22-1
- 723461 - let emails be sent to localhost by default

* Fri Sep 16 2011 Jan Pazdziora 1.6.21-1
- CVE-2011-3344, 731647 - HTML-encode the self-referencing link.

* Thu Sep 15 2011 Jan Pazdziora 1.6.20-1
- Revert "529483 - adding referer check to perl stack"

* Fri Sep 09 2011 Jan Pazdziora 1.6.19-1
- 616175 - observe the port specified in the URL even for https.

* Thu Aug 25 2011 Miroslav Suchý 1.6.18-1
- 705363 - spacewalk-base and spacewalk-base-minimal are now disjunctive
  remove the provide from spacewalk-base

* Wed Aug 24 2011 Michael Mraka <michael.mraka@redhat.com> 1.6.17-1
- fixed typo in sql query

* Tue Aug 23 2011 Miroslav Suchý 1.6.16-1
- 705363 - reformat description text for spacewalk-base-minimal not to exceed
  80 columns
- 705363 - do not provide perl(PXT::Config) by two packages

* Mon Aug 22 2011 Martin Minar <mminar@redhat.com> 1.6.15-1
- 585010 - mark the Update List button with it so that we can disable it later.
  (jpazdziora@redhat.com)

* Fri Aug 19 2011 Miroslav Suchý 1.6.14-1
- 705363 - remove executable bit from modules and javascript
- 705363 - Replace word "config" with "configuration" in spacewalk-base-minimal
  description
- 705363 - normalize home page URL

* Fri Aug 12 2011 Michael Mraka <michael.mraka@redhat.com> 1.6.13-1
- removed unnecessary join

* Thu Aug 11 2011 Michael Mraka <michael.mraka@redhat.com> 1.6.12-1
- fixed couple more joins
- removed typo parenthesis

* Wed Aug 10 2011 Michael Mraka <michael.mraka@redhat.com> 1.6.11-1
- COALESCE works in both db backends

* Wed Aug 10 2011 Michael Mraka <michael.mraka@redhat.com> 1.6.10-1
- replace oracle specific syntax with ANSI one
- made NVL2 work in both db backends

* Mon Aug 08 2011 Michael Mraka <michael.mraka@redhat.com> 1.6.9-1
- fixed re-activation key in PostgreSQL

* Thu Aug 04 2011 Aron Parsons <aparsons@redhat.com> 1.6.8-1
- add support for custom messages in the header, footer and login pages
  (aparsons@redhat.com)

* Fri Jul 29 2011 Miroslav Suchý 1.6.7-1
- Revert "adding tomcat require to spacewalk-base-minimal"

* Fri Jul 29 2011 Miroslav Suchý 1.6.6-1
- 705363 - remove obscure keys forgotten for ages
- 705363 - Escape percentage symbol in changelog
- 705363 - include LICENSE file in spacewalk-html
- 705363 - defattr is not required any more if do not differ from default
- 705363 - add _smp_mflags macro to make to utilize all CPUs while building
- 705363 - require Perl for all subpackages with Perl modules
- code cleanup - Proxy 4.x and older are not supported for some time, removing
- 705363 - description must end with full stop
- 705363 - spacewalk-web package summary contains lower-case `rpm'
  abbreviation. Use upper case.
- 705363 - clarify description and summary
- 705363 - be more specific about license
- 705363 - change summary of package

* Fri Jul 29 2011 Michael Mraka <michael.mraka@redhat.com> 1.6.5-1
- 724963 - use ANSI joins
- 724963 - use LEFT JOIN instead of MINUS

* Wed Jul 27 2011 Michael Mraka <michael.mraka@redhat.com> 1.6.4-1
- fixed ORA-00904 in remote commands

* Fri Jul 22 2011 Jan Pazdziora 1.6.3-1
- We only support version 14 and newer of Fedora, removing conditions for old
  versions.

* Thu Jul 21 2011 Miroslav Suchý 1.6.2-1
- Sysdate replaced with current_timestamp

* Wed Jul 20 2011 Jan Pazdziora 1.6.1-1
- Bumping up the Spacewalk version to 1.6 (shown on the WebUI).

* Tue Jul 19 2011 Jan Pazdziora 1.5.16-1
- Updating the copyright years.

* Mon Jul 11 2011 Jan Pazdziora 1.5.15-1
- Refactor RedHat.do to Vendor.do (jrenner@suse.de)

* Mon May 30 2011 Michael Mraka <michael.mraka@redhat.com> 1.5.14-1
- made some queries PG compatible
- fixing ISE in errata cloning

* Tue May 24 2011 Jan Pazdziora 1.5.13-1
- replaced (+) with ANSI left join (je@rockenstein.de)

* Thu May 19 2011 Michael Mraka <michael.mraka@redhat.com> 1.5.12-1
- made queries PostgreSQL compatible

* Tue May 17 2011 Miroslav Suchý 1.5.11-1
- spacewalk-pxt.noarch: W: spelling-error %%description -l en_US equlivalent ->
  equivalent, equivalence, univalent (msuchy@redhat.com)

* Tue May 17 2011 Miroslav Suchý 1.5.10-1
- add GPLv2 LICENSE
- migrate .htaccess files to apache core configuration

* Mon May 16 2011 Miroslav Suchý 1.5.9-1
- cleanup - removing old files, and unused sections in .htaccess

* Tue May 10 2011 Jan Pazdziora 1.5.8-1
- Fix remote command schedule date on postgresql (Ville.Salmela@csc.fi)

* Fri May 06 2011 Jan Pazdziora 1.5.7-1
- Fix remote commands on Spacewalk 1.4 and PostgreSQL (Ville.Salmela@csc.fi)

* Thu May 05 2011 Miroslav Suchý 1.5.6-1
- 682112 - correct column name (mzazrivec@redhat.com)
- 682112 - correct displayed systems consuming channel entitlements
  (mzazrivec@redhat.com)

* Mon May 02 2011 Jan Pazdziora 1.5.5-1
- Fixing set_err invocation to match the prototype.

* Mon May 02 2011 Jan Pazdziora 1.5.4-1
- Patch to run remote commands on multiple machines on Spacewalk 1.4
  PostgreSQL. (Ville.Salmela@csc.fi)
- Removal of system_value_edit makes set_custom_value unused, dropping.
- Removal of remove_system_value makes remove_custom_value unused, dropping.
- The can_delete_custominfokey no longer used after previous removals,
  removing.

* Fri Apr 29 2011 Tomas Lestach <tlestach@redhat.com> 1.5.3-1
- fixing system query systems_with_package (tlestach@redhat.com)
- remove macro from changelog (msuchy@redhat.com)

* Fri Apr 15 2011 Jan Pazdziora 1.5.2-1
- show weak deps in Web UI (mc@suse.de)
- 674806 - get / set oracle db optimizer (mzazrivec@redhat.com)

* Mon Apr 11 2011 Miroslav Suchý 1.5.1-1
- bump up version of Spacewalk - both in webUI and API version
- Bumping package versions for 1.5

* Fri Apr 08 2011 Jan Pazdziora 1.4.20-1
- use new database columns errata_from and bug url also in the perl code
  (mc@suse.de)

* Fri Apr 08 2011 Jan Pazdziora 1.4.19-1
- Putting back use RHN::Exception (with explicit import of throw).

* Fri Apr 08 2011 Miroslav Suchý 1.4.18-1
- update copyright years (msuchy@redhat.com)

* Thu Apr 07 2011 Jan Pazdziora 1.4.17-1
- replace (+) with ANSI left join (PG) (michael.mraka@redhat.com)
- Removing .pxt and methods since custominfo were migrated to Java by now.
- Cleanup of use in Perl modules.
- Removing .pxt and methods after all activation key pages were migrated
  to Java by now.

* Tue Apr 05 2011 Jan Pazdziora 1.4.16-1
- Fixing PostgreSQL distinct/order by issue in
  tags_for_provisioning_entitled_in_set.

* Thu Mar 24 2011 Jan Pazdziora 1.4.15-1
- Fixing previous taggable_systems_in_set fix (Oracle, this time).
- update copyright years (msuchy@redhat.com)
- implement common access keys (msuchy@redhat.com)

* Thu Mar 24 2011 Jan Pazdziora 1.4.14-1
- As PostgreSQL does not support table aliases in updates, remove them.

* Tue Mar 22 2011 Jan Pazdziora 1.4.13-1
- Moving the Requires: httpd from sniglets to base-minimal, dobby, and pxt
  which actually have %%files with apache group in them.
- No need to require mod_perl explicitly in spacewalk-sniglets, we will get it
  via perl(Apache2::Cookie) and perl-libapreq2 from spacewalk-pxt.
- Removing RHEL 4 specific Requires as we no longer support Spacewalk on RHEL 4.
- Fixing taggable_systems_in_set PostgreSQL issues.
- Fixing custom_info_keys PostgreSQL issue.
- Fixing the system_set_supports_reboot PostgreSQL issue.

* Tue Mar 22 2011 Michael Mraka <michael.mraka@redhat.com> 1.4.12-1
- evaluate default_connection in runtime not in use RHN::DB time

* Fri Mar 18 2011 Michael Mraka <michael.mraka@redhat.com> 1.4.11-1
- fixed package_removal_failures in postgresql

* Wed Mar 16 2011 Miroslav Suchý <msuchy@redhat.com> 1.4.10-1
- made /network/systems/details/history/event.pxt work on postgresql
- Fixing is_eoled, replacing sysdate with current_timestamp.

* Wed Mar 09 2011 Jan Pazdziora 1.4.9-1
- Fixing system group operations (PostgreSQL).
- Using sequence_nextval instead of .nextval.

* Wed Mar 02 2011 Tomas Lestach <tlestach@redhat.com> 1.4.8-1
- consider also package arch when searching systems accorging to a package
  (tlestach@redhat.com)
- Removal of rhn-load-config.pl made
  RHN::DB::SatInstall::get_nls_database_parameters unused, removing.
  (jpazdziora@redhat.com)
- Removal of rhn-load-config.pl made RHN::SatInstall::generate_secret unused,
  removing. (jpazdziora@redhat.com)

* Mon Feb 28 2011 Jan Pazdziora 1.4.7-1
- Replacing date arithmetics with current_timestamp + numtodsinterval().
- We need to use current_timestamp instead of sysdate.
- Use sequence_nextval function.
- PostgreSQL does not like table alias on insert.
- We need to use global evr_t_as_vre_simple instead of PE.evr.as_vre_simple().
- The use of verify_channel_role is always in scalar context, no need to user
  the user_role_check_debug.
- Prevent empty strings from being inserted to the database.
- Adding the AS keyword to column aliases for PostgreSQL.

* Fri Feb 25 2011 Jan Pazdziora 1.4.6-1
- 680375 - we do not want the locked status (icon) to hide the the other
  statuses, we add separate padlock icon.
- Fixing systems_in_channel_family query for PostgreSQL.
- The /network/systems/details/hardware.pxt was replaced by
  /rhn/systems/details/SystemHardware.do.

* Thu Feb 24 2011 Jan Pazdziora 1.4.5-1
- The module Text::Diff is no longer needed, removing its use.

* Fri Feb 18 2011 Jan Pazdziora 1.4.4-1
- Localize the filehandle globs; also use three-parameter opens.

* Wed Feb 16 2011 Miroslav Suchý <msuchy@redhat.com> 1.4.3-1
- enable RHN Proxy 5.4 on RHEL6 (msuchy@redhat.com)
- server_event_config_deploy just called server_event_config_revisions without
  adding any value, removing. (jpazdziora@redhat.com)

* Wed Feb 09 2011 Michael Mraka <michael.mraka@redhat.com> 1.4.2-1
- 552628 - implemented db-control reset-password
- removed remote_dsn - it's always empty
- 552628 - use database credentials from rhn.conf
- The RHN::Utils::parametrize is not used anywhere, removing.

* Wed Feb 02 2011 Tomas Lestach <tlestach@redhat.com> 1.4.1-1
- bumping web.version to 1.4 nightly (tlestach@redhat.com)
- Bumping package versions for 1.4 (tlestach@redhat.com)

* Wed Feb 02 2011 Tomas Lestach <tlestach@redhat.com> 1.3.24-1
- removing nightly from web.version (tlestach@redhat.com)

* Thu Jan 20 2011 Tomas Lestach <tlestach@redhat.com> 1.3.23-1
- updating Copyright years for year 2011 (tlestach@redhat.com)
- Removing RHN::DB::SatInstall::clear_db, it was last referenced by rhn-
  populate-database.pl. (jpazdziora@redhat.com)

* Wed Jan 19 2011 Tomas Lestach <tlestach@redhat.com> 1.3.22-1
- extending OS check expression (tlestach@redhat.com)

* Wed Jan 19 2011 Tomas Lestach <tlestach@redhat.com> 1.3.21-1
- adding tomcat require to spacewalk-base-minimal (tlestach@redhat.com)
- 670185 - rephrasing the status information to be more clear
  (tlestach@redhat.com)

* Mon Jan 03 2011 Jan Pazdziora 1.3.20-1
- token_channel_select.js not referenced, removing.
- As RHN::DB::Search is gone, system_search_setbuilder.xml is not used,
  removing.
- subscribe_confirm.pxt not referenced, removing.
- The RHL9 and RHEL 3 release notes are not referenced, removing.
- countdown.js does not seem to be used, removing.
- Since RHN::DataSource::ContactGroup is gone, contact_group_queries.xml is
  unused, removing.
- PXT::Debug::log_dump not used anywhere, removing.
- RHN::Access::User not used anywhere, removing.

* Thu Dec 23 2010 Aron Parsons <aparsons@redhat.com> 1.3.19-1
- remove symlink that accidentily got added (aparsons@redhat.com)

* Thu Dec 23 2010 Aron Parsons <aparsons@redhat.com> 1.3.18-1
- bump API version number for recent API changes (aparsons@redhat.com)

* Thu Dec 23 2010 Jan Pazdziora 1.3.17-1
- Since ssm_channel_change_conf is gone, ssm_channel_change_conf_provider is
  not used anymore, removing.
- Package RHN::Access::Errata not used, removing.
- RHN::UserActions not used anywhere, removing.

* Tue Dec 21 2010 Michael Mraka <michael.mraka@redhat.com> 1.3.16-1
- 664487 - fixed space report query
- fixed prototype-*.js reference

* Fri Dec 17 2010 Jan Pazdziora 1.3.15-1
- 656963 - the script has to start with #!/bin/sh.
- 656963 - move "Generate jabberd config file" script to correct activity
  (msuchy@redhat.com)
- 663304 - we do not put alias in INSERTs since commit b950aa91
  (msuchy@redhat.com)

* Wed Dec 15 2010 Miroslav Suchý <msuchy@redhat.com> 1.3.14-1
- 663304 - we do not put alias in INSERTs since commit b950aa91
- 656963 - wrap up run-script using activity

* Tue Dec 14 2010 Michael Mraka <michael.mraka@redhat.com> 1.3.13-1
- fixed undefined variable

* Mon Dec 13 2010 Michael Mraka <michael.mraka@redhat.com> 1.3.12-1
- 517455 - adding tablesizes to SYNOPSIS section of db-control man page.
- 617305 - exit value 0 is returned by all db-control commands by default.
- removed unused overview query
- 656963 - create jabberd config via spacewalk-setup-jabberd

* Tue Dec 07 2010 Lukas Zapletal 1.3.11-1
- 642988 - ISE when setting Software Channel Entitlements

* Thu Dec 02 2010 Lukas Zapletal 1.3.10-1
- 658256 - Error 500 - ISE - when scheduling remote commands (proper fix)

* Wed Dec 01 2010 Michael Mraka <michael.mraka@redhat.com> 1.3.9-1
- Reverted "658256 - Error 500 - ISE - when scheduling remote commands"

* Wed Dec 01 2010 Lukas Zapletal 1.3.8-1
- 658256 - Error 500 - ISE - when scheduling remote commands

* Sat Nov 27 2010 Michael Mraka <michael.mraka@redhat.com> 1.3.7-1
- 649706 - execute all recomendations from segment advisor

* Fri Nov 26 2010 Jan Pazdziora 1.3.6-1
- Fix handling of eval (DBD::Oracle).
- 642285 - introducing disabled TaskStatus page (tlestach@redhat.com)

* Tue Nov 23 2010 Michael Mraka <michael.mraka@redhat.com> 1.3.5-1
- fixed Notification Methods (PG)

* Mon Nov 22 2010 Lukas Zapletal 1.3.4-1
- Adding missing monitoring state (UNKNOWN)

* Fri Nov 19 2010 Lukas Zapletal 1.3.3-1
- Removing from SQL clause (System_queries) causing bugs in monitoring

* Fri Nov 19 2010 Michael Mraka <michael.mraka@redhat.com> 1.3.2-1
- fixed outer joins

* Thu Nov 18 2010 Lukas Zapletal 1.3.1-1
- Replacing DECODE function with CASE-SWITCH (4x)
- Marking the master as nightly. 
- Bumping package versions for 1.3. 

* Mon Nov 15 2010 Jan Pazdziora 1.2.27-1
- bumping api version (jsherril@redhat.com)

* Thu Nov 11 2010 Jan Pazdziora 1.2.26-1
- make event.pxt work with both Oracle and PostgreSQL (mzazrivec@redhat.com)
- use ansi syntax in outer join (mzazrivec@redhat.com)

* Thu Nov 11 2010 Jan Pazdziora 1.2.25-1
- Bumping up version to 1.2.

* Wed Nov 10 2010 Lukas Zapletal 1.2.24-1
- Fixing table aliases for DISTINCT queries (PG)

* Wed Nov 10 2010 Jan Pazdziora 1.2.23-1
- use ansi syntax in outer join (mzazrivec@redhat.com)
- fixing queries, where rhnServer was unexpectedly joined to the query
  (tlestach@redhat.com)

* Wed Nov 03 2010 Miroslav Suchý <msuchy@redhat.com> 1.2.22-1
- 647099 - add API call isMonitoringEnabledBySystemId (msuchy@redhat.com)
- migrating change log to java, and making it use the rpm itself instead of the
  database (jsherril@redhat.com)

* Tue Nov 02 2010 Jan Pazdziora 1.2.21-1
- Update copyright years in web/.
- bumping API version to identify new API call availability
  (tlestach@redhat.com)
- Fixing table name aliases (PE -> SPE) (lzap+git@redhat.com)

* Mon Nov 01 2010 Jan Pazdziora 1.2.20-1
- The sequence_nextval method returns sequence value both on Oracle and
  PostgreSQL.
- Only do Oracle LOB handling for Oracle database backend.
- The sequence_nextval method returns sequence value both on Oracle and
  PostgreSQL.
- Use ANSI syntax for outer join.
- 612581 - change egrep to grep -E (msuchy@redhat.com)

* Fri Oct 29 2010 Jan Pazdziora 1.2.19-1
- Making DISTINCT-ORDER BY package/system queries portable
  (lzap+git@redhat.com)
- Simplifying ORDER BY clauses in package queries (lzap+git@redhat.com)
- Revert "Reverting "Removed unnecessary ORDER BY" commits and fixing"
  (lzap+git@redhat.com)

* Fri Oct 29 2010 Jan Pazdziora 1.2.18-1
- fix rpmlint error (msuchy@redhat.com)
- fix rpmlint error (msuchy@redhat.com)
- fix rpmlint error (msuchy@redhat.com)

* Mon Oct 25 2010 Jan Pazdziora 1.2.17-1
- To get UTF-8 strings in character semantics from DBD::Pg automatically, we
  have to enable it.
- Error in packages dependencies and obsoletes (PXT) (lzap+git@redhat.com)
- Sorting fix in packages for PostgreSQL (lzap+git@redhat.com)
- Reverting "Removed unnecessary ORDER BY" commits and fixing
  (lzap+git@redhat.com)

* Thu Oct 21 2010 Lukas Zapletal 1.2.16-1
- Sorting fix in packages for PostgreSQL
- Fix of evr_t_as_vre_simple PostgreSQL function
- Fix in package file list for PostgreSQL
- Changed SQL Perl generator joins to ANSI

* Wed Oct 20 2010 Lukas Zapletal 1.2.15-1
- Function evr_t_as_vre_simple in all package queries now general

* Wed Oct 20 2010 Lukas Zapletal 1.2.14-1
- Fix in PostgreSQL (of previous commit)
- All DECODE functions replaced with CASE-WHEN in System_queries
- Fixing system overview list for PostgreSQL
- Port /network/systems/details/custominfo/edit.pxt
- Port /network/systems/details/custominfo/index.pxt
- Update Perl module to redirect to Java not PXT
- s|/network/systems/ssm/misc/index.pxt|/rhn/systems/ssm/misc/Index.do|

* Wed Oct 13 2010 Jan Pazdziora 1.2.13-1
- 642203- Removed the Task Status page for it needs a serious work over with
  our new configs (paji@redhat.com)
- 631847 - in RHN Proxy 5.4 is used jabber 2.0 where user is called jabber
  (instead of jabberd) (msuchy@redhat.com)
- Port /network/systems/custominfo/delete.pxt (colin.coe@gmail.com)
- Port /network/systems/details/delete_confirm.pxt (colin.coe@gmail.com)

* Mon Oct 11 2010 Jan Pazdziora 1.2.12-1
- Fix indentation -- use spaces.
- Fix the ORA_BLOB issue which prevents spacewalk-schema from starting.
- 631847 - add keys for proxy 5.4 (msuchy@redhat.com)
- If host or port is not specified, we do not want to put those empty strings
  to the dbi:Pg: connect string.
- Since we use RHN::DataSource::Simple in Sniglets::ListView::ProbeList, we
  might just as well use it (I man, Perl use).

* Fri Oct 08 2010 Jan Pazdziora 1.2.11-1
- Move use DBD::Oracle to eval so that we do not get rpm dependencies
  populated.

* Wed Oct 06 2010 Jan Pazdziora 1.2.10-1
- Use current_timestamp instead of the Oracle-specific sysdate in
  set_cloned_from.
- To PostgreSQL, procedures are just functions, call them as such.
- We do not seem to be using the inout parameter anywhere in our code, remove
  the code to make porting to PostgreSQL easier.
- Use current_timestamp instead of the Oracle-specific sysdate in
  clone_channel_packages.
- Since we have trigger which sets rhnRepoRegenQueue.id since
  f2153167da508852183501f320c2e71c08a0441c, we can avoid .nextval.
- As PostgreSQL does not support table aliases in inserts, remove them.
- Make sequence_nextval method support PostgreSQL syntax.
- Do not reconnect with every sequence_nextval -- the $self should be usable
  object to call prepare on.
- Use the utility sequence_nextval method instead of direct
  rhn_channel_id_seq.nextval, to allow portable nextval operation.
- For PostgreSQL, we just select function(params) instead of begin...end block.
- 639449 - add package spacewalk-setup-jabberd to list of packages which should
  be removed in Proxy WebUI installer (msuchy@redhat.com)

* Tue Oct 05 2010 Jan Pazdziora 1.2.9-1
- Force the field names to be uppercase since that is what the application
  expects.
- Use case instead of decode, it is more portable.
- Mark aliases with AS. This is what PostgreSQL requires.
- Instead of checking user_objects which is not portable, just attempt to
  select from PXTSESSIONS directly.
- We first check if there is some object not named PLAN_TABLE, and then if
  there is some object named PXTSESSIONS. Just drop the first check.
- Port /network/account/activation_keys/child_channels.pxt
  (coec@war.coesta.com)
- Port /network/systems/ssm/system_list.pxt (coec@war.coesta.com)
- Port SSM Package Refresh Page (coec@war.coesta.com)
- Simple fixes (coec@war.coesta.com)
- Port /network/systems/ssm/index.pxt (colin.coe@gmail.com)
- Port HW refresh page (colin.coe@gmail.com)

* Mon Sep 27 2010 Miroslav Suchý <msuchy@redhat.com> 1.2.8-1
- 636653 - Made the  Channel Family Subscribed Systems page show guest systems
  also (paji@redhat.com)
- make 'db-control report' report TEMP_TBS statistics (mzazrivec@redhat.com)
- 630585 - about-chat now points to proper channel (branding)
  (lzap+git@redhat.com)
- Cleanedup old/proted/unused config queries and updated the one for snapshot
  (paji@redhat.com)
- adding configchannel.lookupFileInfo() taking a revision id
  (jsherril@redhat.com)

* Fri Sep 10 2010 Partha Aji <paji@redhat.com> 1.2.7-1
- 629606 - Fixed a list tag check box issue (paji@redhat.com)
- 591899 - fixing error where cloning an already cloned channel would still
  result in errata showing up on the clone tab when managing it
  (jsherril@redhat.com)

* Fri Sep 10 2010 Miroslav Suchý <msuchy@redhat.com> 1.2.6-1
- 630950 - fix ISE in proxy webUI installer

* Thu Sep 09 2010 Miroslav Suchý <msuchy@redhat.com> 1.2.5-1
- 580080 - fix link to Proxy Guide

* Wed Sep 08 2010 Shannon Hughes <shughes@redhat.com> 1.2.4-1
- bug fixes for audit tab and proxy installer additions (shughes@redhat.com)

* Wed Sep 08 2010 Shannon Hughes <shughes@redhat.com> 1.2.3-1
- 589728 hide audit functionality for satellite product (shughes@redhat.com)

* Wed Sep 08 2010 Miroslav Suchý <msuchy@redhat.com> 1.2.2-1
- 631847 - create 5.4 webUI installer
- 614918 - Made SSM Select Systems to work with I18n languages
  (paji@redhat.com)

* Wed Sep 01 2010 Jan Pazdziora 1.2.1-1
- 621479 - Fix missing duplicates menu (coec@war.coesta.com)
- Revert "Remove hardware.pxt" (colin.coe@gmail.com)
- Removal of unused code.
- System Notes pages PXT to java (colin.coe@gmail.com)
- bumping package versions for 1.2 (mzazrivec@redhat.com)

* Thu Aug 05 2010 Milan Zazrivec <mzazrivec@redhat.com> 1.1.8-1
- Remove hardware.pxt
- Convert hardware.pxt to Java

* Wed Aug 04 2010 Jan Pazdziora 1.1.7-1
- Add system migration to webUI (colin.coe@gmail.com)

* Fri Jul 16 2010 Michael Mraka <michael.mraka@redhat.com> 1.1.6-1
- 581812 - fixed file ordering

* Fri Jul 16 2010 Milan Zazrivec <mzazrivec@redhat.com> 1.1.5-1
- added a configuration page to orgs to handle maintenance windows
- cleaned up web_customer, rhnPaidOrgs and rhnDemoOrgs

* Thu Jul 01 2010 Miroslav Suchý <msuchy@redhat.com> 1.1.4-1
- channel nav support for repository mapping (shughes@redhat.com)
- Added flex magic to ChannelFamily -> Orgs page (paji@redhat.com)

* Mon Jun 21 2010 Jan Pazdziora 1.1.3-1
- Good Bye Channel License Code (paji@redhat.com)
- Removed unused code.
- Removed the bulk-subscribe and unsubscribe which is not used anywhere
  (paji@redhat.com)
- removed an unused method (paji@redhat.com)

* Mon May 31 2010 Michael Mraka <michael.mraka@redhat.com> 1.1.2-1
- 577355 - fixing broken link on channel->errata->clone screen
- Setting server.nls_lang once, later in this file, should be enough.
- code cleanup - this configuration files are not used in proxy
- Removing web/conf/*.conf files that are not packages nor used.
- bump version for spacewalk 1.1
- Fixed a couple of links with respect to the delete confirm change..

* Mon Apr 19 2010 Michael Mraka <michael.mraka@redhat.com> 1.1.1-1
- bumping spec files to 1.1 packages
- Constants DEFAULT_RHN_SATCON_TREE and DEFAULT_SATCON_DICT not longer used
<|MERGE_RESOLUTION|>--- conflicted
+++ resolved
@@ -13,11 +13,7 @@
 Summary: Spacewalk Web site - Perl modules
 Group: Applications/Internet
 License: GPLv2
-<<<<<<< HEAD
-Version: 2.1.60.6
-=======
 Version: 2.2.29
->>>>>>> 4f1c3dcf
 Release: 1%{?dist}
 URL:          https://fedorahosted.org/spacewalk/
 Source0:      https://fedorahosted.org/releases/s/p/spacewalk/%{name}-%{version}.tar.gz
@@ -56,22 +52,16 @@
 Summary: Programs needed to be installed on the RHN Web base classes
 Requires: spacewalk-pxt
 Provides: spacewalk(spacewalk-base) = %{version}-%{release}
-<<<<<<< HEAD
 Requires: sudo
 %if 0%{?suse_version}
 Requires: perl-RPM2
 Requires: perl-Digest-HMAC
+Requires: perl-Digest-SHA
 Requires: perl-Text-Diff
 Requires: perl-DateTime
 Requires: susemanager-frontend-libs
 %endif
 Requires: httpd
-=======
-Requires: /usr/bin/sudo 
-Requires: webserver
-Requires:  perl(:MODULE_COMPAT_%(eval "`%{__perl} -V:version`"; echo $version))
-Requires: perl-Digest-SHA
->>>>>>> 4f1c3dcf
 Obsoletes: rhn-base < 5.3.0
 Provides: rhn-base = 5.3.0
 
@@ -185,13 +175,10 @@
 install -m 644 conf/rhn_web.conf $RPM_BUILD_ROOT%{_prefix}/share/rhn/config-defaults
 install -m 644 conf/rhn_dobby.conf $RPM_BUILD_ROOT%{_prefix}/share/rhn/config-defaults
 install -m 755 modules/dobby/scripts/check-database-space-usage.sh $RPM_BUILD_ROOT/%{_sysconfdir}/cron.daily/check-database-space-usage.sh
-<<<<<<< HEAD
 install -m 0644 etc/sysconfig/SuSEfirewall2.d/services/susemanager-database %{buildroot}/%{_sysconfdir}/sysconfig/SuSEfirewall2.d/services/
-=======
 %if 0%{?rhel}
 rm -f $RPM_BUILD_ROOT%{perl_vendorlib}/PXT/Apache24Config.pm
 %endif
->>>>>>> 4f1c3dcf
 
 %post -n spacewalk-pxt
 %if 0%{?suse_version}
@@ -326,11 +313,6 @@
 %doc LICENSE
 
 %changelog
-<<<<<<< HEAD
-* Wed Feb 26 2014 Matej Kollar <mkollar@redhat.com> 2.1.60-1
-- Release of 2.1
-
-=======
 * Fri Jun 20 2014 Milan Zazrivec <mzazrivec@redhat.com> 2.2.29-1
 - 249743 - add robots.txt
 
@@ -465,7 +447,6 @@
 
 * Mon Feb 24 2014 Matej Kollar <mkollar@redhat.com> 2.2.0-1
 - Bumping package versions for 2.2.
->>>>>>> 4f1c3dcf
 * Thu Feb 20 2014 Tomas Kasparek <tkasparek@redhat.com> 2.1.59-1
 - give generated buttons appropriate class
 - Styling unstyled submit buttons.
