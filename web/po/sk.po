--- conflicted
+++ resolved
@@ -18,11 +18,7 @@
 "Project-Id-Version: PACKAGE VERSION\n"
 "Report-Msgid-Bugs-To: \n"
 "POT-Creation-Date: 2023-07-28 15:10+0200\n"
-<<<<<<< HEAD
-"PO-Revision-Date: 2023-08-03 21:15+0000\n"
-=======
 "PO-Revision-Date: 2023-06-25 15:15+0000\n"
->>>>>>> c168dbf7
 "Last-Translator: Ferdinand Galko <galko.ferdinand@gmail.com>\n"
 "Language-Team: Slovak <https://l10n.opensuse.org/projects/uyuni/web/sk/>\n"
 "Language: sk\n"
@@ -49,14 +45,6 @@
 msgstr "Vzorec bol uložený. Pre tento vzorec nie je potrebné použiť highstate."
 
 #: ../html/src/components/FormulaForm.tsx:168
-<<<<<<< HEAD
-msgid "Please input required fields: {fields}"
-msgstr "Prosím, zadajte požadované polia: {fields}"
-
-#: ../html/src/components/FormulaForm.tsx:171
-msgid "Invalid format of fields: {fields}"
-msgstr "Neplatný formát polí: {fields}"
-=======
 #, fuzzy
 msgid "Please input required fields: {fields}"
 msgstr "Prosím, zadajte požadované polia: {0}"
@@ -65,7 +53,6 @@
 #, fuzzy
 msgid "Invalid format of fields: {fields}"
 msgstr "Neplatný formát polí: {0}"
->>>>>>> c168dbf7
 
 #: ../html/src/components/FormulaForm.tsx:216
 msgid ""
@@ -147,18 +134,6 @@
 
 #. TODO: Here and below, this translation logic needs to be changed to whole sentences from parents
 #: ../html/src/components/dialog/ActionConfirm.tsx:72
-<<<<<<< HEAD
-msgid "Are you sure you want to {action} {name}"
-msgstr "Naozaj chcete {action} {name}"
-
-#: ../html/src/components/dialog/ActionConfirm.tsx:84
-msgid ""
-"Are you sure you want to {action} the selected {name}s? ({count} {name}s "
-"selected)"
-msgstr ""
-"Naozaj chcete {action} vybrané položky {name}? ({count} položiek {name} "
-"vybraných)"
-=======
 #, fuzzy
 msgid "Are you sure you want to {action} {name}"
 msgstr "Naozaj chcete {0} {1} "
@@ -169,7 +144,6 @@
 "Are you sure you want to {action} the selected {name}s? ({count} {name}s "
 "selected)"
 msgstr "Naozaj chcete {0} vybrané položky {1}? ({2} položiek {1} vybraných)"
->>>>>>> c168dbf7
 
 #: ../html/src/components/dialog/DangerDialog.tsx:61
 #: ../html/src/components/dialog/DangerDialog.tsx:62
@@ -308,15 +282,6 @@
 
 #: ../html/src/components/package/PackageListActionScheduler.tsx:82
 #: ../html/src/manager/state/highstate.tsx:64
-<<<<<<< HEAD
-msgid ""
-"Action has been successfully added to the action chain <link>'{name}'</link>."
-msgstr "Akcia bola úspešne pridaná do reťazca akcií <link>'{name}'</link>."
-
-#: ../html/src/components/package/PackageListActionScheduler.tsx:89
-msgid "The action has been <link>scheduled</link>."
-msgstr "Akcia bola <link>naplánovaná</link>."
-=======
 #, fuzzy
 msgid ""
 "Action has been successfully added to the action chain <link>'{name}'</link>."
@@ -326,7 +291,6 @@
 #, fuzzy
 msgid "The action has been <link>scheduled</link>."
 msgstr "Import obrazu bol naplánovaný."
->>>>>>> c168dbf7
 
 #: ../html/src/components/package/PackageListActionScheduler.tsx:98
 msgid "Unable to clear selection"
@@ -397,20 +361,12 @@
 
 #: ../html/src/components/pagination.tsx:93
 msgid "Page <dropdown></dropdown> of {total}"
-<<<<<<< HEAD
-msgstr "Stránka <dropdown></dropdown> z {total}"
-
-#: ../html/src/components/pagination.tsx:115
-msgid "Page {current} of {total}"
-msgstr "Stránka {current} z {total}"
-=======
 msgstr ""
 
 #: ../html/src/components/pagination.tsx:115
 #, fuzzy
 msgid "Page {current} of {total}"
 msgstr "Stránka {0} z {1}"
->>>>>>> c168dbf7
 
 #: ../html/src/components/picker/recurring-event-picker.tsx:49
 msgid "Sunday"
@@ -511,14 +467,9 @@
 msgstr "Nie sú k dispozícii žiadne záznamy na zobrazenie."
 
 #: ../html/src/components/salt-state-popup.tsx:50
-<<<<<<< HEAD
-msgid "Configuration Channel: {name}"
-msgstr "Konfiguračný kanál: {name}"
-=======
 #, fuzzy
 msgid "Configuration Channel: {name}"
 msgstr "Konfiguračný kanál: {0}"
->>>>>>> c168dbf7
 
 #: ../html/src/components/salt-state-popup.tsx:60
 #: ../html/src/manager/images/image-profiles.tsx:204
@@ -597,14 +548,9 @@
 msgstr "Preusporiadať"
 
 #: ../html/src/components/states-picker.tsx:385
-<<<<<<< HEAD
-msgid "Search in states"
-msgstr "Hľadať v stavoch"
-=======
 #, fuzzy
 msgid "Search in states"
 msgstr "Vyhľadať systémy"
->>>>>>> c168dbf7
 
 #: ../html/src/components/states-picker.tsx:385
 msgid "Search in configuration channels"
@@ -619,18 +565,6 @@
 msgstr "Hľadať"
 
 #: ../html/src/components/states-picker.tsx:401
-<<<<<<< HEAD
-msgid "Edit State Ranks"
-msgstr "Upraviť poradia stavov"
-
-#: ../html/src/components/states-picker.tsx:401
-msgid "Edit Channel Ranks"
-msgstr "Upraviť poradia kanálov"
-
-#: ../html/src/components/states-picker.tsx:404
-msgid "Edit the ranking of the states by dragging them."
-msgstr "Upraviť poradie kanálov ich pretiahnutím."
-=======
 #, fuzzy
 msgid "Edit State Ranks"
 msgstr "Upraviť {0} poradia"
@@ -639,7 +573,6 @@
 #, fuzzy
 msgid "Edit Channel Ranks"
 msgstr "Upraviť {0} poradia"
->>>>>>> c168dbf7
 
 #: ../html/src/components/states-picker.tsx:404
 #, fuzzy
@@ -647,14 +580,9 @@
 msgstr "Upraviť poradie {0} ich pretiahnutím."
 
 #: ../html/src/components/states-picker.tsx:405
-<<<<<<< HEAD
-msgid "Edit the ranking of the configuration channels by dragging them."
-msgstr "Upraviť poradie konfiguračných kanálov ich pretiahnutím."
-=======
 #, fuzzy
 msgid "Edit the ranking of the configuration channels by dragging them."
 msgstr "Upraviť poradie {0} ich pretiahnutím."
->>>>>>> c168dbf7
 
 #: ../html/src/components/states-picker.tsx:410
 msgid "There are no states assigned."
@@ -745,14 +673,6 @@
 msgstr "Vybrať filter"
 
 #: ../html/src/components/table/SearchPanel.tsx:57
-<<<<<<< HEAD
-msgid "Items {from} - {to} of {total}"
-msgstr "Položky {from} - {to} z {total}"
-
-#: ../html/src/components/table/SearchPanel.tsx:62
-msgid "({selectedCount} selected)"
-msgstr "({selectedCount} vybraných)"
-=======
 #, fuzzy
 msgid "Items {from} - {to} of {total}"
 msgstr "Položky {0} - {1} z {2}"
@@ -761,7 +681,6 @@
 #, fuzzy
 msgid "({selectedCount} selected)"
 msgstr "Vymazať vybrané"
->>>>>>> c168dbf7
 
 #: ../html/src/components/table/SearchPanel.tsx:64
 #: ../html/src/manager/admin/setup/products/products.tsx:363
@@ -844,11 +763,7 @@
 #: ../html/src/core/intl/index.test.tsx:16
 #: ../html/src/core/intl/index.test.tsx:17
 msgid "foo {insert} bar"
-<<<<<<< HEAD
-msgstr "foo {insert} panel"
-=======
-msgstr ""
->>>>>>> c168dbf7
+msgstr ""
 
 #: ../html/src/manager/admin/config/monitoring-admin.tsx:23
 msgid "Restart is needed for the configuration changes to take effect."
@@ -1241,14 +1156,9 @@
 msgstr "Hľadaný inštancia neexistuje alebo bola vymazaná"
 
 #: ../html/src/manager/admin/payg/payg.tsx:68
-<<<<<<< HEAD
-msgid "Instance Hostname: {host}"
-msgstr "Názov hostiteľa inštancie: {host}"
-=======
 #, fuzzy
 msgid "Instance Hostname: {host}"
 msgstr "Názov hostiteľa inštancie: {0}"
->>>>>>> c168dbf7
 
 #: ../html/src/manager/admin/payg/payg.tsx:83
 msgid "Delete Pay-as-you-go"
@@ -1761,29 +1671,19 @@
 msgstr "Môžete tiež teraz spustiť prvý beh kliknutím na tlačidlo nižšie."
 
 #: ../html/src/manager/audit/subscription-matching/subscription-matching-matcher-run-panel.tsx:107
-<<<<<<< HEAD
+#, fuzzy
 msgid ""
 "Matching data is currently being recomputed, it was started {timeFromNow}."
+msgstr "Priraďovacie dáta sa momentálne prepočítavajú, bolo to spustené {0}."
+
+#: ../html/src/manager/audit/subscription-matching/subscription-matching-matcher-run-panel.tsx:117
+#, fuzzy
+msgid ""
+"Latest successful match data was computed {timeFromNow}, you can trigger a "
+"new run by clicking the button below."
 msgstr ""
 "Priraďovacie dáta sa momentálne prepočítavajú, bolo to spustené "
 "{timeFromNow}."
-
-#: ../html/src/manager/audit/subscription-matching/subscription-matching-matcher-run-panel.tsx:117
-=======
-#, fuzzy
-msgid ""
-"Matching data is currently being recomputed, it was started {timeFromNow}."
-msgstr "Priraďovacie dáta sa momentálne prepočítavajú, bolo to spustené {0}."
-
-#: ../html/src/manager/audit/subscription-matching/subscription-matching-matcher-run-panel.tsx:117
-#, fuzzy
->>>>>>> c168dbf7
-msgid ""
-"Latest successful match data was computed {timeFromNow}, you can trigger a "
-"new run by clicking the button below."
-msgstr ""
-"Najnovšie úspešné dáta priradenia boli vypočítané {timeFromNow}, nový beh "
-"môžete spustiť kliknutím na tlačidlo nižšie."
 
 #: ../html/src/manager/audit/subscription-matching/subscription-matching-matcher-run-panel.tsx:126
 msgid ""
@@ -2368,14 +2268,9 @@
 msgstr "Hľadaný projekt neexistuje alebo bol vymazaný"
 
 #: ../html/src/manager/content-management/project/project.tsx:104
-<<<<<<< HEAD
-msgid "Content Lifecycle Project - {name}"
-msgstr "Projekt životného cyklu obsahu - {name}"
-=======
 #, fuzzy
 msgid "Content Lifecycle Project - {name}"
 msgstr "Projekt životného cyklu obsahu - {0}"
->>>>>>> c168dbf7
 
 #: ../html/src/manager/content-management/project/project.tsx:116
 msgid "Delete Project"
@@ -2568,14 +2463,9 @@
 msgstr "zakázať všetky moduly"
 
 #: ../html/src/manager/content-management/shared/components/panels/build/build.tsx:63
-<<<<<<< HEAD
-msgid "Build ({count})"
-msgstr "Zostaviť ({count})"
-=======
 #, fuzzy
 msgid "Build ({count})"
 msgstr "Zostaviť ({0})"
->>>>>>> c168dbf7
 
 #: ../html/src/manager/content-management/shared/components/panels/build/build.tsx:70
 #: ../html/src/manager/content-management/shared/components/panels/build/build.tsx:135
@@ -2592,14 +2482,9 @@
 msgstr "Zostaviť projekt"
 
 #: ../html/src/manager/content-management/shared/components/panels/build/build.tsx:88
-<<<<<<< HEAD
-msgid "Building project"
-msgstr "Zostavovanie projektu"
-=======
 #, fuzzy
 msgid "Building project"
 msgstr "Zostavuje sa projekt.."
->>>>>>> c168dbf7
 
 #: ../html/src/manager/content-management/shared/components/panels/build/build.tsx:96
 msgid ""
@@ -2614,14 +2499,6 @@
 msgstr "Správa o verzii"
 
 #: ../html/src/manager/content-management/shared/components/panels/build/build.tsx:112
-<<<<<<< HEAD
-msgid "Version {version} history"
-msgstr "História verzie {version}"
-
-#: ../html/src/manager/content-management/shared/components/panels/build/build.tsx:148
-msgid "Version {version} successfully built into {environmentName}"
-msgstr "Verzia {version} bola úspešne zabudovaná do {environmentName}"
-=======
 #, fuzzy
 msgid "Version {version} history"
 msgstr "História verzie {0}"
@@ -2630,7 +2507,6 @@
 #, fuzzy
 msgid "Version {version} successfully built into {environmentName}"
 msgstr "Verzia {0} bola úspešne zabudovaná do {1}"
->>>>>>> c168dbf7
 
 #: ../html/src/manager/content-management/shared/components/panels/environment-lifecycle/environment-form.tsx:38
 #: ../html/src/manager/content-management/shared/components/panels/environment-lifecycle/environment-view.tsx:38
@@ -2671,19 +2547,12 @@
 msgstr "Prostredie bolo úspešne aktualizované"
 
 #: ../html/src/manager/content-management/shared/components/panels/environment-lifecycle/environment-lifecycle.tsx:117
-<<<<<<< HEAD
-msgid "Environment {name} deleted successfully"
-msgstr "Prostredie {name} bolo úspešne vymazané"
-
-#: ../html/src/manager/content-management/shared/components/panels/environment-lifecycle/environment-lifecycle.tsx:139
-=======
 #, fuzzy
 msgid "Environment {name} deleted successfully"
 msgstr "Prostredie {0} bolo úspešne vymazané"
 
 #: ../html/src/manager/content-management/shared/components/panels/environment-lifecycle/environment-lifecycle.tsx:139
 #, fuzzy
->>>>>>> c168dbf7
 msgid ""
 "This environment cannot be deleted since it is being used in an "
 "<link>autoinstallation distribution</link>."
@@ -2736,14 +2605,9 @@
 msgstr "Vytvoriť nový filter"
 
 #: ../html/src/manager/content-management/shared/components/panels/filters-project/filters-project.tsx:32
-<<<<<<< HEAD
-msgid "Edit Filter {name}"
-msgstr "Upraviť filter {name}"
-=======
 #, fuzzy
 msgid "Edit Filter {name}"
 msgstr "Upraviť filter {0}"
->>>>>>> c168dbf7
 
 #: ../html/src/manager/content-management/shared/components/panels/filters-project/filters-project.tsx:91
 msgid "Filters"
@@ -5123,14 +4987,9 @@
 msgstr "Systémová skupina"
 
 #: ../html/src/manager/state/highstate.tsx:71
-<<<<<<< HEAD
-msgid "Applying the highstate has been <link>scheduled</link>."
-msgstr "Použitie highstate bolo <link>naplánované</link>."
-=======
 #, fuzzy
 msgid "Applying the highstate has been <link>scheduled</link>."
 msgstr "Použitie highstate bolo {0}."
->>>>>>> c168dbf7
 
 #: ../html/src/manager/state/highstate.tsx:129
 msgid "Apply Highstate"
@@ -5236,10 +5095,7 @@
 "Prosím, skontrolujte, či bol váš klient minion správne zavedený."
 
 #: ../html/src/manager/systems/bootstrap/bootstrap-minions.tsx:335
-<<<<<<< HEAD
-=======
 #, fuzzy
->>>>>>> c168dbf7
 msgid ""
 "Successfully bootstrapped host! Your system should appear in <link>systems</"
 "link> shortly. If it is a transactional system, please reboot it to finish "
