#!/bin/bash

set -e

help() {
    echo "Usage: $(basename $0) create [options]" >&2
    echo "       $(basename $0) remove [options]" >&2
    echo "       $(basename $0) check  [options]" >&2
    echo ""
    echo "Options for the 'create' command:"
    echo "    --db <database-name>         Name of the database to create"
    echo "    --user <username>            Database user to create"
    echo "    --password <password>        Password for the database user"
    echo "    --standalone                 Configure the database server to be remotely accessible"
    echo "    --address <local-addresses>  Comma-separated list of local addresses to listen on"
    echo "                                 Use '*' for all addresses"
    echo "    --remote <remote-addresses>  Comma-separated list of remote addresses to allow connections from"
    echo "                                 Use address/netmask format"
    echo ""
    echo "Options for the 'remove' command:"
    echo "    --db <database-name>         Name of the database to remove"
    echo "    --user <username>            Name of the user to remove"
    echo ""
    echo "Options for the 'check' command:"
    echo "    --db <database-name>         Name of the database to check for"
    echo "    --user <username>            Name of the user to check for"
}

ask() {
    if $1; then
        read -p "$2" $3
    else
        read -s -p "$2" $3
    fi
}

PG_DATA=/var/lib/pgsql/data
PG_HBA="$PG_DATA/pg_hba.conf"
POSTGRESQL="$PG_DATA/postgresql.conf"
<<<<<<< HEAD
PG_PIDFILE="$PG_DATA/postmaster.pid"
=======
PORT=5432
PG_PIDFILE="/var/run/postmaster.$PORT.pid"
>>>>>>> 155abeb0
PG_SOCKET="/tmp/.s.PGSQL.$PORT"
SPACEWALK_TARGET="/usr/lib/systemd/system/spacewalk.target"
SERVICE_LIST="/etc/rhn/service-list"
RHN_CONF="/etc/rhn/rhn.conf"

create() {
    [ -z "$PGNAME" ] && ask true "Database name: " PGNAME
    [ -z "$PGUSER" ] && ask true "Database user: " PGUSER
    [ -z "$PGPASSWORD" ] && ask false "Database password: " PGPASSWORD && echo

    if $STANDALONE; then
        [ -z "$ADDRESS" ] && ask true "Local addresses to listen on (comma-separated, RETURN for all): " ADDRESS
        [ -z "$ADDRESS" ] && ADDRESS="*"
        [ -z "$REMOTE" ] && ask true "Remote addresses to allow connection from (address/netmask format, comma-separated): " REMOTE
    fi

    postgresql_service enable

    if [ ! -d "$PG_DATA/base" ] ; then
        postgresql_service initdb
    fi

    if $STANDALONE; then
        sed -i 's/^\(\s*listen_addresses.*\)$/### next line has been commented out by spacewalk-setup-postgresql ###\n##\1/' $POSTGRESQL
    fi

    # see bug 821446, we enable timestamps in logs by default
    sed -i 's/^\(\s*max_connections.*\|\s*shared_buffers.*\)$/### next line has been commented out by spacewalk-setup-postgresql ###\n##\1/' $POSTGRESQL
    cat >> $POSTGRESQL <<EOF

### spacewalk-setup-postgresql modified values
checkpoint_completion_target = 0.7
checkpoint_segments = 8
effective_cache_size = 1152MB
log_line_prefix = '%m '
maintenance_work_mem = 96MB
max_connections = 600
shared_buffers = 384MB
wal_buffers = 4MB
work_mem = 2560kB
EOF

    if $STANDALONE; then
        echo "$ADDRESS"|grep -q '127.0.0.1\|*' || ADDRESS="$ADDRESS, 127.0.0.1"
        cat >> $POSTGRESQL <<EOF
### spacewalk-setup-postgresql modified values for a standalone PostgreSQL database
listen_addresses='$ADDRESS'
EOF
    fi

    sysctl kernel.shmmax | ( read v v v ; LIMIT=500000000 ; if [ "0$v" -lt $LIMIT ] ; then sysctl "kernel.shmmax=$LIMIT" >> /etc/sysctl.conf ; fi )

    sed -i 's/^\([^#].*\)$/### next line has been commented out by spacewalk-setup-postgresql: ###\n##\1/ ' $PG_HBA
    cat >> $PG_HBA <<EOF

local $PGNAME $PGUSER md5
host  $PGNAME $PGUSER 127.0.0.1/8 md5
host  $PGNAME $PGUSER ::1/128 md5
local $PGNAME postgres ident
local postgres postgres ident

EOF

    if $STANDALONE; then
        for ADDR in $(echo $REMOTE|sed 's/,/ /g' ); do
            cat >> $PG_HBA <<EOF
host $PGNAME $PGUSER $ADDR md5
EOF
        done

        # Create & configure /etc/rhn/rhn.conf
        RHN_CONF_DIR=$(dirname $RHN_CONF)
        if [ -d $RHN_CONF_DIR ]; then
            chmod 0710 $RHN_CONF_DIR
        else
            mkdir -m 0710 $RHN_CONF_DIR
        fi

        cat > $RHN_CONF <<EOF
db_backend = postgresql
db_user = $PGUSER
db_password = $PGPASSWORD
db_name = $PGNAME
db_host = localhost
db_port =
EOF
        chmod 640 $RHN_CONF

    fi

    postgresql_service status >& /dev/null && postgresql_service stop
    postgresql_service start

    if /usr/bin/lsof /proc > /dev/null ; then
        while [ -f "$PG_PIDFILE" ] ; do
            # wait for postmaster to be ready
            /usr/bin/lsof -t -p $(cat "$PG_PIDFILE" 2>/dev/null) -a "$PG_SOCKET" > /dev/null  \
                && break
            sleep 1
        done
    fi

    if ! exists_db ; then
            su - postgres -c "createdb '$PGNAME'"
    fi
    if ! exists_plpgsql ; then
            su - postgres -c "createlang plpgsql '$PGNAME'"
    fi
    if ! exists_user ; then
<<<<<<< HEAD
            su - postgres -c "yes '$PGPASSWORD' | createuser -P -sDR '$PGUSER'"
=======
            runuser - postgres -c "yes '$PGPASSWORD' | createuser -P -sDR '$PGUSER'" 2>/dev/null
>>>>>>> 155abeb0
    fi

    postgresql_service reload

    if [ -e "$SPACEWALK_TARGET" ] ; then
        if ! grep -q 'Requires=postgresql.service' "$SPACEWALK_TARGET" ; then
             sed -i 's/\(Description=Spacewalk\)/\1\nRequires=postgresql.service/' "$SPACEWALK_TARGET"
        fi
    elif [ -e "$SERVICE_LIST" ]; then
        if ! grep -q 'SERVICES=.*postgresql' "$SERVICE_LIST" ; then
             echo '' >>"$SERVICE_LIST"
             echo '# added by spacewalk-setup-postgresql' >>"$SERVICE_LIST"
             echo 'SERVICES="postgresql $SERVICES"' >>"$SERVICE_LIST"
        fi
    fi
}

remove() {
    if [ -z "$PGUSER" -a -z "$PGNAME" ] ; then
        help
        exit 1
    fi
    if exists_db ; then
            su - postgres -c "dropdb '$PGNAME'"
    fi
    if exists_user ; then
            su - postgres -c "dropuser '$PGUSER'"
    fi
}

check() {
    if [ -z "$PGUSER" -a -z "$PGNAME" ] ; then
        help
        exit 1
    fi

    postgresql_service status >& /dev/null || postgresql_service start

    RET=0
    if [ -n "$PGUSER" ] ; then
        if exists_user ; then
            echo "User \"$PGUSER\" already exists"
        else
            echo "User \"$PGUSER\" does not exist"
            RET=1
        fi
    fi
    if [ -n "$PGNAME" ] ; then
        if exists_db ; then
            echo "Database \"$PGNAME\" already exists"
        else
            echo "Database \"$PGNAME\" does not exist"
            RET=1
        fi
    fi
    exit $RET
}

exists_db() {
    EXISTS=$(su - postgres -c 'psql -t -c "select datname from pg_database where datname='"'$PGNAME'"';"')
    if [ "x$EXISTS" == "x $PGNAME" ] ; then
        return 0
    else
        return 1
    fi
}

exists_plpgsql() {
    EXISTS=$(su - postgres -c 'psql -At -c "select lanname from pg_catalog.pg_language where lanname='"'plpgsql'"';"'" $PGNAME")
    if [ "x$EXISTS" == "xplpgsql" ] ; then
        return 0
    else
        return 1
    fi
}

exists_user() {
    EXISTS=$(su - postgres -c 'psql -t -c "select usename from pg_user where usename='"'$PGUSER'"';"')
    if [ "x$EXISTS" == "x $PGUSER" ] ; then
        return 0
    else
        return 1
    fi
}

postgresql_service() {
    if [ -e "$SPACEWALK_TARGET" ] ; then
        case $1 in
            initdb) postgresql-setup initdb ;;
                 *) systemctl $1 postgresql ;;
        esac
    else
        case $1 in
            enable) chkconfig postgresql on ;;
                 *) service postgresql $1 ;;
        esac
    fi
}

OPTS=$(getopt --longoptions=db:,user:,password:,standalone,help,address:,remote: -n ${0##*/} -- d:u:p:sha:r: "$@")

if [ $? != 0 ] ; then echo "Terminating..." >&2 ; exit 1 ; fi

eval set -- "$OPTS"

PGNAME=""
PGUSER=""
PGPASSWORD=""
STANDALONE=false
ADDRESS=""
REMOTE=""

while true ; do
    case "$1" in
        -d|--db)
            PGNAME=$2
            shift
            ;;
        -u|--user)
            PGUSER=$2
            shift
            ;;
        -p|--password)
            PGPASSWORD=$2
            shift
            ;;
        -s|--standalone)
            STANDALONE=true
            ;;
        -a|--address)
            ADDRESS=$2
            shift
            ;;
        -r|--remote)
            REMOTE=$2
            shift
            ;;
        -h|--help)
            help;
            exit 0;
            ;;
        --)
            shift
            break
            ;;
        *)
            echo "Internal error [$1]!" >&2
            exit 1
            ;;
    esac
    shift
done

case $1 in
        create) create
            ;;
        remove) remove
            ;;
        check)  check
            ;;
        *)      help
            ;;
esac<|MERGE_RESOLUTION|>--- conflicted
+++ resolved
@@ -37,12 +37,8 @@
 PG_DATA=/var/lib/pgsql/data
 PG_HBA="$PG_DATA/pg_hba.conf"
 POSTGRESQL="$PG_DATA/postgresql.conf"
-<<<<<<< HEAD
+PORT=5432
 PG_PIDFILE="$PG_DATA/postmaster.pid"
-=======
-PORT=5432
-PG_PIDFILE="/var/run/postmaster.$PORT.pid"
->>>>>>> 155abeb0
 PG_SOCKET="/tmp/.s.PGSQL.$PORT"
 SPACEWALK_TARGET="/usr/lib/systemd/system/spacewalk.target"
 SERVICE_LIST="/etc/rhn/service-list"
@@ -152,11 +148,7 @@
             su - postgres -c "createlang plpgsql '$PGNAME'"
     fi
     if ! exists_user ; then
-<<<<<<< HEAD
-            su - postgres -c "yes '$PGPASSWORD' | createuser -P -sDR '$PGUSER'"
-=======
-            runuser - postgres -c "yes '$PGPASSWORD' | createuser -P -sDR '$PGUSER'" 2>/dev/null
->>>>>>> 155abeb0
+            su - postgres -c "yes '$PGPASSWORD' | createuser -P -sDR '$PGUSER'" 2>/dev/null
     fi
 
     postgresql_service reload
