--- conflicted
+++ resolved
@@ -32,13 +32,8 @@
 import string
 
 
-<<<<<<< HEAD
-sys.path.append("@@ROOT@@")
-
 # management decisions lead to funny code
 sys.argv[0] = os.path.join(os.path.dirname(sys.argv[0]), string.replace(os.path.basename(sys.argv[0]), 'mgr', 'rhn'))
-=======
->>>>>>> 712a8330
 mod_name = string.replace(os.path.basename(sys.argv[0]), '-', '_')
 try:
     mod = __import__("certs." + mod_name)
