<<<<<<< HEAD
- Reuse certificate code.
- Allow alternative certificate filenames for update-ca-cert-trust.sh.
=======
- support checking proxy containers TLS certificates
>>>>>>> cce2afd0

-------------------------------------------------------------------
Tue Feb 15 10:02:00 CET 2022 - jgonzalez@suse.com

- version 4.3.5-1
  * add new setup tool to check and deploy TLS certificates for
    Uyuni/SUSE Manager Server and Proxy

-------------------------------------------------------------------
Tue Jan 18 13:51:12 CET 2022 - jgonzalez@suse.com

- version 4.3.4-1
  * Make bootstrap script to use bash when called with a different
    interpreter (bsc#1191656)

-------------------------------------------------------------------
Fri Dec 03 12:21:24 CET 2021 - jgonzalez@suse.com

- version 4.3.3-1
  * Allow "--force-bundle" attribute when generating bootstrap script

-------------------------------------------------------------------
Fri Nov 05 13:36:40 CET 2021 - jgonzalez@suse.com

- version 4.3.2-1
  * set key format to PEM when generating key for traditional
    clients push ssh (bsc#1189643)
  * add GPG keys using apt-key on debian machines (bsc#1187998)

-------------------------------------------------------------------
Mon Aug 09 10:58:52 CEST 2021 - jgonzalez@suse.com

- version 4.3.1-1
- Bootstrap script generator modified to handle new placement
  of salt bundle
- added support of bootstrapping Raspbian 10 and 9
  with bootstrap script
- added support of bootstrapping with salt bundle
- Prepare the bootstrap script generator for Rocky Linux 8
- Removed Python 2 build.
- Updated source URL reference.
- generate SSL private keys FIPS 140-2 compatible (bsc#1187593)

-------------------------------------------------------------------
Thu Jun 10 13:45:38 CEST 2021 - jgonzalez@suse.com

- version 4.2.10-1
- added error message when re-running configure-proxy.sh and
  chosing the option not to import the existing certificates

-------------------------------------------------------------------
Wed Jun 09 10:20:18 CEST 2021 - jgonzalez@suse.com

- version 4.2.9-1
- added correct SUMA version in traditional client bootstrap script

-------------------------------------------------------------------
Mon May 24 12:36:36 CEST 2021 - jgonzalez@suse.com

- version 4.2.8-1
- Add support of DISABLE_LOCAL_REPOS=0 for salt minions (bsc#1185568)
- Add missing environment variable SALT_RUNNING for pkg module
  to the minion configuration

-------------------------------------------------------------------
Wed May 05 16:33:57 CEST 2021 - jgonzalez@suse.com

- version 4.2.7-1
- Fix typo: activaion -> activation

-------------------------------------------------------------------
Fri Apr 16 13:21:19 CEST 2021 - jgonzalez@suse.com

- version 4.2.6-1
- Prepare the bootstrap script generator for AlmaLinux 8
- Prepare the bootstrap script generator for Amazon Linux 2
- Prepare the bootstrap script generator for Alibaba Cloud Linux 2

-------------------------------------------------------------------
Thu Feb 25 12:04:35 CET 2021 - jgonzalez@suse.com

- version 4.2.5-1
- Add reactivation key support to bootstrap script (bsc#1181580)

-------------------------------------------------------------------
Wed Jan 27 13:02:05 CET 2021 - jgonzalez@suse.com

- version 4.2.4-1
- drop the --noSSLServerURL option

-------------------------------------------------------------------
Thu Dec 03 13:44:00 CET 2020 - jgonzalez@suse.com

- version 4.2.3-1
- Added RHEL8 build support.
- SPEC file house keeping.

-------------------------------------------------------------------
Wed Nov 25 12:20:25 CET 2020 - jgonzalez@suse.com

- version 4.2.2-1
- improve check for correct CA trust store directory (bsc#1176417)
- Add option --notty to spacewalk-ssh-push-init

-------------------------------------------------------------------
Fri Sep 18 12:15:29 CEST 2020 - jgonzalez@suse.com

- version 4.2.1-1
- Add option --nostricthostkeychecking to spacewalk-ssh-push-init
- Fix the fallback to RES bootstrap repo for Centos (bsc#1174423)
- strip SSL Certificate Common Name after 63 Characters (bsc#1173535)
- Update package version to 4.2.0

-------------------------------------------------------------------
Thu Jul 23 13:26:12 CEST 2020 - jgonzalez@suse.com

- version 4.1.11-1
- fix centos detection (bsc#1173584)

-------------------------------------------------------------------
Wed Jul 01 16:11:36 CEST 2020 - jgonzalez@suse.com

- version 4.1.10-1
- Use RES bootstrap repository as fallback repo when bootstrapping CentOS (bsc#1173556)

-------------------------------------------------------------------
Wed Jun 10 12:15:57 CEST 2020 - jgonzalez@suse.com

- version 4.1.9-1
- Enable bootstrapp scripts for Oracle Linux 6, 7 and 8

-------------------------------------------------------------------
Wed May 20 10:54:23 CEST 2020 - jgonzalez@suse.com

- version 4.1.8-1
- On Debian-like systems, install only required dependencies when installing salt
- Fix OS detection for Ubuntu in bootstrap script

-------------------------------------------------------------------
Mon Apr 13 09:33:21 CEST 2020 - jgonzalez@suse.com

- version 4.1.7-1
- Enable support for bootstrapping Astra Linux CE "Orel"

-------------------------------------------------------------------
Thu Mar 19 12:08:00 CET 2020 - jgonzalez@suse.com

- version 4.1.6-1
- Enable support for bootstrapping Debian 9 and 10

-------------------------------------------------------------------
Wed Mar 11 10:50:54 CET 2020 - jgonzalez@suse.com

- version 4.1.5-1
- add minion option in config file to disable salt mine when generated by
  bootstrap script (bsc#1163001)
- Disable modularity failsafe mechanism for RHEL 8 bootstrap repos (bsc#1164875)
- Add 'start_event_grains' minion option to configfile when generated by bootstrap script
- forbid multiple activation keys for salt minions during bootstrap (bsc#1164452)

-------------------------------------------------------------------
Mon Feb 17 12:48:49 CET 2020 - jgonzalez@suse.com

- version 4.1.4-1
- fix --help output for mgr-ssl-tool and mgr-bootstrap (bsc#1010746)
- fix manpages for mgr-ssl-tool and mgr-bootstrap (bsc#1010746)

-------------------------------------------------------------------
Wed Jan 22 12:11:44 CET 2020 - jgonzalez@suse.com

- version 4.1.3-1
- revert fix for bsc#1152795 and add special handling for detecting
  SLES ES6 systems; hacky due to special release file with unexpected
  contents (bsc#1132576)
- add additional minion options to configfile when generated by
  bootstrap script (bsc#1159492)
- Change the order to check the version correctly for RES (bsc#1152795)

-------------------------------------------------------------------
Thu Nov 28 17:54:02 CET 2019 - jgonzalez@suse.com

- version 4.1.2-1
- fix bootstrap script generator to work with Expanded Support 8
  product (bsc#1158002)

-------------------------------------------------------------------
Wed Nov 27 17:00:05 CET 2019 - jgonzalez@suse.com

- version 4.1.1-1
- Fix certificate generation when the serial has leading zeroes to avoid
  "asn1 encoding routines:a2i_ASN1_INTEGER:odd number of chars" during setup
- require uyuni-common-libs
- Bump version to 4.1.0 (bsc#1154940)
- make traditional bootstrap more robust for unknown hostname (bsc#1152298)
- Require mgr-daemon (new name of spacewalksd) so we systems with
  spacewalksd get always the new package installed (bsc#1149353)

-------------------------------------------------------------------
Wed Jul 31 17:32:10 CEST 2019 - jgonzalez@suse.com

- version 4.0.10-1
- Run bootstrap.sh completely unattended on Ubuntu (bsc#1137881)
- Add new packages names to instructions for adding remote commands
  support for traditional clients (bsc#1137255)

-------------------------------------------------------------------
Tue May 21 10:56:53 CEST 2019 - jgonzalez@suse.com

- version 4.0.9-1
- fix missing quotation in bootstrap script (bsc#1135659)

-------------------------------------------------------------------
Wed May 15 15:08:39 CEST 2019 - jgonzalez@suse.com

- version 4.0.8-1
- SPEC cleanup
- Add new packages names to instructions for adding remote configuration
  support for traditional clients
- Print error message instead of stacktrace for client_config_update.py

-------------------------------------------------------------------
Mon Apr 22 12:08:38 CEST 2019 - jgonzalez@suse.com

- version 4.0.7-1
- Generate SLE11 specific ssl-cert-osimage package
- Add support for Ubuntu to bootstrap script
- Add makefile and pylintrc for PyLint

-------------------------------------------------------------------
Fri Mar 29 10:31:16 CET 2019 - jgonzalez@suse.com

- version 4.0.6-1
- Prevent encoding issues when exceptions are triggered.

-------------------------------------------------------------------
Wed Feb 27 13:00:34 CET 2019 - jgonzalez@suse.com

- version 4.0.5-1
- clean up downloaded gpg keys after bootstrap (bsc#1126075)
- Fix problem with spacewalk certs tools and Python3 (bsc#1125282)

-------------------------------------------------------------------
Wed Jan 16 12:22:08 CET 2019 - jgonzalez@suse.com

- version 4.0.4-1
- Fix python 2/3 dependencies in spacewalk-certs-tools

-------------------------------------------------------------------
Mon Dec 17 14:35:42 CET 2018 - jgonzalez@suse.com

- version 4.0.3-1
- Add client packages for Yum based distributions
- enhance bootstrap-repo urls for Centos and Opensuse

-------------------------------------------------------------------
Fri Oct 26 10:07:59 CEST 2018 - jgonzalez@suse.com

- version 4.0.2-1
- Add support for Python 3 (bsc#1102528)

-------------------------------------------------------------------
Fri Aug 10 15:14:30 CEST 2018 - jgonzalez@suse.com

- version 4.0.1-1
- Bump version to 4.0.0 (bsc#1104034)
- Feat: check for Dynamic CA-Trust Updates while bootstrapping on RES (FATE #325588)
- Feat: add OS Image building with Kiwi FATE#322959 FATE#323057 FATE#323056
- Fix copyright for the package specfile (bsc#1103696)
- Enable Spacewalk 2.8 client tools for using with Uyuni

-------------------------------------------------------------------
Tue Jun 05 10:08:50 CEST 2018 - jgonzalez@suse.com

- version 2.8.8.5-1
- adds check for realpath and uses readlink instead (bsc#1088349)

-------------------------------------------------------------------
Mon May 21 13:33:05 CEST 2018 - jgonzalez@suse.com

- version 2.8.8.4-1
- Decode data before writing data to up2date file (bsc#1093473)

-------------------------------------------------------------------
Wed May 16 17:28:34 CEST 2018 - jgonzalez@suse.com

- version 2.8.8.3-1
- Show deprecation warning for --salt option in mgr-bootstrap (bsc#1093549)

-------------------------------------------------------------------
Mon May 07 15:19:32 CEST 2018 - jgonzalez@suse.com

- version 2.8.8.2-1
- fix bootstrap script for python3 (bsc#1091840)

-------------------------------------------------------------------
Mon Mar 26 08:49:11 CEST 2018 - jgonzalez@suse.com

- version 2.8.8.1-1
- Sync with upstream (bsc#1083294)
- Add detection of multiple rhnlib package installs

-------------------------------------------------------------------
Mon Mar 05 08:46:53 CET 2018 - jgonzalez@suse.com

- version 2.8.7.1-1
- support SLE15 product family
- remove empty clean section from spec (bsc#1083294)

-------------------------------------------------------------------
Wed Feb 28 09:28:24 CET 2018 - jgonzalez@suse.com

- version 2.8.6.1-1
- Clean up SUSE manager repos in bootstrap script for trad clients
  (bsc#1077997)

-------------------------------------------------------------------
Wed Jan 17 11:54:36 CET 2018 - jgonzalez@suse.com

- version 2.8.5.1-1
- install push scripts to sbindir
- python3 compatibility fixes

-------------------------------------------------------------------
Tue Nov 28 12:33:58 CET 2017 - jgonzalez@suse.com

- version 2.7.0.8-1
- add comment to explain that FULLY_UPDATE_THIS_BOX gets ignored
  on salt minions (bsc#1036254)
- do not use registration keys from last autoinstallation
  (bsc#1057599)

-------------------------------------------------------------------
Tue Aug 08 11:29:32 CEST 2017 - fkobzik@suse.de

- version 2.7.0.7-1
- Improve text for bootstrap (bsc#1032324)

-------------------------------------------------------------------
Mon Jun 12 09:04:22 CEST 2017 - mc@suse.de

- version 2.7.0.6-1
- fix spelling for certficate
- fix html pub path (bsc#1041989)

-------------------------------------------------------------------
Mon May 29 15:07:28 CEST 2017 - mc@suse.de

- version 2.7.0.5-1
- fix minor typos in bootstrap.sh
- update openssl on bootstrap (bsc#1037828)
- setup bootstrap repo also when no packages are missing
- update important packages before registration (bsc#1037355)

-------------------------------------------------------------------
Wed May 03 16:17:34 CEST 2017 - michele.bologna@suse.com

- version 2.7.0.4-1
- Always restart the minion regardless of its current state
- Add bogus --salt option for backwards compatibility
- Invert default behaviour of 'salt' option
- correctly honor disabling of SSL in bootstrap script (bsc#1033383)
- Exit for non-traditional bootstrap scripts (bsc#1020904)

-------------------------------------------------------------------
Fri Mar 31 09:31:47 CEST 2017 - mc@suse.de

- version 2.7.0.3-1
- rename mgr-ssh-proxy-force-cmd -> mgr-proxy-ssh-force-cmd
- add option to configure only sshd
- restrictive ssh options for user mgrsshtunnel
- package mgr-proxy-ssh-push-init
- extract utility to configure ssh-push keys on a proxy

-------------------------------------------------------------------
Tue Mar 07 14:35:51 CET 2017 - mc@suse.de

- version 2.7.0.2-1
- Updated links to github in spec files

-------------------------------------------------------------------
Wed Jan 11 15:53:29 CET 2017 - michele.bologna@suse.com

- version 2.7.0.1-1
- Version 2.7.0

-------------------------------------------------------------------
Fri Dec 16 12:07:43 CET 2016 - michele.bologna@suse.com

- version 2.5.1.7-1
- Allow passing multiple GPG keys to mgr-bootstrap (bsc#989905)

-------------------------------------------------------------------
Mon Nov 07 11:09:26 CET 2016 - michele.bologna@suse.com

- version 2.5.1.6-1
- No final system update when salt management is used (bsc#1006188)
- Use https connection for fetching corporate CA if using-ssl is configured
  (bsc#1005677)

-------------------------------------------------------------------
Thu Oct 13 12:49:42 CEST 2016 - mc@suse.de

- version 2.5.1.5-1
- install zypp-plugin-spacewalk only with traditional stack
- Fix traditional bootstrap on RES (bsc#1004454)

-------------------------------------------------------------------
Thu Oct 06 15:16:28 CEST 2016 - mc@suse.de

- version 2.5.1.4-1
- Fix traditional bootstrap for RHEL clients (bsc#1003123)
- Added the bootstrap repo for RHEL minions when using the
  bootstrap.sh script (bsc#1001361)
- Use init.d where systemd is not available
- Salt: do not up2date/remote-mgmt/disable local repo
- Only use the first activation key for minions
- Add `--salt` option to mgr-bootstrap command to create a bootstrap
  script which install and configure salt
- Terminate registration if hosts aren't found in nsswitch config (bcs#992565)
- check only if all required packages are installed (bsc#992987)

-------------------------------------------------------------------
Mon Jul 18 14:22:00 CEST 2016 - jrenner@suse.com

- version 2.5.1.3-1
- Correctly update the trust store on SLE11
- re-add lost dependency of spacewalk-base-minimal-config to spacewalk-certs-
  tools (bsc#984418)
- Fix mgr-ssh-push-init with proxy and sudo (bsc#982562)

-------------------------------------------------------------------
Mon Mar 21 16:38:44 CET 2016 - mc@suse.de

- version 2.5.1.2-1
- fix file permissions (bsc#970550)

-------------------------------------------------------------------
Wed Mar 09 10:49:09 CET 2016 - mc@suse.de

- version 2.5.1.1-1
- do not run certs post script on EL5 systems

-------------------------------------------------------------------
Tue Jan 26 13:59:41 CET 2016 - mc@suse.de

- version 2.5.0.4-1
- ssh-push: Improvements regarding the clean up
- ssh-push: Improve sudo support for simple registrations
- ssh-push: Disable relevant services via systemd as well
- ssh-push: ssh-rsa finally seems to be no longer required
- Allow for a more restrictive sudo configuration (bsc#961521)
- Fix script to work with sudo user (bsc#961521)
- remove client bootstrap repo after installing needed packages

-------------------------------------------------------------------
Mon Nov 30 10:56:28 CET 2015 - mc@suse.de

- version 2.5.0.3-1
- remove sm-client-tools from spacewalk-cert-tools package
- fix paths to trust dir and update-ca-certificates tool
- handle SUSE trust tools and directories correct

-------------------------------------------------------------------
Wed Oct 14 09:51:33 CEST 2015 - mc@suse.de

- version 2.5.0.2-1
- No longer require to use rsa hostkey for ssh-push

-------------------------------------------------------------------
Wed Oct 07 13:53:49 CEST 2015 - mc@suse.de

- version 2.5.0.1-1
- bootstrap.sh: install certificate in the right location on SLE-12

-------------------------------------------------------------------
Wed Sep 23 14:58:02 CEST 2015 - mc@suse.de

- version 2.1.6.7-1
- FULLY_UPDATE_THIS_BOX defaults to 0 now; add option '--up2date'
  to mgr-bootstrap to fully update the system after registration
- Added sudo support to ssh-push

-------------------------------------------------------------------
Mon Jun 22 15:50:57 CEST 2015 - jrenner@suse.de

- version 2.1.6.6-1
- Write logfile for mgr-ssh-push-init to correct location (bsc#918082)
- rhn-ssl-tool: add arguments to import custom CA file and server
  key/certificate files

-------------------------------------------------------------------
Tue Feb 03 11:48:10 CET 2015 - mc@suse.de

- version 2.1.6.5-1
- Do not allow registering a SUSE Manager server at itself
  (bnc#841731)
- Getting rid of Tabs and trailing spaces

-------------------------------------------------------------------
Thu Dec 04 13:15:42 CET 2014 - mc@suse.de

- version 2.1.6.4-1
- Modify output in case a file is not found
- Remove duplicates from authorized_keys2 as well (bsc#885889)

-------------------------------------------------------------------
Fri Sep 12 15:44:42 CEST 2014 - mc@suse.de

- version 2.1.6.3-1
- bootstrap.sh: when installing cert via rpm, support both curl and wget
- bootstrap.sh: fail if both curl and wget are missing
- bootstrap.sh: install certificate in the right location on SLE-12
- Fix removal of existing host key entries (bnc#886391)

-------------------------------------------------------------------
Thu Mar 27 14:09:29 CET 2014 - fcastelli@suse.com

- version 2.1.6.2-1
- bootstrap: disable local yum repos on RHEL systems (bnc#864787)

-------------------------------------------------------------------
Fri Feb 07 13:43:23 CET 2014 - mc@suse.de

- version 2.1.6.1-1
- create certificates which use sha256 for the signature algorythm
- Log stdout and stderr of ssh-copy-id command into LOGFILE
- ssh-keygen fails with an error when known_hosts doesn't exist
- use package name to require sudo
- Updating the copyright years info
- Call the new ssh push script from the old one and print
  deprecation warning
- Refactor and cleanup new ssh push init script

-------------------------------------------------------------------
Mon Jan 13 09:34:02 CET 2014 - mc@suse.de

- version 2.1.5.1-1
- New ssh-push client initialization script
- older Proxies don't implement PRODUCT_NAME

-------------------------------------------------------------------
Mon Dec 09 16:39:50 CET 2013 - mc@suse.de

- version 2.1.4.1-1
- re-include the zypper install section in the bootstrap script
- fix duplicate GPG key and CA Cert section
- switch to 2.1

-------------------------------------------------------------------
Thu Nov 28 16:16:49 CET 2013 - mc@suse.de

- version 1.7.3.10-1
- include fixed version of sm-client-tools (bnc#823813)

-------------------------------------------------------------------
Mon Oct 21 17:12:01 CEST 2013 - mc@suse.de

- include fixed version of sm-client-tools (bnc#823813)

-------------------------------------------------------------------
Wed Jun 12 11:20:01 CEST 2013 - mc@suse.de

- version 1.7.3.9-1
- Remove temp files verbosely even in case of error (bnc#818566)
- Adding sudo Requires for spacewalk-certs-tools package
- The chkconfig command on RHEL does not know the -d switch
- simply test if bootstrap repo exists and use it if yes
- update sm-client-tools package
  * Minor refactorings in the code for resource management.
  * Remove bootstrap repo after failure. (bnc#801666)
  * /usr/share/rhn/ directory might not exist. (bnc#801662)
  * added possibility to override SUSE Manager host for tunneling.
  * added possibility to override rhn.conf with command line.

-------------------------------------------------------------------
Thu Apr 04 15:31:27 CEST 2013 - mc@suse.de

- version 1.7.3.8-1
- SSH Server Push (client registration) (FATE#312909)

-------------------------------------------------------------------
Fri Feb 08 11:18:34 CET 2013 - mc@suse.de

- version 1.7.3.7-1
- Actually use https in the bootstrap script as described in
  the comment

-------------------------------------------------------------------
Thu Nov 22 15:52:51 CET 2012 - jrenner@suse.de

- version 1.7.3.6-1
- create rpms compatible with RHEL5
- Code 10 product migration requires 'xsltproc' being installed (bnc#789373)
- recompile python files (bnc#776356)

-------------------------------------------------------------------
Mon Jul 16 15:17:05 CEST 2012 - ug@suse.de

- version 1.7.3.5-1
- observe the --set-hostname parameter.

-------------------------------------------------------------------
Mon Jun 25 12:33:49 CEST 2012 - mc@suse.de

- version 1.7.3.4-1
- put bootstrap tool sm-client-tools.rpm on SUSE Manager Server

-------------------------------------------------------------------
Mon May 14 10:51:37 CEST 2012 - mc@suse.de

- version 1.7.3.3-1

-------------------------------------------------------------------
Thu May 10 17:32:20 CEST 2012 - ug@suse.de

- don't add bootstrap repo on SLES11 SP2
  (bnc#760771)

-------------------------------------------------------------------
Fri Apr 27 16:52:29 CEST 2012 - mc@suse.de

- version 1.7.3.2-1
- Always regenerate server.pem for jabberd.

-------------------------------------------------------------------
Wed Mar 21 17:44:52 CET 2012 - mc@suse.de

- version 1.7.3.1-1
- Bumping package version

-------------------------------------------------------------------
Mon Jan 30 15:50:46 CET 2012 - ma@suse.de

- Enforce removal of zmd stack to support OES management (bnc#743955)

-------------------------------------------------------------------
Mon Jan 16 15:29:28 CET 2012 - ma@suse.de

- Prevent monthly registration on SUSE Manager clients (FATE#312315)

-------------------------------------------------------------------
Tue Jan 10 15:34:38 CET 2012 - ma@suse.de

- Bootstrap: Offer to disable YAST Automatic Online Update if it is
  enabled on the client. (bnc#738054)

-------------------------------------------------------------------
Fri Dec  9 14:58:15 CET 2011 - ug@suse.de

- pimp bootstrap.sh script in combintation with autoyast

-------------------------------------------------------------------
Tue Nov 22 10:10:43 CET 2011 - ma@suse.de

- Ported from Manager-1.2:
- Adapt dependencies to renamed packages (bnc#722052)
- bootstrap: make curl/wget print errors (bnc#723670)
- Bootstrap: Read ORG_CA_CERT name from CLIENT_OVERRIDES
- Bootstrap: Import GPG keys and CERT as soon as possible
  (bnc#711428)
- Do non-interactive zypper refresh.
- After registration disable all repositories not provided by SuSE
  Manager. (bnc#692509)
- Adapt bootstrap to new repository naming schema.
- Migrate product metadata when bootstrapping SuSE code10 clients.
- After registration disable all repositories not provided by
  SuSE Manager.

-------------------------------------------------------------------
Mon Nov 21 19:11:40 CET 2011 - ma@suse.de

- Extra code to bootstrap code10 clients and migrate product metadata..

-------------------------------------------------------------------
Thu Nov  3 19:27:49 CET 2011 - ma@suse.de

- Adapt dependencies to renamed packages (bnc#722052)

-------------------------------------------------------------------
Mon Sep  5 12:46:24 CEST 2011 - mc@suse.de

- hostname default during certificate creation should be the FQDN
  (bnc#703982)

-------------------------------------------------------------------
Wed Aug 10 15:01:04 UTC 2011 - kkaempf@novell.com

- Fix the initCFG import path (bnc#711518)

-------------------------------------------------------------------
Wed Jul 27 11:25:19 CEST 2011 - ma@suse.de

- Do non-interactive zypper refresh.

-------------------------------------------------------------------
Wed Jul 20 12:59:00 CEST 2011 - mc@suse.de

- remove empty else definition

-------------------------------------------------------------------
Fri Jul  8 11:06:29 CEST 2011 - ma@suse.de

- After registration disable all repositories not provided by SuSE
  Manager. (bnc#692509)

-------------------------------------------------------------------
Tue Apr 26 18:44:11 CEST 2011 - ma@suse.de

- Abort if bootstrap.sh has no permission to write to CWD. (bnc#687490)

-------------------------------------------------------------------
Thu Mar 31 15:46:52 CEST 2011 - mantel@suse.de

- more debranding

-------------------------------------------------------------------
Fri Mar  4 14:46:01 CET 2011 - ma@suse.de

- Enforce installation of ORG_CA_CERT rpm.

-------------------------------------------------------------------
Mon Feb 21 15:00:56 CET 2011 - ma@suse.de

- Always c_rehash a changed server CA cert (bnc#673776)

-------------------------------------------------------------------
Thu Feb 17 11:49:28 CET 2011 - ma@suse.de

- Evaluate rhnreg_ks return value in bootsprap.sh (bnc#671691)
- Fix cleanup code in bootstrap.sh (bnc#670283)

-------------------------------------------------------------------
Wed Feb  9 18:05:03 CET 2011 - ro@suse.de

- do not require rhn-client-tools on rhel-4

-------------------------------------------------------------------
Thu Feb  3 10:50:54 CET 2011 - ma@suse.de

- Allow to define more than one ORG_GPG_KEY in bootstrap.sh
  (bnc #662996)

-------------------------------------------------------------------
Sun Jan 30 15:31:40 CET 2011 - mc@suse.de

- backport upstrem fixes

-------------------------------------------------------------------
Fri Jan 28 12:53:24 CET 2011 - ma@suse.de

- Always generate setup code for AllowConfigManagement and
  AllowRemoteCommands into bootstrap.sh. Otherwise you had
  to recreate bootstrap.sh if one of the options is turned
  on later.

-------------------------------------------------------------------
Tue Jan 25 17:15:32 CET 2011 - ma@suse.de

- Use binary_payload w9.gzdio in gen-rpm.sh as e.g. lzma is not
  supported on older systems.

-------------------------------------------------------------------
Tue Jan 25 13:32:40 CET 2011 - ma@suse.de

- Enable rhn_bootstrap generated bootstrap.sh to manage
  SUSE systems as well.

-------------------------------------------------------------------
Tue Jan 18 15:27:18 CET 2011 - mantel@suse.de

- add mgr-* symlinks (BNC #660791)

-------------------------------------------------------------------
Wed Sep 15 09:17:39 CEST 2010 - mantel@suse.de

- Initial release of spacewalk-certs-tools

-------------------------------------------------------------------<|MERGE_RESOLUTION|>--- conflicted
+++ resolved
@@ -1,9 +1,6 @@
-<<<<<<< HEAD
 - Reuse certificate code.
 - Allow alternative certificate filenames for update-ca-cert-trust.sh.
-=======
 - support checking proxy containers TLS certificates
->>>>>>> cce2afd0
 
 -------------------------------------------------------------------
 Tue Feb 15 10:02:00 CET 2022 - jgonzalez@suse.com
