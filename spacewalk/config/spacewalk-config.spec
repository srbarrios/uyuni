--- conflicted
+++ resolved
@@ -153,11 +153,7 @@
     %{__perl} -i -ne 'print unless /satellite-httpd\.pid/' /etc/logrotate.d/httpd
 fi
 # Set the group to allow Apache to access the conf files ...
-<<<<<<< HEAD
-chgrp %{apache_group} /etc/rhn /etc/rhn/rhn.conf /etc/rhn/cluster.ini || :
-=======
-chgrp apache /etc/rhn /etc/rhn/rhn.conf /etc/rhn/cluster.ini 2> /dev/null || :
->>>>>>> 89f60e9b
+chgrp %{apache_group} /etc/rhn /etc/rhn/rhn.conf /etc/rhn/cluster.ini 2> /dev/null || :
 # ... once we restrict access to some files that were too open in
 # the past.
 chmod o-rwx /etc/rhn/rhn.conf* /etc/rhn/cluster.ini* /etc/sysconfig/rhn/backup-* /var/lib/rhn/rhn-satellite-prep/* 2> /dev/null || :
