--- conflicted
+++ resolved
@@ -248,25 +248,7 @@
 	PerlSetVar channel_context manage
 </Directory>
 
-<<<<<<< HEAD
-<Directory "/srv/www/htdocs/network/software/packages">
-	<Files package_map_raw>
-		ForceType text/pxt
-		SetHandler perl-script
-		PerlHandler PXT::ApacheHandler
-	</Files>
-
-	<Files view_readme>
-		ForceType text/pxt
-		SetHandler perl-script
-		PerlHandler PXT::ApacheHandler
-	</Files>
-</Directory>
-
 <Directory "/srv/www/htdocs/network/software/channels/manage/errata">
-=======
-<Directory "/var/www/html/network/software/channels/manage/errata">
->>>>>>> 503a08c5
 	AuthType Basic
 	AuthName "RHN Channel Admin Area"
 	PerlAuthenHandler PXT::ApacheAuth
