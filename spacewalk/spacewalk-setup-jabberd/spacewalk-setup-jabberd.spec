Name:           spacewalk-setup-jabberd
<<<<<<< HEAD
Version:        2.8.2.2
=======
Version:        2.8.3
>>>>>>> f1df99dc
Release:        1%{?dist}
Summary:        Tools to setup jabberd for Spacewalk
License:        GPLv2
URL:            https://github.com/spacewalkproject/spacewalk
Source0:        https://github.com/spacewalkproject/spacewalk/archive/%{name}-%{version}.tar.gz
<<<<<<< HEAD
BuildRoot:      %{_tmppath}/%{name}-%{version}-%{release}-root-%(%{__id_u} -n)
PreReq:         sqlite3
=======
>>>>>>> f1df99dc
%if 0%{?fedora} && 0%{?fedora} > 26
BuildRequires:  perl-interpreter
%else
BuildRequires:  perl
%endif
BuildRequires:  perl(ExtUtils::MakeMaker)
BuildRequires:  jabberd
BuildRequires:	 sqlite3
BuildArch:      noarch
%if 0%{?fedora} && 0%{?fedora} > 26
Requires:       perl-interpreter
%else
Requires:       perl
%endif
%if 0%{?suse_version}
Requires:       jabberd-sqlite
%endif
Requires(post): libxslt-tools

%description
Script, which sets up Jabberd for Spacewalk. Used during installation of
Spacewalk server or Spacewalk proxy.

%prep
%setup -q


%build
%{__perl} Makefile.PL INSTALLDIRS=vendor
make %{?_smp_mflags}


%install
rm -rf %{buildroot}
make pure_install PERL_INSTALL_ROOT=%{buildroot}
find %{buildroot} -type f -name .packlist -exec rm -f {} ';'
find %{buildroot} -type d -depth -exec rmdir {} 2>/dev/null ';'
chmod -R u+w %{buildroot}/*
install -d -m 755 %{buildroot}/%{_datadir}/spacewalk/setup/
install -d -m 755 %{buildroot}/%{_datadir}/spacewalk/setup/jabberd
install -m 0644 share/jabberd/* %{buildroot}/%{_datadir}/spacewalk/setup/jabberd/
install -m 0744 include/* %{buildroot}/%{_datadir}/spacewalk/setup/jabberd/

# jabberd ssl cert location
install -d -m 755 %{buildroot}/%{_sysconfdir}/pki/spacewalk/jabberd

%check
make test

%clean
rm -rf %{buildroot}


%files
%defattr(-,root,root,-)
%doc LICENSE
%{_bindir}/spacewalk-setup-jabberd
%{_mandir}/man1/*
%dir %{_datadir}/spacewalk
%{_datadir}/spacewalk/*
%dir %{_sysconfdir}/pki
%{_sysconfdir}/pki/spacewalk

%post
/usr/share/spacewalk/setup/jabberd/manage_database -s >/dev/null ||:

%changelog
* Fri Feb 09 2018 Michael Mraka <michael.mraka@redhat.com> 2.8.3-1
- removed Group from specfile
- removed BuildRoot from specfiles

* Mon Nov 27 2017 Jan Dobes <jdobes@redhat.com> 2.8.2-1
- sqlite is not installed by default on Fedora

* Wed Sep 06 2017 Michael Mraka <michael.mraka@redhat.com> 2.8.1-1
- purged changelog entries for Spacewalk 2.0 and older
- Bumping package versions for 2.8.

* Wed Aug 16 2017 Eric Herget <eherget@redhat.com> 2.7.4-1
- SW 2.7 Release prep - update copyright year (3rd pass)

* Mon Aug 14 2017 Eric Herget <eherget@redhat.com> 2.7.3-1
- 1480697 - Need to initialize the jabberd sqlite database during setup

* Thu Aug 10 2017 Tomas Kasparek <tkasparek@redhat.com> 2.7.2-1
- 1479849 - Requires: perl has been renamed to perl-interpreter on Fedora 27
- 1479849 - BuildRequires: perl has been renamed to perl-interpreter on Fedora
  27

* Fri May 05 2017 Michael Mraka <michael.mraka@redhat.com> 2.7.1-1
- use sqlite as default osad database backend
- Updated links to github in spec files
- Migrating Fedorahosted to GitHub

* Thu Mar 19 2015 Grant Gainey 2.3.2-1
- Updating copyright info for 2015

* Mon Jan 12 2015 Matej Kollar <mkollar@redhat.com> 2.3.1-1
- Getting rid of trailing spaces in Perl
- Getting rid of Tabs and trailing spaces in LICENSE, COPYING, and README files
- Bumping package versions for 2.3.
- Bumping package versions for 2.2.
- Bumping package versions for 2.1.
<|MERGE_RESOLUTION|>--- conflicted
+++ resolved
@@ -1,19 +1,11 @@
 Name:           spacewalk-setup-jabberd
-<<<<<<< HEAD
-Version:        2.8.2.2
-=======
 Version:        2.8.3
->>>>>>> f1df99dc
 Release:        1%{?dist}
 Summary:        Tools to setup jabberd for Spacewalk
 License:        GPLv2
 URL:            https://github.com/spacewalkproject/spacewalk
 Source0:        https://github.com/spacewalkproject/spacewalk/archive/%{name}-%{version}.tar.gz
-<<<<<<< HEAD
-BuildRoot:      %{_tmppath}/%{name}-%{version}-%{release}-root-%(%{__id_u} -n)
 PreReq:         sqlite3
-=======
->>>>>>> f1df99dc
 %if 0%{?fedora} && 0%{?fedora} > 26
 BuildRequires:  perl-interpreter
 %else
