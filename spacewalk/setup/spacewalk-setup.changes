<<<<<<< HEAD
- Updated SPEC for RHEL and Fedora.
=======
-------------------------------------------------------------------
Thu Dec 03 13:51:33 CET 2020 - jgonzalez@suse.com

- version 4.2.3-1
>>>>>>> aa7697c2
- Fixed cobbler version detection.
- Generalised cobblerd service detection.

-------------------------------------------------------------------
Wed Nov 25 12:24:50 CET 2020 - jgonzalez@suse.com

- version 4.2.2-1
- add sock_pool_size setting by default for better performance

-------------------------------------------------------------------
Fri Sep 18 12:34:52 CEST 2020 - jgonzalez@suse.com

- version 4.2.1-1
- Update package version to 4.2.0

-------------------------------------------------------------------
Wed Sep 16 16:58:25 CEST 2020 - jgonzalez@suse.com

- version 4.1.6-1
- Use the Salt API in authenticated and encrypted form (bsc#1175884, CVE-2020-8028)

-------------------------------------------------------------------
Wed Jun 10 12:20:44 CEST 2020 - jgonzalez@suse.com

- version 4.1.5-1
- Enable CaaSP cluster provider

-------------------------------------------------------------------
Wed Mar 11 10:56:46 CET 2020 - jgonzalez@suse.com

- version 4.1.4-1
- create AJP connector for tomcat if it does not exist
  (bsc#1165927, bsc#1166388)

-------------------------------------------------------------------
Mon Feb 17 12:51:58 CET 2020 - jgonzalez@suse.com

- version 4.1.3-1
- spell correctly "successful" and "successfully"

-------------------------------------------------------------------
Wed Jan 22 12:13:54 CET 2020 - jgonzalez@suse.com

- version 4.1.2-1
- Fix spacewalk-setup-httpd for future FIPS support at SLE and
  openSUSE

-------------------------------------------------------------------
Wed Nov 27 17:03:14 CET 2019 - jgonzalez@suse.com

- version 4.1.1-1
- Bump version to 4.1.0 (bsc#1154940)
- fix cobbler authentication module configuration required for
  new cobbler package
- prevent CherryPy timeouts (bsc#1118175, bsc#1149343)
- configure 150 Tomcat workers by default, matching httpds MaxClients

-------------------------------------------------------------------
Wed Jul 31 17:36:47 CEST 2019 - jgonzalez@suse.com

- version 4.0.9-1
- Add support for salt formulas for standalone salt

-------------------------------------------------------------------
Wed May 15 15:18:10 CEST 2019 - jgonzalez@suse.com

- version 4.0.8-1
- SPEC cleanup
- fix check for empty lines in rhn.conf for spacewalk-setup (bsc#1133560)

-------------------------------------------------------------------
Mon Apr 22 12:15:57 CEST 2019 - jgonzalez@suse.com

- version 4.0.7-1
- Generate SLE11 specific ssl-cert-osimage package
- add makefile and configuration for the pylint
- Add proper argument parsing to the embedded diskspace check.
- Fix Python3 porting issues

-------------------------------------------------------------------
Wed Feb 27 13:03:51 CET 2019 - jgonzalez@suse.com

- version 4.0.6-1
- enable and start tftp socket (bsc#1124822)

-------------------------------------------------------------------
Thu Jan 31 09:42:41 CET 2019 - jgonzalez@suse.com

- version 4.0.5-1
- Add Java module options for Tomcat needed when running on Java 11
- Point to the correct log file when tomcat is not able to start
- Fix distribution detection to work with openSUSE Leap 15 and
  SLE 15

-------------------------------------------------------------------
Wed Jan 16 12:24:40 CET 2019 - jgonzalez@suse.com

- version 4.0.4-1
- Fix building for Python3

-------------------------------------------------------------------
Mon Dec 17 14:41:40 CET 2018 - jgonzalez@suse.com

- version 4.0.3-1
- Add support for Python 3 on spacewalk-setup
- use a Salt engine to process return results (bsc#1099988)
- increase maximum number of threads and open files for taskomatic (bsc#1111966)

-------------------------------------------------------------------
Fri Oct 26 10:42:58 CEST 2018 - jgonzalez@suse.com

- version 4.0.2-1
- clean up correct system sudoers file (bsc#1099517)

-------------------------------------------------------------------
Fri Aug 10 15:30:39 CEST 2018 - jgonzalez@suse.com

- version 4.0.1-1
- Bump version to 4.0.0 (bsc#1104034)
- Feat: add OS Image building with Kiwi FATE#322959 FATE#323057 FATE#323056
- Fix copyright for the package specfile (bsc#1103696)
- sudoers file is now in /etc/sudoers.d/spacewalk (bsc#1099517)

-------------------------------------------------------------------
Tue Jun 05 10:11:13 CEST 2018 - jgonzalez@suse.com

- version 2.8.7.2-1
- remove RH defaults (bsc#1091993)

-------------------------------------------------------------------
Mon Apr 23 09:16:36 CEST 2018 - jgonzalez@suse.com

- version 2.8.7.1-1
- Sync with upstream (bsc#1083294)

-------------------------------------------------------------------
Mon Mar 26 09:04:58 CEST 2018 - jgonzalez@suse.com

- version 2.8.5.3-1
- Sync with upstream (bsc#1083294)
- Configure Salt Reactor for handle Action Chain execution on Minions

-------------------------------------------------------------------
Mon Mar 05 08:56:03 CET 2018 - jgonzalez@suse.com

- version 2.8.5.2-1
- remove clean section from spec (bsc#1083294)

-------------------------------------------------------------------
Wed Feb 28 09:54:25 CET 2018 - jgonzalez@suse.com

- version 2.8.5.1-1
- Fix FIPS detection for kernels without CONFIG_CRYPTO_FIPS
  (as in openSUSE)
- Enable and start atftpd.socket instead of atftpd.service when
  atftp is using systemd natively.

-------------------------------------------------------------------
Wed Jan 17 10:40:16 CET 2018 - jgonzalez@suse.com

- version 2.8.4.1-1
- Remove temporary workaround (bsc#1064520)
- add temporary setting of user to salt
- Bumping package versions for 2.8.
- point users to proper log on tomcat 7+

-------------------------------------------------------------------
Wed May 03 15:54:47 CEST 2017 - michele.bologna@suse.com

- version 2.7.4.2-1
- add new option skip-services-restart
- adjust log path on tomcat 7+

-------------------------------------------------------------------
Mon Apr 03 14:50:04 CEST 2017 - mc@suse.de

- version 2.7.4.1-1
- enhance check for Oracle 12.2 Database

-------------------------------------------------------------------
Fri Mar 31 09:37:30 CEST 2017 - mc@suse.de

- version 2.7.3.1-1
- create /var/spacewalk/systems in spacewalk-setup and ensure perms
  on upgrade
- support cnames in mgr-setup and spacewalk-setup (bsc#1029899)

-------------------------------------------------------------------
Tue Mar 07 14:40:13 CET 2017 - mc@suse.de

- version 2.7.2.1-1
- add xccdf result xslt
- Migrating Fedorahosted to GitHub
- reset stdin for failed connections
- don't leak output of cobbler sync into installer
- change RHN on RHSM in installer script

-------------------------------------------------------------------
Tue Feb 07 15:23:47 CET 2017 - michele.bologna@suse.com

- version 2.7.0.2-1
- Store temporary roster in configured location (bsc#1019672)

-------------------------------------------------------------------
Wed Jan 11 16:36:20 CET 2017 - michele.bologna@suse.com

- version 2.7.0.1-1
- Version 2.7.0

-------------------------------------------------------------------
Fri Dec 16 12:12:07 CET 2016 - michele.bologna@suse.com

- version 2.5.3.11-1
- Preventing stderr output from systemctl calls (bsc#1015055)
- Removing non-used '/srv/susemanager/pillar'
- Removing '/usr/share/susemanager/pillar' path
- Retreiving SUMA static pillar data from ext_pillar (bsc1010674)

-------------------------------------------------------------------
Mon Nov 07 11:02:51 CET 2016 - michele.bologna@suse.com

- version 2.5.3.10-1
- Enforce putting certifi module in salt thin (bsc#990439)

-------------------------------------------------------------------
Thu Oct 06 14:50:45 CEST 2016 - mc@suse.de

- version 2.5.3.9-1
- Commented on file_roots/pillar_roots
- Added formula directories and formulas.sls to setup script
- master_tops module provides static top information
- Merging top.sls files in base env (bsc#986770)

-------------------------------------------------------------------
Mon Jul 18 14:21:18 CEST 2016 - jrenner@suse.com

- version 2.5.3.8-1
- change path to oracle LD Config file

-------------------------------------------------------------------
Tue Apr 12 17:20:43 CEST 2016 - mc@suse.de

- version 2.5.3.7-1
- use static file to configure salt-master in SUSE Manager
- add ext_pillar to master.d/susemanager.conf (bsc#974853)

-------------------------------------------------------------------
Wed Apr 06 08:45:13 CEST 2016 - mc@suse.de

- version 2.5.3.6-1
- Use localhost instead of hostname during setup, so we do not rely
  on correct proxy setup (bsc#970690)
- Set better defaults according to initial scalability tests
- Raise the maximum memory available for Tomcat to accommodate
  for >100 minions onboarding at once (bsc#971573)
- enable and start atftpd (bsc#972168)

-------------------------------------------------------------------
Mon Mar 21 16:32:21 CET 2016 - mc@suse.de

- version 2.5.3.5-1
- Remove SHA256 explicit master configuration as it is shipped
  now as default with our salt package
- Use SHA256 hash type for the Salt Master instead of default MD5.

-------------------------------------------------------------------
Wed Mar 09 11:31:48 CET 2016 - mc@suse.de

- version 2.5.3.4-1
- configure pillar for salt-master

-------------------------------------------------------------------
Wed Mar 02 11:23:45 CET 2016 - mc@suse.de

- version 2.5.3.3-1
- rename Mirror Credentials to Organization Credentials at user
  visible places

-------------------------------------------------------------------
Tue Jan 26 13:55:36 CET 2016 - mc@suse.de

- version 2.5.3.2-1
- fix spacewalk-setup post script (bsc#962546)

-------------------------------------------------------------------
Wed Dec 16 11:10:39 CET 2015 - mc@suse.de

- version 2.5.3.1-1
- setup called with option db_only should not configure tomcat
- removing create first org code from installer

-------------------------------------------------------------------
Thu Dec 10 17:50:32 CET 2015 - mc@suse.de

- version 2.5.2.2-1
- Fix a syntax errors when writing the configuration for the Salt Master

-------------------------------------------------------------------
Mon Nov 30 10:51:21 CET 2015 - mc@suse.de

- version 2.5.2.1-1
- Configure multiple file roots for the Salt Master
- migration from SUMA 2.1 to SUMA 3
- adapt checks for cert trust dirs
- use --upgrade option for sw-dump-schema during migrations

-------------------------------------------------------------------
Wed Oct 07 13:58:26 CEST 2015 - mc@suse.de

- version 2.5.0.1-1
- Remove certificate handling from setup (FATE#311619)
- Remove monitoring setup

-------------------------------------------------------------------
Mon Jun 22 15:49:07 CEST 2015 - jrenner@suse.de

- version 2.1.14.12-1
- configure tomcat with maxThreads=200 and timeout 20 sec (bsc#922923)
- CVE-2014-8162 - Use newly introduced SAXParser class (bsc#922525)
- introduce variables to import own certificates on setup

-------------------------------------------------------------------
Wed Apr 08 09:20:09 CEST 2015 - mc@suse.de

- version 2.1.14.11-1
- fix typo: use chmod to change permissions

-------------------------------------------------------------------
Tue Mar 31 14:31:24 CEST 2015 - mc@suse.de

- version 2.1.14.10-1
- add read permissions for tomcat to the NCCcredentials file

-------------------------------------------------------------------
Tue Feb 03 13:19:29 CET 2015 - mc@suse.de

- version 2.1.14.9-1
- Getting rid of Tabs and trailing spaces

-------------------------------------------------------------------
Fri Nov 07 12:59:45 CET 2014 - mc@suse.de

- version 2.1.14.8-1
- no activation if db population should be skipped (bsc#900956)

-------------------------------------------------------------------
Tue Oct 14 15:14:21 CEST 2014 - mc@suse.de

- version 2.1.14.7-1
- give tomcat read permissions on the NCCcredentials file
- setup with scc credentials in DB

-------------------------------------------------------------------
Fri Sep 12 14:58:56 CEST 2014 - mc@suse.de

- version 2.1.14.6-1
- Do not enable spacewalk-service in runlevel 4 (bnc#879992)

-------------------------------------------------------------------
Tue Jun 17 10:12:51 CEST 2014 - jrenner@suse.de

- version 2.1.14.5-1
- Use curl instead of libwww-perl
- Setup /etc/sudoers in SUSE Manager upgrade scripts (bnc#881711)

-------------------------------------------------------------------
Tue May 27 17:09:55 CEST 2014 - mc@suse.de

- version 2.1.14.4-1
- fix regex for a more lazy match to remove JAVA_OPTS
  from tomcat6.conf

-------------------------------------------------------------------
Fri May 16 12:46:39 CEST 2014 - mc@suse.de

- version 2.1.14.3-1
- editarea has been replaced with ace-editor

-------------------------------------------------------------------
Thu Mar 27 10:16:48 CET 2014 - fcastelli@suse.com

- version 2.1.14.2-1
- Add mgr-ncc-sync to the sudo commands
- jpam.so is in /usr/lib even on x86_64

-------------------------------------------------------------------
Fri Feb 07 13:41:07 CET 2014 - mc@suse.de

- version 2.1.14.1-1
- remove setup embedded oracle code
- add oracle library path directly to commandline
- install tomcat6 filter
- disable ehcache check for updates
- spacewalk-setup-tomcat packaging
- Updating the copyright years info

-------------------------------------------------------------------
Mon Jan 13 09:27:50 CET 2014 - mc@suse.de

- version 2.1.7.1-1
- external PG: remove postgresql from spacewalk services

-------------------------------------------------------------------
Mon Dec 09 16:36:26 CET 2013 - mc@suse.de

- version 2.1.6.1-1
- switch to 2.1

-------------------------------------------------------------------
Wed Jun 12 13:36:03 CEST 2013 - mc@suse.de

- version 1.7.9.11-1
- suppress uninitialized value messages

-------------------------------------------------------------------
Fri Sep 28 16:37:33 CEST 2012 - mc@suse.de

- version 1.7.9.10-1
- Read system proxy values during setup and use them as default.

-------------------------------------------------------------------
Fri Aug 03 18:28:37 CEST 2012 - mc@suse.de

- version 1.7.9.9-1
- update tomcat java opts with Parameters.MAX_COUNT
- added tftp server options to cobbler modules.conf file

-------------------------------------------------------------------
Thu Aug 02 16:31:17 CEST 2012 - mc@suse.de

- version 1.7.9.8-1
- increase allowed parameter count for tomcat

-------------------------------------------------------------------
Mon Jul 16 15:28:31 CEST 2012 - ug@suse.de

- version 1.7.9.7-1
- Exit if starting tomcat did not pass.

-------------------------------------------------------------------
Tue Jul 10 15:02:27 CEST 2012 - ug@suse.de

- changed cobbler-setup to use the FQDN as hostname
  (bnc#768135)

-------------------------------------------------------------------
Wed Jul  4 16:49:45 CEST 2012 - ug@suse.de

- fix LD_LIBRARY_PATH in tomcat6.conf in case of upgrade
  (bnc#769909)

-------------------------------------------------------------------
Thu Jun 21 11:14:13 CEST 2012 - jrenner@suse.de

- version 1.7.9.6-1
- add LICENSE file and change mention Artistic licence to GPLv2
  (bnc#764855)
- Suppress db notices when clearing the schema

-------------------------------------------------------------------
Thu May 31 10:58:02 CEST 2012 - mc@suse.de

- version 1.7.9.5-1
- get rid of jabberd xsl templates in spacewalk-setup

-------------------------------------------------------------------
Mon May 14 10:59:03 CEST 2012 - mc@suse.de

- version 1.7.9.4-1
- remove usage of rhn_quota package
- spacewalk-setup-cobbler: extend verbose output

-------------------------------------------------------------------
Fri Apr 27 16:15:13 CEST 2012 - mc@suse.de

- version 1.7.9.3-1
- call cobbler sync only once
- modify Makefile.PL for new cobbler setup layout
- spacewalk-setup-cobbler: script to configure cobbler for Spacewalk
- Rename cobbler-setup to cobbler20-setup
- Create deploy.sql on PostgreSQL as well

-------------------------------------------------------------------
Tue Apr 24 11:48:16 CEST 2012 - ug@suse.de

- avoid "cobbler not running" warning during setup when
  cobbler version greater than 2.0 is in use

-------------------------------------------------------------------
Fri Apr 13 15:46:24 CEST 2012 - mc@suse.de

- version 1.7.9.2-1
- fixed clearing db for postgresql installation
- remove RHN_DB_USERNAME from monitoring scout configuration
- remove RHN_DB_PASSWD from monitoring scout configuration
- remove RHN_DB_NAME from monitoring scout configuration
- remove tableowner from monitoring scout configuration

-------------------------------------------------------------------
Wed Mar 21 17:05:55 CET 2012 - mc@suse.de

- version 1.7.9.1-1
- Bumping package version

-------------------------------------------------------------------
Mon Feb 13 15:37:12 CET 2012 - ug@suse.de

- avoid cobbler exception during startup
  (bnc#746718)

-------------------------------------------------------------------
Wed Dec 21 14:34:21 CET 2011 - ug@suse.de

- switched spacewalk-setup to atftpd

-------------------------------------------------------------------
Thu Aug 18 14:30:05 CEST 2011 - iartarisi@suse.cz

- fixed AttributeError: 'module' object has no attribute 'rhnConfig'

-------------------------------------------------------------------
Tue Jun 14 17:43:50 CEST 2011 - mc@suse.de

- add /usr/lib and /usr/lib64 to lib path for tomcat to make
  jpam work (bnc#691918, FATE#312400)

-------------------------------------------------------------------
Wed May 25 11:23:43 CEST 2011 - mc@suse.de

- allow only secure SSLCipher and SSLProtocols (bnc#685550)

-------------------------------------------------------------------
Thu Feb 17 17:35:30 CET 2011 - mc@suse.de

- autoflush stdout (bnc#672565)

-------------------------------------------------------------------
Wed Feb 16 14:49:41 CET 2011 - ug@suse.de

- suppress a warning when selinux is missing (bnc#671641)

-------------------------------------------------------------------
Fri Feb 11 15:10:35 CET 2011 - ug@suse.de

- don't start xinted

-------------------------------------------------------------------
Fri Feb 11 12:36:20 CET 2011 - mc@suse.de

- no selinux, if selinuxenabled binary is not found
  (bnc#671204) 

-------------------------------------------------------------------
Tue Feb  8 15:59:45 CET 2011 - mc@suse.de

- change mountpoint and prepended_dir (bnc#669558)

-------------------------------------------------------------------
Sun Jan 30 15:32:04 CET 2011 - mc@suse.de

- backport upstrem fixes

-------------------------------------------------------------------
Tue Dec 21 15:59:11 CET 2010 - ug@suse.de

- patch added to Requires

-------------------------------------------------------------------
Wed Sep 15 10:05:42 CEST 2010 - mantel@suse.de

- Initial release of spacewalk-setup

-------------------------------------------------------------------<|MERGE_RESOLUTION|>--- conflicted
+++ resolved
@@ -1,11 +1,9 @@
-<<<<<<< HEAD
 - Updated SPEC for RHEL and Fedora.
-=======
+
 -------------------------------------------------------------------
 Thu Dec 03 13:51:33 CET 2020 - jgonzalez@suse.com
 
 - version 4.2.3-1
->>>>>>> aa7697c2
 - Fixed cobbler version detection.
 - Generalised cobblerd service detection.
 
