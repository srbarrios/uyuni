--- conflicted
+++ resolved
@@ -1,13 +1,11 @@
-<<<<<<< HEAD
 - Simplified perl module dependency.
 - Fixed com.sun.bind issue on package update.
 - Enabled pylint for all builds.
-=======
+
 -------------------------------------------------------------------
 Mon Aug 09 11:05:32 CEST 2021 - jgonzalez@suse.com
 
 - version 4.3.1-1
->>>>>>> d6b1bde9
 - Enable logging for salt SSH
 - Increase max size for uploaded files to Salt master
 
