<<<<<<< HEAD
- Simplified perl module dependency.
- Fixed com.sun.bind issue on package update.
- Enabled pylint for all builds but don't stop on error.
- Don't delete cobbler.conf contents.
- Fixed FileNotFoundError on cobbler setup.
- cobbler20-setup was removed
- spacewalk-setup-cobbler was reimplemented in Python
- Config files for Cobbler don't get edited in place anymore, thus the original
  ones are saved with a ".backup" suffix
=======
-------------------------------------------------------------------
Fri Sep 17 12:11:36 CEST 2021 - jgonzalez@suse.com

- version 4.3.2-1
  * Don't delete cobbler.conf contents.
  * Fixed FileNotFoundError on cobbler setup.
  * cobbler20-setup was removed
  * spacewalk-setup-cobbler was reimplemented in Python
  * Config files for Cobbler don't get edited in place anymore, thus the original
    ones are saved with a ".backup" suffix
>>>>>>> cbb35f10

-------------------------------------------------------------------
Mon Aug 09 11:05:32 CEST 2021 - jgonzalez@suse.com

- version 4.3.1-1
- Enable logging for salt SSH
- Increase max size for uploaded files to Salt master

-------------------------------------------------------------------
Fri Apr 16 13:23:27 CEST 2021 - jgonzalez@suse.com

- version 4.2.6-1
- set AJP parameters differently to prevent AH00992, AH00877 and
  AH01030: ajp_ilink_receive() can't receive header errors (bsc#1179271)
- Use syslinux folder for cobbler loaders.

-------------------------------------------------------------------
Fri Feb 12 14:30:21 CET 2021 - jgonzalez@suse.com

- version 4.2.5-1
- Added Apache configuration updates for Cobbler.

-------------------------------------------------------------------
Wed Jan 27 13:05:48 CET 2021 - jgonzalez@suse.com

- version 4.2.4-1
- Use Java module com.sun.bind only for SUSE systems.
- Added RHEL Apache gid handling.
- Drop the ssl_available option (SSL is always present)
- Added dynamic path for trust store and doc root.
- Updated SPEC for RHEL and Fedora.

-------------------------------------------------------------------
Thu Dec 03 13:51:33 CET 2020 - jgonzalez@suse.com

- version 4.2.3-1
- Fixed cobbler version detection.
- Generalised cobblerd service detection.

-------------------------------------------------------------------
Wed Nov 25 12:24:50 CET 2020 - jgonzalez@suse.com

- version 4.2.2-1
- add sock_pool_size setting by default for better performance

-------------------------------------------------------------------
Fri Sep 18 12:34:52 CEST 2020 - jgonzalez@suse.com

- version 4.2.1-1
- Update package version to 4.2.0

-------------------------------------------------------------------
Wed Sep 16 16:58:25 CEST 2020 - jgonzalez@suse.com

- version 4.1.6-1
- Use the Salt API in authenticated and encrypted form (bsc#1175884, CVE-2020-8028)

-------------------------------------------------------------------
Wed Jun 10 12:20:44 CEST 2020 - jgonzalez@suse.com

- version 4.1.5-1
- Enable CaaSP cluster provider

-------------------------------------------------------------------
Wed Mar 11 10:56:46 CET 2020 - jgonzalez@suse.com

- version 4.1.4-1
- create AJP connector for tomcat if it does not exist
  (bsc#1165927, bsc#1166388)

-------------------------------------------------------------------
Mon Feb 17 12:51:58 CET 2020 - jgonzalez@suse.com

- version 4.1.3-1
- spell correctly "successful" and "successfully"

-------------------------------------------------------------------
Wed Jan 22 12:13:54 CET 2020 - jgonzalez@suse.com

- version 4.1.2-1
- Fix spacewalk-setup-httpd for future FIPS support at SLE and
  openSUSE

-------------------------------------------------------------------
Wed Nov 27 17:03:14 CET 2019 - jgonzalez@suse.com

- version 4.1.1-1
- Bump version to 4.1.0 (bsc#1154940)
- fix cobbler authentication module configuration required for
  new cobbler package
- prevent CherryPy timeouts (bsc#1118175, bsc#1149343)
- configure 150 Tomcat workers by default, matching httpds MaxClients

-------------------------------------------------------------------
Wed Jul 31 17:36:47 CEST 2019 - jgonzalez@suse.com

- version 4.0.9-1
- Add support for salt formulas for standalone salt

-------------------------------------------------------------------
Wed May 15 15:18:10 CEST 2019 - jgonzalez@suse.com

- version 4.0.8-1
- SPEC cleanup
- fix check for empty lines in rhn.conf for spacewalk-setup (bsc#1133560)

-------------------------------------------------------------------
Mon Apr 22 12:15:57 CEST 2019 - jgonzalez@suse.com

- version 4.0.7-1
- Generate SLE11 specific ssl-cert-osimage package
- add makefile and configuration for the pylint
- Add proper argument parsing to the embedded diskspace check.
- Fix Python3 porting issues

-------------------------------------------------------------------
Wed Feb 27 13:03:51 CET 2019 - jgonzalez@suse.com

- version 4.0.6-1
- enable and start tftp socket (bsc#1124822)

-------------------------------------------------------------------
Thu Jan 31 09:42:41 CET 2019 - jgonzalez@suse.com

- version 4.0.5-1
- Add Java module options for Tomcat needed when running on Java 11
- Point to the correct log file when tomcat is not able to start
- Fix distribution detection to work with openSUSE Leap 15 and
  SLE 15

-------------------------------------------------------------------
Wed Jan 16 12:24:40 CET 2019 - jgonzalez@suse.com

- version 4.0.4-1
- Fix building for Python3

-------------------------------------------------------------------
Mon Dec 17 14:41:40 CET 2018 - jgonzalez@suse.com

- version 4.0.3-1
- Add support for Python 3 on spacewalk-setup
- use a Salt engine to process return results (bsc#1099988)
- increase maximum number of threads and open files for taskomatic (bsc#1111966)

-------------------------------------------------------------------
Fri Oct 26 10:42:58 CEST 2018 - jgonzalez@suse.com

- version 4.0.2-1
- clean up correct system sudoers file (bsc#1099517)

-------------------------------------------------------------------
Fri Aug 10 15:30:39 CEST 2018 - jgonzalez@suse.com

- version 4.0.1-1
- Bump version to 4.0.0 (bsc#1104034)
- Feat: add OS Image building with Kiwi FATE#322959 FATE#323057 FATE#323056
- Fix copyright for the package specfile (bsc#1103696)
- sudoers file is now in /etc/sudoers.d/spacewalk (bsc#1099517)

-------------------------------------------------------------------
Tue Jun 05 10:11:13 CEST 2018 - jgonzalez@suse.com

- version 2.8.7.2-1
- remove RH defaults (bsc#1091993)

-------------------------------------------------------------------
Mon Apr 23 09:16:36 CEST 2018 - jgonzalez@suse.com

- version 2.8.7.1-1
- Sync with upstream (bsc#1083294)

-------------------------------------------------------------------
Mon Mar 26 09:04:58 CEST 2018 - jgonzalez@suse.com

- version 2.8.5.3-1
- Sync with upstream (bsc#1083294)
- Configure Salt Reactor for handle Action Chain execution on Minions

-------------------------------------------------------------------
Mon Mar 05 08:56:03 CET 2018 - jgonzalez@suse.com

- version 2.8.5.2-1
- remove clean section from spec (bsc#1083294)

-------------------------------------------------------------------
Wed Feb 28 09:54:25 CET 2018 - jgonzalez@suse.com

- version 2.8.5.1-1
- Fix FIPS detection for kernels without CONFIG_CRYPTO_FIPS
  (as in openSUSE)
- Enable and start atftpd.socket instead of atftpd.service when
  atftp is using systemd natively.

-------------------------------------------------------------------
Wed Jan 17 10:40:16 CET 2018 - jgonzalez@suse.com

- version 2.8.4.1-1
- Remove temporary workaround (bsc#1064520)
- add temporary setting of user to salt
- Bumping package versions for 2.8.
- point users to proper log on tomcat 7+

-------------------------------------------------------------------
Wed May 03 15:54:47 CEST 2017 - michele.bologna@suse.com

- version 2.7.4.2-1
- add new option skip-services-restart
- adjust log path on tomcat 7+

-------------------------------------------------------------------
Mon Apr 03 14:50:04 CEST 2017 - mc@suse.de

- version 2.7.4.1-1
- enhance check for Oracle 12.2 Database

-------------------------------------------------------------------
Fri Mar 31 09:37:30 CEST 2017 - mc@suse.de

- version 2.7.3.1-1
- create /var/spacewalk/systems in spacewalk-setup and ensure perms
  on upgrade
- support cnames in mgr-setup and spacewalk-setup (bsc#1029899)

-------------------------------------------------------------------
Tue Mar 07 14:40:13 CET 2017 - mc@suse.de

- version 2.7.2.1-1
- add xccdf result xslt
- Migrating Fedorahosted to GitHub
- reset stdin for failed connections
- don't leak output of cobbler sync into installer
- change RHN on RHSM in installer script

-------------------------------------------------------------------
Tue Feb 07 15:23:47 CET 2017 - michele.bologna@suse.com

- version 2.7.0.2-1
- Store temporary roster in configured location (bsc#1019672)

-------------------------------------------------------------------
Wed Jan 11 16:36:20 CET 2017 - michele.bologna@suse.com

- version 2.7.0.1-1
- Version 2.7.0

-------------------------------------------------------------------
Fri Dec 16 12:12:07 CET 2016 - michele.bologna@suse.com

- version 2.5.3.11-1
- Preventing stderr output from systemctl calls (bsc#1015055)
- Removing non-used '/srv/susemanager/pillar'
- Removing '/usr/share/susemanager/pillar' path
- Retreiving SUMA static pillar data from ext_pillar (bsc1010674)

-------------------------------------------------------------------
Mon Nov 07 11:02:51 CET 2016 - michele.bologna@suse.com

- version 2.5.3.10-1
- Enforce putting certifi module in salt thin (bsc#990439)

-------------------------------------------------------------------
Thu Oct 06 14:50:45 CEST 2016 - mc@suse.de

- version 2.5.3.9-1
- Commented on file_roots/pillar_roots
- Added formula directories and formulas.sls to setup script
- master_tops module provides static top information
- Merging top.sls files in base env (bsc#986770)

-------------------------------------------------------------------
Mon Jul 18 14:21:18 CEST 2016 - jrenner@suse.com

- version 2.5.3.8-1
- change path to oracle LD Config file

-------------------------------------------------------------------
Tue Apr 12 17:20:43 CEST 2016 - mc@suse.de

- version 2.5.3.7-1
- use static file to configure salt-master in SUSE Manager
- add ext_pillar to master.d/susemanager.conf (bsc#974853)

-------------------------------------------------------------------
Wed Apr 06 08:45:13 CEST 2016 - mc@suse.de

- version 2.5.3.6-1
- Use localhost instead of hostname during setup, so we do not rely
  on correct proxy setup (bsc#970690)
- Set better defaults according to initial scalability tests
- Raise the maximum memory available for Tomcat to accommodate
  for >100 minions onboarding at once (bsc#971573)
- enable and start atftpd (bsc#972168)

-------------------------------------------------------------------
Mon Mar 21 16:32:21 CET 2016 - mc@suse.de

- version 2.5.3.5-1
- Remove SHA256 explicit master configuration as it is shipped
  now as default with our salt package
- Use SHA256 hash type for the Salt Master instead of default MD5.

-------------------------------------------------------------------
Wed Mar 09 11:31:48 CET 2016 - mc@suse.de

- version 2.5.3.4-1
- configure pillar for salt-master

-------------------------------------------------------------------
Wed Mar 02 11:23:45 CET 2016 - mc@suse.de

- version 2.5.3.3-1
- rename Mirror Credentials to Organization Credentials at user
  visible places

-------------------------------------------------------------------
Tue Jan 26 13:55:36 CET 2016 - mc@suse.de

- version 2.5.3.2-1
- fix spacewalk-setup post script (bsc#962546)

-------------------------------------------------------------------
Wed Dec 16 11:10:39 CET 2015 - mc@suse.de

- version 2.5.3.1-1
- setup called with option db_only should not configure tomcat
- removing create first org code from installer

-------------------------------------------------------------------
Thu Dec 10 17:50:32 CET 2015 - mc@suse.de

- version 2.5.2.2-1
- Fix a syntax errors when writing the configuration for the Salt Master

-------------------------------------------------------------------
Mon Nov 30 10:51:21 CET 2015 - mc@suse.de

- version 2.5.2.1-1
- Configure multiple file roots for the Salt Master
- migration from SUMA 2.1 to SUMA 3
- adapt checks for cert trust dirs
- use --upgrade option for sw-dump-schema during migrations

-------------------------------------------------------------------
Wed Oct 07 13:58:26 CEST 2015 - mc@suse.de

- version 2.5.0.1-1
- Remove certificate handling from setup (FATE#311619)
- Remove monitoring setup

-------------------------------------------------------------------
Mon Jun 22 15:49:07 CEST 2015 - jrenner@suse.de

- version 2.1.14.12-1
- configure tomcat with maxThreads=200 and timeout 20 sec (bsc#922923)
- CVE-2014-8162 - Use newly introduced SAXParser class (bsc#922525)
- introduce variables to import own certificates on setup

-------------------------------------------------------------------
Wed Apr 08 09:20:09 CEST 2015 - mc@suse.de

- version 2.1.14.11-1
- fix typo: use chmod to change permissions

-------------------------------------------------------------------
Tue Mar 31 14:31:24 CEST 2015 - mc@suse.de

- version 2.1.14.10-1
- add read permissions for tomcat to the NCCcredentials file

-------------------------------------------------------------------
Tue Feb 03 13:19:29 CET 2015 - mc@suse.de

- version 2.1.14.9-1
- Getting rid of Tabs and trailing spaces

-------------------------------------------------------------------
Fri Nov 07 12:59:45 CET 2014 - mc@suse.de

- version 2.1.14.8-1
- no activation if db population should be skipped (bsc#900956)

-------------------------------------------------------------------
Tue Oct 14 15:14:21 CEST 2014 - mc@suse.de

- version 2.1.14.7-1
- give tomcat read permissions on the NCCcredentials file
- setup with scc credentials in DB

-------------------------------------------------------------------
Fri Sep 12 14:58:56 CEST 2014 - mc@suse.de

- version 2.1.14.6-1
- Do not enable spacewalk-service in runlevel 4 (bnc#879992)

-------------------------------------------------------------------
Tue Jun 17 10:12:51 CEST 2014 - jrenner@suse.de

- version 2.1.14.5-1
- Use curl instead of libwww-perl
- Setup /etc/sudoers in SUSE Manager upgrade scripts (bnc#881711)

-------------------------------------------------------------------
Tue May 27 17:09:55 CEST 2014 - mc@suse.de

- version 2.1.14.4-1
- fix regex for a more lazy match to remove JAVA_OPTS
  from tomcat6.conf

-------------------------------------------------------------------
Fri May 16 12:46:39 CEST 2014 - mc@suse.de

- version 2.1.14.3-1
- editarea has been replaced with ace-editor

-------------------------------------------------------------------
Thu Mar 27 10:16:48 CET 2014 - fcastelli@suse.com

- version 2.1.14.2-1
- Add mgr-ncc-sync to the sudo commands
- jpam.so is in /usr/lib even on x86_64

-------------------------------------------------------------------
Fri Feb 07 13:41:07 CET 2014 - mc@suse.de

- version 2.1.14.1-1
- remove setup embedded oracle code
- add oracle library path directly to commandline
- install tomcat6 filter
- disable ehcache check for updates
- spacewalk-setup-tomcat packaging
- Updating the copyright years info

-------------------------------------------------------------------
Mon Jan 13 09:27:50 CET 2014 - mc@suse.de

- version 2.1.7.1-1
- external PG: remove postgresql from spacewalk services

-------------------------------------------------------------------
Mon Dec 09 16:36:26 CET 2013 - mc@suse.de

- version 2.1.6.1-1
- switch to 2.1

-------------------------------------------------------------------
Wed Jun 12 13:36:03 CEST 2013 - mc@suse.de

- version 1.7.9.11-1
- suppress uninitialized value messages

-------------------------------------------------------------------
Fri Sep 28 16:37:33 CEST 2012 - mc@suse.de

- version 1.7.9.10-1
- Read system proxy values during setup and use them as default.

-------------------------------------------------------------------
Fri Aug 03 18:28:37 CEST 2012 - mc@suse.de

- version 1.7.9.9-1
- update tomcat java opts with Parameters.MAX_COUNT
- added tftp server options to cobbler modules.conf file

-------------------------------------------------------------------
Thu Aug 02 16:31:17 CEST 2012 - mc@suse.de

- version 1.7.9.8-1
- increase allowed parameter count for tomcat

-------------------------------------------------------------------
Mon Jul 16 15:28:31 CEST 2012 - ug@suse.de

- version 1.7.9.7-1
- Exit if starting tomcat did not pass.

-------------------------------------------------------------------
Tue Jul 10 15:02:27 CEST 2012 - ug@suse.de

- changed cobbler-setup to use the FQDN as hostname
  (bnc#768135)

-------------------------------------------------------------------
Wed Jul  4 16:49:45 CEST 2012 - ug@suse.de

- fix LD_LIBRARY_PATH in tomcat6.conf in case of upgrade
  (bnc#769909)

-------------------------------------------------------------------
Thu Jun 21 11:14:13 CEST 2012 - jrenner@suse.de

- version 1.7.9.6-1
- add LICENSE file and change mention Artistic licence to GPLv2
  (bnc#764855)
- Suppress db notices when clearing the schema

-------------------------------------------------------------------
Thu May 31 10:58:02 CEST 2012 - mc@suse.de

- version 1.7.9.5-1
- get rid of jabberd xsl templates in spacewalk-setup

-------------------------------------------------------------------
Mon May 14 10:59:03 CEST 2012 - mc@suse.de

- version 1.7.9.4-1
- remove usage of rhn_quota package
- spacewalk-setup-cobbler: extend verbose output

-------------------------------------------------------------------
Fri Apr 27 16:15:13 CEST 2012 - mc@suse.de

- version 1.7.9.3-1
- call cobbler sync only once
- modify Makefile.PL for new cobbler setup layout
- spacewalk-setup-cobbler: script to configure cobbler for Spacewalk
- Rename cobbler-setup to cobbler20-setup
- Create deploy.sql on PostgreSQL as well

-------------------------------------------------------------------
Tue Apr 24 11:48:16 CEST 2012 - ug@suse.de

- avoid "cobbler not running" warning during setup when
  cobbler version greater than 2.0 is in use

-------------------------------------------------------------------
Fri Apr 13 15:46:24 CEST 2012 - mc@suse.de

- version 1.7.9.2-1
- fixed clearing db for postgresql installation
- remove RHN_DB_USERNAME from monitoring scout configuration
- remove RHN_DB_PASSWD from monitoring scout configuration
- remove RHN_DB_NAME from monitoring scout configuration
- remove tableowner from monitoring scout configuration

-------------------------------------------------------------------
Wed Mar 21 17:05:55 CET 2012 - mc@suse.de

- version 1.7.9.1-1
- Bumping package version

-------------------------------------------------------------------
Mon Feb 13 15:37:12 CET 2012 - ug@suse.de

- avoid cobbler exception during startup
  (bnc#746718)

-------------------------------------------------------------------
Wed Dec 21 14:34:21 CET 2011 - ug@suse.de

- switched spacewalk-setup to atftpd

-------------------------------------------------------------------
Thu Aug 18 14:30:05 CEST 2011 - iartarisi@suse.cz

- fixed AttributeError: 'module' object has no attribute 'rhnConfig'

-------------------------------------------------------------------
Tue Jun 14 17:43:50 CEST 2011 - mc@suse.de

- add /usr/lib and /usr/lib64 to lib path for tomcat to make
  jpam work (bnc#691918, FATE#312400)

-------------------------------------------------------------------
Wed May 25 11:23:43 CEST 2011 - mc@suse.de

- allow only secure SSLCipher and SSLProtocols (bnc#685550)

-------------------------------------------------------------------
Thu Feb 17 17:35:30 CET 2011 - mc@suse.de

- autoflush stdout (bnc#672565)

-------------------------------------------------------------------
Wed Feb 16 14:49:41 CET 2011 - ug@suse.de

- suppress a warning when selinux is missing (bnc#671641)

-------------------------------------------------------------------
Fri Feb 11 15:10:35 CET 2011 - ug@suse.de

- don't start xinted

-------------------------------------------------------------------
Fri Feb 11 12:36:20 CET 2011 - mc@suse.de

- no selinux, if selinuxenabled binary is not found
  (bnc#671204) 

-------------------------------------------------------------------
Tue Feb  8 15:59:45 CET 2011 - mc@suse.de

- change mountpoint and prepended_dir (bnc#669558)

-------------------------------------------------------------------
Sun Jan 30 15:32:04 CET 2011 - mc@suse.de

- backport upstrem fixes

-------------------------------------------------------------------
Tue Dec 21 15:59:11 CET 2010 - ug@suse.de

- patch added to Requires

-------------------------------------------------------------------
Wed Sep 15 10:05:42 CEST 2010 - mantel@suse.de

- Initial release of spacewalk-setup

-------------------------------------------------------------------<|MERGE_RESOLUTION|>--- conflicted
+++ resolved
@@ -1,4 +1,3 @@
-<<<<<<< HEAD
 - Simplified perl module dependency.
 - Fixed com.sun.bind issue on package update.
 - Enabled pylint for all builds but don't stop on error.
@@ -8,7 +7,7 @@
 - spacewalk-setup-cobbler was reimplemented in Python
 - Config files for Cobbler don't get edited in place anymore, thus the original
   ones are saved with a ".backup" suffix
-=======
+
 -------------------------------------------------------------------
 Fri Sep 17 12:11:36 CEST 2021 - jgonzalez@suse.com
 
@@ -19,7 +18,6 @@
   * spacewalk-setup-cobbler was reimplemented in Python
   * Config files for Cobbler don't get edited in place anymore, thus the original
     ones are saved with a ".backup" suffix
->>>>>>> cbb35f10
 
 -------------------------------------------------------------------
 Mon Aug 09 11:05:32 CEST 2021 - jgonzalez@suse.com
