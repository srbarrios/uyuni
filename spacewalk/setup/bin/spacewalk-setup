--- conflicted
+++ resolved
@@ -634,115 +634,8 @@
   my $opts = shift;
   my $answers = shift;
 
-<<<<<<< HEAD
-  my ($tomcatvol, $tomcatdir, $tomcatname);
-
-  for my $conf_glob ("/etc/sysconfig/tomcat{5,6,}", "/etc/tomcat*/tomcat*.conf") {
-  my ($conf_vol, $conf_dir, $conf_file) = File::Spec->splitpath($conf_glob);
-  my ($tomcatconf_content_orig, $tomcatconf_content);
-  my @tomcat_confs = grep { -f $_ } glob($conf_glob);
-  if (@tomcat_confs < 1) {
-    die "Couldn't find tomcat config file ($conf_glob).\n";
-  } elsif (@tomcat_confs > 1) {
-    die "Multiple tomcat config files found:\n  @tomcat_confs\nNot sure which tomcat to use.\n";
-  }
-
-  my $tomcatfile = $tomcat_confs[0];
-  ($tomcatvol, $tomcatdir, $tomcatname) = File::Spec->splitpath($tomcatfile);
-
-  {
-    open FILE, '<', $tomcatfile
-      or die "Error opening [$tomcatfile]: $!\n";
-    local $/ = undef;
-    $tomcatconf_content = <FILE>;
-    $tomcatconf_content_orig = $tomcatconf_content;
-    close FILE;
-  }
-
-  for my $file (glob Spacewalk::Setup::SHARED_DIR . "/$conf_file.[0-9]") {
-    open FILE, '<', $file or die "Error reading [$file]: $!\n";
-    my $regexp = <FILE>;
-    chomp $regexp;
-
-    my $content;
-    {
-      local $/ = undef;
-      $content = <FILE>;
-    }
-    close FILE;
-    defined($content) or $content = '';
-    $tomcatconf_content =~ s!$regexp!$content!gm or $tomcatconf_content .= $content;
-  }
-
-  if ($tomcatconf_content ne $tomcatconf_content_orig) {
-    Spacewalk::Setup::backup_file($tomcatdir, $tomcatname);
-
-    open FILE, '>', $tomcatfile
-      or die "Error opening [$tomcatfile]: $!\n";
-    chmod 0644, $tomcatfile;
-    print FILE $tomcatconf_content;
-    close FILE;
-  }
-}
-
-  my $serverxmlfile = "$tomcatdir/server.xml";
-  {
-    local $/ = undef;
-    local *FILE;
-    open FILE, '<', $serverxmlfile
-      or die "Error opening [$serverxmlfile]: $!\n";
-    my $serverxml_content_orig = <FILE>;
-    close FILE;
-
-    my $template = Spacewalk::Setup::SHARED_DIR . '/server.xml.xsl';
-    my $serverxml_content = qx{/usr/bin/xsltproc $template $serverxmlfile};
-    die "There was an error running xsltproc\n" if $?;
-    if ($serverxml_content ne $serverxml_content_orig) {
-      Spacewalk::Setup::backup_file($serverxmlfile =~ m!^(.+)/(.+)$!);
-
-      open FILE, '>', $serverxmlfile
-        or die "Error opening [$serverxmlfile]: $!\n";
-      chmod 0644, $serverxmlfile;
-      print FILE $serverxml_content;
-      close FILE;
-    }
-  }
-
-  {
-    local $/ = undef;
-    local *FILE;
-    open FILE, "$tomcatdir/context.xml"
-      or die "Error opening $tomcatdir/context.xml: $!\n";
-    my $contextxml_content_orig = <FILE>;
-    close FILE;
-
-    my $template = Spacewalk::Setup::SHARED_DIR . "/context.xml.xsl";
-    my $contextxml_content = qx{/usr/bin/xsltproc $template $tomcatdir/context.xml};
-    die "There was an error running xsltproc\n" if $?;
-    if ($contextxml_content ne $contextxml_content_orig) {
-      Spacewalk::Setup::backup_file($tomcatdir, "context.xml");
-
-      open FILE, ">$tomcatdir/context.xml"
-        or die "Error opening [$tomcatdir/context.xml]: $!\n";
-      chmod 0644, "$tomcatdir/context.xml";
-      print FILE $contextxml_content;
-      close FILE;
-    }
-  }
-
-
-  my $web_patch = Spacewalk::Setup::SHARED_DIR."/web.xml.patch";
-  my $command = "patch --silent --directory=$tomcatdir --forward -p1 --input=$web_patch";
-  system($command." --dry-run");
-  if (not $?){
-      Spacewalk::Setup::backup_file($tomcatdir, 'web.xml');
-
-      system($command);
-  }
-=======
   Spacewalk::Setup::system_or_exit(['/usr/bin/spacewalk-setup-tomcat', ''], 43,
 	       'Could not setup tomcat.');
->>>>>>> 13e4df80
   return;
 }
 
