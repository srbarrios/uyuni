--- conflicted
+++ resolved
@@ -1066,7 +1066,6 @@
       $rhnopt{$key} = $answers->{$key};
     }
   }
-<<<<<<< HEAD
 
   if ($answers->{'setup-ncc'} && $answers->{'setup-ncc'} =~ /^[Yy]/)
   {
@@ -1105,10 +1104,7 @@
           chmod 0640, Spacewalk::Setup::NCC_CREDENTIAL_FILE;
       }
   }
-  write_config( \%rhnopt,
-=======
   Spacewalk::Setup::write_config( \%rhnopt,
->>>>>>> 9898ca3d
 		'/var/lib/rhn/rhn-satellite-prep/etc/rhn/rhn.conf' );
 
     foreach my $opt_name (qw/session_swap_secret session_secret/) {
