--- conflicted
+++ resolved
@@ -591,29 +591,6 @@
                          return $text =~ /\S/ && length($text) <= 128 },
           -answer => \$answers->{"ssl-set-org"},
          );
-<<<<<<< HEAD
-=======
-    } until (passwords_match($password_1, $password_2));
-
-    $answers->{"ssl-password"} ||= $password_1;
-  };
-
-  Spacewalk::Setup::ask(
-      -noninteractive => $opts{"non-interactive"},
-      -question => "Cname alias of the machine (comma seperated)",
-      -test => sub { my $text = shift;
-                     return length($text) <= 128 },
-      -answer => \$answers->{"ssl-set-cnames"},
-     );
-
-  Spacewalk::Setup::ask(
-      -noninteractive => $opts{"non-interactive"},
-      -question => "Organization",
-      -test => sub { my $text = shift;
-                     return $text =~ /\S/ && length($text) <= 128 },
-      -answer => \$answers->{"ssl-set-org"},
-     );
->>>>>>> d7ccbeed
 
       Spacewalk::Setup::ask(
           -noninteractive => $opts{"non-interactive"},
@@ -722,15 +699,8 @@
                        '-set-city' => $answers->{'ssl-set-city'},
                        '-set-org' => $answers->{'ssl-set-org'},
                        '-set-org-unit' => $answers->{'ssl-set-org-unit'},
-<<<<<<< HEAD
                        '-set-common-name' => $answers->{'ssl-set-common-name'},
                        '-cert-expiration' => $answers->{'ssl-ca-cert-expiration'},
-=======
-                       '-cert-expiration' => $answers->{'ssl-server-cert-expiration'},
-                       '-set-email' => $answers->{'ssl-set-email'},
-                       '-set-hostname' => $answers->{'hostname'},
-                       '-set-cnames' => $answers->{'ssl-set-cnames'},
->>>>>>> d7ccbeed
                       );
   } else {
     my @opts = ( "--gen-ca",
@@ -847,6 +817,7 @@
     }
     else {
       push @opts, qq(--$name=$params{$name});
+    }
     }
   }
 
