--- conflicted
+++ resolved
@@ -47,17 +47,6 @@
 
     return ans.lower() == 'y'
 
-<<<<<<< HEAD
-def setup_pxe_services(options):
-    enable = "yes" == options.tftp
-    if not options.tftp:
-        q = "Cobbler requires tftp and xinetd services be turned on for PXE provisioning functionality. Enable these services"  
-        enable = ask_yes_no(q, 'y')
-    if enable:
-        system("/etc/init.d/atftpd start")
-
-=======
->>>>>>> 6f93a5de
 def gen_template(template, answers, output):
 	t = Template(file=template, searchList=answers)
 	open(output,"w").write(t.respond())
