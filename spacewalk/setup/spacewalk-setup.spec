--- conflicted
+++ resolved
@@ -10,11 +10,7 @@
 %{!?fedora: %global sbinpath /sbin}%{?fedora: %global sbinpath %{_sbindir}}
 
 Name:           spacewalk-setup
-<<<<<<< HEAD
-Version:        2.5.2.2
-=======
 Version:        2.5.3
->>>>>>> ebcf5fc1
 Release:        1%{?dist}
 Summary:        Initial setup tools for Red Hat Spacewalk
 
