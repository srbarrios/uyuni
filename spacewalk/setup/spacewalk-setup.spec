%if 0%{?suse_version}
%define apache_user wwwrun
%define apache_group www
%define misc_path /srv/
%else
%define apache_user apache
%define apache_group apache
%define misc_path %{_var}
%endif
%{!?fedora: %global sbinpath /sbin}%{?fedora: %global sbinpath %{_sbindir}}

Name:           spacewalk-setup
<<<<<<< HEAD
Version:        2.7.0.2
=======
Version:        2.7.2
>>>>>>> 5af2d0a2
Release:        1%{?dist}
Summary:        Initial setup tools for Spacewalk

Group:          Applications/System
License:        GPLv2
URL:            http://www.spacewalkproject.org/
Source0:        %{name}-%{version}.tar.gz
BuildRoot:      %{_tmppath}/%{name}-%{version}-%{release}-root-%(%{__id_u} -n)

BuildRequires:  perl
BuildRequires:  perl(ExtUtils::MakeMaker)
## non-core
#BuildRequires:  perl(Getopt::Long), perl(Pod::Usage)
#BuildRequires:  perl(Test::Pod::Coverage), perl(Test::Pod)

BuildArch:      noarch
Requires:       perl
Requires:       perl-Params-Validate
Requires:       spacewalk-schema
%if 0%{?suse_version}
Requires:       curl
Requires:       policycoreutils
Requires:       perl-Mail-RFC822-Address
Requires:       perl-XML-LibXML perl-XML-SAX perl-DateTime
Requires:       perl-Frontier-RPC
Requires:       perl-libwww-perl
Requires:       perl-Net-LibIDN
Requires:       patch
# to have /etc/salt/master.d
Requires(pre):  salt-master
# for salt to be generated into the thin
Requires:       python-certifi
BuildRequires:       perl-libwww-perl
%else
Requires:       %{sbinpath}/restorecon
%endif
Requires:       spacewalk-admin
Requires:       spacewalk-certs-tools
Requires:       perl-Satcon
Requires:       spacewalk-backend-tools
Requires:       cobbler >= 2.0.0
%if 0%{?suse_version}
Requires:       python-PyYAML
%else
%if 0%{?fedora} >= 22
Recommends: cobbler20
%endif
Requires:       PyYAML
%endif
Requires:       /usr/bin/gpg
Requires:       spacewalk-setup-jabberd
Requires:       spacewalk-java-lib >= 2.4.5
Requires:       spacewalk-base-minimal
Requires:       spacewalk-base-minimal-config
Requires:       curl

%description
A collection of post-installation scripts for managing Spacewalk's initial
setup tasks, re-installation, and upgrades.

%prep
%setup -q


%build
%{__perl} Makefile.PL INSTALLDIRS=vendor
make %{?_smp_mflags}


%install
rm -rf %{buildroot}
make pure_install PERL_INSTALL_ROOT=%{buildroot}
find %{buildroot} -type f -name .packlist -exec rm -f {} ';'
find %{buildroot} -type d -depth -exec rmdir {} 2>/dev/null ';'
%if 0%{?rhel} == 5
cat share/tomcat.java_opts.rhel5 >>share/tomcat.java_opts
%endif
%if 0%{?rhel} == 6
cat share/tomcat.java_opts.rhel6 >>share/tomcat.java_opts
%endif
rm -f share/tomcat.java_opts.*
%if 0%{?suse_version}
# SLES12 tomcat has only tomcat.conf
cat share/tomcat.1 >share/tomcat.conf.1
%endif

chmod -R u+w %{buildroot}/*
install -d -m 755 %{buildroot}/%{_datadir}/spacewalk/setup/
install -d -m 755 %{buildroot}/%{_sysconfdir}/salt/master.d/
install -m 0755 share/embedded_diskspace_check.py %{buildroot}/%{_datadir}/spacewalk/setup/
install -m 0644 share/sudoers.* %{buildroot}/%{_datadir}/spacewalk/setup/
install -m 0644 share/mod_ssl.conf.* %{buildroot}/%{_datadir}/spacewalk/setup/
install -m 0644 share/tomcat.* %{buildroot}/%{_datadir}/spacewalk/setup/
install -m 0644 share/tomcat6.* %{buildroot}/%{_datadir}/spacewalk/setup/
install -m 0644 share/server.xml.xsl %{buildroot}/%{_datadir}/spacewalk/setup/
install -m 0644 share/context.xml.xsl %{buildroot}/%{_datadir}/spacewalk/setup/
install -m 0644 share/server-external-authentication.xml.xsl %{buildroot}/%{_datadir}/spacewalk/setup/
install -m 0644 share/web.xml.patch %{buildroot}/%{_datadir}/spacewalk/setup/
install -m 0644 share/old-jvm-list %{buildroot}/%{_datadir}/spacewalk/setup/
install -d -m 755 %{buildroot}/%{_datadir}/spacewalk/setup/defaults.d/
install -m 0644 share/defaults.d/defaults.conf %{buildroot}/%{_datadir}/spacewalk/setup/defaults.d/
install -d -m 755 %{buildroot}/%{_datadir}/spacewalk/setup/cobbler
install -m 0644 share/cobbler/* %{buildroot}/%{_datadir}/spacewalk/setup/cobbler/
install -m 0644 salt/susemanager.conf %{buildroot}/%{_sysconfdir}/salt/master.d/

# create a directory for misc. Spacewalk things
install -d -m 755 %{buildroot}/%{misc_path}/spacewalk

mkdir -p $RPM_BUILD_ROOT%{_mandir}/man8
/usr/bin/pod2man --section=8 $RPM_BUILD_ROOT/%{_bindir}/spacewalk-make-mount-points | gzip > $RPM_BUILD_ROOT%{_mandir}/man8/spacewalk-make-mount-points.8.gz
/usr/bin/pod2man --section=1 $RPM_BUILD_ROOT/%{_bindir}/spacewalk-setup-cobbler | gzip > $RPM_BUILD_ROOT%{_mandir}/man1/spacewalk-setup-cobbler.1.gz
/usr/bin/pod2man --section=1 $RPM_BUILD_ROOT/%{_bindir}/spacewalk-setup-tomcat | gzip > $RPM_BUILD_ROOT%{_mandir}/man1/spacewalk-setup-tomcat.1.gz
/usr/bin/pod2man --section=1 $RPM_BUILD_ROOT/%{_bindir}/spacewalk-setup-sudoers| gzip > $RPM_BUILD_ROOT%{_mandir}/man1/spacewalk-setup-sudoers.1.gz
/usr/bin/pod2man --section=1 $RPM_BUILD_ROOT/%{_bindir}/spacewalk-setup-httpd | gzip > $RPM_BUILD_ROOT%{_mandir}/man1/spacewalk-setup-httpd.1.gz
/usr/bin/pod2man --section=1 $RPM_BUILD_ROOT/%{_bindir}/spacewalk-setup-sudoers| gzip > $RPM_BUILD_ROOT%{_mandir}/man1/spacewalk-setup-sudoers.1.gz
/usr/bin/pod2man --section=1 $RPM_BUILD_ROOT/%{_bindir}/spacewalk-setup-ipa-authentication| gzip > $RPM_BUILD_ROOT%{_mandir}/man1/spacewalk-setup-ipa-authentication.1.gz


%post
if [ $1 = 2 -a -e /etc/tomcat6/tomcat6.conf ]; then
    # in case of upgrade
    # fix the old LD_LIBRARY_PATH in tomcat6.conf
    # it has to point to the new Oracle Home
    # this step is only relevant when Oracle version changes and the
    # path written by spacewalk-setup is not valid anymore
    cp /etc/tomcat6/tomcat6.conf /etc/tomcat6/tomcat6.conf.post-script-backup
    . /etc/tomcat6/tomcat6.conf
    NEW_LD_PATH=""

    # in case oracle is not updated yet, we hardcode the oracle version of 1.7 here
    # not really nice
    export ORACLE_HOME="/usr/lib/oracle/11.2/client64"

    if ! grep "$ORACLE_HOME" /etc/tomcat6/tomcat6.conf >/dev/null; then
        # our current ORACLE_HOME is not in LD_LIBRARY_PATH
        if [ "x$LD_LIBRARY_PATH" != "x" ]; then
            # the LD_LIBRARY_PATH is not empty, so we have to fix it
            for p in `echo $LD_LIBRARY_PATH|awk --field-separator=: '{ for(i = 1; i <= NF; i++){print $i; } }'`; do
                if [ -d $p ]; then
                    if [ "x$NEW_LD_PATH" == "x" ]; then
                        NEW_LD_PATH="$p"
                    else
                        NEW_LD_PATH="$NEW_LD_PATH:$p";
                    fi;
                fi;
            done
            NEW_LD_PATH="$NEW_LD_PATH:$ORACLE_HOME/lib"
            sed -i "s@^LD_LIBRARY_PATH.*@LD_LIBRARY_PATH=$NEW_LD_PATH@" /etc/tomcat6/tomcat6.conf
        fi
    fi
    if ! grep -F '\-Dorg.apache.tomcat.util.http.Parameters.MAX_COUNT' /etc/tomcat6/tomcat6.conf > /dev/null; then
        sed -i 's/-XX:MaxNewSize=256/-Dorg.apache.tomcat.util.http.Parameters.MAX_COUNT=1024 -XX:MaxNewSize=256/' /etc/tomcat6/tomcat6.conf
    fi
    if ! grep '\[tftpd\]' /etc/cobbler/modules.conf > /dev/null 2>&1; then
        echo                                                >> /etc/cobbler/modules.conf
        echo '# added by susemanager-setup RPM post-script' >> /etc/cobbler/modules.conf
        echo '[tftpd]'                                      >> /etc/cobbler/modules.conf
        echo 'module = manage_in_tftpd'                     >> /etc/cobbler/modules.conf
    fi
fi
if [ -e /etc/zypp/credentials.d/NCCcredentials ]; then
    chgrp www /etc/zypp/credentials.d/NCCcredentials
    chmod g+r /etc/zypp/credentials.d/NCCcredentials
fi
if [ -e /etc/zypp/credentials.d/SCCcredentials ]; then
    chgrp www /etc/zypp/credentials.d/SCCcredentials
    chmod g+r /etc/zypp/credentials.d/SCCcredentials
fi
for name in /etc/sysconfig/tomcat{5,6,} /etc/tomcat*/tomcat*.conf; do
  test -f $name \
  && sed -i 's/\(-Dorg.xml.sax.driver\)=org.apache.xerces.parsers.SAXParser\>/\1=com.redhat.rhn.frontend.xmlrpc.util.RhnSAXParser/g' $name
done
if [ -d /var/cache/salt/master/thin ]; then
  # clean the thin cache
  rm -rf /var/cache/salt/master/thin
fi
exit 0

%check
make test


%clean
rm -rf %{buildroot}


%files
%defattr(-,root,root,-)
%doc Changes README answers.txt
%config %{_sysconfdir}/salt/master.d/susemanager.conf
%{perl_vendorlib}/*
%{_bindir}/spacewalk-setup
%{_bindir}/spacewalk-setup-httpd
%{_bindir}/spacewalk-make-mount-points
%{_bindir}/spacewalk-setup-cobbler
%{_bindir}/spacewalk-setup-tomcat
%{_bindir}/spacewalk-setup-sudoers
%{_bindir}/spacewalk-setup-ipa-authentication
%{_bindir}/spacewalk-setup-db-ssl-certificates
%{_bindir}/cobbler20-setup
%{_mandir}/man[13]/*.[13]*
%dir %{_datadir}/spacewalk
%{_datadir}/spacewalk/*
%attr(755, %{apache_user}, root) %{misc_path}/spacewalk
%{_mandir}/man8/spacewalk-make-mount-points*
%doc LICENSE

%changelog
* Tue Feb 21 2017 Jan Dobes 2.7.2-1
- 1416804 - reset stdin for failed connections

* Mon Feb 20 2017 Tomas Kasparek <tkasparek@redhat.com> 2.7.1-1
- 1175596 - don't leak output of cobbler sync into installer
- 1420744 - change RHN on RHSM in installer script
- Bumping package versions for 2.7.

* Fri Oct 14 2016 Grant Gainey 2.6.2-1
- Updated specfile to remove extraneous 'Red Hat'

* Fri Sep 30 2016 Jan Dobes 2.6.1-1
- require spacewalk-base-minimal-config from spacewalk-setup
- Bumping package versions for 2.6.

* Wed May 25 2016 Tomas Kasparek <tkasparek@redhat.com> 2.5.5-1
- updating copyright years

* Mon May 16 2016 Tomas Kasparek <tkasparek@redhat.com> 2.5.4-1
- try to reuse values from rhn.conf

* Mon Dec 07 2015 Jan Dobes 2.5.3-1
- removing create first org code from installer

* Tue Nov 24 2015 Jan Dobes 2.5.2-1
- Use the same name for the first org as before
- remove trailing whitespaces
- Remove unused Cert class from spacewalk-setup
- Remove unused load_satellite_certificate function and satellite-cert-file
  parameter
- Remove certificate handling from setup
- rhn-satellite-activate: dropped

* Tue Oct 13 2015 Tomas Kasparek <tkasparek@redhat.com> 2.5.1-1
- use --upgrade option for sw-dump-schema during migrations
- Bumping package versions for 2.5.

* Fri Aug 07 2015 Tomas Kasparek <tkasparek@redhat.com> 2.4.6-1
- Modified setup string to make it clearer that Oracle EZconnect requires the
  Global Database Name, not the SID. The two values are the same for XE.

* Wed Aug 05 2015 Jan Dobes 2.4.5-1
- trust spacewalk CA certificate

* Fri Jul 24 2015 Tomas Kasparek <tkasparek@redhat.com> 2.4.4-1
- require cobbler20 - Spacewalk is not working with upstream cobbler anyway

* Fri Jun 26 2015 Tomas Kasparek <tkasparek@redhat.com> 2.4.3-1
- Recommend cobbler20 with all packages requiring cobbler on Fedora 22

* Wed Jun 03 2015 Tomas Kasparek <tkasparek@redhat.com> 2.4.2-1
- use ls -Z instead of ls --scontext

* Mon May 25 2015 Tomas Lestach <tlestach@redhat.com> 2.4.1-1
- spacewalk-setup spec: add spacewalk-base-minimal as an explicit dependency
- Bumping package versions for 2.4.

* Thu Mar 19 2015 Grant Gainey 2.3.14-1
- Updating copyright info for 2015

* Thu Mar 12 2015 Tomas Lestach <tlestach@redhat.com> 2.3.13-1
- removing unused rhn_web.conf options

* Wed Mar 04 2015 Jan Dobes 2.3.12-1
- 1198708 - disable embedded postgresql service when installing external oracle
- 1198708 - configure tomcat earlier to work with database migrations
- 1180251 - append oracle driver path only if spacewalk-oracle is installed

* Thu Feb 26 2015 Tomas Lestach <tlestach@redhat.com> 2.3.11-1
- Added Oracle RDBMS 12.1.0 to the list of allowed database versions.

* Mon Feb 16 2015 Stephen Herr <sherr@redhat.com> 2.3.10-1
- spacewalk-setup upgrade dir no longer exists after monitoring removal

* Mon Feb 16 2015 Stephen Herr <sherr@redhat.com> 2.3.9-1
- remove setup of dropped monitoring feature

* Fri Jan 16 2015 Tomas Lestach <tlestach@redhat.com> 2.3.8-1
- Fix configuration of tomcat-service for CentOS7. Tomcat7 on CentOS7 uses
  /etc/tomcat/server.xml. Adjust regex to match.

* Tue Jan 13 2015 Matej Kollar <mkollar@redhat.com> 2.3.7-1
- Getting rid of Tabs and trailing spaces in Python
- Getting rid of trailing spaces in Perl
- Getting rid of Tabs in Perl
- Getting rid of Tabs and trailing spaces in LICENSE, COPYING, and README files

* Wed Jan 07 2015 Jan Dobes 2.3.6-1
- 1179374 - set more database specific values and move hibernate strings into
  function
- 1179374 - do not erase complete original configuration
- 1179374 - move write_config function into module
- 1020952 - Certificates need to set up sooner
- remember to populate db
- don't run spacewalk-setup-cobbler in verbose mode

* Wed Dec 17 2014 Stephen Herr <sherr@redhat.com> 2.3.5-1
- drop monitoring code and monitoring schema
- Useful comment

* Tue Dec 16 2014 Matej Kollar <mkollar@redhat.com> 2.3.4-1
- 1020952 -- Check for existence of cert file

* Mon Dec 15 2014 Jan Dobes 2.3.3-1
- 1172541 - do not use embedded db defaults if not installing embedded db
- 1172541 - fix filtering files with defaults

* Thu Dec 11 2014 Matej Kollar <mkollar@redhat.com> 2.3.2-1
- 1020952 - Include SSL configuration in setup

* Mon Nov 24 2014 Tomas Lestach <tlestach@redhat.com> 2.3.1-1
- fix condition
- add spacewalk-setup-ipa-authentication script to Makefile
- Add spacewalk-setup-ipa-authentication to make the external authentication
  easier.

* Mon Aug 18 2014 Tomas Kasparek <tkasparek@redhat.com> 2.3.0-1
- Bumping package versions for 2.3.

* Wed Jun 25 2014 Michael Mraka <michael.mraka@redhat.com> 2.2.13-1
- Do not enable spacewalk-service in runlevel 4 (bnc#879992)

* Fri Jun 13 2014 Michael Mraka <michael.mraka@redhat.com> 2.2.12-1
- extract the sudo setup into a separate script/tool

* Tue May 27 2014 Milan Zazrivec <mzazrivec@redhat.com> 2.2.11-1
- spacewalk-setup: require curl

* Tue May 27 2014 Milan Zazrivec <mzazrivec@redhat.com> 2.2.10-1
- use curl instead of libwww-perl

* Fri May 23 2014 Milan Zazrivec <mzazrivec@redhat.com> 2.2.9-1
- Fix SELinux capitalization.

* Fri Apr 25 2014 Michael Mraka <michael.mraka@redhat.com> 2.2.8-1
- editarea has been replaced with ace-editor

* Wed Apr 02 2014 Milan Zazrivec <mzazrivec@redhat.com> 2.2.7-1
- use SHA-256 for session secrets

* Mon Mar 17 2014 Michael Mraka <michael.mraka@redhat.com> 2.2.6-1
- 1072784 - jpam.so is in /usr/lib even on x86_64

* Thu Mar 06 2014 Milan Zazrivec <mzazrivec@redhat.com> 2.2.5-1
- manual page for spacewalk-setup-httpd

* Thu Mar 06 2014 Milan Zazrivec <mzazrivec@redhat.com> 2.2.4-1
- spacewalk-setup-httpd: utility to configure httpd for Spacewalk

* Tue Mar 04 2014 Michael Mraka <michael.mraka@redhat.com> 2.2.3-1
- clear-db needs to be present in answers for it to be used
- Clean up - embedded Oracle related code

* Mon Mar 03 2014 Michael Mraka <michael.mraka@redhat.com> 2.2.2-1
- 484950 - clear-db flag does not do what in --help

* Mon Mar 03 2014 Michael Mraka <michael.mraka@redhat.com> 2.2.1-1
- 460556 - option clear-db missing in answer file

* Thu Feb 06 2014 Michael Mraka <michael.mraka@redhat.com> 2.1.14-1
- removed embedded oracle code

* Wed Jan 29 2014 Michael Mraka <michael.mraka@redhat.com> 2.1.13-1
- fixed typo in library path
- tomcat on RHEL5 and RHEL6 needs more parameters

* Mon Jan 27 2014 Michael Mraka <michael.mraka@redhat.com> 2.1.12-1
- preserve standard library path

* Fri Jan 24 2014 Michael Mraka <michael.mraka@redhat.com> 2.1.11-1
- add oracle library path directly to commandline

* Wed Jan 22 2014 Michael Mraka <michael.mraka@redhat.com> 2.1.10-1
- 1039877 - disable ehcache check for updates

* Wed Jan 22 2014 Michael Mraka <michael.mraka@redhat.com> 2.1.9-1
- modified tomcat setup to work also on Fedora 20

* Tue Jan 14 2014 Matej Kollar <mkollar@redhat.com> 2.1.8-1
- Updating the copyright years info

* Fri Jan 03 2014 Milan Zazrivec <mzazrivec@redhat.com> 2.1.7-1
- 964323 - external PG: remove postgresql from spacewalk services

* Mon Oct 07 2013 Tomas Kasparek <tkasparek@redhat.com> 2.1.6-1
- setting up configuration for editarea for apache >= 2.4

* Tue Sep 17 2013 Michael Mraka <michael.mraka@redhat.com> 2.1.5-1
- Grammar error occurred

* Fri Aug 23 2013 Tomas Lestach <tlestach@redhat.com> 2.1.4-1
- 997749 - help text for --managed-db

* Tue Jul 30 2013 Michael Mraka <michael.mraka@redhat.com> 2.1.3-1
- recognize external/embedded variant

* Wed Jul 24 2013 Michael Mraka <michael.mraka@redhat.com> 2.1.2-1
- single parameter system_debug is not supported

* Tue Jul 23 2013 Michael Mraka <michael.mraka@redhat.com> 2.1.1-1
- make sure selinux is working and files are labeled

* Wed Jul 17 2013 Tomas Kasparek <tkasparek@redhat.com> 2.0.1-1
- Bumping package versions for 2.0.

* Fri Jul 12 2013 Tomas Lestach <tlestach@redhat.com> 1.10.22-1
- skip db schema population only for non-migration upgrade scenarios

* Fri Jul 12 2013 Tomas Lestach <tlestach@redhat.com> 1.10.21-1
- drop and backup logging schema

* Fri Jul 12 2013 Milan Zazrivec <mzazrivec@redhat.com> 1.10.20-1
- skip db schema population only for non-migration upgrade scenarios
- 959078 - polished database connection error output

* Thu Jul 11 2013 Milan Zazrivec <mzazrivec@redhat.com> 1.10.19-1
- 983561 - clean tomcat cache during upgrades

* Thu Jul 11 2013 Milan Zazrivec <mzazrivec@redhat.com> 1.10.18-1
- support for new db migration paths

* Tue Jul 09 2013 Milan Zazrivec <mzazrivec@redhat.com> 1.10.17-1
- Revert "980355 - delete pg_log before installation starts"

* Tue Jul 09 2013 Jan Dobes 1.10.16-1
- 980355 - delete pg_log before installation starts
- use for cycle instead of map

* Fri Jun 21 2013 Milan Zazrivec <mzazrivec@redhat.com> 1.10.15-1
- Don't use embedded db default settings for a managed db setup

* Mon Jun 17 2013 Michael Mraka <michael.mraka@redhat.com> 1.10.14-1
- removed old CVS/SVN version ids

* Wed Jun 12 2013 Milan Zazrivec <mzazrivec@redhat.com> 1.10.13-1
- The Satellite ISO no longer contains PostgreSQL directory

* Wed Jun 12 2013 Tomas Kasparek <tkasparek@redhat.com> 1.10.12-1
- rebrading RHN Satellite to Red Hat Satellite

* Fri Jun 07 2013 Milan Zazrivec <mzazrivec@redhat.com> 1.10.11-1
- is_embedded_db: support for manage-db switch

* Wed Jun 05 2013 Milan Zazrivec <mzazrivec@redhat.com> 1.10.10-1
- spacewalk-setup: correctly recognize --managed-db switch
- modify spacewalk-setup to use spacewalk-setup-postgresql

* Thu May 09 2013 Michael Mraka <michael.mraka@redhat.com> 1.10.9-1
- 958677 - suppress uninitialized value messages

* Mon Apr 29 2013 Jan Pazdziora 1.10.8-1
- Support migrations from Satellite 5.5

* Tue Apr 23 2013 Jan Pazdziora 1.10.7-1
- Make HEAD work even against AAAA hostname.

* Tue Apr 16 2013 Michael Mraka <michael.mraka@redhat.com> 1.10.6-1
- restore should not shutdown services automatically

* Fri Apr 12 2013 Jan Pazdziora 1.10.5-1
- Avoid duplicating the Connector element upon subsequent runs.

* Tue Mar 26 2013 Jan Dobes 1.10.4-1
- Updating docs, we don't ship Spacewalk for RHEL 4.

* Fri Mar 22 2013 Michael Mraka <michael.mraka@redhat.com> 1.10.3-1
- 919468 - fixed path in file based Requires

* Fri Mar 22 2013 Michael Mraka <michael.mraka@redhat.com> 1.10.2-1
- supress systemd messages during setup
- Use multiparameter system to better predictability.
- We do not want to run cobbler sync when cobblerd is not running.

* Thu Mar 21 2013 Jan Pazdziora 1.10.1-1
- Silence new LWP which is not happy about SSL verification (fix the
  redirects).

* Wed Feb 20 2013 Michael Mraka <michael.mraka@redhat.com> 1.9.6-1
- perevent parseOptions from failure

* Tue Feb 19 2013 Michael Mraka <michael.mraka@redhat.com> 1.9.5-1
- export oracle path only if we have oracle

* Mon Feb 18 2013 Michael Mraka <michael.mraka@redhat.com> 1.9.4-1
- update tftp dependency for systemd

* Fri Feb 15 2013 Michael Mraka <michael.mraka@redhat.com> 1.9.3-1
- make installation script shorter
- setup /etc/sysconfig/tomcat*
- move setting from tomcat.conf to /etc/sysconfig/tomcat

* Mon Feb 11 2013 Michael Mraka <michael.mraka@redhat.com> 1.9.2-1
- cleanup old CVS files

* Fri Nov 30 2012 Jan Pazdziora 1.9.1-1
- Allow tomcat config file without number.
- Prefer three-parameter open.
- Stop repeated dir/file concatenation.

* Wed Oct 31 2012 Jan Pazdziora 1.8.24-1
- Advertise the www.spacewalkproject.org.

* Tue Oct 30 2012 Jan Pazdziora 1.8.23-1
- Update the copyright year.

* Thu Oct 25 2012 Jan Pazdziora 1.8.22-1
- Exit if spacewalk-setup-embedded-postgresql is not installed.
- Only start database for embedded scenario.

* Mon Oct 22 2012 Jan Pazdziora 1.8.21-1
- 562287 - pass proxy configuration to spacewalk-setup to store it into
  rhn.conf file
- upgrade: start pg server only when migrating
- don't restart services when upgrading
- set upgrade_db.log size to 22M
- don't duplicate database upgrade log
- don't support custom db-name in an answer file
- don't pass db-name to upgrade-db.sh
- When not using tnsnames.ora, the full service name has to be used.
- Revert oracle_setup_embedded_db part of "added embedded postgresql
  installation part"
- Installation is with embedded database if not told otherwise.
- No migration if the ISO has embedded Oracle software.

* Mon Oct 22 2012 Jan Pazdziora 1.8.20-1
- don't remove Oracle stuff during oracle->postgresql migration
- run db migration in upgrade mode only
- set pipefail to correctly detect failed schema migration
- remove oracle-rhnsat-selinux during oracle -> postgresql migration
- Logic for embedded database migration

* Mon Oct 22 2012 Michael Mraka
- check free space under /var/lib/pgsql/data
- modified embedded_diskspace_check to support non default directories
- don't print error messages if postgresql is not set up yet
- setup embedded db also during upgrade

* Mon Oct 22 2012 Michael Mraka
- merge spacewalk-setup-embedded-postgresql and remove-db.sh
- added script to remove database
- added embedded postgresql installation part
- embedded database is now postgresql
- implement on-line backup and restore on PG

* Wed Aug 22 2012 Michael Mraka <michael.mraka@redhat.com> 1.8.17-1
- fix memory settings on 24+ cpu machines
- 847276 - pull http proxy settings from up2date conf.

* Fri Aug 10 2012 Jan Pazdziora 1.8.16-1
- 847011 - document --external-db option

* Wed Aug 01 2012 Jan Pazdziora 1.8.15-1
- 751678 - Make sure we chown the directory structure if /rhnsat is a symlink.

* Fri Jul 13 2012 Tomas Lestach <tlestach@redhat.com> 1.8.14-1
- increase allowed parameter count

* Wed Jun 27 2012 Jan Pazdziora 1.8.13-1
- Exit if starting tomcat did not pass.

* Sat Jun 16 2012 Miroslav Suchý 1.8.12-1
- 827022 - add LICENSE file and change mention Artistic licence to GPLv2

* Wed Jun 06 2012 Jan Pazdziora 1.8.11-1
- Suppress db notices when clearing the schema

* Thu May 31 2012 Jan Pazdziora 1.8.10-1
- get rid of jabberd xsl templates in spacewalk-setup

* Mon May 21 2012 Jan Pazdziora 1.8.9-1
- %%defattr is not needed since rpm 4.4
- remove usage of rhn_quota package

* Fri May 04 2012 Jan Pazdziora 1.8.8-1
- spacewalk-setup-cobbler: extend verbose output (mzazrivec@redhat.com)

* Tue Apr 24 2012 Milan Zazrivec <mzazrivec@redhat.com> 1.8.7-1
- spacewalk-setup-cobbler: script to configure cobbler for Spacewalk
- Rename cobbler-setup to cobbler20-setup

* Tue Apr 17 2012 Jan Pazdziora 1.8.6-1
- Create deploy.sql on PostgreSQL as well (mzazrivec@redhat.com)

* Tue Apr 10 2012 Jan Pazdziora 1.8.5-1
- To support the whole Unicode with idn_to_ascii, we need to specify utf8.
- The spacewalk-setup script does not seem to need Net::LibIDN directly.

* Thu Apr 05 2012 Jan Pazdziora 1.8.4-1
- fixed clearing db for postgresql installation (michael.mraka@redhat.com)

* Mon Mar 19 2012 Jan Pazdziora 1.8.3-1
- rhn-config-satellite.pl does not like to be invoked with no --option
  specified.

* Mon Mar 19 2012 Jan Pazdziora 1.8.2-1
- We no longer have /install/index.pxt, so satellite_install cannot be used.

* Fri Mar 09 2012 Miroslav Suchý 1.8.1-1
- monitoringDOTdbname is not used anymore
- remove RHN_DB_USERNAME from monitoring scout configuration
- remove RHN_DB_PASSWD from monitoring scout configuration
- remove RHN_DB_NAME from monitoring scout configuration
- remove tableowner from monitoring scout configuration
- Bumping package versions for 1.8. (jpazdziora@redhat.com)

* Fri Mar 02 2012 Jan Pazdziora 1.7.9-1
- Update the copyright year info.

* Tue Feb 28 2012 Miroslav Suchý 1.7.8-1
- do not ignore missing answer-file (msuchy@redhat.com)

* Tue Feb 28 2012 Jan Pazdziora 1.7.7-1
- Make sure /etc/cobbler/settings has 644.

* Mon Feb 20 2012 Jan Pazdziora 1.7.6-1
- The valid_countries_tl has no en records and its columns are not used in the
  select anyway.

* Mon Feb 20 2012 Jan Pazdziora 1.7.5-1
- Add stopping of Spacewalk services to postgresql_clear_db as well.

* Tue Feb 14 2012 Tomas Lestach <tlestach@redhat.com> 1.7.4-1
- rename rhn-installation.log to rhn_installation.log (tlestach@redhat.com)

* Tue Jan 31 2012 Jan Pazdziora 1.7.3-1
- Monitoring uses RHN::DB, so no need to have the extra connect parameters.

* Thu Jan 26 2012 Jan Pazdziora 1.7.2-1
- If you have for example NIS before passwd in nsswitch.conf, the usermod will
  not modify what the system uses. Let's check.

* Tue Jan 17 2012 Jan Pazdziora 1.7.1-1
- Prevent LWP 6 from checking the hostname.
- We need LWP::Protocol::https for HEAD to pass since it gets redirected to
  https.
- We want to exit the loop if we have managed to connect to the localhost
  tomcat.

* Wed Dec 14 2011 Jan Pazdziora 1.6.5-1
- Update the target populate_db.log sizes.
- We do not need any async progressbar code (which seems to break on perl
  5.14).
- Optimize where optimization is due.

* Sun Dec 11 2011 Aron Parsons <aronparsons@gmail.com> 1.6.4-1
- add support for Cobbler 2.2 in the installer (aronparsons@gmail.com)

* Thu Dec 08 2011 Miroslav Suchý 1.6.3-1
- code cleanup - rhn-load-ssl-cert and rhn-sudo-load-ssl-cert are not needed
  anymore

* Fri Nov 04 2011 Milan Zazrivec <mzazrivec@redhat.com> 1.6.2-1
- 679335 - remove osa-dispatcher login credentials from rhn.conf

* Fri Oct 07 2011 Milan Zazrivec <mzazrivec@redhat.com> 1.6.1-1
- 715271 - define AJP connector on [::1]:8009

* Tue Jul 19 2011 Jan Pazdziora 1.5.11-1
- Updating the copyright years.

* Tue Jul 19 2011 Jan Pazdziora 1.5.10-1
- We kinda need the use Spacewalk::Setup if we plan to call functions from it.

* Mon Jul 18 2011 Jan Pazdziora 1.5.9-1
- Fireworks for the spinning pattern.
- add man page for spacewalk-make-mount-points (msuchy@redhat.com)
- remove macro from changelog (msuchy@redhat.com)

* Mon Jul 11 2011 Jan Pazdziora 1.5.8-1
- Check for cases when loading of the DBD driver fails (so there is no DBI
  error itself).

* Fri May 27 2011 Jan Pazdziora 1.5.7-1
- 708357 - If the mountpoint is on NFS, set cobbler_use_nfs.

* Mon May 16 2011 Jan Pazdziora 1.5.6-1
- We only want to source the setenv.sh if it exists.

* Wed May 11 2011 Jan Pazdziora 1.5.5-1
- Actually package the new tomcatX.conf.3 (for the tomcat6 setenv.sh issue) in
  the rpm.

* Wed May 04 2011 Jan Pazdziora 1.5.4-1
- On RHEL 6, tomcat6 no longer sources the setenv.sh so we need to source it
  ourselves.

* Wed Apr 27 2011 Simon Lukasik <slukasik@redhat.com> 1.5.3-1
- Drop the schema only if exists (slukasik@redhat.com)

* Fri Apr 15 2011 Jan Pazdziora 1.5.2-1
- redirect upgrade log to correct file (mzazrivec@redhat.com)
- move the m4 template at the end of cmd line parameters (mzazrivec@redhat.com)

* Tue Apr 12 2011 Miroslav Suchý 1.5.1-1
- fix rhnConfig namespace
- suppress warning
- Bumping package versions for 1.5

* Tue Apr 05 2011 Michael Mraka <michael.mraka@redhat.com> 1.4.8-1
- fixed typo in answer file option name

* Fri Apr 01 2011 Jan Pazdziora 1.4.7-1
- 683200 - fixing broken commit 695e8f7a792996b7e51f9fd2b11789d26e625753.

* Fri Apr 01 2011 Jan Pazdziora 1.4.6-1
- 683200 - fix more syntax errors.

* Thu Mar 31 2011 Miroslav Suchý 1.4.5-1
- 683200 - fix syntax error

* Wed Mar 30 2011 Michael Mraka <michael.mraka@redhat.com> 1.4.4-1
- fixed missing output redirection
- oracle_sqlplus_t is not able to write to logs

* Wed Mar 30 2011 Miroslav Suchý <msuchy@redhat.com> 1.4.3-1
- 683200 - convert db-host from IDN to ascii

* Mon Mar 07 2011 Jan Pazdziora 1.4.2-1
- Removing rhn-enable-push.pl as it is not referenced from anywhere.
- Removing rhn-load-config.pl as it is not referenced from anywhere.

* Fri Feb 18 2011 Jan Pazdziora 1.4.1-1
- Localize globs used for filehandles; use three-parameter opens.

* Wed Jan 26 2011 Jan Pazdziora 1.3.10-1
- PostgreSQL start/stop is no longer handled by spacewalk-service, neither is
  Oracle XE.
- Make all system_debug invocations multiparameter.

* Tue Jan 25 2011 Michael Mraka <michael.mraka@redhat.com> 1.3.9-1
- 636458 - reuse db version check via dbms_utility.db_version()
- updating Copyright years for year 2011

* Wed Jan 19 2011 Jan Pazdziora 1.3.8-1
- Call spacewalk-sql instead of rhn-populate-database.pl.

* Tue Jan 18 2011 Jan Pazdziora 1.3.7-1
- The db-sid is long gone, using db-name now.
- As db-protocol is no longer processed (supported), removing.
- Refactored oracle_get_database_answers.
- Creating empty file is not that useful, dropping.

* Tue Jan 11 2011 Tomas Lestach <tlestach@redhat.com> 1.3.6-1
- replace any LD_LIBRARY_PATH by given content (tlestach@redhat.com)
- Removing Oracle-ism from postgresql_populate_db. (jpazdziora@redhat.com)
- The installation on PostgreSQL is now supported. (jpazdziora@redhat.com)
- Removing code which was commented out since 2009. (jpazdziora@redhat.com)
- All three invocations of write_config in spacewalk-setup specify the target,
  no need to have the default. (jpazdziora@redhat.com)

* Fri Jan 07 2011 Jan Pazdziora 1.3.5-1
- Setup InstantClient 11 path for tomcat.

* Sun Dec 26 2010 Jan Pazdziora 1.3.4-1
- 665693: convert sysdate to current_timestamp (colin.coe@gmail.com)

* Thu Dec 23 2010 Jan Pazdziora 1.3.3-1
- The rhn_package package (schema in PostgreSQL) is now gone.

* Thu Dec 16 2010 Jan Pazdziora 1.3.2-1
- 636458 - check that the Oracle database instance is version 10 or 11.

* Mon Dec 13 2010 Jan Pazdziora 1.3.1-1
- 640971 - when waiting for tomcat, try to connect directly to 8009.
- We need to check the return value of GetOptions and die if the parameters
  were not correct.

* Fri Nov 05 2010 Miroslav Suchý <msuchy@redhat.com> 1.2.16-1
- 491331 - move /etc/sysconfig/rhn-satellite-prep to /var/lib/rhn/rhn-
  satellite-prep (msuchy@redhat.com)

* Tue Nov 02 2010 Jan Pazdziora 1.2.15-1
- Update copyright years in the rest of the repo.

* Fri Oct 29 2010 Miroslav Suchý <msuchy@redhat.com> 1.2.14-1
- change ascii art animation to bow, arrow and target

* Tue Oct 26 2010 Jan Pazdziora 1.2.13-1
- When run with the --db-only option, stop after populating the database.

* Fri Oct 22 2010 Miroslav Suchý <msuchy@redhat.com> 1.2.12-1
- 612581 - use new spacewalk namespace for spacewalk-setup

* Fri Oct 15 2010 Jan Pazdziora 1.2.11-1
- Revert "avoid people install packages for different os"
- Revert "valid require format is name = version"

* Thu Oct 14 2010 Michael Mraka <michael.mraka@redhat.com> 1.2.10-1
- avoid people install packages for different os

* Tue Oct 12 2010 Jan Pazdziora 1.2.9-1
- Move the cobbler requirement to version 2.0.0.

* Mon Oct 11 2010 Jan Pazdziora 1.2.8-1
- Do not require perl-DBD-Pg in spacewalk-setup, save it for spacewalk-
  postgresql.

* Mon Sep 27 2010 Miroslav Suchý <msuchy@redhat.com> 1.2.7-1
- do not restart whole satellite when enabling monitoring
  (mzazrivec@redhat.com)
- use bind variables (mzazrivec@redhat.com)
- don't use RHN::Utils in spacewalk-setup (mzazrivec@redhat.com)
- need_oracle_9i_10g_upgrade is no longer needed (mzazrivec@redhat.com)
- unify embedded database upgrades (mzazrivec@redhat.com)
- use standard perl dbi in update_monitoring_scout (mzazrivec@redhat.com)

* Tue Sep 14 2010 Milan Zazrivec <mzazrivec@redhat.com> 1.2.6-1
- re-link /etc/smrsh/ack_enqueuer.pl during upgrade
- update monitoring scout setup directly by spacewalk-setup
- added --external-db option to installer

* Wed Sep 01 2010 Jan Pazdziora 1.2.5-1
- 594513 - only listen on localhost (connectors at 8080 and 8009).
- 531719 - fixing cobbler setup to set pxe_just_once (jsherril@redhat.com)

* Thu Aug 26 2010 Justin Sherrill <jsherril@redhat.com> 1.2.4-1
- small fix for broken perl code (jsherril@redhat.com)

* Thu Aug 26 2010 Justin Sherrill <jsherril@redhat.com> 1.2.3-1
- making patch command silent (jsherril@redhat.com)
- 533527 - having spacewalk-setup patch the web.xml for tomcat to turn off
  development mode (jsherril@redhat.com)

* Thu Aug 26 2010 Justin Sherrill <jsherril@redhat.com> 1.2.2-1
- 533527 - having spacewalk-setup patch the web.xml for tomcat to turn off
  development mode (jsherril@redhat.com)

* Thu Aug 26 2010 Jan Pazdziora 1.2.1-1
- As we never fork now, the --nofork is obsolete, removing.

* Thu Jul 29 2010 Justin Sherrill <jsherril@redhat.com> 1.1.14-1
- 531719 - making pxe_just_once set to 1 by default on a spacewalk install
  (jsherril@redhat.com)

* Fri Jul 23 2010 Milan Zazrivec <mzazrivec@redhat.com> 1.1.13-1
- db-sid is now db-name

* Fri Jul 23 2010 Michael Mraka <michael.mraka@redhat.com> 1.1.12-1
- renamed db_sid to SID db_name to be consistent with PostgreSQL

* Fri Jul 23 2010 Michael Mraka <michael.mraka@redhat.com> 1.1.11-1
- renamed db_sid to SID db_name to be consistent with PostgreSQL

* Fri Jul 23 2010 Michael Mraka <michael.mraka@redhat.com> 1.1.10-1
- unified database connection information

* Mon Jul 19 2010 Michael Mraka <michael.mraka@redhat.com> 1.1.9-1
- fixed tomcat5.conf pattern

* Wed Jul 14 2010 Michael Mraka <michael.mraka@redhat.com> 1.1.8-1
- let jdbc use network service name

* Wed Jul 14 2010 Michael Mraka <michael.mraka@redhat.com> 1.1.7-1
- tomcat config files should be modified not replaced

* Fri Jul 09 2010 Miroslav Suchý <msuchy@redhat.com> 1.1.6-1
- add example of answers.txt file (msuchy@redhat.com)

* Thu Jul 01 2010 Miroslav Suchý <msuchy@redhat.com> 1.1.5-1
- For local database, we shall use the syntax without slashes. Even if the jdbc
  driver goes via TCP anyway. (jpazdziora@redhat.com)

* Mon Jun 28 2010 Jan Pazdziora 1.1.4-1
- The default_db has username and password in Oracle case, let's make it the
  same for PostgreSQL.
- Some values (db-sid) can be undef, do not pass them to rhn-config-
  satellite.pl.
- Some values (db-sid) can be undef, leading to warnings, there does not need
  to be a host a port, and the default_db is different for PostgreSQL.
- Let's do a slightly better formatting of our terminal output.
- Fix postgresql_clear_db to clear the content of the PostgreSQL database.

* Mon Jun 21 2010 Jan Pazdziora 1.1.3-1
- Minor fixes for PostgreSQL code paths.
- Unused code cleanup.

* Thu Jun 17 2010 Miroslav Suchý <msuchy@redhat.com> 1.1.2-1
- fun aside, swimmer meet shark (msuchy@redhat.com)

* Mon Apr 19 2010 Michael Mraka <michael.mraka@redhat.com> 1.1.1-1
- bumping spec files to 1.1 packages
- Move systemlogs directory out of /var/satellite
- Remove audit review cruft from spacewalk-setup
<|MERGE_RESOLUTION|>--- conflicted
+++ resolved
@@ -10,11 +10,7 @@
 %{!?fedora: %global sbinpath /sbin}%{?fedora: %global sbinpath %{_sbindir}}
 
 Name:           spacewalk-setup
-<<<<<<< HEAD
-Version:        2.7.0.2
-=======
 Version:        2.7.2
->>>>>>> 5af2d0a2
 Release:        1%{?dist}
 Summary:        Initial setup tools for Spacewalk
 
