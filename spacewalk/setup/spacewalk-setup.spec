%if 0%{?suse_version}
%define apache_user wwwrun
%define apache_group www
%define misc_path /srv/
%else
%define apache_user apache
%define apache_group apache
%define misc_path %{_var}
%endif
%{!?fedora: %global sbinpath /sbin}%{?fedora: %global sbinpath %{_sbindir}}

Name:           spacewalk-setup
<<<<<<< HEAD
Version:        2.1.14.4
=======
Version:        2.2.12
>>>>>>> 4f1c3dcf
Release:        1%{?dist}
Summary:        Initial setup tools for Red Hat Spacewalk

Group:          Applications/System
License:        GPLv2
URL:            http://www.spacewalkproject.org/
Source0:        %{name}-%{version}.tar.gz
BuildRoot:      %{_tmppath}/%{name}-%{version}-%{release}-root-%(%{__id_u} -n)

BuildRequires:  perl
BuildRequires:  perl(ExtUtils::MakeMaker)
## non-core
#BuildRequires:  perl(Getopt::Long), perl(Pod::Usage)
#BuildRequires:  perl(Test::Pod::Coverage), perl(Test::Pod)

BuildArch:      noarch
Requires:       perl
Requires:       perl-Params-Validate
Requires:       spacewalk-schema
%if 0%{?suse_version}
Requires:       curl
Requires:       policycoreutils
Requires:       perl-Mail-RFC822-Address
Requires:       perl-XML-LibXML perl-XML-SAX perl-DateTime
Requires:       perl-Frontier-RPC
Requires:       perl-libwww-perl
Requires:       perl-Net-LibIDN
Requires:       patch
BuildRequires:       perl-libwww-perl
%else
Requires:       %{sbinpath}/restorecon
%endif
Requires:       spacewalk-admin
Requires:       spacewalk-certs-tools
Requires:       perl-Satcon
Requires:       spacewalk-backend-tools
Requires:       cobbler >= 2.0.0
Requires:       PyYAML
Requires:       /usr/bin/gpg
Requires:       spacewalk-setup-jabberd
<<<<<<< HEAD
=======
Requires:       curl
>>>>>>> 4f1c3dcf

%description
A collection of post-installation scripts for managing Spacewalk's initial
setup tasks, re-installation, and upgrades.

%prep
%setup -q


%build
%{__perl} Makefile.PL INSTALLDIRS=vendor
make %{?_smp_mflags}


%install
rm -rf %{buildroot}
make pure_install PERL_INSTALL_ROOT=%{buildroot}
find %{buildroot} -type f -name .packlist -exec rm -f {} ';'
find %{buildroot} -type d -depth -exec rmdir {} 2>/dev/null ';'
%if 0%{?rhel} == 5
cat share/tomcat.java_opts.rhel5 >>share/tomcat.java_opts
%endif
%if 0%{?rhel} == 6
cat share/tomcat.java_opts.rhel6 >>share/tomcat.java_opts
%endif
rm -f share/tomcat.java_opts.*

chmod -R u+w %{buildroot}/*
install -d -m 755 %{buildroot}/%{_datadir}/spacewalk/setup/
install -m 0755 share/embedded_diskspace_check.py %{buildroot}/%{_datadir}/spacewalk/setup/
install -m 0644 share/sudoers.* %{buildroot}/%{_datadir}/spacewalk/setup/
install -m 0644 share/mod_ssl.conf.* %{buildroot}/%{_datadir}/spacewalk/setup/
install -m 0644 share/tomcat.* %{buildroot}/%{_datadir}/spacewalk/setup/
<<<<<<< HEAD
install -m 0644 share/tomcat6.* %{buildroot}/%{_datadir}/spacewalk/setup/
=======
>>>>>>> 4f1c3dcf
install -m 0644 share/server.xml.xsl %{buildroot}/%{_datadir}/spacewalk/setup/
install -m 0644 share/context.xml.xsl %{buildroot}/%{_datadir}/spacewalk/setup/
install -m 0644 share/web.xml.patch %{buildroot}/%{_datadir}/spacewalk/setup/
install -m 0644 share/old-jvm-list %{buildroot}/%{_datadir}/spacewalk/setup/
install -d -m 755 %{buildroot}/%{_datadir}/spacewalk/setup/defaults.d/
install -d -m 755 %{buildroot}/%{_datadir}/spacewalk/setup/upgrade
install -m 0755 share/upgrade/* %{buildroot}/%{_datadir}/spacewalk/setup/upgrade
install -m 0644 share/defaults.d/defaults.conf %{buildroot}/%{_datadir}/spacewalk/setup/defaults.d/
install -d -m 755 %{buildroot}/%{_datadir}/spacewalk/setup/cobbler
install -m 0644 share/cobbler/* %{buildroot}/%{_datadir}/spacewalk/setup/cobbler/

# create a directory for misc. Spacewalk things
install -d -m 755 %{buildroot}/%{misc_path}/spacewalk

mkdir -p $RPM_BUILD_ROOT%{_mandir}/man8
/usr/bin/pod2man --section=8 $RPM_BUILD_ROOT/%{_bindir}/spacewalk-make-mount-points | gzip > $RPM_BUILD_ROOT%{_mandir}/man8/spacewalk-make-mount-points.8.gz
/usr/bin/pod2man --section=1 $RPM_BUILD_ROOT/%{_bindir}/spacewalk-setup-cobbler | gzip > $RPM_BUILD_ROOT%{_mandir}/man1/spacewalk-setup-cobbler.1.gz
/usr/bin/pod2man --section=1 $RPM_BUILD_ROOT/%{_bindir}/spacewalk-setup-tomcat | gzip > $RPM_BUILD_ROOT%{_mandir}/man1/spacewalk-setup-tomcat.1.gz
<<<<<<< HEAD
/usr/bin/pod2man --section=1 $RPM_BUILD_ROOT/%{_bindir}/spacewalk-setup-sudoers| gzip > $RPM_BUILD_ROOT%{_mandir}/man1/spacewalk-setup-sudoers.1.gz


%post
if [ $1 = 2 -a -e /etc/tomcat6/tomcat6.conf ]; then
    # in case of upgrade
    # fix the old LD_LIBRARY_PATH in tomcat6.conf
    # it has to point to the new Oracle Home
    # this step is only relevant when Oracle version changes and the
    # path written by spacewalk-setup is not valid anymore
    cp /etc/tomcat6/tomcat6.conf /etc/tomcat6/tomcat6.conf.post-script-backup
    . /etc/tomcat6/tomcat6.conf
    NEW_LD_PATH=""

    # in case oracle is not updated yet, we hardcode the oracle version of 1.7 here
    # not really nice
    export ORACLE_HOME="/usr/lib/oracle/11.2/client64"

    if ! grep "$ORACLE_HOME" /etc/tomcat6/tomcat6.conf >/dev/null; then
        # our current ORACLE_HOME is not in LD_LIBRARY_PATH
        if [ "x$LD_LIBRARY_PATH" != "x" ]; then
            # the LD_LIBRARY_PATH is not empty, so we have to fix it
            for p in `echo $LD_LIBRARY_PATH|awk --field-separator=: '{ for(i = 1; i <= NF; i++){print $i; } }'`; do
                if [ -d $p ]; then
                    if [ "x$NEW_LD_PATH" == "x" ]; then
                        NEW_LD_PATH="$p"
                    else
                        NEW_LD_PATH="$NEW_LD_PATH:$p";
                    fi;
                fi;
            done
            NEW_LD_PATH="$NEW_LD_PATH:$ORACLE_HOME/lib"
            sed -i "s@^LD_LIBRARY_PATH.*@LD_LIBRARY_PATH=$NEW_LD_PATH@" /etc/tomcat6/tomcat6.conf
        fi
    fi
    if ! grep -F '\-Dorg.apache.tomcat.util.http.Parameters.MAX_COUNT' /etc/tomcat6/tomcat6.conf > /dev/null; then
        sed -i 's/-XX:MaxNewSize=256/-Dorg.apache.tomcat.util.http.Parameters.MAX_COUNT=1024 -XX:MaxNewSize=256/' /etc/tomcat6/tomcat6.conf
    fi
    if ! grep '\[tftpd\]' /etc/cobbler/modules.conf > /dev/null 2>&1; then
        echo                                                >> /etc/cobbler/modules.conf
        echo '# added by susemanager-setup RPM post-script' >> /etc/cobbler/modules.conf
        echo '[tftpd]'                                      >> /etc/cobbler/modules.conf
        echo 'module = manage_in_tftpd'                     >> /etc/cobbler/modules.conf
    fi
fi
=======
/usr/bin/pod2man --section=1 $RPM_BUILD_ROOT/%{_bindir}/spacewalk-setup-httpd | gzip > $RPM_BUILD_ROOT%{_mandir}/man1/spacewalk-setup-httpd.1.gz
/usr/bin/pod2man --section=1 $RPM_BUILD_ROOT/%{_bindir}/spacewalk-setup-sudoers| gzip > $RPM_BUILD_ROOT%{_mandir}/man1/spacewalk-setup-sudoers.1.gz
>>>>>>> 4f1c3dcf

%check
make test


%clean
rm -rf %{buildroot}


%files
%defattr(-,root,root,-)
%doc Changes README answers.txt
%{perl_vendorlib}/*
%{_bindir}/spacewalk-setup
%{_bindir}/spacewalk-setup-httpd
%{_bindir}/spacewalk-make-mount-points
%{_bindir}/spacewalk-setup-cobbler
%{_bindir}/spacewalk-setup-tomcat
%{_bindir}/spacewalk-setup-sudoers
%{_bindir}/cobbler20-setup
%{_mandir}/man[13]/*.[13]*
%dir %{_datadir}/spacewalk
%{_datadir}/spacewalk/*
%attr(755, %{apache_user}, root) %{misc_path}/spacewalk
%{_mandir}/man8/spacewalk-make-mount-points*
%doc LICENSE

%changelog
* Fri Jun 13 2014 Michael Mraka <michael.mraka@redhat.com> 2.2.12-1
- extract the sudo setup into a separate script/tool

* Tue May 27 2014 Milan Zazrivec <mzazrivec@redhat.com> 2.2.11-1
- spacewalk-setup: require curl

* Tue May 27 2014 Milan Zazrivec <mzazrivec@redhat.com> 2.2.10-1
- use curl instead of libwww-perl

* Fri May 23 2014 Milan Zazrivec <mzazrivec@redhat.com> 2.2.9-1
- Fix SELinux capitalization.

* Fri Apr 25 2014 Michael Mraka <michael.mraka@redhat.com> 2.2.8-1
- editarea has been replaced with ace-editor

* Wed Apr 02 2014 Milan Zazrivec <mzazrivec@redhat.com> 2.2.7-1
- use SHA-256 for session secrets

* Mon Mar 17 2014 Michael Mraka <michael.mraka@redhat.com> 2.2.6-1
- 1072784 - jpam.so is in /usr/lib even on x86_64

* Thu Mar 06 2014 Milan Zazrivec <mzazrivec@redhat.com> 2.2.5-1
- manual page for spacewalk-setup-httpd

* Thu Mar 06 2014 Milan Zazrivec <mzazrivec@redhat.com> 2.2.4-1
- spacewalk-setup-httpd: utility to configure httpd for Spacewalk

* Tue Mar 04 2014 Michael Mraka <michael.mraka@redhat.com> 2.2.3-1
- clear-db needs to be present in answers for it to be used
- Clean up - embedded Oracle related code

* Mon Mar 03 2014 Michael Mraka <michael.mraka@redhat.com> 2.2.2-1
- 484950 - clear-db flag does not do what in --help

* Mon Mar 03 2014 Michael Mraka <michael.mraka@redhat.com> 2.2.1-1
- 460556 - option clear-db missing in answer file

* Thu Feb 06 2014 Michael Mraka <michael.mraka@redhat.com> 2.1.14-1
- removed embedded oracle code

* Wed Jan 29 2014 Michael Mraka <michael.mraka@redhat.com> 2.1.13-1
- fixed typo in library path
- tomcat on RHEL5 and RHEL6 needs more parameters

* Mon Jan 27 2014 Michael Mraka <michael.mraka@redhat.com> 2.1.12-1
- preserve standard library path

* Fri Jan 24 2014 Michael Mraka <michael.mraka@redhat.com> 2.1.11-1
- add oracle library path directly to commandline

* Wed Jan 22 2014 Michael Mraka <michael.mraka@redhat.com> 2.1.10-1
- 1039877 - disable ehcache check for updates

* Wed Jan 22 2014 Michael Mraka <michael.mraka@redhat.com> 2.1.9-1
- modified tomcat setup to work also on Fedora 20

* Tue Jan 14 2014 Matej Kollar <mkollar@redhat.com> 2.1.8-1
- Updating the copyright years info

* Fri Jan 03 2014 Milan Zazrivec <mzazrivec@redhat.com> 2.1.7-1
- 964323 - external PG: remove postgresql from spacewalk services

* Mon Oct 07 2013 Tomas Kasparek <tkasparek@redhat.com> 2.1.6-1
- setting up configuration for editarea for apache >= 2.4

* Tue Sep 17 2013 Michael Mraka <michael.mraka@redhat.com> 2.1.5-1
- Grammar error occurred

* Fri Aug 23 2013 Tomas Lestach <tlestach@redhat.com> 2.1.4-1
- 997749 - help text for --managed-db

* Tue Jul 30 2013 Michael Mraka <michael.mraka@redhat.com> 2.1.3-1
- recognize external/embedded variant

* Wed Jul 24 2013 Michael Mraka <michael.mraka@redhat.com> 2.1.2-1
- single parameter system_debug is not supported

* Tue Jul 23 2013 Michael Mraka <michael.mraka@redhat.com> 2.1.1-1
- make sure selinux is working and files are labeled

* Wed Jul 17 2013 Tomas Kasparek <tkasparek@redhat.com> 2.0.1-1
- Bumping package versions for 2.0.

* Fri Jul 12 2013 Tomas Lestach <tlestach@redhat.com> 1.10.22-1
- skip db schema population only for non-migration upgrade scenarios

* Fri Jul 12 2013 Tomas Lestach <tlestach@redhat.com> 1.10.21-1
- drop and backup logging schema

* Fri Jul 12 2013 Milan Zazrivec <mzazrivec@redhat.com> 1.10.20-1
- skip db schema population only for non-migration upgrade scenarios
- 959078 - polished database connection error output

* Thu Jul 11 2013 Milan Zazrivec <mzazrivec@redhat.com> 1.10.19-1
- 983561 - clean tomcat cache during upgrades

* Thu Jul 11 2013 Milan Zazrivec <mzazrivec@redhat.com> 1.10.18-1
- support for new db migration paths

* Tue Jul 09 2013 Milan Zazrivec <mzazrivec@redhat.com> 1.10.17-1
- Revert "980355 - delete pg_log before installation starts"

* Tue Jul 09 2013 Jan Dobes 1.10.16-1
- 980355 - delete pg_log before installation starts
- use for cycle instead of map

* Fri Jun 21 2013 Milan Zazrivec <mzazrivec@redhat.com> 1.10.15-1
- Don't use embedded db default settings for a managed db setup

* Mon Jun 17 2013 Michael Mraka <michael.mraka@redhat.com> 1.10.14-1
- removed old CVS/SVN version ids

* Wed Jun 12 2013 Milan Zazrivec <mzazrivec@redhat.com> 1.10.13-1
- The Satellite ISO no longer contains PostgreSQL directory

* Wed Jun 12 2013 Tomas Kasparek <tkasparek@redhat.com> 1.10.12-1
- rebrading RHN Satellite to Red Hat Satellite

* Fri Jun 07 2013 Milan Zazrivec <mzazrivec@redhat.com> 1.10.11-1
- is_embedded_db: support for manage-db switch

* Wed Jun 05 2013 Milan Zazrivec <mzazrivec@redhat.com> 1.10.10-1
- spacewalk-setup: correctly recognize --managed-db switch
- modify spacewalk-setup to use spacewalk-setup-postgresql

* Thu May 09 2013 Michael Mraka <michael.mraka@redhat.com> 1.10.9-1
- 958677 - suppress uninitialized value messages

* Mon Apr 29 2013 Jan Pazdziora 1.10.8-1
- Support migrations from Satellite 5.5

* Tue Apr 23 2013 Jan Pazdziora 1.10.7-1
- Make HEAD work even against AAAA hostname.

* Tue Apr 16 2013 Michael Mraka <michael.mraka@redhat.com> 1.10.6-1
- restore should not shutdown services automatically

* Fri Apr 12 2013 Jan Pazdziora 1.10.5-1
- Avoid duplicating the Connector element upon subsequent runs.

* Tue Mar 26 2013 Jan Dobes 1.10.4-1
- Updating docs, we don't ship Spacewalk for RHEL 4.

* Fri Mar 22 2013 Michael Mraka <michael.mraka@redhat.com> 1.10.3-1
- 919468 - fixed path in file based Requires

* Fri Mar 22 2013 Michael Mraka <michael.mraka@redhat.com> 1.10.2-1
- supress systemd messages during setup
- Use multiparameter system to better predictability.
- We do not want to run cobbler sync when cobblerd is not running.

* Thu Mar 21 2013 Jan Pazdziora 1.10.1-1
- Silence new LWP which is not happy about SSL verification (fix the
  redirects).

* Wed Feb 20 2013 Michael Mraka <michael.mraka@redhat.com> 1.9.6-1
- perevent parseOptions from failure

* Tue Feb 19 2013 Michael Mraka <michael.mraka@redhat.com> 1.9.5-1
- export oracle path only if we have oracle

* Mon Feb 18 2013 Michael Mraka <michael.mraka@redhat.com> 1.9.4-1
- update tftp dependency for systemd

* Fri Feb 15 2013 Michael Mraka <michael.mraka@redhat.com> 1.9.3-1
- make installation script shorter
- setup /etc/sysconfig/tomcat*
- move setting from tomcat.conf to /etc/sysconfig/tomcat

* Mon Feb 11 2013 Michael Mraka <michael.mraka@redhat.com> 1.9.2-1
- cleanup old CVS files

* Fri Nov 30 2012 Jan Pazdziora 1.9.1-1
- Allow tomcat config file without number.
- Prefer three-parameter open.
- Stop repeated dir/file concatenation.

* Wed Oct 31 2012 Jan Pazdziora 1.8.24-1
- Advertise the www.spacewalkproject.org.

* Tue Oct 30 2012 Jan Pazdziora 1.8.23-1
- Update the copyright year.

* Thu Oct 25 2012 Jan Pazdziora 1.8.22-1
- Exit if spacewalk-setup-embedded-postgresql is not installed.
- Only start database for embedded scenario.

* Mon Oct 22 2012 Jan Pazdziora 1.8.21-1
- 562287 - pass proxy configuration to spacewalk-setup to store it into
  rhn.conf file
- upgrade: start pg server only when migrating
- don't restart services when upgrading
- set upgrade_db.log size to 22M
- don't duplicate database upgrade log
- don't support custom db-name in an answer file
- don't pass db-name to upgrade-db.sh
- When not using tnsnames.ora, the full service name has to be used.
- Revert oracle_setup_embedded_db part of "added embedded postgresql
  installation part"
- Installation is with embedded database if not told otherwise.
- No migration if the ISO has embedded Oracle software.

* Mon Oct 22 2012 Jan Pazdziora 1.8.20-1
- don't remove Oracle stuff during oracle->postgresql migration
- run db migration in upgrade mode only
- set pipefail to correctly detect failed schema migration
- remove oracle-rhnsat-selinux during oracle -> postgresql migration
- Logic for embedded database migration

* Mon Oct 22 2012 Michael Mraka
- check free space under /var/lib/pgsql/data
- modified embedded_diskspace_check to support non default directories
- don't print error messages if postgresql is not set up yet
- setup embedded db also during upgrade

* Mon Oct 22 2012 Michael Mraka
- merge spacewalk-setup-embedded-postgresql and remove-db.sh
- added script to remove database
- added embedded postgresql installation part
- embedded database is now postgresql
- implement on-line backup and restore on PG

* Wed Aug 22 2012 Michael Mraka <michael.mraka@redhat.com> 1.8.17-1
- fix memory settings on 24+ cpu machines
- 847276 - pull http proxy settings from up2date conf.

* Fri Aug 10 2012 Jan Pazdziora 1.8.16-1
- 847011 - document --external-db option

* Wed Aug 01 2012 Jan Pazdziora 1.8.15-1
- 751678 - Make sure we chown the directory structure if /rhnsat is a symlink.

* Fri Jul 13 2012 Tomas Lestach <tlestach@redhat.com> 1.8.14-1
- increase allowed parameter count

* Wed Jun 27 2012 Jan Pazdziora 1.8.13-1
- Exit if starting tomcat did not pass.

* Sat Jun 16 2012 Miroslav Suchý 1.8.12-1
- 827022 - add LICENSE file and change mention Artistic licence to GPLv2

* Wed Jun 06 2012 Jan Pazdziora 1.8.11-1
- Suppress db notices when clearing the schema

* Thu May 31 2012 Jan Pazdziora 1.8.10-1
- get rid of jabberd xsl templates in spacewalk-setup

* Mon May 21 2012 Jan Pazdziora 1.8.9-1
- %%defattr is not needed since rpm 4.4
- remove usage of rhn_quota package

* Fri May 04 2012 Jan Pazdziora 1.8.8-1
- spacewalk-setup-cobbler: extend verbose output (mzazrivec@redhat.com)

* Tue Apr 24 2012 Milan Zazrivec <mzazrivec@redhat.com> 1.8.7-1
- spacewalk-setup-cobbler: script to configure cobbler for Spacewalk
- Rename cobbler-setup to cobbler20-setup

* Tue Apr 17 2012 Jan Pazdziora 1.8.6-1
- Create deploy.sql on PostgreSQL as well (mzazrivec@redhat.com)

* Tue Apr 10 2012 Jan Pazdziora 1.8.5-1
- To support the whole Unicode with idn_to_ascii, we need to specify utf8.
- The spacewalk-setup script does not seem to need Net::LibIDN directly.

* Thu Apr 05 2012 Jan Pazdziora 1.8.4-1
- fixed clearing db for postgresql installation (michael.mraka@redhat.com)

* Mon Mar 19 2012 Jan Pazdziora 1.8.3-1
- rhn-config-satellite.pl does not like to be invoked with no --option
  specified.

* Mon Mar 19 2012 Jan Pazdziora 1.8.2-1
- We no longer have /install/index.pxt, so satellite_install cannot be used.

* Fri Mar 09 2012 Miroslav Suchý 1.8.1-1
- monitoringDOTdbname is not used anymore
- remove RHN_DB_USERNAME from monitoring scout configuration
- remove RHN_DB_PASSWD from monitoring scout configuration
- remove RHN_DB_NAME from monitoring scout configuration
- remove tableowner from monitoring scout configuration
- Bumping package versions for 1.8. (jpazdziora@redhat.com)

* Fri Mar 02 2012 Jan Pazdziora 1.7.9-1
- Update the copyright year info.

* Tue Feb 28 2012 Miroslav Suchý 1.7.8-1
- do not ignore missing answer-file (msuchy@redhat.com)

* Tue Feb 28 2012 Jan Pazdziora 1.7.7-1
- Make sure /etc/cobbler/settings has 644.

* Mon Feb 20 2012 Jan Pazdziora 1.7.6-1
- The valid_countries_tl has no en records and its columns are not used in the
  select anyway.

* Mon Feb 20 2012 Jan Pazdziora 1.7.5-1
- Add stopping of Spacewalk services to postgresql_clear_db as well.

* Tue Feb 14 2012 Tomas Lestach <tlestach@redhat.com> 1.7.4-1
- rename rhn-installation.log to rhn_installation.log (tlestach@redhat.com)

* Tue Jan 31 2012 Jan Pazdziora 1.7.3-1
- Monitoring uses RHN::DB, so no need to have the extra connect parameters.

* Thu Jan 26 2012 Jan Pazdziora 1.7.2-1
- If you have for example NIS before passwd in nsswitch.conf, the usermod will
  not modify what the system uses. Let's check.

* Tue Jan 17 2012 Jan Pazdziora 1.7.1-1
- Prevent LWP 6 from checking the hostname.
- We need LWP::Protocol::https for HEAD to pass since it gets redirected to
  https.
- We want to exit the loop if we have managed to connect to the localhost
  tomcat.

* Wed Dec 14 2011 Jan Pazdziora 1.6.5-1
- Update the target populate_db.log sizes.
- We do not need any async progressbar code (which seems to break on perl
  5.14).
- Optimize where optimization is due.

* Sun Dec 11 2011 Aron Parsons <aronparsons@gmail.com> 1.6.4-1
- add support for Cobbler 2.2 in the installer (aronparsons@gmail.com)

* Thu Dec 08 2011 Miroslav Suchý 1.6.3-1
- code cleanup - rhn-load-ssl-cert and rhn-sudo-load-ssl-cert are not needed
  anymore

* Fri Nov 04 2011 Milan Zazrivec <mzazrivec@redhat.com> 1.6.2-1
- 679335 - remove osa-dispatcher login credentials from rhn.conf

* Fri Oct 07 2011 Milan Zazrivec <mzazrivec@redhat.com> 1.6.1-1
- 715271 - define AJP connector on [::1]:8009

* Tue Jul 19 2011 Jan Pazdziora 1.5.11-1
- Updating the copyright years.

* Tue Jul 19 2011 Jan Pazdziora 1.5.10-1
- We kinda need the use Spacewalk::Setup if we plan to call functions from it.

* Mon Jul 18 2011 Jan Pazdziora 1.5.9-1
- Fireworks for the spinning pattern.
- add man page for spacewalk-make-mount-points (msuchy@redhat.com)
- remove macro from changelog (msuchy@redhat.com)

* Mon Jul 11 2011 Jan Pazdziora 1.5.8-1
- Check for cases when loading of the DBD driver fails (so there is no DBI
  error itself).

* Fri May 27 2011 Jan Pazdziora 1.5.7-1
- 708357 - If the mountpoint is on NFS, set cobbler_use_nfs.

* Mon May 16 2011 Jan Pazdziora 1.5.6-1
- We only want to source the setenv.sh if it exists.

* Wed May 11 2011 Jan Pazdziora 1.5.5-1
- Actually package the new tomcatX.conf.3 (for the tomcat6 setenv.sh issue) in
  the rpm.

* Wed May 04 2011 Jan Pazdziora 1.5.4-1
- On RHEL 6, tomcat6 no longer sources the setenv.sh so we need to source it
  ourselves.

* Wed Apr 27 2011 Simon Lukasik <slukasik@redhat.com> 1.5.3-1
- Drop the schema only if exists (slukasik@redhat.com)

* Fri Apr 15 2011 Jan Pazdziora 1.5.2-1
- redirect upgrade log to correct file (mzazrivec@redhat.com)
- move the m4 template at the end of cmd line parameters (mzazrivec@redhat.com)

* Tue Apr 12 2011 Miroslav Suchý 1.5.1-1
- fix rhnConfig namespace
- suppress warning
- Bumping package versions for 1.5

* Tue Apr 05 2011 Michael Mraka <michael.mraka@redhat.com> 1.4.8-1
- fixed typo in answer file option name

* Fri Apr 01 2011 Jan Pazdziora 1.4.7-1
- 683200 - fixing broken commit 695e8f7a792996b7e51f9fd2b11789d26e625753.

* Fri Apr 01 2011 Jan Pazdziora 1.4.6-1
- 683200 - fix more syntax errors.

* Thu Mar 31 2011 Miroslav Suchý 1.4.5-1
- 683200 - fix syntax error

* Wed Mar 30 2011 Michael Mraka <michael.mraka@redhat.com> 1.4.4-1
- fixed missing output redirection
- oracle_sqlplus_t is not able to write to logs

* Wed Mar 30 2011 Miroslav Suchý <msuchy@redhat.com> 1.4.3-1
- 683200 - convert db-host from IDN to ascii

* Mon Mar 07 2011 Jan Pazdziora 1.4.2-1
- Removing rhn-enable-push.pl as it is not referenced from anywhere.
- Removing rhn-load-config.pl as it is not referenced from anywhere.

* Fri Feb 18 2011 Jan Pazdziora 1.4.1-1
- Localize globs used for filehandles; use three-parameter opens.

* Wed Jan 26 2011 Jan Pazdziora 1.3.10-1
- PostgreSQL start/stop is no longer handled by spacewalk-service, neither is
  Oracle XE.
- Make all system_debug invocations multiparameter.

* Tue Jan 25 2011 Michael Mraka <michael.mraka@redhat.com> 1.3.9-1
- 636458 - reuse db version check via dbms_utility.db_version()
- updating Copyright years for year 2011

* Wed Jan 19 2011 Jan Pazdziora 1.3.8-1
- Call spacewalk-sql instead of rhn-populate-database.pl.

* Tue Jan 18 2011 Jan Pazdziora 1.3.7-1
- The db-sid is long gone, using db-name now.
- As db-protocol is no longer processed (supported), removing.
- Refactored oracle_get_database_answers.
- Creating empty file is not that useful, dropping.

* Tue Jan 11 2011 Tomas Lestach <tlestach@redhat.com> 1.3.6-1
- replace any LD_LIBRARY_PATH by given content (tlestach@redhat.com)
- Removing Oracle-ism from postgresql_populate_db. (jpazdziora@redhat.com)
- The installation on PostgreSQL is now supported. (jpazdziora@redhat.com)
- Removing code which was commented out since 2009. (jpazdziora@redhat.com)
- All three invocations of write_config in spacewalk-setup specify the target,
  no need to have the default. (jpazdziora@redhat.com)

* Fri Jan 07 2011 Jan Pazdziora 1.3.5-1
- Setup InstantClient 11 path for tomcat.

* Sun Dec 26 2010 Jan Pazdziora 1.3.4-1
- 665693: convert sysdate to current_timestamp (colin.coe@gmail.com)

* Thu Dec 23 2010 Jan Pazdziora 1.3.3-1
- The rhn_package package (schema in PostgreSQL) is now gone.

* Thu Dec 16 2010 Jan Pazdziora 1.3.2-1
- 636458 - check that the Oracle database instance is version 10 or 11.

* Mon Dec 13 2010 Jan Pazdziora 1.3.1-1
- 640971 - when waiting for tomcat, try to connect directly to 8009.
- We need to check the return value of GetOptions and die if the parameters
  were not correct.

* Fri Nov 05 2010 Miroslav Suchý <msuchy@redhat.com> 1.2.16-1
- 491331 - move /etc/sysconfig/rhn-satellite-prep to /var/lib/rhn/rhn-
  satellite-prep (msuchy@redhat.com)

* Tue Nov 02 2010 Jan Pazdziora 1.2.15-1
- Update copyright years in the rest of the repo.

* Fri Oct 29 2010 Miroslav Suchý <msuchy@redhat.com> 1.2.14-1
- change ascii art animation to bow, arrow and target

* Tue Oct 26 2010 Jan Pazdziora 1.2.13-1
- When run with the --db-only option, stop after populating the database.

* Fri Oct 22 2010 Miroslav Suchý <msuchy@redhat.com> 1.2.12-1
- 612581 - use new spacewalk namespace for spacewalk-setup

* Fri Oct 15 2010 Jan Pazdziora 1.2.11-1
- Revert "avoid people install packages for different os"
- Revert "valid require format is name = version"

* Thu Oct 14 2010 Michael Mraka <michael.mraka@redhat.com> 1.2.10-1
- avoid people install packages for different os

* Tue Oct 12 2010 Jan Pazdziora 1.2.9-1
- Move the cobbler requirement to version 2.0.0.

* Mon Oct 11 2010 Jan Pazdziora 1.2.8-1
- Do not require perl-DBD-Pg in spacewalk-setup, save it for spacewalk-
  postgresql.

* Mon Sep 27 2010 Miroslav Suchý <msuchy@redhat.com> 1.2.7-1
- do not restart whole satellite when enabling monitoring
  (mzazrivec@redhat.com)
- use bind variables (mzazrivec@redhat.com)
- don't use RHN::Utils in spacewalk-setup (mzazrivec@redhat.com)
- need_oracle_9i_10g_upgrade is no longer needed (mzazrivec@redhat.com)
- unify embedded database upgrades (mzazrivec@redhat.com)
- use standard perl dbi in update_monitoring_scout (mzazrivec@redhat.com)

* Tue Sep 14 2010 Milan Zazrivec <mzazrivec@redhat.com> 1.2.6-1
- re-link /etc/smrsh/ack_enqueuer.pl during upgrade
- update monitoring scout setup directly by spacewalk-setup
- added --external-db option to installer

* Wed Sep 01 2010 Jan Pazdziora 1.2.5-1
- 594513 - only listen on localhost (connectors at 8080 and 8009).
- 531719 - fixing cobbler setup to set pxe_just_once (jsherril@redhat.com)

* Thu Aug 26 2010 Justin Sherrill <jsherril@redhat.com> 1.2.4-1
- small fix for broken perl code (jsherril@redhat.com)

* Thu Aug 26 2010 Justin Sherrill <jsherril@redhat.com> 1.2.3-1
- making patch command silent (jsherril@redhat.com)
- 533527 - having spacewalk-setup patch the web.xml for tomcat to turn off
  development mode (jsherril@redhat.com)

* Thu Aug 26 2010 Justin Sherrill <jsherril@redhat.com> 1.2.2-1
- 533527 - having spacewalk-setup patch the web.xml for tomcat to turn off
  development mode (jsherril@redhat.com)

* Thu Aug 26 2010 Jan Pazdziora 1.2.1-1
- As we never fork now, the --nofork is obsolete, removing.

* Thu Jul 29 2010 Justin Sherrill <jsherril@redhat.com> 1.1.14-1
- 531719 - making pxe_just_once set to 1 by default on a spacewalk install
  (jsherril@redhat.com)

* Fri Jul 23 2010 Milan Zazrivec <mzazrivec@redhat.com> 1.1.13-1
- db-sid is now db-name

* Fri Jul 23 2010 Michael Mraka <michael.mraka@redhat.com> 1.1.12-1
- renamed db_sid to SID db_name to be consistent with PostgreSQL

* Fri Jul 23 2010 Michael Mraka <michael.mraka@redhat.com> 1.1.11-1
- renamed db_sid to SID db_name to be consistent with PostgreSQL

* Fri Jul 23 2010 Michael Mraka <michael.mraka@redhat.com> 1.1.10-1
- unified database connection information

* Mon Jul 19 2010 Michael Mraka <michael.mraka@redhat.com> 1.1.9-1
- fixed tomcat5.conf pattern

* Wed Jul 14 2010 Michael Mraka <michael.mraka@redhat.com> 1.1.8-1
- let jdbc use network service name

* Wed Jul 14 2010 Michael Mraka <michael.mraka@redhat.com> 1.1.7-1
- tomcat config files should be modified not replaced

* Fri Jul 09 2010 Miroslav Suchý <msuchy@redhat.com> 1.1.6-1
- add example of answers.txt file (msuchy@redhat.com)

* Thu Jul 01 2010 Miroslav Suchý <msuchy@redhat.com> 1.1.5-1
- For local database, we shall use the syntax without slashes. Even if the jdbc
  driver goes via TCP anyway. (jpazdziora@redhat.com)

* Mon Jun 28 2010 Jan Pazdziora 1.1.4-1
- The default_db has username and password in Oracle case, let's make it the
  same for PostgreSQL.
- Some values (db-sid) can be undef, do not pass them to rhn-config-
  satellite.pl.
- Some values (db-sid) can be undef, leading to warnings, there does not need
  to be a host a port, and the default_db is different for PostgreSQL.
- Let's do a slightly better formatting of our terminal output.
- Fix postgresql_clear_db to clear the content of the PostgreSQL database.

* Mon Jun 21 2010 Jan Pazdziora 1.1.3-1
- Minor fixes for PostgreSQL code paths.
- Unused code cleanup.

* Thu Jun 17 2010 Miroslav Suchý <msuchy@redhat.com> 1.1.2-1
- fun aside, swimmer meet shark (msuchy@redhat.com)

* Mon Apr 19 2010 Michael Mraka <michael.mraka@redhat.com> 1.1.1-1
- bumping spec files to 1.1 packages
- Move systemlogs directory out of /var/satellite
- Remove audit review cruft from spacewalk-setup
<|MERGE_RESOLUTION|>--- conflicted
+++ resolved
@@ -10,11 +10,7 @@
 %{!?fedora: %global sbinpath /sbin}%{?fedora: %global sbinpath %{_sbindir}}
 
 Name:           spacewalk-setup
-<<<<<<< HEAD
-Version:        2.1.14.4
-=======
 Version:        2.2.12
->>>>>>> 4f1c3dcf
 Release:        1%{?dist}
 Summary:        Initial setup tools for Red Hat Spacewalk
 
@@ -55,10 +51,7 @@
 Requires:       PyYAML
 Requires:       /usr/bin/gpg
 Requires:       spacewalk-setup-jabberd
-<<<<<<< HEAD
-=======
 Requires:       curl
->>>>>>> 4f1c3dcf
 
 %description
 A collection of post-installation scripts for managing Spacewalk's initial
@@ -92,10 +85,7 @@
 install -m 0644 share/sudoers.* %{buildroot}/%{_datadir}/spacewalk/setup/
 install -m 0644 share/mod_ssl.conf.* %{buildroot}/%{_datadir}/spacewalk/setup/
 install -m 0644 share/tomcat.* %{buildroot}/%{_datadir}/spacewalk/setup/
-<<<<<<< HEAD
 install -m 0644 share/tomcat6.* %{buildroot}/%{_datadir}/spacewalk/setup/
-=======
->>>>>>> 4f1c3dcf
 install -m 0644 share/server.xml.xsl %{buildroot}/%{_datadir}/spacewalk/setup/
 install -m 0644 share/context.xml.xsl %{buildroot}/%{_datadir}/spacewalk/setup/
 install -m 0644 share/web.xml.patch %{buildroot}/%{_datadir}/spacewalk/setup/
@@ -114,7 +104,8 @@
 /usr/bin/pod2man --section=8 $RPM_BUILD_ROOT/%{_bindir}/spacewalk-make-mount-points | gzip > $RPM_BUILD_ROOT%{_mandir}/man8/spacewalk-make-mount-points.8.gz
 /usr/bin/pod2man --section=1 $RPM_BUILD_ROOT/%{_bindir}/spacewalk-setup-cobbler | gzip > $RPM_BUILD_ROOT%{_mandir}/man1/spacewalk-setup-cobbler.1.gz
 /usr/bin/pod2man --section=1 $RPM_BUILD_ROOT/%{_bindir}/spacewalk-setup-tomcat | gzip > $RPM_BUILD_ROOT%{_mandir}/man1/spacewalk-setup-tomcat.1.gz
-<<<<<<< HEAD
+/usr/bin/pod2man --section=1 $RPM_BUILD_ROOT/%{_bindir}/spacewalk-setup-sudoers| gzip > $RPM_BUILD_ROOT%{_mandir}/man1/spacewalk-setup-sudoers.1.gz
+/usr/bin/pod2man --section=1 $RPM_BUILD_ROOT/%{_bindir}/spacewalk-setup-httpd | gzip > $RPM_BUILD_ROOT%{_mandir}/man1/spacewalk-setup-httpd.1.gz
 /usr/bin/pod2man --section=1 $RPM_BUILD_ROOT/%{_bindir}/spacewalk-setup-sudoers| gzip > $RPM_BUILD_ROOT%{_mandir}/man1/spacewalk-setup-sudoers.1.gz
 
 
@@ -160,10 +151,6 @@
         echo 'module = manage_in_tftpd'                     >> /etc/cobbler/modules.conf
     fi
 fi
-=======
-/usr/bin/pod2man --section=1 $RPM_BUILD_ROOT/%{_bindir}/spacewalk-setup-httpd | gzip > $RPM_BUILD_ROOT%{_mandir}/man1/spacewalk-setup-httpd.1.gz
-/usr/bin/pod2man --section=1 $RPM_BUILD_ROOT/%{_bindir}/spacewalk-setup-sudoers| gzip > $RPM_BUILD_ROOT%{_mandir}/man1/spacewalk-setup-sudoers.1.gz
->>>>>>> 4f1c3dcf
 
 %check
 make test
