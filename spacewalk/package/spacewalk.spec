--- conflicted
+++ resolved
@@ -75,13 +75,10 @@
 %if 0%{?with_selinux}
 Requires:       osa-dispatcher-selinux
 Requires:       spacewalk-selinux
-<<<<<<< HEAD
+Obsoletes:      spacewalk-monitoring-selinux < 2.3
 %else
 Requires:       osa-dispatcher
 %endif
-=======
-Obsoletes:      spacewalk-monitoring-selinux < 2.3
->>>>>>> b10201f2
 
 %if 0%{?with_selinux}
 %if 0%{?rhel} == 5
