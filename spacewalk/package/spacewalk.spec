--- conflicted
+++ resolved
@@ -1,23 +1,12 @@
 %define release_name Smile
 %if 0%{?suse_version}
-%global with_selinux 0
-%global cobbler cobbler >= 2
 %global postgresql postgresql >= 8.4
 %else
-%global with_selinux 1
-%global cobbler cobbler2
 %global postgresql /usr/bin/psql
-%if 0%{?fedora} >= 22
-%global cobbler cobbler20
-%endif
 %endif
 
 Name:           spacewalk
-<<<<<<< HEAD
-Version:        2.5.0.4
-=======
 Version:        2.5.1
->>>>>>> 8a949c9e
 Release:        1%{?dist}
 Summary:        Spacewalk Systems Management Application
 URL:            https://fedorahosted.org/spacewalk
@@ -86,44 +75,27 @@
 
 %if 0%{?rhel} || 0%{?fedora}
 # SELinux
-%if 0%{?with_selinux}
 Requires:       osa-dispatcher-selinux
 Requires:       spacewalk-selinux
 Obsoletes:      spacewalk-monitoring-selinux < 2.3
-<<<<<<< HEAD
-%else
-Requires:       osa-dispatcher
-=======
->>>>>>> 8a949c9e
-%endif
-
-%if 0%{?with_selinux}
+%endif
+
 %if 0%{?rhel} == 5
 Requires:       jabberd-selinux
 %endif
 %if 0%{?rhel} == 6
 Requires:       selinux-policy-base >= 3.7.19-93
 %endif
-%endif
+
 
 Requires:       ace-editor >= 1.1.1
 
-<<<<<<< HEAD
-Requires:       %{cobbler}
-
-# SUSE Manager
-%if 0%{?suse_version}
-Provides:       spacewalk = %{version}-%{release}
-Requires:       susemanager-jsp_en
-%endif
-
-=======
 %if 0%{?suse_version}
 Requires:       cobbler
+Requires:       susemanager-jsp_en
 %else
 Requires:       cobbler20
 %endif
->>>>>>> 8a949c9e
 
 %description common
 Spacewalk is a systems management application that will
@@ -148,7 +120,7 @@
 Requires: cx_Oracle
 Requires: spacewalk-backend-sql-oracle
 Requires: quartz-oracle
-%if 0%{?with_selinux}
+%if 0%{?rhel} || 0%{?fedora}
 Requires: oracle-instantclient-selinux
 Requires: oracle-instantclient-sqlplus-selinux
 %endif
@@ -173,7 +145,6 @@
 Requires: %{postgresql}
 %if 0%{?rhel} == 5
 Requires: postgresql84-contrib
-Requires: postgresql84-pltcl
 %else
 Requires: postgresql-contrib >= 8.4
 %endif
