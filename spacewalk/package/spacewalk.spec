%define release_name Smile

Name:           spacewalk
Version:        1.4.0
Release:        1%{?dist}
Summary:        Spacewalk Systems Management Application
URL:            https://fedorahosted.org/spacewalk
Group:          Applications/Internet
License:        GPLv2
BuildRoot:      %{_tmppath}/%{name}-root-%(%{__id_u} -n)
BuildArch:      noarch

%description
Spacewalk is a systems management application that will
inventory, provision, update and control your Linux and
Solaris machines.

%package common
Summary: Spacewalk Systems Management Application with Oracle database backend
Group:   Applications/Internet
License: GPLv2
Obsoletes: spacewalk < 0.7.0

%if 0%{?suse_version}
Provides: spacewalk
%endif

BuildRequires:  python
Requires:       python >= 2.3
Requires:       spacewalk-setup

# Java
Requires:       spacewalk-java
Requires:       spacewalk-taskomatic
Requires:       spacewalk-search

# Perl
Requires:       spacewalk-html
Requires:       spacewalk-base
Requires:       spacewalk-grail
Requires:       spacewalk-pxt
Requires:       spacewalk-sniglets

# Python
Requires:       spacewalk-certs-tools
Requires:       spacewalk-backend
Requires:       spacewalk-backend-app
Requires:       spacewalk-backend-applet
Requires:       spacewalk-backend-config-files
Requires:       spacewalk-backend-config-files-common
Requires:       spacewalk-backend-config-files-tool
Requires:       spacewalk-backend-iss
Requires:       spacewalk-backend-iss-export
Requires:       spacewalk-backend-package-push-server
Requires:       spacewalk-backend-tools
Requires:       spacewalk-backend-server
Requires:       spacewalk-backend-sql
Requires:       spacewalk-backend-xml-export-libs
Requires:       spacewalk-backend-xmlrpc
Requires:       spacewalk-backend-xp
Requires:       rhnpush


# Misc
Requires:       spacewalk-schema
Requires:       spacewalk-config
Requires:       yum-utils

# Requires:       osa-dispatcher
# Requires:       jabberpy

# Monitoring packages
Requires:       spacewalk-monitoring

# Solaris
# Requires:       rhn-solaris-bootstrap
# Requires:       rhn_solaris_bootstrap_5_1_0_3

# SELinux
%if 0%{?suse_version}
# don't use selinux
Requires:       osa-dispatcher
Requires:       susemanager-jsp_en
%else
Requires:       osa-dispatcher-selinux
Requires:       spacewalk-monitoring-selinux
Requires:       spacewalk-selinux
%endif

<<<<<<< HEAD
%if 0%{?fedora} >= 11 || 0%{?suse_version}
# Fedoras 11+ have their own selinux policy for jabberd - disable selinux on suse
%else
=======
%if 0%{?rhel} == 5
>>>>>>> ec89b999
Requires:       jabberd-selinux
%endif
# Work around for jabberd to work with stock RHEL-6.0 SELinux policy
%if 0%{?rhel} == 6
Requires:       jabberd-selinux-workaround
%endif


Requires:       editarea >= 0.8.2


%description common
Spacewalk is a systems management application that will
inventory, provision, update and control your Linux and
Solaris machines.

%package oracle
Summary: Spacewalk Systems Management Application with Oracle database backend
Group:   Applications/Internet
License: GPLv2
Obsoletes: spacewalk < 0.7.0
Requires:  spacewalk-common = %{version}-%{release}
Conflicts: spacewalk-postgresql

Requires: oracle-instantclient11.2-basic
Requires: oracle-instantclient11.2-sqlplus
Conflicts: oracle-instantclient-basic <= 10.2.0.4
Conflicts: oracle-instantclient-sqlplus <= 10.2.0.4
Requires: spacewalk-java-oracle
Requires: perl(DBD::Oracle)
Requires: cx_Oracle
Requires: spacewalk-backend-sql-oracle
Requires: NOCpulsePlugins-Oracle
Requires: perl-NOCpulse-Probe-Oracle
Requires: quartz-oracle
# no SELinux
%if !0%{?suse_version}
Requires: oracle-instantclient-selinux
Requires: oracle-instantclient-sqlplus-selinux
%endif

%description oracle
Spacewalk is a systems management application that will
inventory, provision, update and control your Linux and
Solaris machines.

%package postgresql
Summary: Spacewalk Systems Management Application with PostgreSQL database backend
Group:   Applications/Internet
License: GPLv2
Obsoletes: spacewalk < 0.7.0
Requires:  spacewalk-common = %{version}-%{release}
Conflicts: spacewalk-oracle

Requires: spacewalk-java-postgresql
Requires: perl(DBD::Pg)
Requires: spacewalk-backend-sql-postgresql
Requires: /usr/bin/psql

%description postgresql
Spacewalk is a systems management application that will 
inventory, provision, update and control your Linux and 
Solaris machines.

%prep
#nothing to do here

%build
#nothing to do here

%install
rm -rf $RPM_BUILD_ROOT
install -d $RPM_BUILD_ROOT/%{_sysconfdir}
SW_REL=$(echo %{version} | awk -F. '{print $1"."$2}')
echo "Spacewalk release $SW_REL (%{release_name})" > $RPM_BUILD_ROOT/%{_sysconfdir}/spacewalk-release
install -d $RPM_BUILD_ROOT/%{_datadir}/spacewalk/setup/defaults.d
for i in oracle postgresql ; do
        cat <<EOF >$RPM_BUILD_ROOT/%{_datadir}/spacewalk/setup/defaults.d/$i-backend.conf
# database backend to be used by spacewalk
db-backend = $i
EOF
done

%clean
rm -rf %{buildroot}

%files common
%defattr(-,root,root)
%dir %{_datadir}/spacewalk
%dir %{_datadir}/spacewalk/setup
%dir %{_datadir}/spacewalk/setup/defaults.d
%{_sysconfdir}/spacewalk-release

%files oracle
%defattr(-,root,root)
%{_datadir}/spacewalk/setup/defaults.d/oracle-backend.conf

%files postgresql
%defattr(-,root,root)
%{_datadir}/spacewalk/setup/defaults.d/postgresql-backend.conf

%changelog
* Mon Jan 31 2011 Milan Zazrivec <mzazrivec@redhat.com> 1.3.3-1
- Require jabberd-selinux-workaround on RHEL-6.0

* Fri Jan 07 2011 Jan Pazdziora 1.3.2-1
- Conflict with the InstantClient 10 to remind that they need to be removed
  upon upgrade.
- Switch to Oracle InstantClient 11 in spacewalk-oracle.
- add build.py.props to allow building using tito (msuchy@redhat.com)

* Wed Dec 08 2010 Tomas Lestach <tlestach@redhat.com> 1.3.1-1
- remove jabberd-selinux dependency for rhel6+ (tlestach@redhat.com)
- Bumping package versions for 1.3. (jpazdziora@redhat.com)

* Tue Oct 12 2010 Jan Pazdziora 1.2.3-1
- Move the oracle-instantclient*-selinux dependency to spacewalk-oracle, to
  make it posible to install Spacewalk without Oracle SELinux modules.

* Fri Oct 08 2010 Jan Pazdziora 1.2.2-1
- Moving the quartz-oracle Requires from spacewalk-taskomatic to spacewalk-
  oracle.

* Wed Aug 11 2010 Jan Pazdziora 1.2.1-1
- The dependency of python-psycopg2 (which replaced python-pgsql) is in
  spacewalk-backend-sql-postgresql, no need to have it in spacewalk-postgresql
  directly.
- bumping package versions for 1.2 (mzazrivec@redhat.com)

* Fri Jul 23 2010 Jan Pazdziora 1.1.6-1
- To populate the database, we need psql.

* Fri Jul 16 2010 Milan Zazrivec <mzazrivec@redhat.com> 1.1.5-1
- only spacewalk-oracle should requires newly splitted packages with Oracle
  probes

* Fri Jul 09 2010 Miroslav Suchý <msuchy@redhat.com> 1.1.4-1
- create virtual package spacewalk-backend-sql-virtual (msuchy@redhat.com)

* Mon Jun 21 2010 Jan Pazdziora 1.1.3-1
- Make bash the default for syntax highlighting (colin.coe@gmail.com)

* Thu Apr 22 2010 Miroslav Suchý <msuchy@redhat.com> 1.1.2-1
- put new ascii art to instaler 

* Mon Apr 19 2010 Michael Mraka <michael.mraka@redhat.com> 1.1.1-1
- bumping spec files to 1.1 packages

* Fri Mar 19 2010 Michael Mraka <michael.mraka@redhat.com> 0.9.1-1
- modified Spacewalk 0.9 release name

* Thu Jan 14 2010 Michael Mraka <michael.mraka@redhat.com> 0.8.1-1
- droped spacewalk-cypress from Requires
- removed spacewalk-moon (sub)package as it is not used anywhere

* Fri Nov 27 2009 Jan Pazdziora 0.7.4-1
- Disable jabberd-selinux for Fedora 11+, enable spacewalk-selinux

* Wed Nov 25 2009 Miroslav Suchý <msuchy@redhat.com> 0.7.3-1
- Make spacewalk require the editarea RPM (colin.coe@gmail.com)

* Wed Sep 02 2009 Michael Mraka <michael.mraka@redhat.com> 0.7.2-1
- added database backend to defaults

* Tue Sep 01 2009 Michael Mraka <michael.mraka@redhat.com> 0.7.1-1
- let's change codename to something new
- split spacewalk metapackage into spacewalk-oracle/postgresql
- bumping Version to 0.7.0

* Mon Jul 27 2009 Devan Goodwin <dgoodwin@redhat.com> 0.6.4-1
- Re-enable spacewalk-monitoring-selinux dependency for F11.
  (dgoodwin@redhat.com)
- osa-dispatcher-selinux is back, in osad-5.9.19-1.*. (jpazdziora@redhat.com)
- Disable jabberd-selinux for Fedora 11 permanently. (dgoodwin@redhat.com)

* Wed Jul 22 2009 Devan Goodwin <dgoodwin@redhat.com> 0.6.3-1
- Re-enable selinux for everything but Fedora 11. (dgoodwin@redhat.com)

* Mon Jul 20 2009 Devan Goodwin <dgoodwin@redhat.com> 0.6.2-1
- Disabling spacewalk selinux support temporarily. (dgoodwin@redhat.com)

* Fri Apr 17 2009 Devan Goodwin <dgoodwin@redhat.com> 0.6.1-1
- bump Versions to 0.6.0 (jesusr@redhat.com)

* Fri Feb 27 2009 Miroslav Suchy <msuchy@redhat.com> 0.5.4-1
- require ISS packages

* Tue Feb 10 2009 Jan Pazdziora 0.5.3-2
- Require jabberd-selinux, osa-dispatcher-selinux, and
  spacewalk-monitoring-selinux

* Wed Jan 21 2009 Devan Goodwin <dgoodwin@redhat.com> 0.5.3-1
- Restore dependency on taskomatic and search.

* Mon Jan 19 2009 Jan Pazdziora 0.5.1-1
- rebuilt for 0.5, after repository reorg

* Thu Jan  8 2009 Jan Pazdziora 0.4.2-3
- Require spacewalk-selinux, making it a mandatory rpm

* Mon Dec 22 2008 Mike McCune <mmccune@gmail.com> 0.4.2-2
- Removing cobbler requirement down to RPMs that actually need it 

* Tue Nov 18 2008 Miroslav Suchý <msuchy@redhat.com> 0.4.2-1
- require spacewalk-monitoring instead each individual monitoring package

* Fri Oct 24 2008 Jesus Rodriguez <jesusr@redhat.com> 0.3.2-1
- respin for 0.3

* Wed Oct 22 2008 Devan Goodwin <dgoodwin@redhat.com> 0.2.4-1
- Remove spacewalk-dobby dependency, only needed for Satellite embedded Oracle installs.

* Mon Sep 29 2008 Miroslav Suchý <msuchy@redhat.com> 0.2.3-1
- rename oracle_config to nocpulse-db-perl
- merge NPusers and NPconfig to nocpulse-common
- remove nslogs
- enable monitoring again
- fix rpmlint errors

* Tue Sep  2 2008 Jesus Rodriguez <jesusr@redhat.com> 0.2.2-1
- add spacewalk-search as a new Requires
- change version to work with the new make srpm rules

* Mon Sep  1 2008 Milan Zazrivec <mzazrivec@redhat.com> 0.2-4
- bumped minor release for new package build

* Wed Aug 13 2008 Mike 0.2-3
- Fixing requires for new package names

* Mon Aug 11 2008 Mike 0.2-2
- tag to rebuild

* Wed Aug  6 2008 Jan Pazdziora 0.1-7
- tag to rebuild

* Mon Aug  4 2008 Miroslav Suchy <msuchy@redhat.com>
- Migrate name of packages to spacewalk namespace.

* Tue Jun 3 2008 Jesus Rodriguez <mmccune at redhat dot com> 0.1
- initial rpm release<|MERGE_RESOLUTION|>--- conflicted
+++ resolved
@@ -87,13 +87,7 @@
 Requires:       spacewalk-selinux
 %endif
 
-<<<<<<< HEAD
-%if 0%{?fedora} >= 11 || 0%{?suse_version}
-# Fedoras 11+ have their own selinux policy for jabberd - disable selinux on suse
-%else
-=======
 %if 0%{?rhel} == 5
->>>>>>> ec89b999
 Requires:       jabberd-selinux
 %endif
 # Work around for jabberd to work with stock RHEL-6.0 SELinux policy
