#!/bin/sh
#
# Copyright (c) 2008--2012 Red Hat, Inc.
#
# This software is licensed to you under the GNU General Public License,
# version 2 (GPLv2). There is NO WARRANTY for this software, express or
# implied, including the implied warranties of MERCHANTABILITY or FITNESS
# FOR A PARTICULAR PURPOSE. You should have received a copy of GPLv2
# along with this software; if not, see
# http://www.gnu.org/licenses/old-licenses/gpl-2.0.txt.
#
# Red Hat trademarks are not licensed under GPLv2. No permission is
# granted to use or replicate Red Hat trademarks that are incorporated
# in this software or its documentation.
#

get_rhnconf_value() {
   echo `cat $1 2>/dev/null | grep -v \# | grep $2 | cut -d '=' -f 2 | sed -e 's/ //g'`;
}

if [ $EUID -ne 0 ]; then
   echo -e "This script must be run as root!\n"
   exit 1
fi

if [ -x /etc/init.d/tomcat5 ]; then
   TOMCAT="tomcat5"
fi

if [ -x /etc/init.d/tomcat6 -o -x /lib/systemd/system/tomcat6.service ]; then
   TOMCAT="tomcat6"
fi

if [ -x /etc/init.d/httpd ]; then
   HTTPD="httpd"
fi

if [ -x /etc/init.d/apache2 ]; then
   HTTPD="apache2"
fi

if [ -x /etc/init.d/auditlog-keeper ]; then
   SUSE_AL_DEFAULT=`get_rhnconf_value /etc/rhn/default/rhn_audit.conf enabled`;
   SUSE_AL_MAIN=`get_rhnconf_value /etc/rhn/rhn.conf audit.enabled`;
   if [[ "$SUSE_AL_MAIN" = "1" || "$SUSE_AL_DEFAULT" = "1" ]]; then
     if [[ "$SUSE_AL_MAIN" = "1" || "$SUSE_AL_MAIN" = "" ]]; then
       SUSE_AUDITLOG="auditlog-keeper";
     fi
   fi
fi

<<<<<<< HEAD
SERVICES="jabberd $SUSE_AUDITLOG $DB_SERVICE $TOMCAT $HTTPD osa-dispatcher Monitoring MonitoringScout rhn-search cobblerd taskomatic"
=======
SERVICES="jabberd $DB_SERVICE $TOMCAT httpd osa-dispatcher Monitoring MonitoringScout rhn-search cobblerd taskomatic"
>>>>>>> 4869bc83
if [ -f /etc/rhn/service-list ] ; then
   . /etc/rhn/service-list
fi

#. /etc/init.d/functions

forward_services() {
    ACTION="$1"

    RET=0
    E_STAT=0
    for service in $SERVICES; do
	if [ -e /etc/init.d/$service -o -e /lib/systemd/system/$service.service ]; then
	    /sbin/service $service $ACTION
            E_STAT=$?
            if [ "$service" == "$TOMCAT" \
                -a "$ACTION" == "start" \
                -a "$WAIT_FOR_TOMCAT" == "1" ] ; then
                if /usr/bin/lsof /proc > /dev/null ; then
                    echo "Waiting for tomcat to be ready ..."
                    while [ -f "/var/run/$TOMCAT.pid" ] ; do
                        read pid < /var/run/$TOMCAT.pid
                        /usr/bin/lsof -t -i TCP:8009 -p $(cat /var/run/$TOMCAT.pid) > /dev/null && break
                        sleep 1
                    done
                else
                    echo "No lsof found, not waiting for tomcat."
                fi
            fi
	fi
        if [ $E_STAT -ne 0 ]; then
            RET=$E_STAT
	fi
    done
    return $RET
}

reverse_services() {
    ACTION="$1"

    RET=0
    E_STAT=0
    for service in $(echo $SERVICES | tac -s" "); do
	if [ -e /etc/init.d/$service -o -e /lib/systemd/system/$service.service ]; then
	    /sbin/service $service $ACTION
            E_STAT=$?
	fi
        if [ $E_STAT -ne 0 ]; then
            RET=$E_STAT
	fi
    done
    return $RET
}

chkconfig() {
    RET=0
    E_STAT=0
    for service in $SERVICES; do
        if [ -e /etc/init.d/$service -o -e /lib/systemd/system/$service.service ]; then
            /sbin/chkconfig $service "$@"
            E_STAT=$?
        fi
        if [ $E_STAT -ne 0 ]; then
            RET=$E_STAT
        fi
    done
    return $RET
}

turn_on() {
   echo "Enabling spacewalk services..."
   chkconfig on "$@"
   echo "Done"
   return 0
}

turn_off() {
   echo "Disabling spacewalk services..."
   chkconfig off "$@"
   echo "Done"
   return 0
}

list() {
   echo "Listing spacewalk services..."
   chkconfig --list
   echo "Done"
   return 0
}

start() {
        echo "Starting spacewalk services..."
	forward_services start
	echo "Done."
        return 0
}

stop() {
        echo "Shutting down spacewalk services..."
	reverse_services stop
	echo "Done."
        return 0
}

status() {
    forward_services status
    return $?
}

ensure_httpd_down() {
    COUNT=0
    LIMIT=10

    while [ "$(pidof httpd | wc -w)" -gt 0 ] && [ "$COUNT" -lt "$LIMIT" ]
    do
	sleep 1
	((COUNT++))
    done

    if [ "$COUNT" -eq "$LIMIT" ]; then
	killall -9 httpd
	sleep 4
    fi

    return 0
}

OPTS=$(getopt --longoptions=exclude:,level:,no-wait-for-tomcat -n ${0##*/} -- e:l:T "$@")

if [ $? != 0 ] ; then echo "Terminating..." >&2 ; exit 1 ; fi

eval set -- "$OPTS"

WAIT_FOR_TOMCAT=1
while true ; do
    case "$1" in
        -e|--exclude)
            EXCLUDE=$2
            shift
            # the space in "$SERVICE " is intentional, don't remove it 
            SERVICES=$(while read -d " " service ; do echo ${service/$EXCLUDE}; done <<<"$SERVICES ")
            ;;
        -l|--level)
            LEVEL="--level $2"
            shift
            ;;
        -T|--no-wait-for-tomcat)
            WAIT_FOR_TOMCAT=0
            ;;
        --)
            shift
            break
            ;;
        *)
            echo "Internal error [$1]!" >&2
            exit 1
            ;;
    esac
    shift
done

case "$1" in
    start)
	start
        ;;
    stop)
	stop
        ;;
    enable)
        turn_on $LEVEL
        ;;
    disable)
        turn_off $LEVEL
        ;;
    list)
        list
        ;;
    status)
	status
        ;;
    restart|reload)
        stop
        sleep 4

        ensure_httpd_down

        start
        ;;
    *)
        echo "Usage: $(basename $0) {start|stop|status|reload|restart|enable|disable}"
        exit 1
        ;;
esac
exit $?<|MERGE_RESOLUTION|>--- conflicted
+++ resolved
@@ -49,11 +49,7 @@
    fi
 fi
 
-<<<<<<< HEAD
 SERVICES="jabberd $SUSE_AUDITLOG $DB_SERVICE $TOMCAT $HTTPD osa-dispatcher Monitoring MonitoringScout rhn-search cobblerd taskomatic"
-=======
-SERVICES="jabberd $DB_SERVICE $TOMCAT httpd osa-dispatcher Monitoring MonitoringScout rhn-search cobblerd taskomatic"
->>>>>>> 4869bc83
 if [ -f /etc/rhn/service-list ] ; then
    . /etc/rhn/service-list
 fi
@@ -75,7 +71,6 @@
                 if /usr/bin/lsof /proc > /dev/null ; then
                     echo "Waiting for tomcat to be ready ..."
                     while [ -f "/var/run/$TOMCAT.pid" ] ; do
-                        read pid < /var/run/$TOMCAT.pid
                         /usr/bin/lsof -t -i TCP:8009 -p $(cat /var/run/$TOMCAT.pid) > /dev/null && break
                         sleep 1
                     done
