--- conflicted
+++ resolved
@@ -26,15 +26,6 @@
             HTTP proxy in host:port format, e.g. squid.redhat.com:3128
   --http-username=HTTP_USERNAME
             The username for an authenticated proxy.
-<<<<<<< HEAD
-  --install-monitoring
-            Install and enable monitoring.
-  --monitoring-parent=MONITORING_PARENT
-            Name of the parent for your scout. Usually your spacewalk server.
-  --monitoring-parent-ip=MONITORING_PARENT_IP
-            IP address of MONITORING_PARENT
-=======
->>>>>>> ad8983ef
   --non-interactive
             For use only with --answer-file. If the --answer-file doesn't
             provide a required response, default answer is used.
@@ -117,11 +108,7 @@
 INTERACTIVE=1
 CNAME_INDEX=0
 
-<<<<<<< HEAD
-OPTS=$(getopt --longoptions=help,activate-SLP,answer-file:,non-interactive,version:,traceback-email:,use-ssl::,force-own-ca,http-proxy:,http-username:,http-password:,ssl-build-dir:,ssl-org:,ssl-orgunit:,ssl-common:,ssl-city:,ssl-state:,ssl-country:,ssl-email:,ssl-password:,ssl-cname:,install-monitoring::,enable-scout::,rhn-user:,rhn-password:,monitoring-parent:,monitoring-parent-ip:,populate-config-channel::,start-services:: -n ${0##*/} -- h "$@")
-=======
-OPTS=$(getopt --longoptions=help,answer-file:,non-interactive,version:,traceback-email:,use-ssl::,force-own-ca,http-proxy:,http-username:,http-password:,ssl-build-dir:,ssl-org:,ssl-orgunit:,ssl-common:,ssl-city:,ssl-state:,ssl-country:,ssl-email:,ssl-password:,ssl-cname:,populate-config-channel::,start-services:: -n ${0##*/} -- h "$@")
->>>>>>> ad8983ef
+OPTS=$(getopt --longoptions=help,activate-SLP,answer-file:,non-interactive,version:,traceback-email:,use-ssl::,force-own-ca,http-proxy:,http-username:,http-password:,ssl-build-dir:,ssl-org:,ssl-orgunit:,ssl-common:,ssl-city:,ssl-state:,ssl-country:,ssl-email:,ssl-password:,ssl-cname:,rhn-user:,rhn-password:,populate-config-channel::,start-services:: -n ${0##*/} -- h "$@")
 
 if [ $? != 0 ] ; then
     print_help
@@ -589,14 +576,7 @@
 fi
 
 echo "Enabling Spacewalk Proxy."
-<<<<<<< HEAD
-if [ $ENABLE_SCOUT -ne 0 ]; then
-    MonitoringScout="MonitoringScout"
-fi
-for service in squid apache2 jabberd $MonitoringScout; do
-=======
-for service in squid httpd jabberd; do
->>>>>>> ad8983ef
+for service in squid apache2 jabberd; do
     if [ -x /usr/bin/systemctl ] ; then
         /usr/bin/systemctl enable $service
     else
