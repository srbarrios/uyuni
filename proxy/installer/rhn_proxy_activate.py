#
# Copyright (c) 2008--2012 Red Hat, Inc.
#
# This software is licensed to you under the GNU General Public License,
# version 2 (GPLv2). There is NO WARRANTY for this software, express or
# implied, including the implied warranties of MERCHANTABILITY or FITNESS
# FOR A PARTICULAR PURPOSE. You should have received a copy of GPLv2
# along with this software; if not, see
# http://www.gnu.org/licenses/old-licenses/gpl-2.0.txt.
#
# Red Hat trademarks are not licensed under GPLv2. No permission is
# granted to use or replicate Red Hat trademarks that are incorporated
# in this software or its documentation.
#
""" Activate a Spacewalk Proxy 3.x ...not the executable
    (original script can activate a Spacewalk Proxy version 1.1 to 3.x)
    USAGE: ./rhn-proxy-activate

    Author: Todd Warner <taw@redhat.com>

    NOTE: this file is compatible with Spacewalk Proxies 4.0. It is not guaranteed to
    work with older Spacewalk Proxies.
"""

# pylint: disable=E1101

# core lang imports
import os
import sys
import socket
import urlparse
import xmlrpclib

# lib imports
from rhn import rpclib, SSL
from optparse import Option, OptionParser

sys.path.append('/usr/share/rhn')
from up2date_client import config

DEFAULT_WEBRPC_HANDLER_v3_x = '/rpc/api'


def getSystemId(cfg):
    """ returns content of systemid file """

    path = cfg['systemIdPath']
    if not os.access(path, os.R_OK):
        return None
    return open(path, "r").read()


def getServer(options, handler):
    """ get an rpclib.Server object. NOTE: proxy is an HTTP proxy """

    serverUrl = 'https://' + options.server + handler
    if options.no_ssl:
        serverUrl = 'http://' + options.server + handler

    s = None
    if options.http_proxy:
        s = rpclib.Server(serverUrl,
                          proxy=options.http_proxy,
                          username=options.http_proxy_username,
                          password=options.http_proxy_password)
    else:
        s = rpclib.Server(serverUrl)

    if not options.no_ssl and options.ca_cert:
        s.add_trusted_cert(options.ca_cert)

    return s


def _getProtocolError(e, hostname=''):
    """
        Based on error, returns couple:
        10      connection issues?
        44     host not found
        47     http proxy authentication failure
    """
    if hostname:
        hostname = ': %s' % hostname

    if e.errcode == 407:
        return 47, "ERROR: http proxy authentication required"
    elif e.errcode == 404:
        return 44, "ERROR: host not found%s" % hostname
    else:
        return 10, "ERROR: connection issues? %s" % repr(e)


def _getSocketError(e, hostname=''):
    """
        Based on error, returns couple:
        10     connection issues?
        11     hostname unresolvable
        12     connection refused
    """
    if hostname:
        hostname = ': %s' % hostname

    if 'host not found' in e.args:
        return 11, 'ERROR: hostname could not be resolved%s' % hostname
    elif 'connection refused' in e.args:
        return 12, 'ERROR: "connection refused"%s' % hostname
    else:
        return 10, "ERROR: connection issues? %s" % repr(e)


def _getActivationError(e):
    """ common error strings dependent upon faultString
        1      general
        2      proxy_invalid_systemid
        3      proxy_no_provisioning_entitlements
        4      proxy_no_management_entitlements
        5      proxy_no_enterprise_entitlements
        6      proxy_no_channel_entitlements
        7      proxy_no_proxy_child_channel
        8      proxy_not_activated
    """

    errorString = ''
    errorCode = 1

    if e.faultString.find('proxy_invalid_systemid') != -1:
        errorString = ("this server does not seem to be registered or "
                       "/etc/sysconfig/rhn/systemid is corrupt.")
        errorCode = 2
    elif e.faultString.find('proxy_no_provisioning_entitlements') != -1:
        # possible future error message?
        errorString = ("no Provisioning entitlements available. There must "
                       "be at least one free Management/Provisioning slot "
                       "available in your NCC account.")
        errorCode = 3
    elif e.faultString.find('proxy_no_management_entitlements') != -1:
        errorString = ("no Management entitlements available. There must be "
                       "at least one free Management/Provisioning slot "
                       "available in your NCC account.")
        errorCode = 4
    elif e.faultString.find('proxy_no_enterprise_entitlements') != -1:
        # legacy error message
        errorString = ("no Management entitlements available. There must be "
                       "at least one free Management/Provisioning slot "
                       "available in your NCC account.")
        errorCode = 5
    elif e.faultString.find('proxy_no_channel_entitlements') != -1:
        errorString = ("no SUSE Manager Proxy entitlements available. There must be "
                       "at least one free SUSE Manager Proxy entitlement "
                       "available in your NCC account.")
        errorCode = 6
    elif e.faultString.find('proxy_no_proxy_child_channel') != -1:
        errorString = ("no SUSE Manager Proxy entitlements available for this "
                       "server's version (or requested version) of SUSE Linux "
                       "Enterprise Server.")
        errorCode = 7
    elif e.faultString.find('proxy_not_activated') != -1:
        errorString = "this server not an activated SUSE Manager Proxy yet."
        errorCode = 8
    else:
        errorString = "unknown error - %s" % str(e)
        errorCode = 1
    return errorCode, errorString


def _errorHandler(pre='', post=''):
    """
        NOTE: only currently called if within an exception block.

        1      general
        2      proxy_invalid_systemid
        3      proxy_no_provisioning_entitlements
        4      proxy_no_management_entitlements
        5      proxy_no_enterprise_entitlements
        6      proxy_no_channel_entitlements
        7      proxy_no_proxy_child_channel
        8      proxy_not_activated

        10     connection issues?
        11     hostname unresolvable
        12     connection refused
        13     SSL connection failed

        44     host not found
        47     http proxy authentication failure
    """
    try:
        raise
    except (SystemExit, KeyboardInterrupt, NameError, TypeError,
            ValueError):
        raise
    except Exception:  # pylint: disable=E0012, W0703
        errorCode = 1
        errorString = pre
        try:
            raise
        except xmlrpclib.ProtocolError, e:
            errorCode, s = _getProtocolError(e)
            errorString = errorString + s
        except socket.error, e:
            errorCode, s = _getSocketError(e)
            errorString = errorString + s
        except xmlrpclib.Fault, e:
            errorCode, errorString = _getActivationError(e)
        except SSL.SSL.Error, e:
            errorCode = 13
            errorString = "ERROR: failed SSL connection - bad or expired cert?"
        except Exception, e:  # pylint: disable=E0012, W0703
            e0, e1 = str(e), repr(e)
            if e0:
                s = "(%s)" % e0
            if s and e1:
                s = s + ', '
            if e1:
                s = s + "(%s)" % e1
            errorString = errorString + "ERROR: unknown exception: %s" % s
        errorString = errorString + post
    return errorCode, errorString


def resolveHostnamePort(hostnamePort=''):
    """ hostname:port sanity check """

    hostname = urlparse.urlparse(hostnamePort)[1].split(':')
    port = ''
    if len(hostname) > 1:
        hostname, port = hostname[:2]
    else:
        hostname = hostname[0]

    if port:
        try:
            x = int(port)
            if str(x) != port:
                raise ValueError('should be an integer: %s' % port)
        except ValueError:
            sys.stderr.write("ERROR: the port setting is not an integer: %s\n" % port)
            sys.exit(1)

    if hostname:
        try:
            socket.getaddrinfo(hostname, None)
        except:  # pylint: disable=W0702
            errorCode, errorString = _errorHandler()
            sys.stderr.write(errorString + '\n')
            sys.exit(errorCode)


def activateProxy_api_v3_x(options, cfg):
    """ API version 3.*, 4.* - deactivate, then activate
    """

    (errorCode, errorString) = _deactivateProxy_api_v3_x(options, cfg)
    if errorCode == 0:
        (errorCode, errorString) = _activateProxy_api_v3_x(options, cfg)
    return (errorCode, errorString)


def _deactivateProxy_api_v3_x(options, cfg):
    """ Deactivate this machine as Proxy """

    s = getServer(options, DEFAULT_WEBRPC_HANDLER_v3_x)
    systemid = getSystemId(cfg)

    errorCode, errorString = 0, ''

    try:
        if not s.proxy.is_proxy(systemid):
            # if system is not proxy, we do not need to deactivate it
            return (errorCode, errorString)
    except:  # pylint: disable=W0702
        # api do not have proxy.is_proxy is implemented or it is hosted
        # ignore error and try to deactivate
        pass
    try:
        s.proxy.deactivate_proxy(systemid)       # proxy 3.0+ API
    except:  # pylint: disable=W0702
        errorCode, errorString = _errorHandler()
        try:
            raise
        except xmlrpclib.Fault:
            if errorCode == 8:
                # fine. We weren't activated yet.
                # noop and look like a success
                errorCode = 0
            else:
                errorString = "WARNING: upon deactivation attempt: %s" % errorString
                sys.stderr.write("%s\n" % errorString)
        except SSL.SSL.Error:
            sys.stderr.write(errorString + '\n')
            sys.exit(errorCode)
        except (xmlrpclib.ProtocolError, socket.error):
            sys.stderr.write(errorString + '\n')
            sys.exit(errorCode)
        except:
            errorString = "ERROR: upon deactivation attempt (something unexpected): %s" % errorString
            return errorCode, errorString
    else:
        errorCode = 0
        if not options.quiet:
            sys.stdout.write("SUSE Manager Proxy successfully deactivated.\n")
    return (errorCode, errorString)


def _activateProxy_api_v3_x(options, cfg):
    """ Activate this machine as Proxy.
        Do not check if has been already activated. For such case
        use activateProxy_api_v3_x method instead.
    """

    s = getServer(options, DEFAULT_WEBRPC_HANDLER_v3_x)
    systemid = getSystemId(cfg)

    errorCode, errorString = 0, ''
    try:
        s.proxy.activate_proxy(systemid, str(options.version))
    except:  # pylint: disable=W0702
        errorCode, errorString = _errorHandler()
        try:
            raise
        except SSL.SSL.Error:
            # let's force a system exit for this one.
            sys.stderr.write(errorString + '\n')
            sys.exit(errorCode)
        except (xmlrpclib.ProtocolError, socket.error):
            sys.stderr.write(errorString + '\n')
            sys.exit(errorCode)
        except (xmlrpclib.Fault, Exception):  # pylint: disable=E0012, W0703
            # let's force a slight change in messaging for this one.
            errorString = "ERROR: upon entitlement/activation attempt: %s" % errorString
        except:
            errorString = "ERROR: upon activation attempt (something unexpected): %s" % errorString
            return errorCode, errorString
    else:
        errorCode = 0
        if not options.quiet:
            sys.stdout.write("SUSE Manager Proxy successfully activated.\n")
    return (errorCode, errorString)


def activateProxy(options, cfg):
    """ Activate proxy. Decide how to do it upon apiVersion. Currently we
        support only API v.3.1+. Support for 3.0 and older has been removed.
    """
    # errorCode == 0 means activated!
    errorCode, errorString = activateProxy_api_v3_x(options, cfg)

    if errorCode != 0:
        if not errorString:
            errorString = ("An unknown error occured. Consult with your SUSE representative.\n")
        sys.stderr.write("\nThere was a problem activating the SUSE Manager Proxy entitlement:\n%s\n" % errorString)
        sys.exit(abs(errorCode))


def listAvailableProxyChannels(options, cfg):
    """ return list of version available to this system """

    server = getServer(options, DEFAULT_WEBRPC_HANDLER_v3_x)
    systemid = getSystemId(cfg)

    errorCode, errorString = 0, ''
    channel_list = []
    try:
        channel_list = server.proxy.list_available_proxy_channels(systemid)
    except:  # pylint: disable=W0702
        errorCode, errorString = _errorHandler()
        try:
            raise
        except:
            # let's force a system exit for this one.
            sys.stderr.write(errorString + '\n')
            sys.exit(errorCode)
    else:
        errorCode = 0
        if not options.quiet and channel_list:
            sys.stdout.write("\n".join(channel_list) + "\n")


def processCommandline(cfg):

    up2date_cfg = dict(cfg.items())

    if type(up2date_cfg['serverURL']) is type([]):
        rhn_parent = urlparse.urlparse(up2date_cfg['serverURL'][0])[1]
    else:
        rhn_parent = urlparse.urlparse(up2date_cfg['serverURL'])[1]

    httpProxy = urlparse.urlparse(up2date_cfg['httpProxy'])[1]
    httpProxyUsername = up2date_cfg['proxyUser']
    httpProxyPassword = up2date_cfg['proxyPassword']

    if not httpProxy:
        httpProxyUsername, httpProxyPassword = '', ''
    if not httpProxyUsername:
        httpProxyPassword = ''
    ca_cert = ''
    defaultVersion = '5.2'

    # parse options
    optionsTable = [
        Option('-s', '--server',     action='store',     default=rhn_parent,
               help="alternative server hostname to connect to, default is %s" % repr(rhn_parent)),
        Option('--http-proxy',      action='store',     default=httpProxy,
               help="alternative HTTP proxy to connect to (HOSTNAME:PORT), default is %s" % repr(httpProxy)),
        Option('--http-proxy-username', action='store', default=httpProxyUsername,
               help="alternative HTTP proxy usename, default is %s" % repr(httpProxyUsername)),
        Option('--http-proxy-password', action='store', default=httpProxyPassword,
               help="alternative HTTP proxy password, default is %s" % repr(httpProxyPassword)),
        Option('--ca-cert',         action='store',     default=ca_cert,
               help="alternative SSL certificate to use, default is %s" % repr(ca_cert)),
        Option('--no-ssl',          action='store_true',
               help='turn off SSL (not advisable), default is on.'),
        Option('--version',         action='store',     default=defaultVersion,
               help='which X.Y version of the SUSE Manager Proxy are you upgrading to?' +
               ' Default is your current proxy version (' + defaultVersion + ')'),
        Option('--deactivate',      action='store_true',
               help='deactivate proxy, if already activated'),
        Option('-l', '--list-available-versions', action='store_true',
               help='print list of versions available to this system'),
        Option('--non-interactive', action='store_true',
               help='non-interactive mode'),
        Option('-q', '--quiet',     action='store_true',
               help='quiet non-interactive mode.'),
    ]
    parser = OptionParser(option_list=optionsTable)
    options, _args = parser.parse_args()

    if options.server:
        if options.server.find('http') != 0:
            options.server = 'https://' + options.server
        options.server = urlparse.urlparse(options.server)[1]

    if options.no_ssl:
        if not options.quiet:
            sys.stderr.write('warning: user disabled SSL\n')
        options.ca_cert = ''

    if not options.http_proxy:
        options.http_proxy_username, options.http_proxy_password = '', ''

    if not options.http_proxy_username:
        options.http_proxy_password = ''
    exploded_version = options.version.split('.')
    # Pad it to be at least 2 components
    if len(exploded_version) == 1:
        exploded_version.append('0')

    # Make it a string
    options.version = '.'.join(exploded_version[:2])

    if options.quiet:
        options.non_interactive = 1

    return options


def yn(prompt):
    """ returns 0 if 'n', and 1 if 'y' """
    _yn = ''
    while _yn == '':
        _yn = raw_input(prompt)
        if _yn and _yn[0].lower() not in ('y', 'n'):
            _yn = ''
    return _yn[0].lower() == 'y'


def main():
    """
        0      success

        1      general
        2      proxy_invalid_systemid
        3      proxy_no_provisioning_entitlements
        4      proxy_no_management_entitlements
        5      proxy_no_enterprise_entitlements
        6      proxy_no_channel_entitlements
        7      proxy_no_proxy_child_channel
        8      proxy_not_activated

        10     connection issues?
        11     hostname unresolvable
        12     connection refused
        13     SSL connection failed

        44     host not found
        47     http proxy authentication failure
    """

    cfg = config.initUp2dateConfig()
    options = processCommandline(cfg)

    if options.list_available_versions:
        resolveHostnamePort(options.http_proxy)
        if not options.http_proxy:
            resolveHostnamePort(options.server)
        listAvailableProxyChannels(options, cfg)
        sys.exit(0)

<<<<<<< HEAD
    if options.enable_monitoring:
        resolveHostnamePort(options.http_proxy)
        if not options.http_proxy:
            resolveHostnamePort(options.server)
        errorCode, errorString = createMonitoringScout(options, cfg)
        if errorCode != 0:
            if not errorString:
                errorString = ("An unknown error occured. Consult with your SUSE representative.\n")
            sys.stderr.write("\nThere was a problem activating Monitoring Scout:\n%s\n" % errorString)
            sys.exit(abs(errorCode))
        else:
            sys.exit(0)

=======
>>>>>>> ad8983ef
    noSslString = 'false'
    if options.no_ssl:
        noSslString = 'true'

    if not options.non_interactive:
        print ("\n"
               "--server (RHN parent):  %s\n"
               "--http-proxy:           %s\n"
               "--http-proxy-username:  %s\n"
               "--http-proxy-password:  %s\n"
               "--ca-cert:              %s\n"
               "--no-ssl:               %s\n"
               "--version:              %s\n"
               % (options.server, options.http_proxy,
                  options.http_proxy_username, options.http_proxy_password,
                  options.ca_cert, noSslString, options.version))
        if not yn("Are you sure about these options? y/n: "):
            return 0

    # early checks
    resolveHostnamePort(options.http_proxy)
    if not options.http_proxy:
        resolveHostnamePort(options.server)

    if options.deactivate:
        _deactivateProxy_api_v3_x(options, cfg)
    else:
        # ACTIVATE!!!!!!!!
        activateProxy(options, cfg)

    return 0

if __name__ == '__main__':
    sys.exit(abs(main() or 0))<|MERGE_RESOLUTION|>--- conflicted
+++ resolved
@@ -496,22 +496,6 @@
         listAvailableProxyChannels(options, cfg)
         sys.exit(0)
 
-<<<<<<< HEAD
-    if options.enable_monitoring:
-        resolveHostnamePort(options.http_proxy)
-        if not options.http_proxy:
-            resolveHostnamePort(options.server)
-        errorCode, errorString = createMonitoringScout(options, cfg)
-        if errorCode != 0:
-            if not errorString:
-                errorString = ("An unknown error occured. Consult with your SUSE representative.\n")
-            sys.stderr.write("\nThere was a problem activating Monitoring Scout:\n%s\n" % errorString)
-            sys.exit(abs(errorCode))
-        else:
-            sys.exit(0)
-
-=======
->>>>>>> ad8983ef
     noSslString = 'false'
     if options.no_ssl:
         noSslString = 'true'
