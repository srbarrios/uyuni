--- conflicted
+++ resolved
@@ -450,13 +450,8 @@
         Option('--no-ssl',          action='store_true',
                help='turn off SSL (not advisable), default is on.'),
         Option('--version',         action='store',     default=defaultVersion,
-<<<<<<< HEAD
-                help='which X.Y version of the SUSE Manager Proxy are you upgrading to?' +
-                     ' Default is your current proxy version ('+defaultVersion+')'),
-=======
-               help='which X.Y version of the Spacewalk Proxy are you upgrading to?' +
+               help='which X.Y version of the SUSE Manager Proxy are you upgrading to?' +
                ' Default is your current proxy version (' + defaultVersion + ')'),
->>>>>>> 32ea2fdb
         Option('-m', '--enable-monitoring', action='store_true',
                help='enable MonitoringScout on this proxy.'),
         Option('--deactivate',      action='store_true',
