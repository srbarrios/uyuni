--- conflicted
+++ resolved
@@ -52,15 +52,6 @@
 /usr/bin/docbook2man configure-proxy.sh.sgml
 /usr/bin/gzip configure-proxy.sh.8
 
-<<<<<<< HEAD
-%post
-%if 0%{?suse_version}
-if [ -f /etc/sysconfig/apache2 ]; then
-    sysconf_addword /etc/sysconfig/apache2 APACHE_MODULES proxy_http
-fi
-%endif
-
-=======
 # check coding style
 export PYTHONPATH=/usr/share/rhn
 PYLINT_BADFUNC="apply,input"
@@ -71,8 +62,18 @@
 PYLINT_DISABLE+=",W0142,W0403,W0511,W0603"
 find -name '*.py' \
     | xargs pylint -rn -iy --bad-functions="$PYLINT_BADFUNC" \
-                       --disable "$PYLINT_DISABLE"
->>>>>>> 146064e8
+                       --disable "$PYLINT_DISABLE" || \
+find -name '*.py' \
+    | xargs pylint -rn -iy --bad-functions="$PYLINT_BADFUNC" \
+                       --disable-msg "$PYLINT_DISABLE"
+
+
+%post
+%if 0%{?suse_version}
+if [ -f /etc/sysconfig/apache2 ]; then
+    sysconf_addword /etc/sysconfig/apache2 APACHE_MODULES proxy_http
+fi
+%endif
 
 %install
 rm -rf $RPM_BUILD_ROOT
