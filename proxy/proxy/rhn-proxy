#!/bin/sh

SERVICES="squid apache2 jabberd MonitoringScout"

test -s /etc/rc.status && . /etc/rc.status && rc_reset

RETVAL=0

forward_services() {
    ACTION="$1"

    for service in $SERVICES; do
<<<<<<< HEAD
	if [ -e /etc/init.d/$service ]; then
=======
	if [ -e /etc/init.d/$service -o -e /lib/systemd/system/$service.service ]; then
>>>>>>> 32ea2fdb
	    /sbin/service $service $ACTION
	    let RETVAL=$RETVAL+$?
	fi
	if [ $RETVAL -gt 0 ]; then
	    RETVAL=1
	fi
    done
}

reverse_services() {
    ACTION="$1"

    for service in $(echo $SERVICES | tac -s" "); do
<<<<<<< HEAD
	if [ -e /etc/init.d/$service ]; then
=======
	if [ -e /etc/init.d/$service -o -e /lib/systemd/system/$service.service ]; then
>>>>>>> 32ea2fdb
	    /sbin/service $service $ACTION
            let RETVAL=$RETVAL+$?
        fi
        if [ $RETVAL -gt 0 ]; then
            RETVAL=1
        fi
    done
}

start() {
        echo "Starting spacewalk-proxy..."
	forward_services start
	echo "Done."
        return 0
}

stop() {
        echo "Shutting down spacewalk-proxy..."
	reverse_services stop
	echo "Done."
        return 0
}

restart() {
    stop
    sleep 2
    # if service has not been started and stop fail, we do not care
    RETVAL=0
    start
}

case "$1" in
    start)
	start
        ;;
    stop)
	stop
        ;;
    status)
	forward_services status
        ;;
    restart)
        restart
        ;;
<<<<<<< HEAD
    condrestart|try-restart)
        if [ -f /var/lock/subsys/rhn-proxy ]; then
            stop
            start
            RETVAL=$?
        fi
        ;;
    *)
        echo "Usage: spacewalk-proxy {start|stop|status|restart|condrestart|try-restart}"
=======
    condrestart)
        restart
        ;;
    *)
        echo "Usage: rhn-proxy {start|stop|status|restart}"
>>>>>>> 32ea2fdb
        exit 1
        ;;
esac
exit $RETVAL<|MERGE_RESOLUTION|>--- conflicted
+++ resolved
@@ -10,11 +10,7 @@
     ACTION="$1"
 
     for service in $SERVICES; do
-<<<<<<< HEAD
-	if [ -e /etc/init.d/$service ]; then
-=======
 	if [ -e /etc/init.d/$service -o -e /lib/systemd/system/$service.service ]; then
->>>>>>> 32ea2fdb
 	    /sbin/service $service $ACTION
 	    let RETVAL=$RETVAL+$?
 	fi
@@ -28,11 +24,7 @@
     ACTION="$1"
 
     for service in $(echo $SERVICES | tac -s" "); do
-<<<<<<< HEAD
-	if [ -e /etc/init.d/$service ]; then
-=======
 	if [ -e /etc/init.d/$service -o -e /lib/systemd/system/$service.service ]; then
->>>>>>> 32ea2fdb
 	    /sbin/service $service $ACTION
             let RETVAL=$RETVAL+$?
         fi
@@ -77,23 +69,11 @@
     restart)
         restart
         ;;
-<<<<<<< HEAD
-    condrestart|try-restart)
-        if [ -f /var/lock/subsys/rhn-proxy ]; then
-            stop
-            start
-            RETVAL=$?
-        fi
-        ;;
-    *)
-        echo "Usage: spacewalk-proxy {start|stop|status|restart|condrestart|try-restart}"
-=======
     condrestart)
         restart
         ;;
     *)
         echo "Usage: rhn-proxy {start|stop|status|restart}"
->>>>>>> 32ea2fdb
         exit 1
         ;;
 esac
