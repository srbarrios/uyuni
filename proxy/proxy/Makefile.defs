--- conflicted
+++ resolved
@@ -60,9 +60,6 @@
 
 # subdirs are treated at the end
 all install clean:: $(SUBDIRS)
-<<<<<<< HEAD
-	$(descend-subdirs)
-=======
 	$(descend-subdirs)
 
 
@@ -85,4 +82,3 @@
 
 graphviz :: 
 	@PYTHONPATH=$(PYTHONPATH) $(PYCHECKER) -Z $(PYCHECKEROPTS) $(PYFILES) || exit 0
->>>>>>> d2c94387
