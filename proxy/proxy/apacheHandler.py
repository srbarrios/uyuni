--- conflicted
+++ resolved
@@ -86,11 +86,7 @@
     @staticmethod
     def _setSessionToken(headers):
         # extended to always return a token, even if an empty one
-<<<<<<< HEAD
-        ret = rhnApache._setSessionToken(req)
-=======
         ret = rhnApache._setSessionToken(headers)
->>>>>>> bfcd944c
         if ret:
             log_debug(4, "Returning", ret)
             return ret
