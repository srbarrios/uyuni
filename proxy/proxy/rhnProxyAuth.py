--- conflicted
+++ resolved
@@ -78,13 +78,8 @@
         if not os.access(ProxyAuth.__systemid_filename, os.R_OK):
             log_error("unable to access %s" % ProxyAuth.__systemid_filename)
             raise rhnFault(1000,
-<<<<<<< HEAD
                       _("SUSE Manager Proxy error (SUSE Manager Proxy systemid has wrong permissions?). "
                         "Please contact your system administrator."))
-=======
-                           _("Spacewalk Proxy error (Spacewalk Proxy systemid has wrong permissions?). "
-                             "Please contact your system administrator."))
->>>>>>> 32ea2fdb
 
         mtime = None
         try:
@@ -92,13 +87,8 @@
         except IOError, e:
             log_error("unable to stat %s: %s" % (ProxyAuth.__systemid_filename, repr(e)))
             raise rhnFault(1000,
-<<<<<<< HEAD
                       _("SUSE Manager Proxy error (SUSE Manager Proxy systemid has wrong permissions?). "
                         "Please contact your system administrator.")), None, sys.exc_info()[2]
-=======
-                           _("Spacewalk Proxy error (Spacewalk Proxy systemid has wrong permissions?). "
-                             "Please contact your system administrator.")), None, sys.exc_info()[2]
->>>>>>> 32ea2fdb
 
         if not self.__systemid_mtime:
             ProxyAuth.__systemid_mtime = mtime
@@ -114,13 +104,8 @@
         except IOError, e:
             log_error("unable to read %s" % ProxyAuth.__systemid_filename)
             raise rhnFault(1000,
-<<<<<<< HEAD
                       _("SUSE Manager Proxy error (SUSE Manager Proxy systemid has wrong permissions?). "
                         "Please contact your system administrator.")), None, sys.exc_info()[2]
-=======
-                           _("Spacewalk Proxy error (Spacewalk Proxy systemid has wrong permissions?). "
-                             "Please contact your system administrator.")), None, sys.exc_info()[2]
->>>>>>> 32ea2fdb
 
         # get serverid
         sysid, _cruft = xmlrpclib.loads(ProxyAuth.__systemid)
@@ -179,13 +164,8 @@
 """) % self.__serverid
             Traceback("ProxyAuth.set_cached_token", extra=text)
             raise rhnFault(1000,
-<<<<<<< HEAD
                       _("SUSE Manager Proxy error (auth caching issue). "
                         "Please contact your system administrator.")), None, sys.exc_info()[2]
-=======
-                           _("Spacewalk Proxy error (auth caching issue). "
-                             "Please contact your system administrator.")), None, sys.exc_info()[2]
->>>>>>> 32ea2fdb
         log_debug(4, "successfully returning")
         return token
 
@@ -326,15 +306,9 @@
                 # And raise a Proxy Error - the server made its point loud and
                 # clear
                 raise rhnFault(1000,
-<<<<<<< HEAD
                           _("SUSE Manager Proxy error (during proxy login). "
                             "Please contact your system administrator.")), None, sys.exc_info()[2]
             except Exception, e:
-=======
-                               _("Spacewalk Proxy error (during proxy login). "
-                                 "Please contact your system administrator.")), None, sys.exc_info()[2]
-            except Exception, e:  # pylint: disable=E0012, W0703
->>>>>>> 32ea2fdb
                 token = None
                 log_error("Unhandled exception", e)
                 Traceback(mail=0)
@@ -347,21 +321,12 @@
             if error:
                 if error[0] in ('xmlrpclib.ProtocolError', 'socket.error', 'socket'):
                     raise rhnFault(1000,
-<<<<<<< HEAD
                                 _("SUSE Manager Proxy error (error: %s). "
                                   "Please contact your system administrator.") % error[0])
                 if error[0] in ('rhn.SSL.SSL.Error', 'socket.sslerror'):
                     raise rhnFault(1000,
                                 _("SUSE Manager Proxy error (SSL issues? Error: %s). "
                                   "Please contact your system administrator.") % error[0])
-=======
-                                   _("Spacewalk Proxy error (error: %s). "
-                                     "Please contact your system administrator.") % error[0])
-                if error[0] in ('rhn.SSL.SSL.Error', 'socket.sslerror'):
-                    raise rhnFault(1000,
-                                   _("Spacewalk Proxy error (SSL issues? Error: %s). "
-                                     "Please contact your system administrator.") % error[0])
->>>>>>> 32ea2fdb
                 else:
                     raise rhnFault(1002, err_text='%s' % e)
             else:
@@ -402,15 +367,9 @@
             if not os.access(CFG.CA_CHAIN, os.R_OK):
                 log_error('ERROR: missing or cannot access (for ca_chain): %s' % CFG.CA_CHAIN)
                 raise rhnFault(1000,
-<<<<<<< HEAD
                           _("SUSE Manager Proxy error (file access issues). "
                             "Please contact your system administrator. "
                             "Please refer to SUSE Manager Proxy logs."))
-=======
-                               _("Spacewalk Proxy error (file access issues). "
-                                 "Please contact your system administrator. "
-                                 "Please refer to Spacewalk Proxy logs."))
->>>>>>> 32ea2fdb
             serverObj.add_trusted_cert(CFG.CA_CHAIN)
         serverObj.add_header('X-RHN-Client-Version', 2)
         return serverObj
