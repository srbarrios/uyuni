--- conflicted
+++ resolved
@@ -194,15 +194,9 @@
         tokens.append(authToken)
         tokens = filter(lambda token: token, tokens)
 
-<<<<<<< HEAD
-        _oto['X-RHN-Proxy-Auth'] = ",".join(tokens)
-        log_debug(5, 'XXX (auth token after): %s'
-                  % repr(_oto['X-RHN-Proxy-Auth']))
-=======
         _oto['X-RHN-Proxy-Auth'] = ','.join(tokens)
         log_debug(5, '    (auth token after): %s'
                       % repr(_oto['X-RHN-Proxy-Auth']))
->>>>>>> 146064e8
 
         log_debug(3, 'Trying to connect to parent')
         data = self.req.read()
@@ -382,23 +376,15 @@
 
         # The session token contains everything that begins with
         # "x-rhn-auth"
-<<<<<<< HEAD
-        tokenKeys = [t for t in headers if t.startsswith("x-rhn-auth")]
-=======
         prefix = "x-rhn-auth"
         l = len(prefix)
         tokenKeys = [ x for x in headers.keys() if x[:l].lower() == prefix]
->>>>>>> 146064e8
         for k in tokenKeys:
             if k.lower() == 'x-rhn-auth-channels':
                 # Multivalued header
                 #values = headers.getHeaderValues(k)
                 values = self._get_header(k)
-<<<<<<< HEAD
-                token[k] = [v.split(":") for v in values]
-=======
                 token[k] = map(lambda x: x.split(':'), values)
->>>>>>> 146064e8
             else:
                 # Single-valued header
                 token[k] = headers[k]
@@ -510,11 +496,7 @@
 
 def _dictEquals(d1, d2, exceptions=None):
     """ Function that compare two dictionaries, ignoring certain keys """
-<<<<<<< HEAD
-    exceptions = [e.lower() for e in exceptions]
-=======
     exceptions = [x.lower() for x in (exceptions or [])]
->>>>>>> 146064e8
     for k, v in d1.items():
         if k.lower() in exceptions:
             continue
