--- conflicted
+++ resolved
@@ -238,11 +238,7 @@
         return function(channel, version)
     except xmlrpclib.ProtocolError, e:
         errcode, errmsg = rpclib.reportError(e.headers)
-<<<<<<< HEAD
-        raise rhnFault(1000, "SUSE Manager Proxy error (rpclib.ProtocolError): "
-=======
-        raise rhnFault(1000, "RHN Proxy error (xmlrpclib.ProtocolError): "
->>>>>>> ec89b999
+        raise rhnFault(1000, "SUSE Manager Proxy error (xmlrpclib.ProtocolError): "
                              "errode=%s; errmsg=%s" % (errcode, errmsg))
 
 
