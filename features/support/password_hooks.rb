--- conflicted
+++ resolved
@@ -12,37 +12,6 @@
   changepass(scenario, 'GoodPass')
 end
 
-<<<<<<< HEAD
-def changepass(scenario, password)
-  # only change the password if the wrong one worked
-  return unless has_xpath?("//a[@href='/rhn/Logout.do']")
-
-  signout = find(:xpath, "//a[@href='/rhn/Logout.do']")
-  if signout
-    signout.click
-  end
-  fill_in "username", :with => "admin"
-  fill_in "password", :with => password
-  click_button "Sign In"
-
-  find_link("Your Account").click
-  sleep(2)
-
-  begin
-      fill_in "desiredpassword", :with => "admin"
-  rescue
-      $stderr.puts "ERROR - try again"
-      sleep(5)
-      fill_in "desiredpassword", :with => "admin"
-  end
-  begin
-      fill_in "desiredpasswordConfirm", :with => "admin"
-  rescue
-      $stderr.puts "ERROR - try again"
-      sleep(5)
-      fill_in "desiredpasswordConfirm", :with => "admin"
-  end
-=======
 def fill_Field(field, pwd, timeout)
   fill_in field, :with => pwd
 rescue
@@ -71,6 +40,5 @@
   sleep(10)
   fill_Field("desiredpassword", "admin", 5)
   fill_Field("desiredpasswordConfirm", "admin", 5)
->>>>>>> dbc1870c
   click_button "Update"
 end