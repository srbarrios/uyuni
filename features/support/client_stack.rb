#!/usr/bin/ruby
# Copyright (c) 2010-2011 Novell, Inc.
# Licensed under the terms of the MIT license.
require 'nokogiri'

def client_is_zypp?
  _out, _local, _remote, _code = $client.test_and_store_results_together("test -x /usr/bin/zypper", "root", 600)
end

def client_refresh_metadata
  if client_is_zypp?
<<<<<<< HEAD
    `zypper --non-interactive ref -s`
    fail unless $?.success?
  else
    `yum clean all`
   fail unless $?.success?
   `yum makecache`
   fail unless $?.success?
=======
    $client.run("zypper --non-interactive ref -s", true, 500, 'root')
  else
    $client.run("yum clean all", true, 600, 'root')
    $client.run("yum makecache", true, 600, 'root')
>>>>>>> 6e2c6f76
  end
end

def client_raw_repodata_dir(channel)
  if client_is_zypp?
    "/var/cache/zypp/raw/spacewalk:#{channel}/repodata"
  else
    "/var/cache/yum/#{channel}"
  end
end

def client_system_id
  out, _local, _remote, _code = $client.test_and_store_results_together("grep \"system_id\" /etc/sysconfig/rhn/systemid", "root", 600)
   puts out
end

def client_system_id_to_i
  out, _local, _remote, _code = $client.test_and_store_results_together("grep \"ID\" /etc/sysconfig/rhn/systemid | tr -d -c 0-9", "root", 600)
  out.gsub(/\s+/, "")
end<|MERGE_RESOLUTION|>--- conflicted
+++ resolved
@@ -9,20 +9,10 @@
 
 def client_refresh_metadata
   if client_is_zypp?
-<<<<<<< HEAD
-    `zypper --non-interactive ref -s`
-    fail unless $?.success?
-  else
-    `yum clean all`
-   fail unless $?.success?
-   `yum makecache`
-   fail unless $?.success?
-=======
     $client.run("zypper --non-interactive ref -s", true, 500, 'root')
   else
     $client.run("yum clean all", true, 600, 'root')
     $client.run("yum makecache", true, 600, 'root')
->>>>>>> 6e2c6f76
   end
 end
 
