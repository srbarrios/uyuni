# Copyright (c) 2010-2011 Novell, Inc.
# Licensed under the terms of the MIT license.

<<<<<<< HEAD
#
# Sleep for X seconds
#
=======
>>>>>>> 6e2c6f76
When(/^I wait for "(\d+)" seconds$/) do |arg1|
  sleep(arg1.to_i)
end

When(/^I run rhn_check on this client$/) do
<<<<<<< HEAD
  output = `rhn_check -vvv 2>&1`
  unless $?.success?
      raise "rhn_check failed: #{$!}: #{output}"
  end
end

Then(/^I download the SSL certificate$/) do
  output = `curl -S -k -o /usr/share/rhn/RHN-ORG-TRUSTED-SSL-CERT http://$TESTHOST/pub/RHN-ORG-TRUSTED-SSL-CERT`
  unless $?.success?
      raise "Execute command failed: #{$!}: #{output}"
  end
=======
  $client.run("rhn_check -vvv", true, 500, 'root')
end

Then(/^I download the SSL certificate$/) do
  # download certicate on the client from the server via ssh protocol
  cert_path = "/usr/share/rhn/RHN-ORG-TRUSTED-SSL-CERT"
  wget = "wget --no-check-certificate -O"
  $client.run("#{wget} #{cert_path} http://#{$server_ip}/pub/RHN-ORG-TRUSTED-SSL-CERT", true, 500, 'root')
  $client.run("ls #{cert_path}")
>>>>>>> 6e2c6f76
end<|MERGE_RESOLUTION|>--- conflicted
+++ resolved
@@ -1,30 +1,11 @@
 # Copyright (c) 2010-2011 Novell, Inc.
 # Licensed under the terms of the MIT license.
 
-<<<<<<< HEAD
-#
-# Sleep for X seconds
-#
-=======
->>>>>>> 6e2c6f76
 When(/^I wait for "(\d+)" seconds$/) do |arg1|
   sleep(arg1.to_i)
 end
 
 When(/^I run rhn_check on this client$/) do
-<<<<<<< HEAD
-  output = `rhn_check -vvv 2>&1`
-  unless $?.success?
-      raise "rhn_check failed: #{$!}: #{output}"
-  end
-end
-
-Then(/^I download the SSL certificate$/) do
-  output = `curl -S -k -o /usr/share/rhn/RHN-ORG-TRUSTED-SSL-CERT http://$TESTHOST/pub/RHN-ORG-TRUSTED-SSL-CERT`
-  unless $?.success?
-      raise "Execute command failed: #{$!}: #{output}"
-  end
-=======
   $client.run("rhn_check -vvv", true, 500, 'root')
 end
 
@@ -34,5 +15,4 @@
   wget = "wget --no-check-certificate -O"
   $client.run("#{wget} #{cert_path} http://#{$server_ip}/pub/RHN-ORG-TRUSTED-SSL-CERT", true, 500, 'root')
   $client.run("ls #{cert_path}")
->>>>>>> 6e2c6f76
 end