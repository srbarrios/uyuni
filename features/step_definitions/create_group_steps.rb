# Copyright (c) 2010-2011 Novell, Inc.
# Licensed under the terms of the MIT license.

Given(/^I am on the groups page$/) do
  steps %(
    Given I am on the Systems page
    And I follow "System Groups" in the left menu
    )
end

When(/^I check this client$/) do
<<<<<<< HEAD
  step %[I check "#{$client_hostname}" in the list]
end
=======
  step %(I check "#{$client_hostname}" in the list)
end
>>>>>>> 2667a2c5
<|MERGE_RESOLUTION|>--- conflicted
+++ resolved
@@ -9,10 +9,5 @@
 end
 
 When(/^I check this client$/) do
-<<<<<<< HEAD
-  step %[I check "#{$client_hostname}" in the list]
-end
-=======
   step %(I check "#{$client_hostname}" in the list)
-end
->>>>>>> 2667a2c5
+end