--- conflicted
+++ resolved
@@ -1,14 +1,9 @@
 # Copyright (c) 2010-2016 Novell, Inc.
 # Licensed under the terms of the MIT license.
 Given(/^I am root$/) do
-<<<<<<< HEAD
-  uid = `id -u`
-  if !$?.success? || uid.to_i.nonzero?
-=======
   user, code = $client.run("whoami")
   if user.strip != "root"
     puts  "user on client was #{user}"
->>>>>>> dbc1870c
     raise "You are not root!"
   end
 end
