# Copyright (c) 2010-2011 Novell, Inc.
# Licensed under the terms of the MIT license.

Then(/^I should see something$/) do
  steps %(
    Given I should see a "Sign In" text
    And I should see a "About" text
    )
end

Then(/^I should see "([^"]*)" systems selected for SSM$/) do |arg|
  within(:xpath, "//span[@id=\"spacewalk-set-system_list-counter\"]") do
    fail unless has_content?(arg)
  end
end

#
# Test for a text in the whole page
#
Then(/^I should see a "([^"]*)" text$/) do |arg1|
<<<<<<< HEAD
  if not page.has_content?(debrand_string(arg1))
    sleep 30
    fail if not page.has_content?(debrand_string(arg1))
=======
  unless page.has_content?(debrand_string(arg1))
    sleep 30
    fail unless page.has_content?(debrand_string(arg1))
>>>>>>> 2667a2c5
  end
end

#
# Test for text in a snippet textarea
#
Then(/^I should see "([^"]*)" in the textarea$/) do |arg1|
  within('textarea') do
    fail unless page.has_content?(debrand_string(arg1))
  end
end

Then(/^I should see that this system has been deleted$/) do
  system_id = client_system_id_to_i
  step %(I should see a "System profile #{system_id} has been deleted." text)
end

#
# Test for a text in the whole page using regexp
#
Then(/^I should see a text like "([^"]*)"$/) do |arg1|
<<<<<<< HEAD
  if not page.has_content?(Regexp.new("#{debrand_string(arg1)}"))
    sleep 10 
    fail if not page.has_content?(Regexp.new("#{debrand_string(arg1)}"))
=======
  unless page.has_content?(Regexp.new("#{debrand_string(arg1)}"))
    sleep 10
    fail unless page.has_content?(Regexp.new("#{debrand_string(arg1)}"))
>>>>>>> 2667a2c5
  end
end

#
# Test for a text not allowed in the whole page
#
Then(/^I should not see a "([^"]*)" text$/) do |arg1|
  fail unless page.has_no_content?(arg1)
end

#
# Test for a visible link in the whole page
#
Then(/^I should see a "([^"]*)" link$/) do |arg1|
  link = first(:link, debrand_string(arg1))
  if link.nil?
    sleep 10 
    $stderr.puts "ERROR - try again"
    fail unless first(:link, debrand_string(arg1)).visible?
  else
    fail unless link.visible?
  end
end

#
# Validate link is gone
#
Then(/^I should not see a "([^"]*)" link$/) do |arg1|
  fail unless page.has_no_link?(arg1)
end

Then(/^I should see a "([^"]*)" button$/) do |arg1|
  fail unless find_button(arg1).visible?
end

Then(/^I should see a "(.*?)" link in the text$/) do |linktext, text|
  within(:xpath, "//p/strong[contains(normalize-space(string(.)), '#{text}')]") do
    assert has_xpath?("//a[text() = '#{linktext}']")
  end
end

#
# Test for a visible link inside of a <div> with the attribute
# "class" or "id" of the given name
#
Then(/^I should see a "([^"]*)" link in element "([^"]*)"$/) do |arg1, arg2|
  within(:xpath, "//div[@id=\"#{arg2}\" or @class=\"#{arg2}\"]") do
    fail unless find_link(debrand_string(arg1)).visible?
  end
end

Then(/^I should not see a "([^"]*)" link in element "([^"]*)"$/) do |arg1, arg2|
  within(:xpath, "//div[@id=\"#{arg2}\" or @class=\"#{arg2}\"]") do
      fail unless has_no_link?(debrand_string(arg1))
  end
end

Then(/^I should see a "([^"]*)" text in element "([^"]*)"$/) do |arg1, arg2|
  within(:xpath, "//div[@id=\"#{arg2}\" or @class=\"#{arg2}\"]") do
    fail unless has_content?(debrand_string(arg1))
  end
end

Then(/^I should see a "([^"]*)" link in "([^"]*)" "([^"]*)"$/) do |arg1, arg2, arg3|
  fail unless page.has_xpath?("//#{arg2}[@id='#{arg3}' or @class='#{arg3}']/a[text()='#{debrand_string(arg1)}']")
end

Then(/^I should see a "([^"]*)" link in the table (.*) column$/) do |link, column|
  idx = ['first', 'second', 'third', 'fourth'].index(column)
  unless idx
    # try column by name
    # unquote if neeeded
    colname = column.gsub(/\A['"]+|['"]+\Z/, '')
    cols = page.all(:xpath, '//table//thead/tr[1]/th').map(&:text)
    idx = cols.index(colname)
  end
  fail("Unknown column '#{column}'") unless idx
  # find(:xpath, "//table//thead//tr/td[#{idx + 1}]/a[text()='#{link}']")
  fail unless page.has_xpath?("//table//tr/td[#{idx + 1}]//a[text()='#{link}']")
end

Then(/^I should see a "([^"]*)" link in the (left menu|tab bar|tabs|content area)$/) do |arg1, arg2|
  tag = case arg2
  when /left menu/ then "aside"
  when /tab bar|tabs/ then "header"
  when /content area/ then "section"
  else raise "Unknown element with description '#{arg2}'"
  end

  within(:xpath, "//#{tag}") do
    step "I should see a \"#{arg1}\" link"
  end
end

Then(/^I should not see a "([^"]*)" link in the (.+)$/) do |arg1, arg2|
  tag = case arg2
  when /left menu/ then "aside"
  when /tab bar|tabs/ then "header"
  when /content area/ then "section"
  else raise "Unknown element with description '#{arg2}'"
  end

  within(:xpath, "//#{tag}") do
    step "I should not see a \"#{arg1}\" link"
  end
end

Then(/^I should see a "([^"]*)" link in row ([0-9]+) of the content menu$/) do |arg1, arg2|
  within(:xpath, "//section") do
    within(:xpath, "//div[@class=\"spacewalk-content-nav\"]/ul[#{arg2}]") do
      step %(I should see a "#{arg1}" link)
    end
  end
end

Then(/^I should see a "([^"]*)" link in list "([^"]*)"$/) do |arg1, arg2|
  within(:xpath, "//ul[@id=\"#{arg2}\" or @class=\"#{arg2}\"]") do
    fail unless find_link(arg1).visible?
  end
end

Then(/^I should see a "([^"]*)" button in "([^"]*)" form$/) do |arg1, arg2|
  within(:xpath, "//form[@id='#{arg2}' or @name=\"#{arg2}\"]") do
    fail unless find_button(arg1)
  end
end

Then(/^I select the "([^"]*)" repo$/) do |arg1|
  within(:xpath, "//a[text()='#{arg1}']/../..") do
    first('input[type=checkbox]').set(true)
  end
end

Then(/^I check the row with the "([^"]*)" link$/) do |arg1|
  within(:xpath, "//a[text()='#{arg1}']/../..") do
    first('input[type=checkbox]').set(true)
  end
end

Then(/^I should see (\d+) "([^"]*)" links$/) do |count, text|
  page.all('a', :text => text, :count => count)
end
#
# Test if an option is selected
#
Then(/^Option "([^"]*)" is selected as "([^"]*)"$/) do |arg1, arg2|
  fail unless has_select?(arg2, :selected => arg1)
end

#
# Test if a radio button is checked
#
Then(/^radio button "([^"]*)" is checked$/) do |arg1|
  fail unless has_checked_field?(arg1)
end

#
# Test if a checkbox is checked
#
Then(/^I should see "([^"]*)" as checked$/) do |arg1|
  fail unless has_checked_field?(arg1)
end

#
# Test if a checkbox is unchecked
#
Then(/^I should see "([^"]*)" as unchecked$/) do |arg1|
  fail unless has_unchecked_field?(arg1)
end

#
# Test if a checkbox is disabled
#
Then(/^the "([^\"]*)" checkbox should be disabled$/) do |arg1|
  page.has_css?("##{arg1}[disabled]")
end

Then(/^the "([^\"]*)" field should be disabled$/) do |arg1|
  page.has_css?("##{arg1}[disabled]")
end

Then(/^I should see "([^"]*)" in field "([^"]*)"$/) do |arg1, arg2|
  fail unless page.has_field?(arg2, :with => arg1)
end

Then(/^I should see a "([^"]*)" element in "([^"]*)" form$/) do |arg1, arg2|
  within(:xpath, "//form[@id=\"#{arg2}\"] | //form[@name=\"#{arg2}\"]") do
    fail unless find_field(arg1, :match => :first).visible?
  end
end

Then(/^I should see a "([^"]*)" editor in "([^"]*)" form$/) do |arg1, arg2|
  within(:xpath, "//form[@id=\"#{arg2}\"] | //form[@name=\"#{arg2}\"]") do
    fail unless page.find("textarea##{arg1}", :visible => false)
    fail unless page.has_css?("##{arg1}-editor")
  end
end

Then(/^"([^"]*)" is installed$/) do |package|
  output = `rpm -q #{package} 2>&1`
  code = run_cmd($client, "rpm -q #{package} 2>&1", 600)
  if code != 0
     raise "exec rpm failed (Code #{code}:"
  end
end

Then(/^I should see a Sign Out link$/) do
  fail unless has_xpath?("//a[@href='/rhn/Logout.do']")
end

When(/^I check "([^"]*)" in the list$/) do |arg1|
  within(:xpath, "//section") do
      # use div/div/div for cve audit which has two tables
      row = first(:xpath, "//div[@class=\"table-responsive\"]/table/tbody/tr[.//td[contains(.,'#{arg1}')]]")
      if row.nil?
          sleep 10 
          $stderr.puts "ERROR - try again"
          row = first(:xpath, "//div[@class=\"table-responsive\"]/table/tbody/tr[.//td[contains(.,'#{arg1}')]]")
      end
      row.first(:xpath, ".//input[@type=\"checkbox\"]").set(true)
  end
end

When(/^I uncheck "([^"]*)" in the list$/) do |arg1|
  within(:xpath, "//section") do
    # use div/div/div for cve audit which has two tables
    top_level_xpath_query = "//div[@class='table-responsive']/table/tbody/tr[.//td[contains(.,'#{arg1}')] and .//input[@type='checkbox' and @checked]]"
    row = first(:xpath, top_level_xpath_query)
    if row.nil?
      sleep 10
      $stderr.puts "ERROR - try again"
      row = first(:xpath, top_level_xpath_query)
    end
    row.first(:xpath, ".//input[@type=\"checkbox\"]").set(false)
  end
end

Then(/^The table should have a column named "([^"]+)"$/) do |arg1|
  find(:xpath, "//div[@class=\"table-responsive\"]/table/thead[.//th[contains(.,'#{arg1}')]]")
end

Then(/^I should see (\d+) "([^"]*)" fields in "([^"]*)" form$/) do |count, name, id|
    within(:xpath, "//form[@id=\"#{id}\" or  @name=\"#{id}\"]") do
        fail unless has_field?(name, :count => count.to_i)
    end
end<|MERGE_RESOLUTION|>--- conflicted
+++ resolved
@@ -18,15 +18,9 @@
 # Test for a text in the whole page
 #
 Then(/^I should see a "([^"]*)" text$/) do |arg1|
-<<<<<<< HEAD
-  if not page.has_content?(debrand_string(arg1))
-    sleep 30
-    fail if not page.has_content?(debrand_string(arg1))
-=======
   unless page.has_content?(debrand_string(arg1))
     sleep 30
     fail unless page.has_content?(debrand_string(arg1))
->>>>>>> 2667a2c5
   end
 end
 
@@ -48,15 +42,9 @@
 # Test for a text in the whole page using regexp
 #
 Then(/^I should see a text like "([^"]*)"$/) do |arg1|
-<<<<<<< HEAD
-  if not page.has_content?(Regexp.new("#{debrand_string(arg1)}"))
-    sleep 10 
-    fail if not page.has_content?(Regexp.new("#{debrand_string(arg1)}"))
-=======
   unless page.has_content?(Regexp.new("#{debrand_string(arg1)}"))
     sleep 10
     fail unless page.has_content?(Regexp.new("#{debrand_string(arg1)}"))
->>>>>>> 2667a2c5
   end
 end
 
