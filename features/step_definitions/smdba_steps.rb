<<<<<<< HEAD
# Copyright 2011-2014 SUSE
=======
# Copyright 2011-2016 SUSE
>>>>>>> 6e2c6f76

Given(/^a postgresql database is running$/) do
  $output = sshcmd("file /var/lib/pgsql/data/postgresql.conf", ignore_err: true)
  unless $output[:stdout].include? "ASCII text"
    puts "Tests require Postgresql database, skipping..."
    pending
  end

  if !sshcmd("smdba db-status")[:stdout].include? "online"
    sshcmd("smdba db-start")
    assert_includes(sshcmd("smdba db-status")[:stdout], "online")
  else
    puts "Database is running"
  end
end

Given(/^there is no such "(.*?)" directory$/) do |bkp_dir|
  sshcmd("test -d #{bkp_dir} && rm -rf #{bkp_dir}")
end

When(/^I start database with the command "(.*?)"$/) do |start_command|
  $output = sshcmd(start_command)
end

When(/^when I stop the database with the command "(.*?)"$/) do |stop_command|
  $output = sshcmd(stop_command)
end

When(/^when I check the database status with the command "(.*?)"$/) do |check_command|
  $output = sshcmd(check_command)
end

When(/^I stop the database with the command "(.*?)"$/) do |stop_command|
  $output = sshcmd(stop_command)
end

Then(/^when I issue command "(.*?)"$/) do |command|
  $output = sshcmd(command, ignore_err: true)
end

When(/^when I see that the database is "(.*?)" or "(.*?)" as it might already running$/) do |scs_status, fl_status|
  assert_match(/#{scs_status}|#{fl_status}/, $output[:stdout])
end

Then(/^I want to see if the database is "(.*?)"$/) do |status|
  assert_includes($output[:stdout], status)
end

Then(/^I want to see if "(.*?)" is in the output$/) do |status|
  assert_includes($output[:stdout], status)
end

When(/^when I configure "(.*?)" parameter "(.*?)" to "(.*?)"$/) do |config_file, param, value|
  sshcmd("sed -i '/wal_level/d' #{config_file}", ignore_err: true)
  sshcmd("echo \"#{param} = #{value}\" >> #{config_file}", ignore_err: true)
  local_output = sshcmd("cat #{config_file} | grep #{param}", ignore_err: true)
  assert_includes(local_output[:stdout], value)
end

Then(/^when I check internally configuration for "(.*?)" option$/) do |config_key|
  $current_checked_config_value = sshcmd("cd /;sudo -u postgres psql -c 'show wal_level;'")[:stdout]
end

Then(/^I expect to see the configuration is set to "(.*?)"$/) do |value|
  assert_includes($current_checked_config_value, value)
end

Then(/^I issue command "(.*?)"$/) do |cmd|
  $output = sshcmd(cmd, ignore_err: true)
end

Then(/^I find tablespaces "(.*?)" and "(.*?)"$/) do |suma_ts, pg_ts|
  assert_includes($output[:stdout], suma_ts)
  assert_includes($output[:stdout], pg_ts)
end

Then(/^I find core examination is "(.*?)", database analysis is "(.*?)" and space reclamation is "(.*?)"$/) do |arg1, arg2, arg3|
  refute_includes($output[:stdout], "failed")
end

<<<<<<< HEAD
Then(/^I find "(.*?)", "(.*?)" and "(.*?)" are in the list\.$/) do |rhn_tbl, rhn_tbl1, suse_tbl|
  [rhn_tbl, rhn_tbl1, suse_tbl].each do |tbl|
=======
Then(/^I find "(.*?)", "(.*?)" and "(.*?)" are in the list\.$/) do |rhn_tbl, rhn1_tbl, suse_tbl|
  [rhn_tbl, rhn1_tbl, suse_tbl].each do |tbl|
>>>>>>> 6e2c6f76
    assert_includes($output[:stdout], tbl)
  end
end

#
# Backup-related tests
#
Given(/^database "(.*?)" has no table "(.*?)"$/) do |dbname, tbl|
  $db = dbname
  out = sshcmd("sudo -u postgres psql -d #{$db} -c 'drop table dummy'", ignore_err: true)
  refute_includes(out[:stdout], "DROP TABLE")
  assert_includes(out[:stderr], "table \"#{tbl}\" does not exist")
end

When(/^I create backup directory "(.*?)" with UID "(.*?)" and GID "(.*?)"$/) do |bkp_dir, uid, gid|
  sshcmd("mkdir /#{bkp_dir};chown #{uid}:#{gid} /#{bkp_dir}")
  bkp_dir.sub!("/", "")
  puts "Backup directory:"
  puts sshcmd("ls -la / | /usr/bin/grep #{bkp_dir}")[:stdout]
end

Then(/^I should see error message that asks "(.*?)" belong to the same UID\/GID as "(.*?)" directory$/) do |bkp_dir, data_dir|
  assert_includes($output[:stderr],
                  "The \"#{bkp_dir}\" directory must belong to the same user and group as \"#{data_dir}\" directory.")
end

Then(/^I should see error message that asks "(.*?)" has same permissions as "(.*?)" directory$/) do |bkp_dir, data_dir|
  assert_includes($output[:stderr],
                  "The \"#{bkp_dir}\" directory must have the same permissions as \"#{data_dir}\" directory.")
end

Then(/^I remove backup directory "(.*?)"$/) do |bkp_dir|
  sshcmd("test -d #{bkp_dir} && rm -rf #{bkp_dir}")
end

When(/^when I change Access Control List on "(.*?)" directory to "(.*?)"$/) do |bkp_dir, acl_octal|
  bkp_dir.sub!("/", "")
  sshcmd("test -d /#{bkp_dir} && chmod #{acl_octal} /#{bkp_dir}")
  puts "Backup directory, ACL to \"#{acl_octal}\":"
  puts sshcmd("ls -la / | /usr/bin/grep #{bkp_dir}")[:stdout]
  puts "\n*** Taking backup, this might take a while ***\n"
end

Then(/^base backup is taken$/) do
  assert_includes($output[:stdout], "Finished")
end

Then(/^in "(.*?)" directory there is "(.*?)" file and at least one backup checkpoint file$/) do |bkp_dir, archive_file|
  refute_includes(
    sshcmd("test -f #{bkp_dir}/#{archive_file} && echo \"exists\" || echo \"missing\"")[:stdout],
    "missing")
  refute_includes(
    sshcmd("ls #{bkp_dir}/*.backup 1>/dev/null 2>/dev/null && echo \"exists\" || echo \"missing\"")[:stdout],
    "missing")
end

Then(/^parameter "(.*?)" in the configuration file "(.*?)" is "(.*?)"$/) do |param, cfg_file, fuzzy_value|
  $output = sshcmd("cat #{cfg_file} | grep #{param}")
  assert_includes($output[:stdout], fuzzy_value)
end

Then(/^"(.*?)" destination should be set to "(.*?)" in configuration file$/) do |arch_cmd, dest_dir|
  assert_includes($output[:stdout], dest_dir)
end

When(/^I set a checkpoint$/) do
  sshcmd("sudo -u postgres psql -d #{$db} -c 'checkpoint' 2>/dev/null", ignore_err: true)
end

When(/^when in the database I create dummy table "(.*?)" with column "(.*?)" and value "(.*?)"$/) do |tbl, clm, val|
  fn = "/tmp/smdba-data-test.sql"
  sshcmd("echo \"create table #{tbl} (#{clm} varchar);insert into #{tbl} (#{clm}) values (\'#{val}\');\" > #{fn}", ignore_err: false)
  sshcmd("sudo -u postgres psql -d #{$db} -c 'drop table dummy' 2>/dev/null", ignore_err: true)
  sshcmd("sudo -u postgres psql -d #{$db} -af #{fn}", ignore_err: true)
  sshcmd("file -f #{fn} && rm #{fn}")
  assert_includes(
    sshcmd("sudo -u postgres psql -d #{$db} -c 'select * from dummy' 2>/dev/null", ignore_err: true)[:stdout],
    val)
  puts "Table \"#{tbl}\" has been created with some dummy data inside"
end

When(/^when I restore database from the backup$/) do
  puts "\n*** Restoring database from the backup. This will may take a while. ***\n\n"
  sshcmd("smdba backup-restore")
end

Then(/^I disable backup in the directory "(.*?)"$/) do |arg1|
  assert_includes(
    sshcmd("smdba backup-hot --enable=off")[:stdout], "Finished")
end

When(/^when I destroy "(.*?)" directory$/) do |pg_xlog|
  sshcmd("rm -rf #{pg_xlog}")
end<|MERGE_RESOLUTION|>--- conflicted
+++ resolved
@@ -1,8 +1,4 @@
-<<<<<<< HEAD
-# Copyright 2011-2014 SUSE
-=======
 # Copyright 2011-2016 SUSE
->>>>>>> 6e2c6f76
 
 Given(/^a postgresql database is running$/) do
   $output = sshcmd("file /var/lib/pgsql/data/postgresql.conf", ignore_err: true)
@@ -83,13 +79,8 @@
   refute_includes($output[:stdout], "failed")
 end
 
-<<<<<<< HEAD
-Then(/^I find "(.*?)", "(.*?)" and "(.*?)" are in the list\.$/) do |rhn_tbl, rhn_tbl1, suse_tbl|
-  [rhn_tbl, rhn_tbl1, suse_tbl].each do |tbl|
-=======
 Then(/^I find "(.*?)", "(.*?)" and "(.*?)" are in the list\.$/) do |rhn_tbl, rhn1_tbl, suse_tbl|
   [rhn_tbl, rhn1_tbl, suse_tbl].each do |tbl|
->>>>>>> 6e2c6f76
     assert_includes($output[:stdout], tbl)
   end
 end
