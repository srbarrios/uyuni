--- conflicted
+++ resolved
@@ -7,13 +7,8 @@
   Scenario: Create a custom software channel
     Given I am logged in via XML-RPC/channel as user "admin" and password "admin"
     When I create the following channels:
-<<<<<<< HEAD
-      |label  |name  |summary |arch           |parent|
-      |foobar |foobar|foobar  |channel-x86_64 |	     |      
-=======
       | LABEL  | NAME   | SUMMARY | ARCH           | PARENT |
       | foobar | foobar | foobar  | channel-x86_64 |        |
->>>>>>> 2667a2c5
     Then "foobar" should get listed with a call of listSoftwareChannels
 
   Scenario: Create a repo
