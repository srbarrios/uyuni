<<<<<<< HEAD
- Add clients tool product to generate 
  bootstrap repo on OpenSUSE 15.x (bsc#1201189)
=======
- Add Oracle Linux 9 bootstrap repositories for Uyuni
- Add AlmaLinux 9 bootstrap repositories for Uyuni
- Add Red Hat Enterprise Linux 9 repositories for Uyuni
>>>>>>> dd4d0c0a
- Make the Salt Bundle optional for bootstrap repositories
  for Debian 9 and SUSE Manager Proxy 4.2
- Enable bootstrapping for Ubuntu 22.04 LTS

-------------------------------------------------------------------
Wed Jun 22 11:16:33 CEST 2022 - jgonzalez@suse.com

- version 4.3.17-1
  * fix pg-migrate-x-to-y.sh comment: migration without creating backup 
    use -f option

-------------------------------------------------------------------
Tue Jun 21 18:32:40 CEST 2022 - jgonzalez@suse.com

- version 4.3.16-1
  * bootstrap repo: set optional packages
  * Add python3-contextvars and python3-immutables to missing bootstrap repos (bsc#1200606)
  * Update server-migrator to dist-upgrade to openSUSE 15.4

-------------------------------------------------------------------
Mon Jun 06 10:26:27 CEST 2022 - jgonzalez@suse.com

- version 4.3.15-1
  * Add python3-gnupg to bootstrap repo definition for Ubuntu 20.04 (bsc#1200212)

-------------------------------------------------------------------
Fri May 20 00:13:50 CEST 2022 - jgonzalez@suse.com

- version 4.3.14-1
  * mgr-sync: Raise a proper exception when duplicated lines exist
    in a config file (bsc#1182742)
  * Add openSUSE Leap 15.4 bootstrap repositories
  * add SLED 12 SP3 bootstrap repo definition (bsc#1199438)
  * Add RHEL 7 and 8 bootstrap repositories for Uyuni

-------------------------------------------------------------------
Wed May 04 15:24:41 CEST 2022 - jgonzalez@suse.com

- version 4.3.13-1
  * Update translation strings

-------------------------------------------------------------------
Tue Apr 19 12:11:26 CEST 2022 - jgonzalez@suse.com

- version 4.3.12-1
  * Enable bootstrapping for Debian11 for SUSE Manager 
  * Add missing dependencies for Salt 3004 into bootstrap repository
    for SLE15 family (bsc#1198221)
  * sort pg_hba.conf file (bsc#1198154)
  * delopy local CA under different name in the truststore to avoid
    conflicts with CAs deployed during a registration
  * Add pg-migrate-12-to-14.sh script
  * Add pg-migrate-13-to-14.sh script

-------------------------------------------------------------------
Thu Mar 31 12:26:36 CEST 2022 - jgonzalez@suse.com

- version 4.3.11-1
  * fix SLE15 bootstrap repo definition (bsc#1197438)

-------------------------------------------------------------------
Fri Mar 11 15:32:36 CET 2022 - jgonzalez@suse.com

- version 4.3.10-1
  * Set RHEL cert folder for reportdb if default folder does not exist. 
  * set default for registration batch size
  * Added gettext build requirement for RHEL.
  * Reuse existing certificate code.

-------------------------------------------------------------------
Fri Mar 04 12:02:07 CET 2022 - jgonzalez@suse.com

- version 4.3.9-1
  * Add SLES15SP4 and SUMA Proxy 4.3 to bootstrap
    repo definitions (bsc#1196702)

-------------------------------------------------------------------
Tue Feb 15 10:05:55 CET 2022 - jgonzalez@suse.com

- version 4.3.8-1
  * Accept Oracle Linux
  * setup reporting database with default values
  * Add mgr-salt-ssh wrapper to use with uyuni roster Salt module
  * mgr-setup: do not concatenate www and apache groups (bsc#1195171)

-------------------------------------------------------------------
Tue Jan 18 15:06:14 CET 2022 - jgonzalez@suse.com

- version 4.3.7-1
  * Bootstrap repo configureable
  * Added installation on Rocky Linux 8
  * fix pg-migrate to check version of postgresql??-server (bsc#1192368)
  * Add sha256 hash to venv-enabled-ARCH.txt file generated
    with mgr-create-bootstrap-repo
  * Enable bootstrapping for Debian 11

-------------------------------------------------------------------
Fri Dec 03 12:30:25 CET 2021 - jgonzalez@suse.com

- version 4.3.6-1
  * Add Salt Bundle (venv-salt-minion) to bootstrap repositories
    definitions for all relevant system types

-------------------------------------------------------------------
Tue Nov 16 10:09:13 CET 2021 - jgonzalez@suse.com

- version 4.3.5-1
  * Add missing aarch64 bootstrap definition for AlmaLinux 8

-------------------------------------------------------------------
Fri Nov 05 14:04:35 CET 2021 - jgonzalez@suse.com

- version 4.3.4-1
  * Add python-mako, python-gnupg and gnupg1 to the Debian 9 bootstrap repository
    so bootstrapping without any enabled repositories is possible (bsc#1191898)
  * Strictly require tftp for the Proxy
  * Fix syntax error on migration script (bsc#1191551)
  * Add aarch64 bootstrap repositories for CentOS 7/8, Oracle Linux 7/8,
    Rocky Linux8, AlmaLinux8, Amazon Linux 2 and openSUSE Leap 15.3
  * Add the gnupg package for ubuntu which is then needed by apt-key (bsc#1187998)

-------------------------------------------------------------------
Fri Sep 17 12:13:57 CEST 2021 - jgonzalez@suse.com

- version 4.3.3-1
  * Add SLE 15 SAP Product ID to SLE15 bootstrap repositories, as
    it is required to get python3-M2Crypto (bsc#1189422)
  * Abort migration if data_directory is defined at the PostgreSQL
    configuration file
  * Package 'snapper' is now optional.

-------------------------------------------------------------------
Fri Aug 13 12:23:43 CEST 2021 - jgonzalez@suse.com

- version 4.3.2-1
- Tell the user to use the new PostgreSQL migration script

-------------------------------------------------------------------
Mon Aug 09 11:09:21 CEST 2021 - jgonzalez@suse.com

- version 4.3.1-1
- Improved non-SUSE postgresql config handling.
- Moved postgresql config from spec to mgr-setup.
- Improve the error management for the PostgreSQL migration script (bsc#1188297)
- Add the salt bundle support to mgr-create-bootstrap-repo
- Add bootstrap repository definitions for Rocky Linux 8
- Add sanity checks in database migration and infere options from system
- allow installation on AlmaLinux.
- Fix a typo so mgr-create-bootstrap-script can exit gracefully when interrupted (bsc#1188073)
- porting the package to python3 with proper placement
  compiled python files

-------------------------------------------------------------------
Wed Jun 23 16:13:25 CEST 2021 - jgonzalez@suse.com

- version 4.2.19-1
- Show error message if server migration goes wrong

-------------------------------------------------------------------
Wed Jun 23 15:58:49 CEST 2021 - jgonzalez@suse.com

- version 4.2.18-1
- Update migration script to openSUSE 15.3

-------------------------------------------------------------------
Fri Jun 18 12:41:57 CEST 2021 - jgonzalez@suse.com

- version 4.2.17-1
- Fix message in database migration (bsc#1187451)

-------------------------------------------------------------------
Wed Jun 16 10:59:25 CEST 2021 - jgonzalez@suse.com

- version 4.2.16-1
- Fix database corruption after migrating the server to PostgreSQL 13 (bsc#1187217)

-------------------------------------------------------------------
Mon Jun 14 17:33:40 CEST 2021 - jgonzalez@suse.com

- version 4.2.15-1
- Fix database database migration script from PostgreSQL 12 to 13

-------------------------------------------------------------------
Wed Jun 02 11:08:38 CEST 2021 - jgonzalez@suse.com

- version 4.2.14-1
- Add the bootstrap repository definitions for Amazon Linux 2 and
  AlmaLinux 8 for SUSE Manager

-------------------------------------------------------------------
Mon May 24 12:40:08 CEST 2021 - jgonzalez@suse.com

- version 4.2.13-1
- add migration script from pg version 10 to 13
- add python3-pycryptodome to Ubuntu and Debian 10 bootstrap repos (bsc#1186346)
- add gnupg and its dependencies to debian 10 bootstrap repo
- sort products in mgr-sync output
- fix creating deb bootstrap repos with packages having new checksums
  (bsc#1184330)

-------------------------------------------------------------------
Wed May 05 16:42:14 CEST 2021 - jgonzalez@suse.com

- version 4.2.12-1
- remove useless message about backup configuration (bsc#1183080)
- add additional default config values for forwarding registrations to SCC
- Require gio-branding-SLE for SLE15 but not for openSUSE Leap 15
- add bootstrap repo data for OES2018-SP3-x86_64 (bsc#1183845)
- change deprecated path /var/run into /run for systemd (bsc#1185059)

-------------------------------------------------------------------
Mon Apr 19 14:52:48 CEST 2021 - jgonzalez@suse.com

- version 4.2.11-1
- Update translation strings

-------------------------------------------------------------------
Fri Apr 16 13:27:26 CEST 2021 - jgonzalez@suse.com

- version 4.2.10-1
- Enable bootstrap repository creation for openSUSE Leap 15.3 for Uyuni
- Enable aarch64 for CentOS7/8, Oracle 7/8, Amazon Linux 2
  and Alibaba Linux 2
- Fix condition in mgr-setup to prevent noise messages during setup
- Add bootstrap repository definitions for AlmaLinux8
- Add bootstrap repository for Amazon Linux 2
- Add bootstrap repository for Alibaba Cloud Linux 2
- Add bootstrap repository definition for SUSE Manager Proxy 4.2 (bsc#1183645)
- Removed workaround for bnc#668908.
- Require bind-utils so dig is available for mgr-setup

-------------------------------------------------------------------
Fri Mar 05 15:43:37 CET 2021 - jgonzalez@suse.com

- version 4.2.9-1
- Feat: make mgr-create-bootstrap-repo log to another directory and logrotate it

-------------------------------------------------------------------
Thu Feb 25 12:10:50 CET 2021 - jgonzalez@suse.com

- version 4.2.8-1
- Add python3-distro to RES8, SLE15, Ubuntu20.04 and Debian 10 bootstrap
  repositories to fix bootstrapping issues

-------------------------------------------------------------------
Fri Feb 12 14:32:42 CET 2021 - jgonzalez@suse.com

- version 4.2.7-1
- add SLE 15 SP3 bootstrap repository definitions (bsc#1182008)
- python3-dbus-python and dependencies not installed by default
  on JeOS SLE15 images, add them to the bootstrap repository list
  of packages for traditional (bsc#1182071)

-------------------------------------------------------------------
Fri Jan 29 16:51:52 CET 2021 - jgonzalez@suse.com

- version 4.2.6-1
- Restore removed changelog entries

-------------------------------------------------------------------
Wed Jan 27 13:08:05 CET 2021 - jgonzalez@suse.com

- version 4.2.5-1
- Update to postgresql13 (jsc#SLE-17030)
- Updated file permissions in mgr-setup.
- Variable folder installation location.
- internal code cleanup (dropping unused table rhnErrataTmp)
- Drop the ssl_available option (SSL is always present)
- remove the virtpoller beacon

-------------------------------------------------------------------
Thu Dec 03 13:56:35 CET 2020 - jgonzalez@suse.com

- version 4.2.4-1
- Enhanced SPEC and extended for RHEL8.
- Use product IDs for Debian 9 and 10 SUSE Manager bootstrap repo data
- Added RHEL/CentOS Java alternatives options.
- Create PostgreSQL Datadir should it not exist.

-------------------------------------------------------------------
Wed Nov 25 12:29:11 CET 2020 - jgonzalez@suse.com

- version 4.2.3-1
- Adapt Debian10 bootstrap repository definition for salt on Python 3
- add --force to mgr-create-bootstrap-repo to enforce generation
  even when some products are not synchronized
- Bootstrap repository definitions for CentOS7 and 8 for ppc64le
- create bootstrap repo should not flush by default (bsc#1175843)
- improve detection of base channels for products (bsc#1177478)
- Add LTSS PIDs for SLE12SP1, SLE12SP2, SLE12SP3 and SLE12SP4 to
  the bootstrap definitions as some packages from LTSS are
  required (bsc#1177524)
- fix logrotate config
- Add missing packages to SLE12 >= SP1 bootstrap data to fix JeOS
  bootstrap problems (bsc#1176913)
- add missing packages to ubuntu20.04 bootstrap data (bsc#1176629)

-------------------------------------------------------------------
Mon Sep 21 12:01:54 CEST 2020 - jgonzalez@suse.com

- version 4.2.2-1
- Updating translations from weblate

-------------------------------------------------------------------
Fri Sep 18 12:25:33 CEST 2020 - jgonzalez@suse.com

- version 4.2.1-1
- support installer update channels during autoinstallation
- migrate all occurrences of kickstart to autoinstall in cobbler database (bsc#1169780)
- define bootstrap repo data for SUSE Manager Proxies (bsc#1174470)
- Fix strings (mentions of Satellite, replace SUSE Manager with PRODUCT_NAME, etc)
- Update package version to 4.2.0

-------------------------------------------------------------------
Thu Jul 23 13:35:00 CEST 2020 - jgonzalez@suse.com

- version 4.1.17-1
- Add SLE 15 LTSS Product ID to SLE15 bootstrap repositories, as
  it is required to get python3-M2crypto (bsc#1174167)
- Add bootstrap repository definitions for openSUSE Leap 15.1 and 15.2 aarch64 for Uyuni
- update server-migrator.sh script for Upgrading Uyuni to version 4.1

-------------------------------------------------------------------
Mon Jun 29 10:10:18 CEST 2020 - jgonzalez@suse.com

- version 4.1.16-1
- move directory only when it exists (bsc#1166806)

-------------------------------------------------------------------
Tue Jun 23 17:23:18 CEST 2020 - jgonzalez@suse.com

- version 4.1.15-1
- generate bootstrap repos for all archs when --auto is used (bsc#1173154)
- add --no-flush option to mgr-create-bootstrap-repo
- fix bootstrap repo create without flush option (bsc#1172702)

-------------------------------------------------------------------
Mon Jun 15 12:41:30 CEST 2020 - jgonzalez@suse.com

- version 4.1.14-1
- Enable bootstrap repository creation for openSUSE Leap 15.2 for Uyuni

-------------------------------------------------------------------
Wed Jun 10 12:36:34 CEST 2020 - jgonzalez@suse.com

- version 4.1.13-1
- copy /var/lib/spacewalk during migration (bsc#1169550)
- Enable support for bootstrapping Ubuntu 20.04 LTS added from the
  Setup Wizard or mgr-sync
- migrate proxy list in cobbler settings (bsc#1169536)
- Make systemd services and timers enablement really quiet
- Packages for the Ubuntu 18.04 bootstrap repo are now populated with Python3
  dependencies (bsc#1168845)

-------------------------------------------------------------------
Wed May 20 11:01:49 CEST 2020 - jgonzalez@suse.com

- version 4.1.12-1
- Enable support for bootstrapping CentOS/Oracle Linux 6, 7 and 8 on Uyuni and SUSE Manager
- Enable support for bootstrapping Ubuntu 20.04 LTS
- migrate cobbler configs for ks_mirror -> distro_mirror rename (bsc#1169209)

-------------------------------------------------------------------
Mon Apr 20 14:11:37 CEST 2020 - jgonzalez@suse.com

- version 4.1.11-1
- Require python3-tornado only for SLE15/SLE15SP1/openSUSE Leap 15.1 (bsc#1169865)
- add missing packages to OES2018-SP1-x86_64 target for bootstrap data (bsc#1169144)

-------------------------------------------------------------------
Thu Apr 16 11:39:54 CEST 2020 - jgonzalez@suse.com

- version 4.1.10-1
- Use python3-M2Crypto for all SLE15 versions and openSUSE Leap 15.1
  bootstrap repositories

-------------------------------------------------------------------
Thu Apr 16 00:35:45 CEST 2020 - jgonzalez@suse.com

- version 4.1.9-1
- Add dbus-1-glib to SLE12SP5 x86_64 to allow onboarding of AWS Cloud SLE12SP5
  clients (they do not have it by default anymore)

-------------------------------------------------------------------
Mon Apr 13 09:37:12 CEST 2020 - jgonzalez@suse.com

- version 4.1.8-1
- add package redhat-rpm-config to bootstrap repo for RH and CentOS systems (bsc#1168069)
- Add 'python-singledispatch' to SLE12 (all SPs) and RES7 bootstrap repos.
- Enable support for bootstrapping Astra Linux CE "Orel"
- add database 10 to 12 migration script

-------------------------------------------------------------------
Thu Mar 19 12:17:24 CET 2020 - jgonzalez@suse.com

- version 4.1.7-1
- create bootstrap repos on Uyuni without SUSE Manager tools channels
- Enable support for bootstrapping Debian 9 and 10

-------------------------------------------------------------------
Tue Mar 17 10:56:20 CET 2020 - jgonzalez@suse.com

- version 4.1.6-1
- fix interactive mode in mgr-create-bootstrap-repo (bsc#1166806)

-------------------------------------------------------------------
Wed Mar 11 11:01:51 CET 2020 - jgonzalez@suse.com

- version 4.1.5-1
- add automatic mode to mgr-create-bootstrap-repo
- during beta testing use also beta tools channels (bsc#1164563, bsc#1164863)
- Add missing python libraries to RES8/RHEL8/CentOS 8 boostrap repos (bsc#1164875)
- add bootstrap-repo data for OES 2018 SP2 (bsc#1161862)
- remove oracle backend support and tooling
- remove mgr-register dummy

-------------------------------------------------------------------
Mon Feb 24 12:23:01 CET 2020 - jgonzalez@suse.com

- version 4.1.4-1
- Fix salt bootstrapping on SLE15 (require python3-pycrypto or 
  python3-M2Crypto to support all variants) (bsc#1164563)

-------------------------------------------------------------------
Mon Feb 17 12:55:34 CET 2020 - jgonzalez@suse.com

- version 4.1.3-1
- add bootstrap-repo data for SLE15 SP2 Family
- mgr-sync: add option '--no-sync' to add commands and implement new
  'sync' sub command
- remove support for SuSEfirewall2
- remove outdated yast2 firstboot file

-------------------------------------------------------------------
Wed Jan 22 12:22:05 CET 2020 - jgonzalez@suse.com

- version 4.1.2-1
- fix documentation URL in installer (bsc#1154590)
- fix product id of SLES12 SP5 x86_64 and remove never released
  SLED product (bsc#1158963)
- Allow creating bootstrap repositories for CentoS8 (bsc#1159206)
- add bootstrap-repo data for SLE12 SP5 Family (bsc#1158963)
- explicitly enable jabberd during setup
- separate osa-dispatcher and jabberd so it can be disabled independently

-------------------------------------------------------------------
Wed Nov 27 17:05:18 CET 2019 - jgonzalez@suse.com

- version 4.1.1-1
- add 'full_page_writes = off' during migration for fast database import
- update requirements to match documented values (bsc#1154599)
- add bootstrap repo for RHEL 8 and ES 8
- Show help message when missing sub-command in  mgr-sync call (bsc#1134708)
- Use python2-uyuni-common-libs and python3-uyuni-common-libs for
  bootstrap repositories.
- require uyuni-common-libs
- Allow bootstraping of Expanded Support 6, CentOS6 and Red Hat 6
  salt-ssh minions when using the "Minimal" software set (bsc#1155295)
- Bump version to 4.1.0 (bsc#1154940)
- prepare bootstrap data for upcoming openSUSE 15.2
- add bootstrap data for openSUSE 15.1 when mirrored as
  Vendor Channels (bsc#1154474)
- Require dmidecode only for SLE12 aarch64 and x86_64 (bsc#1152170)
- Require pmtools only for SLE11 i586 and x86_64 (bsc#1150314)
- fix test for btrfs subvolume for new btrfs version (bsc#1151666)
- enable and start disk space checker script during setup
- remove creating group susemanager and require uyuni-base-server
  which does it now
- ensure working directory is /root during setup (bsc#1148169)
- dmidecode does not exist on s390x (bsc#1145119)
- move /usr/share/rhn/config-defaults to uyuni-base-common
- Add missing bootstrap repo entries for Ubuntu repositories

-------------------------------------------------------------------
Wed Jul 31 17:45:28 CEST 2019 - jgonzalez@suse.com

- version 4.0.15-1
- add support for in-place migration (Uyuni only for now)
- Make dmidecode part of the bootstrap repositiories (bsc#1137952)
- respect new location for autoinstall templates during migration

-------------------------------------------------------------------
Wed May 15 15:28:52 CEST 2019 - jgonzalez@suse.com

- version 4.0.14-1
- SPEC cleanup
- Enable bootstrap repo creation for openSUSE Leap 15.1
- Make swap files readable only by root (bsc#1131954, CVE-2019-3684)
- convert cobbler files to new format during migration
- add dbus-lib to RES6 bootstrap repo (bsc#1132343)
- create bootstrap repo for new Red Hat channels (bsc#1133587)

-------------------------------------------------------------------
Tue Apr 23 23:20:07 CEST 2019 - jgonzalez@suse.com

- version 4.0.13-1
- mgr-create-bootstrap-repo will stop looking for alternatives
  when one is found, to avoid failures when one of them is
  missing (bsc#1132526)

-------------------------------------------------------------------
Mon Apr 22 12:19:36 CEST 2019 - jgonzalez@suse.com

- version 4.0.12-1
- open needed firewall ports also when firewall not currently
  running (bsc#1131231)
- add makefile and pylint configuration

-------------------------------------------------------------------
Fri Mar 29 10:34:48 CET 2019 - jgonzalez@suse.com

- version 4.0.11-1
- Support creating bootstrap repos for Ubuntu 18.04 and 16.04.

-------------------------------------------------------------------
Mon Mar 25 16:59:08 CET 2019 - jgonzalez@suse.com

- version 4.0.10-1
- Fix creation of bootstrap repositories for SLE12 (no SP) by
  requiring python-setuptools only for SLE12 >= SP1 (bsc#1129765)
- Allow alternative names for bootstrap packages, to allow
  using old client tools after package renames
- Feat: create Ubuntu empty repository

-------------------------------------------------------------------
Tue Mar 05 14:30:39 CET 2019 - jgonzalez@suse.com

- version 4.0.9-1
- support new susemanager base product

-------------------------------------------------------------------
Mon Mar 04 09:57:04 CET 2019 - jgonzalez@suse.com

- version 4.0.8-1
- move `python-setuptools` package dependency to SLES12 SP1
  or later
- add bootstrap repo definition for SLE15 SP1

-------------------------------------------------------------------
Wed Feb 27 13:14:42 CET 2019 - jgonzalez@suse.com

- version 4.0.7-1
- add configurable option to auto deploy new tokens (bsc#1123019)
- Add `python-setuptools` package dependency to SLES12 bootstrap repo (bsc#1119964)
- enable and start tftp socket (bsc#1124822)
- migrate existing rhn.conf; do not allow new database credentials
  during migration
- Fix issue with map() on Python3 when '--with-custom-channels' (bsc#1125272)
- Fix setup for openSUSE Leap 15.0
- support migration from 3.2 to 4.0
- remove SCC setup from YaST SUSE Manager setup
- Do not show false errors when configuring swapfile during setup

-------------------------------------------------------------------
Thu Jan 31 09:44:30 CET 2019 - jgonzalez@suse.com

- version 4.0.6-1
- Fix invalid XML for firewalld suse-manager-server configuration
- Configure openJDK 11 as default JVM during setup
- adapt script for migration from 3.2 to 4.0

-------------------------------------------------------------------
Thu Jan 17 14:46:00 CET 2019 - jgonzalez@suse.com

- version 4.0.5-1
- fix broken shebang in postgresql migration scripts

-------------------------------------------------------------------
Wed Jan 16 12:26:43 CET 2019 - jgonzalez@suse.com

- version 4.0.4-1
- ensure POSTGRES_LANG is correctly set (bsc#1121787)
- add bootstrap repo definition for OES 2018 SP1 (bsc#1116826)
- configure firewalld if available
- change SCC sync backend to adapt quicker to SCC changes and improve
  speed of syncing metadata and checking for channel dependencies

-------------------------------------------------------------------
Mon Dec 17 14:43:50 CET 2018 - jgonzalez@suse.com

- version 4.0.3-1
- Fix bootstrap repository creation for all distributions
- fetch packages from correct channel when creating a bootstrap
  repository
- adapt mgr-create-bootstrap-repo for Uyuni and let it create
  bootstrap repos for openSUSE and CentOS
- fix not found package on mgr-create-bootstrap-repo for SLE-15-s390x
  (bsc#1116566)
- add python3-six to bootstrap repo for SLES15 (bsc#1118478)

-------------------------------------------------------------------
Fri Oct 26 10:49:25 CEST 2018 - jgonzalez@suse.com

- version 4.0.2-1
- add new option --with-parent-channel to mgr-create-bootrap-repo
  to specify parent channel to use if multiple options are available
  (bsc#1104487)
- add support for postgresql10 (FATE#325659)
- bootstrap repos for SLE12 SP4 (bsc#1107117)
- add support for Python 3
- do not fail if postgresql user has no interactive login shell
- add new dependency python-setuptools to bootstrap packages (bsc#1106026)
- fix broken stderr redirection in mgr-setup

-------------------------------------------------------------------
Fri Aug 10 15:42:19 CEST 2018 - jgonzalez@suse.com

- version 4.0.1-1
- add debug mode for mgr-create-bootstrap-repo
- Bump version to 4.0.0 (bsc#1104034)
- Fix copyright for the package specfile (bsc#1103696)
- Feat: add OS Image building with Kiwi FATE#322959 FATE#323057 FATE#323056
- fix mgr-create-bootstrap-repo with custom channels (bsc#1099934)
- add package python-pyudev for bootstrapping (bsc#1099311)
- Feat: allow cleanup of bootstrap repo (bsc#1096204)

-------------------------------------------------------------------
Tue Jun 05 10:15:34 CEST 2018 - jgonzalez@suse.com

- version 3.2.10-1
- Initial branding change for Uyuni (bsc#1094497)

-------------------------------------------------------------------
Wed May 16 17:36:01 CEST 2018 - jgonzalez@suse.com

- version 3.2.9-1
- Add doc suggestions on "package not found" error (bsc#1090481)

-------------------------------------------------------------------
Mon May 07 15:30:54 CEST 2018 - jgonzalez@suse.com

- version 3.2.8-1
- make SCC or ISS configuration optional
- provide full traditional stack in RES bootstrap repo (bsc#1091667)
- add python2-salt to SLES12 bootstrap repository
- add new traditional packages and renamed to bootstrap repo data

-------------------------------------------------------------------
Wed Apr 25 12:12:42 CEST 2018 - jgonzalez@suse.com

- version 3.2.7-1
- fix bootstrapping RHEL 7 salt client (missing python-ipaddress) (bsc#1087055)

-------------------------------------------------------------------
Mon Apr 23 09:22:58 CEST 2018 - jgonzalez@suse.com

- version 3.2.6-1
- fix missing package for bootstrapping rhel7 (bsc#1087055)

-------------------------------------------------------------------
Mon Mar 26 09:14:33 CEST 2018 - jgonzalez@suse.com

- version 3.2.5-1
- add missing python3 packages to bootstrap JeOS image (bsc#1085044)

-------------------------------------------------------------------
Mon Mar 05 09:02:55 CET 2018 - jgonzalez@suse.com

- version 3.2.4-1
- support SLE15 product family
- remove clean section from spec (bsc#1083294)

-------------------------------------------------------------------
Wed Feb 28 10:12:14 CET 2018 - jgonzalez@suse.com

- version 3.2.3-1
- add SLES4SAP-12-SP3-ppc64le as bootstrap repository (bsc#1082548)

-------------------------------------------------------------------
Fri Feb 02 13:07:51 CET 2018 - jgonzalez@suse.com

- version 3.2.2-1
- Fix custom SERVER_KEY overriding (bsc#1075862)
- detect subvolumes on /var even with newer btrfs tools (bsc#1077076)
- do not try to force db encoding on db upgrade; use same value as
  for installation (bsc#1077730)

-------------------------------------------------------------------
Wed Jan 17 13:26:44 CET 2018 - jgonzalez@suse.com

- version 3.2.1-1
- notify admin that database backups need reconfiguration after db upgrade
- switch from atftpd to tftpd
- add syslinux-x86_64 dependency for ppc64le (bsc#1065023)

-------------------------------------------------------------------
Tue Nov 28 14:49:47 CET 2017 - jgonzalez@suse.com

- version 3.1.11-1
- Support Open Enterprise Server 2018 (bsc#1060182)
- Fixed bootstrap repository path for SLES4SAP version 12 and 12.1 (bsc#1062936)
- ensure postgres db template uses unicode (bsc#1062476)
- fix error message for database upgrade failure
- check for sufficient diskspace in /var/lib/pgsql

-------------------------------------------------------------------
Thu Sep 14 11:29:42 CEST 2017 - mc@suse.de

- version 3.1.10-1
- fix migration from SUSE Manager versions > 2.1 (bsc#1055306)

-------------------------------------------------------------------
Wed Aug 30 15:59:51 CEST 2017 - mc@suse.de

- version 3.1.9-1
- Do not use checkpoint_segments parameter during migrations

-------------------------------------------------------------------
Tue Aug 08 11:41:57 CEST 2017 - fkobzik@suse.de

- version 3.1.8-1
- Assert correct java version (bsc#1049575)
- Create bootstrap repo for SLES for SAP 11 SP1 (bsc#1049471)
- Adjust the bootstrap repo with SLE 12 SP3 repos

-------------------------------------------------------------------
Mon May 29 15:41:25 CEST 2017 - mc@suse.de

- version 3.1.7-1
- fix documentation URL in setup (bsc#1038468)
- add openssl to bootstrap repos (bsc#1037828)
- add some basic packages to RES bootstrap repo (bsc#1037355)
- add python-backports-ssl_match_hostname to RES7 bootstrap repo (bsc#1038027)
- add help text for SLP option (bsc#1038417)

-------------------------------------------------------------------
Wed May 03 16:10:55 CEST 2017 - michele.bologna@suse.com

- version 3.1.6-1
- use option skip-service-restart during migration
- add bootstrap repo data for SLES for SAP 12 SP2 ppc64le
- add python-setuptools to bootstrap repo (bsc#1033731)

-------------------------------------------------------------------
Mon Apr 03 14:44:26 CEST 2017 - mc@suse.de

- version 3.1.5-1
- create directory manually if mksubvolume fails, to support btrfs
  based systems with missing mksubvoume utility (bsc#1031885)
- require snapper for mksubvolume command (bsc#1031881)

-------------------------------------------------------------------
Fri Mar 31 09:45:17 CEST 2017 - mc@suse.de

- version 3.1.4-1
- create /var/spacewalk/systems in spacewalk-setup and ensure perms
  on upgrade
- fix typo in comment noting option with-custom-channels
  (bsc#1031092)
- support cnames in mgr-setup and spacewalk-setup (bsc#1029899)
- fix MANAGER_FORCE_INSTALL
- fix help text
- default to using internal postgresql database. If admin wants
  external db, he needs to modify the answer file and run
  setup manually.
- print info messages not on STDERR

-------------------------------------------------------------------
Tue Mar 07 14:54:08 CET 2017 - mc@suse.de

- version 3.1.3-1
- pre require tomcat and salt
- append salt,tomcat,wwwrung to susemanager group
- susemanager group and change owner and permissions for
  /var/susemanager/systems
- Adds missing '-y' parameter for salt-key call (bsc#1024473)

-------------------------------------------------------------------
Tue Feb 07 15:09:07 CET 2017 - michele.bologna@suse.com

- version 3.1.2-1
- Create bootstrap repo for Raspberry Pi (bsc#1023133)

-------------------------------------------------------------------
Wed Jan 11 16:50:45 CET 2017 - michele.bologna@suse.com

- version 3.1.1-1
- Version bump for 3.1

-------------------------------------------------------------------
Fri Dec 16 12:17:02 CET 2016 - michele.bologna@suse.com

- version 3.0.19-1
- Preventing stderr output from systemctl calls (bsc#1015055)

-------------------------------------------------------------------
Mon Nov 07 10:50:53 CET 2016 - michele.bologna@suse.com

- version 3.0.18-1
- Check for silent remote execution during migration and abort if there is
  output (bsc#1006718)
- Run migration helper script from /tmp via bash; /usr filesystem might be
  mounted readonly (bsc#1004521)

-------------------------------------------------------------------
Thu Oct 06 15:32:02 CEST 2016 - mc@suse.de

- version 3.0.17-1
- support creating bootstrap repos for SLE12 SP2 family (bsc#969889)
- use systemctl instead of insserv for enabling postgresql
- quietly enable systemd services and do not pollute logfiles
- enable postgresql via systemctl; it's already adapted to systemd
  (bsc#995314)
- Check the integrity of an archive before the import actually starts
- mgr-create-bootstrap-repo: Support to append additional packages
  names via commandline
- mgr-create-bootstrap-repo: Collect errors and print them at the end
  and copy all found packages
- Add salt bootstrap repo data for RES6 and RES7
- Added dependencies for JeOS SLE12
- Add dependancy packages for JeOS (FATE#320809)
- enable and start postfix on setup (bsc#979664)

-------------------------------------------------------------------
Mon Jul 18 14:19:05 CEST 2016 - jrenner@suse.com

- version 3.0.16-1
- allow migration from external Oracle db to local posgresql db (bsc#987795)
- make sure migration with external database works for DB names other than
  susemanager (bsc#987870)
- create nCoW subvolume for /var/cache/rhn on btrfs (bsc#987614)
- use performance optimized database configuration also for migration from
  Oracle to postgresql (bsc#987550)
- check for uppercase characters in hostname (bsc#980482)
- add support for migrating SUMA21 to SUMA3 with external Oracle DB
- call spacewalk-setup with correct parameter depending on database
- allow DB_BACKEND to be oracle again
- Forbid some more special characters for db and cert passwords (bsc#983295)
- Do not create swapfile when / is on btrfs (bsc#977804)

-------------------------------------------------------------------
Tue May 24 16:09:59 CEST 2016 - kwalter@suse.com

- version 3.0.15-1
- fix help output for mgr-setup; no longer migration from RHN (bsc#975746)
- for SLES11 SP2 and lower we do not support salt (bsc#978788)
- mgr-sync: use bulk channel reposync (bsc#961002)
- show optional channels in mgr-sync add channel and add an option to hide
  optional channels (bsc#977579)
- add more packages to bootstrap repo (bsc#971237)

-------------------------------------------------------------------
Mon Apr 11 09:26:14 CEST 2016 - mc@suse.de

- version 3.0.14-1
- add more packages to bootstrap repo (bsc#971237)
- drop python-certifi from bootstrap repo for SLE12 (bsc#974727)

-------------------------------------------------------------------
Wed Apr 06 08:48:14 CEST 2016 - mc@suse.de

- version 3.0.13-1
- fix permissions of /srv/tftpboot on migration (bsc#972175)

-------------------------------------------------------------------
Mon Mar 21 17:36:34 CET 2016 - mc@suse.de

- version 3.0.12-1
- fix file permissions (bsc#970550)
- add salt-minion and dependencies for SLE11 to bootstrap repo
- add salt-minion and dependencies for SLE12 to bootstrap repo
- add SLES 4 SAP to mgr-create-bootstap-repo as an option
- start an extra list for SLE12 SP1 only dependencies (bsc#970672)
- delete salt minion keys on re-install (bsc#970505)

-------------------------------------------------------------------
Wed Mar 02 12:03:12 CET 2016 - mc@suse.de

- version 3.0.11-1
- rename Mirror Credentials to Organization Credentials at user
  visible places
- require syslinux or syslinux-x86_64 dependencies here in an arch
  package(bsc#964471)
- migration: quote tr parameters correctly (bsc#967096)
- migration: exit on errors during database migration
- migration: check tmpdir existence and permissions
- migration: add IP address check for source machine.
- migration: directly transfer db dump to target system
- migration: fix pg_hba.conf permissions;
- restart postgres after tuning (#bsc960964)
- mgr-create-bootstrap-repo: add option to take custom repos into
  account when searching for newest packages

-------------------------------------------------------------------
Wed Feb 10 08:28:52 CET 2016 - mc@suse.de

- version 3.0.10-1
- Show yast module for SUSE Manager Setup also in gnome control-center
  (bsc#961513)
- add dependencies of python-cryptography to bootstrap package list
  (bsc#959987)

-------------------------------------------------------------------
Tue Jan 26 14:01:05 CET 2016 - mc@suse.de

- version 3.0.9-1
- fix comments about Salt

-------------------------------------------------------------------
Wed Jan 20 12:09:10 CET 2016 - mantel@suse.de

- do not display database credentials during
  migration setup (bsc#962338)

-------------------------------------------------------------------
Thu Jan 14 13:27:22 CET 2016 - mc@suse.de

- version 3.0.8-1
- conditional restart of firewall only
- Use term 'SUSE Manager' during migration

-------------------------------------------------------------------
Tue Jan 05 15:53:20 CET 2016 - mc@suse.de

- version 3.0.7-1
- remove reference to mgr-sync on setup finish screen (bsc#955577)

-------------------------------------------------------------------
Wed Dec 16 11:15:04 CET 2015 - mc@suse.de

- version 3.0.6-1
- compress db dump for migration
- improve logging during migration
- mgr-sync refresh is now called after first user gots created
- remove setting name of first org. It will be now created together
  with the first user

-------------------------------------------------------------------
Thu Dec 10 17:57:22 CET 2015 - mc@suse.de

- version 3.0.5-1
- do not use maximum compression for database dump; default of -6 is a good
  compromise
- replace old tclu functions with dummy functions during migration to SUMA3
- fix certificate location for ISS case; update-ca-certificates
- get rid of pltcl by disabling upstream logging.

-------------------------------------------------------------------
Mon Nov 30 10:58:04 CET 2015 - mc@suse.de

- version 3.0.4-1
- make sure SSL is enabled
- ignore nocpulse stuff (no monitoring anymore in SUMA3)
- create certificate symlink
- migration from SUMA 2.1 to SUMA 3
- Require SUSEfirewall2 and postfix (bsc#952853)
- Require yast2-users for the password cracklib check (bsc#952852)
- bootstrap data only need SCC product IDs

-------------------------------------------------------------------
Thu Oct 22 16:25:57 CEST 2015 - mc@suse.de

- version 3.0.3-1
- allow repeated run of setup
- add SLE-12-SP1 to mgr-create-bootstrap-repo
- open needed firewall ports for salt
- create nCoW subvolume for /var/spacewalk

-------------------------------------------------------------------
Wed Oct 14 09:49:56 CEST 2015 - mc@suse.de

- version 3.0.2-1
- fix setup for remote postgresql database
- remove Oracle DB option from YaST setup. Call mgr-setup under new name.
- suppress systemctl's debug output to stderr during setup
- cleanup setup; remove Oracle-specific stuff
- tune database with smdba instead of pgtune

-------------------------------------------------------------------
Mon Oct 12 11:31:53 CEST 2015 - mantel@suse.de

- rename migration.sh to mgr-setup; provide compatibility link

-------------------------------------------------------------------
Wed Oct 07 16:48:59 CEST 2015 - mc@suse.de

- version 3.0.1-1
- translate yast module to setup SUSE Manager from ycp to ruby

-------------------------------------------------------------------
Wed Sep 23 15:03:42 CEST 2015 - mc@suse.de

- version 2.1.21-1
- added python-gobject2, libudev1 and udev to SLE12 bootstrap repo
  (bsc#945275)
- remove use of updateUpgradePaths() from external
- Do some more checks for validity of email address during setup
  (bsc#933304)
- Refer to mgr-sync instead of mgr-ncc-sync after successful
  setup (bsc#940811)
- Timeout when user does not enter credentials for 60 seconds
  for mgr-sync

-------------------------------------------------------------------
Tue Jul 28 16:12:42 CEST 2015 - mc@suse.de

- version 2.1.20-1
- add bootstrap data for SLES11 SP4 (bsc#939707)
- add bootstrap data for SLES4SAP-11-SP4 (bsc#939699)
- correctly initialize db_backend_target before db dump (bsc#937943)

-------------------------------------------------------------------
Mon Jun 22 15:45:58 CEST 2015 - jrenner@suse.de

- version 2.1.19-1
- fix mgr-create-bootstrap-repo for SLES11 SP3 ppc64 (bsc#933942)
- mgr_bootstrap_data: add SLES12 for SAP data (bsc#933587)
- give taskomatic more time to start up (bsc#933275)
- check for sufficient diskspace during setup (bnc#926234)
- make output of free disk space in error message more human readable
- set ssl-use-existing-certs depending on ca, cert and key is set or not
- introduce variables to import own certificates on setup

-------------------------------------------------------------------
Tue Mar 31 14:33:25 CEST 2015 - mc@suse.de

- version 2.1.18-1
- Copyright texts updated to SUSE LLC
- mgr-sync: do not keep using expired tokens during refresh (bsc#922312)
- add tool to update the spacewalk public cert in the DB
- prevent setup from being run twice when substantial configuration
  has been done
- check for root user
- Add hook at the end of the setup process
- exit with error on Network errors
- fix mgr-sync --no-optional option

-------------------------------------------------------------------
Wed Feb 11 09:05:01 CET 2015 - mc@suse.de

- version 2.1.17-1
- mgr-sync: never ask for user credentials when scheduling a refresh

-------------------------------------------------------------------
Tue Feb 03 11:49:13 CET 2015 - mc@suse.de

- version 2.1.16-1
- write repository configuration into the logfile
- mgr-sync: ensure session token is always saved
- Add logging to mgr-sync
- Bring back the ability to save credentials to the configuration file
- Raise a proper exception, in case Taskomatic is not running
- Ask for the authentication beforehand (bnc#908317)
- Bring back token verification availability

-------------------------------------------------------------------
Thu Dec 04 16:22:57 CET 2014 - mc@suse.de

- version 2.1.15-1
- Abort setup when invalid SSL countrycode given (bnc#882468)
- mgr-sync: add man page
- use noRepoSync parameter always
- Enable and allow "mgr-sync refresh" in the case of ISS
- mgr-sync: Fixed error message on exception (bnc#905263)
- mgr-sync: fixed add product to not trigger redundant
            add of base channe (bnc#901928)
- drop unused columns in suseProducts table

-------------------------------------------------------------------
Fri Nov 07 13:07:48 CET 2014 - mc@suse.de

- version 2.1.14-1
- schedule refresh after setup with SCC
- On an ISS Slave disalow the use of mgr-sync except of enable-scc
- mgr-sync: recommend to run refresh after credentials are changed
- ISS setup for SCC do not need Mirror Credentials anymore
- mgr-sync: explain what a primary credential is.
- rename Mirror Credentials to Organization Credentials for SCC

-------------------------------------------------------------------
Wed Oct 29 11:33:36 CET 2014 - mantel@suse.de

- rename "Mirror Credentials" to "Organization Credentials" for SCC

-------------------------------------------------------------------
Tue Oct 14 15:19:01 CEST 2014 - mc@suse.de

- version 2.1.13-1
- complete initial setup with SCC
- mgr-sync: fix refresh
- move current_backend() from susemanager to backend and rename it to
  current_cc_backend
- mgr-sync: added --from-options switch plus tests
- Replace /etc/motd after setup (bnc#883379)
- Adapt YaST setup to check credentials against SCC
- require python-argparse
- Added mirror credential manipulation functions to mgr-sync

-------------------------------------------------------------------
Fri Sep 12 15:37:56 CEST 2014 - mc@suse.de

- version 2.1.12-1
- Implement mgr-sync to manage products and channels from SCC
- mgr-ncc-sync: update the error message when SCC is active
- make mgr-create-bootstrap-repo SCC and SLE12 aware

-------------------------------------------------------------------
Tue Jun 17 10:08:08 CEST 2014 - jrenner@suse.de

- version 2.1.11-1
- Update the sudoers file after SUSE Manager upgrade (bnc#881711)
- Fix oracle2postgres.sh (database configuration)

-------------------------------------------------------------------
Tue May 27 17:10:44 CEST 2014 - mc@suse.de

- version 2.1.10-1
- get oracle SID from the DBNAME
- Call spacewalk-setup-tomcat to update tomcat configuration (bnc#880059)
- remove openssl-32bit as required package for the bootstrap repo (bnc#879616)

-------------------------------------------------------------------
Wed May 21 11:05:18 CEST 2014 - mc@suse.de

- version 2.1.9-1
- Abort susemanager-upgrade if schema update failed

-------------------------------------------------------------------
Fri May 16 13:02:01 CEST 2014 - mc@suse.de

- version 2.1.8-1
- mgr-ncc-sync: sync already added products
- fixed urls pointing to novell.com

-------------------------------------------------------------------
Tue May 06 15:10:09 CEST 2014 - mc@suse.de

- version 2.1.7-1
- automatically select utf8 for db character encoding
- add openssl package to the bootstrap repo
- fix check for DB exists and add stop/start spacewalk services
- Created mgr-delete-patch script (bnc#873227)
- python code refactoring
- unified SLP service identifiers (FATE#316384)
- fix susemanager-upgrade
- mgr-ncc-sync: do not show addon products missing their parent
- mgr-ncc-sync: add proper parent to Mono for VMWare
- mgr-ncc-sync: added --add-product-by-ident switch.

-------------------------------------------------------------------
Thu Mar 27 10:21:49 CET 2014 - fcastelli@suse.com

- version 2.1.6-1
- Fix typo into bootstrap data [bnc#870415]
- Fix crash inside of mgr_register

-------------------------------------------------------------------
Fri Feb 21 15:34:31 CET 2014 - fcastelli@suse.com

- version 2.1.5-1
- Add option --from-mirror to download RPMs from an alternative mirror
- Remove duplicate grant statement
- Add configuration option for SLP on server as well
- Advertise registration URL via SLP
- Fix the test for the mirror credentials (bnc#864246)
- Add COPYING to %%doc

-------------------------------------------------------------------
Fri Feb 07 13:45:32 CET 2014 - mc@suse.de

- version 2.1.4-1
- ISS: if registered before setup is called use the CA cert from the
  registration
- query and get ISS master from the right place
- Catch SyntaxError in registration server response (bnc#849333)
- store master SSL certificate under a different name and store
  ISS values in DB
- add script for changing database from oracle to postgresql
- add SLP support
- buildrequire postgresql backend
- remove scripts used for local oracle DB.
- implement ISS to DB migration and fix some syntax errors
- introduce new susemanager upgrade script
- Bootstrap repositories data: minor code refactoring
- Added more packages to the sle11 bootstrap repo

-------------------------------------------------------------------
Mon Feb  3 15:38:23 CET 2014 . mantel@suse.de

- add SLP support

-------------------------------------------------------------------
Mon Jan 13 09:37:25 CET 2014 - mc@suse.de

- version 2.1.3-1
- create bootstrap repos from SLES4SAP repos (bnc#858197)

-------------------------------------------------------------------
Wed Dec 18 13:48:24 CET 2013 - mc@suse.de

- version 2.1.2-1
- if management entitlements are available set also
  bootstrap entitlements

-------------------------------------------------------------------
Mon Dec 09 16:33:15 CET 2013 - mc@suse.de

- version 2.1.1-1
- grant more permissions to DB user
- use new ISS slave detection
- switch to 2.1

-------------------------------------------------------------------
Thu Nov 28 16:17:33 CET 2013 - mc@suse.de

- version 1.7.26-1
- susemanager-tools should require createrepo (bnc#848840)
- add slang package to bootstrap repository (bnc#847723)

-------------------------------------------------------------------
Tue Sep 24 17:33:18 CEST 2013 - mc@suse.de

- version 1.7.25-1
- return user_id as string if mgr-ncc-sync with --from-dir is used
  (bnc#842031)

-------------------------------------------------------------------
Wed Aug 21 15:33:13 CEST 2013 - mc@suse.de

- version 1.7.24-1
- add profilename as hostname and moniker to NCC registration
  (bnc#834200)
- forward registrations to ISS parent if we are a slave
- use register URL from config file
- rename satellite-sync to mgr-inter-sync
- implement setup for Inter Server Sync (ISS) (FATE#312371)
- call mgr-ncc-sync with option --refresh at the end of a setup
- show error in the yast setup module
- allow only ASCII characters in the SSL certificate (bnc#829034)
- clear existing DB on setup (bnc#824146)
- Interrupt SUSE Manager setup on error (bnc#829035)
- fix help of mgr-ncc-sync (bnc#824597)

-------------------------------------------------------------------
Wed Jun 12 11:08:05 CEST 2013 - mc@suse.de

- version 1.7.23-1
- create bootstrap repos for SLE11-SP3 (bnc#806839)
- fix reading mirror credentials from config
- add versioned Requires of spacewalk-backend

-------------------------------------------------------------------
Thu Apr 04 15:20:26 CEST 2013 - mc@suse.de

- version 1.7.22-1
- fix product listing with products not having same SP as the base product
- fix list-products in case of empty DB
- Add new tool 'mgr-create-bootstrap-repo'
- Make mgr-ncc-sync only sync vendor channels that have urls.
- test content of diretory given with --from-dir (bnc#798807)
- hide option --update_up, customers should always use --refresh
- add --no-optional option for channels
- add options --all-childs and --filter
- implement listing by products
- mgr-register should not crash if product release is empty (bnc#803124)

-------------------------------------------------------------------
Fri Feb 08 11:03:20 CET 2013 - mc@suse.de

- version 1.7.21-1
- fix mgr-ncc-sync, if --from-dir is used (bnc#798807)

-------------------------------------------------------------------
Thu Nov 22 15:55:20 CET 2012 - jrenner@suse.de

- version 1.7.20-1
- use suse.com URL in yast module (bnc#790309)
- fix spelling issue (bnc#790269)
- check for underscore in hostname (bnc#750421)
- rotate susemanager logfiles (bnc#788025)
- call update_upgrade_pathes_by_config() with --refresh (bnc#787597)
- Add support for multiple mirror credentials
- SP migration mgr-ncc-sync changes

-------------------------------------------------------------------
Mon Oct 08 17:10:09 CEST 2012 - mc@suse.de

- version 1.7.19-1
- fix broken changelog entry

-------------------------------------------------------------------
Thu Oct 04 18:06:45 CEST 2012 - mc@suse.de

- version 1.7.18-1
- hide --test option from mgr-ncc-sync
- call the product_channel update function on refresh

-------------------------------------------------------------------
Thu Oct 04 16:03:20 CEST 2012 - iartarisi@suse.cz

 - hide -p, -f, -s options from mgr-ncc-sync and add a new --refresh
   option to update metadata without triggering any reposync
   (bnc#760924)

 - replace TypeError with a more descriptive message when trying to add
   a channel whose product is not in the database (bnc#760924)

-------------------------------------------------------------------
Fri Sep 28 15:56:44 CEST 2012 - mc@suse.de

- version 1.7.17-1
- use gethostbyname() for migration to honor overwrites in /etc/hosts
  (bnc#753806)
- Set owner/group of config-defaults dir consistently (bnc#776377)
- restart spacewalk services after final DB changes (bnc#776571)

-------------------------------------------------------------------
Wed Aug 15 14:58:18 CEST 2012 - mc@suse.de

- version 1.7.16-1

-------------------------------------------------------------------
Wed Aug 15 14:42:17 CEST 2012 - mantel@suse.de

- check for already completed setup only when appropriate (eg. not
  when migration.sh was called with "-h" for help)

-------------------------------------------------------------------
Tue Aug 07 16:42:03 CEST 2012 - mc@suse.de

- version 1.7.15-1
- disable Port and remote db backend if embedded DB is selected

-------------------------------------------------------------------
Mon Aug 06 15:35:09 CEST 2012 - mc@suse.de

- version 1.7.14-1
- changed SERVICE_NAME to SID in tnsnames.ora file
- fix syntax error in bash script

-------------------------------------------------------------------
Sun Aug 05 17:32:19 CEST 2012 - mc@suse.de

- version 1.7.13-1
- call smdba only with local db
- do autotuning with postgres DB backend
- postgresql init script has the old name again

-------------------------------------------------------------------
Fri Aug 03 18:45:18 CEST 2012 - mc@suse.de

- version 1.7.12-1
- call smdba system-check and enable the db archive mode
- do not set the port
- preselect embedded database

-------------------------------------------------------------------
Thu Aug 02 16:55:17 CEST 2012 - mc@suse.de

- version 1.7.11-1
- fix DB installation screen hides embedded db option on small windows
  (bnc#773062)
- put migrate_res() into NCCSync class (bnc#773244)
- ensure that oracle is insserv'd
- fix info displayed in error window (bnc#771989)
- remove runlevel 4 from default start (bnc#771989)

-------------------------------------------------------------------
Tue Jul 24 14:12:15 CEST 2012 - mantel@suse.de

- ensure that oracle is insserv'd

-------------------------------------------------------------------
Thu Jul 19 14:40:05 CEST 2012 - ug@suse.de

- version 1.7.10-1
- create tnsname.ora file for remote oracle DB (bnc#772062)
- Ensure that setup cannot be run twice (bnc#772003)

-------------------------------------------------------------------
Mon Jul 16 15:20:03 CEST 2012 - ug@suse.de

- version 1.7.9-1
- do not tell the type of the embedded database

-------------------------------------------------------------------
Thu Jun 21 11:09:42 CEST 2012 - jrenner@suse.de

- version 1.7.8-1
- add option to migrate channels to RES subscriptions (bnc#765053)

-------------------------------------------------------------------
Thu May 31 17:56:11 CEST 2012 - mc@suse.de

- version 1.7.7-1
- switch database specific packages if a different db is requested
  than the appliance is build for (bnc#764898)

-------------------------------------------------------------------
Thu May 31 10:51:26 CEST 2012 - mc@suse.de

- version 1.7.6-1
- do not raise an exception on wrong parameter usage

-------------------------------------------------------------------
Tue May 29 09:18:46 CEST 2012 - mantel@suse.de

- after a local Oracle database has been set up, switch the
  listener to localhost only mode (CVE-2012-1675)
  (bnc#760074, bnc#736238, bnc#757705)

-------------------------------------------------------------------
Mon May 14 10:48:19 CEST 2012 - mc@suse.de

- version 1.7.5-1

-------------------------------------------------------------------
Thu May 10 14:56:13 CEST 2012 - ug@suse.de

- added desktop file for susemanager_setup yast module
  (bnc#753326)

-------------------------------------------------------------------
Fri Apr 27 16:09:51 CEST 2012 - mc@suse.de

- version 1.7.4-1
- postgresql init script was reanmed - use the new name now

-------------------------------------------------------------------
Fri Apr 20 15:29:36 CEST 2012 - mc@suse.de

- version 1.7.3-1
- fix running SuSEconfig.postfix in SLE11-SP2
- cleanup firstboot config - move License Agreement after Language
- call mgr-ncc-sync only after setup or migration
- show the local db backend in UI
- add radio buttons for selecting remote DB backend type

-------------------------------------------------------------------
Mon Apr 16 17:37:39 CEST 2012 - ug@suse.de

- added system requirement check to susemanager_setup

-------------------------------------------------------------------
Fri Mar 30 16:49:41 CEST 2012 - mc@suse.de

- version 1.7.2-1
- remove release-notes - we have a seperate package for it
- remove unused dialog based UIs and outdated documentation
- move license.txt into the branding package

-------------------------------------------------------------------
Wed Mar 21 18:02:57 CET 2012 - mc@suse.de

- version 1.7.1-1
- Bumping package version

-------------------------------------------------------------------
Tue Mar 13 16:52:30 CET 2012 - mantel@suse.de

- update migration.sh to state of maintained branch

-------------------------------------------------------------------
Wed Mar  7 15:07:46 CET 2012 - mc@suse.de

- fix wrong owner of etc/sysconfig introduced by an
  overlayfile in the XE appliance

-------------------------------------------------------------------
Tue Mar  6 14:35:49 CET 2012 - mc@suse.de

- require spacewalk-db-virtual
- move pgtune requirement to spacewalk-postgresql

-------------------------------------------------------------------
Mon Mar  5 16:48:13 CET 2012 - mc@suse.de

- set DB PASSWORD_LIFE_TIME to unlimited

-------------------------------------------------------------------
Mon Mar  5 12:39:37 CET 2012 - mc@suse.de

- enhance is_mirrorable with connect check required for external
  repositories.

-------------------------------------------------------------------
Sat Mar  3 15:30:25 CET 2012 - mc@suse.de

- use pgtune package for postgres tuning

-------------------------------------------------------------------
Wed Feb 29 17:17:43 CET 2012 - mc@suse.de

- PreRequire atftp
- create /srv/tftpboot if it does not exist

-------------------------------------------------------------------
Thu Feb 23 13:10:43 CET 2012 - mc@suse.de

- postgres db tuning added to migration.sh

-------------------------------------------------------------------
Tue Feb 14 14:24:09 CET 2012 - ug@suse.de

- fixed default db port for postgres (bnc#741247)

-------------------------------------------------------------------
Mon Feb 13 15:34:01 CET 2012 - ug@suse.de

- avoid cobbler exception during startup
  (bnc#746718)

-------------------------------------------------------------------
Mon Feb  6 17:40:11 CET 2012 - ug@suse.de

- added cracklib check to DB password dialog (bnc#744983)

-------------------------------------------------------------------
Tue Jan 31 16:40:59 CET 2012 . mantel@suse.de

- fix spelling in
  /etc/sysconfig/SuSEfirewall2.d/services/suse-manager-server

-------------------------------------------------------------------
Tue Jan 31 16:14:48 CET 2012 - mantel@suse.de

- reset job_queue_processes to default value of 1000 after
  adjusting character set

-------------------------------------------------------------------
Thu Jan 19 17:28:43 CET 2012 - ug@suse.de

- remove setuid bits on all oracle binaries after setup
  (bnc#736240)

-------------------------------------------------------------------
Tue Jan 17 11:09:17 CET 2012 - iartarisi@suse.cz

- fix mgr-ncc-sync -s resetting the max_members of system groups to 10
  (bnc#740813)

-------------------------------------------------------------------
Wed Jan  4 17:36:43 CET 2012 - mc@suse.de

- add --dump option to mgr-ncc-sync to dump NCC data as XML into
  a directory.

-------------------------------------------------------------------
Thu Dec 22 14:59:55 CET 2011 - mantel@suse.de

- rename Novell to SUSE (#708333)

-------------------------------------------------------------------
Fri Dec  2 13:19:37 CET 2011 - iartarisi@suse.cz

- remove confirmation dialog when adding a channel (bnc#732517)

-------------------------------------------------------------------
Mon Nov 28 16:09:26 CET 2011 - mantel@suse.de

- only set character set to utf8 for "internal_use"

-------------------------------------------------------------------
Wed Nov 16 16:03:39 CET 2011 - mantel@suse.de

- force nls_territory=AMERICA

-------------------------------------------------------------------
Wed Nov 16 14:31:13 CET 2011 - mantel@suse.de

- dobby_conf is only template; write dobby conf to rhn_conf
  during Oracle setup

-------------------------------------------------------------------
Mon Nov 14 16:53:08 CET 2011 - mantel@suse.de

- explicitly set Oracle character set to UTF8

-------------------------------------------------------------------
Fri Nov 11 13:22:38 CET 2011 - iartarisi@suse.cz

- fix bug with adding a new channel with the same repo url as an already
  existing channel, the new channel<->repo association wasn't being
  inserted (bnc#729227)

-------------------------------------------------------------------
Thu Nov 10 17:36:12 CET 2011 - mantel@suse.de

- use correct paths with new Oracle version
- actually use the computed memory values for Oracle

-------------------------------------------------------------------
Wed Nov  9 10:02:09 CET 2011 - mantel@suse.de

- compute sga and pga values for Oracle

-------------------------------------------------------------------
Tue Oct 25 16:02:27 CEST 2011 - mantel@suse.de

- write DB credentials to dobby configuration if using full Oracle

-------------------------------------------------------------------
Fri Oct 21 15:50:58 CEST 2011 - mc@suse.de

- add some diagnostics DB tools

-------------------------------------------------------------------
Thu Oct 20 17:10:05 CEST 2011 - mc@suse.de

- enable auto implement of SQL profiles for oracle full DB

-------------------------------------------------------------------
Thu Oct 20 12:27:33 CEST 2011 - ug@suse.de

- more strict file permissions for environment files
  (bnc#725221)

-------------------------------------------------------------------
Fri Oct 14 17:11:02 CEST 2011 - iartarisi@suse.cz

- mgr-ncc-sync shouldn't skip creating a rhnChannelContentSource just
  because the corresponding rhnContentSource already exists

-------------------------------------------------------------------
Thu Oct 13 13:58:56 CEST 2011 - ug@suse.de

- check disksize in susemanager_setup (bnc#688406)

-------------------------------------------------------------------
Thu Oct 13 12:11:33 CEST 2011 - ug@suse.de

- added sanity checks to susemanager_setup client (bnc#703132)

-------------------------------------------------------------------
Thu Oct  6 17:06:04 CEST 2011 - iartarisi@suse.cz

- print a more descriptive error when scheduling a sync fails because of
  a connection failed to taskomatic

-------------------------------------------------------------------
Mon Sep 26 10:45:05 CEST 2011 - mantel@suse.de

- allow migration from SUSE Manager XE to SUSE Manager full Oracle

-------------------------------------------------------------------
Fri Sep 23 14:35:52 CEST 2011 - mc@suse.de

- recompile python after check

-------------------------------------------------------------------
Tue Sep 20 17:36:23 CEST 2011 - iartarisi@suse.cz

- use pylint instead of python-pylint for %checks

-------------------------------------------------------------------
Tue Sep 20 09:45:45 CEST 2011 - mc@suse.de

- added option to test the NCC credentials (fate#312368, bnc#674848)

-------------------------------------------------------------------
Wed Sep  7 12:41:52 CEST 2011 - mc@suse.de

- merge python modules into one directory

-------------------------------------------------------------------
Tue Sep  6 15:19:13 CEST 2011 - mantel@suse.de

- use same tablespace name "data_tbs" for full Oracle as for XE to
  allow for easy migration

-------------------------------------------------------------------
Tue Sep  6 11:12:48 CEST 2011 - mc@suse.de

- do not create channel families for system entitlements
  (bnc#716053)

-------------------------------------------------------------------
Tue Sep  6 10:51:28 CEST 2011 - iartarisi@suse.cz

- fix import errors after moving suseLib

-------------------------------------------------------------------
Mon Sep  5 12:10:28 CEST 2011 - iartarisi@suse.cz

- removed suseLib.py

-------------------------------------------------------------------
Wed Aug 31 16:18:26 CEST 2011 - iartarisi@suse.cz

- log the invalid XML document from NCC when receiving an ExpatError
  (bnc#711010)
- added tests for the above bug

-------------------------------------------------------------------
Wed Aug 24 14:32:25 CEST 2011 - iartarisi@suse.cz

- fixed TypeError in suseLib.URL.get_query_param

-------------------------------------------------------------------
Wed Aug 24 11:59:52 CEST 2011 - iartarisi@suse.cz

- fixed ValueError in _parse_query in suseLib
- refactored and added more comments to suseLib

-------------------------------------------------------------------
Wed Aug 24 10:36:21 CEST 2011 - mc@suse.de

- disable deferred_segment_creation to let start sequences with 1
  if we run with an internal full DB

-------------------------------------------------------------------
Tue Aug 23 17:33:04 CEST 2011 - ug@suse.de

- mgr-ncc-sync does not work for system entitlements
  (bnc#713395)

-------------------------------------------------------------------
Mon Aug 22 16:20:02 CEST 2011 - iartarisi@suse.cz

- fixed an uncalled method _parse_query in URL.__setattr__
- fixed undefined method error "to_unicode" in TransferException
- minor style issues

-------------------------------------------------------------------
Wed Aug 17 18:18:17 CEST 2011 - mantel@suse.de

- do not use XE specific settings for full Oracle

-------------------------------------------------------------------
Wed Aug 17 17:56:53 CEST 2011 - mantel@suse.de

- add support for full Oracle DB to migration.sh

-------------------------------------------------------------------
Mon Aug 15 16:01:43 CEST 2011 - ug@suse.de

- check hostname for lowercase bnc#703132

-------------------------------------------------------------------
Wed Aug 10 11:28:18 CEST 2011 - iartarisi@suse.cz

- fix more imports

-------------------------------------------------------------------
Wed Aug 10 11:02:00 CEST 2011 - iartarisi@suse.cz

- fix imports after changes in spacewalk.common module layout

-------------------------------------------------------------------
Mon Aug  8 11:48:55 UTC 2011 - kkaempf@novell.com

- fix sqlplus require to /usr/bin/sqlplus in order to keep
  already installed sqlplus

-------------------------------------------------------------------
Thu Aug  4 12:21:28 CEST 2011 - mantel@suse.de

- do not require oracle-xe, but oracle-sqlplus to allow full
  Oracle database to be used

-------------------------------------------------------------------
Tue Jun 21 16:07:34 CEST 2011 - mc@suse.de

- use pycurl send method also for mgr-register
- add forward_registration variable to disable
  mgr-register in disconnected setups (FATE#312530)

-------------------------------------------------------------------
Thu Jun 16 10:24:57 CEST 2011 - mc@suse.de

- add proxy module to firstboot

-------------------------------------------------------------------
Wed Jun  1 17:37:27 CEST 2011 - mc@suse.de

- fix parsing the proxy user from curlrc (bnc#697276)

-------------------------------------------------------------------
Mon May 23 17:41:04 CEST 2011 -iartarisi@suse.cz

- fix malformed url error from pycurl when trying to download products
  and subscriptions with --from-dir and other minor issues

-------------------------------------------------------------------
Fri May 20 16:03:56 CEST 2011 - iartarisi@suse.cz

- added proxy authentication to ncc-sync

-------------------------------------------------------------------
Fri May 20 14:57:56 CEST 2011 - iartarisi@suse.cz

- fixed a syntax error on redirects when debugging is turned on

-------------------------------------------------------------------
Fri May 20 14:27:28 CEST 2011 - mc@suse.de

- implement disconnected population of vendor channels (bnc#674859)

-------------------------------------------------------------------
Fri May 20 13:41:22 CEST 2011 - iartarisi@suse.cz

- use pycurl instead of urllib for remote requests (#694054)
- catch cannot connect to database error

-------------------------------------------------------------------
Thu May  5 14:48:34 CEST 2011 - iartarisi@suse.cz

- Fixed parsing error and traceback which happened when the NCC xml page
was replaced by an html page. (bnc#691635)

-------------------------------------------------------------------
Thu Apr 14 10:33:58 CEST 2011 - iartarisi@suse.cz

- fix updating subscriptions which have only one available channel
  family (bnc#687326)

-------------------------------------------------------------------
Tue Mar 29 13:45:15 CEST 2011 - iartarisi@suse.cz

- handle unlimited channel subscription when updating subscriptions (bnc#682651)
- code cleanup

-------------------------------------------------------------------
Mon Mar 28 16:29:18 CEST 2011 - iartarisi@suse.cz

- added information about status meaning when listing channels

-------------------------------------------------------------------
Mon Mar 28 12:57:18 CEST 2011 - iartarisi@suse.cz

- fixed showing fake channels as unmirrorable

-------------------------------------------------------------------
Mon Mar 28 10:29:19 CEST 2011 - iartarisi@suse.cz

- fixed crashing when asking for user confirmation (bnc#682858)

-------------------------------------------------------------------
Fri Mar 25 13:54:10 CET 2011 - mc@suse.de

- send email address during NCC registration (bnc#682636)

-------------------------------------------------------------------
Fri Mar 25 13:21:56 CET 2011 - iartarisi@suse.cz

 - check if channels are mirrorable when listing and adding channels (bnc#679889)
 - more pythonification and UI improvements

-------------------------------------------------------------------
Thu Mar 17 11:33:54 CET 2011 - iartarisi@suse.cz

 - when updating subscriptions, remove those that are no longer present in NCC
   (bnc#679889)
 - pythonification and cosmetics
 - DRYed mgr-ncc-sync by moving some commands in an update_subscriptions
   method in the lib file

-------------------------------------------------------------------
Mon Mar 14 16:12:32 CET 2011 - iartarisi@suse.cz

- fix asking for confirmation when a channel can't be added because of a
  missing parent -> refactored confirmation code and related error
  output

-------------------------------------------------------------------
Wed Mar  9 15:39:18 CET 2011 - ug@suse.de

- fixed a comment in mgr_ncc_sync (bnc#678119)

-------------------------------------------------------------------
Tue Mar  8 13:21:44 CET 2011 - iartarisi@suse.cz

- fix contentsource_id being read instead of channel_id in get_channel_id

-------------------------------------------------------------------
Fri Mar  4 16:32:14 CET 2011 - iartarisi@suse.cz

- don't ask for confirmation when trying to add a channel that is
  already in the database (#673927)

-------------------------------------------------------------------
Fri Mar  4 10:46:17 CET 2011 - iartarisi@suse.cz

- fixed an SQLError on inserting to the suseproductchannel, product_id
  was string because of spaces in the xml file

-------------------------------------------------------------------
Thu Mar  3 17:30:20 CET 2011 - mc@suse.de

- change firewall module to open xmpp-server port

-------------------------------------------------------------------
Wed Feb 23 09:59:58 CET 2011 - iartarisi@suse.cz

- fix database insert integer bug caused by indenting the channels.xml file

-------------------------------------------------------------------
Mon Feb 21 17:34:22 CET 2011 - mc@suse.de

- switch message color back to normal

-------------------------------------------------------------------
Mon Feb 21 15:33:23 CET 2011 - iartarisi@suse.cz

- move optparser code from the library to the command line client
(fixes #665444)

-------------------------------------------------------------------
Fri Feb 18 13:36:21 CET 2011 - ug@suse.de

- entitlement/subscription counting changed to bnc#670617

-------------------------------------------------------------------
Thu Feb 17 16:53:02 CET 2011 - iartarisi@suse.cz

- make rhnproductname.label be channel.product_name instead of channel.label

-------------------------------------------------------------------
Thu Feb 17 15:25:32 CET 2011 - ug@suse.de

- removed sysdba where it was not needed (bnc#673023)

-------------------------------------------------------------------
Thu Feb 17 09:26:28 CET 2011 - mc@suse.de

- fix changelog

-------------------------------------------------------------------
Wed Feb 16 17:35:33 CET 2011 - iartarisi@suse.cz

- populate rhnproductname table and rhnchannel.product_name_id column
  when adding new channels

-------------------------------------------------------------------
Wed Feb 16 17:08:07 CET 2011 - iartarisi@suse.cz

- made log messages more understandable when adding channels to the
SuseProductChannel table

-------------------------------------------------------------------
Wed Feb 16 15:18:19 CET 2011 - iartarisi@suse.cz

- added a non_interactive command line option to ncc-sync

-------------------------------------------------------------------
Wed Feb 16 14:13:37 CET 2011 - ug@suse.de

- entitlements back to 300

-------------------------------------------------------------------
Wed Feb 16 13:47:06 CET 2011 - iartarisi@suse.cz

- insert data into rhnchannelproduct and rhnchannel.channel_product_id row

-------------------------------------------------------------------
Wed Feb 16 12:18:04 UTC 2011 - dmacvicar@suse.de

- new EULA for firstboot

-------------------------------------------------------------------
Wed Feb 16 13:15:56 CET 2011 - ug@suse.de

- reset entities to 0, not to 300 (bnc#670576)

-------------------------------------------------------------------
Wed Feb 16 12:00:42 CET 2011 - jsuchome@suse.cz

- fix grammar (bnc#672165)
- added validation for domain and restriction for country

-------------------------------------------------------------------
Mon Feb 14 13:22:08 UTC 2011 - dmacvicar@suse.de

- move the firstboot workflow from root.tar.bz2 to this package

-------------------------------------------------------------------
Mon Feb 14 13:58:27 CET 2011 - mc@suse.de

- print susemanager message during boot on a new line.

-------------------------------------------------------------------
Mon Feb 14 12:39:18 UTC 2011 - dmacvicar@suse.de

- custom congratulate screen for firstboot (bnc#671213)

-------------------------------------------------------------------
Fri Feb 11 17:03:54 CET 2011 - mc@suse.de

- setup swap always if no swap was found (bnc#671194)

-------------------------------------------------------------------
Fri Feb 11 15:48:27 CET 2011 - ug@suse.de

- suppress a wrning about a not running cobbler
  (bnc#671205)

-------------------------------------------------------------------
Fri Feb 11 15:01:55 CET 2011 - ug@suse.de

- removed the dummy "300" value from virtualization entitlement
  (bnc#671167)

-------------------------------------------------------------------
Fri Feb 11 13:57:42 CET 2011 - mc@suse.de

- fix description in firewall service template (bnc#671260)

-------------------------------------------------------------------
Fri Feb 11 12:20:38 CET 2011 - mc@suse.de

- fixing mgr-register virtual check (bnc#671233)

-------------------------------------------------------------------
Fri Feb 11 11:53:26 CET 2011 - ug@suse.de

- disbaled channel subscription counting (bnc#670551)

-------------------------------------------------------------------
Fri Feb 11 10:48:16 CET 2011 - dmacvicar@suse.de

- add final EULA (bnc#671189) in firstboot

-------------------------------------------------------------------
Fri Feb 11 10:05:44 CET 2011 - mc@suse.de

- do not ignore user/password values (bnc#671195)

-------------------------------------------------------------------
Thu Feb 10 18:10:57 CET 2011 - mc@suse.de

- change name for default organization (bnc#663983, bnc#651642)

-------------------------------------------------------------------
Thu Feb 10 14:38:59 CET 2011 - iartarisi@suse.cz

- add warning and confirmation when adding a new channel with mgr-ncc-sync

-------------------------------------------------------------------
Tue Feb  8 17:35:13 CET 2011 - iartarisi@suse.cz

- sync optional status of channels on subsequent runs of mgr-ncc-sync

-------------------------------------------------------------------
Tue Feb  8 17:32:41 CET 2011 - mc@suse.de

- provide init script which display a message what to do next
  (bnc#669485)

-------------------------------------------------------------------
Mon Feb  7 17:13:53 CET 2011 - iartarisi@suse.cz

- split long output message on two lines in ncc-sync
- fix typo in method name

-------------------------------------------------------------------
Mon Feb  7 16:56:30 CET 2011 - iartarisi@suse.cz

- map multiple channels with the same source_url to the same contentsource

-------------------------------------------------------------------
Fri Feb  4 18:07:43 CET 2011 - mc@suse.de

- build ncc-data package with own specfile

-------------------------------------------------------------------
Fri Feb  4 15:19:17 CET 2011 - mc@suse.de

- create seperate channels for rhel4 as and es (bnc#669466)
- do not create contentsource if no URL is available

-------------------------------------------------------------------
Thu Feb  3 11:55:07 CET 2011 - mc@suse.de

- add SuSEfirewall config for service suse-manager-server
  (bnc#664560)

-------------------------------------------------------------------
Thu Feb  3 09:53:56 UTC 2011 - dmacvicar@suse.de

- Don't warn of missing memory when there is enough bnc#667856

-------------------------------------------------------------------
Thu Feb  3 09:31:43 UTC 2011 - dmacvicar@suse.de

- add welcome.txt

-------------------------------------------------------------------
Wed Feb  2 17:06:22 CET 2011 - iartarisi@suse.cz

- channels now map 1:1 to repositories

-------------------------------------------------------------------
Tue Feb  1 11:03:26 UTC 2011 - dmacvicar@suse.de

- fix typo (bnc#667834)

-------------------------------------------------------------------
Thu Jan 27 17:23:22 CET 2011 - mc@suse.de

- NCC needed for migration (bnc#666073#c11)
- fix bnc#665587 - adding channels with different ix86
  architectures should also register all the different
  suseproducts for these channels
- setting the FROM eMail address to something useful

-------------------------------------------------------------------
Wed Jan 26 08:14:11 UTC 2011 - dmacvicar@suse.de

- fix ram check dialog workflow error message
- do not cut text out when displaying not enough ram message

-------------------------------------------------------------------
Tue Jan 25 11:26:27 CET 2011 - mc@suse.de

- RES repositories do not have signed metadata (bnc#665590)

-------------------------------------------------------------------
Fri Jan 21 13:44:29 CET 2011 - mc@suse.de

- set SSL certificate expiration time to 10 years (bnc#643745)

-------------------------------------------------------------------
Wed Jan 19 17:28:36 CET 2011 - ug@suse.de

- yast code updated

-------------------------------------------------------------------
Wed Jan 19 11:55:47 CET 2011 - iartarisi@suse.cz

- updated channels.xml file: split channels with multiple parents into
  multiple channels

-------------------------------------------------------------------
Tue Jan 18 15:42:25 CET 2011 - mc@suse.de

- add YaST directory to filelist

-------------------------------------------------------------------
Tue Jan 18 10:26:28 CET 2011 - iartarisi@suse.cz

- fixed an error when adding new channels after changing an
  RhnContentSourceTypeId

-------------------------------------------------------------------
Tue Jan 18 09:14:21 UTC 2011 - dmacvicar@suse.de

- add YaST2 dialogs

-------------------------------------------------------------------
Mon Jan 17 16:29:09 CET 2011 - mc@suse.de

- rename sm-register to mgr-register
- rename sm-ncc-sync to mgr-ncc-sync

-------------------------------------------------------------------
Mon Jan 17 12:24:57 CET 2011 - mc@suse.de

- change suseServer ostarget to a foreign key to suseOSTarget(id)

-------------------------------------------------------------------
Mon Jan 17 08:59:56 CET 2011 - mc@suse.de

- update channel information

-------------------------------------------------------------------
Fri Jan 14 17:29:15 CET 2011 - mc@suse.de

- added entitlement handling
- put the license in a firtboot usable format
- subscribe channels according to submitted suse product data
- Populate suseproductchannel table with product-channel mappings
- added test for subscription calculation

-------------------------------------------------------------------
Tue Jan 11 17:54:41 CET 2011 - mc@suse.de

- syncing NCC with SUSE Manager
- Installation: Character Limitations of NCC Password (bnc#658467)
- lots of fixes

-------------------------------------------------------------------
Thu Dec  9 15:10:40 CET 2010  - ma@suse.de

- Version 1.2

-------------------------------------------------------------------
Thu Dec  9 11:32:59 CET 2010 - ma@suse.de

- Make suseRegisterInfo a separate package.

-------------------------------------------------------------------
Wed Dec  8 16:05:04 CET 2010 - ma@suse.de

- Let suseRegisterInfo also provide suse_register_info output parser.

-------------------------------------------------------------------
Tue Nov 16 13:45:03 CET 2010 - mantel@suse.de

- fix hostname for postfix

-------------------------------------------------------------------
Mon Nov 15 13:39:48 CET 2010 - mantel@suse.de

- setup additional swap if there is not enough memory

-------------------------------------------------------------------
Wed Nov 10 09:57:57 CET 2010 - mantel@suse.de

- make buildservice happy

-------------------------------------------------------------------
Wed Nov 10 09:45:09 CET 2010 - mantel@suse.de

- call susemanager_firstboot from /etc/init.d/boot.local

-------------------------------------------------------------------
Tue Nov  9 17:07:17 CET 2010 - mantel@suse.de

- spec file cleanup

-------------------------------------------------------------------
Tue Nov  9 16:28:11 CET 2010 - mantel@suse.de

- script needs to run during boot, not when entering runlevel

-------------------------------------------------------------------
Tue Nov  9 15:47:37 CET 2010 - mantel@suse.de

- stty terminal before displaying license files

-------------------------------------------------------------------
Tue Nov  9 14:23:13 CET 2010 - mantel@suse.de

- add final beta EULA
- Oracle EULA must be displayed _after_ Novell EULA

-------------------------------------------------------------------
Tue Nov  9 12:22:27 CET 2010 - mantel@suse.de

- fix filelist

-------------------------------------------------------------------
Tue Nov  9 11:10:26 CET 2010 - mantel@suse.de

- make user accept licenses on first boot. If at least one license
  is declined, halt system.

-------------------------------------------------------------------
Mon Nov  8 10:51:15 CET 2010 - mc@suse.de

- Initial release of susemanager<|MERGE_RESOLUTION|>--- conflicted
+++ resolved
@@ -1,11 +1,8 @@
-<<<<<<< HEAD
 - Add clients tool product to generate 
   bootstrap repo on OpenSUSE 15.x (bsc#1201189)
-=======
 - Add Oracle Linux 9 bootstrap repositories for Uyuni
 - Add AlmaLinux 9 bootstrap repositories for Uyuni
 - Add Red Hat Enterprise Linux 9 repositories for Uyuni
->>>>>>> dd4d0c0a
 - Make the Salt Bundle optional for bootstrap repositories
   for Debian 9 and SUSE Manager Proxy 4.2
 - Enable bootstrapping for Ubuntu 22.04 LTS
