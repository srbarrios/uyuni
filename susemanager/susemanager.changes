--- conflicted
+++ resolved
@@ -1,10 +1,4 @@
-<<<<<<< HEAD
 - Add bootstrap repository definitions for openEuler 22.03
-- Create repostories with sha256 instead of sha1.
-- Bootstrap repository definitions for openSUSE Leap Micro 5.3 and
-  openSUSE MicroOS for Uyuni
-- Add SLES15SP5 to bootstrap repo definitions
-=======
 - Tune the dabase after copying the old configuration (bsc#1208611)
 - Remove non-salt-bundle packages from repositories for SLE12,
   CentOS7 and clones
@@ -19,7 +13,6 @@
     openSUSE MicroOS for Uyuni
   * Add SLES15SP5 to bootstrap repo definitions
   * Add openSUSE Leap 15.5 uyuni bootstrap repositories
->>>>>>> 64799653
 
 -------------------------------------------------------------------
 Mon Jan 23 08:31:18 CET 2023 - jgonzalez@suse.com
