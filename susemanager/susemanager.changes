<<<<<<< HEAD
- enable and start tftp socket (bsc#1124822)
=======
- Fix issue with map() on Python3 when '--with-custom-channels' (bsc#1125272)
>>>>>>> 1f8f038b
- Fix setup for openSUSE Leap 15.0
- support migration from 3.2 to 4.0
- remove SCC setup from YaST SUSE Manager setup
- Do not show false errors when configuring swapfile during setup

-------------------------------------------------------------------
Thu Jan 31 09:44:30 CET 2019 - jgonzalez@suse.com

- version 4.0.6-1
- Fix invalid XML for firewalld suse-manager-server configuration
- Configure openJDK 11 as default JVM during setup
- adapt script for migration from 3.2 to 4.0

-------------------------------------------------------------------
Thu Jan 17 14:46:00 CET 2019 - jgonzalez@suse.com

- version 4.0.5-1
- fix broken shebang in postgresql migration scripts

-------------------------------------------------------------------
Wed Jan 16 12:26:43 CET 2019 - jgonzalez@suse.com

- version 4.0.4-1
- ensure POSTGRES_LANG is correctly set (bsc#1121787)
- add bootstrap repo definition for OES 2018 SP1 (bsc#1116826) 
- configure firewalld if available
- change SCC sync backend to adapt quicker to SCC changes and improve
  speed of syncing metadata and checking for channel dependencies

-------------------------------------------------------------------
Mon Dec 17 14:43:50 CET 2018 - jgonzalez@suse.com

- version 4.0.3-1
- Fix bootstrap repository creation for all distributions
- fetch packages from correct channel when creating a bootstrap
  repository
- adapt mgr-create-bootstrap-repo for Uyuni and let it create
  bootstrap repos for openSUSE and CentOS
- fix not found package on mgr-create-bootstrap-repo for SLE-15-s390x
  (bsc#1116566)
- add python3-six to bootstrap repo for SLES15 (bsc#1118478)

-------------------------------------------------------------------
Fri Oct 26 10:49:25 CEST 2018 - jgonzalez@suse.com

- version 4.0.2-1
- add new option --with-parent-channel to mgr-create-bootrap-repo
  to specify parent channel to use if multiple options are available
  (bsc#1104487)
- add support for postgresql10 (FATE#325659)
- bootstrap repos for SLE12 SP4 (bsc#1107117)
- add support for Python 3
- do not fail if postgresql user has no interactive login shell
- add new dependency python-setuptools to bootstrap packages (bsc#1106026)
- fix broken stderr redirection in mgr-setup

-------------------------------------------------------------------
Fri Aug 10 15:42:19 CEST 2018 - jgonzalez@suse.com

- version 4.0.1-1
- add debug mode for mgr-create-bootstrap-repo
- Bump version to 4.0.0 (bsc#1104034)
- Fix copyright for the package specfile (bsc#1103696)
- Feat: add OS Image building with Kiwi FATE#322959 FATE#323057 FATE#323056
- fix mgr-create-bootstrap-repo with custom channels (bsc#1099934)
- add package python-pyudev for bootstrapping (bsc#1099311)
- Feat: allow cleanup of bootstrap repo (bsc#1096204)

-------------------------------------------------------------------
Tue Jun 05 10:15:34 CEST 2018 - jgonzalez@suse.com

- version 3.2.10-1
- Initial branding change for Uyuni (bsc#1094497)

-------------------------------------------------------------------
Wed May 16 17:36:01 CEST 2018 - jgonzalez@suse.com

- version 3.2.9-1
- Add doc suggestions on "package not found" error (bsc#1090481)

-------------------------------------------------------------------
Mon May 07 15:30:54 CEST 2018 - jgonzalez@suse.com

- version 3.2.8-1
- make SCC or ISS configuration optional
- provide full traditional stack in RES bootstrap repo (bsc#1091667)
- add python2-salt to SLES12 bootstrap repository
- add new traditional packages and renamed to bootstrap repo data

-------------------------------------------------------------------
Wed Apr 25 12:12:42 CEST 2018 - jgonzalez@suse.com

- version 3.2.7-1
- fix bootstrapping RHEL 7 salt client (missing python-ipaddress) (bsc#1087055)

-------------------------------------------------------------------
Mon Apr 23 09:22:58 CEST 2018 - jgonzalez@suse.com

- version 3.2.6-1
- fix missing package for bootstrapping rhel7 (bsc#1087055)

-------------------------------------------------------------------
Mon Mar 26 09:14:33 CEST 2018 - jgonzalez@suse.com

- version 3.2.5-1
- add missing python3 packages to bootstrap JeOS image (bsc#1085044)

-------------------------------------------------------------------
Mon Mar 05 09:02:55 CET 2018 - jgonzalez@suse.com

- version 3.2.4-1
- support SLE15 product family
- remove clean section from spec (bsc#1083294)

-------------------------------------------------------------------
Wed Feb 28 10:12:14 CET 2018 - jgonzalez@suse.com

- version 3.2.3-1
- add SLES4SAP-12-SP3-ppc64le as bootstrap repository (bsc#1082548)

-------------------------------------------------------------------
Fri Feb 02 13:07:51 CET 2018 - jgonzalez@suse.com

- version 3.2.2-1
- Fix custom SERVER_KEY overriding (bsc#1075862)
- detect subvolumes on /var even with newer btrfs tools (bsc#1077076)
- do not try to force db encoding on db upgrade; use same value as
  for installation (bsc#1077730)

-------------------------------------------------------------------
Wed Jan 17 13:26:44 CET 2018 - jgonzalez@suse.com

- version 3.2.1-1
- notify admin that database backups need reconfiguration after db upgrade
- switch from atftpd to tftpd
- add syslinux-x86_64 dependency for ppc64le (bsc#1065023)

-------------------------------------------------------------------
Tue Nov 28 14:49:47 CET 2017 - jgonzalez@suse.com

- version 3.1.11-1
- Support Open Enterprise Server 2018 (bsc#1060182)
- Fixed bootstrap repository path for SLES4SAP version 12 and 12.1 (bsc#1062936)
- ensure postgres db template uses unicode (bsc#1062476)
- fix error message for database upgrade failure
- check for sufficient diskspace in /var/lib/pgsql

-------------------------------------------------------------------
Thu Sep 14 11:29:42 CEST 2017 - mc@suse.de

- version 3.1.10-1
- fix migration from SUSE Manager versions > 2.1 (bsc#1055306)

-------------------------------------------------------------------
Wed Aug 30 15:59:51 CEST 2017 - mc@suse.de

- version 3.1.9-1
- Do not use checkpoint_segments parameter during migrations

-------------------------------------------------------------------
Tue Aug 08 11:41:57 CEST 2017 - fkobzik@suse.de

- version 3.1.8-1
- Assert correct java version (bsc#1049575)
- Create bootstrap repo for SLES for SAP 11 SP1 (bsc#1049471)
- Adjust the bootstrap repo with SLE 12 SP3 repos

-------------------------------------------------------------------
Mon May 29 15:41:25 CEST 2017 - mc@suse.de

- version 3.1.7-1
- fix documentation URL in setup (bsc#1038468)
- add openssl to bootstrap repos (bsc#1037828)
- add some basic packages to RES bootstrap repo (bsc#1037355)
- add python-backports-ssl_match_hostname to RES7 bootstrap repo (bsc#1038027)
- add help text for SLP option (bsc#1038417)

-------------------------------------------------------------------
Wed May 03 16:10:55 CEST 2017 - michele.bologna@suse.com

- version 3.1.6-1
- use option skip-service-restart during migration
- add bootstrap repo data for SLES for SAP 12 SP2 ppc64le
- add python-setuptools to bootstrap repo (bsc#1033731)

-------------------------------------------------------------------
Mon Apr 03 14:44:26 CEST 2017 - mc@suse.de

- version 3.1.5-1
- create directory manually if mksubvolume fails, to support btrfs
  based systems with missing mksubvoume utility (bsc#1031885)
- require snapper for mksubvolume command (bsc#1031881)

-------------------------------------------------------------------
Fri Mar 31 09:45:17 CEST 2017 - mc@suse.de

- version 3.1.4-1
- create /var/spacewalk/systems in spacewalk-setup and ensure perms
  on upgrade
- fix typo in comment noting option with-custom-channels
  (bsc#1031092)
- support cnames in mgr-setup and spacewalk-setup (bsc#1029899)
- fix MANAGER_FORCE_INSTALL
- fix help text
- default to using internal postgresql database. If admin wants
  external db, he needs to modify the answer file and run
  setup manually.
- print info messages not on STDERR

-------------------------------------------------------------------
Tue Mar 07 14:54:08 CET 2017 - mc@suse.de

- version 3.1.3-1
- pre require tomcat and salt
- append salt,tomcat,wwwrung to susemanager group
- susemanager group and change owner and permissions for
  /var/susemanager/systems
- Adds missing '-y' parameter for salt-key call (bsc#1024473)

-------------------------------------------------------------------
Tue Feb 07 15:09:07 CET 2017 - michele.bologna@suse.com

- version 3.1.2-1
- Create bootstrap repo for Raspberry Pi (bsc#1023133)

-------------------------------------------------------------------
Wed Jan 11 16:50:45 CET 2017 - michele.bologna@suse.com

- version 3.1.1-1
- Version bump for 3.1

-------------------------------------------------------------------
Fri Dec 16 12:17:02 CET 2016 - michele.bologna@suse.com

- version 3.0.19-1
- Preventing stderr output from systemctl calls (bsc#1015055)

-------------------------------------------------------------------
Mon Nov 07 10:50:53 CET 2016 - michele.bologna@suse.com

- version 3.0.18-1
- Check for silent remote execution during migration and abort if there is
  output (bsc#1006718)
- Run migration helper script from /tmp via bash; /usr filesystem might be
  mounted readonly (bsc#1004521)

-------------------------------------------------------------------
Thu Oct 06 15:32:02 CEST 2016 - mc@suse.de

- version 3.0.17-1
- support creating bootstrap repos for SLE12 SP2 family (bsc#969889)
- use systemctl instead of insserv for enabling postgresql
- quietly enable systemd services and do not pollute logfiles
- enable postgresql via systemctl; it's already adapted to systemd
  (bsc#995314)
- Check the integrity of an archive before the import actually starts
- mgr-create-bootstrap-repo: Support to append additional packages
  names via commandline
- mgr-create-bootstrap-repo: Collect errors and print them at the end
  and copy all found packages
- Add salt bootstrap repo data for RES6 and RES7
- Added dependencies for JeOS SLE12
- Add dependancy packages for JeOS (FATE#320809)
- enable and start postfix on setup (bsc#979664)

-------------------------------------------------------------------
Mon Jul 18 14:19:05 CEST 2016 - jrenner@suse.com

- version 3.0.16-1
- allow migration from external Oracle db to local posgresql db (bsc#987795)
- make sure migration with external database works for DB names other than
  susemanager (bsc#987870)
- create nCoW subvolume for /var/cache/rhn on btrfs (bsc#987614)
- use performance optimized database configuration also for migration from
  Oracle to postgresql (bsc#987550)
- check for uppercase characters in hostname (bsc#980482)
- add support for migrating SUMA21 to SUMA3 with external Oracle DB
- call spacewalk-setup with correct parameter depending on database
- allow DB_BACKEND to be oracle again
- Forbid some more special characters for db and cert passwords (bsc#983295)
- Do not create swapfile when / is on btrfs (bsc#977804)

-------------------------------------------------------------------
Tue May 24 16:09:59 CEST 2016 - kwalter@suse.com

- version 3.0.15-1
- fix help output for mgr-setup; no longer migration from RHN (bsc#975746)
- for SLES11 SP2 and lower we do not support salt (bsc#978788)
- mgr-sync: use bulk channel reposync (bsc#961002)
- show optional channels in mgr-sync add channel and add an option to hide
  optional channels (bsc#977579)
- add more packages to bootstrap repo (bsc#971237)

-------------------------------------------------------------------
Mon Apr 11 09:26:14 CEST 2016 - mc@suse.de

- version 3.0.14-1
- add more packages to bootstrap repo (bsc#971237)
- drop python-certifi from bootstrap repo for SLE12 (bsc#974727)

-------------------------------------------------------------------
Wed Apr 06 08:48:14 CEST 2016 - mc@suse.de

- version 3.0.13-1
- fix permissions of /srv/tftpboot on migration (bsc#972175)

-------------------------------------------------------------------
Mon Mar 21 17:36:34 CET 2016 - mc@suse.de

- version 3.0.12-1
- fix file permissions (bsc#970550)
- add salt-minion and dependencies for SLE11 to bootstrap repo
- add salt-minion and dependencies for SLE12 to bootstrap repo
- add SLES 4 SAP to mgr-create-bootstap-repo as an option
- start an extra list for SLE12 SP1 only dependencies (bsc#970672)
- delete salt minion keys on re-install (bsc#970505)

-------------------------------------------------------------------
Wed Mar 02 12:03:12 CET 2016 - mc@suse.de

- version 3.0.11-1
- rename Mirror Credentials to Organization Credentials at user
  visible places
- require syslinux or syslinux-x86_64 dependencies here in an arch
  package(bsc#964471)
- migration: quote tr parameters correctly (bsc#967096)
- migration: exit on errors during database migration
- migration: check tmpdir existence and permissions
- migration: add IP address check for source machine.
- migration: directly transfer db dump to target system
- migration: fix pg_hba.conf permissions;
- restart postgres after tuning (#bsc960964)
- mgr-create-bootstrap-repo: add option to take custom repos into
  account when searching for newest packages

-------------------------------------------------------------------
Wed Feb 10 08:28:52 CET 2016 - mc@suse.de

- version 3.0.10-1
- Show yast module for SUSE Manager Setup also in gnome control-center
  (bsc#961513)
- add dependencies of python-cryptography to bootstrap package list
  (bsc#959987)

-------------------------------------------------------------------
Tue Jan 26 14:01:05 CET 2016 - mc@suse.de

- version 3.0.9-1
- fix comments about Salt

-------------------------------------------------------------------
Wed Jan 20 12:09:10 CET 2016 - mantel@suse.de

- do not display database credentials during
  migration setup (bsc#962338)

-------------------------------------------------------------------
Thu Jan 14 13:27:22 CET 2016 - mc@suse.de

- version 3.0.8-1
- conditional restart of firewall only
- Use term 'SUSE Manager' during migration

-------------------------------------------------------------------
Tue Jan 05 15:53:20 CET 2016 - mc@suse.de

- version 3.0.7-1
- remove reference to mgr-sync on setup finish screen (bsc#955577)

-------------------------------------------------------------------
Wed Dec 16 11:15:04 CET 2015 - mc@suse.de

- version 3.0.6-1
- compress db dump for migration
- improve logging during migration
- mgr-sync refresh is now called after first user gots created
- remove setting name of first org. It will be now created together
  with the first user

-------------------------------------------------------------------
Thu Dec 10 17:57:22 CET 2015 - mc@suse.de

- version 3.0.5-1
- do not use maximum compression for database dump; default of -6 is a good
  compromise
- replace old tclu functions with dummy functions during migration to SUMA3
- fix certificate location for ISS case; update-ca-certificates
- get rid of pltcl by disabling upstream logging.

-------------------------------------------------------------------
Mon Nov 30 10:58:04 CET 2015 - mc@suse.de

- version 3.0.4-1
- make sure SSL is enabled
- ignore nocpulse stuff (no monitoring anymore in SUMA3)
- create certificate symlink
- migration from SUMA 2.1 to SUMA 3
- Require SUSEfirewall2 and postfix (bsc#952853)
- Require yast2-users for the password cracklib check (bsc#952852)
- bootstrap data only need SCC product IDs

-------------------------------------------------------------------
Thu Oct 22 16:25:57 CEST 2015 - mc@suse.de

- version 3.0.3-1
- allow repeated run of setup
- add SLE-12-SP1 to mgr-create-bootstrap-repo
- open needed firewall ports for salt
- create nCoW subvolume for /var/spacewalk

-------------------------------------------------------------------
Wed Oct 14 09:49:56 CEST 2015 - mc@suse.de

- version 3.0.2-1
- fix setup for remote postgresql database
- remove Oracle DB option from YaST setup. Call mgr-setup under new name.
- suppress systemctl's debug output to stderr during setup
- cleanup setup; remove Oracle-specific stuff
- tune database with smdba instead of pgtune

-------------------------------------------------------------------
Mon Oct 12 11:31:53 CEST 2015 - mantel@suse.de

- rename migration.sh to mgr-setup; provide compatibility link

-------------------------------------------------------------------
Wed Oct 07 16:48:59 CEST 2015 - mc@suse.de

- version 3.0.1-1
- translate yast module to setup SUSE Manager from ycp to ruby

-------------------------------------------------------------------
Wed Sep 23 15:03:42 CEST 2015 - mc@suse.de

- version 2.1.21-1
- added python-gobject2, libudev1 and udev to SLE12 bootstrap repo
  (bsc#945275)
- remove use of updateUpgradePaths() from external
- Do some more checks for validity of email address during setup
  (bsc#933304)
- Refer to mgr-sync instead of mgr-ncc-sync after successful
  setup (bsc#940811)
- Timeout when user does not enter credentials for 60 seconds
  for mgr-sync

-------------------------------------------------------------------
Tue Jul 28 16:12:42 CEST 2015 - mc@suse.de

- version 2.1.20-1
- add bootstrap data for SLES11 SP4 (bsc#939707)
- add bootstrap data for SLES4SAP-11-SP4 (bsc#939699)
- correctly initialize db_backend_target before db dump (bsc#937943)

-------------------------------------------------------------------
Mon Jun 22 15:45:58 CEST 2015 - jrenner@suse.de

- version 2.1.19-1
- fix mgr-create-bootstrap-repo for SLES11 SP3 ppc64 (bsc#933942)
- mgr_bootstrap_data: add SLES12 for SAP data (bsc#933587)
- give taskomatic more time to start up (bsc#933275)
- check for sufficient diskspace during setup (bnc#926234)
- make output of free disk space in error message more human readable
- set ssl-use-existing-certs depending on ca, cert and key is set or not
- introduce variables to import own certificates on setup

-------------------------------------------------------------------
Tue Mar 31 14:33:25 CEST 2015 - mc@suse.de

- version 2.1.18-1
- Copyright texts updated to SUSE LLC
- mgr-sync: do not keep using expired tokens during refresh (bsc#922312)
- add tool to update the spacewalk public cert in the DB
- prevent setup from being run twice when substantial configuration
  has been done
- check for root user
- Add hook at the end of the setup process
- exit with error on Network errors
- fix mgr-sync --no-optional option

-------------------------------------------------------------------
Wed Feb 11 09:05:01 CET 2015 - mc@suse.de

- version 2.1.17-1
- mgr-sync: never ask for user credentials when scheduling a refresh

-------------------------------------------------------------------
Tue Feb 03 11:49:13 CET 2015 - mc@suse.de

- version 2.1.16-1
- write repository configuration into the logfile
- mgr-sync: ensure session token is always saved
- Add logging to mgr-sync
- Bring back the ability to save credentials to the configuration file
- Raise a proper exception, in case Taskomatic is not running
- Ask for the authentication beforehand (bnc#908317)
- Bring back token verification availability

-------------------------------------------------------------------
Thu Dec 04 16:22:57 CET 2014 - mc@suse.de

- version 2.1.15-1
- Abort setup when invalid SSL countrycode given (bnc#882468)
- mgr-sync: add man page
- use noRepoSync parameter always
- Enable and allow "mgr-sync refresh" in the case of ISS
- mgr-sync: Fixed error message on exception (bnc#905263)
- mgr-sync: fixed add product to not trigger redundant 
            add of base channe (bnc#901928)
- drop unused columns in suseProducts table

-------------------------------------------------------------------
Fri Nov 07 13:07:48 CET 2014 - mc@suse.de

- version 2.1.14-1
- schedule refresh after setup with SCC
- On an ISS Slave disalow the use of mgr-sync except of enable-scc
- mgr-sync: recommend to run refresh after credentials are changed
- ISS setup for SCC do not need Mirror Credentials anymore
- mgr-sync: explain what a primary credential is.
- rename Mirror Credentials to Organization Credentials for SCC

-------------------------------------------------------------------
Wed Oct 29 11:33:36 CET 2014 - mantel@suse.de

- rename "Mirror Credentials" to "Organization Credentials" for SCC

-------------------------------------------------------------------
Tue Oct 14 15:19:01 CEST 2014 - mc@suse.de

- version 2.1.13-1
- complete initial setup with SCC
- mgr-sync: fix refresh
- move current_backend() from susemanager to backend and rename it to
  current_cc_backend
- mgr-sync: added --from-options switch plus tests
- Replace /etc/motd after setup (bnc#883379)
- Adapt YaST setup to check credentials against SCC
- require python-argparse
- Added mirror credential manipulation functions to mgr-sync

-------------------------------------------------------------------
Fri Sep 12 15:37:56 CEST 2014 - mc@suse.de

- version 2.1.12-1
- Implement mgr-sync to manage products and channels from SCC
- mgr-ncc-sync: update the error message when SCC is active
- make mgr-create-bootstrap-repo SCC and SLE12 aware

-------------------------------------------------------------------
Tue Jun 17 10:08:08 CEST 2014 - jrenner@suse.de

- version 2.1.11-1
- Update the sudoers file after SUSE Manager upgrade (bnc#881711)
- Fix oracle2postgres.sh (database configuration)

-------------------------------------------------------------------
Tue May 27 17:10:44 CEST 2014 - mc@suse.de

- version 2.1.10-1
- get oracle SID from the DBNAME
- Call spacewalk-setup-tomcat to update tomcat configuration (bnc#880059)
- remove openssl-32bit as required package for the bootstrap repo (bnc#879616)

-------------------------------------------------------------------
Wed May 21 11:05:18 CEST 2014 - mc@suse.de

- version 2.1.9-1
- Abort susemanager-upgrade if schema update failed

-------------------------------------------------------------------
Fri May 16 13:02:01 CEST 2014 - mc@suse.de

- version 2.1.8-1
- mgr-ncc-sync: sync already added products
- fixed urls pointing to novell.com

-------------------------------------------------------------------
Tue May 06 15:10:09 CEST 2014 - mc@suse.de

- version 2.1.7-1
- automatically select utf8 for db character encoding
- add openssl package to the bootstrap repo
- fix check for DB exists and add stop/start spacewalk services
- Created mgr-delete-patch script (bnc#873227)
- python code refactoring
- unified SLP service identifiers (FATE#316384)
- fix susemanager-upgrade
- mgr-ncc-sync: do not show addon products missing their parent
- mgr-ncc-sync: add proper parent to Mono for VMWare
- mgr-ncc-sync: added --add-product-by-ident switch.

-------------------------------------------------------------------
Thu Mar 27 10:21:49 CET 2014 - fcastelli@suse.com

- version 2.1.6-1
- Fix typo into bootstrap data [bnc#870415]
- Fix crash inside of mgr_register

-------------------------------------------------------------------
Fri Feb 21 15:34:31 CET 2014 - fcastelli@suse.com

- version 2.1.5-1
- Add option --from-mirror to download RPMs from an alternative mirror
- Remove duplicate grant statement
- Add configuration option for SLP on server as well
- Advertise registration URL via SLP
- Fix the test for the mirror credentials (bnc#864246)
- Add COPYING to %%doc

-------------------------------------------------------------------
Fri Feb 07 13:45:32 CET 2014 - mc@suse.de

- version 2.1.4-1
- ISS: if registered before setup is called use the CA cert from the
  registration
- query and get ISS master from the right place
- Catch SyntaxError in registration server response (bnc#849333)
- store master SSL certificate under a different name and store
  ISS values in DB
- add script for changing database from oracle to postgresql
- add SLP support
- buildrequire postgresql backend
- remove scripts used for local oracle DB.
- implement ISS to DB migration and fix some syntax errors
- introduce new susemanager upgrade script
- Bootstrap repositories data: minor code refactoring
- Added more packages to the sle11 bootstrap repo

-------------------------------------------------------------------
Mon Feb  3 15:38:23 CET 2014 . mantel@suse.de

- add SLP support

-------------------------------------------------------------------
Mon Jan 13 09:37:25 CET 2014 - mc@suse.de

- version 2.1.3-1
- create bootstrap repos from SLES4SAP repos (bnc#858197)

-------------------------------------------------------------------
Wed Dec 18 13:48:24 CET 2013 - mc@suse.de

- version 2.1.2-1
- if management entitlements are available set also
  bootstrap entitlements

-------------------------------------------------------------------
Mon Dec 09 16:33:15 CET 2013 - mc@suse.de

- version 2.1.1-1
- grant more permissions to DB user
- use new ISS slave detection
- switch to 2.1

-------------------------------------------------------------------
Thu Nov 28 16:17:33 CET 2013 - mc@suse.de

- version 1.7.26-1
- susemanager-tools should require createrepo (bnc#848840)
- add slang package to bootstrap repository (bnc#847723)

-------------------------------------------------------------------
Tue Sep 24 17:33:18 CEST 2013 - mc@suse.de

- version 1.7.25-1
- return user_id as string if mgr-ncc-sync with --from-dir is used
  (bnc#842031)

-------------------------------------------------------------------
Wed Aug 21 15:33:13 CEST 2013 - mc@suse.de

- version 1.7.24-1
- add profilename as hostname and moniker to NCC registration
  (bnc#834200)
- forward registrations to ISS parent if we are a slave
- use register URL from config file
- rename satellite-sync to mgr-inter-sync
- implement setup for Inter Server Sync (ISS) (FATE#312371)
- call mgr-ncc-sync with option --refresh at the end of a setup
- show error in the yast setup module
- allow only ASCII characters in the SSL certificate (bnc#829034)
- clear existing DB on setup (bnc#824146)
- Interrupt SUSE Manager setup on error (bnc#829035)
- fix help of mgr-ncc-sync (bnc#824597)

-------------------------------------------------------------------
Wed Jun 12 11:08:05 CEST 2013 - mc@suse.de

- version 1.7.23-1
- create bootstrap repos for SLE11-SP3 (bnc#806839)
- fix reading mirror credentials from config
- add versioned Requires of spacewalk-backend

-------------------------------------------------------------------
Thu Apr 04 15:20:26 CEST 2013 - mc@suse.de

- version 1.7.22-1
- fix product listing with products not having same SP as the base product
- fix list-products in case of empty DB
- Add new tool 'mgr-create-bootstrap-repo'
- Make mgr-ncc-sync only sync vendor channels that have urls.
- test content of diretory given with --from-dir (bnc#798807)
- hide option --update_up, customers should always use --refresh
- add --no-optional option for channels
- add options --all-childs and --filter
- implement listing by products
- mgr-register should not crash if product release is empty (bnc#803124)

-------------------------------------------------------------------
Fri Feb 08 11:03:20 CET 2013 - mc@suse.de

- version 1.7.21-1
- fix mgr-ncc-sync, if --from-dir is used (bnc#798807)

-------------------------------------------------------------------
Thu Nov 22 15:55:20 CET 2012 - jrenner@suse.de

- version 1.7.20-1
- use suse.com URL in yast module (bnc#790309)
- fix spelling issue (bnc#790269)
- check for underscore in hostname (bnc#750421)
- rotate susemanager logfiles (bnc#788025)
- call update_upgrade_pathes_by_config() with --refresh (bnc#787597)
- Add support for multiple mirror credentials
- SP migration mgr-ncc-sync changes

-------------------------------------------------------------------
Mon Oct 08 17:10:09 CEST 2012 - mc@suse.de

- version 1.7.19-1
- fix broken changelog entry

-------------------------------------------------------------------
Thu Oct 04 18:06:45 CEST 2012 - mc@suse.de

- version 1.7.18-1
- hide --test option from mgr-ncc-sync
- call the product_channel update function on refresh

-------------------------------------------------------------------
Thu Oct 04 16:03:20 CEST 2012 - iartarisi@suse.cz

 - hide -p, -f, -s options from mgr-ncc-sync and add a new --refresh
   option to update metadata without triggering any reposync
   (bnc#760924)

 - replace TypeError with a more descriptive message when trying to add
   a channel whose product is not in the database (bnc#760924)

-------------------------------------------------------------------
Fri Sep 28 15:56:44 CEST 2012 - mc@suse.de

- version 1.7.17-1
- use gethostbyname() for migration to honor overwrites in /etc/hosts
  (bnc#753806)
- Set owner/group of config-defaults dir consistently (bnc#776377)
- restart spacewalk services after final DB changes (bnc#776571)

-------------------------------------------------------------------
Wed Aug 15 14:58:18 CEST 2012 - mc@suse.de

- version 1.7.16-1

-------------------------------------------------------------------
Wed Aug 15 14:42:17 CEST 2012 - mantel@suse.de

- check for already completed setup only when appropriate (eg. not
  when migration.sh was called with "-h" for help)

-------------------------------------------------------------------
Tue Aug 07 16:42:03 CEST 2012 - mc@suse.de

- version 1.7.15-1
- disable Port and remote db backend if embedded DB is selected

-------------------------------------------------------------------
Mon Aug 06 15:35:09 CEST 2012 - mc@suse.de

- version 1.7.14-1
- changed SERVICE_NAME to SID in tnsnames.ora file
- fix syntax error in bash script

-------------------------------------------------------------------
Sun Aug 05 17:32:19 CEST 2012 - mc@suse.de

- version 1.7.13-1
- call smdba only with local db
- do autotuning with postgres DB backend
- postgresql init script has the old name again

-------------------------------------------------------------------
Fri Aug 03 18:45:18 CEST 2012 - mc@suse.de

- version 1.7.12-1
- call smdba system-check and enable the db archive mode
- do not set the port
- preselect embedded database

-------------------------------------------------------------------
Thu Aug 02 16:55:17 CEST 2012 - mc@suse.de

- version 1.7.11-1
- fix DB installation screen hides embedded db option on small windows
  (bnc#773062)
- put migrate_res() into NCCSync class (bnc#773244)
- ensure that oracle is insserv'd
- fix info displayed in error window (bnc#771989)
- remove runlevel 4 from default start (bnc#771989)

-------------------------------------------------------------------
Tue Jul 24 14:12:15 CEST 2012 - mantel@suse.de

- ensure that oracle is insserv'd

-------------------------------------------------------------------
Thu Jul 19 14:40:05 CEST 2012 - ug@suse.de

- version 1.7.10-1
- create tnsname.ora file for remote oracle DB (bnc#772062)
- Ensure that setup cannot be run twice (bnc#772003)

-------------------------------------------------------------------
Mon Jul 16 15:20:03 CEST 2012 - ug@suse.de

- version 1.7.9-1
- do not tell the type of the embedded database

-------------------------------------------------------------------
Thu Jun 21 11:09:42 CEST 2012 - jrenner@suse.de

- version 1.7.8-1
- add option to migrate channels to RES subscriptions (bnc#765053)

-------------------------------------------------------------------
Thu May 31 17:56:11 CEST 2012 - mc@suse.de

- version 1.7.7-1
- switch database specific packages if a different db is requested
  than the appliance is build for (bnc#764898)

-------------------------------------------------------------------
Thu May 31 10:51:26 CEST 2012 - mc@suse.de

- version 1.7.6-1
- do not raise an exception on wrong parameter usage

-------------------------------------------------------------------
Tue May 29 09:18:46 CEST 2012 - mantel@suse.de

- after a local Oracle database has been set up, switch the
  listener to localhost only mode (CVE-2012-1675)
  (bnc#760074, bnc#736238, bnc#757705)

-------------------------------------------------------------------
Mon May 14 10:48:19 CEST 2012 - mc@suse.de

- version 1.7.5-1

-------------------------------------------------------------------
Thu May 10 14:56:13 CEST 2012 - ug@suse.de

- added desktop file for susemanager_setup yast module
  (bnc#753326)

-------------------------------------------------------------------
Fri Apr 27 16:09:51 CEST 2012 - mc@suse.de

- version 1.7.4-1
- postgresql init script was reanmed - use the new name now

-------------------------------------------------------------------
Fri Apr 20 15:29:36 CEST 2012 - mc@suse.de

- version 1.7.3-1
- fix running SuSEconfig.postfix in SLE11-SP2
- cleanup firstboot config - move License Agreement after Language
- call mgr-ncc-sync only after setup or migration
- show the local db backend in UI
- add radio buttons for selecting remote DB backend type

-------------------------------------------------------------------
Mon Apr 16 17:37:39 CEST 2012 - ug@suse.de

- added system requirement check to susemanager_setup

-------------------------------------------------------------------
Fri Mar 30 16:49:41 CEST 2012 - mc@suse.de

- version 1.7.2-1
- remove release-notes - we have a seperate package for it
- remove unused dialog based UIs and outdated documentation
- move license.txt into the branding package

-------------------------------------------------------------------
Wed Mar 21 18:02:57 CET 2012 - mc@suse.de

- version 1.7.1-1
- Bumping package version

-------------------------------------------------------------------
Tue Mar 13 16:52:30 CET 2012 - mantel@suse.de

- update migration.sh to state of maintained branch

-------------------------------------------------------------------
Wed Mar  7 15:07:46 CET 2012 - mc@suse.de

- fix wrong owner of etc/sysconfig introduced by an
  overlayfile in the XE appliance

-------------------------------------------------------------------
Tue Mar  6 14:35:49 CET 2012 - mc@suse.de

- require spacewalk-db-virtual
- move pgtune requirement to spacewalk-postgresql

-------------------------------------------------------------------
Mon Mar  5 16:48:13 CET 2012 - mc@suse.de

- set DB PASSWORD_LIFE_TIME to unlimited

-------------------------------------------------------------------
Mon Mar  5 12:39:37 CET 2012 - mc@suse.de

- enhance is_mirrorable with connect check required for external
  repositories.

-------------------------------------------------------------------
Sat Mar  3 15:30:25 CET 2012 - mc@suse.de

- use pgtune package for postgres tuning

-------------------------------------------------------------------
Wed Feb 29 17:17:43 CET 2012 - mc@suse.de

- PreRequire atftp
- create /srv/tftpboot if it does not exist

-------------------------------------------------------------------
Thu Feb 23 13:10:43 CET 2012 - mc@suse.de

- postgres db tuning added to migration.sh

-------------------------------------------------------------------
Tue Feb 14 14:24:09 CET 2012 - ug@suse.de

- fixed default db port for postgres (bnc#741247)

-------------------------------------------------------------------
Mon Feb 13 15:34:01 CET 2012 - ug@suse.de

- avoid cobbler exception during startup
  (bnc#746718)

-------------------------------------------------------------------
Mon Feb  6 17:40:11 CET 2012 - ug@suse.de

- added cracklib check to DB password dialog (bnc#744983)

-------------------------------------------------------------------
Tue Jan 31 16:40:59 CET 2012 . mantel@suse.de

- fix spelling in
  /etc/sysconfig/SuSEfirewall2.d/services/suse-manager-server

-------------------------------------------------------------------
Tue Jan 31 16:14:48 CET 2012 - mantel@suse.de

- reset job_queue_processes to default value of 1000 after
  adjusting character set

-------------------------------------------------------------------
Thu Jan 19 17:28:43 CET 2012 - ug@suse.de

- remove setuid bits on all oracle binaries after setup
  (bnc#736240)

-------------------------------------------------------------------
Tue Jan 17 11:09:17 CET 2012 - iartarisi@suse.cz

- fix mgr-ncc-sync -s resetting the max_members of system groups to 10
  (bnc#740813)

-------------------------------------------------------------------
Wed Jan  4 17:36:43 CET 2012 - mc@suse.de

- add --dump option to mgr-ncc-sync to dump NCC data as XML into
  a directory.

-------------------------------------------------------------------
Thu Dec 22 14:59:55 CET 2011 - mantel@suse.de

- rename Novell to SUSE (#708333)

-------------------------------------------------------------------
Fri Dec  2 13:19:37 CET 2011 - iartarisi@suse.cz

- remove confirmation dialog when adding a channel (bnc#732517)

-------------------------------------------------------------------
Mon Nov 28 16:09:26 CET 2011 - mantel@suse.de

- only set character set to utf8 for "internal_use"

-------------------------------------------------------------------
Wed Nov 16 16:03:39 CET 2011 - mantel@suse.de

- force nls_territory=AMERICA

-------------------------------------------------------------------
Wed Nov 16 14:31:13 CET 2011 - mantel@suse.de

- dobby_conf is only template; write dobby conf to rhn_conf
  during Oracle setup

-------------------------------------------------------------------
Mon Nov 14 16:53:08 CET 2011 - mantel@suse.de

- explicitly set Oracle character set to UTF8

-------------------------------------------------------------------
Fri Nov 11 13:22:38 CET 2011 - iartarisi@suse.cz

- fix bug with adding a new channel with the same repo url as an already
  existing channel, the new channel<->repo association wasn't being
  inserted (bnc#729227)

-------------------------------------------------------------------
Thu Nov 10 17:36:12 CET 2011 - mantel@suse.de

- use correct paths with new Oracle version
- actually use the computed memory values for Oracle

-------------------------------------------------------------------
Wed Nov  9 10:02:09 CET 2011 - mantel@suse.de

- compute sga and pga values for Oracle

-------------------------------------------------------------------
Tue Oct 25 16:02:27 CEST 2011 - mantel@suse.de

- write DB credentials to dobby configuration if using full Oracle

-------------------------------------------------------------------
Fri Oct 21 15:50:58 CEST 2011 - mc@suse.de

- add some diagnostics DB tools

-------------------------------------------------------------------
Thu Oct 20 17:10:05 CEST 2011 - mc@suse.de

- enable auto implement of SQL profiles for oracle full DB

-------------------------------------------------------------------
Thu Oct 20 12:27:33 CEST 2011 - ug@suse.de

- more strict file permissions for environment files
  (bnc#725221)

-------------------------------------------------------------------
Fri Oct 14 17:11:02 CEST 2011 - iartarisi@suse.cz

- mgr-ncc-sync shouldn't skip creating a rhnChannelContentSource just
  because the corresponding rhnContentSource already exists

-------------------------------------------------------------------
Thu Oct 13 13:58:56 CEST 2011 - ug@suse.de

- check disksize in susemanager_setup (bnc#688406)

-------------------------------------------------------------------
Thu Oct 13 12:11:33 CEST 2011 - ug@suse.de

- added sanity checks to susemanager_setup client (bnc#703132)

-------------------------------------------------------------------
Thu Oct  6 17:06:04 CEST 2011 - iartarisi@suse.cz

- print a more descriptive error when scheduling a sync fails because of
  a connection failed to taskomatic

-------------------------------------------------------------------
Mon Sep 26 10:45:05 CEST 2011 - mantel@suse.de

- allow migration from SUSE Manager XE to SUSE Manager full Oracle

-------------------------------------------------------------------
Fri Sep 23 14:35:52 CEST 2011 - mc@suse.de

- recompile python after check

-------------------------------------------------------------------
Tue Sep 20 17:36:23 CEST 2011 - iartarisi@suse.cz

- use pylint instead of python-pylint for %checks

-------------------------------------------------------------------
Tue Sep 20 09:45:45 CEST 2011 - mc@suse.de

- added option to test the NCC credentials (fate#312368, bnc#674848)

-------------------------------------------------------------------
Wed Sep  7 12:41:52 CEST 2011 - mc@suse.de

- merge python modules into one directory

-------------------------------------------------------------------
Tue Sep  6 15:19:13 CEST 2011 - mantel@suse.de

- use same tablespace name "data_tbs" for full Oracle as for XE to
  allow for easy migration

-------------------------------------------------------------------
Tue Sep  6 11:12:48 CEST 2011 - mc@suse.de

- do not create channel families for system entitlements
  (bnc#716053)

-------------------------------------------------------------------
Tue Sep  6 10:51:28 CEST 2011 - iartarisi@suse.cz

- fix import errors after moving suseLib

-------------------------------------------------------------------
Mon Sep  5 12:10:28 CEST 2011 - iartarisi@suse.cz

- removed suseLib.py

-------------------------------------------------------------------
Wed Aug 31 16:18:26 CEST 2011 - iartarisi@suse.cz

- log the invalid XML document from NCC when receiving an ExpatError
  (bnc#711010)
- added tests for the above bug

-------------------------------------------------------------------
Wed Aug 24 14:32:25 CEST 2011 - iartarisi@suse.cz

- fixed TypeError in suseLib.URL.get_query_param

-------------------------------------------------------------------
Wed Aug 24 11:59:52 CEST 2011 - iartarisi@suse.cz

- fixed ValueError in _parse_query in suseLib
- refactored and added more comments to suseLib

-------------------------------------------------------------------
Wed Aug 24 10:36:21 CEST 2011 - mc@suse.de

- disable deferred_segment_creation to let start sequences with 1
  if we run with an internal full DB

-------------------------------------------------------------------
Tue Aug 23 17:33:04 CEST 2011 - ug@suse.de

- mgr-ncc-sync does not work for system entitlements 
  (bnc#713395)

-------------------------------------------------------------------
Mon Aug 22 16:20:02 CEST 2011 - iartarisi@suse.cz

- fixed an uncalled method _parse_query in URL.__setattr__
- fixed undefined method error "to_unicode" in TransferException
- minor style issues

-------------------------------------------------------------------
Wed Aug 17 18:18:17 CEST 2011 - mantel@suse.de

- do not use XE specific settings for full Oracle

-------------------------------------------------------------------
Wed Aug 17 17:56:53 CEST 2011 - mantel@suse.de

- add support for full Oracle DB to migration.sh

-------------------------------------------------------------------
Mon Aug 15 16:01:43 CEST 2011 - ug@suse.de

- check hostname for lowercase bnc#703132

-------------------------------------------------------------------
Wed Aug 10 11:28:18 CEST 2011 - iartarisi@suse.cz

- fix more imports

-------------------------------------------------------------------
Wed Aug 10 11:02:00 CEST 2011 - iartarisi@suse.cz

- fix imports after changes in spacewalk.common module layout

-------------------------------------------------------------------
Mon Aug  8 11:48:55 UTC 2011 - kkaempf@novell.com

- fix sqlplus require to /usr/bin/sqlplus in order to keep
  already installed sqlplus

-------------------------------------------------------------------
Thu Aug  4 12:21:28 CEST 2011 - mantel@suse.de

- do not require oracle-xe, but oracle-sqlplus to allow full
  Oracle database to be used

-------------------------------------------------------------------
Tue Jun 21 16:07:34 CEST 2011 - mc@suse.de

- use pycurl send method also for mgr-register
- add forward_registration variable to disable
  mgr-register in disconnected setups (FATE#312530)

-------------------------------------------------------------------
Thu Jun 16 10:24:57 CEST 2011 - mc@suse.de

- add proxy module to firstboot

-------------------------------------------------------------------
Wed Jun  1 17:37:27 CEST 2011 - mc@suse.de

- fix parsing the proxy user from curlrc (bnc#697276)

-------------------------------------------------------------------
Mon May 23 17:41:04 CEST 2011 -iartarisi@suse.cz

- fix malformed url error from pycurl when trying to download products
  and subscriptions with --from-dir and other minor issues

-------------------------------------------------------------------
Fri May 20 16:03:56 CEST 2011 - iartarisi@suse.cz

- added proxy authentication to ncc-sync

-------------------------------------------------------------------
Fri May 20 14:57:56 CEST 2011 - iartarisi@suse.cz

- fixed a syntax error on redirects when debugging is turned on

-------------------------------------------------------------------
Fri May 20 14:27:28 CEST 2011 - mc@suse.de

- implement disconnected population of vendor channels (bnc#674859)

-------------------------------------------------------------------
Fri May 20 13:41:22 CEST 2011 - iartarisi@suse.cz

- use pycurl instead of urllib for remote requests (#694054)
- catch cannot connect to database error

-------------------------------------------------------------------
Thu May  5 14:48:34 CEST 2011 - iartarisi@suse.cz

- Fixed parsing error and traceback which happened when the NCC xml page
was replaced by an html page. (bnc#691635)

-------------------------------------------------------------------
Thu Apr 14 10:33:58 CEST 2011 - iartarisi@suse.cz

- fix updating subscriptions which have only one available channel
  family (bnc#687326)

-------------------------------------------------------------------
Tue Mar 29 13:45:15 CEST 2011 - iartarisi@suse.cz

- handle unlimited channel subscription when updating subscriptions (bnc#682651)
- code cleanup

-------------------------------------------------------------------
Mon Mar 28 16:29:18 CEST 2011 - iartarisi@suse.cz

- added information about status meaning when listing channels

-------------------------------------------------------------------
Mon Mar 28 12:57:18 CEST 2011 - iartarisi@suse.cz

- fixed showing fake channels as unmirrorable

-------------------------------------------------------------------
Mon Mar 28 10:29:19 CEST 2011 - iartarisi@suse.cz

- fixed crashing when asking for user confirmation (bnc#682858)

-------------------------------------------------------------------
Fri Mar 25 13:54:10 CET 2011 - mc@suse.de

- send email address during NCC registration (bnc#682636)

-------------------------------------------------------------------
Fri Mar 25 13:21:56 CET 2011 - iartarisi@suse.cz

 - check if channels are mirrorable when listing and adding channels (bnc#679889)
 - more pythonification and UI improvements

-------------------------------------------------------------------
Thu Mar 17 11:33:54 CET 2011 - iartarisi@suse.cz

 - when updating subscriptions, remove those that are no longer present in NCC
   (bnc#679889)
 - pythonification and cosmetics
 - DRYed mgr-ncc-sync by moving some commands in an update_subscriptions
   method in the lib file

-------------------------------------------------------------------
Mon Mar 14 16:12:32 CET 2011 - iartarisi@suse.cz

- fix asking for confirmation when a channel can't be added because of a
  missing parent -> refactored confirmation code and related error
  output

-------------------------------------------------------------------
Wed Mar  9 15:39:18 CET 2011 - ug@suse.de

- fixed a comment in mgr_ncc_sync (bnc#678119)

-------------------------------------------------------------------
Tue Mar  8 13:21:44 CET 2011 - iartarisi@suse.cz

- fix contentsource_id being read instead of channel_id in get_channel_id

-------------------------------------------------------------------
Fri Mar  4 16:32:14 CET 2011 - iartarisi@suse.cz

- don't ask for confirmation when trying to add a channel that is
  already in the database (#673927)

-------------------------------------------------------------------
Fri Mar  4 10:46:17 CET 2011 - iartarisi@suse.cz

- fixed an SQLError on inserting to the suseproductchannel, product_id
  was string because of spaces in the xml file

-------------------------------------------------------------------
Thu Mar  3 17:30:20 CET 2011 - mc@suse.de

- change firewall module to open xmpp-server port

-------------------------------------------------------------------
Wed Feb 23 09:59:58 CET 2011 - iartarisi@suse.cz

- fix database insert integer bug caused by indenting the channels.xml file

-------------------------------------------------------------------
Mon Feb 21 17:34:22 CET 2011 - mc@suse.de

- switch message color back to normal

-------------------------------------------------------------------
Mon Feb 21 15:33:23 CET 2011 - iartarisi@suse.cz

- move optparser code from the library to the command line client
(fixes #665444)

-------------------------------------------------------------------
Fri Feb 18 13:36:21 CET 2011 - ug@suse.de

- entitlement/subscription counting changed to bnc#670617

-------------------------------------------------------------------
Thu Feb 17 16:53:02 CET 2011 - iartarisi@suse.cz

- make rhnproductname.label be channel.product_name instead of channel.label

-------------------------------------------------------------------
Thu Feb 17 15:25:32 CET 2011 - ug@suse.de

- removed sysdba where it was not needed (bnc#673023)

-------------------------------------------------------------------
Thu Feb 17 09:26:28 CET 2011 - mc@suse.de

- fix changelog

-------------------------------------------------------------------
Wed Feb 16 17:35:33 CET 2011 - iartarisi@suse.cz

- populate rhnproductname table and rhnchannel.product_name_id column
  when adding new channels

-------------------------------------------------------------------
Wed Feb 16 17:08:07 CET 2011 - iartarisi@suse.cz

- made log messages more understandable when adding channels to the
SuseProductChannel table

-------------------------------------------------------------------
Wed Feb 16 15:18:19 CET 2011 - iartarisi@suse.cz

- added a non_interactive command line option to ncc-sync

-------------------------------------------------------------------
Wed Feb 16 14:13:37 CET 2011 - ug@suse.de

- entitlements back to 300

-------------------------------------------------------------------
Wed Feb 16 13:47:06 CET 2011 - iartarisi@suse.cz

- insert data into rhnchannelproduct and rhnchannel.channel_product_id row

-------------------------------------------------------------------
Wed Feb 16 12:18:04 UTC 2011 - dmacvicar@suse.de

- new EULA for firstboot

-------------------------------------------------------------------
Wed Feb 16 13:15:56 CET 2011 - ug@suse.de

- reset entities to 0, not to 300 (bnc#670576)

-------------------------------------------------------------------
Wed Feb 16 12:00:42 CET 2011 - jsuchome@suse.cz

- fix grammar (bnc#672165)
- added validation for domain and restriction for country

-------------------------------------------------------------------
Mon Feb 14 13:22:08 UTC 2011 - dmacvicar@suse.de

- move the firstboot workflow from root.tar.bz2 to this package

-------------------------------------------------------------------
Mon Feb 14 13:58:27 CET 2011 - mc@suse.de

- print susemanager message during boot on a new line.

-------------------------------------------------------------------
Mon Feb 14 12:39:18 UTC 2011 - dmacvicar@suse.de

- custom congratulate screen for firstboot (bnc#671213)

-------------------------------------------------------------------
Fri Feb 11 17:03:54 CET 2011 - mc@suse.de

- setup swap always if no swap was found (bnc#671194)

-------------------------------------------------------------------
Fri Feb 11 15:48:27 CET 2011 - ug@suse.de

- suppress a wrning about a not running cobbler
  (bnc#671205)

-------------------------------------------------------------------
Fri Feb 11 15:01:55 CET 2011 - ug@suse.de

- removed the dummy "300" value from virtualization entitlement
  (bnc#671167)

-------------------------------------------------------------------
Fri Feb 11 13:57:42 CET 2011 - mc@suse.de

- fix description in firewall service template (bnc#671260)

-------------------------------------------------------------------
Fri Feb 11 12:20:38 CET 2011 - mc@suse.de

- fixing mgr-register virtual check (bnc#671233)

-------------------------------------------------------------------
Fri Feb 11 11:53:26 CET 2011 - ug@suse.de

- disbaled channel subscription counting (bnc#670551)

-------------------------------------------------------------------
Fri Feb 11 10:48:16 CET 2011 - dmacvicar@suse.de

- add final EULA (bnc#671189) in firstboot

-------------------------------------------------------------------
Fri Feb 11 10:05:44 CET 2011 - mc@suse.de

- do not ignore user/password values (bnc#671195)

-------------------------------------------------------------------
Thu Feb 10 18:10:57 CET 2011 - mc@suse.de

- change name for default organization (bnc#663983, bnc#651642)

-------------------------------------------------------------------
Thu Feb 10 14:38:59 CET 2011 - iartarisi@suse.cz

- add warning and confirmation when adding a new channel with mgr-ncc-sync

-------------------------------------------------------------------
Tue Feb  8 17:35:13 CET 2011 - iartarisi@suse.cz

- sync optional status of channels on subsequent runs of mgr-ncc-sync

-------------------------------------------------------------------
Tue Feb  8 17:32:41 CET 2011 - mc@suse.de

- provide init script which display a message what to do next
  (bnc#669485)

-------------------------------------------------------------------
Mon Feb  7 17:13:53 CET 2011 - iartarisi@suse.cz

- split long output message on two lines in ncc-sync
- fix typo in method name

-------------------------------------------------------------------
Mon Feb  7 16:56:30 CET 2011 - iartarisi@suse.cz

- map multiple channels with the same source_url to the same contentsource

-------------------------------------------------------------------
Fri Feb  4 18:07:43 CET 2011 - mc@suse.de

- build ncc-data package with own specfile

-------------------------------------------------------------------
Fri Feb  4 15:19:17 CET 2011 - mc@suse.de

- create seperate channels for rhel4 as and es (bnc#669466)
- do not create contentsource if no URL is available

-------------------------------------------------------------------
Thu Feb  3 11:55:07 CET 2011 - mc@suse.de

- add SuSEfirewall config for service suse-manager-server
  (bnc#664560)

-------------------------------------------------------------------
Thu Feb  3 09:53:56 UTC 2011 - dmacvicar@suse.de

- Don't warn of missing memory when there is enough bnc#667856

-------------------------------------------------------------------
Thu Feb  3 09:31:43 UTC 2011 - dmacvicar@suse.de

- add welcome.txt

-------------------------------------------------------------------
Wed Feb  2 17:06:22 CET 2011 - iartarisi@suse.cz

- channels now map 1:1 to repositories

-------------------------------------------------------------------
Tue Feb  1 11:03:26 UTC 2011 - dmacvicar@suse.de

- fix typo (bnc#667834)

-------------------------------------------------------------------
Thu Jan 27 17:23:22 CET 2011 - mc@suse.de

- NCC needed for migration (bnc#666073#c11)
- fix bnc#665587 - adding channels with different ix86
  architectures should also register all the different
  suseproducts for these channels
- setting the FROM eMail address to something useful

-------------------------------------------------------------------
Wed Jan 26 08:14:11 UTC 2011 - dmacvicar@suse.de

- fix ram check dialog workflow error message
- do not cut text out when displaying not enough ram message

-------------------------------------------------------------------
Tue Jan 25 11:26:27 CET 2011 - mc@suse.de

- RES repositories do not have signed metadata (bnc#665590)

-------------------------------------------------------------------
Fri Jan 21 13:44:29 CET 2011 - mc@suse.de

- set SSL certificate expiration time to 10 years (bnc#643745)

-------------------------------------------------------------------
Wed Jan 19 17:28:36 CET 2011 - ug@suse.de

- yast code updated

-------------------------------------------------------------------
Wed Jan 19 11:55:47 CET 2011 - iartarisi@suse.cz

- updated channels.xml file: split channels with multiple parents into
  multiple channels

-------------------------------------------------------------------
Tue Jan 18 15:42:25 CET 2011 - mc@suse.de

- add YaST directory to filelist

-------------------------------------------------------------------
Tue Jan 18 10:26:28 CET 2011 - iartarisi@suse.cz

- fixed an error when adding new channels after changing an
  RhnContentSourceTypeId

-------------------------------------------------------------------
Tue Jan 18 09:14:21 UTC 2011 - dmacvicar@suse.de

- add YaST2 dialogs

-------------------------------------------------------------------
Mon Jan 17 16:29:09 CET 2011 - mc@suse.de

- rename sm-register to mgr-register
- rename sm-ncc-sync to mgr-ncc-sync

-------------------------------------------------------------------
Mon Jan 17 12:24:57 CET 2011 - mc@suse.de

- change suseServer ostarget to a foreign key to suseOSTarget(id)

-------------------------------------------------------------------
Mon Jan 17 08:59:56 CET 2011 - mc@suse.de

- update channel information

-------------------------------------------------------------------
Fri Jan 14 17:29:15 CET 2011 - mc@suse.de

- added entitlement handling
- put the license in a firtboot usable format
- subscribe channels according to submitted suse product data
- Populate suseproductchannel table with product-channel mappings
- added test for subscription calculation

-------------------------------------------------------------------
Tue Jan 11 17:54:41 CET 2011 - mc@suse.de

- syncing NCC with SUSE Manager
- Installation: Character Limitations of NCC Password (bnc#658467)
- lots of fixes

-------------------------------------------------------------------
Thu Dec  9 15:10:40 CET 2010  - ma@suse.de

- Version 1.2

-------------------------------------------------------------------
Thu Dec  9 11:32:59 CET 2010 - ma@suse.de

- Make suseRegisterInfo a separate package.

-------------------------------------------------------------------
Wed Dec  8 16:05:04 CET 2010 - ma@suse.de

- Let suseRegisterInfo also provide suse_register_info output parser.

-------------------------------------------------------------------
Tue Nov 16 13:45:03 CET 2010 - mantel@suse.de

- fix hostname for postfix

-------------------------------------------------------------------
Mon Nov 15 13:39:48 CET 2010 - mantel@suse.de

- setup additional swap if there is not enough memory

-------------------------------------------------------------------
Wed Nov 10 09:57:57 CET 2010 - mantel@suse.de

- make buildservice happy

-------------------------------------------------------------------
Wed Nov 10 09:45:09 CET 2010 - mantel@suse.de

- call susemanager_firstboot from /etc/init.d/boot.local

-------------------------------------------------------------------
Tue Nov  9 17:07:17 CET 2010 - mantel@suse.de

- spec file cleanup

-------------------------------------------------------------------
Tue Nov  9 16:28:11 CET 2010 - mantel@suse.de

- script needs to run during boot, not when entering runlevel

-------------------------------------------------------------------
Tue Nov  9 15:47:37 CET 2010 - mantel@suse.de

- stty terminal before displaying license files

-------------------------------------------------------------------
Tue Nov  9 14:23:13 CET 2010 - mantel@suse.de

- add final beta EULA
- Oracle EULA must be displayed _after_ Novell EULA

-------------------------------------------------------------------
Tue Nov  9 12:22:27 CET 2010 - mantel@suse.de

- fix filelist

-------------------------------------------------------------------
Tue Nov  9 11:10:26 CET 2010 - mantel@suse.de

- make user accept licenses on first boot. If at least one license
  is declined, halt system.

-------------------------------------------------------------------
Mon Nov  8 10:51:15 CET 2010 - mc@suse.de

- Initial release of susemanager
<|MERGE_RESOLUTION|>--- conflicted
+++ resolved
@@ -1,8 +1,5 @@
-<<<<<<< HEAD
 - enable and start tftp socket (bsc#1124822)
-=======
 - Fix issue with map() on Python3 when '--with-custom-channels' (bsc#1125272)
->>>>>>> 1f8f038b
 - Fix setup for openSUSE Leap 15.0
 - support migration from 3.2 to 4.0
 - remove SCC setup from YaST SUSE Manager setup
