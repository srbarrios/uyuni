--- conflicted
+++ resolved
@@ -1,10 +1,7 @@
-<<<<<<< HEAD
 - Add SLE 15 SAP Product ID to SLE15 bootstrap repositories, as
   it is required to get python3-M2Crypto (bsc#1189422)
-=======
 - Abort migration if data_directory is defined at the PostgreSQL
   configuration file
->>>>>>> 7691083c
 - Package 'snapper' is now optional.
 
 -------------------------------------------------------------------
