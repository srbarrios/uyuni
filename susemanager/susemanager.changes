<<<<<<< HEAD
- Added RHEL/CentOS Java alternatives options.
- Create PostgreSQL Datadir should it not exist.
=======
-------------------------------------------------------------------
Wed Nov 25 12:29:11 CET 2020 - jgonzalez@suse.com

- version 4.2.3-1
>>>>>>> 87023653
- Adapt Debian10 bootstrap repository definition for salt on Python 3
- add --force to mgr-create-bootstrap-repo to enforce generation
  even when some products are not synchronized
- Bootstrap repository definitions for CentOS7 and 8 for ppc64le
- create bootstrap repo should not flush by default (bsc#1175843)
- improve detection of base channels for products (bsc#1177478)
- Add LTSS PIDs for SLE12SP1, SLE12SP2, SLE12SP3 and SLE12SP4 to
  the bootstrap definitions as some packages from LTSS are
  required (bsc#1177524)
- fix logrotate config
- Add missing packages to SLE12 >= SP1 bootstrap data to fix JeOS
  bootstrap problems (bsc#1176913)
- add missing packages to ubuntu20.04 bootstrap data (bsc#1176629)

-------------------------------------------------------------------
Mon Sep 21 12:01:54 CEST 2020 - jgonzalez@suse.com

- version 4.2.2-1
- Updating translations from weblate

-------------------------------------------------------------------
Fri Sep 18 12:25:33 CEST 2020 - jgonzalez@suse.com

- version 4.2.1-1
- support installer update channels during autoinstallation
- migrate all occurrences of kickstart to autoinstall in cobbler database (bsc#1169780)
- define bootstrap repo data for SUSE Manager Proxies (bsc#1174470)
- Fix strings (mentions of Satellite, replace SUSE Manager with PRODUCT_NAME, etc)
- Update package version to 4.2.0

-------------------------------------------------------------------
Thu Jul 23 13:35:00 CEST 2020 - jgonzalez@suse.com

- version 4.1.17-1
- Add SLE 15 LTSS Product ID to SLE15 bootstrap repositories, as
  it is required to get python3-M2crypto (bsc#1174167)
- Add bootstrap repository definitions for openSUSE Leap 15.1 and 15.2 aarch64 for Uyuni
- update server-migrator.sh script for Upgrading Uyuni to version 4.1

-------------------------------------------------------------------
Mon Jun 29 10:10:18 CEST 2020 - jgonzalez@suse.com

- version 4.1.16-1
- move directory only when it exists (bsc#1166806)

-------------------------------------------------------------------
Tue Jun 23 17:23:18 CEST 2020 - jgonzalez@suse.com

- version 4.1.15-1
- generate bootstrap repos for all archs when --auto is used (bsc#1173154)
- add --no-flush option to mgr-create-bootstrap-repo
- fix bootstrap repo create without flush option (bsc#1172702)

-------------------------------------------------------------------
Mon Jun 15 12:41:30 CEST 2020 - jgonzalez@suse.com

- version 4.1.14-1
- Enable bootstrap repository creation for openSUSE Leap 15.2 for Uyuni

-------------------------------------------------------------------
Wed Jun 10 12:36:34 CEST 2020 - jgonzalez@suse.com

- version 4.1.13-1
- copy /var/lib/spacewalk during migration (bsc#1169550)
- Enable support for bootstrapping Ubuntu 20.04 LTS added from the
  Setup Wizard or mgr-sync
- migrate proxy list in cobbler settings (bsc#1169536)
- Make systemd services and timers enablement really quiet
- Packages for the Ubuntu 18.04 bootstrap repo are now populated with Python3
  dependencies (bsc#1168845)

-------------------------------------------------------------------
Wed May 20 11:01:49 CEST 2020 - jgonzalez@suse.com

- version 4.1.12-1
- Enable support for bootstrapping CentOS/Oracle Linux 6, 7 and 8 on Uyuni and SUSE Manager
- Enable support for bootstrapping Ubuntu 20.04 LTS
- migrate cobbler configs for ks_mirror -> distro_mirror rename (bsc#1169209)

-------------------------------------------------------------------
Mon Apr 20 14:11:37 CEST 2020 - jgonzalez@suse.com

- version 4.1.11-1
- Require python3-tornado only for SLE15/SLE15SP1/openSUSE Leap 15.1 (bsc#1169865)
- add missing packages to OES2018-SP1-x86_64 target for bootstrap data (bsc#1169144)

-------------------------------------------------------------------
Thu Apr 16 11:39:54 CEST 2020 - jgonzalez@suse.com

- version 4.1.10-1
- Use python3-M2Crypto for all SLE15 versions and openSUSE Leap 15.1
  bootstrap repositories

-------------------------------------------------------------------
Thu Apr 16 00:35:45 CEST 2020 - jgonzalez@suse.com

- version 4.1.9-1
- Add dbus-1-glib to SLE12SP5 x86_64 to allow onboarding of AWS Cloud SLE12SP5
  clients (they do not have it by default anymore)

-------------------------------------------------------------------
Mon Apr 13 09:37:12 CEST 2020 - jgonzalez@suse.com

- version 4.1.8-1
- add package redhat-rpm-config to bootstrap repo for RH and CentOS systems (bsc#1168069)
- Add 'python-singledispatch' to SLE12 (all SPs) and RES7 bootstrap repos.
- Enable support for bootstrapping Astra Linux CE "Orel"
- add database 10 to 12 migration script

-------------------------------------------------------------------
Thu Mar 19 12:17:24 CET 2020 - jgonzalez@suse.com

- version 4.1.7-1
- create bootstrap repos on Uyuni without SUSE Manager tools channels
- Enable support for bootstrapping Debian 9 and 10

-------------------------------------------------------------------
Tue Mar 17 10:56:20 CET 2020 - jgonzalez@suse.com

- version 4.1.6-1
- fix interactive mode in mgr-create-bootstrap-repo (bsc#1166806)

-------------------------------------------------------------------
Wed Mar 11 11:01:51 CET 2020 - jgonzalez@suse.com

- version 4.1.5-1
- add automatic mode to mgr-create-bootstrap-repo
- during beta testing use also beta tools channels (bsc#1164563, bsc#1164863)
- Add missing python libraries to RES8/RHEL8/CentOS 8 boostrap repos (bsc#1164875)
- add bootstrap-repo data for OES 2018 SP2 (bsc#1161862)
- remove oracle backend support and tooling
- remove mgr-register dummy

-------------------------------------------------------------------
Mon Feb 24 12:23:01 CET 2020 - jgonzalez@suse.com

- version 4.1.4-1
- Fix salt bootstrapping on SLE15 (require python3-pycrypto or 
  python3-M2Crypto to support all variants) (bsc#1164563)

-------------------------------------------------------------------
Mon Feb 17 12:55:34 CET 2020 - jgonzalez@suse.com

- version 4.1.3-1
- add bootstrap-repo data for SLE15 SP2 Family
- mgr-sync: add option '--no-sync' to add commands and implement new
  'sync' sub command
- remove support for SuSEfirewall2
- remove outdated yast2 firstboot file

-------------------------------------------------------------------
Wed Jan 22 12:22:05 CET 2020 - jgonzalez@suse.com

- version 4.1.2-1
- fix documentation URL in installer (bsc#1154590)
- fix product id of SLES12 SP5 x86_64 and remove never released
  SLED product (bsc#1158963)
- Allow creating bootstrap repositories for CentoS8 (bsc#1159206)
- add bootstrap-repo data for SLE12 SP5 Family (bsc#1158963)
- explicitly enable jabberd during setup
- separate osa-dispatcher and jabberd so it can be disabled independently

-------------------------------------------------------------------
Wed Nov 27 17:05:18 CET 2019 - jgonzalez@suse.com

- version 4.1.1-1
- add 'full_page_writes = off' during migration for fast database import
- update requirements to match documented values (bsc#1154599)
- add bootstrap repo for RHEL 8 and ES 8
- Show help message when missing sub-command in  mgr-sync call (bsc#1134708)
- Use python2-uyuni-common-libs and python3-uyuni-common-libs for
  bootstrap repositories.
- require uyuni-common-libs
- Allow bootstraping of Expanded Support 6, CentOS6 and Red Hat 6
  salt-ssh minions when using the "Minimal" software set (bsc#1155295)
- Bump version to 4.1.0 (bsc#1154940)
- prepare bootstrap data for upcoming openSUSE 15.2
- add bootstrap data for openSUSE 15.1 when mirrored as
  Vendor Channels (bsc#1154474)
- Require dmidecode only for SLE12 aarch64 and x86_64 (bsc#1152170)
- Require pmtools only for SLE11 i586 and x86_64 (bsc#1150314)
- fix test for btrfs subvolume for new btrfs version (bsc#1151666)
- enable and start disk space checker script during setup
- remove creating group susemanager and require uyuni-base-server
  which does it now
- ensure working directory is /root during setup (bsc#1148169)
- dmidecode does not exist on s390x (bsc#1145119)
- move /usr/share/rhn/config-defaults to uyuni-base-common
- Add missing bootstrap repo entries for Ubuntu repositories

-------------------------------------------------------------------
Wed Jul 31 17:45:28 CEST 2019 - jgonzalez@suse.com

- version 4.0.15-1
- add support for in-place migration (Uyuni only for now)
- Make dmidecode part of the bootstrap repositiories (bsc#1137952)
- respect new location for autoinstall templates during migration

-------------------------------------------------------------------
Wed May 15 15:28:52 CEST 2019 - jgonzalez@suse.com

- version 4.0.14-1
- SPEC cleanup
- Enable bootstrap repo creation for openSUSE Leap 15.1
- Make swap files readable only by root (bsc#1131954, CVE-2019-3684)
- convert cobbler files to new format during migration
- add dbus-lib to RES6 bootstrap repo (bsc#1132343)
- create bootstrap repo for new Red Hat channels (bsc#1133587)

-------------------------------------------------------------------
Tue Apr 23 23:20:07 CEST 2019 - jgonzalez@suse.com

- version 4.0.13-1
- mgr-create-bootstrap-repo will stop looking for alternatives
  when one is found, to avoid failures when one of them is
  missing (bsc#1132526)

-------------------------------------------------------------------
Mon Apr 22 12:19:36 CEST 2019 - jgonzalez@suse.com

- version 4.0.12-1
- open needed firewall ports also when firewall not currently
  running (bsc#1131231)
- add makefile and pylint configuration

-------------------------------------------------------------------
Fri Mar 29 10:34:48 CET 2019 - jgonzalez@suse.com

- version 4.0.11-1
- Support creating bootstrap repos for Ubuntu 18.04 and 16.04.

-------------------------------------------------------------------
Mon Mar 25 16:59:08 CET 2019 - jgonzalez@suse.com

- version 4.0.10-1
- Fix creation of bootstrap repositories for SLE12 (no SP) by
  requiring python-setuptools only for SLE12 >= SP1 (bsc#1129765)
- Allow alternative names for bootstrap packages, to allow
  using old client tools after package renames
- Feat: create Ubuntu empty repository

-------------------------------------------------------------------
Tue Mar 05 14:30:39 CET 2019 - jgonzalez@suse.com

- version 4.0.9-1
- support new susemanager base product

-------------------------------------------------------------------
Mon Mar 04 09:57:04 CET 2019 - jgonzalez@suse.com

- version 4.0.8-1
- move `python-setuptools` package dependency to SLES12 SP1
  or later
- add bootstrap repo definition for SLE15 SP1

-------------------------------------------------------------------
Wed Feb 27 13:14:42 CET 2019 - jgonzalez@suse.com

- version 4.0.7-1
- add configurable option to auto deploy new tokens (bsc#1123019)
- Add `python-setuptools` package dependency to SLES12 bootstrap repo (bsc#1119964)
- enable and start tftp socket (bsc#1124822)
- migrate existing rhn.conf; do not allow new database credentials
  during migration
- Fix issue with map() on Python3 when '--with-custom-channels' (bsc#1125272)
- Fix setup for openSUSE Leap 15.0
- support migration from 3.2 to 4.0
- remove SCC setup from YaST SUSE Manager setup
- Do not show false errors when configuring swapfile during setup

-------------------------------------------------------------------
Thu Jan 31 09:44:30 CET 2019 - jgonzalez@suse.com

- version 4.0.6-1
- Fix invalid XML for firewalld suse-manager-server configuration
- Configure openJDK 11 as default JVM during setup
- adapt script for migration from 3.2 to 4.0

-------------------------------------------------------------------
Thu Jan 17 14:46:00 CET 2019 - jgonzalez@suse.com

- version 4.0.5-1
- fix broken shebang in postgresql migration scripts

-------------------------------------------------------------------
Wed Jan 16 12:26:43 CET 2019 - jgonzalez@suse.com

- version 4.0.4-1
- ensure POSTGRES_LANG is correctly set (bsc#1121787)
- add bootstrap repo definition for OES 2018 SP1 (bsc#1116826)
- configure firewalld if available
- change SCC sync backend to adapt quicker to SCC changes and improve
  speed of syncing metadata and checking for channel dependencies

-------------------------------------------------------------------
Mon Dec 17 14:43:50 CET 2018 - jgonzalez@suse.com

- version 4.0.3-1
- Fix bootstrap repository creation for all distributions
- fetch packages from correct channel when creating a bootstrap
  repository
- adapt mgr-create-bootstrap-repo for Uyuni and let it create
  bootstrap repos for openSUSE and CentOS
- fix not found package on mgr-create-bootstrap-repo for SLE-15-s390x
  (bsc#1116566)
- add python3-six to bootstrap repo for SLES15 (bsc#1118478)

-------------------------------------------------------------------
Fri Oct 26 10:49:25 CEST 2018 - jgonzalez@suse.com

- version 4.0.2-1
- add new option --with-parent-channel to mgr-create-bootrap-repo
  to specify parent channel to use if multiple options are available
  (bsc#1104487)
- add support for postgresql10 (FATE#325659)
- bootstrap repos for SLE12 SP4 (bsc#1107117)
- add support for Python 3
- do not fail if postgresql user has no interactive login shell
- add new dependency python-setuptools to bootstrap packages (bsc#1106026)
- fix broken stderr redirection in mgr-setup

-------------------------------------------------------------------
Fri Aug 10 15:42:19 CEST 2018 - jgonzalez@suse.com

- version 4.0.1-1
- add debug mode for mgr-create-bootstrap-repo
- Bump version to 4.0.0 (bsc#1104034)
- Fix copyright for the package specfile (bsc#1103696)
- Feat: add OS Image building with Kiwi FATE#322959 FATE#323057 FATE#323056
- fix mgr-create-bootstrap-repo with custom channels (bsc#1099934)
- add package python-pyudev for bootstrapping (bsc#1099311)
- Feat: allow cleanup of bootstrap repo (bsc#1096204)

-------------------------------------------------------------------
Tue Jun 05 10:15:34 CEST 2018 - jgonzalez@suse.com

- version 3.2.10-1
- Initial branding change for Uyuni (bsc#1094497)

-------------------------------------------------------------------
Wed May 16 17:36:01 CEST 2018 - jgonzalez@suse.com

- version 3.2.9-1
- Add doc suggestions on "package not found" error (bsc#1090481)

-------------------------------------------------------------------
Mon May 07 15:30:54 CEST 2018 - jgonzalez@suse.com

- version 3.2.8-1
- make SCC or ISS configuration optional
- provide full traditional stack in RES bootstrap repo (bsc#1091667)
- add python2-salt to SLES12 bootstrap repository
- add new traditional packages and renamed to bootstrap repo data

-------------------------------------------------------------------
Wed Apr 25 12:12:42 CEST 2018 - jgonzalez@suse.com

- version 3.2.7-1
- fix bootstrapping RHEL 7 salt client (missing python-ipaddress) (bsc#1087055)

-------------------------------------------------------------------
Mon Apr 23 09:22:58 CEST 2018 - jgonzalez@suse.com

- version 3.2.6-1
- fix missing package for bootstrapping rhel7 (bsc#1087055)

-------------------------------------------------------------------
Mon Mar 26 09:14:33 CEST 2018 - jgonzalez@suse.com

- version 3.2.5-1
- add missing python3 packages to bootstrap JeOS image (bsc#1085044)

-------------------------------------------------------------------
Mon Mar 05 09:02:55 CET 2018 - jgonzalez@suse.com

- version 3.2.4-1
- support SLE15 product family
- remove clean section from spec (bsc#1083294)

-------------------------------------------------------------------
Wed Feb 28 10:12:14 CET 2018 - jgonzalez@suse.com

- version 3.2.3-1
- add SLES4SAP-12-SP3-ppc64le as bootstrap repository (bsc#1082548)

-------------------------------------------------------------------
Fri Feb 02 13:07:51 CET 2018 - jgonzalez@suse.com

- version 3.2.2-1
- Fix custom SERVER_KEY overriding (bsc#1075862)
- detect subvolumes on /var even with newer btrfs tools (bsc#1077076)
- do not try to force db encoding on db upgrade; use same value as
  for installation (bsc#1077730)

-------------------------------------------------------------------
Wed Jan 17 13:26:44 CET 2018 - jgonzalez@suse.com

- version 3.2.1-1
- notify admin that database backups need reconfiguration after db upgrade
- switch from atftpd to tftpd
- add syslinux-x86_64 dependency for ppc64le (bsc#1065023)

-------------------------------------------------------------------
Tue Nov 28 14:49:47 CET 2017 - jgonzalez@suse.com

- version 3.1.11-1
- Support Open Enterprise Server 2018 (bsc#1060182)
- Fixed bootstrap repository path for SLES4SAP version 12 and 12.1 (bsc#1062936)
- ensure postgres db template uses unicode (bsc#1062476)
- fix error message for database upgrade failure
- check for sufficient diskspace in /var/lib/pgsql

-------------------------------------------------------------------
Thu Sep 14 11:29:42 CEST 2017 - mc@suse.de

- version 3.1.10-1
- fix migration from SUSE Manager versions > 2.1 (bsc#1055306)

-------------------------------------------------------------------
Wed Aug 30 15:59:51 CEST 2017 - mc@suse.de

- version 3.1.9-1
- Do not use checkpoint_segments parameter during migrations

-------------------------------------------------------------------
Tue Aug 08 11:41:57 CEST 2017 - fkobzik@suse.de

- version 3.1.8-1
- Assert correct java version (bsc#1049575)
- Create bootstrap repo for SLES for SAP 11 SP1 (bsc#1049471)
- Adjust the bootstrap repo with SLE 12 SP3 repos

-------------------------------------------------------------------
Mon May 29 15:41:25 CEST 2017 - mc@suse.de

- version 3.1.7-1
- fix documentation URL in setup (bsc#1038468)
- add openssl to bootstrap repos (bsc#1037828)
- add some basic packages to RES bootstrap repo (bsc#1037355)
- add python-backports-ssl_match_hostname to RES7 bootstrap repo (bsc#1038027)
- add help text for SLP option (bsc#1038417)

-------------------------------------------------------------------
Wed May 03 16:10:55 CEST 2017 - michele.bologna@suse.com

- version 3.1.6-1
- use option skip-service-restart during migration
- add bootstrap repo data for SLES for SAP 12 SP2 ppc64le
- add python-setuptools to bootstrap repo (bsc#1033731)

-------------------------------------------------------------------
Mon Apr 03 14:44:26 CEST 2017 - mc@suse.de

- version 3.1.5-1
- create directory manually if mksubvolume fails, to support btrfs
  based systems with missing mksubvoume utility (bsc#1031885)
- require snapper for mksubvolume command (bsc#1031881)

-------------------------------------------------------------------
Fri Mar 31 09:45:17 CEST 2017 - mc@suse.de

- version 3.1.4-1
- create /var/spacewalk/systems in spacewalk-setup and ensure perms
  on upgrade
- fix typo in comment noting option with-custom-channels
  (bsc#1031092)
- support cnames in mgr-setup and spacewalk-setup (bsc#1029899)
- fix MANAGER_FORCE_INSTALL
- fix help text
- default to using internal postgresql database. If admin wants
  external db, he needs to modify the answer file and run
  setup manually.
- print info messages not on STDERR

-------------------------------------------------------------------
Tue Mar 07 14:54:08 CET 2017 - mc@suse.de

- version 3.1.3-1
- pre require tomcat and salt
- append salt,tomcat,wwwrung to susemanager group
- susemanager group and change owner and permissions for
  /var/susemanager/systems
- Adds missing '-y' parameter for salt-key call (bsc#1024473)

-------------------------------------------------------------------
Tue Feb 07 15:09:07 CET 2017 - michele.bologna@suse.com

- version 3.1.2-1
- Create bootstrap repo for Raspberry Pi (bsc#1023133)

-------------------------------------------------------------------
Wed Jan 11 16:50:45 CET 2017 - michele.bologna@suse.com

- version 3.1.1-1
- Version bump for 3.1

-------------------------------------------------------------------
Fri Dec 16 12:17:02 CET 2016 - michele.bologna@suse.com

- version 3.0.19-1
- Preventing stderr output from systemctl calls (bsc#1015055)

-------------------------------------------------------------------
Mon Nov 07 10:50:53 CET 2016 - michele.bologna@suse.com

- version 3.0.18-1
- Check for silent remote execution during migration and abort if there is
  output (bsc#1006718)
- Run migration helper script from /tmp via bash; /usr filesystem might be
  mounted readonly (bsc#1004521)

-------------------------------------------------------------------
Thu Oct 06 15:32:02 CEST 2016 - mc@suse.de

- version 3.0.17-1
- support creating bootstrap repos for SLE12 SP2 family (bsc#969889)
- use systemctl instead of insserv for enabling postgresql
- quietly enable systemd services and do not pollute logfiles
- enable postgresql via systemctl; it's already adapted to systemd
  (bsc#995314)
- Check the integrity of an archive before the import actually starts
- mgr-create-bootstrap-repo: Support to append additional packages
  names via commandline
- mgr-create-bootstrap-repo: Collect errors and print them at the end
  and copy all found packages
- Add salt bootstrap repo data for RES6 and RES7
- Added dependencies for JeOS SLE12
- Add dependancy packages for JeOS (FATE#320809)
- enable and start postfix on setup (bsc#979664)

-------------------------------------------------------------------
Mon Jul 18 14:19:05 CEST 2016 - jrenner@suse.com

- version 3.0.16-1
- allow migration from external Oracle db to local posgresql db (bsc#987795)
- make sure migration with external database works for DB names other than
  susemanager (bsc#987870)
- create nCoW subvolume for /var/cache/rhn on btrfs (bsc#987614)
- use performance optimized database configuration also for migration from
  Oracle to postgresql (bsc#987550)
- check for uppercase characters in hostname (bsc#980482)
- add support for migrating SUMA21 to SUMA3 with external Oracle DB
- call spacewalk-setup with correct parameter depending on database
- allow DB_BACKEND to be oracle again
- Forbid some more special characters for db and cert passwords (bsc#983295)
- Do not create swapfile when / is on btrfs (bsc#977804)

-------------------------------------------------------------------
Tue May 24 16:09:59 CEST 2016 - kwalter@suse.com

- version 3.0.15-1
- fix help output for mgr-setup; no longer migration from RHN (bsc#975746)
- for SLES11 SP2 and lower we do not support salt (bsc#978788)
- mgr-sync: use bulk channel reposync (bsc#961002)
- show optional channels in mgr-sync add channel and add an option to hide
  optional channels (bsc#977579)
- add more packages to bootstrap repo (bsc#971237)

-------------------------------------------------------------------
Mon Apr 11 09:26:14 CEST 2016 - mc@suse.de

- version 3.0.14-1
- add more packages to bootstrap repo (bsc#971237)
- drop python-certifi from bootstrap repo for SLE12 (bsc#974727)

-------------------------------------------------------------------
Wed Apr 06 08:48:14 CEST 2016 - mc@suse.de

- version 3.0.13-1
- fix permissions of /srv/tftpboot on migration (bsc#972175)

-------------------------------------------------------------------
Mon Mar 21 17:36:34 CET 2016 - mc@suse.de

- version 3.0.12-1
- fix file permissions (bsc#970550)
- add salt-minion and dependencies for SLE11 to bootstrap repo
- add salt-minion and dependencies for SLE12 to bootstrap repo
- add SLES 4 SAP to mgr-create-bootstap-repo as an option
- start an extra list for SLE12 SP1 only dependencies (bsc#970672)
- delete salt minion keys on re-install (bsc#970505)

-------------------------------------------------------------------
Wed Mar 02 12:03:12 CET 2016 - mc@suse.de

- version 3.0.11-1
- rename Mirror Credentials to Organization Credentials at user
  visible places
- require syslinux or syslinux-x86_64 dependencies here in an arch
  package(bsc#964471)
- migration: quote tr parameters correctly (bsc#967096)
- migration: exit on errors during database migration
- migration: check tmpdir existence and permissions
- migration: add IP address check for source machine.
- migration: directly transfer db dump to target system
- migration: fix pg_hba.conf permissions;
- restart postgres after tuning (#bsc960964)
- mgr-create-bootstrap-repo: add option to take custom repos into
  account when searching for newest packages

-------------------------------------------------------------------
Wed Feb 10 08:28:52 CET 2016 - mc@suse.de

- version 3.0.10-1
- Show yast module for SUSE Manager Setup also in gnome control-center
  (bsc#961513)
- add dependencies of python-cryptography to bootstrap package list
  (bsc#959987)

-------------------------------------------------------------------
Tue Jan 26 14:01:05 CET 2016 - mc@suse.de

- version 3.0.9-1
- fix comments about Salt

-------------------------------------------------------------------
Wed Jan 20 12:09:10 CET 2016 - mantel@suse.de

- do not display database credentials during
  migration setup (bsc#962338)

-------------------------------------------------------------------
Thu Jan 14 13:27:22 CET 2016 - mc@suse.de

- version 3.0.8-1
- conditional restart of firewall only
- Use term 'SUSE Manager' during migration

-------------------------------------------------------------------
Tue Jan 05 15:53:20 CET 2016 - mc@suse.de

- version 3.0.7-1
- remove reference to mgr-sync on setup finish screen (bsc#955577)

-------------------------------------------------------------------
Wed Dec 16 11:15:04 CET 2015 - mc@suse.de

- version 3.0.6-1
- compress db dump for migration
- improve logging during migration
- mgr-sync refresh is now called after first user gots created
- remove setting name of first org. It will be now created together
  with the first user

-------------------------------------------------------------------
Thu Dec 10 17:57:22 CET 2015 - mc@suse.de

- version 3.0.5-1
- do not use maximum compression for database dump; default of -6 is a good
  compromise
- replace old tclu functions with dummy functions during migration to SUMA3
- fix certificate location for ISS case; update-ca-certificates
- get rid of pltcl by disabling upstream logging.

-------------------------------------------------------------------
Mon Nov 30 10:58:04 CET 2015 - mc@suse.de

- version 3.0.4-1
- make sure SSL is enabled
- ignore nocpulse stuff (no monitoring anymore in SUMA3)
- create certificate symlink
- migration from SUMA 2.1 to SUMA 3
- Require SUSEfirewall2 and postfix (bsc#952853)
- Require yast2-users for the password cracklib check (bsc#952852)
- bootstrap data only need SCC product IDs

-------------------------------------------------------------------
Thu Oct 22 16:25:57 CEST 2015 - mc@suse.de

- version 3.0.3-1
- allow repeated run of setup
- add SLE-12-SP1 to mgr-create-bootstrap-repo
- open needed firewall ports for salt
- create nCoW subvolume for /var/spacewalk

-------------------------------------------------------------------
Wed Oct 14 09:49:56 CEST 2015 - mc@suse.de

- version 3.0.2-1
- fix setup for remote postgresql database
- remove Oracle DB option from YaST setup. Call mgr-setup under new name.
- suppress systemctl's debug output to stderr during setup
- cleanup setup; remove Oracle-specific stuff
- tune database with smdba instead of pgtune

-------------------------------------------------------------------
Mon Oct 12 11:31:53 CEST 2015 - mantel@suse.de

- rename migration.sh to mgr-setup; provide compatibility link

-------------------------------------------------------------------
Wed Oct 07 16:48:59 CEST 2015 - mc@suse.de

- version 3.0.1-1
- translate yast module to setup SUSE Manager from ycp to ruby

-------------------------------------------------------------------
Wed Sep 23 15:03:42 CEST 2015 - mc@suse.de

- version 2.1.21-1
- added python-gobject2, libudev1 and udev to SLE12 bootstrap repo
  (bsc#945275)
- remove use of updateUpgradePaths() from external
- Do some more checks for validity of email address during setup
  (bsc#933304)
- Refer to mgr-sync instead of mgr-ncc-sync after successful
  setup (bsc#940811)
- Timeout when user does not enter credentials for 60 seconds
  for mgr-sync

-------------------------------------------------------------------
Tue Jul 28 16:12:42 CEST 2015 - mc@suse.de

- version 2.1.20-1
- add bootstrap data for SLES11 SP4 (bsc#939707)
- add bootstrap data for SLES4SAP-11-SP4 (bsc#939699)
- correctly initialize db_backend_target before db dump (bsc#937943)

-------------------------------------------------------------------
Mon Jun 22 15:45:58 CEST 2015 - jrenner@suse.de

- version 2.1.19-1
- fix mgr-create-bootstrap-repo for SLES11 SP3 ppc64 (bsc#933942)
- mgr_bootstrap_data: add SLES12 for SAP data (bsc#933587)
- give taskomatic more time to start up (bsc#933275)
- check for sufficient diskspace during setup (bnc#926234)
- make output of free disk space in error message more human readable
- set ssl-use-existing-certs depending on ca, cert and key is set or not
- introduce variables to import own certificates on setup

-------------------------------------------------------------------
Tue Mar 31 14:33:25 CEST 2015 - mc@suse.de

- version 2.1.18-1
- Copyright texts updated to SUSE LLC
- mgr-sync: do not keep using expired tokens during refresh (bsc#922312)
- add tool to update the spacewalk public cert in the DB
- prevent setup from being run twice when substantial configuration
  has been done
- check for root user
- Add hook at the end of the setup process
- exit with error on Network errors
- fix mgr-sync --no-optional option

-------------------------------------------------------------------
Wed Feb 11 09:05:01 CET 2015 - mc@suse.de

- version 2.1.17-1
- mgr-sync: never ask for user credentials when scheduling a refresh

-------------------------------------------------------------------
Tue Feb 03 11:49:13 CET 2015 - mc@suse.de

- version 2.1.16-1
- write repository configuration into the logfile
- mgr-sync: ensure session token is always saved
- Add logging to mgr-sync
- Bring back the ability to save credentials to the configuration file
- Raise a proper exception, in case Taskomatic is not running
- Ask for the authentication beforehand (bnc#908317)
- Bring back token verification availability

-------------------------------------------------------------------
Thu Dec 04 16:22:57 CET 2014 - mc@suse.de

- version 2.1.15-1
- Abort setup when invalid SSL countrycode given (bnc#882468)
- mgr-sync: add man page
- use noRepoSync parameter always
- Enable and allow "mgr-sync refresh" in the case of ISS
- mgr-sync: Fixed error message on exception (bnc#905263)
- mgr-sync: fixed add product to not trigger redundant
            add of base channe (bnc#901928)
- drop unused columns in suseProducts table

-------------------------------------------------------------------
Fri Nov 07 13:07:48 CET 2014 - mc@suse.de

- version 2.1.14-1
- schedule refresh after setup with SCC
- On an ISS Slave disalow the use of mgr-sync except of enable-scc
- mgr-sync: recommend to run refresh after credentials are changed
- ISS setup for SCC do not need Mirror Credentials anymore
- mgr-sync: explain what a primary credential is.
- rename Mirror Credentials to Organization Credentials for SCC

-------------------------------------------------------------------
Wed Oct 29 11:33:36 CET 2014 - mantel@suse.de

- rename "Mirror Credentials" to "Organization Credentials" for SCC

-------------------------------------------------------------------
Tue Oct 14 15:19:01 CEST 2014 - mc@suse.de

- version 2.1.13-1
- complete initial setup with SCC
- mgr-sync: fix refresh
- move current_backend() from susemanager to backend and rename it to
  current_cc_backend
- mgr-sync: added --from-options switch plus tests
- Replace /etc/motd after setup (bnc#883379)
- Adapt YaST setup to check credentials against SCC
- require python-argparse
- Added mirror credential manipulation functions to mgr-sync

-------------------------------------------------------------------
Fri Sep 12 15:37:56 CEST 2014 - mc@suse.de

- version 2.1.12-1
- Implement mgr-sync to manage products and channels from SCC
- mgr-ncc-sync: update the error message when SCC is active
- make mgr-create-bootstrap-repo SCC and SLE12 aware

-------------------------------------------------------------------
Tue Jun 17 10:08:08 CEST 2014 - jrenner@suse.de

- version 2.1.11-1
- Update the sudoers file after SUSE Manager upgrade (bnc#881711)
- Fix oracle2postgres.sh (database configuration)

-------------------------------------------------------------------
Tue May 27 17:10:44 CEST 2014 - mc@suse.de

- version 2.1.10-1
- get oracle SID from the DBNAME
- Call spacewalk-setup-tomcat to update tomcat configuration (bnc#880059)
- remove openssl-32bit as required package for the bootstrap repo (bnc#879616)

-------------------------------------------------------------------
Wed May 21 11:05:18 CEST 2014 - mc@suse.de

- version 2.1.9-1
- Abort susemanager-upgrade if schema update failed

-------------------------------------------------------------------
Fri May 16 13:02:01 CEST 2014 - mc@suse.de

- version 2.1.8-1
- mgr-ncc-sync: sync already added products
- fixed urls pointing to novell.com

-------------------------------------------------------------------
Tue May 06 15:10:09 CEST 2014 - mc@suse.de

- version 2.1.7-1
- automatically select utf8 for db character encoding
- add openssl package to the bootstrap repo
- fix check for DB exists and add stop/start spacewalk services
- Created mgr-delete-patch script (bnc#873227)
- python code refactoring
- unified SLP service identifiers (FATE#316384)
- fix susemanager-upgrade
- mgr-ncc-sync: do not show addon products missing their parent
- mgr-ncc-sync: add proper parent to Mono for VMWare
- mgr-ncc-sync: added --add-product-by-ident switch.

-------------------------------------------------------------------
Thu Mar 27 10:21:49 CET 2014 - fcastelli@suse.com

- version 2.1.6-1
- Fix typo into bootstrap data [bnc#870415]
- Fix crash inside of mgr_register

-------------------------------------------------------------------
Fri Feb 21 15:34:31 CET 2014 - fcastelli@suse.com

- version 2.1.5-1
- Add option --from-mirror to download RPMs from an alternative mirror
- Remove duplicate grant statement
- Add configuration option for SLP on server as well
- Advertise registration URL via SLP
- Fix the test for the mirror credentials (bnc#864246)
- Add COPYING to %%doc

-------------------------------------------------------------------
Fri Feb 07 13:45:32 CET 2014 - mc@suse.de

- version 2.1.4-1
- ISS: if registered before setup is called use the CA cert from the
  registration
- query and get ISS master from the right place
- Catch SyntaxError in registration server response (bnc#849333)
- store master SSL certificate under a different name and store
  ISS values in DB
- add script for changing database from oracle to postgresql
- add SLP support
- buildrequire postgresql backend
- remove scripts used for local oracle DB.
- implement ISS to DB migration and fix some syntax errors
- introduce new susemanager upgrade script
- Bootstrap repositories data: minor code refactoring
- Added more packages to the sle11 bootstrap repo

-------------------------------------------------------------------
Mon Feb  3 15:38:23 CET 2014 . mantel@suse.de

- add SLP support

-------------------------------------------------------------------
Mon Jan 13 09:37:25 CET 2014 - mc@suse.de

- version 2.1.3-1
- create bootstrap repos from SLES4SAP repos (bnc#858197)

-------------------------------------------------------------------
Wed Dec 18 13:48:24 CET 2013 - mc@suse.de

- version 2.1.2-1
- if management entitlements are available set also
  bootstrap entitlements

-------------------------------------------------------------------
Mon Dec 09 16:33:15 CET 2013 - mc@suse.de

- version 2.1.1-1
- grant more permissions to DB user
- use new ISS slave detection
- switch to 2.1

-------------------------------------------------------------------
Thu Nov 28 16:17:33 CET 2013 - mc@suse.de

- version 1.7.26-1
- susemanager-tools should require createrepo (bnc#848840)
- add slang package to bootstrap repository (bnc#847723)

-------------------------------------------------------------------
Tue Sep 24 17:33:18 CEST 2013 - mc@suse.de

- version 1.7.25-1
- return user_id as string if mgr-ncc-sync with --from-dir is used
  (bnc#842031)

-------------------------------------------------------------------
Wed Aug 21 15:33:13 CEST 2013 - mc@suse.de

- version 1.7.24-1
- add profilename as hostname and moniker to NCC registration
  (bnc#834200)
- forward registrations to ISS parent if we are a slave
- use register URL from config file
- rename satellite-sync to mgr-inter-sync
- implement setup for Inter Server Sync (ISS) (FATE#312371)
- call mgr-ncc-sync with option --refresh at the end of a setup
- show error in the yast setup module
- allow only ASCII characters in the SSL certificate (bnc#829034)
- clear existing DB on setup (bnc#824146)
- Interrupt SUSE Manager setup on error (bnc#829035)
- fix help of mgr-ncc-sync (bnc#824597)

-------------------------------------------------------------------
Wed Jun 12 11:08:05 CEST 2013 - mc@suse.de

- version 1.7.23-1
- create bootstrap repos for SLE11-SP3 (bnc#806839)
- fix reading mirror credentials from config
- add versioned Requires of spacewalk-backend

-------------------------------------------------------------------
Thu Apr 04 15:20:26 CEST 2013 - mc@suse.de

- version 1.7.22-1
- fix product listing with products not having same SP as the base product
- fix list-products in case of empty DB
- Add new tool 'mgr-create-bootstrap-repo'
- Make mgr-ncc-sync only sync vendor channels that have urls.
- test content of diretory given with --from-dir (bnc#798807)
- hide option --update_up, customers should always use --refresh
- add --no-optional option for channels
- add options --all-childs and --filter
- implement listing by products
- mgr-register should not crash if product release is empty (bnc#803124)

-------------------------------------------------------------------
Fri Feb 08 11:03:20 CET 2013 - mc@suse.de

- version 1.7.21-1
- fix mgr-ncc-sync, if --from-dir is used (bnc#798807)

-------------------------------------------------------------------
Thu Nov 22 15:55:20 CET 2012 - jrenner@suse.de

- version 1.7.20-1
- use suse.com URL in yast module (bnc#790309)
- fix spelling issue (bnc#790269)
- check for underscore in hostname (bnc#750421)
- rotate susemanager logfiles (bnc#788025)
- call update_upgrade_pathes_by_config() with --refresh (bnc#787597)
- Add support for multiple mirror credentials
- SP migration mgr-ncc-sync changes

-------------------------------------------------------------------
Mon Oct 08 17:10:09 CEST 2012 - mc@suse.de

- version 1.7.19-1
- fix broken changelog entry

-------------------------------------------------------------------
Thu Oct 04 18:06:45 CEST 2012 - mc@suse.de

- version 1.7.18-1
- hide --test option from mgr-ncc-sync
- call the product_channel update function on refresh

-------------------------------------------------------------------
Thu Oct 04 16:03:20 CEST 2012 - iartarisi@suse.cz

 - hide -p, -f, -s options from mgr-ncc-sync and add a new --refresh
   option to update metadata without triggering any reposync
   (bnc#760924)

 - replace TypeError with a more descriptive message when trying to add
   a channel whose product is not in the database (bnc#760924)

-------------------------------------------------------------------
Fri Sep 28 15:56:44 CEST 2012 - mc@suse.de

- version 1.7.17-1
- use gethostbyname() for migration to honor overwrites in /etc/hosts
  (bnc#753806)
- Set owner/group of config-defaults dir consistently (bnc#776377)
- restart spacewalk services after final DB changes (bnc#776571)

-------------------------------------------------------------------
Wed Aug 15 14:58:18 CEST 2012 - mc@suse.de

- version 1.7.16-1

-------------------------------------------------------------------
Wed Aug 15 14:42:17 CEST 2012 - mantel@suse.de

- check for already completed setup only when appropriate (eg. not
  when migration.sh was called with "-h" for help)

-------------------------------------------------------------------
Tue Aug 07 16:42:03 CEST 2012 - mc@suse.de

- version 1.7.15-1
- disable Port and remote db backend if embedded DB is selected

-------------------------------------------------------------------
Mon Aug 06 15:35:09 CEST 2012 - mc@suse.de

- version 1.7.14-1
- changed SERVICE_NAME to SID in tnsnames.ora file
- fix syntax error in bash script

-------------------------------------------------------------------
Sun Aug 05 17:32:19 CEST 2012 - mc@suse.de

- version 1.7.13-1
- call smdba only with local db
- do autotuning with postgres DB backend
- postgresql init script has the old name again

-------------------------------------------------------------------
Fri Aug 03 18:45:18 CEST 2012 - mc@suse.de

- version 1.7.12-1
- call smdba system-check and enable the db archive mode
- do not set the port
- preselect embedded database

-------------------------------------------------------------------
Thu Aug 02 16:55:17 CEST 2012 - mc@suse.de

- version 1.7.11-1
- fix DB installation screen hides embedded db option on small windows
  (bnc#773062)
- put migrate_res() into NCCSync class (bnc#773244)
- ensure that oracle is insserv'd
- fix info displayed in error window (bnc#771989)
- remove runlevel 4 from default start (bnc#771989)

-------------------------------------------------------------------
Tue Jul 24 14:12:15 CEST 2012 - mantel@suse.de

- ensure that oracle is insserv'd

-------------------------------------------------------------------
Thu Jul 19 14:40:05 CEST 2012 - ug@suse.de

- version 1.7.10-1
- create tnsname.ora file for remote oracle DB (bnc#772062)
- Ensure that setup cannot be run twice (bnc#772003)

-------------------------------------------------------------------
Mon Jul 16 15:20:03 CEST 2012 - ug@suse.de

- version 1.7.9-1
- do not tell the type of the embedded database

-------------------------------------------------------------------
Thu Jun 21 11:09:42 CEST 2012 - jrenner@suse.de

- version 1.7.8-1
- add option to migrate channels to RES subscriptions (bnc#765053)

-------------------------------------------------------------------
Thu May 31 17:56:11 CEST 2012 - mc@suse.de

- version 1.7.7-1
- switch database specific packages if a different db is requested
  than the appliance is build for (bnc#764898)

-------------------------------------------------------------------
Thu May 31 10:51:26 CEST 2012 - mc@suse.de

- version 1.7.6-1
- do not raise an exception on wrong parameter usage

-------------------------------------------------------------------
Tue May 29 09:18:46 CEST 2012 - mantel@suse.de

- after a local Oracle database has been set up, switch the
  listener to localhost only mode (CVE-2012-1675)
  (bnc#760074, bnc#736238, bnc#757705)

-------------------------------------------------------------------
Mon May 14 10:48:19 CEST 2012 - mc@suse.de

- version 1.7.5-1

-------------------------------------------------------------------
Thu May 10 14:56:13 CEST 2012 - ug@suse.de

- added desktop file for susemanager_setup yast module
  (bnc#753326)

-------------------------------------------------------------------
Fri Apr 27 16:09:51 CEST 2012 - mc@suse.de

- version 1.7.4-1
- postgresql init script was reanmed - use the new name now

-------------------------------------------------------------------
Fri Apr 20 15:29:36 CEST 2012 - mc@suse.de

- version 1.7.3-1
- fix running SuSEconfig.postfix in SLE11-SP2
- cleanup firstboot config - move License Agreement after Language
- call mgr-ncc-sync only after setup or migration
- show the local db backend in UI
- add radio buttons for selecting remote DB backend type

-------------------------------------------------------------------
Mon Apr 16 17:37:39 CEST 2012 - ug@suse.de

- added system requirement check to susemanager_setup

-------------------------------------------------------------------
Fri Mar 30 16:49:41 CEST 2012 - mc@suse.de

- version 1.7.2-1
- remove release-notes - we have a seperate package for it
- remove unused dialog based UIs and outdated documentation
- move license.txt into the branding package

-------------------------------------------------------------------
Wed Mar 21 18:02:57 CET 2012 - mc@suse.de

- version 1.7.1-1
- Bumping package version

-------------------------------------------------------------------
Tue Mar 13 16:52:30 CET 2012 - mantel@suse.de

- update migration.sh to state of maintained branch

-------------------------------------------------------------------
Wed Mar  7 15:07:46 CET 2012 - mc@suse.de

- fix wrong owner of etc/sysconfig introduced by an
  overlayfile in the XE appliance

-------------------------------------------------------------------
Tue Mar  6 14:35:49 CET 2012 - mc@suse.de

- require spacewalk-db-virtual
- move pgtune requirement to spacewalk-postgresql

-------------------------------------------------------------------
Mon Mar  5 16:48:13 CET 2012 - mc@suse.de

- set DB PASSWORD_LIFE_TIME to unlimited

-------------------------------------------------------------------
Mon Mar  5 12:39:37 CET 2012 - mc@suse.de

- enhance is_mirrorable with connect check required for external
  repositories.

-------------------------------------------------------------------
Sat Mar  3 15:30:25 CET 2012 - mc@suse.de

- use pgtune package for postgres tuning

-------------------------------------------------------------------
Wed Feb 29 17:17:43 CET 2012 - mc@suse.de

- PreRequire atftp
- create /srv/tftpboot if it does not exist

-------------------------------------------------------------------
Thu Feb 23 13:10:43 CET 2012 - mc@suse.de

- postgres db tuning added to migration.sh

-------------------------------------------------------------------
Tue Feb 14 14:24:09 CET 2012 - ug@suse.de

- fixed default db port for postgres (bnc#741247)

-------------------------------------------------------------------
Mon Feb 13 15:34:01 CET 2012 - ug@suse.de

- avoid cobbler exception during startup
  (bnc#746718)

-------------------------------------------------------------------
Mon Feb  6 17:40:11 CET 2012 - ug@suse.de

- added cracklib check to DB password dialog (bnc#744983)

-------------------------------------------------------------------
Tue Jan 31 16:40:59 CET 2012 . mantel@suse.de

- fix spelling in
  /etc/sysconfig/SuSEfirewall2.d/services/suse-manager-server

-------------------------------------------------------------------
Tue Jan 31 16:14:48 CET 2012 - mantel@suse.de

- reset job_queue_processes to default value of 1000 after
  adjusting character set

-------------------------------------------------------------------
Thu Jan 19 17:28:43 CET 2012 - ug@suse.de

- remove setuid bits on all oracle binaries after setup
  (bnc#736240)

-------------------------------------------------------------------
Tue Jan 17 11:09:17 CET 2012 - iartarisi@suse.cz

- fix mgr-ncc-sync -s resetting the max_members of system groups to 10
  (bnc#740813)

-------------------------------------------------------------------
Wed Jan  4 17:36:43 CET 2012 - mc@suse.de

- add --dump option to mgr-ncc-sync to dump NCC data as XML into
  a directory.

-------------------------------------------------------------------
Thu Dec 22 14:59:55 CET 2011 - mantel@suse.de

- rename Novell to SUSE (#708333)

-------------------------------------------------------------------
Fri Dec  2 13:19:37 CET 2011 - iartarisi@suse.cz

- remove confirmation dialog when adding a channel (bnc#732517)

-------------------------------------------------------------------
Mon Nov 28 16:09:26 CET 2011 - mantel@suse.de

- only set character set to utf8 for "internal_use"

-------------------------------------------------------------------
Wed Nov 16 16:03:39 CET 2011 - mantel@suse.de

- force nls_territory=AMERICA

-------------------------------------------------------------------
Wed Nov 16 14:31:13 CET 2011 - mantel@suse.de

- dobby_conf is only template; write dobby conf to rhn_conf
  during Oracle setup

-------------------------------------------------------------------
Mon Nov 14 16:53:08 CET 2011 - mantel@suse.de

- explicitly set Oracle character set to UTF8

-------------------------------------------------------------------
Fri Nov 11 13:22:38 CET 2011 - iartarisi@suse.cz

- fix bug with adding a new channel with the same repo url as an already
  existing channel, the new channel<->repo association wasn't being
  inserted (bnc#729227)

-------------------------------------------------------------------
Thu Nov 10 17:36:12 CET 2011 - mantel@suse.de

- use correct paths with new Oracle version
- actually use the computed memory values for Oracle

-------------------------------------------------------------------
Wed Nov  9 10:02:09 CET 2011 - mantel@suse.de

- compute sga and pga values for Oracle

-------------------------------------------------------------------
Tue Oct 25 16:02:27 CEST 2011 - mantel@suse.de

- write DB credentials to dobby configuration if using full Oracle

-------------------------------------------------------------------
Fri Oct 21 15:50:58 CEST 2011 - mc@suse.de

- add some diagnostics DB tools

-------------------------------------------------------------------
Thu Oct 20 17:10:05 CEST 2011 - mc@suse.de

- enable auto implement of SQL profiles for oracle full DB

-------------------------------------------------------------------
Thu Oct 20 12:27:33 CEST 2011 - ug@suse.de

- more strict file permissions for environment files
  (bnc#725221)

-------------------------------------------------------------------
Fri Oct 14 17:11:02 CEST 2011 - iartarisi@suse.cz

- mgr-ncc-sync shouldn't skip creating a rhnChannelContentSource just
  because the corresponding rhnContentSource already exists

-------------------------------------------------------------------
Thu Oct 13 13:58:56 CEST 2011 - ug@suse.de

- check disksize in susemanager_setup (bnc#688406)

-------------------------------------------------------------------
Thu Oct 13 12:11:33 CEST 2011 - ug@suse.de

- added sanity checks to susemanager_setup client (bnc#703132)

-------------------------------------------------------------------
Thu Oct  6 17:06:04 CEST 2011 - iartarisi@suse.cz

- print a more descriptive error when scheduling a sync fails because of
  a connection failed to taskomatic

-------------------------------------------------------------------
Mon Sep 26 10:45:05 CEST 2011 - mantel@suse.de

- allow migration from SUSE Manager XE to SUSE Manager full Oracle

-------------------------------------------------------------------
Fri Sep 23 14:35:52 CEST 2011 - mc@suse.de

- recompile python after check

-------------------------------------------------------------------
Tue Sep 20 17:36:23 CEST 2011 - iartarisi@suse.cz

- use pylint instead of python-pylint for %checks

-------------------------------------------------------------------
Tue Sep 20 09:45:45 CEST 2011 - mc@suse.de

- added option to test the NCC credentials (fate#312368, bnc#674848)

-------------------------------------------------------------------
Wed Sep  7 12:41:52 CEST 2011 - mc@suse.de

- merge python modules into one directory

-------------------------------------------------------------------
Tue Sep  6 15:19:13 CEST 2011 - mantel@suse.de

- use same tablespace name "data_tbs" for full Oracle as for XE to
  allow for easy migration

-------------------------------------------------------------------
Tue Sep  6 11:12:48 CEST 2011 - mc@suse.de

- do not create channel families for system entitlements
  (bnc#716053)

-------------------------------------------------------------------
Tue Sep  6 10:51:28 CEST 2011 - iartarisi@suse.cz

- fix import errors after moving suseLib

-------------------------------------------------------------------
Mon Sep  5 12:10:28 CEST 2011 - iartarisi@suse.cz

- removed suseLib.py

-------------------------------------------------------------------
Wed Aug 31 16:18:26 CEST 2011 - iartarisi@suse.cz

- log the invalid XML document from NCC when receiving an ExpatError
  (bnc#711010)
- added tests for the above bug

-------------------------------------------------------------------
Wed Aug 24 14:32:25 CEST 2011 - iartarisi@suse.cz

- fixed TypeError in suseLib.URL.get_query_param

-------------------------------------------------------------------
Wed Aug 24 11:59:52 CEST 2011 - iartarisi@suse.cz

- fixed ValueError in _parse_query in suseLib
- refactored and added more comments to suseLib

-------------------------------------------------------------------
Wed Aug 24 10:36:21 CEST 2011 - mc@suse.de

- disable deferred_segment_creation to let start sequences with 1
  if we run with an internal full DB

-------------------------------------------------------------------
Tue Aug 23 17:33:04 CEST 2011 - ug@suse.de

- mgr-ncc-sync does not work for system entitlements
  (bnc#713395)

-------------------------------------------------------------------
Mon Aug 22 16:20:02 CEST 2011 - iartarisi@suse.cz

- fixed an uncalled method _parse_query in URL.__setattr__
- fixed undefined method error "to_unicode" in TransferException
- minor style issues

-------------------------------------------------------------------
Wed Aug 17 18:18:17 CEST 2011 - mantel@suse.de

- do not use XE specific settings for full Oracle

-------------------------------------------------------------------
Wed Aug 17 17:56:53 CEST 2011 - mantel@suse.de

- add support for full Oracle DB to migration.sh

-------------------------------------------------------------------
Mon Aug 15 16:01:43 CEST 2011 - ug@suse.de

- check hostname for lowercase bnc#703132

-------------------------------------------------------------------
Wed Aug 10 11:28:18 CEST 2011 - iartarisi@suse.cz

- fix more imports

-------------------------------------------------------------------
Wed Aug 10 11:02:00 CEST 2011 - iartarisi@suse.cz

- fix imports after changes in spacewalk.common module layout

-------------------------------------------------------------------
Mon Aug  8 11:48:55 UTC 2011 - kkaempf@novell.com

- fix sqlplus require to /usr/bin/sqlplus in order to keep
  already installed sqlplus

-------------------------------------------------------------------
Thu Aug  4 12:21:28 CEST 2011 - mantel@suse.de

- do not require oracle-xe, but oracle-sqlplus to allow full
  Oracle database to be used

-------------------------------------------------------------------
Tue Jun 21 16:07:34 CEST 2011 - mc@suse.de

- use pycurl send method also for mgr-register
- add forward_registration variable to disable
  mgr-register in disconnected setups (FATE#312530)

-------------------------------------------------------------------
Thu Jun 16 10:24:57 CEST 2011 - mc@suse.de

- add proxy module to firstboot

-------------------------------------------------------------------
Wed Jun  1 17:37:27 CEST 2011 - mc@suse.de

- fix parsing the proxy user from curlrc (bnc#697276)

-------------------------------------------------------------------
Mon May 23 17:41:04 CEST 2011 -iartarisi@suse.cz

- fix malformed url error from pycurl when trying to download products
  and subscriptions with --from-dir and other minor issues

-------------------------------------------------------------------
Fri May 20 16:03:56 CEST 2011 - iartarisi@suse.cz

- added proxy authentication to ncc-sync

-------------------------------------------------------------------
Fri May 20 14:57:56 CEST 2011 - iartarisi@suse.cz

- fixed a syntax error on redirects when debugging is turned on

-------------------------------------------------------------------
Fri May 20 14:27:28 CEST 2011 - mc@suse.de

- implement disconnected population of vendor channels (bnc#674859)

-------------------------------------------------------------------
Fri May 20 13:41:22 CEST 2011 - iartarisi@suse.cz

- use pycurl instead of urllib for remote requests (#694054)
- catch cannot connect to database error

-------------------------------------------------------------------
Thu May  5 14:48:34 CEST 2011 - iartarisi@suse.cz

- Fixed parsing error and traceback which happened when the NCC xml page
was replaced by an html page. (bnc#691635)

-------------------------------------------------------------------
Thu Apr 14 10:33:58 CEST 2011 - iartarisi@suse.cz

- fix updating subscriptions which have only one available channel
  family (bnc#687326)

-------------------------------------------------------------------
Tue Mar 29 13:45:15 CEST 2011 - iartarisi@suse.cz

- handle unlimited channel subscription when updating subscriptions (bnc#682651)
- code cleanup

-------------------------------------------------------------------
Mon Mar 28 16:29:18 CEST 2011 - iartarisi@suse.cz

- added information about status meaning when listing channels

-------------------------------------------------------------------
Mon Mar 28 12:57:18 CEST 2011 - iartarisi@suse.cz

- fixed showing fake channels as unmirrorable

-------------------------------------------------------------------
Mon Mar 28 10:29:19 CEST 2011 - iartarisi@suse.cz

- fixed crashing when asking for user confirmation (bnc#682858)

-------------------------------------------------------------------
Fri Mar 25 13:54:10 CET 2011 - mc@suse.de

- send email address during NCC registration (bnc#682636)

-------------------------------------------------------------------
Fri Mar 25 13:21:56 CET 2011 - iartarisi@suse.cz

 - check if channels are mirrorable when listing and adding channels (bnc#679889)
 - more pythonification and UI improvements

-------------------------------------------------------------------
Thu Mar 17 11:33:54 CET 2011 - iartarisi@suse.cz

 - when updating subscriptions, remove those that are no longer present in NCC
   (bnc#679889)
 - pythonification and cosmetics
 - DRYed mgr-ncc-sync by moving some commands in an update_subscriptions
   method in the lib file

-------------------------------------------------------------------
Mon Mar 14 16:12:32 CET 2011 - iartarisi@suse.cz

- fix asking for confirmation when a channel can't be added because of a
  missing parent -> refactored confirmation code and related error
  output

-------------------------------------------------------------------
Wed Mar  9 15:39:18 CET 2011 - ug@suse.de

- fixed a comment in mgr_ncc_sync (bnc#678119)

-------------------------------------------------------------------
Tue Mar  8 13:21:44 CET 2011 - iartarisi@suse.cz

- fix contentsource_id being read instead of channel_id in get_channel_id

-------------------------------------------------------------------
Fri Mar  4 16:32:14 CET 2011 - iartarisi@suse.cz

- don't ask for confirmation when trying to add a channel that is
  already in the database (#673927)

-------------------------------------------------------------------
Fri Mar  4 10:46:17 CET 2011 - iartarisi@suse.cz

- fixed an SQLError on inserting to the suseproductchannel, product_id
  was string because of spaces in the xml file

-------------------------------------------------------------------
Thu Mar  3 17:30:20 CET 2011 - mc@suse.de

- change firewall module to open xmpp-server port

-------------------------------------------------------------------
Wed Feb 23 09:59:58 CET 2011 - iartarisi@suse.cz

- fix database insert integer bug caused by indenting the channels.xml file

-------------------------------------------------------------------
Mon Feb 21 17:34:22 CET 2011 - mc@suse.de

- switch message color back to normal

-------------------------------------------------------------------
Mon Feb 21 15:33:23 CET 2011 - iartarisi@suse.cz

- move optparser code from the library to the command line client
(fixes #665444)

-------------------------------------------------------------------
Fri Feb 18 13:36:21 CET 2011 - ug@suse.de

- entitlement/subscription counting changed to bnc#670617

-------------------------------------------------------------------
Thu Feb 17 16:53:02 CET 2011 - iartarisi@suse.cz

- make rhnproductname.label be channel.product_name instead of channel.label

-------------------------------------------------------------------
Thu Feb 17 15:25:32 CET 2011 - ug@suse.de

- removed sysdba where it was not needed (bnc#673023)

-------------------------------------------------------------------
Thu Feb 17 09:26:28 CET 2011 - mc@suse.de

- fix changelog

-------------------------------------------------------------------
Wed Feb 16 17:35:33 CET 2011 - iartarisi@suse.cz

- populate rhnproductname table and rhnchannel.product_name_id column
  when adding new channels

-------------------------------------------------------------------
Wed Feb 16 17:08:07 CET 2011 - iartarisi@suse.cz

- made log messages more understandable when adding channels to the
SuseProductChannel table

-------------------------------------------------------------------
Wed Feb 16 15:18:19 CET 2011 - iartarisi@suse.cz

- added a non_interactive command line option to ncc-sync

-------------------------------------------------------------------
Wed Feb 16 14:13:37 CET 2011 - ug@suse.de

- entitlements back to 300

-------------------------------------------------------------------
Wed Feb 16 13:47:06 CET 2011 - iartarisi@suse.cz

- insert data into rhnchannelproduct and rhnchannel.channel_product_id row

-------------------------------------------------------------------
Wed Feb 16 12:18:04 UTC 2011 - dmacvicar@suse.de

- new EULA for firstboot

-------------------------------------------------------------------
Wed Feb 16 13:15:56 CET 2011 - ug@suse.de

- reset entities to 0, not to 300 (bnc#670576)

-------------------------------------------------------------------
Wed Feb 16 12:00:42 CET 2011 - jsuchome@suse.cz

- fix grammar (bnc#672165)
- added validation for domain and restriction for country

-------------------------------------------------------------------
Mon Feb 14 13:22:08 UTC 2011 - dmacvicar@suse.de

- move the firstboot workflow from root.tar.bz2 to this package

-------------------------------------------------------------------
Mon Feb 14 13:58:27 CET 2011 - mc@suse.de

- print susemanager message during boot on a new line.

-------------------------------------------------------------------
Mon Feb 14 12:39:18 UTC 2011 - dmacvicar@suse.de

- custom congratulate screen for firstboot (bnc#671213)

-------------------------------------------------------------------
Fri Feb 11 17:03:54 CET 2011 - mc@suse.de

- setup swap always if no swap was found (bnc#671194)

-------------------------------------------------------------------
Fri Feb 11 15:48:27 CET 2011 - ug@suse.de

- suppress a wrning about a not running cobbler
  (bnc#671205)

-------------------------------------------------------------------
Fri Feb 11 15:01:55 CET 2011 - ug@suse.de

- removed the dummy "300" value from virtualization entitlement
  (bnc#671167)

-------------------------------------------------------------------
Fri Feb 11 13:57:42 CET 2011 - mc@suse.de

- fix description in firewall service template (bnc#671260)

-------------------------------------------------------------------
Fri Feb 11 12:20:38 CET 2011 - mc@suse.de

- fixing mgr-register virtual check (bnc#671233)

-------------------------------------------------------------------
Fri Feb 11 11:53:26 CET 2011 - ug@suse.de

- disbaled channel subscription counting (bnc#670551)

-------------------------------------------------------------------
Fri Feb 11 10:48:16 CET 2011 - dmacvicar@suse.de

- add final EULA (bnc#671189) in firstboot

-------------------------------------------------------------------
Fri Feb 11 10:05:44 CET 2011 - mc@suse.de

- do not ignore user/password values (bnc#671195)

-------------------------------------------------------------------
Thu Feb 10 18:10:57 CET 2011 - mc@suse.de

- change name for default organization (bnc#663983, bnc#651642)

-------------------------------------------------------------------
Thu Feb 10 14:38:59 CET 2011 - iartarisi@suse.cz

- add warning and confirmation when adding a new channel with mgr-ncc-sync

-------------------------------------------------------------------
Tue Feb  8 17:35:13 CET 2011 - iartarisi@suse.cz

- sync optional status of channels on subsequent runs of mgr-ncc-sync

-------------------------------------------------------------------
Tue Feb  8 17:32:41 CET 2011 - mc@suse.de

- provide init script which display a message what to do next
  (bnc#669485)

-------------------------------------------------------------------
Mon Feb  7 17:13:53 CET 2011 - iartarisi@suse.cz

- split long output message on two lines in ncc-sync
- fix typo in method name

-------------------------------------------------------------------
Mon Feb  7 16:56:30 CET 2011 - iartarisi@suse.cz

- map multiple channels with the same source_url to the same contentsource

-------------------------------------------------------------------
Fri Feb  4 18:07:43 CET 2011 - mc@suse.de

- build ncc-data package with own specfile

-------------------------------------------------------------------
Fri Feb  4 15:19:17 CET 2011 - mc@suse.de

- create seperate channels for rhel4 as and es (bnc#669466)
- do not create contentsource if no URL is available

-------------------------------------------------------------------
Thu Feb  3 11:55:07 CET 2011 - mc@suse.de

- add SuSEfirewall config for service suse-manager-server
  (bnc#664560)

-------------------------------------------------------------------
Thu Feb  3 09:53:56 UTC 2011 - dmacvicar@suse.de

- Don't warn of missing memory when there is enough bnc#667856

-------------------------------------------------------------------
Thu Feb  3 09:31:43 UTC 2011 - dmacvicar@suse.de

- add welcome.txt

-------------------------------------------------------------------
Wed Feb  2 17:06:22 CET 2011 - iartarisi@suse.cz

- channels now map 1:1 to repositories

-------------------------------------------------------------------
Tue Feb  1 11:03:26 UTC 2011 - dmacvicar@suse.de

- fix typo (bnc#667834)

-------------------------------------------------------------------
Thu Jan 27 17:23:22 CET 2011 - mc@suse.de

- NCC needed for migration (bnc#666073#c11)
- fix bnc#665587 - adding channels with different ix86
  architectures should also register all the different
  suseproducts for these channels
- setting the FROM eMail address to something useful

-------------------------------------------------------------------
Wed Jan 26 08:14:11 UTC 2011 - dmacvicar@suse.de

- fix ram check dialog workflow error message
- do not cut text out when displaying not enough ram message

-------------------------------------------------------------------
Tue Jan 25 11:26:27 CET 2011 - mc@suse.de

- RES repositories do not have signed metadata (bnc#665590)

-------------------------------------------------------------------
Fri Jan 21 13:44:29 CET 2011 - mc@suse.de

- set SSL certificate expiration time to 10 years (bnc#643745)

-------------------------------------------------------------------
Wed Jan 19 17:28:36 CET 2011 - ug@suse.de

- yast code updated

-------------------------------------------------------------------
Wed Jan 19 11:55:47 CET 2011 - iartarisi@suse.cz

- updated channels.xml file: split channels with multiple parents into
  multiple channels

-------------------------------------------------------------------
Tue Jan 18 15:42:25 CET 2011 - mc@suse.de

- add YaST directory to filelist

-------------------------------------------------------------------
Tue Jan 18 10:26:28 CET 2011 - iartarisi@suse.cz

- fixed an error when adding new channels after changing an
  RhnContentSourceTypeId

-------------------------------------------------------------------
Tue Jan 18 09:14:21 UTC 2011 - dmacvicar@suse.de

- add YaST2 dialogs

-------------------------------------------------------------------
Mon Jan 17 16:29:09 CET 2011 - mc@suse.de

- rename sm-register to mgr-register
- rename sm-ncc-sync to mgr-ncc-sync

-------------------------------------------------------------------
Mon Jan 17 12:24:57 CET 2011 - mc@suse.de

- change suseServer ostarget to a foreign key to suseOSTarget(id)

-------------------------------------------------------------------
Mon Jan 17 08:59:56 CET 2011 - mc@suse.de

- update channel information

-------------------------------------------------------------------
Fri Jan 14 17:29:15 CET 2011 - mc@suse.de

- added entitlement handling
- put the license in a firtboot usable format
- subscribe channels according to submitted suse product data
- Populate suseproductchannel table with product-channel mappings
- added test for subscription calculation

-------------------------------------------------------------------
Tue Jan 11 17:54:41 CET 2011 - mc@suse.de

- syncing NCC with SUSE Manager
- Installation: Character Limitations of NCC Password (bnc#658467)
- lots of fixes

-------------------------------------------------------------------
Thu Dec  9 15:10:40 CET 2010  - ma@suse.de

- Version 1.2

-------------------------------------------------------------------
Thu Dec  9 11:32:59 CET 2010 - ma@suse.de

- Make suseRegisterInfo a separate package.

-------------------------------------------------------------------
Wed Dec  8 16:05:04 CET 2010 - ma@suse.de

- Let suseRegisterInfo also provide suse_register_info output parser.

-------------------------------------------------------------------
Tue Nov 16 13:45:03 CET 2010 - mantel@suse.de

- fix hostname for postfix

-------------------------------------------------------------------
Mon Nov 15 13:39:48 CET 2010 - mantel@suse.de

- setup additional swap if there is not enough memory

-------------------------------------------------------------------
Wed Nov 10 09:57:57 CET 2010 - mantel@suse.de

- make buildservice happy

-------------------------------------------------------------------
Wed Nov 10 09:45:09 CET 2010 - mantel@suse.de

- call susemanager_firstboot from /etc/init.d/boot.local

-------------------------------------------------------------------
Tue Nov  9 17:07:17 CET 2010 - mantel@suse.de

- spec file cleanup

-------------------------------------------------------------------
Tue Nov  9 16:28:11 CET 2010 - mantel@suse.de

- script needs to run during boot, not when entering runlevel

-------------------------------------------------------------------
Tue Nov  9 15:47:37 CET 2010 - mantel@suse.de

- stty terminal before displaying license files

-------------------------------------------------------------------
Tue Nov  9 14:23:13 CET 2010 - mantel@suse.de

- add final beta EULA
- Oracle EULA must be displayed _after_ Novell EULA

-------------------------------------------------------------------
Tue Nov  9 12:22:27 CET 2010 - mantel@suse.de

- fix filelist

-------------------------------------------------------------------
Tue Nov  9 11:10:26 CET 2010 - mantel@suse.de

- make user accept licenses on first boot. If at least one license
  is declined, halt system.

-------------------------------------------------------------------
Mon Nov  8 10:51:15 CET 2010 - mc@suse.de

- Initial release of susemanager<|MERGE_RESOLUTION|>--- conflicted
+++ resolved
@@ -1,12 +1,10 @@
-<<<<<<< HEAD
 - Added RHEL/CentOS Java alternatives options.
 - Create PostgreSQL Datadir should it not exist.
-=======
+
 -------------------------------------------------------------------
 Wed Nov 25 12:29:11 CET 2020 - jgonzalez@suse.com
 
 - version 4.2.3-1
->>>>>>> 87023653
 - Adapt Debian10 bootstrap repository definition for salt on Python 3
 - add --force to mgr-create-bootstrap-repo to enforce generation
   even when some products are not synchronized
