#
# DO NOT EDIT !!!
#

from spacewalk.common.rhnConfig import CFG
DOCUMENT_ROOT = CFG.documentroot

# package list format
#
# | alternative. Example: "a|b" when package "a" cannot be found try "b". First match wins.
#                One must be available.
# * optional. Example: "a*" if "a" is available add it, otherwise ignore it


PKGLIST11 = [
    "dbus-1-python",
    "libcurl4",
    "libnl",
    "libopenssl0_9_8",
    "libsqlite3-0",
    "libxml2-python",
    "libzypp",
    "openssl",
    "python",
    "python-dmidecode",
    "python-ethtool",
    "python-openssl",
    "python-xml",
    "rpm-python",
    "satsolver-tools",
    "slang",
    "zypper",
]

ENHANCE11 = [
    "libyaml-0-2",
    "libzmq3",
    "python-backports.ssl_match_hostname",
    "python-certifi",
    "python-curl",
    "python-futures",
    "python-Jinja2",
    "python-MarkupSafe",
    "python-msgpack-python",
    "python-psutil",
    "python-pycrypto",
    "python-pyzmq",
    "python-requests",
    "python-simplejson",
    "python-tornado",
    "python-yaml",
    "salt",
    "salt-minion"
]

PKGLIST11_X86_I586 = [
    "pmtools",
]

PKGLIST12 = [
    "libopenssl1_0_0",
    "openssl",
    "libzypp",
    "rpm-python",
    "libsolv-tools",
    "zypper",
    "cron",
    "cronie"
]

SLE12VENV = [
    "logrotate",
    "libsqlite3-0",
    "venv-salt-minion"
]

ENHANCE12SP1 = [
    "libyui-ncurses-pkg7",
    "libyui-qt-pkg7"
]

RES6 = [
    "salt",
    "salt-minion",
    "python-futures",
    "python-jinja2",
    "python-msgpack-python",
    "python-psutil",
    "python-pycrypto",
    "python-requests",
    "python-setuptools",
    "python-tornado",
    "python-zmq",
    "zeromq",
    "openssl",
    "python-certifi",
    "PyYAML",
    "python-markupsafe",
    "python-urllib3",
    "libyaml",
    "python-chardet",
    "python-six",
    "yum-plugin-security",
    "yum",
    "rpm-python",
    "redhat-rpm-config",
    "openssh-clients",
]

RES7 = [
    "logrotate",
    "venv-salt-minion",
]

RES7_X86 = [
    "dmidecode"
]

RES8 = [
    "redhat-rpm-config",
    "salt",
    "salt-minion",
    "python3-salt",
    "python3-babel",
    "python3-msgpack",
    "python3-tornado",
    "python3-zmq",
    "python3-jinja2",
    "python3-m2crypto",
    "python3-markupsafe",
    "python3-psutil",
    "python3-pyyaml",
    "python3-requests",
    "openpgm",
    "zeromq",
    "python3-urllib3",
    "python3-idna",
    "python3-chardet",
    "python3-pysocks",
    "python3-pytz",
    "python3-setuptools",
    "python3-distro",
    "python3-immutables",
    "python3-contextvars",
    "venv-salt-minion",
]

RES8_X86 = [
    "dmidecode"
]

RES9 = [
    "venv-salt-minion", 
]

<<<<<<< HEAD
OPENEULER2203 = [
        "venv-salt-minion",
]

AMAZONLINUX2 = [
    "dwz",
    "groff-base",
    "perl",
    "perl-Carp",
    "perl-Encode",
    "perl-Exporter",
    "perl-File-Path",
    "perl-File-Temp",
    "perl-Filter",
    "perl-Getopt-Long",
    "perl-HTTP-Tiny",
    "perl-PathTools",
    "perl-Pod-Escapes",
    "perl-Pod-Perldoc",
    "perl-Pod-Simple",
    "perl-Pod-Usage",
    "perl-Scalar-List-Utils",
    "perl-Socket",
    "perl-Storable",
    "perl-Text-ParseWords",
    "perl-Time-HiRes",
    "perl-Time-Local",
    "perl-constant",
    "perl-libs",
    "perl-macros",
    "perl-parent",
    "perl-podlators",
    "perl-srpm-macros",
    "perl-threads",
    "perl-threads-shared",
    "zip"
]

=======
>>>>>>> 64799653
PKGLISTUMBLEWEED_SALT_NO_BUNDLE = [
    "libgomp1",
    "libmpdec3",
    "libpgm-5_2-0",
    "libpython3_10-1_0",
    "librpmbuild9",
    "libsodium23",
    "libunwind8",
    "libyaml-0-2",
    "libzmq5",
    "python3-salt",
    "python310",
    "python310-Jinja2",
    "python310-M2Crypto",
    "python310-MarkupSafe",
    "python310-PyYAML",
    "python310-apipkg",
    "python310-base",
    "python310-certifi",
    "python310-cffi",
    "python310-charset-normalizer",
    "python310-contextvars",
    "python310-cryptography",
    "python310-distro",
    "python310-idna",
    "python310-immutables",
    "python310-iniconfig",
    "python310-msgpack",
    "python310-psutil",
    "python310-py",
    "python310-pyOpenSSL",
    "python310-pycparser",
    "python310-pyzmq",
    "python310-requests",
    "python310-rpm",
    "python310-six",
    "python310-urllib3",
    "python310-zypp-plugin",
    "salt",
    "salt-minion",
    "salt-transactional-update",
    "update-alternatives",
]

PKGLIST15_SALT_NO_BUNDLE = [
    "hostname",
    "iproute2",
    "libmnl0",
    "libxtables12",
    "libpgm-5_2-0",
    "libpython3_6m1_0",
    "libsodium23",
    "libzmq5",
    "logrotate",
    "net-tools",
    "openssl",
    "python3",
    "python3-base",
    "python3-appdirs",
    "python3-asn1crypto",
    "python3-Babel",
    "python3-certifi",
    "python3-cffi",
    "python3-chardet",
    "python3-cryptography",
    "python3-distro",
    "python3-idna",
    "python3-Jinja2",
    "python3-MarkupSafe",
    "python3-M2Crypto",
    "python3-msgpack",
    "python3-ordered-set",
    "python3-packaging",
    "python3-psutil",
    "python3-py",
    "python3-pyasn1",
    "python3-pycparser",
    "python3-pyparsing",
    "python3-pytz",
    "python3-pyOpenSSL",
    "python3-PyYAML",
    "python3-pyzmq",
    "python3-requests",
    "python3-rpm",
    "python3-setuptools",
    "python3-simplejson",
    "python3-six",
    "python3-urllib3",
    "python3-immutables*",
    "python3-contextvars*",
    "python3-zypp-plugin",
    "timezone",
    "salt",
    "python3-salt",
    "salt-minion",
    "python3-apipkg*",
    "python3-iniconfig*",
    "xz"
]

PKGLIST15_SALT = PKGLIST15_SALT_NO_BUNDLE + [
    "venv-salt-minion",
]

PKGLIST15_SALT_OPT_BUNDLE = PKGLIST15_SALT_NO_BUNDLE + [
    "venv-salt-minion*",
]

PKGLISTMICRO_BUNDLE_ONLY = [
    "venv-salt-minion",
]

ONLYSLE15 = [
    "gio-branding-SLE",
]

PKGLIST15_X86_ARM = [
    "dmidecode",
    "libunwind",
]

PKGLIST15_PPC = [
    "libunwind",
]

PKGLIST15_Z = [
]

PKGLISTUBUNTU1604 = [
    "libsodium18",
    "dctrl-tools",
    "libzmq5",
    "python-chardet",
    "python-croniter",
    "python-crypto",
    "python-dateutil",
    "python-enum34",
    "python-ipaddress",
    "python-jinja2",
    "python-markupsafe",
    "python-minimal",
    "python-msgpack",
    "python-openssl",
    "python-pkg-resources",
    "python-psutil",
    "python-requests",
    "python-six",
    "python-systemd",
    "python-tornado",
    "python-tz",
    "python-urllib3",
    "python-yaml",
    "python-zmq",
    "python-pycurl",
    "salt-common",
    "salt-minion",
    "dmidecode",
]

PKGLISTUBUNTU1804 = [
    "dctrl-tools",
    "javascript-common",
    "libjs-jquery",
    "libjs-sphinxdoc",
    "libjs-underscore",
    "libnorm1",
    "libpgm-5.2-0",
    "libpython3.6-stdlib",
    "libpython3.6-minimal",
    "libpython3.6-stdlib",
    "libsodium23",
    "libzmq5",
    "python3",
    "python3-apt",
    "python3-asn1crypto",
    "python3-certifi",
    "python3-cffi-backend",
    "python3-chardet",
    "python3-croniter",
    "python3-crypto",
    "python3-pycryptodome",
    "python3-cryptography",
    "python3-dateutil",
    "python3-idna",
    "python3-jinja2",
    "python3-markupsafe",
    "python3-minimal",
    "python3-msgpack",
    "python3-openssl",
    "python3-pkg-resources",
    "python3-psutil",
    "python3-requests",
    "python3-singledispatch",
    "python3-six",
    "python3-systemd",
    "python3-tornado",
    "python3-tz",
    "python3-urllib3",
    "python3-yaml",
    "python3-zmq",
    "python3.6",
    "python3.6-minimal",
    "salt-common",
    "salt-minion",
    "dmidecode",
    "bsdmainutils",
    "debconf-utils",
    "iso-codes",
    "python-apt-common",
    "python3-distro",
    "python3-gnupg",
    "gnupg",
    "python3-immutables",
    "python3-contextvars",
    "venv-salt-minion",
]

PKGLISTUBUNTU2004 = [
    "dctrl-tools",
    "libnorm1",
    "libpgm-5.2-0",
    "libzmq5",
    "python3-crypto",
    "python3-dateutil",
    "python3-distro",
    "python3-jinja2",
    "python3-markupsafe",
    "python3-msgpack",
    "python3-psutil",
    "python3-pycryptodome",
    "python3-zmq",
    "python3-gnupg",
    "salt-common",
    "salt-minion",
    "gnupg",
    "venv-salt-minion",
]

PKGLISTUBUNTU2204 = [
    "venv-salt-minion",
]

PKGLISTDEBIAN9 = [
    "apt-transport-https",
    "bsdmainutils",
    "dctrl-tools",
    "debconf-utils",
    "gnupg1",
    "gnupg1-curl",
    "gnupg1-l10n",
    "javascript-common",
    "libjs-jquery",
    "libjs-sphinxdoc",
    "libjs-underscore",
    "libpgm-5.2-0",
    "libpython-stdlib",
    "libpython2.7-minimal",
    "libpython2.7-stdlib",
    "libzmq5",
    "libsodium18",
    "libyaml-0-2",
    "libcurl3-gnutls",
    "python",
    "python-apt",
    "python-backports-abc",
    "python-certifi",
    "python-cffi-backend",
    "python-chardet",
    "python-concurrent.futures",
    "python-croniter",
    "python-crypto",
    "python-cryptography",
    "python-dateutil",
    "python-enum34",
    "python-gnupg",
    "python-idna",
    "python-ipaddress",
    "python-jinja2",
    "python-mako",
    "python-markupsafe",
    "python-minimal",
    "python-msgpack",
    "python-openssl",
    "python-pkg-resources",
    "python-psutil",
    "python-requests",
    "python-singledispatch",
    "python-six",
    "python-systemd",
    "python-tornado",
    "python-tz",
    "python-urllib3",
    "python-yaml",
    "python-zmq",
    "python2.7",
    "python2.7-minimal",
    "salt-common",
    "salt-minion",
    "dmidecode",
    "gnupg",
    "gnupg1",
    "venv-salt-minion*",
]


PKGLISTDEBIAN10 = [
    "dctrl-tools",
    "debconf-utils",
    "dirmngr",
    "distro-info-data",
    "dmidecode",
    "gnupg",
    "gnupg-l10n",
    "gnupg-utils",
    "gpg",
    "gpg-agent",
    "gpgconf",
    "gpgsm",
    "gpg-wks-client",
    "gpg-wks-server",
    "iso-codes",
    "libassuan0",
    "libksba8",
    "libldap-2.4-2",
    "libldap-common",
    "libnorm1",
    "libnpth0",
    "libpgm-5.2-0",
    "libsasl2-2",
    "libsasl2-modules",
    "libsasl2-modules-db",
    "libsodium23",
    "libyaml-0-2",
    "libzmq5",
    "lsb-release",
    "pinentry-curses",
    "python3-apt",
    "python3-certifi",
    "python3-chardet",
    "python3-croniter",
    "python3-crypto",
    "python3-pycryptodome",
    "python3-dateutil",
    "python3-distro",
    "python3-idna",
    "python3-jinja2",
    "python3-markupsafe",
    "python3-msgpack",
    "python3-pkg-resources",
    "python3-psutil",
    "python3-requests",
    "python3-six",
    "python3-systemd",
    "python3-tz",
    "python3-urllib3",
    "python3-yaml",
    "python3-zmq",
    "python-apt-common",
    "salt-common",
    "salt-minion",
    "gnupg",
    "venv-salt-minion",
    "python3-gnupg",
]

PKGLISTDEBIAN11 = [
    # gnupg dependencies
    "dirmngr",
    "gnupg",
    "gnupg-l10n",
    "gnupg-utils",
    "gpg",
    "gpg-agent",
    "gpg-wks-client",
    "gpg-wks-server",
    "gpgconf",
    "gpgsm",
    "libassuan0",
    "libksba8",
    "libldap-2.4-2",
    "libldap-common",
    "libnpth0",
    "libsasl2-2",
    "libsasl2-modules",
    "libsasl2-modules-db",
    "libsqlite3-0",
    "pinentry-curses",
    # end of gnupg dependencies
    "venv-salt-minion"
]

PKGLISTASTRALINUXOREL = [
    "dctrl-tools",
    "dirmngr",
    "iso-codes",
    "libjs-jquery",
    "libjs-sphinxdoc",
    "libjs-underscore",
    "libpgm-5.2-0",
    "libpython-stdlib",
    "libpython2.7-minimal",
    "libpython2.7-stdlib",
    "libsodium18",
    "libyaml-0-2",
    "libzmq5",
    "python",
    "python-apt",
    "python-apt-common",
    "python-backports-abc",
    "python-cffi-backend",
    "python-chardet",
    "python-concurrent.futures",
    "python-crypto",
    "python-cryptography",
    "python-dateutil",
    "python-enum34",
    "python-idna",
    "python-ipaddress",
    "python-jinja2",
    "python-markupsafe",
    "python-minimal",
    "python-msgpack",
    "python-openssl",
    "python-pkg-resources",
    "python-pyasn1",
    "python-psutil",
    "python-requests",
    "python-setuptools",
    "python-singledispatch",
    "python-six",
    "python-systemd",
    "python-tornado",
    "python-urllib3",
    "python-yaml",
    "python-zmq",
    "python2.7",
    "python2.7-minimal",
    "salt-common",
    "salt-minion",
    "gnupg",
]

DATA = {
    'SLE-11-SP1-i586' : {
        'PDID' : 684, 'PKGLIST' : PKGLIST11 + PKGLIST11_X86_I586,
        'DEST' : DOCUMENT_ROOT + '/pub/repositories/sle/11/1/bootstrap/'
    },
    'SLE-11-SP1-ia64' : {
        'PDID' : 1033, 'PKGLIST' : PKGLIST11,
        'DEST' : DOCUMENT_ROOT + '/pub/repositories/sle/11/1/bootstrap/'
    },
    'SLE-11-SP1-ppc64' : {
        'PDID' : 940, 'PKGLIST' : PKGLIST11,
        'DEST' : DOCUMENT_ROOT + '/pub/repositories/sle/11/1/bootstrap/'
    },
    'SLE-11-SP1-s390x' : {
        'PDID' : 745, 'PKGLIST' : PKGLIST11,
        'DEST' : DOCUMENT_ROOT + '/pub/repositories/sle/11/1/bootstrap/'
    },
    'SLE-11-SP1-x86_64' : {
        'PDID' : 769, 'PKGLIST' : PKGLIST11 + PKGLIST11_X86_I586,
        'DEST' : DOCUMENT_ROOT + '/pub/repositories/sle/11/1/bootstrap/'
    },
    'SLE-11-SP2-i586' : {
        'PDID' : 811, 'PKGLIST' : PKGLIST11 + PKGLIST11_X86_I586,
        'DEST' : DOCUMENT_ROOT + '/pub/repositories/sle/11/2/bootstrap/'
    },
    'SLE-11-SP2-ia64' : {
        'PDID' : 1034, 'PKGLIST' : PKGLIST11,
        'DEST' : DOCUMENT_ROOT + '/pub/repositories/sle/11/2/bootstrap/'
    },
    'SLE-11-SP2-ppc64' : {
        'PDID' : 946, 'PKGLIST' : PKGLIST11,
        'DEST' : DOCUMENT_ROOT + '/pub/repositories/sle/11/2/bootstrap/'
    },
    'SLE-11-SP2-s390x' : {
        'PDID' : 755, 'PKGLIST' : PKGLIST11,
        'DEST' : DOCUMENT_ROOT + '/pub/repositories/sle/11/2/bootstrap/'
    },
    'SLE-11-SP2-x86_64' : {
        'PDID' : 690, 'PKGLIST' : PKGLIST11 + PKGLIST11_X86_I586,
        'DEST' : DOCUMENT_ROOT + '/pub/repositories/sle/11/2/bootstrap/'
    },
    'SLE-11-SP3-i586' : {
        'PDID' : 793, 'PKGLIST' : PKGLIST11 + ENHANCE11 + PKGLIST11_X86_I586,
        'DEST' : DOCUMENT_ROOT + '/pub/repositories/sle/11/3/bootstrap/'
    },
    'SLE-11-SP3-ia64' : {
        'PDID' : 1037, 'PKGLIST' : PKGLIST11 + ENHANCE11,
        'DEST' : DOCUMENT_ROOT + '/pub/repositories/sle/11/3/bootstrap/'
    },
    'SLE-11-SP3-ppc64' : {
        'PDID' : 949, 'PKGLIST' : PKGLIST11 + ENHANCE11,
        'DEST' : DOCUMENT_ROOT + '/pub/repositories/sle/11/3/bootstrap/'
    },
    'SLE-11-SP3-s390x' : {
        'PDID' : 693, 'PKGLIST' : PKGLIST11 + ENHANCE11,
        'DEST' : DOCUMENT_ROOT + '/pub/repositories/sle/11/3/bootstrap/'
    },
    'SLE-11-SP3-x86_64' : {
        'PDID' : 814, 'PKGLIST' : PKGLIST11 + ENHANCE11 + PKGLIST11_X86_I586,
        'DEST' : DOCUMENT_ROOT + '/pub/repositories/sle/11/3/bootstrap/'
    },
    'SLE-11-SP4-i586' : {
        'PDID' : [1299], 'BETAPDID' : [2071], 'PKGLIST' : PKGLIST11 + ENHANCE11 + PKGLIST11_X86_I586,
        'DEST' : DOCUMENT_ROOT + '/pub/repositories/sle/11/4/bootstrap/'
    },
    'SLE-11-SP4-ia64' : {
        'PDID' : 1302, 'PKGLIST' : PKGLIST11 + ENHANCE11,
        'DEST' : DOCUMENT_ROOT + '/pub/repositories/sle/11/4/bootstrap/'
    },
    'SLE-11-SP4-ppc64' : {
        'PDID' : [1301], 'BETAPDID' : [2072], 'PKGLIST' : PKGLIST11 + ENHANCE11,
        'DEST' : DOCUMENT_ROOT + '/pub/repositories/sle/11/4/bootstrap/'
    },
    'SLE-11-SP4-s390x' : {
        'PDID' : [1303], 'BETAPDID' : [2073], 'PKGLIST' : PKGLIST11 + ENHANCE11,
        'DEST' : DOCUMENT_ROOT + '/pub/repositories/sle/11/4/bootstrap/'
    },
    'SLE-11-SP4-x86_64' : {
        'PDID' : [1300], 'BETAPDID' : [2074], 'PKGLIST' : PKGLIST11 + ENHANCE11 + PKGLIST11_X86_I586,
        'DEST' : DOCUMENT_ROOT + '/pub/repositories/sle/11/4/bootstrap/'
    },
    'SLES4SAP-11-SP1-x86_64' : {
        'PDID' : 1129, 'PKGLIST' : PKGLIST11 + PKGLIST11_X86_I586,
        'DEST' : DOCUMENT_ROOT + '/pub/repositories/sle/11/1/bootstrap/'
    },
    'SLES4SAP-11-SP2-x86_64' : {
        'PDID' : 1130, 'PKGLIST' : PKGLIST11 + PKGLIST11_X86_I586,
        'DEST' : DOCUMENT_ROOT + '/pub/repositories/sle/11/2/bootstrap/'
    },
    'SLES4SAP-11-SP3-x86_64' : {
        'PDID' : 1131, 'PKGLIST' : PKGLIST11 + ENHANCE11 + PKGLIST11_X86_I586,
        'DEST' : DOCUMENT_ROOT + '/pub/repositories/sle/11/3/bootstrap/'
    },
    'SLES4SAP-11-SP4-x86_64' : {
        'PDID' : [1329], 'BETAPDID' : [2074], 'PKGLIST' : PKGLIST11 + ENHANCE11 + PKGLIST11_X86_I586,
        'DEST' : DOCUMENT_ROOT + '/pub/repositories/sle/11/4/bootstrap/'
    },
    'SLES4SAP-11-SP4-ppc64' : {
        'PDID' : [1331], 'BETAPDID' : [2072], 'PKGLIST' : PKGLIST11 + ENHANCE11,
        'DEST' : DOCUMENT_ROOT + '/pub/repositories/sle/11/4/bootstrap/'
    },
    'SLE-12-ppc64le' : {
        'PDID' : 1116, 'BETAPDID' : [1745], 'PKGLIST' : PKGLIST12 + SLE12VENV,
        'DEST' : DOCUMENT_ROOT + '/pub/repositories/sle/12/0/bootstrap/'
    },
    'SLE-12-s390x' : {
        'PDID' : 1115, 'BETAPDID' : [1746], 'PKGLIST' : PKGLIST12 + SLE12VENV,
        'DEST' : DOCUMENT_ROOT + '/pub/repositories/sle/12/0/bootstrap/'
    },
    'SLE-12-x86_64' : {
        'PDID' : 1117, 'BETAPDID' : [1747], 'PKGLIST' : PKGLIST12 + SLE12VENV,
        'DEST' : DOCUMENT_ROOT + '/pub/repositories/sle/12/0/bootstrap/'
    },
    'SLES4SAP-12-x86_64' : {
        'PDID' : 1319, 'BETAPDID' : [1747], 'PKGLIST' : PKGLIST12 + SLE12VENV,
        'DEST' : DOCUMENT_ROOT + '/pub/repositories/sle/12/0/bootstrap/'
    },
    'SLE-12-SP1-ppc64le' : {
        'PDID' : 1334, 'BETAPDID' : [1745], 'PKGLIST' : PKGLIST12 + SLE12VENV + ENHANCE12SP1,
        'DEST' : DOCUMENT_ROOT + '/pub/repositories/sle/12/1/bootstrap/'
    },
    'SLE-12-SP1-s390x' : {
        'PDID' : [1335, 1535], 'BETAPDID' : [1746], 'PKGLIST' : PKGLIST12 + SLE12VENV + ENHANCE12SP1,
        'DEST' : DOCUMENT_ROOT + '/pub/repositories/sle/12/1/bootstrap/'
    },
    'SLE-12-SP1-x86_64' : {
        'PDID' : [1322, 1533], 'BETAPDID' : [1747], 'PKGLIST' : PKGLIST12 + SLE12VENV + ENHANCE12SP1,
        'DEST' : DOCUMENT_ROOT + '/pub/repositories/sle/12/1/bootstrap/'
    },
    'SLES4SAP-12-SP1-ppc64le' : {
        'PDID' : 1437, 'BETAPDID' : [1745], 'PKGLIST' : PKGLIST12 + SLE12VENV + ENHANCE12SP1,
        'DEST' : DOCUMENT_ROOT + '/pub/repositories/sle/12/1/bootstrap/'
    },
    'SLES4SAP-12-SP1-x86_64' : {
        'PDID' : 1346, 'BETAPDID' : [1747], 'PKGLIST' : PKGLIST12 + SLE12VENV + ENHANCE12SP1,
        'DEST' : DOCUMENT_ROOT + '/pub/repositories/sle/12/1/bootstrap/'
    },
    'RES6-x86_64' : {
        'PDID' : [1138], 'BETAPDID' : [2064], 'PKGLIST' : RES6,
        'DEST' : DOCUMENT_ROOT + '/pub/repositories/res/6/bootstrap/'
    },
    'RES7-x86_64' : {
        'PDID' : [1251], 'BETAPDID' : [2065], 'PKGLIST' : RES7 + RES7_X86,
        'DEST' : DOCUMENT_ROOT + '/pub/repositories/res/7/bootstrap/'
    },
    'SLE-12-SP2-aarch64' : {
        'PDID' : 1375, 'BETAPDID' : [1744], 'PKGLIST' : PKGLIST12 + SLE12VENV + ENHANCE12SP1,
        'DEST' : DOCUMENT_ROOT + '/pub/repositories/sle/12/2/bootstrap/'
    },
    'SLES_RPI-12-SP2-aarch64' : {
        'PDID' : 1418, 'BETAPDID' : [1744], 'PKGLIST' : PKGLIST12 + SLE12VENV + ENHANCE12SP1,
        'DEST' : DOCUMENT_ROOT + '/pub/repositories/sle/12/2/bootstrap/'
    },
    'SLE-12-SP2-ppc64le' : {
        'PDID' : [1355, 1737], 'BETAPDID' : [1745], 'PKGLIST' : PKGLIST12 + SLE12VENV + ENHANCE12SP1,
        'DEST' : DOCUMENT_ROOT + '/pub/repositories/sle/12/2/bootstrap/'
    },
    'SLE-12-SP2-s390x' : {
        'PDID' : [1356, 1738], 'BETAPDID' : [1746], 'PKGLIST' : PKGLIST12 + SLE12VENV + ENHANCE12SP1,
        'DEST' : DOCUMENT_ROOT + '/pub/repositories/sle/12/2/bootstrap/'
    },
    'SLE-12-SP2-x86_64' : {
        'PDID' : [1357, 1739], 'BETAPDID' : [1747], 'PKGLIST' : PKGLIST12 + SLE12VENV + ENHANCE12SP1,
        'DEST' : DOCUMENT_ROOT + '/pub/repositories/sle/12/2/bootstrap/'
    },
    'SLES4SAP-12-SP2-x86_64' : {
        'PDID' : 1414, 'BETAPDID' : [1747], 'PKGLIST' : PKGLIST12 + SLE12VENV + ENHANCE12SP1,
        'DEST' : DOCUMENT_ROOT + '/pub/repositories/sle/12/2/bootstrap/'
    },
    'SLES4SAP-12-SP2-ppc64le' : {
        'PDID' : 1521, 'BETAPDID' : [1745], 'PKGLIST' : PKGLIST12 + SLE12VENV + ENHANCE12SP1,
        'DEST' : DOCUMENT_ROOT + '/pub/repositories/sle/12/2/bootstrap/'
    },
    'SLE-12-SP3-aarch64' : {
        'PDID' : [1424, 2002], 'BETAPDID' : [1744], 'PKGLIST' : PKGLIST12 + SLE12VENV + ENHANCE12SP1,
        'DEST' : DOCUMENT_ROOT + '/pub/repositories/sle/12/3/bootstrap/'
    },
    'SLE-12-SP3-ppc64le' : {
        'PDID' : [1422, 1930], 'BETAPDID' : [1745], 'PKGLIST' : PKGLIST12 + SLE12VENV + ENHANCE12SP1,
        'DEST' : DOCUMENT_ROOT + '/pub/repositories/sle/12/3/bootstrap/'
    },
    'SLE-12-SP3-s390x' : {
        'PDID' : [1423, 1931], 'BETAPDID' : [1746], 'PKGLIST' : PKGLIST12 + SLE12VENV + ENHANCE12SP1,
        'DEST' : DOCUMENT_ROOT + '/pub/repositories/sle/12/3/bootstrap/'
    },
    'SLE-12-SP3-x86_64' : {
        'PDID' : [1421, 1932], 'BETAPDID' : [1747], 'PKGLIST' : PKGLIST12 + SLE12VENV + ENHANCE12SP1,
        'DEST' : DOCUMENT_ROOT + '/pub/repositories/sle/12/3/bootstrap/'
    },
    'SLED-12-SP3-x86_64' : {
        'PDID' : [1425], 'BETAPDID' : [1747], 'PKGLIST' : PKGLIST12 + SLE12VENV + ENHANCE12SP1,
        'DEST' : '/srv/www/htdocs/pub/repositories/sle/12/3/bootstrap/'
    },
    'SLES4SAP-12-SP3-x86_64' : {
        'PDID' : 1426, 'BETAPDID' : [1747], 'PKGLIST' : PKGLIST12 + SLE12VENV + ENHANCE12SP1,
        'DEST' : DOCUMENT_ROOT + '/pub/repositories/sle/12/3/bootstrap/'
    },
    'SLES4SAP-12-SP3-ppc64le' : {
        'PDID' : 1572, 'BETAPDID' : [1745], 'PKGLIST' : PKGLIST12 + SLE12VENV + ENHANCE12SP1,
        'DEST' : DOCUMENT_ROOT + '/pub/repositories/sle/12/3/bootstrap/'
    },
    'SLE-12-SP4-aarch64' : {
        'PDID' : [1628, 2114], 'BETAPDID' : [1744], 'PKGLIST' : PKGLIST12 + SLE12VENV + ENHANCE12SP1,
        'DEST' : DOCUMENT_ROOT + '/pub/repositories/sle/12/4/bootstrap/'
    },
    'SLE-12-SP4-ppc64le' : {
        'PDID' : [1626, 2115], 'BETAPDID' : [1745], 'PKGLIST' : PKGLIST12 + SLE12VENV + ENHANCE12SP1,
        'DEST' : DOCUMENT_ROOT + '/pub/repositories/sle/12/4/bootstrap/'
    },
    'SLE-12-SP4-s390x' : {
        'PDID' : [1627, 2116], 'BETAPDID' : [1746], 'PKGLIST' : PKGLIST12 + SLE12VENV + ENHANCE12SP1,
        'DEST' : DOCUMENT_ROOT + '/pub/repositories/sle/12/4/bootstrap/'
    },
    'SLE-12-SP4-x86_64' : {
        'PDID' : [1625, 2117], 'BETAPDID' : [1747], 'PKGLIST' : PKGLIST12 + SLE12VENV + ENHANCE12SP1,
        'DEST' : DOCUMENT_ROOT + '/pub/repositories/sle/12/4/bootstrap/'
    },
    'SLED-12-SP4-x86_64' : {
        'PDID' : [1629], 'BETAPDID' : [1747], 'PKGLIST' : PKGLIST12 + SLE12VENV + ENHANCE12SP1,
        'DEST' : DOCUMENT_ROOT + '/pub/repositories/sle/12/4/bootstrap/'
    },
    'SLES4SAP-12-SP4-x86_64' : {
        'PDID' : [1755], 'BETAPDID' : [1747], 'PKGLIST' : PKGLIST12 + SLE12VENV + ENHANCE12SP1,
        'DEST' : DOCUMENT_ROOT + '/pub/repositories/sle/12/4/bootstrap/'
    },
    'SLES4SAP-12-SP4-ppc64le' : {
        'PDID' : [1754], 'BETAPDID' : [1745], 'PKGLIST' : PKGLIST12 + SLE12VENV + ENHANCE12SP1,
        'DEST' : DOCUMENT_ROOT + '/pub/repositories/sle/12/4/bootstrap/'
    },
    'SLE4HPC-12-SP4-x86_64' : {
        'PDID' : [1759], 'BETAPDID' : [1747], 'PKGLIST' : PKGLIST12 + SLE12VENV + ENHANCE12SP1,
        'DEST' : DOCUMENT_ROOT + '/pub/repositories/sle/12/4/bootstrap/'
    },
    'SLE4HPC-12-SP4-aarch64' : {
        'PDID' : [1758], 'BETAPDID' : [1744], 'PKGLIST' : PKGLIST12 + SLE12VENV + ENHANCE12SP1,
        'DEST' : DOCUMENT_ROOT + '/pub/repositories/sle/12/4/bootstrap/'
    },
    'SLE-12-SP5-aarch64' : {
        'PDID' : [1875], 'BETAPDID' : [1744], 'PKGLIST' : PKGLIST12 + SLE12VENV + ENHANCE12SP1,
        'DEST' : DOCUMENT_ROOT + '/pub/repositories/sle/12/5/bootstrap/'
    },
    'SLE-12-SP5-ppc64le' : {
        'PDID' : [1876], 'BETAPDID' : [1745], 'PKGLIST' : PKGLIST12 + SLE12VENV + ENHANCE12SP1,
        'DEST' : DOCUMENT_ROOT + '/pub/repositories/sle/12/5/bootstrap/'
    },
    'SLE-12-SP5-s390x' : {
        'PDID' : [1877], 'BETAPDID' : [1746], 'PKGLIST' : PKGLIST12 + SLE12VENV + ENHANCE12SP1,
        'DEST' : DOCUMENT_ROOT + '/pub/repositories/sle/12/5/bootstrap/'
    },
    'SLE-12-SP5-x86_64' : {
        'PDID' : [1878], 'BETAPDID' : [1747], 'PKGLIST' : PKGLIST12 + SLE12VENV + ENHANCE12SP1,
        'DEST' : DOCUMENT_ROOT + '/pub/repositories/sle/12/5/bootstrap/'
    },
    'SLES4SAP-12-SP5-x86_64' : {
        'PDID' : [1880], 'BETAPDID' : [1747], 'PKGLIST' : PKGLIST12 + SLE12VENV + ENHANCE12SP1,
        'DEST' : DOCUMENT_ROOT + '/pub/repositories/sle/12/5/bootstrap/'
    },
    'SLES4SAP-12-SP5-ppc64le' : {
        'PDID' : [1879], 'BETAPDID' : [1745], 'PKGLIST' : PKGLIST12 + SLE12VENV + ENHANCE12SP1,
        'DEST' : DOCUMENT_ROOT + '/pub/repositories/sle/12/5/bootstrap/'
    },
    'SLE4HPC-12-SP5-x86_64' : {
        'PDID' : [1873], 'BETAPDID' : [1747], 'PKGLIST' : PKGLIST12 + SLE12VENV + ENHANCE12SP1,
        'DEST' : DOCUMENT_ROOT + '/pub/repositories/sle/12/5/bootstrap/'
    },
    'SLE4HPC-12-SP5-aarch64' : {
        'PDID' : [1872], 'BETAPDID' : [1744], 'PKGLIST' : PKGLIST12 + SLE12VENV + ENHANCE12SP1,
        'DEST' : DOCUMENT_ROOT + '/pub/repositories/sle/12/5/bootstrap/'
    },
    'OES2018-x86_64' : {
        'PDID' : 45, 'PKGLIST' : PKGLIST12 + SLE12VENV + ENHANCE12SP1,
        'DEST' : DOCUMENT_ROOT + '/pub/repositories/sle/12/2/bootstrap/'
    },
    'OES2018-SP1-x86_64' : {
        'PDID' : 46, 'PKGLIST' : PKGLIST12 + SLE12VENV + ENHANCE12SP1,
        'DEST' : DOCUMENT_ROOT + '/pub/repositories/sle/12/3/bootstrap/'
    },
    'OES2018-SP2-x86_64' : {
        'PDID' : -9, 'PKGLIST' : PKGLIST12 + SLE12VENV + ENHANCE12SP1,
        'DEST' : DOCUMENT_ROOT + '/pub/repositories/sle/12/5/bootstrap/'
    },
    'OES2018-SP3-x86_64' : {
        'PDID' : -21, 'PKGLIST' : PKGLIST12 + SLE12VENV + ENHANCE12SP1,
        'DEST' : DOCUMENT_ROOT + '/pub/repositories/sle/12/5/bootstrap/'
    },
    'OES2023' : {
        'PDID' : -34, 'PKGLIST' : PKGLIST15_SALT + PKGLIST15_X86_ARM,
        'DEST' : DOCUMENT_ROOT + '/pub/repositories/sle/15/4/bootstrap/'
    },
    'SLE-15-aarch64' : {
        'PDID' : [1589, 2053, 1709], 'BETAPDID' : [1925], 'PKGLIST' :  ONLYSLE15 + PKGLIST15_SALT + PKGLIST15_X86_ARM,
        'DEST' : DOCUMENT_ROOT + '/pub/repositories/sle/15/0/bootstrap/'
    },
    'SLE-15-ppc64le' : {
        'PDID' : [1588, 2054, 1710], 'BETAPDID' : [1926], 'PKGLIST' :  ONLYSLE15 + PKGLIST15_SALT + PKGLIST15_PPC,
        'DEST' : DOCUMENT_ROOT + '/pub/repositories/sle/15/0/bootstrap/'
    },
    'SLE-15-s390x' : {
        'PDID' : [1587, 2055, 1711], 'BETAPDID' : [1927], 'PKGLIST' :  ONLYSLE15 + PKGLIST15_SALT + PKGLIST15_Z,
        'DEST' : DOCUMENT_ROOT + '/pub/repositories/sle/15/0/bootstrap/'
    },
    'SLE-15-x86_64' : {
        'PDID' : [1576, 2056, 1712], 'BETAPDID' : [1928], 'PKGLIST' :  ONLYSLE15 + PKGLIST15_SALT + PKGLIST15_X86_ARM,
        'DEST' : DOCUMENT_ROOT + '/pub/repositories/sle/15/0/bootstrap/'
    },
    'SLES4SAP-15-ppc64le' : {
        'PDID' : [1588, 1613, 1710], 'BETAPDID' : [1926], 'PKGLIST' :  ONLYSLE15 + PKGLIST15_SALT + PKGLIST15_PPC,
        'DEST' : DOCUMENT_ROOT + '/pub/repositories/sle/15/0/bootstrap/'
    },
    'SLES4SAP-15-x86_64' : {
        'PDID' : [1576, 1612, 1712], 'BETAPDID' : [1928], 'PKGLIST' :  ONLYSLE15 + PKGLIST15_SALT + PKGLIST15_X86_ARM,
        'DEST' : DOCUMENT_ROOT + '/pub/repositories/sle/15/0/bootstrap/'
    },
    'SLE-15-SP1-aarch64' : {
        'PDID' : [1769, 1709], 'BETAPDID' : [1925], 'PKGLIST' :  ONLYSLE15 + PKGLIST15_SALT + PKGLIST15_X86_ARM,
        'DEST' : DOCUMENT_ROOT + '/pub/repositories/sle/15/1/bootstrap/'
    },
    'SLE-15-SP1-ppc64le' : {
        'PDID' : [1770, 1710], 'BETAPDID' : [1926], 'PKGLIST' :  ONLYSLE15 + PKGLIST15_SALT + PKGLIST15_PPC,
        'DEST' : DOCUMENT_ROOT + '/pub/repositories/sle/15/1/bootstrap/'
    },
    'SLE-15-SP1-s390x' : {
        'PDID' : [1771, 1711], 'BETAPDID' : [1927], 'PKGLIST' :  ONLYSLE15 + PKGLIST15_SALT + PKGLIST15_Z,
        'DEST' : DOCUMENT_ROOT + '/pub/repositories/sle/15/1/bootstrap/'
    },
    'SLE-15-SP1-x86_64' : {
        'PDID' : [1772, 1712], 'BETAPDID' : [1928], 'PKGLIST' :  ONLYSLE15 + PKGLIST15_SALT + PKGLIST15_X86_ARM,
        'DEST' : DOCUMENT_ROOT + '/pub/repositories/sle/15/1/bootstrap/'
    },
    'SUMA-40-PROXY-x86_64' : {
        'PDID' : [1772, 1908], 'BETAPDID' : [], 'PKGLIST' :  ONLYSLE15 + PKGLIST15_SALT + PKGLIST15_X86_ARM,
        'DEST' : DOCUMENT_ROOT + '/pub/repositories/sle/15/1/bootstrap/'
    },
    'SLE-15-SP2-aarch64' : {
        'PDID' : [1943, 1709], 'BETAPDID' : [1925], 'PKGLIST' :  ONLYSLE15 + PKGLIST15_SALT + PKGLIST15_X86_ARM,
        'DEST' : DOCUMENT_ROOT + '/pub/repositories/sle/15/2/bootstrap/'
    },
    'SLE-15-SP2-ppc64le' : {
        'PDID' : [1944, 1710], 'BETAPDID' : [1926], 'PKGLIST' :  ONLYSLE15 + PKGLIST15_SALT + PKGLIST15_PPC,
        'DEST' : DOCUMENT_ROOT + '/pub/repositories/sle/15/2/bootstrap/'
    },
    'SLE-15-SP2-s390x' : {
        'PDID' : [1945, 1711], 'BETAPDID' : [1927], 'PKGLIST' :  ONLYSLE15 + PKGLIST15_SALT + PKGLIST15_Z,
        'DEST' : DOCUMENT_ROOT + '/pub/repositories/sle/15/2/bootstrap/'
    },
    'SLE-15-SP2-x86_64' : {
        'PDID' : [1946, 1712], 'BETAPDID' : [1928], 'PKGLIST' :  ONLYSLE15 + PKGLIST15_SALT + PKGLIST15_X86_ARM,
        'DEST' : DOCUMENT_ROOT + '/pub/repositories/sle/15/2/bootstrap/'
    },
    'SUMA-41-PROXY-x86_64' : {
        'PDID' : [1946, 2015], 'BETAPDID' : [], 'PKGLIST' :  ONLYSLE15 + PKGLIST15_SALT + PKGLIST15_X86_ARM,
        'DEST' : DOCUMENT_ROOT + '/pub/repositories/sle/15/2/bootstrap/'
    },
    'SLE-15-SP3-aarch64' : {
        'PDID' : [2142, 1709], 'BETAPDID' : [1925], 'PKGLIST' :  ONLYSLE15 + PKGLIST15_SALT + PKGLIST15_X86_ARM,
        'DEST' : DOCUMENT_ROOT + '/pub/repositories/sle/15/3/bootstrap/'
    },
    'SLE-15-SP3-ppc64le' : {
        'PDID' : [2143, 1710], 'BETAPDID' : [1926], 'PKGLIST' :  ONLYSLE15 + PKGLIST15_SALT + PKGLIST15_PPC,
        'DEST' : DOCUMENT_ROOT + '/pub/repositories/sle/15/3/bootstrap/'
    },
    'SLE-15-SP3-s390x' : {
        'PDID' : [2144, 1711], 'BETAPDID' : [1927], 'PKGLIST' :  ONLYSLE15 + PKGLIST15_SALT + PKGLIST15_Z,
        'DEST' : DOCUMENT_ROOT + '/pub/repositories/sle/15/3/bootstrap/'
    },
    'SLE-15-SP3-x86_64' : {
        'PDID' : [2145, 1712], 'BETAPDID' : [1928], 'PKGLIST' :  ONLYSLE15 + PKGLIST15_SALT + PKGLIST15_X86_ARM,
        'DEST' : DOCUMENT_ROOT + '/pub/repositories/sle/15/3/bootstrap/'
    },
    'SUMA-42-PROXY-x86_64' : {
        'PDID' : [2145, 2225], 'BETAPDID' : [], 'PKGLIST' :  ONLYSLE15 + PKGLIST15_SALT_OPT_BUNDLE + PKGLIST15_X86_ARM,
        'DEST' : DOCUMENT_ROOT + '/pub/repositories/sle/15/3/bootstrap/'
    },
    'SLE-15-SP4-aarch64' : {
        'PDID' : [2296, 1709], 'BETAPDID' : [1925], 'PKGLIST' :  ONLYSLE15 + PKGLIST15_SALT + PKGLIST15_X86_ARM,
        'DEST' : DOCUMENT_ROOT + '/pub/repositories/sle/15/4/bootstrap/'
    },
    'SLE-15-SP4-ppc64le' : {
        'PDID' : [2297, 1710], 'BETAPDID' : [1926], 'PKGLIST' :  ONLYSLE15 + PKGLIST15_SALT + PKGLIST15_PPC,
        'DEST' : DOCUMENT_ROOT + '/pub/repositories/sle/15/4/bootstrap/'
    },
    'SLE-15-SP4-s390x' : {
        'PDID' : [2298, 1711], 'BETAPDID' : [1927], 'PKGLIST' :  ONLYSLE15 + PKGLIST15_SALT + PKGLIST15_Z,
        'DEST' : DOCUMENT_ROOT + '/pub/repositories/sle/15/4/bootstrap/'
    },
    'SLE-15-SP4-x86_64' : {
        'PDID' : [2299, 1712], 'BETAPDID' : [1928], 'PKGLIST' :  ONLYSLE15 + PKGLIST15_SALT + PKGLIST15_X86_ARM,
        'DEST' : DOCUMENT_ROOT + '/pub/repositories/sle/15/4/bootstrap/'
    },
    'SLE-15-SP5-aarch64' : {
        'PDID' : [2471, 1709], 'BETAPDID' : [1925], 'PKGLIST' :  ONLYSLE15 + PKGLIST15_SALT + PKGLIST15_X86_ARM,
        'DEST' : DOCUMENT_ROOT + '/pub/repositories/sle/15/5/bootstrap/'
    },
    'SLE-15-SP5-ppc64le' : {
        'PDID' : [2472, 1710], 'BETAPDID' : [1926], 'PKGLIST' :  ONLYSLE15 + PKGLIST15_SALT + PKGLIST15_PPC,
        'DEST' : DOCUMENT_ROOT + '/pub/repositories/sle/15/5/bootstrap/'
    },
    'SLE-15-SP5-s390x' : {
        'PDID' : [2473, 1711], 'BETAPDID' : [1927], 'PKGLIST' :  ONLYSLE15 + PKGLIST15_SALT + PKGLIST15_Z,
        'DEST' : DOCUMENT_ROOT + '/pub/repositories/sle/15/5/bootstrap/'
    },
    'SLE-15-SP5-x86_64' : {
        'PDID' : [2474, 1712], 'BETAPDID' : [1928], 'PKGLIST' :  ONLYSLE15 + PKGLIST15_SALT + PKGLIST15_X86_ARM,
        'DEST' : DOCUMENT_ROOT + '/pub/repositories/sle/15/5/bootstrap/'
    },
    # When adding new SLE15 Service packs, keep in mind the first PDID is for the BaseSystem product (not the base product)!
    'SUMA-43-PROXY-x86_64' : {
        'PDID' : [2299, 2384], 'BETAPDID' : [], 'PKGLIST' :  ONLYSLE15 + PKGLIST15_SALT + PKGLIST15_X86_ARM,
        'DEST' : DOCUMENT_ROOT + '/pub/repositories/sle/15/4/bootstrap/'
    },
    'SLE-MICRO-5.1-aarch64' : {
        'PDID' : [2282, 2549], 'BETAPDID' : [2552], 'PKGLIST' : PKGLISTMICRO_BUNDLE_ONLY,
        'DEST' : DOCUMENT_ROOT + '/pub/repositories/slemicro/5/1/bootstrap/'
    },
    'SLE-MICRO-5.1-s390x' : {
        'PDID' : [2287, 2550], 'BETAPDID' : [2553], 'PKGLIST' : PKGLISTMICRO_BUNDLE_ONLY,
        'DEST' : DOCUMENT_ROOT + '/pub/repositories/slemicro/5/1/bootstrap/'
    },
    'SLE-MICRO-5.1-x86_64' : {
        'PDID' : [2283, 2551], 'BETAPDID' : [2554], 'PKGLIST' : PKGLISTMICRO_BUNDLE_ONLY,
        'DEST' : DOCUMENT_ROOT + '/pub/repositories/slemicro/5/1/bootstrap/'
    },
    'SLE-MICRO-5.2-aarch64' : {
        'PDID' : [2399, 2549], 'BETAPDID' : [2552], 'PKGLIST' : PKGLISTMICRO_BUNDLE_ONLY,
        'DEST' : DOCUMENT_ROOT + '/pub/repositories/slemicro/5/2/bootstrap/'
    },
    'SLE-MICRO-5.2-s390x' : {
        'PDID' : [2400, 2550], 'BETAPDID' : [2553], 'PKGLIST' : PKGLISTMICRO_BUNDLE_ONLY,
        'DEST' : DOCUMENT_ROOT + '/pub/repositories/slemicro/5/2/bootstrap/'
    },
    'SLE-MICRO-5.2-x86_64' : {
        'PDID' : [2401, 2551], 'BETAPDID' : [2554], 'PKGLIST' : PKGLISTMICRO_BUNDLE_ONLY,
        'DEST' : DOCUMENT_ROOT + '/pub/repositories/slemicro/5/2/bootstrap/'
    },
    'SLE-MICRO-5.3-aarch64' : {
        'PDID' : [2426, 2549], 'BETAPDID' : [2552], 'PKGLIST' : PKGLISTMICRO_BUNDLE_ONLY,
        'DEST' : DOCUMENT_ROOT + '/pub/repositories/slemicro/5/3/bootstrap/'
    },
    'SLE-MICRO-5.3-s390x' : {
        'PDID' : [2427, 2550], 'BETAPDID' : [2553], 'PKGLIST' : PKGLISTMICRO_BUNDLE_ONLY,
        'DEST' : DOCUMENT_ROOT + '/pub/repositories/slemicro/5/3/bootstrap/'
    },
    'SLE-MICRO-5.3-x86_64' : {
        'PDID' : [2428, 2551], 'BETAPDID' : [2554], 'PKGLIST' : PKGLISTMICRO_BUNDLE_ONLY,
        'DEST' : DOCUMENT_ROOT + '/pub/repositories/slemicro/5/3/bootstrap/'
    },
    'openSUSE-Leap-15-x86_64' : {
        'BASECHANNEL' : 'opensuse_leap15_0-x86_64', 'PKGLIST' :  PKGLIST15_SALT + PKGLIST15_X86_ARM,
        'DEST' : DOCUMENT_ROOT + '/pub/repositories/opensuse/15/0/bootstrap/'
    },
    'openSUSE-Leap-15.1-x86_64-uyuni' : {
        'BASECHANNEL' : 'opensuse_leap15_1-x86_64', 'PKGLIST' :  PKGLIST15_SALT + PKGLIST15_X86_ARM,
        'DEST' : DOCUMENT_ROOT + '/pub/repositories/opensuse/15/1/bootstrap/'
    },
    'openSUSE-Leap-15.1-aarch64-uyuni' : {
        'BASECHANNEL' : 'opensuse_leap15_1-aarch64', 'PKGLIST' :  PKGLIST15_SALT + PKGLIST15_X86_ARM,
        'DEST' : DOCUMENT_ROOT + '/pub/repositories/opensuse/15/1/bootstrap/'
    },
    'openSUSE-Leap-15.1-x86_64' : {
        'PDID' : [1929, 1712], 'PKGLIST' : PKGLIST15_SALT + PKGLIST15_X86_ARM,
        'DEST' : DOCUMENT_ROOT + '/pub/repositories/opensuse/15/1/bootstrap/'
    },
    'openSUSE-Leap-15.2-x86_64' : {
        'PDID' : [2001, 1712], 'PKGLIST' : PKGLIST15_SALT + PKGLIST15_X86_ARM,
        'DEST' : DOCUMENT_ROOT + '/pub/repositories/opensuse/15/2/bootstrap/'
    },
    'openSUSE-Leap-15.2-x86_64-uyuni' : {
        'BASECHANNEL' : 'opensuse_leap15_2-x86_64', 'PKGLIST' :  PKGLIST15_SALT + PKGLIST15_X86_ARM,
        'DEST' : DOCUMENT_ROOT + '/pub/repositories/opensuse/15/2/bootstrap/'
    },
    'openSUSE-Leap-15.2-aarch64-uyuni' : {
        'BASECHANNEL' : 'opensuse_leap15_2-aarch64', 'PKGLIST' :  PKGLIST15_SALT + PKGLIST15_X86_ARM,
        'DEST' : DOCUMENT_ROOT + '/pub/repositories/opensuse/15/2/bootstrap/'
    },
    'openSUSE-Leap-15.3-x86_64' : {
        'PDID' : [2236, 1712], 'PKGLIST' : PKGLIST15_SALT + PKGLIST15_X86_ARM,
        'DEST' : DOCUMENT_ROOT + '/pub/repositories/opensuse/15/3/bootstrap/'
    },
    'openSUSE-Leap-15.3-aarch64' : {
        'PDID' : [2233, 1709], 'PKGLIST' : PKGLIST15_SALT + PKGLIST15_X86_ARM,
        'DEST' : DOCUMENT_ROOT + '/pub/repositories/opensuse/15/3/bootstrap/'
    },
    'openSUSE-Leap-15.3-x86_64-uyuni' : {
        'BASECHANNEL' : 'opensuse_leap15_3-x86_64', 'PKGLIST' :  PKGLIST15_SALT + PKGLIST15_X86_ARM,
        'DEST' : DOCUMENT_ROOT + '/pub/repositories/opensuse/15/3/bootstrap/'
    },
    'openSUSE-Leap-15.3-aarch64-uyuni' : {
        'BASECHANNEL' : 'opensuse_leap15_3-aarch64', 'PKGLIST' :  PKGLIST15_SALT + PKGLIST15_X86_ARM,
        'DEST' : DOCUMENT_ROOT + '/pub/repositories/opensuse/15/3/bootstrap/'
    },
    'openSUSE-Leap-15.4-x86_64' : {
        'PDID' : [2409, 1712], 'PKGLIST' : PKGLIST15_SALT + PKGLIST15_X86_ARM,
        'DEST' : DOCUMENT_ROOT + '/pub/repositories/opensuse/15/4/bootstrap/'
    },
    'openSUSE-Leap-15.4-aarch64' : {
        'PDID' : [2406, 1709], 'PKGLIST' : PKGLIST15_SALT + PKGLIST15_X86_ARM,
        'DEST' : DOCUMENT_ROOT + '/pub/repositories/opensuse/15/4/bootstrap/'
    },
    'openSUSE-Leap-15.4-x86_64-uyuni' : {
        'BASECHANNEL' : 'opensuse_leap15_4-x86_64', 'PKGLIST' :  PKGLIST15_SALT + PKGLIST15_X86_ARM,
        'DEST' : DOCUMENT_ROOT + '/pub/repositories/opensuse/15/4/bootstrap/'
    },
    'openSUSE-Leap-15.4-aarch64-uyuni' : {
        'BASECHANNEL' : 'opensuse_leap15_4-aarch64', 'PKGLIST' :  PKGLIST15_SALT + PKGLIST15_X86_ARM,
        'DEST' : DOCUMENT_ROOT + '/pub/repositories/opensuse/15/4/bootstrap/'
    },
    'openSUSE-Leap-15.5-x86_64-uyuni' : {
        'BASECHANNEL' : 'opensuse_leap15_5-x86_64', 'PKGLIST' :  PKGLIST15_SALT + PKGLIST15_X86_ARM,
        'DEST' : DOCUMENT_ROOT + '/pub/repositories/opensuse/15/5/bootstrap/'
    },
    'openSUSE-Leap-15.5-aarch64-uyuni' : {
        'BASECHANNEL' : 'opensuse_leap15_5-aarch64', 'PKGLIST' :  PKGLIST15_SALT + PKGLIST15_X86_ARM,
        'DEST' : DOCUMENT_ROOT + '/pub/repositories/opensuse/15/5/bootstrap/'
    },
    'openSUSE-Leap-Micro-5.3-x86_64-uyuni' : {
        'BASECHANNEL' : 'opensuse_micro5_3-x86_64', 'PKGLIST' :  PKGLISTMICRO_BUNDLE_ONLY,
        'DEST' : DOCUMENT_ROOT + '/pub/repositories/opensusemicro/5/3/bootstrap/'
    },
    'openSUSE-Leap-Micro-5.3-aarch64-uyuni' : {
        'BASECHANNEL' : 'opensuse_micro5_3-aarch64', 'PKGLIST' :  PKGLISTMICRO_BUNDLE_ONLY,
        'DEST' : DOCUMENT_ROOT + '/pub/repositories/opensusemicro/5/3/bootstrap/'
    },
    'openSUSE-MicroOS-x86_64-uyuni' : {
        'BASECHANNEL' : 'opensuse_microos-x86_64', 'PKGLIST' : PKGLISTUMBLEWEED_SALT_NO_BUNDLE,
        'DEST' : DOCUMENT_ROOT + '/pub/repositories/opensusemicroos/latest/0/bootstrap/'
    },
    'openSUSE-MicroOS-aarch64-uyuni' : {
        'BASECHANNEL' : 'opensuse_microos-aarch64', 'PKGLIST' : PKGLISTUMBLEWEED_SALT_NO_BUNDLE,
        'DEST' : DOCUMENT_ROOT + '/pub/repositories/opensusemicroos/latest/0/bootstrap/'
    },
    'centos-6-x86_64' : {
        'PDID' : [-11, 1682], 'BETAPDID' : [2064], 'PKGLIST' : RES6,
        'DEST' : DOCUMENT_ROOT + '/pub/repositories/centos/6/bootstrap/'
    },
    'centos-7-x86_64' : {
        'PDID' : [-12, 1683], 'BETAPDID' : [2065], 'PKGLIST' : RES7 + RES7_X86,
        'DEST' : DOCUMENT_ROOT + '/pub/repositories/centos/7/bootstrap/'
    },
    'centos-7-aarch64' : {
        'PDID' : [-31, 2361], 'BETAPDID' : [2363], 'PKGLIST' : RES7,
        'DEST' : DOCUMENT_ROOT + '/pub/repositories/centos/7/bootstrap/'
    },
    'centos-8-x86_64' : {
        'PDID' : [-13, 2007], 'BETAPDID' : [2066], 'PKGLIST' : RES8 + RES8_X86,
        'DEST' : DOCUMENT_ROOT + '/pub/repositories/centos/8/bootstrap/'
    },
    'centos-8-aarch64' : {
        'PDID' : [-30, 2362], 'BETAPDID' : [2364], 'PKGLIST' : RES8,
        'DEST' : DOCUMENT_ROOT + '/pub/repositories/centos/8/bootstrap/'
    },
    'centos-6-x86_64-uyuni' : {
        'BASECHANNEL' : 'centos6-x86_64', 'PKGLIST' : RES6,
        'DEST' : DOCUMENT_ROOT + '/pub/repositories/centos/6/bootstrap/'
    },
    'centos-7-x86_64-uyuni' : {
        'BASECHANNEL' : 'centos7-x86_64', 'PKGLIST' : RES7 + RES7_X86,
        'DEST' : DOCUMENT_ROOT + '/pub/repositories/centos/7/bootstrap/'
    },
    'centos-7-ppc64le-uyuni' : {
        'BASECHANNEL' : 'centos7-ppc64le', 'PKGLIST' : RES7,
        'DEST' : DOCUMENT_ROOT + '/pub/repositories/centos/7/bootstrap/'
    },
    'centos-7-aarch64-uyuni' : {
        'BASECHANNEL' : 'centos7-aarch64', 'PKGLIST' : RES7,
        'DEST' : DOCUMENT_ROOT + '/pub/repositories/centos/7/bootstrap/'
    },
    'centos-8-x86_64-uyuni' : {
        'BASECHANNEL' : 'centos8-x86_64', 'PKGLIST' : RES8 + RES8_X86,
        'DEST' : DOCUMENT_ROOT + '/pub/repositories/centos/8/bootstrap/'
    },
    'centos-8-ppc64le-uyuni' : {
        'BASECHANNEL' : 'centos8-ppc64le', 'PKGLIST' : RES8,
        'DEST' : DOCUMENT_ROOT + '/pub/repositories/centos/8/bootstrap/'
    },
    'centos-8-aarch64-uyuni' : {
        'BASECHANNEL' : 'centos8-aarch64', 'PKGLIST' : RES8,
        'DEST' : DOCUMENT_ROOT + '/pub/repositories/centos/8/bootstrap/'
    },
    'oracle-6-x86_64' : {
        'PDID' : [-15, 1682], 'BETAPDID' : [2064], 'PKGLIST' : RES6,
        'DEST' : DOCUMENT_ROOT + '/pub/repositories/oracle/6/bootstrap/'
    },
    'oracle-7-x86_64' : {
        'PDID' : [-14, 1683], 'BETAPDID' : [2065], 'PKGLIST' : RES7 + RES7_X86,
        'DEST' : DOCUMENT_ROOT + '/pub/repositories/oracle/7/bootstrap/'
    },
    'oracle-7-aarch64' : {
        'PDID' : [-28, 2361], 'BETAPDID' : [2363], 'PKGLIST' : RES7,
        'DEST' : DOCUMENT_ROOT + '/pub/repositories/oracle/7/bootstrap/'
    },
    'oracle-8-x86_64' : {
        'PDID' : [-17, 2007], 'BETAPDID' : [2066], 'PKGLIST' : RES8 + RES8_X86,
        'DEST' : DOCUMENT_ROOT + '/pub/repositories/oracle/8/bootstrap/'
    },
    'oracle-8-aarch64' : {
        'PDID' : [-29, 2362], 'BETAPDID' : [2364], 'PKGLIST' : RES8,
        'DEST' : DOCUMENT_ROOT + '/pub/repositories/oracle/8/bootstrap/'
    },
    'oracle-6-x86_64-uyuni' : {
        'BASECHANNEL' : 'oraclelinux6-x86_64', 'PKGLIST' : RES6,
        'DEST' : DOCUMENT_ROOT + '/pub/repositories/oracle/6/bootstrap/'
    },
    'oracle-7-x86_64-uyuni' : {
        'BASECHANNEL' : 'oraclelinux7-x86_64', 'PKGLIST' : RES7 + RES7_X86,
        'DEST' : DOCUMENT_ROOT + '/pub/repositories/oracle/7/bootstrap/'
    },
    'oracle-7-aarch64-uyuni' : {
        'BASECHANNEL' : 'oraclelinux7-aarch64', 'PKGLIST' : RES7 + RES7_X86,
        'DEST' : DOCUMENT_ROOT + '/pub/repositories/oracle/7/bootstrap/'
    },
    'oracle-8-x86_64-uyuni' : {
        'BASECHANNEL' : 'oraclelinux8-x86_64', 'PKGLIST' : RES8 + RES8_X86,
        'DEST' : DOCUMENT_ROOT + '/pub/repositories/oracle/8/bootstrap/'
    },
    'oracle-8-aarch64-uyuni' : {
        'BASECHANNEL' : 'oraclelinux8-aarch64', 'PKGLIST' : RES8,
        'DEST' : DOCUMENT_ROOT + '/pub/repositories/oracle/8/bootstrap/'
    },
    'oracle-9-x86_64' : {
        'PDID' : [-41, 2543], 'BETAPDID' : [2548], 'PKGLIST' : RES9,
        'DEST' : DOCUMENT_ROOT + '/pub/repositories/oracle/9/bootstrap/'
    },
    'oracle-9-aarch64' : {
        'PDID' : [-40, 2542], 'BETAPDID' : [2547], 'PKGLIST' : RES9,
        'DEST' : DOCUMENT_ROOT + '/pub/repositories/oracle/9/bootstrap/'
    },
    'oracle-9-x86_64-uyuni' : {
        'BASECHANNEL' : 'oraclelinux9-x86_64', 'PKGLIST' : RES9,
        'DEST' : DOCUMENT_ROOT + '/pub/repositories/oracle/9/bootstrap/'
    },
    'oracle-9-aarch64-uyuni' : {
        'BASECHANNEL' : 'oraclelinux9-aarch64', 'PKGLIST' : RES9,
        'DEST' : DOCUMENT_ROOT + '/pub/repositories/oracle/9/bootstrap/'
    },
    'amazonlinux-2-x86_64' : {
        'PDID' : [-22, 1683], 'BETAPDID' : [2065], 'PKGLIST' : RES7 + RES7_X86,
        'DEST' : DOCUMENT_ROOT + '/pub/repositories/amzn/2/bootstrap/'
    },
    'amazonlinux-2-aarch64' : {
        'PDID' : [-28, 2361], 'BETAPDID' : [2363], 'PKGLIST' : RES7,
        'DEST' : DOCUMENT_ROOT + '/pub/repositories/amzn/2/bootstrap/'
    },
    'amazonlinux-2-x86_64-uyuni' : {
        'BASECHANNEL' : 'amazonlinux2-core-x86_64', 'PKGLIST' : RES7 + RES7_X86,
        'DEST' : DOCUMENT_ROOT + '/pub/repositories/amzn/2/bootstrap/'
    },
    'amazonlinux-2-aarch64-uyuni' : {
        'BASECHANNEL' : 'amazonlinux2-core-aarch64', 'PKGLIST' : RES7,
        'DEST' : DOCUMENT_ROOT + '/pub/repositories/amzn/2/bootstrap/'
    },
    'RHEL6-x86_64' : {
        'PDID' : [-5, 1682], 'BETAPDID' : [2064], 'PKGLIST' : RES6,
        'DEST' : DOCUMENT_ROOT + '/pub/repositories/res/6/bootstrap/'
    },
    'RHEL6-i386' : {
        'PDID' : [-6, 1681], 'BETAPDID' : [2063], 'PKGLIST' : RES6,
        'DEST' : DOCUMENT_ROOT + '/pub/repositories/res/6/bootstrap/'
    },
    'RHEL7-x86_64' : {
        'PDID' : [-7, 1683], 'BETAPDID' : [2065], 'PKGLIST' : RES7 + RES7_X86,
        'DEST' : DOCUMENT_ROOT + '/pub/repositories/res/7/bootstrap/'
    },
    'RHEL7-x86_64-uyuni' : {
        'BASECHANNEL' : 'rhel7-pool-x86_64', 'PKGLIST' : RES7 + RES7_X86,
        'DEST' : DOCUMENT_ROOT + '/pub/repositories/res/7/bootstrap/'
    },
    'SLE-ES8-x86_64' : {
        'PDID' : [-8, 1921, 2007], 'BETAPDID' : [2066], 'PKGLIST' : RES8 + RES8_X86,
        'DEST' : DOCUMENT_ROOT + '/pub/repositories/res/8/bootstrap/'
    },
    'RHEL8-x86_64' : {
        'PDID' : [-8, 2007], 'BETAPDID' : [2066], 'PKGLIST' : RES8 + RES8_X86,
        'DEST' : DOCUMENT_ROOT + '/pub/repositories/res/8/bootstrap/'
    },
    'RHEL8-x86_64-uyuni' : {
        'BASECHANNEL' : 'rhel8-pool-x86_64', 'PKGLIST' : RES8 + RES8_X86,
        'DEST' : DOCUMENT_ROOT + '/pub/repositories/res/8/bootstrap/'
    },
    'SUSE-LibertyLinux9-x86_64' : {
        'PDID' : [-35, 2538, 2543], 'BETAPDID' : [2548], 'PKGLIST' : RES9,
        'DEST' : DOCUMENT_ROOT + '/pub/repositories/res/9/bootstrap/'
    },
    'RHEL9-x86_64' : {
        'PDID' : [-35, 2543], 'BETAPDID' : [2548], 'PKGLIST' : RES9,
        'DEST' : DOCUMENT_ROOT + '/pub/repositories/res/9/bootstrap/'
    },
    'RHEL9-x86_64-uyuni' : {
        'BASECHANNEL' : 'rhel9-pool-x86_64', 'PKGLIST' : RES9,
        'DEST' : DOCUMENT_ROOT + '/pub/repositories/res/9/bootstrap/'
    },
    'alibaba-2-x86_64-uyuni': {
        'BASECHANNEL': 'alibaba-2-x86_64', 'PKGLIST': RES7 + RES7_X86,
        'DEST': DOCUMENT_ROOT + '/pub/repositories/alibaba/2/bootstrap/'
    },
    'alibaba-2-aarch64-uyuni': {
        'BASECHANNEL': 'alibaba-2-aarch64', 'PKGLIST': RES7,
        'DEST': DOCUMENT_ROOT + '/pub/repositories/alibaba/2/bootstrap/'
    },
    'almalinux-8-x86_64' : {
        'PDID' : [-23, 2007], 'BETAPDID' : [2066], 'PKGLIST' : RES8 + RES8_X86,
        'DEST' : DOCUMENT_ROOT + '/pub/repositories/almalinux/8/bootstrap/'
    },
    'almalinux-8-aarch64' : {
        'PDID' : [-26, 2362], 'BETAPDID' : [2364], 'PKGLIST' : RES8,
        'DEST' : DOCUMENT_ROOT + '/pub/repositories/almalinux/8/bootstrap/'
    },
    'almalinux-8-x86_64-uyuni' : {
        'BASECHANNEL' : 'almalinux8-x86_64', 'PKGLIST' : RES8 + RES8_X86,
        'DEST' : DOCUMENT_ROOT + '/pub/repositories/almalinux/8/bootstrap/'
    },
    'almalinux-8-aarch64-uyuni' : {
        'BASECHANNEL' : 'almalinux8-aarch64', 'PKGLIST' : RES8,
        'DEST' : DOCUMENT_ROOT + '/pub/repositories/almalinux/8/bootstrap/'
    },
    'almalinux-9-x86_64' : {
        'PDID' : [-38, 2543], 'BETAPDID' : [2548], 'PKGLIST' : RES9,
        'DEST' : DOCUMENT_ROOT + '/pub/repositories/almalinux/9/bootstrap/'
    },
    'almalinux-9-aarch64' : {
        'PDID' : [-39, 2542], 'BETAPDID' : [2547], 'PKGLIST' : RES9,
        'DEST' : DOCUMENT_ROOT + '/pub/repositories/almalinux/9/bootstrap/'
    },
    'almalinux-9-x86_64-uyuni' : {
        'BASECHANNEL' : 'almalinux9-x86_64', 'PKGLIST' : RES9,
        'DEST' : DOCUMENT_ROOT + '/pub/repositories/almalinux/9/bootstrap/'
    },
    'almalinux-9-aarch64-uyuni' : {
        'BASECHANNEL' : 'almalinux9-aarch64', 'PKGLIST' : RES9,
        'DEST' : DOCUMENT_ROOT + '/pub/repositories/almalinux/9/bootstrap/'
    },
    'almalinux-9-ppc64le-uyuni' : {
        'BASECHANNEL' : 'almalinux9-ppc64le', 'PKGLIST' : RES9,
        'DEST' : DOCUMENT_ROOT + '/pub/repositories/almalinux/9/bootstrap/'
    },
    'almalinux-9-s390x-uyuni' : {
        'BASECHANNEL' : 'almalinux9-s390x', 'PKGLIST' : RES9,
        'DEST' : DOCUMENT_ROOT + '/pub/repositories/almalinux/9/bootstrap/'
    },
    'rockylinux-8-x86_64' : {
        'PDID' : [-24, 2007], 'BETAPDID' : [2066], 'PKGLIST' : RES8 + RES8_X86,
        'DEST' : DOCUMENT_ROOT + '/pub/repositories/rockylinux/8/bootstrap/'
    },
    'rockylinux-8-aarch64' : {
        'PDID' : [-27, 2362], 'BETAPDID' : [2364], 'PKGLIST' : RES8,
        'DEST' : DOCUMENT_ROOT + '/pub/repositories/rockylinux/8/bootstrap/'
    },
    'rockylinux-8-x86_64-uyuni' : {
        'BASECHANNEL' : 'rockylinux8-x86_64', 'PKGLIST' : RES8 + RES8_X86,
        'DEST' : DOCUMENT_ROOT + '/pub/repositories/rockylinux/8/bootstrap/'
    },
    'rockylinux-8-aarch64-uyuni' : {
        'BASECHANNEL' : 'rockylinux8-aarch64', 'PKGLIST' : RES8,
        'DEST' : DOCUMENT_ROOT + '/pub/repositories/rockylinux/8/bootstrap/'
    },
    'rockylinux-9-x86_64' : {
        'PDID' : [-36, 2543], 'BETAPDID' : [2548], 'PKGLIST' : RES9,
        'DEST' : DOCUMENT_ROOT + '/pub/repositories/rockylinux/9/bootstrap/'
    },
    'rockylinux-9-aarch64' : {
        'PDID' : [-37, 2542], 'BETAPDID' : [2547], 'PKGLIST' : RES9,
        'DEST' : DOCUMENT_ROOT + '/pub/repositories/rockylinux/9/bootstrap/'
    },
    'rockylinux-9-x86_64-uyuni' : {
        'BASECHANNEL' : 'rockylinux9-x86_64', 'PKGLIST' : RES9,
        'DEST' : DOCUMENT_ROOT + '/pub/repositories/rockylinux/9/bootstrap/'
    },
    'rockylinux-9-aarch64-uyuni' : {
        'BASECHANNEL' : 'rockylinux9-aarch64', 'PKGLIST' : RES9,
        'DEST' : DOCUMENT_ROOT + '/pub/repositories/rockylinux/9/bootstrap/'
    },
    'rockylinux-9-ppc64le-uyuni' : {
        'BASECHANNEL' : 'rockylinux9-ppc64le', 'PKGLIST' : RES9,
        'DEST' : DOCUMENT_ROOT + '/pub/repositories/rockylinux/9/bootstrap/'
    },
    'rockylinux-9-s390x-uyuni' : {
        'BASECHANNEL' : 'rockylinux9-s390x', 'PKGLIST' : RES9,
        'DEST' : DOCUMENT_ROOT + '/pub/repositories/rockylinux/9/bootstrap/'
    },
    'ubuntu-16.04-amd64' : {
        'PDID' : [-2, 1917], 'BETAPDID' : [2061], 'PKGLIST' : PKGLISTUBUNTU1604,
        'DEST' : DOCUMENT_ROOT + '/pub/repositories/ubuntu/16/4/bootstrap/',
        'TYPE' : 'deb'
    },
    'ubuntu-18.04-amd64' : {
        'PDID' : [-1, 1918], 'BETAPDID' : [2062], 'PKGLIST' : PKGLISTUBUNTU1804,
        'DEST' : DOCUMENT_ROOT + '/pub/repositories/ubuntu/18/4/bootstrap/',
        'TYPE' : 'deb'
    },
    'ubuntu-20.04-amd64' : {
        'PDID' : [-18, 2113], 'BETAPDID' : [2112], 'PKGLIST' : PKGLISTUBUNTU2004,
        'DEST' : DOCUMENT_ROOT + '/pub/repositories/ubuntu/20/4/bootstrap/',
        'TYPE' : 'deb'
    },
    'ubuntu-22.04-amd64' : {
        'PDID' : [-33, 2531], 'BETAPDID' : [2532], 'PKGLIST' : PKGLISTUBUNTU2204,
        'DEST' : DOCUMENT_ROOT + '/pub/repositories/ubuntu/22/4/bootstrap/',
        'TYPE' : 'deb'
    },
    'ubuntu-16.04-amd64-uyuni' : {
        'BASECHANNEL' : 'ubuntu-16.04-pool-amd64-uyuni', 'PKGLIST' : PKGLISTUBUNTU1604,
        'DEST' : DOCUMENT_ROOT + '/pub/repositories/ubuntu/16/4/bootstrap/',
        'TYPE' : 'deb'
    },
    'ubuntu-18.04-amd64-uyuni' : {
        'BASECHANNEL' : 'ubuntu-18.04-pool-amd64-uyuni', 'PKGLIST' : PKGLISTUBUNTU1804,
        'DEST' : DOCUMENT_ROOT + '/pub/repositories/ubuntu/18/4/bootstrap/',
        'TYPE' : 'deb'
    },
    'ubuntu-20.04-amd64-uyuni' : {
        'BASECHANNEL' : 'ubuntu-20.04-pool-amd64-uyuni', 'PKGLIST' : PKGLISTUBUNTU2004,
        'DEST' : DOCUMENT_ROOT + '/pub/repositories/ubuntu/20/4/bootstrap/',
        'TYPE' : 'deb'
    },
    'ubuntu-22.04-amd64-uyuni' : {
        'BASECHANNEL' : 'ubuntu-22.04-pool-amd64-uyuni', 'PKGLIST' : PKGLISTUBUNTU2204,
        'DEST' : DOCUMENT_ROOT + '/pub/repositories/ubuntu/22/4/bootstrap/',
        'TYPE' : 'deb'
    },
    'debian9-amd64' : {
        'PDID' : [-19, 2208], 'BETAPDID' : [2209], 'PKGLIST' : PKGLISTDEBIAN9,
        'DEST' : DOCUMENT_ROOT + '/pub/repositories/debian/9/bootstrap/',
        'TYPE' : 'deb'
    },
    'debian10-amd64' : {
        'PDID' : [-20, 2210], 'BETAPDID' : [2211], 'PKGLIST' : PKGLISTDEBIAN10,
        'DEST' : DOCUMENT_ROOT + '/pub/repositories/debian/10/bootstrap/',
        'TYPE' : 'deb'
    },
    'debian11-amd64' : {
        'PDID' : [-32, 2410], 'BETAPDID' : [2411], 'PKGLIST' : PKGLISTDEBIAN11,
        'DEST' : '/srv/www/htdocs/pub/repositories/debian/11/bootstrap/',
        'TYPE' : 'deb'
    },
    'debian9-amd64-uyuni' : {
         'BASECHANNEL' : 'debian-9-pool-amd64-uyuni', 'PKGLIST' : PKGLISTDEBIAN9,
         'DEST' : DOCUMENT_ROOT + '/pub/repositories/debian/9/bootstrap/',
         'TYPE' : 'deb'
     },
     'debian10-amd64-uyuni' : {
         'BASECHANNEL' : 'debian-10-pool-amd64-uyuni', 'PKGLIST' : PKGLISTDEBIAN10,
         'DEST' : DOCUMENT_ROOT + '/pub/repositories/debian/10/bootstrap/',
         'TYPE' : 'deb'
     },
     'debian11-amd64-uyuni' : {
         'BASECHANNEL' : 'debian-11-pool-amd64-uyuni', 'PKGLIST' : PKGLISTDEBIAN11,
         'DEST' : DOCUMENT_ROOT + '/pub/repositories/debian/11/bootstrap/',
         'TYPE' : 'deb'
     },
     'astralinux-orel-amd64': {
         'BASECHANNEL' : 'astralinux-orel-pool-amd64', 'PKGLIST' : PKGLISTASTRALINUXOREL,
         'DEST' : DOCUMENT_ROOT + '/pub/repositories/astra/orel/bootstrap/',
         'TYPE' : 'deb'
     },
     'openeuler22.03-x86_64-uyuni': {
         'BASECHANNEL' : 'openeuler2203-x86_64', 'PKGLIST' : OPENEULER2203,
         'DEST' : DOCUMENT_ROOT + '/pub/repositories/openEuler/22.03/bootstrap/'
     },
     'openeuler22.03-aarch64-uyuni': {
         'BASECHANNEL' : 'openeuler2203-aarch64', 'PKGLIST' : OPENEULER2203,
         'DEST' : DOCUMENT_ROOT + '/pub/repositories/openEuler/22.03/bootstrap/'
     }
}<|MERGE_RESOLUTION|>--- conflicted
+++ resolved
@@ -153,47 +153,10 @@
     "venv-salt-minion", 
 ]
 
-<<<<<<< HEAD
 OPENEULER2203 = [
         "venv-salt-minion",
 ]
 
-AMAZONLINUX2 = [
-    "dwz",
-    "groff-base",
-    "perl",
-    "perl-Carp",
-    "perl-Encode",
-    "perl-Exporter",
-    "perl-File-Path",
-    "perl-File-Temp",
-    "perl-Filter",
-    "perl-Getopt-Long",
-    "perl-HTTP-Tiny",
-    "perl-PathTools",
-    "perl-Pod-Escapes",
-    "perl-Pod-Perldoc",
-    "perl-Pod-Simple",
-    "perl-Pod-Usage",
-    "perl-Scalar-List-Utils",
-    "perl-Socket",
-    "perl-Storable",
-    "perl-Text-ParseWords",
-    "perl-Time-HiRes",
-    "perl-Time-Local",
-    "perl-constant",
-    "perl-libs",
-    "perl-macros",
-    "perl-parent",
-    "perl-podlators",
-    "perl-srpm-macros",
-    "perl-threads",
-    "perl-threads-shared",
-    "zip"
-]
-
-=======
->>>>>>> 64799653
 PKGLISTUMBLEWEED_SALT_NO_BUNDLE = [
     "libgomp1",
     "libmpdec3",
