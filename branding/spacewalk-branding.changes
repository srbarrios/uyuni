<<<<<<< HEAD

- Missing link to LDAP instructions (bsc#1102464)
=======
-------------------------------------------------------------------
Fri Aug 10 15:13:51 CEST 2018 - jgonzalez@suse.com

- version 4.0.1-1
>>>>>>> 7394138d
- Bump version to 4.0.0 (bsc#1104034)
- Fix copyright for the package specfile (bsc#1103696)
- Feat: add OS Image building with Kiwi FATE#322959 FATE#323057 FATE#323056
- Disable child channel selection only if channel is actually assigned (bsc#1097697)

-------------------------------------------------------------------
Tue Jun 05 10:08:14 CEST 2018 - jgonzalez@suse.com

- version 2.8.5.9-1
- Initial branding change for Uyuni (bsc#1094497)

-------------------------------------------------------------------
Mon May 21 13:32:19 CEST 2018 - jgonzalez@suse.com

- version 2.8.5.8-1
- set correct year for copyright title (bsc#1094013)

-------------------------------------------------------------------
Wed May 16 17:41:49 CEST 2018 - jgonzalez@suse.com

- version 2.8.5.7-1
- reorder styles import
- fix URL for new products page (bsc#1092492)
- Show channel label when listing config channels (bsc#1083278)

-------------------------------------------------------------------
Mon May 07 15:13:19 CEST 2018 - jgonzalez@suse.com

- version 2.8.5.6-1
- Fixup for channel assignments message text (bsc#1092167)

-------------------------------------------------------------------
Mon Apr 23 09:02:19 CEST 2018 - jgonzalez@suse.com

- version 2.8.5.5-1
- Add option to schedule action to channels|channel|target
  systems (bsc#1088246)
- Add missing left margin at Software Channels WebUI icon links to
  channels (bsc#1083329)

-------------------------------------------------------------------
Wed Apr 04 12:11:43 CEST 2018 - jgonzalez@suse.com

- version 2.8.5.4-1
- Fix style classes (bsc#1087842)

-------------------------------------------------------------------
Thu Mar 29 01:23:33 CEST 2018 - jgonzalez@suse.com

- version 2.8.5.3-1
- SLE15 support: recommended/required flag for products and channels

-------------------------------------------------------------------
Mon Mar 05 08:45:29 CET 2018 - jgonzalez@suse.com

- version 2.8.5.2-1
- rewrite products page into reactjs
- remove clean section from spec (bsc#1083294)

-------------------------------------------------------------------
Wed Feb 28 09:19:34 CET 2018 - jgonzalez@suse.com

- version 2.8.5.1-1
- Remove SUSE Manager repositories when deleting salt minions (bsc#1079847)
- fix title of reference guide help entry (bsc#1079769)
- Salt Formulas improvements (added a formula values group with add/remove functionality)

-------------------------------------------------------------------
Mon Feb 05 12:47:27 CET 2018 - jgonzalez@suse.com

- version 2.8.4.3-1
- Allow scheduling the change of software channels as an action.
  The previous channels remain accessible to the registered system
  until the action is executed.

-------------------------------------------------------------------
Fri Feb 02 12:01:54 CET 2018 - jgonzalez@suse.com

- version 2.8.4.2-1
- Add a tip about config file macro delimiters and Salt
- Show full Salt paths in config file details page
- Replace custom states with configuration channels
- Adapt labels in config channel overview page for state channels

-------------------------------------------------------------------
Wed Jan 17 11:53:10 CET 2018 - jgonzalez@suse.com

- version 2.8.2.1-1
- fix pre formatted code (bsc#1067608)
- fix message about package profile sync (bsc#1073739)
- fix naming of the Tools channel (bsc#979633)
- Remove enforcement of IBM JDK

-------------------------------------------------------------------
Tue Nov 28 12:32:26 CET 2017 - jgonzalez@suse.com

- version 2.7.2.10-1
- improve text for system types page (bsc#1057084)
- Disallow entering multiple identical mirror credentials (bsc#971785)

-------------------------------------------------------------------
Thu Sep 14 11:38:02 CEST 2017 - mc@suse.de

- version 2.7.2.9-1
- fixes ise error with invalid custom key id (bsc#1048294)
- Add message about channel changes on salt managed systems to
  UI and API docs (bsc#1048845)
- Visualization UI look&feel improvements

-------------------------------------------------------------------
Wed Aug 30 16:02:47 CEST 2017 - mc@suse.de

- version 2.7.2.8-1
- add missing translations
- Fix ace_editor textarea width

-------------------------------------------------------------------
Tue Aug 08 11:28:05 CEST 2017 - fkobzik@suse.de

- version 2.7.2.7-1
- Fix overlapping of elem. (bsc#1031143)
- Fix overlapping text narrow window (bsc#1009118)
- Fix formulas action buttons position (bsc#1047513)
- Fix broken link (bsc#1033999)
- Alphabar: change title to 'Select first character' (bsc1042199)

-------------------------------------------------------------------
Mon Jun 12 09:11:29 CEST 2017 - mc@suse.de

- version 2.7.2.6-1
- Fix spacewalk-list addons alignments (bsc#1041801)

-------------------------------------------------------------------
Mon May 29 16:10:19 CEST 2017 - mc@suse.de

- version 2.7.2.5-1
- Alphabar becomes a dropdown list
- Move the alphabar into the panel-heading table
- Fix bottom alignment of aside and footer
- Reduce gaps between nav-tab items to fit in a 1024px wide screen
- Move 'Clear Menu' button next to the search input
- Rename 'Onboarding' to 'Keys'
- Rename 'Bare Metal' to 'Unprovisioned'
- Rename 'Schedule no sooner than' to 'Earliest' and 'Add to Action Chain' to
  'Add to'
- Add Highstate page to SSM
- Add Highstate page to system groups
- Move to top schedule-options box
- Allow toggle left menu visibility for any screen-width

-------------------------------------------------------------------
Wed May 03 16:45:03 CEST 2017 - michele.bologna@suse.com

- version 2.7.2.4-1
- Use specific classes for fixed toolbar content
- Move selector-buttons and pagination into fixed toolbar
- Remove deprecated CVE Audit page code and resources
- Update CVE Audit status icons
- Improve visualization legend
- Use a clearer color to highlight the selected node
- Improve filter box style
- Add a remove-from-ssm button
- (bsc#1028432) change kickstart text to autoinst

-------------------------------------------------------------------
Fri Mar 31 09:50:30 CEST 2017 - mc@suse.de

- version 2.7.2.3-1
- Add new menu item and routing for Visualization > System Grouping
- Do not color table sorted column
- Refactoring the submenu icon of the menu
- Fix header login page
- Move the footer at the end of the aside column
- Move the legendbox to the header bar as a popup
- UI menu: direct link on menu element, plus/minus icon toggles
  submenu instead

-------------------------------------------------------------------
Tue Mar 07 15:02:32 CET 2017 - mc@suse.de

- version 2.7.2.2-1
- Fix svg and circle default dimension
- Visualization: add legend
- JS component for rendering visualization data
- Add non-JS part of visualization
- rename system type to Container Build Host
- Add a notification for when Container Build Host type is applied
- Updated links to github in spec files
- add text to explain product installation on channel change
- Remove warning on ssm page (bsc#1025981)

-------------------------------------------------------------------
Tue Feb 07 17:45:52 CET 2017 - michele.bologna@suse.com

- version 2.7.2.1-1
- Align with upstream versioning
-------------------------------------------------------------------
Wed Jan 11 15:52:33 CET 2017 - michele.bologna@suse.com

- version 2.7.1.1-1
- Version 2.7.0

-------------------------------------------------------------------
Fri Dec 16 12:06:00 CET 2016 - michele.bologna@suse.com

- version 2.5.2.13-1
- Show kernel live patching info in 'system details overview' (FATE#319519)
- Bugfix: differentiate writable/non-writable fields (bsc#868132)
- Fix checkbox icon align (bsc#966888)
- Use different symbols for collapsible sidebar items (bsc#967880) (#870)
- Use a brighter background color for legends in asides (bsc#967881)
- Update copyright year to 2016 (bsc#1010543)

-------------------------------------------------------------------
Mon Nov 07 11:16:06 CET 2016 - michele.bologna@suse.com

- version 2.5.2.12-1
- Enable SPMigration UI for minions
- Add a link to system pending events in patch schedule notification for a
  single system (bsc#971342)
- Make default contact method show up as "Default"
- 'errata' > 'patch' string fix in Patches overview page (bsc#981635)

-------------------------------------------------------------------
Thu Oct 06 16:07:25 CEST 2016 - mc@suse.de

- version 2.5.2.11-1
- Support Formulas in SUSE Manager
- SPMigration: add multi-target-selection step in front of the wizard
- handle minion down and job not found when canceling jobs on minions
  (bsc#993304,bsc#994623)
- Rename Errata to Patches/Updates in system details page (bsc#979476)
- Change btn-primary border color to @suse-green-dark (bsc#967894)
- Re-title page as "Managed Systems" (bsc#981278)
- Rename "States Catalog" to "State Catalog" in UI

-------------------------------------------------------------------
Mon Jul 18 14:07:20 CEST 2016 - jrenner@suse.com

- version 2.5.2.10-1
- Get rid of scrollbar when it's not needed
- Initial version of the bootstrapping UI
- Integrate bootstrapping UI with System Overview
- fix warning string (bsc#983826)
- fix message about debuginfo packages (bsc#972156)

-------------------------------------------------------------------
Tue May 24 15:27:12 CEST 2016 - kwalter@suse.com

- version 2.5.2.9-1
- Add missing label definition for task.status.gatherer and task.status.matcher

-------------------------------------------------------------------
Wed Apr 06 08:39:38 CEST 2016 - mc@suse.de

- version 2.5.2.8-1
- show fingerprint and scroll if it overflows
- SubscriptionMatching UI: add a sub-title for add-pin popup to clarify the
  content
- BugFix: add more visibility to the header-search_type-select (bsc#963393)
- Fix: correct english grammar
- BugFix: clarify description for 'add packages to patch' page (bsc#967033)
- BugFix: add missing font-icons in alert messages (bsc#967887)
- Never overflow content of table columns

-------------------------------------------------------------------
Mon Mar 21 17:47:14 CET 2016 - mc@suse.de

- version 2.5.2.7-1
- capitalize link (bsc#970016)
- replace salt logo with generic one
- Fix: balance margins of top bar menu links
- BugFix: remove hover behavior on button inside href (bsc#967892)
- Fix: fix behavior in 'about' page for top bar
- BugFix: fix behavior in login page for top option bar
- BugFix: change behavior for more legibility in header-utility-tool-bar on
  hover (bsc#967893)
- Fix: redundant rule label
- BugFix: change color of active link menu in sidebar to have more visibility
  (bsc#967883)
- BugFix: header organization name behavior like text instead of link
  (bsc#967882)
- BugFix: reduce question mark icon in page titles (bsc#967890)

-------------------------------------------------------------------
Wed Mar 09 11:30:34 CET 2016 - mc@suse.de

- version 2.5.2.6-1
- Change color and height of the top navbar tab visual clue
  on hover and active
- BugFix: fix navbar css rules for a visual clue of the current active top bar
  tab (bsc#959600)
- Initial UI to show the highstate for a minion

-------------------------------------------------------------------
Wed Mar 02 12:12:27 CET 2016 - mc@suse.de

- version 2.5.2.5-1
- Change text in the activation keys UI (bsc#966750)
- move texts from jsp files into translation files
- rename Mirror Credentials to Organization Credentials at user
  visible places
- fix link to scheduled action for SP migration (bsc#968257)
- Create a new "Salt" tab on the top level
- Refactoring: use standard sized icons
- Subscription Matching Pin feature
- state catalog UI
- Be specific about virtualization host system type (bsc#964832)
- use vendor_name macro in base channel type description (bsc#966080)
- replace more errata with patch (bsc#966065)

-------------------------------------------------------------------
Wed Feb 10 08:31:46 CET 2016 - mc@suse.de

- version 2.5.2.4-1
- Subscription Matcher UI: add order-by-column feature
- Subscription Matcher UI: add search filter for subscriptions table
- rename errata to patches on systems details page (bsc#964412)

-------------------------------------------------------------------
Tue Jan 26 14:12:17 CET 2016 - mc@suse.de

- version 2.5.2.3-1
- Do not refresh the SCC data while the taskomatic job does the same
  (bsc#962323)
- branding: rename saltstack into salt
- Subscription Matcher UI: fix alignment for text in table footers
- add another translation for Errata
- fix broken link in SSM page
- Introduce a "States" tab for minions
- Make second level sidebar menu readable (bsc#962571)
- update link to pam documentation
- add texts for about page
- add Salt and Foreign Entitled Systems count to types page

-------------------------------------------------------------------
Sat Jan 16 11:36:42 CET 2016 - mc@suse.de

- version 2.5.2.2-1
- Rename "entitlements" to "system types"
- In case the installer is zypp add all patches into one errata
  action (bsc#960997)

-------------------------------------------------------------------
Thu Jan 14 13:33:18 CET 2016 - mc@suse.de

- version 2.5.2.1-1
- final doc urls and fixes in translations
- add advanced-topics guide and adapt translation strings
- add best-practices guide
- replace old with new manuals
- fix tomcat dependency

-------------------------------------------------------------------
Tue Jan 05 16:02:50 CET 2016 - mc@suse.de

- version 2.5.1.3-1
- Add "Manage Package States" to the packages index page

-------------------------------------------------------------------
Wed Dec 16 11:29:24 CET 2015 - mc@suse.de

- version 2.5.1.2-1
- Add a string for the navigation menu entry
- Rename gatherer-bunch to gatherer-matcher-bunch

-------------------------------------------------------------------
Mon Nov 30 11:38:14 CET 2015 - mc@suse.de

- version 2.5.1.1-1
- spacewalk-icons: add VHM and subscription counting icons
- Add link to Virtual Host Managers page to the side navigation bar
- minions.jade: adapt to new translation class
- fix font to use installed version
- New header style moved into the susemanager-theme file. Main colours modified
  in the variables file
- New ui for the login page and relogin
- branding: fix image urls
- Rename System/Minions menu entry to Salt Master

-------------------------------------------------------------------
Thu Oct 22 16:42:24 CEST 2015 - mc@suse.de

- version 2.5.0.3-1
- Taskomatic job for running gatherer
- add new foreign entitlement

-------------------------------------------------------------------
Wed Oct 14 09:52:36 CEST 2015 - mc@suse.de

- version 2.5.0.2-1
- implement remote command interface with target glob
- require updated version of font-awesome

-------------------------------------------------------------------
Wed Oct 07 14:51:50 CEST 2015 - mc@suse.de

- version 2.5.0.1-1
- drop monitoring
- port all perl web pages to java
- replace upstream subscription counting with new subscription
  matching (FATE#311619)
- integrate SaltStack for configuration management (FATE#312447)

-------------------------------------------------------------------
Wed Sep 23 15:08:32 CEST 2015 - mc@suse.de

- version 2.1.33.13-1
- display a warning if the update stack is not up-to-date
- remove Upgrade Path from jsp page and StringResources

-------------------------------------------------------------------
Mon Jun 22 15:35:09 CEST 2015 - jrenner@suse.de

- version 2.1.33.12-1
- Fix file input control alignment issue with form-control (bsc#873203)
- Restore missing cfg-diff CSS

-------------------------------------------------------------------
Tue Mar 31 14:50:30 CEST 2015 - mc@suse.de

- version 2.1.33.11-1
- fixing weird path to action chain page (bsc#921720)

-------------------------------------------------------------------
Tue Feb 03 12:01:33 CET 2015 - mc@suse.de

- version 2.1.33.10-1
- Getting rid of Tabs and trailing spaces
- install all css files
- remove unused css files
- minor style changes

-------------------------------------------------------------------
Thu Dec 04 16:29:19 CET 2014 - mc@suse.de

- version 2.1.33.9-1
- fix link to macro documentation (bsc#895961)
- add User Guide to online help pages
- require online manual packages
- fix branding in error message (bsc#902503)
- long lines are not visible (API doc)
- Change texts to print Inter-Server Synchronisation additionally
  to ISS only.
- disable credentials and products dialog on ISS slave
- improve the layout in case the exception message is large
- scc notification: change the link to the verb 'Migrate'
- setup wizard: add tooltip to refresh button
- make the SCC migration/refresh dialog show steps
- Use the NCC/SCC acronyms together with the full name
- Show alert message about disabling cron jobs

-------------------------------------------------------------------
Fri Nov 07 13:23:33 CET 2014 - mc@suse.de

- version 2.1.33.8-1
- Integrate the refresh dialog with the setup wizard products page
- Implement new "mgr-sync-refresh" taskomatic job
- improve translations
- minor re-wording following upstream changes
- End-user documentation clarification

-------------------------------------------------------------------
Tue Jun 17 09:56:16 CEST 2014 - jrenner@suse.de

- version 2.1.33.7-1
- CVE patches adapted for colour blind users (bnc#872298)
- Underline in icons is removed (bnc#880001)

-------------------------------------------------------------------
Tue May 27 17:14:01 CEST 2014 - mc@suse.de

- version 2.1.33.6-1
- Fix Non Compliant strings - they are used both in package and
  system contexts

-------------------------------------------------------------------
Thu May 22 14:31:31 CEST 2014 - mc@suse.de

- version 2.1.33.5-1
- remove unused translation unit
- alignment of status labels in setup wizard, products section

-------------------------------------------------------------------
Fri May 16 13:16:49 CEST 2014 - mc@suse.de

- version 2.1.33.4-1
- Updated alert colors
- Remove obsolete styling for missing-channels-list
- Style and rephrase the SP migration message alerts
- Removed unused translation suse-products.jsp.details
- restyle the scheduled state
- dont show link if there are no details to show
- fixed urls pointing to novell.com
- updated string for autoinstallation page
- Move branded string to the branding package (first user created)
- some more branding fixes
- CSS refactoring: don't rely on column ordering

-------------------------------------------------------------------
Tue May 06 15:20:37 CEST 2014 - mc@suse.de

- version 2.1.33.3-1
- Update default Spacewalk entitlement certificate
- Show links to the online help for SUSE Manager
- Implement Setup Wizard Product sync page
- Add a warning note about doing a Dry Run (bnc#851091)
- Rename sp-migration.css to susemanager-sp-migration.css
- Style the SP migration confirmation page.

-------------------------------------------------------------------
Thu Mar 27 10:13:35 CET 2014 - fcastelli@suse.com

- version 2.1.33.2-1
- Distinguish between "active" and "not active" only for now
- Ul subscription list in modals without left padding
- Help page in Mirror Credentials ready
- Responsive utilities for the credentials to be correctly displayed
- Javascript semicolons added. fixes in the calculation of the aside tag's
  height. fixed scroll to avoid the tabs to be resized after the aside tag is
  rendered. Function resize tab added to the Jquery Object to make it global
- Indentation changed to spaces
- Add 'click to refresh' to tooltips
- For the primary credentials show only an icon
- HTTP proxy front-end
- img folder added. responsive tabs file added
- List subscriptions with understandable names and their start/end dates
- Implement the "make primary" functionality
- Fine tuning for credentials verification
- Initial version of a new modal to list the actual subscriptions
- Add Prev and Next to the strings and show those as btn-default
- Fix strings according to mockups and port them to translation file
- Add three more pages to the setup wizard
- Support verification of credentials and downloading subscriptions
- Add action icons as download, edit and delete
- Add submit button to the mirror credentials page
- Rewrite the products page with selectablecolumn and using attr
- Add strings for initial mirror credentials listing
- Add translation strings for navigation and tab titles
- Fix path after frontend-libs package has been fixed
- Translation string for patches/actionchain

-------------------------------------------------------------------
Thu Feb 27 15:00:07 CET 2014 - fcastelli@suse.com

- version 2.1.33.1-1
- Changes in sidenav ul>li by spacewalk have been adapted to manager
- Error pages in Perl formated to the new layout of SUMa
- Do not use fixed size
- Add space after alphabar result sign
- Sidenav css should respect valid html constructions
- Use jquery-timepicker-1.3.3
- Datepicker needs bootstrap-datepicker and jquery-timepicker
- Simplify datepicker layout and unify look of date/time part
- Introduce a date-time picker.

-------------------------------------------------------------------
Thu Feb 13 15:22:38 CET 2014 - mc@suse.de

- version 2.1.27.1-1
- style CreateUser page so it resembles old look
- CVE-2013-4415 - Missed changing Search.do to post, perl-side
- New font adding the icon for Bare Metal Systems
- move Droid fonts into susemanager-frontend-libs package

-------------------------------------------------------------------
Fri Feb 07 13:58:12 CET 2014 - mc@suse.de

- version 2.1.26.1-1
- fixed create probe page aligning
- required field marker used to be red
- password meter needs pwstrength-bootstrap
- help links are already hidden via spacewalk-help-link class
- move toolbar items right for all header levels
- add special class to help links
- style table for system comparsion
- update copyright year in perl footer
- highlight column by which is list sorted and hovered row
- add sort order icons and alphaResult icon
- adding custom styles
- removing old spacewalk css
- Add a rhn-date tag
- Roboto font has been moved to separate package
- font-awesome has been moved to separate package
- PNG image used as background in CSS has been deleted
- fix path to less files
- allow to use .less files in development mode

-------------------------------------------------------------------
Mon Jan 13 09:48:24 CET 2014 - mc@suse.de

- version 2.1.16.1-1
- revert import of bootstrap/less/bootstrap.less
- define bootstarppkg via macro
- require the frontend-libs-devel for building
- move less files to seperate package
- perl List port to new css/markup
- use packaged upstream bootstrap .less files

-------------------------------------------------------------------
Wed Dec 18 13:52:12 CET 2013 - mc@suse.de

- version 2.1.15.1-1
- New less file added to style Inputs. New less file added for the minor fixes
  of TB3 for spacewalk layout
- Import spacewalk-tools.less
- Adding spacewalk-tools.less with custom class to overwrite the progress class
  for the password strength check
- making help links disappear
- There is no reason for address to be a jumbotron - Use the markup like
  documented at http://getbootstrap.com/css/#type-addresses
- colour added to the counter in SSM
- Links inside a alert-info have a darker blue than the text shown and have
  underline. It is necessary to distinguish the link over the general text
- replaced icons with icon tag
- Add colon to the string itself and remove from jsp files
- updated pxt pages to use <rhn-icon> tag
- Move cve audit popover content into a translation file
- Remove duplicated strings from the branding package
- Icon legend contrast enhanced. Select in search form in the header has now
  plain colour
- Language selection hidden for SUSE Manager as we only support English
- CVE UI was updated and improved. It now has a popover that shows a link to
  http://cve.mitre.org/ and explains that a user can also paste the entire CVE
  as found on the site

-------------------------------------------------------------------
Mon Dec 09 16:11:09 CET 2013 - mc@suse.de

- version 2.1.13.1-1
- new style added based on twitter bootstrap

-------------------------------------------------------------------
Thu Nov 28 16:29:31 CET 2013 - mc@suse.de

- version 1.7.1.10-1
- remove obsolete example strings for CVE Audit (bnc#846356)

-------------------------------------------------------------------
Wed Aug 21 15:50:51 CEST 2013 - mc@suse.de

- version 1.7.1.9-1
- Rephrase the notice text even for admin users
- Do not show link to the admin page to non-admins
- Make CSV separator configurable, branding (FATE#312907)
- CVE Audit branding (FATE#312907)
- User string cosmetic change in the Details page of an
  unentitled system
- Fix keys for SSH push task status and bunch description

-------------------------------------------------------------------
Thu Apr 04 15:38:20 CEST 2013 - mc@suse.de

- version 1.7.1.8-1
- Provisioning is not supported with contact method 'ssh-push-tunnel'
- SSH Server Push (branding) (FATE#312909)
- Add missing descriptions for SUSE only taskomatic jobs (bnc#800758)

-------------------------------------------------------------------
Fri Feb 08 11:14:59 CET 2013 - mc@suse.de

- version 1.7.1.7-1
- Add missing strings for SUSE only taskomatic jobs (bnc#800758)

-------------------------------------------------------------------
Tue Nov 27 17:24:41 CET 2012 - mc@suse.de

- version 1.7.1.6-1
- Fix ArrayIndexOutOfBoundsException in case of a missing base channel

-------------------------------------------------------------------
Thu Nov 22 16:01:51 CET 2012 - jrenner@suse.de

- version 1.7.1.5-1
- SP migration web UI
- Make file permissions consistent with spacewalk-java (bnc#776377)

-------------------------------------------------------------------
Fri Sep 28 16:51:31 CEST 2012 - mc@suse.de

- version 1.7.1.4-1
- Set owner/group of config-defaults dir consistently (bnc#776377)
- Install /var/lib/tomcat6 as 'tomcat' + require tomcat6 (bnc#776377)
- Cleaned up the doc pages navigation buttons
- Fixed white background on Notes and Alerts in docs.
- Slight changes to the header, so it looks a little more like current Studio.

-------------------------------------------------------------------
Mon Jul 16 15:25:31 CEST 2012 - ug@suse.de

- version 1.7.1.3-1
- Finished non-compliant systems overview feature.

-------------------------------------------------------------------
Fri Apr 27 16:22:59 CEST 2012 - mc@suse.de

- version 1.7.1.2-1
- Missing icon for the systems that need reboot list

-------------------------------------------------------------------
Tue Apr 17 16:15:05 CEST 2012 - jrenner@suse.de

- Fix broken link to organization page (bnc#757041)

-------------------------------------------------------------------
Wed Mar 21 14:47:08 CET 2012 - mc@suse.de

- version 1.7.1.1-1
- Bumping package version

-------------------------------------------------------------------
Thu Mar 15 17:15:37 CET 2012 - jrenner@suse.de

- Add support for studio image deployments

-------------------------------------------------------------------
Thu May 26 17:03:34 CEST 2011 - jrenner@suse.de

- Add files for password strength meter (bnc#685551/fate#312398)

-------------------------------------------------------------------
Mon Mar 28 12:41:19 CEST 2011 - jrenner@suse.de

- Add missing part of the URL to make it work (bnc#676683)

-------------------------------------------------------------------
Fri Mar 25 16:52:54 CET 2011 - jrenner@suse.de

- Link to the local version of the release notes (bnc#676683)

-------------------------------------------------------------------
Fri Mar 18 11:34:47 CET 2011 - jrenner@suse.de

- Rebrand Errata to Patches in search combobox on pxt pages

-------------------------------------------------------------------
Fri Mar 18 10:48:03 CET 2011 - jrenner@suse.de

- Add the proxy quick start document to the UI

-------------------------------------------------------------------
Thu Mar 10 14:54:31 CET 2011 - jrenner@suse.de

- Adapted the UI to URL paths from new docu packages (bnc#674315)

-------------------------------------------------------------------
Tue Mar  8 15:59:51 CET 2011 - jrenner@suse.de

- Change url path from install_guide to install-guide (bnc#674315)

-------------------------------------------------------------------
Thu Mar  3 09:44:10 CET 2011 - jrenner@suse.de

- replace links to docs in specfile for now (bnc#674315)

-------------------------------------------------------------------
Wed Mar  2 17:16:43 CET 2011 - jrenner@suse.de

- link the local doc instead of the online versions (bnc#674315)

-------------------------------------------------------------------
Fri Feb 11 13:38:03 CET 2011 - jrenner@suse.de

- add quick start to help desk and navigation

-------------------------------------------------------------------
Thu Feb 10 13:04:40 UTC 2011 - dmacvicar@suse.de

- use product name var on footer template (bnc#667918)

-------------------------------------------------------------------
Wed Jan 26 11:48:27 UTC 2011 - dmacvicar@suse.de

- Use Novell website for documentation

-------------------------------------------------------------------
Fri Jan 14 17:18:54 CET 2011 - mc@suse.de

- Relogin page now has the login box centered on page

-------------------------------------------------------------------
Tue Jan 11 16:50:19 CET 2011 - mc@suse.de

- fix links
- work on CSS
- fixes for IE

-------------------------------------------------------------------
Wed Sep 15 09:12:46 CEST 2010 - mantel@suse.de

- Initial release of spacewalk-branding

-------------------------------------------------------------------<|MERGE_RESOLUTION|>--- conflicted
+++ resolved
@@ -1,12 +1,11 @@
-<<<<<<< HEAD
+
 
 - Missing link to LDAP instructions (bsc#1102464)
-=======
+
 -------------------------------------------------------------------
 Fri Aug 10 15:13:51 CEST 2018 - jgonzalez@suse.com
 
-- version 4.0.1-1
->>>>>>> 7394138d
+
 - Bump version to 4.0.0 (bsc#1104034)
 - Fix copyright for the package specfile (bsc#1103696)
 - Feat: add OS Image building with Kiwi FATE#322959 FATE#323057 FATE#323056
