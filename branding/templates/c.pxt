<!DOCTYPE HTML>

<pxt-passthrough>
  <pxt-use class="Sniglets::Users" />
  <pxt-use class="Sniglets::HTML" />
  <pxt-use class="Grail::Frame" />
  <pxt-use class="Sniglets::Navi" />
  <pxt-use class="Sniglets::Header" />

<html>
  <pxt-include-late file="/templates/header.pxt" />

  <body>
    <div class="spacewalk-top-wrap">
<<<<<<< HEAD
      <header>
        <div class="spacewalk-header-container">
          <div id="logo" class="spacewalk-logo">
            <a href="https://www.suse.com/products/suse-manager/" title="Visit https://www.suse.com/products/suse-manager/ for more information">
              <img src="/img/susemanager/logo-header.png" alt="Spacewalk project" id="rhLogo" />
            </a>
          </div>
          <div class="spacewalk-header-links">
            <ul class="nav nav-pills">
              <li><a href="/rhn/account/LocalePreferences.do">English (change)</a></li>
            </ul>
            <ul class="nav nav-pills">
              <li><a href="http://kbase.redhat.com/">Knowledgebase</a></li>
              <li><a href="/help">Documentation</a></li>
            </ul>

=======
      <nav class="navbar navbar-default navbar-pf" role="navigation">
        <div class="navbar-header">
          <button type="button" class="navbar-toggle" data-toggle="collapse" data-target=".navbar-collapse-1">
            <span class="sr-only">Toggle navigation</span>
            <span class="icon-bar"></span>
            <span class="icon-bar"></span>
            <span class="icon-bar"></span>
          </button>
          <a class="navbar-brand" href="http://www.spacewalkproject.org/" title="Visit http://www.spacewalkproject.org/ for more information">
            <img src="/img/logo_vendor.png" alt="Spacewalk project" id="rhLogo" />
          </a>
          <a class="navbar-brand" href="/" title="Spacewalk homepage">
            <img src="/img/logo_product.png" alt="Spacewalk" id="rhnLogo" accesskey="2"/>
          </a>
        </div>
        <div class="navbar-collapse navbar-collapse-1 collapse in">
          <ul class="nav navbar-nav navbar-utility">
            <li><a href="/rhn/account/LocalePreferences.do">English (change)</a></li>
            <li><a href="https://access.redhat.com/knowledgebase">Knowledgebase</a></li>
            <li><a href="/help">Documentation</a></li>
>>>>>>> 939faccd
            <rhn-display-login>
            <li><a href="/rhn/account/UserDetails.do"><i class="fa fa-user"></i> [login]</a></li>
            <li><a><i class="fa fa-sitemap"></i> [org]</a></li>
            <li><a href="/rhn/account/UserPreferences.do"><i class="fa fa-cogs" title="Preferences"></i></a></li>
            <li><a href="/rhn/Logout.do"><i class="fa fa-sign-out" title="Sign Out"></i></a></li>
            </rhn-display-login>
            <li class="search">
              <form name="form1" class="form-inline" role="form" action="/rhn/Search.do">
                <input type="hidden" name="submitted" value="true" />
                <div class="form-group">
                  <select name="search_type" class="form-control input-sm">
                    <option value="systems">Systems</option>
                    <option value="packages">Packages</option>
                    <option value="errata">Errata</option>
                    <option value="docs">Documentation</option>
                  </select>
                  <input type="search" class="form-control input-sm" name="search_string" maxlength="40" size="20" accesskey="4" autofocus="autofocus" placeholder="Search" />
                  <button type="submit" class="btn btn-primary input-sm" id="search-btn">
                    <i class="fa fa-search"></i>
                  </button>
                </div>
              </form>
            </li>
          </ul>

          <pxt-include-late file="/network/components/status_bar/main.pxi" />
          <rhn-navi-nav depth="0" style="spacewalk-main-nav"/>
      </nav>

      <div class="spacewalk-main-column-layout">
        <aside id="spacewalk-aside">
          <grail-canvas mode="left_menu_canvas">
            <rhn-navi-nav depth="1" style="sidenav"/>
          </grail-canvas>
          <grail-canvas mode="legend_canvas">
          </grail-canvas>
          <rhn-require acl="global_config(chat_enabled)">
            <a href="http://webchat.freenode.net?channels=#spacewalk" target="_blank">
              <img src="/img/chat.png" alt=""/>
            </a>
          </rhn-require>
        </aside>
        <section id="spacewalk-content">
          <pxt-include-late file="/network/components/message_queues/site.pxi" />
          <grail-early-canvas mode="main_canvas">
          </grail-early-canvas>
        </section>
      </div>
    </div>

    <footer>
      <pxt-include-late file="/templates/footer.pxt" />
      <pxt-include-late file="/templates/profile.pxt" />
    </footer>
  </body>
  </pxt-passthrough>

<|MERGE_RESOLUTION|>--- conflicted
+++ resolved
@@ -12,45 +12,21 @@
 
   <body>
     <div class="spacewalk-top-wrap">
-<<<<<<< HEAD
-      <header>
-        <div class="spacewalk-header-container">
-          <div id="logo" class="spacewalk-logo">
-            <a href="https://www.suse.com/products/suse-manager/" title="Visit https://www.suse.com/products/suse-manager/ for more information">
-              <img src="/img/susemanager/logo-header.png" alt="Spacewalk project" id="rhLogo" />
-            </a>
-          </div>
-          <div class="spacewalk-header-links">
-            <ul class="nav nav-pills">
-              <li><a href="/rhn/account/LocalePreferences.do">English (change)</a></li>
-            </ul>
-            <ul class="nav nav-pills">
-              <li><a href="http://kbase.redhat.com/">Knowledgebase</a></li>
-              <li><a href="/help">Documentation</a></li>
-            </ul>
-
-=======
       <nav class="navbar navbar-default navbar-pf" role="navigation">
         <div class="navbar-header">
           <button type="button" class="navbar-toggle" data-toggle="collapse" data-target=".navbar-collapse-1">
-            <span class="sr-only">Toggle navigation</span>
-            <span class="icon-bar"></span>
+            <a href="https://www.suse.com/products/suse-manager/" title="Visit https://www.suse.com/products/suse-manager/ for more information">
+              <img src="/img/susemanager/logo-header.png" alt="Spacewalk project" id="rhLogo" />
             <span class="icon-bar"></span>
             <span class="icon-bar"></span>
           </button>
           <a class="navbar-brand" href="http://www.spacewalkproject.org/" title="Visit http://www.spacewalkproject.org/ for more information">
-            <img src="/img/logo_vendor.png" alt="Spacewalk project" id="rhLogo" />
-          </a>
-          <a class="navbar-brand" href="/" title="Spacewalk homepage">
-            <img src="/img/logo_product.png" alt="Spacewalk" id="rhnLogo" accesskey="2"/>
           </a>
         </div>
-        <div class="navbar-collapse navbar-collapse-1 collapse in">
           <ul class="nav navbar-nav navbar-utility">
             <li><a href="/rhn/account/LocalePreferences.do">English (change)</a></li>
             <li><a href="https://access.redhat.com/knowledgebase">Knowledgebase</a></li>
             <li><a href="/help">Documentation</a></li>
->>>>>>> 939faccd
             <rhn-display-login>
             <li><a href="/rhn/account/UserDetails.do"><i class="fa fa-user"></i> [login]</a></li>
             <li><a><i class="fa fa-sitemap"></i> [org]</a></li>
