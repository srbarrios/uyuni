--- conflicted
+++ resolved
@@ -17,27 +17,16 @@
 %endif
 
 Name:       spacewalk-branding
-<<<<<<< HEAD
-Version:    2.8.4.3
-=======
 Version:    2.8.5
->>>>>>> f1df99dc
 Release:    1%{?dist}
 Summary:    Spacewalk branding data
 
 License:    GPLv2
 URL:        https://github.com/spacewalkproject/spacewalk/
 Source0:    https://github.com/spacewalkproject/spacewalk/archive/%{name}-%{version}.tar.gz
-<<<<<<< HEAD
-BuildRoot:  %{_tmppath}/%{name}-%{version}-%{release}-root-%(%{__id_u} -n)
 #BuildArch:  noarch
 BuildRequires: java-devel >= 1.8.0
 BuildRequires: nodejs
-=======
-BuildArch:  noarch
-
-BuildRequires: java-1.8.0-openjdk-devel
->>>>>>> f1df99dc
 BuildRequires: nodejs-less
 Requires:      httpd
 %if 0%{?suse_version}
