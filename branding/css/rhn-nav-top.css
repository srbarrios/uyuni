--- conflicted
+++ resolved
@@ -152,7 +152,6 @@
 	background-repeat: repeat-x;
         margin-bottom: 10px;
 	color: white;
-<<<<<<< HEAD
 }
 
 #bar:after {
@@ -169,9 +168,6 @@
 }
 
 #systembarinner {
-=======
-  padding-top: 2px;
->>>>>>> c334afa3
         text-align: right;
         padding-right: 6px;
 	height: 2em;
@@ -181,17 +177,13 @@
         font-variant: small-caps;
 }
 
-<<<<<<< HEAD
-#systembar a, #systembar a:link, #systembar a:hover, #systembar a:active {
-=======
 #header_selcount {
   position: relative;
   top: 4px;
 }
 
 
-#bar a, #bar a:link, #bar a:hover, #bar a:active {
->>>>>>> c334afa3
+#systembar a, #systembar a:link, #systembar a:hover, #systembar a:active {
 	margin-left: 6px;
         color: #444;
         text-decoration: none;
