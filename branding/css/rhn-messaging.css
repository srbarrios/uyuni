--- conflicted
+++ resolved
@@ -1,4 +1,3 @@
-<<<<<<< HEAD
 /*this is for site-info and site-error info boxes*/
 .site-info, .site-alert
 {
@@ -12,16 +11,17 @@
 	-khtml-border-radius: 10px;
 	border-radius: 10px 10px 10px 10px;
 	font-weight: normal;
+        border-radius: 10px;
 }
-.site-alert UL
-{
-	text-align: left;
+.site-alert UL
+{
+	text-align: left;
 }
-.site-info
-{
-	background-color: #FFFCD6;
-	color: inherit;
-	border: 1px solid #FDF58B;
+.site-info
+{
+	background-color: #FFFCD6;
+	color: inherit;
+	border: 1px solid #FDF58B;
 }
 .site-info A:link
 {
@@ -40,18 +40,19 @@
 	background-color: #FFD6D6;
 	color: #282828;
 	border: 1px solid #FD8B8B;
+        border-radius: 10px;
 }
-.site-alert A:link
-{
-	color: #282828;
-	font-weight: bold;
-	text-decoration: underline;
+.site-alert A:link
+{
+	color: #282828;
+	font-weight: bold;
+	text-decoration: underline;
 }
-.site-alert A:visited
-{
-	color: #282828;
-	font-weight: bold;
-	text-decoration: underline;
+.site-alert A:visited
+{
+	color: #282828;
+	font-weight: bold;
+	text-decoration: underline;
 }
 .local-info
 {
@@ -70,119 +71,4 @@
 .site-info UL, .site-alert UL
 {
 	margin: 0px;
-}
-=======
-/* this is for site-info and site-error info boxes */
-
-.site-info {
-        background-color:       #6182ab;
-        color:                  white;
-        text-align:             center;
-        padding:                8px;
-        margin-bottom:          7px;
-        margin-top:             4px;
-        font-size:              medium;
-        border-radius: 10px;
-}
-
-.site-info:before {
-        background:     #6182ab;
-        display:        block;
-        font-size:      1px;
-        height:         10px;
-        line-height:    0.1;
-        margin:         -8px -8px 0 -8px;
-        text-align:     left;
-}
-
-.site-info:after {
-        background:     #6182ab;
-        clear:          both;
-        display:        block;
-        font-size:      1px;
-        height:         10px;
-        line-height:    0.1;
-        margin:         -8px;
-        padding-top:    8px;
-        text-align:     left;
-        color: #99ddff;
-        font-weight: bold;
-}
-
-.site-info a:link {
-        color:              white;
-        font-weight:        bold;
-        text-decoration:    underline;
-}
-
-.site-info a:visited {
-        color: #99ddff;
-        font-weight: bold;
-}
-
-.site-alert {
-        background-color:       #b70000;
-        color:                  white;
-        text-align:             center;
-        padding:                8px;
-        margin-bottom:          7px;
-        margin-top:             4px;
-        font-size:              medium;
-        border-radius: 10px;
-}
-
-.site-alert:before {
-        background:     #b70000;
-        display:        block;
-        font-size:      1px;
-        height:         10px;
-        line-height:    0.1;
-        margin:         -8px -8px 0 -8px;
-        text-align:     left;
-}
-
-.site-alert:after {
-        background:     #b70000;
-        clear:          both;
-        display:        block;
-        font-size:      1px;
-        height:         10px;
-        line-height:    0.1;
-        margin:         -8px;
-        padding-top:    8px;
-        text-align:     left;
-        color: #99ddff;
-        font-weight: bold;
-}
-
-.site-alert a:link {
-        color:              white;
-        font-weight:        bold;
-        text-decoration:    underline;
-}
-
-.site-alert a:visited {
-        color: #ffcccc;
-        font-weight: bold;
-}
-
-.local-info {
-        color: #7782aa;
-
-        text-align: left;
-        font-size: 14px;
-}
-
-.local-alert {
-    color: #d00;
-    padding-top:7px;
-    padding-left:4px;
-    text-align: left;
-    font-size: 14px;
-}
-
-.site-info ul,
-.site-alert ul {
-margin: 0px;
-}
->>>>>>> 47d65378
+}