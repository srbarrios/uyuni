--- conflicted
+++ resolved
@@ -6,11 +6,7 @@
 #
 Summary: Spacewalk support for yum
 Name: yum-rhn-plugin
-<<<<<<< HEAD
-Version: 2.5.1.1
-=======
 Version: 2.5.2
->>>>>>> 83f581b2
 Release: 1%{?dist}
 License: GPLv2
 Group: System Environment/Base
