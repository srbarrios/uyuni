--- conflicted
+++ resolved
@@ -13,19 +13,11 @@
 BuildRequires:	python-devel
 BuildRequires:	rhnlib
 BuildRequires:  libxslt
-<<<<<<< HEAD
-%if 0%{?rhel} && 0%{?rhel} < 6
-Requires:	openscap-utils >= 0.8.0
+%if 0%{?fedora} || 0%{?rhel} > 6
+Requires:	openscap-scanner
 %else
-%if 0%{?suse_version} && 0%{?suse_version} <= 1230
-Requires:	openscap-utils >= 0.8.0
-%else
-Requires:	openscap-utils >= 0.9.2
+Requires:	openscap-utils
 %endif
-%endif
-=======
-Requires:	openscap-scanner
->>>>>>> 7bac821e
 Requires:	libxslt
 Requires:       rhnlib
 Requires:       rhn-check
