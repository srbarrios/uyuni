<<<<<<< HEAD
- Updated RHEL Python requirements.
- Added quotes around %{_vendor}.
=======
-------------------------------------------------------------------
Wed Nov 25 12:21:32 CET 2020 - jgonzalez@suse.com

- version 4.2.3-1
>>>>>>> 87023653
- Remove RH references in Python/Ruby localization and use the product name instead

-------------------------------------------------------------------
Mon Sep 21 12:00:19 CEST 2020 - jgonzalez@suse.com

- version 4.2.2-1
- Updating translations from weblate

-------------------------------------------------------------------
Fri Sep 18 12:16:08 CEST 2020 - jgonzalez@suse.com

- version 4.2.1-1
- Remove duplicated languages and update translation strings
- Update package version to 4.2.0

-------------------------------------------------------------------
Wed Apr 15 17:11:39 CEST 2020 - jgonzalez@suse.com

- version 4.1.5-1
- Use 'int' instead of 'long' on rhn_check for both Python 2 and 3

-------------------------------------------------------------------
Thu Mar 19 12:08:36 CET 2020 - jgonzalez@suse.com

- version 4.1.4-1
- Do not crash 'mgr-update-status' because 'long' type is not defined in Python 3

-------------------------------------------------------------------
Wed Mar 11 10:51:46 CET 2020 - jgonzalez@suse.com

- version 4.1.3-1
- add workaround for uptime overflow to spacewalk-update-status as well (bsc#1165921)

-------------------------------------------------------------------
Mon Feb 17 12:49:18 CET 2020 - jgonzalez@suse.com

- version 4.1.2-1
- spell correctly "successful" and "successfully"

-------------------------------------------------------------------
Wed Nov 27 17:00:43 CET 2019 - jgonzalez@suse.com

- version 4.1.1-1
- Skip dmidecode data on aarch64 to prevent coredump (bsc#1113160)
- replace spacewalk-usix with uyuni-common-libs
- return a non-zero exit status on errors in rhn_check
- Bump version to 4.1.0 (bsc#1154940)
- Require mgr-daemon (new name of spacewalksd) so we systems with
  spacewalksd get always the new package installed (bsc#1149353)
- enable spacewalk-update-service on package installation
  (bsc#1143789)
- Invalidate cache 5 minutes before actual expiration(bsc#1143562)

-------------------------------------------------------------------
Wed Jul 31 17:32:48 CEST 2019 - jgonzalez@suse.com

- version 4.0.9-1
- Make a explicit requirement to systemd for spacewalk-client-tools
  when rhnsd timer is installed
- The rhnsd service was replaced by rhnsd timer, so
  registration script and systemd presets are now adapted
  to this (bsc#1138130)

-------------------------------------------------------------------
Wed May 15 15:09:40 CEST 2019 - jgonzalez@suse.com

- version 4.0.8-1
- SPEC cleanup

-------------------------------------------------------------------
Mon Apr 22 12:10:33 CEST 2019 - jgonzalez@suse.com

- version 4.0.7-1
- Add makefile and configuration for pylint

-------------------------------------------------------------------
Tue Mar 12 11:20:57 CET 2019 - jgonzalez@suse.com

- version 4.0.6-1
- Fix bootstrapping SLE15 traditional client (bsc#1128564)

-------------------------------------------------------------------
Wed Feb 27 13:01:08 CET 2019 - jgonzalez@suse.com

- version 4.0.5-1
- Sync with Spacewalk
- Add ability to work behind http proxies
- 1666099 - python3 is picky about bytes and string

-------------------------------------------------------------------
Wed Jan 16 12:22:40 CET 2019 - jgonzalez@suse.com

- version 4.0.4-1
- Fix testConfig.py

-------------------------------------------------------------------
Mon Dec 17 14:36:25 CET 2018 - jgonzalez@suse.com

- version 4.0.3-1
- Fix XML-RPC type serialization (bsc#1116610)

-------------------------------------------------------------------
Fri Oct 26 10:10:12 CEST 2018 - jgonzalez@suse.com

- version 4.0.2-1
- use rpm for debian packaging

-------------------------------------------------------------------
Fri Aug 10 15:17:37 CEST 2018 - jgonzalez@suse.com

- version 4.0.1-1
- Bump version to 4.0.0 (bsc#1104034)
- Fix copyright for the package specfile (bsc#1103696)

-------------------------------------------------------------------
Mon May 07 15:33:00 CEST 2018 - jgonzalez@suse.com

- version 2.8.22.3-1
- Require zypp-plugin-spacewalk and yum-rhn-plugin in a version
  which install actions to standard python path (bsc#1091665)

-------------------------------------------------------------------
Mon Apr 23 09:07:24 CEST 2018 - jgonzalez@suse.com

- version 2.8.22.2-1
- Sync with upstream (bsc#1083294)
- Build both python 2/3 because of rhnpush

-------------------------------------------------------------------
Mon Mar 26 08:52:09 CEST 2018 - jgonzalez@suse.com

- version 2.8.22.1-1
- Sync with upstream (bsc#1083294)
- Updating .po translations from Zanata
- Don't try to delete python2 files when there are none
- Strip quotes when reading /etc/sysconfig/network

-------------------------------------------------------------------
Mon Mar 05 09:18:30 CET 2018 - jgonzalez@suse.com

- version 2.8.18.2-1
- remove empty clean section from spec (bsc#1083294)

-------------------------------------------------------------------
Fri Feb 23 10:55:45 CET 2018 - jgonzalez@suse.com

- version 2.8.18.1-1
- Fix up2date logging on FQDN collection exception
  (bsc#1081607, bsc#1082019)
- move dependency to python2 subpackage

-------------------------------------------------------------------
Fri Feb 02 15:46:00 CET 2018 - jgonzalez@suse.com

- version 2.8.12.2-1
- support multiple FQDNs per system (bsc#1063419)

-------------------------------------------------------------------
Wed Jan 17 11:57:22 CET 2018 - jgonzalez@suse.com

- version 2.8.12.1-1
- Fix update mechanism when updating the updateservice (bsc#1073619)

-------------------------------------------------------------------
Fri Nov 10 16:34:18 CET 2017 - mc@suse.de

- version 2.8.10.1-1
- python3 fix for searching file in rpm
- Make is_utf8 method python3 compatible
- platform module behave different with python3
- device.sys_path is attribute not function
- make getting device properties compatible with older versions
  of pyudev

-------------------------------------------------------------------
Thu Oct 26 16:46:59 CEST 2017 - mc@suse.de

- version 2.8.6.1-1
- split files into proper python2/python3 subpackages
- fix syntax for python 3
- Add epoch information for deb packages
- fix rhn-profile sync on Fedora 26 fix ipv6 network mask calculation
- use new pyudev module to get udev information
- remove dependency on libgnome

-------------------------------------------------------------------
Wed May 03 16:11:51 CEST 2017 - michele.bologna@suse.com

- version 2.7.6.2-1
- Enable detection of Oracle Linux during registration.

-------------------------------------------------------------------
Fri Mar 31 09:47:52 CEST 2017 - mc@suse.de

- version 2.7.6.1-1
- fix reboot message to use correct product name (bsc#1031667)
- fix UnicodeDecodeError when running rhnreg_ks with a different
  locale than en_US

-------------------------------------------------------------------
Tue Mar 07 14:43:45 CET 2017 - mc@suse.de

- version 2.7.4.2-1
- Updated links to github in spec files
- Fix rhn_register crashing on startup on Python < 2.5.

-------------------------------------------------------------------
Tue Feb 07 17:46:56 CET 2017 - michele.bologna@suse.com

- version 2.7.4.1-1
- Traditional registration: resolve /etc/hostname if not FQDN (bsc#1019360)

-------------------------------------------------------------------
Wed Jan 11 15:59:30 CET 2017 - michele.bologna@suse.com

- version 2.7.2.1-1
- Version 2.7.2-1

-------------------------------------------------------------------
Thu Oct 06 15:11:10 CEST 2016 - mc@suse.de

- version 2.5.13.6-1
- Logging message in case of malformed XML file
- Prevent crashes if machine-id is None (bsc#994619)
- print invalid package name and replace the invalid character
- ignore packages with not UTF-8 characters in name, version and release
  (bsc#990738)

-------------------------------------------------------------------
Mon Jul 18 13:54:23 CEST 2016 - jrenner@suse.com

- version 2.5.13.5-1
- fix syntax error prevent reading HW data correctly (bsc#984622)
- machine_info capability and check for client tool compatibility with Suma 2.1

-------------------------------------------------------------------
Tue Jun 14 12:55:04 UTC 2016 - kwalter@suse.com

- send machine info only if server has machine info capability

-------------------------------------------------------------------
Tue May 24 15:58:15 CEST 2016 - kwalter@suse.com

- version 2.5.13.4-1
- send and save machine_id on traditional registration

-------------------------------------------------------------------
Mon Apr 11 18:01:52 CEST 2016 - mc@suse.de

- version 2.5.13.3-1
- add missing bugnumbers to changelog

-------------------------------------------------------------------
Mon Apr 11 14:37:03 CEST 2016 - mc@suse.de

- version 2.5.13.2-1
- convert dbus.Int32 to int to fix a TypeError during registration
  (bsc#974864)

-------------------------------------------------------------------
Wed Mar 02 12:15:46 CET 2016 - mc@suse.de

- version 2.5.13.1-1
- fixed 'exceptions.ValueError: invalid literal for int(): 0oxxx'
  to work in python 2.4 (RHEL5)
- delete file with input files after template is created
- try to generate more similar order of entries in template
- fixed missing method for sorting of rhnChannels
- open terminal for write only

-------------------------------------------------------------------
Tue Jan 26 14:15:03 CET 2016 - mc@suse.de

- version 2.5.10.1-1
- clientCaps.py : IndexError: string index out of range
- more python2/3 changes
- prefer dnf to yum if both plugins are installed
- WindowSkipException must inherit from BaseException
- write() needs always string
- fixed requirements for newt
- compatible syntax for long int

-------------------------------------------------------------------
Sat Jan 16 11:33:54 CET 2016 - mc@suse.de

- version 2.5.8.1-1
- Clarify useNoSSLForPackages comment to match reality
- make compatible with python 2 and 3
- updated dnf / rhnlib / rhn-client-tools dependencies
- removing outdated tests
- breaking toplevel cyclic import
- clean up channels to subscribe before processing results
- Provide OS info and and guarantee identifier and type
- limit SYSINFO to s390 Architecture
- read sysinfo file on mainframe and send values as HW info
- allow to use existing rpcServer when creating RhnServer

-------------------------------------------------------------------
Wed Dec 16 11:17:48 CET 2015 - mc@suse.de

- version 2.5.2.2-1
- fix client registration for network interfaces with
  labels (bsc#956981)

-------------------------------------------------------------------
Mon Nov 30 11:20:52 CET 2015 - mc@suse.de

- version 2.5.2.1-1
- rhel client tools: po files updated
- update documentation
- fix rhnChannel instance has no attribute 'get' (bsc#964006)

-------------------------------------------------------------------
Wed Oct 07 15:06:28 CEST 2015 - mc@suse.de

- version 2.5.0.1-1
- add python3 compatibility
- Show a descriptive message on reboot
- replace upstream subscription counting with new subscription
  matching (FATE#311619)

-------------------------------------------------------------------
Wed Sep 23 15:09:28 CEST 2015 - mc@suse.de

- version 2.1.16.9-1
- add info on how to increase verbosity (bsc#944263)
- Disable dmidecode on s390 and s390x (bsc#936545)
- '.site' is an official TLD now (bsc#923990);
- check for multiple entries in /etc/hostname (bsc#929979)

-------------------------------------------------------------------
Mon Jun 22 15:26:53 CEST 2015 - jrenner@suse.de

- version 2.1.16.8-1
- fix --ca-chain option for rhnpush (bsc#931503, bsc#895869)
- use hardware_gudev.py instead of hardware_hal.py on SLES12

-------------------------------------------------------------------
Tue Mar 31 14:53:38 CEST 2015 - mc@suse.de

- version 2.1.16.7-1
- Copyright texts updated to SUSE LLC
- we might be registered also via rhsm
- avoid "list index out of range"
- separate username/password request
- Documentation changes - fix name and refer to RFC.

-------------------------------------------------------------------
Tue Feb 03 13:13:15 CET 2015 - mc@suse.de

- version 2.1.16.6-1
- Getting rid of Tabs and trailing spaces

-------------------------------------------------------------------
Fri Nov 07 13:26:13 CET 2014 - mc@suse.de

- version 2.1.16.5-1
- disable sgmlop import in rhn_check

-------------------------------------------------------------------
Wed Sep  3 01:41:39 CEST 2014 - ro@suse.de

- sanitize release line in specfile

-------------------------------------------------------------------
Mon Sep 01 17:08:37 CEST 2014 - mc@suse.de

- version 2.1.16.4-1
- allow unicode characters in proxy username / password
- Send correct hostname (bnc#887538)

-------------------------------------------------------------------
Fri May 16 12:54:46 CEST 2014 - mc@suse.de

- version 2.1.16.3-1
- fix cpu socket counting

-------------------------------------------------------------------
Thu Apr 10 17:34:30 CEST 2014 - mc@suse.de

- version 2.1.16.2-1

-------------------------------------------------------------------
Thu Apr 10 17:34:18 CEST 2014 - mc@suse.de

- fix release in specfile for SLE12 (bnc#872970)

-------------------------------------------------------------------
Thu Feb 27 15:11:10 CET 2014 - fcastelli@suse.com

- version 2.1.16.1-1
- remove up2date_config.rpmmacros client action
- remove macros.up2date from package build

-------------------------------------------------------------------
Thu Feb 13 15:23:41 CET 2014 - mc@suse.de

- version 2.1.14.3-1
- remove unneeded rpm macros file

-------------------------------------------------------------------
Fri Feb 07 12:56:52 CET 2014 - mc@suse.de

- version 2.1.14.2-1
- new information icon in gnome3

-------------------------------------------------------------------
Mon Jan 20 15:14:44 CET 2014 - mc@suse.de

- version 2.1.14.1-1
- change license to SPDX format
- Updating the copyright years info
- Update .po and .pot files

-------------------------------------------------------------------
Wed Dec 18 14:06:19 CET 2013 - mc@suse.de

- version 2.1.13.1-1
- remove text from registration screen
- new error icon in gnome3
- new registration icons

-------------------------------------------------------------------
Mon Dec 09 16:03:51 CET 2013 - mc@suse.de

- version 2.1.11.1-1

-------------------------------------------------------------------
Thu Nov 28 16:24:09 CET 2013 - mc@suse.de

- version 1.7.14.18-1
- uptime report: respect xmlrpc's integer limits

-------------------------------------------------------------------
Wed Aug 21 15:40:22 CEST 2013 - mc@suse.de

- version 1.7.14.17-1
- print prompt on tty instead of stdout
- unicode support for Remote Command scripts

-------------------------------------------------------------------
Wed Jun 12 13:31:06 CEST 2013 - mc@suse.de

- version 1.7.14.16-1
- create mgr* program symlinks (bnc#818325)
- correctly handle a deactivated account error message
- require rhnlib with timeout option
- Make timeout of yum-rhn-plugin calls through rhn-client-tools
  configurable (bnc#815460)

-------------------------------------------------------------------
Thu Apr 04 15:36:19 CEST 2013 - mc@suse.de

- version 1.7.14.15-1
- fixed cpu type for ppc64

-------------------------------------------------------------------
Fri Feb 08 11:13:47 CET 2013 - mc@suse.de

- version 1.7.14.14-1
- fix reading cpuinfo on s390x (bnc#799530)
- try to get the FQDN as hostname

-------------------------------------------------------------------
Thu Nov 22 15:38:08 CET 2012 - jrenner@suse.de

- version 1.7.14.13-1
- check CA cert files only when needed
- rhn-channel: new option to list base channel of a system
- fix leaking file descriptor (bnc#787156)
- new script rhn-update-status to update the uptime and kernelversion 
  on the server

-------------------------------------------------------------------
Mon Oct 15 12:21:56 CEST 2012 - mc@suse.de

- version 1.7.14.12-1
- recompile python files only on SUSE

-------------------------------------------------------------------
Thu Oct 04 15:53:21 CEST 2012 - mc@suse.de

- version 1.7.14.11-1
- do not change channels during upgrade_version

-------------------------------------------------------------------
Fri Sep 28 16:36:47 CEST 2012 - mc@suse.de

- version 1.7.14.10-1
- fix getOSVersionAndRelease for multiple products
- keep permissions and owner of systemid file
- precompile python code to prevent verification issues (bnc#776356)

-------------------------------------------------------------------
Thu Aug 02 16:26:33 CEST 2012 - mc@suse.de

- version 1.7.14.9-1
- Make multi-line lists in conf files parse correctly

-------------------------------------------------------------------
Mon Jul 16 15:34:43 CEST 2012 - ug@suse.de

- version 1.7.14.8-1
- if the exception is <type 'instance'>, just plain if will fail.
- rhn-profile-sync exits with status 1 if libvirtd is not running
- Add missing space to log message
- Fix missing exception scope
- Fix typo in 'Fatal error in Python code occured'
- read memory information even on kernels 3.x

-------------------------------------------------------------------
Thu Jun 21 11:30:01 CEST 2012 - jrenner@suse.de

- version 1.7.14.7-1
- allow linking against openssl
- fix files header, filese are not released under GPLv2+ but only GPLv2
- fix files headers. our code is under gplv2 license

-------------------------------------------------------------------
Thu May 31 10:58:40 CEST 2012 - mc@suse.de

- version 1.7.14.6-1
- declace YumBaseError the same way as yum did

-------------------------------------------------------------------
Mon May 14 10:57:02 CEST 2012 - mc@suse.de

- version 1.7.14.5-1
- fix an exception

-------------------------------------------------------------------
Wed May 02 14:21:17 CEST 2012 - mc@suse.de

- version 1.7.14.4-1
- fix package dependency on newt
- require correct hal version for SLE10
- remove duplicate translation blocks using context feature on SLE10

-------------------------------------------------------------------
Fri Apr 27 16:57:57 CEST 2012 - mc@suse.de

- version 1.7.14.3-1
- include package dependency on newt
- require python-gudev and python-hwdata also on SUSE >= 1140

-------------------------------------------------------------------
Fri Apr 20 15:42:31 CEST 2012 - mc@suse.de

- version 1.7.14.2-1
- not all msgs are CommunicationError objects
- fix typo in man page
- correct path to rhsm's certlib

-------------------------------------------------------------------
Wed Mar 21 17:02:27 CET 2012 - mc@suse.de

- version 1.7.14.1-1
- Bumping package version

-------------------------------------------------------------------
Thu Dec 22 10:46:50 CET 2011 - mc@suse.de

- remove all unsupported translations

-------------------------------------------------------------------
Thu Nov  3 19:26:27 CET 2011 - ma@suse.de

- Adapt dependencies to renamed packages (bnc#722052)

-------------------------------------------------------------------
Fri Oct 28 11:21:23 CEST 2011 - ma@suse.de

- Don't let 'unknown' hostname escape as profileName (bnc#700218)

-------------------------------------------------------------------
Mon Sep 12 16:06:55 CEST 2011 - ma@suse.de

- Obsolete rhn-setup-gnome because the GUI is quite RHN specific,
  thus not supported with SUSE Manager. (bnc#699464)

-------------------------------------------------------------------
Tue Jul  5 15:11:10 CEST 2011 - ma@suse.de

- Require at least zypp-plugin-spacewalk 0.4, containing errata.py.

-------------------------------------------------------------------
Fri Jul  1 18:16:57 CEST 2011 - mc@suse.de

- don't package actions/errata.py on SUSE. zypp-plugin-spacewalk
  has its own (bnc#692928)

-------------------------------------------------------------------
Wed Jun 15 17:01:20 CEST 2011 - mc@suse.de

- adapt for newer hal version to show more infos in the UI
  (bnc#698986)

-------------------------------------------------------------------
Wed Apr 27 14:48:55 CEST 2011 - ma@suse.de

- Fix specfile to build on SLES10.

-------------------------------------------------------------------
Fri Apr 15 18:00:48 CEST 2011 - mc@suse.de

- fix submitting hardware data (bnc#687895)

-------------------------------------------------------------------
Thu Apr 14 13:44:07 CEST 2011 - mc@suse.de

- more debranding

-------------------------------------------------------------------
Fri Apr  1 13:28:38 CEST 2011 - ma@suse.de

- Invalidate loginInfo pickle cache if systemid changed (bnc#683801)

-------------------------------------------------------------------
Fri Feb 11 16:23:07 CET 2011 - mantel@suse.de

- debranding

-------------------------------------------------------------------
Mon Feb  7 14:53:17 CET 2011 - ma@suse.de

- Don't build rhn_register for RH tools either.

-------------------------------------------------------------------
Tue Feb  1 16:41:04 CET 2011 - mc@suse.de

- fix build for RH4

-------------------------------------------------------------------
Sun Jan 30 15:26:56 CET 2011 - mc@suse.de

- backport upstrem fixes

-------------------------------------------------------------------
Wed Jan 26 17:42:04 CET 2011 - ma@suse.de

- Remove rhn_register.

-------------------------------------------------------------------
Sat Jan 22 12:39:55 CET 2011 - mc@suse.de

- fix macros

-------------------------------------------------------------------
Tue Jan 18 12:38:43 CET 2011 - mc@suse.de

- fix requires for SUSE

-------------------------------------------------------------------
Tue Jan 18 11:46:21 CET 2011 - ug@suse.de

- rhnreg_ks --help failed if LANG = de_DE.UTF-8 (bnc#664915)

-------------------------------------------------------------------
Wed Jan 12 10:09:22 CET 2011 - ma@suse.de

- Let client registration send product profile.

-------------------------------------------------------------------
Wed Dec 15 14:40:20 CET 2010 - mc@suse.de

- fix specfile
- add Obsoletes old packages

-------------------------------------------------------------------
Wed Dec 15 13:33:16 CET 2010 - mc@suse.de

- rename package to spacewalk-client-tools

-------------------------------------------------------------------
Wed Sep 15 12:12:23 CEST 2010 - mantel@suse.de

- fix post-build-checks

-------------------------------------------------------------------
Tue Sep 14 17:49:53 CEST 2010 - mantel@suse.de

- Initial release of rhn-client-tools

-------------------------------------------------------------------<|MERGE_RESOLUTION|>--- conflicted
+++ resolved
@@ -1,12 +1,10 @@
-<<<<<<< HEAD
 - Updated RHEL Python requirements.
 - Added quotes around %{_vendor}.
-=======
+
 -------------------------------------------------------------------
 Wed Nov 25 12:21:32 CET 2020 - jgonzalez@suse.com
 
 - version 4.2.3-1
->>>>>>> 87023653
 - Remove RH references in Python/Ruby localization and use the product name instead
 
 -------------------------------------------------------------------
