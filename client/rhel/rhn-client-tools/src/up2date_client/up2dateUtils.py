# Client code for Update Agent
# Copyright (c) 1999--2016 Red Hat, Inc.  Distributed under GPLv2.
#
# Author: Preston Brown <pbrown@redhat.com>
#         Adrian Likins <alikins@redhat.com>
#
"""utility functions for up2date"""

import os
import gettext
from up2date_client import up2dateErrors
from up2date_client import config
from up2date_client.pkgplatform import getPlatform
from rhn.i18n import sstr

t = gettext.translation('rhn-client-tools', fallback=True)
# Python 3 translations don't have a ugettext method
if not hasattr(t, 'ugettext'):
    t.ugettext = t.gettext
_ = t.ugettext

if getPlatform() == 'deb':
    import lsb_release
    def _getOSVersionAndRelease():
        dist_info = lsb_release.get_distro_information()
        os_name = dist_info['ID']
        os_version = 'n/a'
        if 'CODENAME' in dist_info:
            os_version = dist_info['CODENAME']
        os_release = dist_info['RELEASE']
        return os_name, os_version, os_release

else:
    from up2date_client import transaction
    def _getOSVersionAndRelease():
        osVersionRelease = None
        ts = transaction.initReadOnlyTransaction()
        for h in ts.dbMatch('Providename', "redhat-release"):
            SYSRELVER = 'system-release(releasever)'
            version = sstr(h['version'])
            release = sstr(h['release'])
            if SYSRELVER in h['providename']:
                provides = dict(zip(sstr(h['providename']), sstr(h['provideversion'])))
                release = '%s-%s' % (version, release)
                version = provides[SYSRELVER]
            osVersionRelease = (sstr(h['name']), version, release)
            return osVersionRelease
        else:
<<<<<<< HEAD
            # new SUSE always has a baseproduct link which point to the
            # product file of the first installed product (the OS)
            # all rpms containing a product must provide "product()"
            # search now for the package providing the base product
            baseproduct = '/etc/products.d/baseproduct'
            if os.path.exists(baseproduct):
                bp = os.path.abspath(os.path.join(os.path.dirname(baseproduct), os.readlink(baseproduct)))
                provlist = ts.dbMatch('Providename', "product()")
                for h in provlist:
                    if bp in h['filenames']:
                        osVersionRelease = (h['name'], h['version'], h['release'])
                        break
=======
            for h in ts.dbMatch('Providename', "distribution-release"):
                osVersionRelease = (sstr(h['name']), sstr(h['version']), sstr(h['release']))
                # zypper requires a exclusive lock on the rpmdb. So we need
                # to close it here.
                ts.ts.closeDB()
                return osVersionRelease
>>>>>>> 7b9f0c34
            else:
                # for older SUSE versions we need to search for distribution-release
                # package which also has /etc/SuSE-release file
                provlist = None
                provlist = ts.dbMatch('Providename', "distribution-release")
                for h in provlist:
                    osVersionRelease = (h['name'], h['version'], h['release'])
                    if '/etc/SuSE-release' in h['filenames']:
                        break
            # zypper requires a exclusive lock on the rpmdb. So we need
            # to close it here.
            provlist = None
            ts.ts.closeDB()
            if osVersionRelease is None:
                raise up2dateErrors.RpmError(
                    "Could not determine what version of Red Hat Linux you "\
                    "are running.\nIf you get this error, try running \n\n"\
                    "\t\trpm --rebuilddb\n\n")
            return osVersionRelease

def getVersion():
    '''
    Returns the version of redhat-release rpm
    '''
    cfg = config.initUp2dateConfig()
    if cfg["versionOverride"]:
        return str(cfg["versionOverride"])
    os_release, version, release = _getOSVersionAndRelease()
    return version

def getOSRelease():
    '''
    Returns the name of the redhat-release rpm
    '''
    os_release, version, release = _getOSVersionAndRelease()
    return os_release

def getRelease():
    '''
    Returns the release of the redhat-release rpm
    '''
    os_release, version, release = _getOSVersionAndRelease()
    return release

def getArch():
    if os.access("/etc/rpm/platform", os.R_OK):
        fd = open("/etc/rpm/platform", "r")
        platform = fd.read().strip()

        #bz 216225
        #handle some replacements..
        replace = {"ia32e-redhat-linux": "x86_64-redhat-linux"}
        if platform in replace:
            platform = replace[platform]
        return platform
    arch = os.uname()[4]
    if getPlatform() == 'deb':
        # On debian we only support i386
        if arch in ['i486', 'i586', 'i686']:
            arch = 'i386'
        if arch == 'x86_64':
            arch = 'amd64'
        arch += '-debian-linux'
    return arch


def getMachineId():
    '''
    Returns the SystemD or DBus machine-id
    '''
    def _file_to_string(path):
        if os.path.isfile(path) and os.access(path, os.R_OK):
            return open(path, "r").read().strip()

    # try first /etc/machine-id
    machineId = _file_to_string("/etc/machine-id")
    if not machineId:
        # fallback to dbus
        machineId = _file_to_string("/var/lib/dbus/machine-id")
    return machineId


def version():
    # substituted to the real version by the Makefile at installation time.
    return "@VERSION@"


if __name__ == "__main__":
    print "Version: %s" % getVersion()
    print "OSRelease: %s" % getOSRelease()
    print "Release: %s" % getRelease()
    print "Arch: %s" % getArch()<|MERGE_RESOLUTION|>--- conflicted
+++ resolved
@@ -46,7 +46,6 @@
             osVersionRelease = (sstr(h['name']), version, release)
             return osVersionRelease
         else:
-<<<<<<< HEAD
             # new SUSE always has a baseproduct link which point to the
             # product file of the first installed product (the OS)
             # all rpms containing a product must provide "product()"
@@ -57,23 +56,15 @@
                 provlist = ts.dbMatch('Providename', "product()")
                 for h in provlist:
                     if bp in h['filenames']:
-                        osVersionRelease = (h['name'], h['version'], h['release'])
+                        osVersionRelease = (sstr(h['name']), sstr(h['version']), sstr(h['release']))
                         break
-=======
-            for h in ts.dbMatch('Providename', "distribution-release"):
-                osVersionRelease = (sstr(h['name']), sstr(h['version']), sstr(h['release']))
-                # zypper requires a exclusive lock on the rpmdb. So we need
-                # to close it here.
-                ts.ts.closeDB()
-                return osVersionRelease
->>>>>>> 7b9f0c34
             else:
                 # for older SUSE versions we need to search for distribution-release
                 # package which also has /etc/SuSE-release file
                 provlist = None
                 provlist = ts.dbMatch('Providename', "distribution-release")
                 for h in provlist:
-                    osVersionRelease = (h['name'], h['version'], h['release'])
+                    osVersionRelease = (sstr(h['name']), sstr(h['version']), sstr(h['release']))
                     if '/etc/SuSE-release' in h['filenames']:
                         break
             # zypper requires a exclusive lock on the rpmdb. So we need
