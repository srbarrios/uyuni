--- conflicted
+++ resolved
@@ -24,24 +24,6 @@
         os_release = dist_info['RELEASE']
         return os_name, os_version, os_release
 
-<<<<<<< HEAD
-        osVersionRelease = (h['name'], version, h['release'])
-        return osVersionRelease
-    else:
-       for h in ts.dbMatch('Providename', "distribution-release"):
-           if cfg["versionOverride"]:
-               version = cfg["versionOverride"]
-           else:
-               version = h['version']
-
-           osVersionRelease = (h['name'], version, h['release'])
-           return osVersionRelease
-       else:
-           raise up2dateErrors.RpmError(
-               "Could not determine what version of Red Hat Linux you "\
-               "are running.\nIf you get this error, try running \n\n"\
-               "\t\trpm --rebuilddb\n\n")
-=======
 else:
     import transaction
     def _getOSVersionAndRelease():
@@ -50,11 +32,17 @@
             osVersionRelease = (h['name'], h['version'], h['release'])
             return osVersionRelease
         else:
-            raise up2dateErrors.RpmError(
-                "Could not determine what version of Red Hat Linux you "\
-                "are running.\nIf you get this error, try running \n\n"\
-                "\t\trpm --rebuilddb\n\n")
->>>>>>> 60b95f76
+            for h in ts.dbMatch('Providename', "distribution-release"):
+                osVersionRelease = (h['name'], h['version'], h['release'])
+                # zypper requires a exclusive lock on the rpmdb. So we need
+                # to close it here.
+                ts.ts.closeDB()
+                return osVersionRelease
+            else:
+                raise up2dateErrors.RpmError(
+                    "Could not determine what version of Red Hat Linux you "\
+                    "are running.\nIf you get this error, try running \n\n"\
+                    "\t\trpm --rebuilddb\n\n")
 
 
 def getVersion():
