#

import os
import string
import pickle
import time

try: # python2
    from types import DictType
except ImportError: # python3
    DictType = dict

from rhn import rpclib
from up2date_client import clientCaps
from up2date_client import config
from up2date_client import rhnserver
from up2date_client import up2dateErrors
from up2date_client import up2dateLog
from up2date_client import up2dateUtils

loginInfo = None
pcklAuthFileName = "/var/spool/up2date/loginAuth.pkl"

def getSystemId():
    cfg = config.initUp2dateConfig()
    path = cfg["systemIdPath"]
    if not os.access(path, os.R_OK):
        return None

    f = open(path, "r")
    ret = f.read()

    f.close()
    return ret

# if a user has upgraded to a newer release of Red Hat but still
# has a systemid from their older release, they need to get an updated
# systemid from the RHN servers.  This takes care of that.
def maybeUpdateVersion():
    cfg = config.initUp2dateConfig()
    try:
        idVer = rpclib.xmlrpclib.loads(getSystemId())[0][0]['os_release']
    except:
        # they may not even have a system id yet.
        return 0

    systemVer = up2dateUtils.getVersion()

    if idVer != systemVer:
      s = rhnserver.RhnServer()

      if s.capabilities.hasCapability('xmlrpc.packages.suse_products', 1):
          # do not change channels
          newSystemId = s.registration.upgrade_version(getSystemId(), systemVer, False)
      else:
          newSystemId = s.registration.upgrade_version(getSystemId(), systemVer)

      path = cfg["systemIdPath"]
      dir = path[:string.rfind(path, "/")]
      if not os.access(dir, os.W_OK):
          try:
              os.mkdir(dir)
          except:
              return 0
      if not os.access(dir, os.W_OK):
          return 0

      statinfo = None
      if os.access(path, os.F_OK):
          # already have systemid file there; let's back it up
          savePath = path + ".save"
          try:
              statinfo = os.stat(path)
              os.rename(path, savePath)
          except:
              return 0

      f = open(path, "w")
      f.write(newSystemId)
      f.close()
      try:
<<<<<<< HEAD
          if statinfo:
              # update; keep permissions and ownership
              os.chmod(path, statinfo.st_mode)
              os.chown(path, statinfo.st_uid, statinfo.st_gid)
          else:
              # new file
              os.chmod(path, int('0600', 8))
=======
          os.chmod(path, int('0o600', 8))
>>>>>>> 2be67e02
      except:
          pass


def writeCachedLogin():
    """
    Pickle loginInfo to a file
    Returns:
    True    -- wrote loginInfo to a pickle file
    False   -- did _not_ write loginInfo to a pickle file
    """
    log = up2dateLog.initLog()
    log.log_debug("writeCachedLogin() invoked")
    if not loginInfo:
        log.log_debug("writeCachedLogin() loginInfo is None, so bailing.")
        return False
    data = {'time': time.time(),
            'loginInfo': loginInfo}

    pcklDir = os.path.dirname(pcklAuthFileName)
    if not os.access(pcklDir, os.W_OK):
        try:
            os.mkdir(pcklDir)
            os.chmod(pcklDir, int('0o700', 8))
        except:
            log.log_me("Unable to write pickled loginInfo to %s" % pcklDir)
            return False
    pcklAuth = open(pcklAuthFileName, 'wb')
    os.chmod(pcklAuthFileName, int('0o600', 8))
    pickle.dump(data, pcklAuth)
    pcklAuth.close()
    expireTime = data['time'] + float(loginInfo['X-RHN-Auth-Expire-Offset'])
    log.log_debug("Wrote pickled loginInfo at ", data['time'], " with expiration of ",
            expireTime, " seconds.")
    return True

def readCachedLogin():
    """
    Read pickle info from a file
    Caches authorization info for connecting to the server.
    """
    log = up2dateLog.initLog()
    log.log_debug("readCachedLogin invoked")
    if not os.access(pcklAuthFileName, os.R_OK):
        log.log_debug("Unable to read pickled loginInfo at: %s" % pcklAuthFileName)
        return False
    pcklAuth = open(pcklAuthFileName, 'rb')
    try:
        data = pickle.load(pcklAuth)
    except (EOFError, ValueError):
        log.log_debug("Unexpected EOF. Probably an empty file, \
                       regenerate auth file")
        pcklAuth.close()
        return False
    pcklAuth.close()
    # Check if system_id has changed
    try:
        idVer = rpclib.xmlrpclib.loads(getSystemId())[0][0]['system_id']
        cidVer = "ID-%s" % data['loginInfo']['X-RHN-Server-Id']
        if idVer != cidVer:
            log.log_debug("system id version changed: %s vs %s" % (idVer, cidVer))
            return False
    except:
        pass
    createdTime = data['time']
    li = data['loginInfo']
    currentTime = time.time()
    expireTime = createdTime + float(li['X-RHN-Auth-Expire-Offset'])
    #Check if expired, offset is stored in "X-RHN-Auth-Expire-Offset"
    log.log_debug("Checking pickled loginInfo, currentTime=", currentTime,
            ", createTime=", createdTime, ", expire-offset=",
            float(li['X-RHN-Auth-Expire-Offset']))
    if (currentTime > expireTime):
        log.log_debug("Pickled loginInfo has expired, created = %s, expire = %s." \
                %(createdTime, expireTime))
        return False
    _updateLoginInfo(li)
    log.log_debug("readCachedLogin(): using pickled loginInfo set to expire at ", expireTime)
    return True

def _updateLoginInfo(li):
    """
    Update the global var, "loginInfo"
    """
    global loginInfo
    if type(li) == DictType:
        if type(loginInfo) == DictType:
            # must retain the reference.
            loginInfo.update(li)
        else:
            # this had better be the initial login or we lose the reference.
            loginInfo = li
    else:
        loginInfo = None

# allow to pass in a system id for use in rhnreg
# a bit of a kluge to make caps work correctly
def login(systemId=None, forceUpdate=False, timeout=None):
    log = up2dateLog.initLog()
    log.log_debug("login(forceUpdate=%s) invoked" % (forceUpdate))
    if not forceUpdate and not loginInfo:
        if readCachedLogin():
            return loginInfo

    server = rhnserver.RhnServer(timeout=timeout)

    # send up the capabality info
    headerlist = clientCaps.caps.headerFormat()
    for (headerName, value) in headerlist:
        server.add_header(headerName, value)

    if systemId == None:
        systemId = getSystemId()

    if not systemId:
        return None

    maybeUpdateVersion()
    log.log_me("logging into up2date server")

    li = server.up2date.login(systemId)

    # figure out if were missing any needed caps
    server.capabilities.validate()
    _updateLoginInfo(li) #update global var, loginInfo
    writeCachedLogin() #pickle global loginInfo

    if loginInfo:
        log.log_me("successfully retrieved authentication token "
                   "from up2date server")

    log.log_debug("logininfo:", loginInfo)
    return loginInfo

def updateLoginInfo(timeout=None):
    log = up2dateLog.initLog()
    log.log_me("updateLoginInfo() login info")
    # NOTE: login() updates the loginInfo object
    login(forceUpdate=True, timeout=timeout)
    if not loginInfo:
        raise up2dateErrors.AuthenticationError("Unable to authenticate")
    return loginInfo


def getLoginInfo(timeout=None):
    global loginInfo
    try:
        loginInfo = loginInfo
    except NameError:
        loginInfo = None
    if loginInfo:
        return loginInfo
    # NOTE: login() updates the loginInfo object
    login(timeout=timeout)
    return loginInfo
<|MERGE_RESOLUTION|>--- conflicted
+++ resolved
@@ -79,17 +79,13 @@
       f.write(newSystemId)
       f.close()
       try:
-<<<<<<< HEAD
           if statinfo:
               # update; keep permissions and ownership
               os.chmod(path, statinfo.st_mode)
               os.chown(path, statinfo.st_uid, statinfo.st_gid)
           else:
               # new file
-              os.chmod(path, int('0600', 8))
-=======
-          os.chmod(path, int('0o600', 8))
->>>>>>> 2be67e02
+              os.chmod(path, int('0o600', 8))
       except:
           pass
 
