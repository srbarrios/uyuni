--- conflicted
+++ resolved
@@ -13,24 +13,17 @@
 #
 from platform import dist
 
-<<<<<<< HEAD
 if dist()[0] == 'SuSE':
     # import gi.repository.GUdev fail and
     # make the import gudev after it fail too
     # so we have to import gudev only
-=======
-try:
-    import gi
-    gi.require_version('GUdev', '1.0')
-    from gi.repository import GUdev
-    gi_gudev = True
-except ImportError:
->>>>>>> 73d1c328
     import gudev
     import glib
     gi_gudev = False
 else:
     try:
+        import gi
+        gi.require_version('GUdev', '1.0')
         from gi.repository import GUdev
         gi_gudev = True
     except ImportError:
