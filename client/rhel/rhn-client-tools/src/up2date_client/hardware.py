--- conflicted
+++ resolved
@@ -488,37 +488,6 @@
     netdict = {}
     netdict['class'] = "NETINFO"
 
-<<<<<<< HEAD
-    netdict['hostname'] = socket.getfqdn()
-    try:
-        list_of_addrs = getaddrinfo(gethostname(), None)
-        ipv4_addrs = filter(lambda x:x[0]==socket.AF_INET, list_of_addrs)
-        # take first ipv4 addr
-        netdict['ipaddr'] = ipv4_addrs[0][4][0]
-    except:
-        netdict['ipaddr'] = "127.0.0.1"
-
-    try:
-        list_of_addrs = getaddrinfo(gethostname(), None)
-        ipv6_addrs = filter(lambda x:x[0]==socket.AF_INET6, list_of_addrs)
-        # take first ipv6 addr
-        netdict['ip6addr'] = ipv6_addrs[0][4][0]
-    except:
-        netdict['ip6addr'] = "::1"
-
-    if netdict['hostname'] == 'localhost.localdomain' or \
-            "." not in netdict['hostname'] or \
-            netdict['ipaddr'] == "127.0.0.1" or \
-            netdict['ip6addr'] == "::1":
-        hostname, ipaddr, ip6addr = findHostByRoute()
-
-        if netdict['hostname'] == 'localhost.localdomain' or "." not in netdict['hostname']:
-            netdict['hostname'] = hostname
-        if netdict['ipaddr'] == "127.0.0.1":
-            netdict['ipaddr'] = ipaddr
-        if netdict['ip6addr'] == "::1":
-            netdict['ip6addr'] = ip6addr
-=======
     netdict['hostname'], netdict['ipaddr'], netdict['ip6addr'] = findHostByRoute()
 
     if netdict['hostname'] == "unknown":
@@ -541,7 +510,6 @@
             netdict['ip6addr'] = ipv6_addrs[0][4][0]
         except:
             netdict['ip6addr'] = "::1"
->>>>>>> c84178af
 
     if netdict['ipaddr'] is None:
         netdict['ipaddr'] = ''
