--- conflicted
+++ resolved
@@ -722,36 +722,26 @@
             broadcast = ""
 
         ip6_list = []
-<<<<<<< HEAD
-        dev_info = ethtool.get_interfaces_info(interface)
-        # an interface with label (contains character ':') does not have ipv6
-        # addresses assigned which confuses python-ethtool
-        # so collect info about ipv6 addresses for the "base" interface only
-        # correct change would require fixing python-ethtool on all supported
-        # operating systems (it still mimics old style ifconfig output) and
-        # extend UI to allow list of ipv4 addresses for single interface
-        if ':' not in interface:
-=======
         if ethtool_present:
             dev_info = ethtool.get_interfaces_info(interface)
->>>>>>> 8a949c9e
-            for info in dev_info:
-                # one interface may have more IPv6 addresses
-                for ip6 in info.get_ipv6_addresses():
-                    scope = ip6.scope
-                    if scope == 'global':
-                        scope = 'universe'
-                    ip6_list.append({
-                        'scope':   scope,
-                        'addr':    ip6.address,
-                        'netmask': ip6.netmask
-                    })
-<<<<<<< HEAD
-        intDict[interface] = {'hwaddr':hwaddr,
-                              'ipaddr':ipaddr,
-                              'netmask':netmask,
-                              'broadcast':broadcast,
-=======
+            # an interface with label (contains character ':') does not have ipv6
+            # addresses assigned which confuses python-ethtool
+            # so collect info about ipv6 addresses for the "base" interface only
+            # correct change would require fixing python-ethtool on all supported
+            # operating systems (it still mimics old style ifconfig output) and
+            # extend UI to allow list of ipv4 addresses for single interface
+            if ':' not in interface:
+                for info in dev_info:
+                    # one interface may have more IPv6 addresses
+                    for ip6 in info.get_ipv6_addresses():
+                        scope = ip6.scope
+                        if scope == 'global':
+                            scope = 'universe'
+                        ip6_list.append({
+                            'scope':   scope,
+                            'addr':    ip6.address,
+                            'netmask': ip6.netmask
+                        })
 
         else:
             try:
@@ -792,7 +782,6 @@
                               'ipaddr': ipaddr,
                               'netmask': netmask,
                               'broadcast': broadcast,
->>>>>>> 8a949c9e
                               'module': module,
                               'ipv6': ip6_list}
 
