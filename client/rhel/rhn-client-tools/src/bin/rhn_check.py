#!/usr/bin/python
#
# Python client for checking periodically for posted actions
# on the Spacewalk servers.
#
# Copyright (c) 2000--2017 Red Hat, Inc.
#
# This software is licensed to you under the GNU General Public License,
# version 2 (GPLv2). There is NO WARRANTY for this software, express or
# implied, including the implied warranties of MERCHANTABILITY or FITNESS
# FOR A PARTICULAR PURPOSE. You should have received a copy of GPLv2
# along with this software; if not, see
# http://www.gnu.org/licenses/old-licenses/gpl-2.0.txt.
#
# Red Hat trademarks are not licensed under GPLv2. No permission is
# granted to use or replicate Red Hat trademarks that are incorporated
# in this software or its documentation.
#
# In addition, as a special exception, the copyright holders give
# permission to link the code of portions of this program with the
# OpenSSL library under certain conditions as described in each
# individual source file, and distribute linked combinations
# including the two.
# You must obey the GNU General Public License in all respects
# for all of the code used other than OpenSSL.  If you modify
# file(s) with this exception, you may extend this exception to your
# version of the file(s), but you are not obligated to do so.  If you
# do not wish to do so, delete this exception statement from your
# version.  If you delete this exception statement from all source
# files in the program, then also delete it here.

import base64
import os
import sys
import socket

import gettext
t = gettext.translation('rhn-client-tools', fallback=True)
# Python 3 translations don't have a ugettext method
if not hasattr(t, 'ugettext'):
    t.ugettext = t.gettext
_ = t.ugettext

import OpenSSL

# disable sgmlop module
# it breaks rhn_check when loaded during xmlrpclib import
sys.modules['sgmlop'] = None

from up2date_client import getMethod
from up2date_client import up2dateErrors
from up2date_client import up2dateAuth
from up2date_client import up2dateLog
from up2date_client import rpcServer
from up2date_client import config
from up2date_client import clientCaps
from up2date_client import capabilities
from up2date_client import rhncli, rhnserver

from rhn import SSL
from rhn import rhnLockfile
from rhn.i18n import bstr, sstr
from rhn.tb import raise_with_tb

<<<<<<< HEAD
import base64
import time
from distutils.sysconfig import get_python_lib

=======
>>>>>>> 65d268de
try: # python2
    import xmlrpclib
except ImportError: # python3
    import xmlrpc.client as xmlrpclib
    long = int

if 'sgmlop' in sys.modules:
    del sys.modules['sgmlop']

cfg = config.initUp2dateConfig()
log = up2dateLog.initLog()

# action version we understand
ACTION_VERSION = 2

# lock file to check if we're disabled at the server's request
DISABLE_FILE = "/etc/sysconfig/rhn/disable"

# Actions that will run each time we execute.
LOCAL_ACTIONS = [("packages.checkNeedUpdate", ("rhnsd=1",))]


class CheckCli(rhncli.RhnCli):

    def __init__(self):
        super(CheckCli, self).__init__()

        self.rhns_ca_cert = cfg['sslCACert']
        self.server = None

    def main(self):
        """ Process all the actions we have in the queue. """
        CheckCli.__check_instance_lock()
        CheckCli.__check_rhn_disabled()
        CheckCli.__check_has_system_id()

        self.server = CheckCli.__get_server()

        CheckCli.__update_system_id()

        self.__run_remote_actions()
        CheckCli.__run_local_actions()

        s = rhnserver.RhnServer()
        if s.capabilities.hasCapability('staging_content', 1) and cfg['stagingContent'] != 0:
             self.__check_future_actions()

        sys.exit(0)

    def __get_action(self, status_report):
        try:
            action = self.server.queue.get(up2dateAuth.getSystemId(),
                ACTION_VERSION, status_report)

            return action
        except xmlrpclib.Fault:
            f = sys.exc_info()[1]
            if f.faultCode == -31:
                raise_with_tb(up2dateErrors.InsuffMgmntEntsError(f.faultString))
            else:
                print("Could not retrieve action item from server %s" % self.server)
                print("Error code: %d%s" % (f.faultCode, f.faultString))
            sys.exit(-1)
        # XXX: what if no SSL in socket?
        except SSL.socket_error:
            print("ERROR: SSL handshake to %s failed" % self.server)
            print("""
            This could signal that you are *NOT* talking to a server
            whose certificate was signed by a Certificate Authority
            listed in the %s file or that the
            RHNS-CA-CERT file is invalid.""" % self.rhns_ca_cert)
            sys.exit(-1)
        except socket.error:
            print("Could not retrieve action from %s.\n"\
                  "Possible networking problem?" % str(self.server))
            sys.exit(-1)
        except up2dateErrors.ServerCapabilityError:
            print(sys.exc_info()[1])
            sys.exit(1)
        except OpenSSL.SSL.Error:
            print("ERROR: SSL errors detected")
            print("%s" % sys.exc_info()[1])
            sys.exit(-1)

    def __query_future_actions(self, time_window):
        try:
            actions = self.server.queue.get_future_actions(up2dateAuth.getSystemId(),
                time_window)
            return actions
        except xmlrpclib.Fault:
            f = sys.exc_info()[1]
            if f.faultCode == -31:
                raise_with_tb(up2dateErrors.InsuffMgmntEntsError(f.faultString))
            else:
                print("Could not retrieve action item from server %s" % self.server)
                print("Error code: %d%s" % (f.faultCode, f.faultString))
            sys.exit(-1)
        # XXX: what if no SSL in socket?
        except SSL.socket_error:
            print("ERROR: SSL handshake to %s failed" % self.server)
            print("""
            This could signal that you are *NOT* talking to a server
            whose certificate was signed by a Certificate Authority
            listed in the %s file or that the
            RHNS-CA-CERT file is invalid.""" % self.rhns_ca_cert)
            sys.exit(-1)
        except socket.error:
            print("Could not retrieve action from %s.\n"\
                  "Possible networking problem?" % str(self.server))
            sys.exit(-1)
        except up2dateErrors.ServerCapabilityError:
            print(sys.exc_info()[1])
            sys.exit(1)
        except SSL.Error:
            print("ERROR: SSL errors detected")
            print("%s" % sys.exc_info()[1])
            sys.exit(-1)

    def __fetch_future_action(self, action):
        """ Fetch one specific action from rhnParent """
        # TODO
        pass

    def __check_future_actions(self):
        """ Retrieve scheduled actions and cache them if possible """
        time_window = cfg['stagingContentWindow'] or 24;
        actions = self.__query_future_actions(time_window)
        for action in actions:
            self.handle_action(action, cache_only=1)

    def __run_remote_actions(self):
        # the list of caps the client needs
        caps = capabilities.Capabilities()

        status_report = CheckCli.__build_status_report()

        action = self.__get_action(status_report)
        while action != "" and action != {}:
            self.__verify_server_capabilities(caps)

            if self.is_valid_action(action):
                try:
                    up2dateAuth.updateLoginInfo()
                except up2dateErrors.ServerCapabilityError:
                    print(sys.exc_info()[1])
                    sys.exit(1)
                self.handle_action(action)

            action = self.__get_action(status_report)

    def __verify_server_capabilities(self, caps):
        response_headers = self.server.get_response_headers()
        caps.populate(response_headers)
        # do we actually want to validte here?
        try:
            caps.validate()
        except up2dateErrors.ServerCapabilityError:
            print(sys.exc_info()[1])
            sys.exit(1)

    def __parse_action_data(self, action):
        """ Parse action data and returns (method, params) """
        data = action['action']
        parser, decoder = xmlrpclib.getparser()
        parser.feed(bstr(data))
        parser.close()
        params = decoder.close()
        method = decoder.getmethodname()
        return (method, params)

    def submit_response(self, action_id, status, message, data):
        """ Submit a response for an action_id. """

        # get a new server object with fresh headers
        self.server = CheckCli.__get_server()

        try:
            ret = self.server.queue.submit(up2dateAuth.getSystemId(),
                                      action_id, status, message, data)
        except xmlrpclib.Fault:
            f = sys.exc_info()[1]
            print("Could not submit results to server %s" % self.server)
            print("Error code: %d%s" % (f.faultCode, f.faultString))
            sys.exit(-1)
        # XXX: what if no SSL in socket?
        except SSL.socket_error:
            print("ERROR: SSL handshake to %s failed" % self.server)
            print("""
            This could signal that you are *NOT* talking to a server
            whose certificate was signed by a Certificate Authority
            listed in the %s file or that the
            RHNS-CA-CERT file is invalid.""" % self.rhns_ca_cert)
            sys.exit(-1)
        except socket.error:
            print("Could not submit to %s.\n"\
                  "Possible networking problem?" % str(self.server))
            sys.exit(-1)
        return ret

    def handle_action(self, action, cache_only=None):
        """ Wrapper handler for the action we're asked to do. """
        log.log_debug("handle_action", action)
        log.log_debug("handle_action actionid = %s, version = %s" % (
            action['id'], action['version']))

        data = {}
        action_lock = '/var/lib/up2date/action.%s' % str(action['id'])
        if os.path.exists(action_lock):
            ret = 255
            if not cache_only:
                if os.path.getsize(action_lock) > 0:
                    data['base64enc'] = 1
                    data['return_code'] = 255
                    data['process_start'] = '1970-01-01 00:00:00'  # dummy values as we have no idea of start
                    data['process_end'] = '1970-01-01 00:00:00'    # and especially about the end
                    with open(action_lock) as f:
                        data['output'] = base64.encodestring(f.read())
                log.log_debug("Sending back response", (255, "Previous run of action didn't completed sucessfully, aborting.", data))
                ret = self.submit_response(action['id'], 255, "Previous run of action didn't completed sucessfully, aborting.", data)
            os.remove(action_lock)
            return ret

        open(action_lock, 'a').close()

        (method, params) = self.__parse_action_data(action)
        (status, message, data) = CheckCli.__run_action(method, params, {'cache_only': cache_only})
        ret = 0
        if not cache_only:
            log.log_debug("Sending back response", (status, message, data))
            ret = self.submit_response(action['id'], status, message, data)
        os.remove(action_lock)
        return ret


    def is_valid_action(self, action):
        log.log_debug("check_action", action)

        # be very paranoid of what we get back
        if type(action) != type({}):
            print("Got unparseable action response from server")
            sys.exit(-1)

        for key in ['id', 'version', 'action']:
            if not key in action:
                print("Got invalid response - missing '%s'" % key)
                sys.exit(-1)
        try:
            ver = int(action['version'])
        except ValueError:
            ver = -1
        if ver > ACTION_VERSION or ver < 0:
            print("Got unknown action version %d" % ver)
            print(action)
            # the -99 here is kind of magic
            self.submit_response(action["id"],
                            xmlrpclib.Fault(-99, "Can not handle this version"))
            return False
        return True

    @staticmethod
    def __get_server():
        """ Initialize a server connection and set up capability info. """
        server = rpcServer.getServer()

        # load the new client caps if they exist
        clientCaps.loadLocalCaps()

        headerlist = clientCaps.caps.headerFormat()
        for (headerName, value) in headerlist:
            server.add_header(headerName, value)

        return server

    @staticmethod
    def __update_system_id():
        try:
            up2dateAuth.maybeUpdateVersion()
        except up2dateErrors.CommunicationError:
            print(sys.exc_info()[1])
            sys.exit(1)

    @staticmethod
    def __build_status_report():
        status_report = {}
        status_report["uname"] = list(os.uname())

        if os.access("/proc/uptime", os.R_OK):
            uptime = open("/proc/uptime", "r").read().split()
            try:
                status_report["uptime"] = [int(float(a)) for a in uptime]
            except (TypeError, ValueError):
                status_report["uptime"] = [a[:-3] for a in uptime]
            except:
                pass

        # We need to fit into xmlrpc's integer limits
        if status_report['uptime'][1] > long(2)**31-1:
            status_report['uptime'][1] = -1

        return status_report

    @staticmethod
    def __run_local_actions():
        """
        Hit any actions that we want to always run.

        If we want to run any actions everytime rhnsd runs rhn_check,
        we can add them to the list LOCAL_ACTIONS
        """

        for method_params in LOCAL_ACTIONS:
            method = method_params[0]
            params =  method_params[1]
            (status, message, data) = CheckCli.__run_action(method, params)
            log.log_debug("local action status: ", (status, message, data))

    @staticmethod
    def __do_call(method, params, kwargs={}):
        log.log_debug("do_call ", method, params, kwargs)

        method = getMethod.getMethod(method, "rhn.actions")
        retval = method(*params, **kwargs)

        return retval

    @staticmethod
    def __run_action(method, params, kwargs={}):
        try:
            (status, message, data) = CheckCli.__do_call(method, params, kwargs)
        except getMethod.GetMethodException:
            log.log_debug("Attempt to call an unsupported action ", method,
                params)
            status = 6
            message = "Invalid function call attempted"
            data = {}
        except:
            log.log_exception(*sys.exc_info())
            # The action code failed in some way. let's let the server know.
            status = 6,
            message = "Fatal error in Python code occurred"
            data = {}
        return (status, message, data)

    @staticmethod
    def __check_rhn_disabled():
        """ If we're disabled, go down (almost) quietly. """
        if os.path.exists(DISABLE_FILE):
            print("SUSE Manager service is disabled. Check %s" % DISABLE_FILE)
            sys.exit(0)

    @staticmethod
    def __check_has_system_id():
        """ Retrieve the system_id. This is required. """
        if not up2dateAuth.getSystemId():
            print("ERROR: unable to read system id.")
            sys.exit(-1)

    @staticmethod
    def __check_instance_lock():
        lock = None
        try:
            lock = rhnLockfile.Lockfile('/var/run/rhn_check.pid')
        except rhnLockfile.LockfileLockedException:
            sys.stderr.write(sstr(_("Attempting to run more than one instance of rhn_check. Exiting.\n")))
            sys.exit(0)

if __name__ == "__main__":
    cli = CheckCli()
    cli.run()<|MERGE_RESOLUTION|>--- conflicted
+++ resolved
@@ -62,13 +62,7 @@
 from rhn.i18n import bstr, sstr
 from rhn.tb import raise_with_tb
 
-<<<<<<< HEAD
-import base64
-import time
 from distutils.sysconfig import get_python_lib
-
-=======
->>>>>>> 65d268de
 try: # python2
     import xmlrpclib
 except ImportError: # python3
