--- conflicted
+++ resolved
@@ -370,15 +370,7 @@
     def __do_call(method, params, kwargs={}):
         log.log_debug("do_call ", method, params, kwargs)
 
-<<<<<<< HEAD
-        try:
-            method = getMethod.getMethod(method, "/usr/share/rhn/", "actions")
-        except getMethod.GetMethodException:
-            method = getMethod.getMethod(method, get_python_lib(), "actions")
-
-=======
         method = getMethod.getMethod(method, "rhn.actions")
->>>>>>> 8fcc4067
         retval = method(*params, **kwargs)
 
         return retval
