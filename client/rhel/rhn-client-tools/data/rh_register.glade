<?xml version="1.0" standalone="no"?> <!--*- mode: xml -*-->
<!DOCTYPE glade-interface SYSTEM "http://glade.gnome.org/glade-2.0.dtd">

<glade-interface>
<requires lib="gnome"/>

<widget class="GtkWindow" id="noNetworkFirstbootWindow">
  <property name="visible">True</property>
  <property name="title">window1</property>
  <property name="type">GTK_WINDOW_TOPLEVEL</property>
  <property name="window_position">GTK_WIN_POS_NONE</property>
  <property name="modal">False</property>
  <property name="resizable">True</property>
  <property name="destroy_with_parent">False</property>
  <property name="decorated">True</property>
  <property name="skip_taskbar_hint">False</property>
  <property name="skip_pager_hint">False</property>
  <property name="type_hint">GDK_WINDOW_TYPE_HINT_NORMAL</property>
  <property name="gravity">GDK_GRAVITY_NORTH_WEST</property>
  <property name="focus_on_map">True</property>
  <property name="urgency_hint">False</property>

  <child>
    <widget class="GtkVBox" id="noNetworkFirstbootVbox">
      <property name="border_width">15</property>
      <property name="visible">True</property>
      <property name="homogeneous">False</property>
      <property name="spacing">15</property>

      <child>
	<widget class="GtkHBox" id="hbox21">
	  <property name="visible">True</property>
	  <property name="homogeneous">False</property>
	  <property name="spacing">6</property>

	  <child>
	    <widget class="GtkImage" id="image17">
	      <property name="visible">True</property>
	      <property name="stock">gtk-dialog-error</property>
	      <property name="icon_size">6</property>
	      <property name="xalign">0.5</property>
	      <property name="yalign">0.5</property>
	      <property name="xpad">0</property>
	      <property name="ypad">0</property>
	    </widget>
	    <packing>
	      <property name="padding">0</property>
	      <property name="expand">False</property>
	      <property name="fill">False</property>
	    </packing>
	  </child>

	  <child>
	    <widget class="GtkLabel" id="label130">
	      <property name="visible">True</property>
	      <property name="label" translatable="yes">&lt;b&gt;The network connection on your system is not active. Your system cannot be set up for software updates at this time.&lt;/b&gt;</property>
	      <property name="use_underline">False</property>
	      <property name="use_markup">True</property>
	      <property name="justify">GTK_JUSTIFY_LEFT</property>
	      <property name="wrap">True</property>
	      <property name="selectable">False</property>
	      <property name="xalign">0</property>
	      <property name="yalign">0.5</property>
	      <property name="xpad">0</property>
	      <property name="ypad">0</property>
	      <property name="ellipsize">PANGO_ELLIPSIZE_NONE</property>
	      <property name="width_chars">-1</property>
	      <property name="single_line_mode">False</property>
	      <property name="angle">0</property>
	    </widget>
	    <packing>
	      <property name="padding">0</property>
	      <property name="expand">True</property>
	      <property name="fill">True</property>
	    </packing>
	  </child>
	</widget>
	<packing>
	  <property name="padding">0</property>
	  <property name="expand">False</property>
	  <property name="fill">True</property>
	</packing>
      </child>

      <child>
	<widget class="GtkLabel" id="label129">
	  <property name="visible">True</property>
	  <property name="label" translatable="yes">This system will &lt;b&gt;not&lt;/b&gt; be able to successfully receive software updates, including security updates, from Red Hat without connecting to a Red Hat Network server.

To keep your system updated, secure, and supported, please register this system at your earliest convenience.

You may access the RHN registration tool by running &lt;b&gt;RHN Registration&lt;/b&gt; in the &lt;b&gt;System &gt; Administration&lt;/b&gt; menu.
You may access the software update tool by running &lt;b&gt;Software Update&lt;/b&gt; in the &lt;b&gt;System &gt; Administration&lt;/b&gt; menu.</property>
	  <property name="use_underline">False</property>
	  <property name="use_markup">True</property>
	  <property name="justify">GTK_JUSTIFY_LEFT</property>
	  <property name="wrap">True</property>
	  <property name="selectable">False</property>
	  <property name="xalign">0</property>
	  <property name="yalign">0.5</property>
	  <property name="xpad">0</property>
	  <property name="ypad">0</property>
	  <property name="ellipsize">PANGO_ELLIPSIZE_NONE</property>
	  <property name="width_chars">-1</property>
	  <property name="single_line_mode">False</property>
	  <property name="angle">0</property>
	</widget>
	<packing>
	  <property name="padding">0</property>
	  <property name="expand">False</property>
	  <property name="fill">True</property>
	</packing>
      </child>

      <child>
	<widget class="GtkHButtonBox" id="hbuttonbox3">
	  <property name="visible">True</property>
	  <property name="layout_style">GTK_BUTTONBOX_START</property>
	  <property name="spacing">0</property>

	  <child>
	    <widget class="GtkButton" id="whyRegisterButton">
	      <property name="visible">True</property>
	      <property name="can_default">True</property>
	      <property name="can_focus">True</property>
	      <property name="label" translatable="yes">Why Should I Connect to RHN? ...</property>
	      <property name="use_underline">True</property>
	      <property name="relief">GTK_RELIEF_NORMAL</property>
	      <property name="focus_on_click">True</property>
	      <accessibility>
		<atkproperty name="AtkObject::accessible_name" translatable="yes">Why Should I Connect to RHN? ...</atkproperty>
	      </accessibility>
	      <signal name="clicked" handler="on_whyRegisterButton_clicked"/>
	    </widget>
	  </child>
	</widget>
	<packing>
	  <property name="padding">0</property>
	  <property name="expand">False</property>
	  <property name="fill">True</property>
	</packing>
      </child>
    </widget>
  </child>
</widget>

<widget class="GtkWindow" id="chooseServerWindow">
  <property name="visible">True</property>
  <property name="title" translatable="yes">Choose Service</property>
  <property name="type">GTK_WINDOW_TOPLEVEL</property>
  <property name="window_position">GTK_WIN_POS_NONE</property>
  <property name="modal">False</property>
  <property name="resizable">True</property>
  <property name="destroy_with_parent">False</property>
  <property name="decorated">True</property>
  <property name="skip_taskbar_hint">False</property>
  <property name="skip_pager_hint">False</property>
  <property name="type_hint">GDK_WINDOW_TYPE_HINT_NORMAL</property>
  <property name="gravity">GDK_GRAVITY_NORTH_WEST</property>
  <property name="focus_on_map">True</property>
  <property name="urgency_hint">False</property>

  <child>
    <widget class="GtkVBox" id="chooseServerWindowVbox">
      <property name="border_width">25</property>
      <property name="visible">True</property>
      <property name="homogeneous">False</property>
      <property name="spacing">15</property>

      <child>
	<widget class="GtkVBox" id="labelVbox">
	  <property name="visible">True</property>
	  <property name="homogeneous">False</property>
	  <property name="spacing">0</property>

	  <child>
	    <widget class="GtkLabel" id="chooseServerLabel">
	      <property name="visible">True</property>
	      <property name="label" translatable="yes">I'd like to register with an RHN Satellite or RHN Proxy</property>
	      <property name="use_underline">False</property>
	      <property name="use_markup">True</property>
	      <property name="justify">GTK_JUSTIFY_LEFT</property>
	      <property name="wrap">True</property>
	      <property name="selectable">False</property>
	      <property name="xalign">0</property>
	      <property name="yalign">0</property>
	      <property name="xpad">0</property>
	      <property name="ypad">0</property>
	      <property name="ellipsize">PANGO_ELLIPSIZE_NONE</property>
	      <property name="width_chars">-1</property>
	      <property name="single_line_mode">False</property>
	      <property name="angle">0</property>
	      <accessibility>
		<atkproperty name="AtkObject::accessible_name" translatable="yes">I'd like to register with an RHN Satellite or RHN Proxy</atkproperty>
	      </accessibility>
	    </widget>
	    <packing>
	      <property name="padding">0</property>
	      <property name="expand">True</property>
	      <property name="fill">True</property>
	    </packing>
	  </child>
	</widget>
	<packing>
	  <property name="padding">0</property>
	  <property name="expand">False</property>
	  <property name="fill">False</property>
	</packing>
      </child>

      <child>
	<widget class="GtkAlignment" id="alignment1">
	  <property name="visible">True</property>
	  <property name="xalign">0.5</property>
	  <property name="yalign">0.5</property>
	  <property name="xscale">1</property>
	  <property name="yscale">1</property>
	  <property name="top_padding">0</property>
	  <property name="bottom_padding">0</property>
	  <property name="left_padding">12</property>
	  <property name="right_padding">0</property>

	  <child>
	    <widget class="GtkVBox" id="vbox13">
	      <property name="visible">True</property>
	      <property name="homogeneous">False</property>
	      <property name="spacing">15</property>

<<<<<<< HEAD
          <child>
            <widget class="GtkRadioButton" id="rhsmButton">
              <property name="visible">False</property>
              <property name="no_show_all">True</property>
              <property name="relief">GTK_RELIEF_NORMAL</property>
              <property name="focus_on_click">True</property>
              <property name="active">False</property>
              <property name="inconsistent">False</property>
              <property name="draw_indicator">True</property>
              <property name="group">hostedButton</property>
              <signal name="activate" handler="onRhsmButtonActivate"/>

              <child>
                <widget class="GtkLabel" id="label143">
                  <property name="visible">True</property>
                  <property name="can_focus">True</property>
                  <property name="label" translatable="yes" context="yes">I'd like to receive updates from &lt;b&gt;Red Hat Network&lt;/b&gt; or &lt;b&gt;Subscription Asset Manager&lt;/b&gt; (using next-generation of entitlement management).</property>
                  <property name="use_underline">True</property>
                  <property name="use_markup">True</property>
                  <property name="justify">GTK_JUSTIFY_LEFT</property>
                  <property name="wrap">True</property>
                  <property name="selectable">False</property>
                  <property name="xalign">0.5</property>
                  <property name="yalign">0.5</property>
                  <property name="xpad">0</property>
                  <property name="ypad">0</property>
                  <property name="ellipsize">PANGO_ELLIPSIZE_NONE</property>
                  <property name="width_chars">-1</property>
                  <property name="single_line_mode">False</property>
                  <property name="angle">0</property>
                </widget>
              </child>
            </widget>
              <packing>
                <property name="padding">0</property>
                <property name="expand">False</property>
                <property name="fill">False</property>
              </packing>
      </child>

	  <child>
		<widget class="GtkRadioButton" id="hostedButton">
		  <property name="visible">True</property>
		  <property name="relief">GTK_RELIEF_NORMAL</property>
		  <property name="focus_on_click">True</property>
		  <property name="active">False</property>
		  <property name="inconsistent">False</property>
		  <property name="draw_indicator">True</property>
		  <signal name="activate" handler="onHostedButtonActivate"/>

		  <child>
		    <widget class="GtkLabel" id="label96">
		      <property name="visible">True</property>
		      <property name="can_focus">True</property>
		      <property name="label" translatable="yes" context="yes">I'd like to receive updates from &lt;b&gt;Red Hat Network Classic&lt;/b&gt;. (I don't have access to a Red Hat Network Satellite or Proxy.)</property>
		      <property name="use_underline">True</property>
		      <property name="use_markup">True</property>
		      <property name="justify">GTK_JUSTIFY_LEFT</property>
		      <property name="wrap">True</property>
		      <property name="selectable">False</property>
		      <property name="xalign">0.5</property>
		      <property name="yalign">0.5</property>
		      <property name="xpad">0</property>
		      <property name="ypad">0</property>
		      <property name="ellipsize">PANGO_ELLIPSIZE_NONE</property>
		      <property name="width_chars">-1</property>
		      <property name="single_line_mode">False</property>
		      <property name="angle">0</property>
		    </widget>
		  </child>
		</widget>
		<packing>
		  <property name="padding">0</property>
		  <property name="expand">False</property>
		  <property name="fill">False</property>
		</packing>
	      </child>

	      <child>
		<widget class="GtkRadioButton" id="satelliteButton">
		  <property name="visible">True</property>
		  <property name="relief">GTK_RELIEF_NORMAL</property>
		  <property name="focus_on_click">True</property>
		  <property name="active">False</property>
		  <property name="inconsistent">False</property>
		  <property name="draw_indicator">True</property>
		  <property name="group">hostedButton</property>
		  <signal name="toggled" handler="onSatelliteButtonToggled"/>

		  <child>
		    <widget class="GtkLabel" id="label97">
		      <property name="visible">True</property>
		      <property name="label" translatable="yes" context="yes">I have access to a &lt;b&gt;Red Hat Network Satellite&lt;/b&gt; or &lt;b&gt;Red Hat Network Proxy&lt;/b&gt;. I'd like to receive software updates from the Satellite or Proxy below:</property>
		      <property name="use_underline">True</property>
		      <property name="use_markup">True</property>
		      <property name="justify">GTK_JUSTIFY_LEFT</property>
		      <property name="wrap">True</property>
		      <property name="selectable">False</property>
		      <property name="xalign">0.5</property>
		      <property name="yalign">0.5</property>
		      <property name="xpad">0</property>
		      <property name="ypad">0</property>
		      <property name="ellipsize">PANGO_ELLIPSIZE_NONE</property>
		      <property name="width_chars">-1</property>
		      <property name="single_line_mode">False</property>
		      <property name="angle">0</property>
		    </widget>
		  </child>
		</widget>
		<packing>
		  <property name="padding">0</property>
		  <property name="expand">False</property>
		  <property name="fill">False</property>
		</packing>
	      </child>

=======
>>>>>>> 4869bc83
	      <child>
		<widget class="GtkAlignment" id="alignment2">
		  <property name="visible">True</property>
		  <property name="xalign">0.5</property>
		  <property name="yalign">0.5</property>
		  <property name="xscale">1</property>
		  <property name="yscale">1</property>
		  <property name="top_padding">0</property>
		  <property name="bottom_padding">0</property>
		  <property name="left_padding">30</property>
		  <property name="right_padding">1</property>

		  <child>
		    <widget class="GtkHBox" id="customServerTable">
		      <property name="visible">True</property>
		      <property name="homogeneous">False</property>
		      <property name="spacing">0</property>

		      <child>
			<widget class="GtkLabel" id="label93">
			  <property name="visible">True</property>
			  <property name="label" translatable="yes">Location:</property>
			  <property name="use_underline">False</property>
			  <property name="use_markup">False</property>
			  <property name="justify">GTK_JUSTIFY_LEFT</property>
			  <property name="wrap">False</property>
			  <property name="selectable">False</property>
			  <property name="xalign">0.5</property>
			  <property name="yalign">0.5</property>
			  <property name="xpad">0</property>
			  <property name="ypad">0</property>
			  <property name="ellipsize">PANGO_ELLIPSIZE_NONE</property>
			  <property name="width_chars">-1</property>
			  <property name="single_line_mode">False</property>
			  <property name="angle">0</property>
			  <accessibility>
			    <atkproperty name="AtkObject::accessible_name" translatable="yes">Location:</atkproperty>
			  </accessibility>
			</widget>
			<packing>
			  <property name="padding">0</property>
			  <property name="expand">False</property>
			  <property name="fill">False</property>
			</packing>
		      </child>

		      <child>
			<widget class="GtkEntry" id="satelliteServerEntry">
			  <property name="visible">True</property>
			  <property name="tooltip" translatable="yes">Example: https://satellite.example.com/XMLRPC</property>
			  <property name="can_focus">True</property>
			  <property name="editable">True</property>
			  <property name="visibility">True</property>
			  <property name="max_length">0</property>
			  <property name="text" translatable="yes"></property>
			  <property name="has_frame">True</property>
			  <property name="invisible_char">•</property>
			  <property name="activates_default">False</property>
			  <accessibility>
			    <atkproperty name="AtkObject::accessible_name" translatable="yes">satellite server location</atkproperty>
			  </accessibility>
			</widget>
			<packing>
			  <property name="padding">5</property>
			  <property name="expand">True</property>
			  <property name="fill">True</property>
			</packing>
		      </child>
		    </widget>
		  </child>
		</widget>
		<packing>
		  <property name="padding">0</property>
		  <property name="expand">True</property>
		  <property name="fill">True</property>
		</packing>
	      </child>
	    </widget>
	  </child>
	</widget>
	<packing>
	  <property name="padding">0</property>
	  <property name="expand">False</property>
	  <property name="fill">False</property>
	</packing>
      </child>

      <child>
	<widget class="GtkHBox" id="hbox5">
	  <property name="visible">True</property>
	  <property name="homogeneous">False</property>
	  <property name="spacing">0</property>

	  <child>
	    <widget class="GtkButton" id="advancedNetworkConfigurationButton">
	      <property name="visible">True</property>
	      <property name="label" translatable="yes">_Proxy Setup</property>
	      <property name="use_underline">True</property>
	      <property name="relief">GTK_RELIEF_NORMAL</property>
	      <property name="focus_on_click">True</property>
	      <accessibility>
		<atkproperty name="AtkObject::accessible_name" translatable="yes">Proxy Setup Button</atkproperty>
	      </accessibility>
	      <signal name="clicked" handler="onAdvancedNetworkConfigurationButtonClicked"/>
	    </widget>
	    <packing>
	      <property name="padding">0</property>
	      <property name="expand">False</property>
	      <property name="fill">False</property>
	    </packing>
	  </child>

	  <child>
	    <placeholder/>
	  </child>
	</widget>
	<packing>
	  <property name="padding">0</property>
	  <property name="expand">False</property>
	  <property name="fill">False</property>
	  <property name="pack_type">GTK_PACK_END</property>
	</packing>
      </child>
    </widget>
  </child>
</widget>

<widget class="GtkWindow" id="initialLoginWindow">
  <property name="visible">True</property>
  <property name="title" translatable="yes">Red Hat Account</property>
  <property name="type">GTK_WINDOW_TOPLEVEL</property>
  <property name="window_position">GTK_WIN_POS_NONE</property>
  <property name="modal">False</property>
  <property name="resizable">True</property>
  <property name="destroy_with_parent">False</property>
  <property name="decorated">True</property>
  <property name="skip_taskbar_hint">False</property>
  <property name="skip_pager_hint">False</property>
  <property name="type_hint">GDK_WINDOW_TYPE_HINT_NORMAL</property>
  <property name="gravity">GDK_GRAVITY_NORTH_WEST</property>
  <property name="focus_on_map">True</property>
  <property name="urgency_hint">False</property>
  <accessibility>
    <atkproperty name="AtkObject::accessible_name" translatable="yes">Red Hat Account</atkproperty>
  </accessibility>

  <child>
    <widget class="GtkVBox" id="initialLoginWindowVbox">
      <property name="border_width">25</property>
      <property name="visible">True</property>
      <property name="homogeneous">False</property>
      <property name="spacing">15</property>

      <child>
	<widget class="GtkLabel" id="instructionsLabel">
	  <property name="visible">True</property>
	  <property name="label" translatable="yes">Please enter your Red Hat account information:</property>
	  <property name="use_underline">False</property>
	  <property name="use_markup">True</property>
	  <property name="justify">GTK_JUSTIFY_LEFT</property>
	  <property name="wrap">True</property>
	  <property name="selectable">False</property>
	  <property name="xalign">0</property>
	  <property name="yalign">0</property>
	  <property name="xpad">0</property>
	  <property name="ypad">0</property>
	  <property name="ellipsize">PANGO_ELLIPSIZE_NONE</property>
	  <property name="width_chars">-1</property>
	  <property name="single_line_mode">False</property>
	  <property name="angle">0</property>
	  <accessibility>
	    <atkproperty name="AtkObject::accessible_name" translatable="yes">Please enter your Red Hat account information:</atkproperty>
	  </accessibility>
	</widget>
	<packing>
	  <property name="padding">0</property>
	  <property name="expand">False</property>
	  <property name="fill">False</property>
	</packing>
      </child>

      <child>
	<widget class="GtkAlignment" id="alignment3">
	  <property name="visible">True</property>
	  <property name="xalign">0.5</property>
	  <property name="yalign">0.5</property>
	  <property name="xscale">1</property>
	  <property name="yscale">1</property>
	  <property name="top_padding">0</property>
	  <property name="bottom_padding">0</property>
	  <property name="left_padding">12</property>
	  <property name="right_padding">0</property>

	  <child>
	    <widget class="GtkTable" id="table2">
	      <property name="visible">True</property>
	      <property name="n_rows">2</property>
	      <property name="n_columns">2</property>
	      <property name="homogeneous">False</property>
	      <property name="row_spacing">15</property>
	      <property name="column_spacing">15</property>

	      <child>
		<widget class="GtkEntry" id="loginUserEntry">
		  <property name="visible">True</property>
		  <property name="can_focus">True</property>
		  <property name="editable">True</property>
		  <property name="visibility">True</property>
		  <property name="max_length">0</property>
		  <property name="text" translatable="yes"></property>
		  <property name="has_frame">True</property>
		  <property name="invisible_char">*</property>
		  <property name="activates_default">False</property>
		  <accessibility>
		    <atkproperty name="AtkObject::accessible_name" translatable="yes">RHN login field</atkproperty>
		  </accessibility>
		  <signal name="activate" handler="onLoginUserEntryActivate"/>
		</widget>
		<packing>
		  <property name="left_attach">1</property>
		  <property name="right_attach">2</property>
		  <property name="top_attach">0</property>
		  <property name="bottom_attach">1</property>
		  <property name="y_options"></property>
		</packing>
	      </child>

	      <child>
		<widget class="GtkEntry" id="loginPasswordEntry">
		  <property name="visible">True</property>
		  <property name="can_focus">True</property>
		  <property name="editable">True</property>
		  <property name="visibility">False</property>
		  <property name="max_length">0</property>
		  <property name="text" translatable="yes"></property>
		  <property name="has_frame">True</property>
		  <property name="invisible_char">•</property>
		  <property name="activates_default">False</property>
		  <accessibility>
		    <atkproperty name="AtkObject::accessible_name" translatable="yes">RHN password field</atkproperty>
		  </accessibility>
		  <signal name="activate" handler="onLoginPasswordEntryActivate"/>
		</widget>
		<packing>
		  <property name="left_attach">1</property>
		  <property name="right_attach">2</property>
		  <property name="top_attach">1</property>
		  <property name="bottom_attach">2</property>
		  <property name="y_options"></property>
		</packing>
	      </child>

	      <child>
		<widget class="GtkLabel" id="loginPasswordEntryLabel">
		  <property name="visible">True</property>
		  <property name="label" translatable="yes">_Password:</property>
		  <property name="use_underline">True</property>
		  <property name="use_markup">True</property>
		  <property name="justify">GTK_JUSTIFY_LEFT</property>
		  <property name="wrap">False</property>
		  <property name="selectable">False</property>
		  <property name="xalign">1</property>
		  <property name="yalign">0.5</property>
		  <property name="xpad">0</property>
		  <property name="ypad">0</property>
		  <property name="mnemonic_widget">loginPasswordEntry</property>
		  <property name="ellipsize">PANGO_ELLIPSIZE_NONE</property>
		  <property name="width_chars">-1</property>
		  <property name="single_line_mode">False</property>
		  <property name="angle">0</property>
		</widget>
		<packing>
		  <property name="left_attach">0</property>
		  <property name="right_attach">1</property>
		  <property name="top_attach">1</property>
		  <property name="bottom_attach">2</property>
		  <property name="x_options">fill</property>
		  <property name="y_options">fill</property>
		</packing>
	      </child>

	      <child>
		<widget class="GtkLabel" id="loginUserEntryLabel">
		  <property name="visible">True</property>
		  <property name="label" translatable="yes">_Login:</property>
		  <property name="use_underline">True</property>
		  <property name="use_markup">True</property>
		  <property name="justify">GTK_JUSTIFY_LEFT</property>
		  <property name="wrap">False</property>
		  <property name="selectable">False</property>
		  <property name="xalign">0</property>
		  <property name="yalign">0.5</property>
		  <property name="xpad">0</property>
		  <property name="ypad">0</property>
		  <property name="mnemonic_widget">loginUserEntry</property>
		  <property name="ellipsize">PANGO_ELLIPSIZE_NONE</property>
		  <property name="width_chars">-1</property>
		  <property name="single_line_mode">False</property>
		  <property name="angle">0</property>
		</widget>
		<packing>
		  <property name="left_attach">0</property>
		  <property name="right_attach">1</property>
		  <property name="top_attach">0</property>
		  <property name="bottom_attach">1</property>
		  <property name="x_options">fill</property>
		  <property name="y_options">fill</property>
		</packing>
	      </child>
	    </widget>
	  </child>
	</widget>
	<packing>
	  <property name="padding">0</property>
	  <property name="expand">False</property>
	  <property name="fill">False</property>
	</packing>
      </child>

      <child>
	<widget class="GtkHBox" id="hbox7">
	  <property name="visible">True</property>
	  <property name="homogeneous">False</property>
	  <property name="spacing">0</property>

	  <child>
	    <placeholder/>
	  </child>

	  <child>
	    <placeholder/>
	  </child>
	</widget>
	<packing>
	  <property name="padding">0</property>
	  <property name="expand">False</property>
	  <property name="fill">False</property>
	  <property name="pack_type">GTK_PACK_END</property>
	</packing>
      </child>

      <child>
	<widget class="GtkHBox" id="hbox10">
	  <property name="visible">True</property>
	  <property name="homogeneous">False</property>
	  <property name="spacing">0</property>

	  <child>
	    <widget class="GtkImage" id="tipIconSatellite">
	      <property name="stock">gtk-info</property>
	      <property name="icon_size">4</property>
	      <property name="xalign">0.5</property>
	      <property name="yalign">0.5</property>
	      <property name="xpad">0</property>
	      <property name="ypad">0</property>
	    </widget>
	    <packing>
	      <property name="padding">0</property>
	      <property name="expand">False</property>
	      <property name="fill">False</property>
	    </packing>
	  </child>

	  <child>
	    <widget class="GtkLabel" id="forgotInfoSatellite">
	      <property name="label" translatable="yes">&lt;small&gt;Tip: Forgot your login or password? Contact your Satellite's &lt;i&gt;Organization Administrator&lt;/i&gt;.&lt;/small&gt;</property>
	      <property name="use_underline">False</property>
	      <property name="use_markup">True</property>
	      <property name="justify">GTK_JUSTIFY_LEFT</property>
	      <property name="wrap">True</property>
	      <property name="selectable">False</property>
	      <property name="xalign">0</property>
	      <property name="yalign">0</property>
	      <property name="xpad">0</property>
	      <property name="ypad">5</property>
	      <property name="ellipsize">PANGO_ELLIPSIZE_NONE</property>
	      <property name="width_chars">-1</property>
	      <property name="single_line_mode">False</property>
	      <property name="angle">0</property>
	    </widget>
	    <packing>
	      <property name="padding">0</property>
	      <property name="expand">True</property>
	      <property name="fill">True</property>
	    </packing>
	  </child>
	</widget>
	<packing>
	  <property name="padding">0</property>
	  <property name="expand">False</property>
	  <property name="fill">False</property>
	</packing>
      </child>
    </widget>
  </child>
</widget>

<widget class="GtkWindow" id="hardwareDialog">
  <property name="visible">True</property>
  <property name="title" translatable="yes">Hardware Info</property>
  <property name="type">GTK_WINDOW_TOPLEVEL</property>
  <property name="window_position">GTK_WIN_POS_CENTER</property>
  <property name="modal">False</property>
  <property name="resizable">True</property>
  <property name="destroy_with_parent">False</property>
  <property name="decorated">True</property>
  <property name="skip_taskbar_hint">False</property>
  <property name="skip_pager_hint">False</property>
  <property name="type_hint">GDK_WINDOW_TYPE_HINT_NORMAL</property>
  <property name="gravity">GDK_GRAVITY_NORTH_WEST</property>
  <property name="focus_on_map">True</property>
  <property name="urgency_hint">False</property>

  <child>
    <widget class="GtkVBox" id="vbox8">
      <property name="visible">True</property>
      <property name="homogeneous">False</property>
      <property name="spacing">0</property>

      <child>
	<widget class="GtkFrame" id="frame5">
	  <property name="visible">True</property>
	  <property name="label_xalign">0</property>
	  <property name="label_yalign">0.5</property>
	  <property name="shadow_type">GTK_SHADOW_ETCHED_IN</property>

	  <child>
	    <widget class="GtkTable" id="table8">
	      <property name="border_width">5</property>
	      <property name="visible">True</property>
	      <property name="n_rows">6</property>
	      <property name="n_columns">2</property>
	      <property name="homogeneous">False</property>
	      <property name="row_spacing">6</property>
	      <property name="column_spacing">6</property>

	      <child>
		<widget class="GtkLabel" id="versionTag">
		  <property name="visible">True</property>
		  <property name="label" translatable="yes">Red Hat Linux Version:</property>
		  <property name="use_underline">False</property>
		  <property name="use_markup">False</property>
		  <property name="justify">GTK_JUSTIFY_RIGHT</property>
		  <property name="wrap">False</property>
		  <property name="selectable">False</property>
		  <property name="xalign">0</property>
		  <property name="yalign">0.5</property>
		  <property name="xpad">0</property>
		  <property name="ypad">0</property>
		  <property name="ellipsize">PANGO_ELLIPSIZE_NONE</property>
		  <property name="width_chars">-1</property>
		  <property name="single_line_mode">False</property>
		  <property name="angle">0</property>
		</widget>
		<packing>
		  <property name="left_attach">0</property>
		  <property name="right_attach">1</property>
		  <property name="top_attach">0</property>
		  <property name="bottom_attach">1</property>
		  <property name="x_options">fill</property>
		  <property name="y_options">fill</property>
		</packing>
	      </child>

	      <child>
		<widget class="GtkLabel" id="hostnameTag">
		  <property name="visible">True</property>
		  <property name="label" translatable="yes">Hostname:</property>
		  <property name="use_underline">False</property>
		  <property name="use_markup">False</property>
		  <property name="justify">GTK_JUSTIFY_RIGHT</property>
		  <property name="wrap">False</property>
		  <property name="selectable">False</property>
		  <property name="xalign">0</property>
		  <property name="yalign">0.5</property>
		  <property name="xpad">0</property>
		  <property name="ypad">0</property>
		  <property name="ellipsize">PANGO_ELLIPSIZE_NONE</property>
		  <property name="width_chars">-1</property>
		  <property name="single_line_mode">False</property>
		  <property name="angle">0</property>
		</widget>
		<packing>
		  <property name="left_attach">0</property>
		  <property name="right_attach">1</property>
		  <property name="top_attach">1</property>
		  <property name="bottom_attach">2</property>
		  <property name="x_options">fill</property>
		  <property name="y_options">fill</property>
		</packing>
	      </child>

	      <child>
		<widget class="GtkLabel" id="ipTag">
		  <property name="visible">True</property>
		  <property name="label" translatable="yes">IP Address:</property>
		  <property name="use_underline">False</property>
		  <property name="use_markup">False</property>
		  <property name="justify">GTK_JUSTIFY_RIGHT</property>
		  <property name="wrap">False</property>
		  <property name="selectable">False</property>
		  <property name="xalign">0</property>
		  <property name="yalign">0.5</property>
		  <property name="xpad">0</property>
		  <property name="ypad">0</property>
		  <property name="ellipsize">PANGO_ELLIPSIZE_NONE</property>
		  <property name="width_chars">-1</property>
		  <property name="single_line_mode">False</property>
		  <property name="angle">0</property>
		</widget>
		<packing>
		  <property name="left_attach">0</property>
		  <property name="right_attach">1</property>
		  <property name="top_attach">2</property>
		  <property name="bottom_attach">3</property>
		  <property name="x_options">fill</property>
		  <property name="y_options">fill</property>
		</packing>
	      </child>

	      <child>
		<widget class="GtkLabel" id="ipLabel">
		  <property name="visible">True</property>
		  <property name="label" translatable="yes">ERROR</property>
		  <property name="use_underline">False</property>
		  <property name="use_markup">False</property>
		  <property name="justify">GTK_JUSTIFY_LEFT</property>
		  <property name="wrap">False</property>
		  <property name="selectable">False</property>
		  <property name="xalign">0</property>
		  <property name="yalign">0.5</property>
		  <property name="xpad">0</property>
		  <property name="ypad">0</property>
		  <property name="ellipsize">PANGO_ELLIPSIZE_NONE</property>
		  <property name="width_chars">-1</property>
		  <property name="single_line_mode">False</property>
		  <property name="angle">0</property>
		</widget>
		<packing>
		  <property name="left_attach">1</property>
		  <property name="right_attach">2</property>
		  <property name="top_attach">2</property>
		  <property name="bottom_attach">3</property>
		  <property name="x_options">fill</property>
		  <property name="y_options">fill</property>
		</packing>
	      </child>

	      <child>
		<widget class="GtkLabel" id="hostnameLabel">
		  <property name="visible">True</property>
		  <property name="label" translatable="yes">ERROR</property>
		  <property name="use_underline">False</property>
		  <property name="use_markup">False</property>
		  <property name="justify">GTK_JUSTIFY_LEFT</property>
		  <property name="wrap">False</property>
		  <property name="selectable">False</property>
		  <property name="xalign">0</property>
		  <property name="yalign">0.5</property>
		  <property name="xpad">0</property>
		  <property name="ypad">0</property>
		  <property name="ellipsize">PANGO_ELLIPSIZE_NONE</property>
		  <property name="width_chars">-1</property>
		  <property name="single_line_mode">False</property>
		  <property name="angle">0</property>
		</widget>
		<packing>
		  <property name="left_attach">1</property>
		  <property name="right_attach">2</property>
		  <property name="top_attach">1</property>
		  <property name="bottom_attach">2</property>
		  <property name="x_options">fill</property>
		  <property name="y_options">fill</property>
		</packing>
	      </child>

	      <child>
		<widget class="GtkLabel" id="versionLabel">
		  <property name="visible">True</property>
		  <property name="label" translatable="yes">ERROR</property>
		  <property name="use_underline">False</property>
		  <property name="use_markup">False</property>
		  <property name="justify">GTK_JUSTIFY_LEFT</property>
		  <property name="wrap">False</property>
		  <property name="selectable">False</property>
		  <property name="xalign">0</property>
		  <property name="yalign">0.5</property>
		  <property name="xpad">0</property>
		  <property name="ypad">0</property>
		  <property name="ellipsize">PANGO_ELLIPSIZE_NONE</property>
		  <property name="width_chars">-1</property>
		  <property name="single_line_mode">False</property>
		  <property name="angle">0</property>
		</widget>
		<packing>
		  <property name="left_attach">1</property>
		  <property name="right_attach">2</property>
		  <property name="top_attach">0</property>
		  <property name="bottom_attach">1</property>
		  <property name="x_options">fill</property>
		  <property name="y_options">fill</property>
		</packing>
	      </child>

	      <child>
		<widget class="GtkLabel" id="cpuTag">
		  <property name="visible">True</property>
		  <property name="label" translatable="yes">CPU Model:</property>
		  <property name="use_underline">False</property>
		  <property name="use_markup">False</property>
		  <property name="justify">GTK_JUSTIFY_CENTER</property>
		  <property name="wrap">False</property>
		  <property name="selectable">False</property>
		  <property name="xalign">0</property>
		  <property name="yalign">0.5</property>
		  <property name="xpad">0</property>
		  <property name="ypad">0</property>
		  <property name="ellipsize">PANGO_ELLIPSIZE_NONE</property>
		  <property name="width_chars">-1</property>
		  <property name="single_line_mode">False</property>
		  <property name="angle">0</property>
		</widget>
		<packing>
		  <property name="left_attach">0</property>
		  <property name="right_attach">1</property>
		  <property name="top_attach">3</property>
		  <property name="bottom_attach">4</property>
		  <property name="x_options">fill</property>
		  <property name="y_options">fill</property>
		</packing>
	      </child>

	      <child>
		<widget class="GtkLabel" id="speedTag">
		  <property name="visible">True</property>
		  <property name="label" translatable="yes">CPU Speed:</property>
		  <property name="use_underline">False</property>
		  <property name="use_markup">False</property>
		  <property name="justify">GTK_JUSTIFY_CENTER</property>
		  <property name="wrap">False</property>
		  <property name="selectable">False</property>
		  <property name="xalign">0</property>
		  <property name="yalign">0.5</property>
		  <property name="xpad">0</property>
		  <property name="ypad">0</property>
		  <property name="ellipsize">PANGO_ELLIPSIZE_NONE</property>
		  <property name="width_chars">-1</property>
		  <property name="single_line_mode">False</property>
		  <property name="angle">0</property>
		</widget>
		<packing>
		  <property name="left_attach">0</property>
		  <property name="right_attach">1</property>
		  <property name="top_attach">4</property>
		  <property name="bottom_attach">5</property>
		  <property name="x_options">fill</property>
		  <property name="y_options">fill</property>
		</packing>
	      </child>

	      <child>
		<widget class="GtkLabel" id="ramTag">
		  <property name="visible">True</property>
		  <property name="label" translatable="yes">Memory:</property>
		  <property name="use_underline">False</property>
		  <property name="use_markup">False</property>
		  <property name="justify">GTK_JUSTIFY_CENTER</property>
		  <property name="wrap">False</property>
		  <property name="selectable">False</property>
		  <property name="xalign">0</property>
		  <property name="yalign">0.5</property>
		  <property name="xpad">0</property>
		  <property name="ypad">0</property>
		  <property name="ellipsize">PANGO_ELLIPSIZE_NONE</property>
		  <property name="width_chars">-1</property>
		  <property name="single_line_mode">False</property>
		  <property name="angle">0</property>
		</widget>
		<packing>
		  <property name="left_attach">0</property>
		  <property name="right_attach">1</property>
		  <property name="top_attach">5</property>
		  <property name="bottom_attach">6</property>
		  <property name="x_options">fill</property>
		  <property name="y_options">fill</property>
		</packing>
	      </child>

	      <child>
		<widget class="GtkLabel" id="cpuLabel">
		  <property name="visible">True</property>
		  <property name="label" translatable="yes">ERROR</property>
		  <property name="use_underline">False</property>
		  <property name="use_markup">False</property>
		  <property name="justify">GTK_JUSTIFY_LEFT</property>
		  <property name="wrap">False</property>
		  <property name="selectable">False</property>
		  <property name="xalign">0</property>
		  <property name="yalign">0.5</property>
		  <property name="xpad">0</property>
		  <property name="ypad">0</property>
		  <property name="ellipsize">PANGO_ELLIPSIZE_NONE</property>
		  <property name="width_chars">-1</property>
		  <property name="single_line_mode">False</property>
		  <property name="angle">0</property>
		</widget>
		<packing>
		  <property name="left_attach">1</property>
		  <property name="right_attach">2</property>
		  <property name="top_attach">3</property>
		  <property name="bottom_attach">4</property>
		  <property name="x_options">fill</property>
		  <property name="y_options">fill</property>
		</packing>
	      </child>

	      <child>
		<widget class="GtkLabel" id="speedLabel">
		  <property name="visible">True</property>
		  <property name="label" translatable="yes">ERROR</property>
		  <property name="use_underline">False</property>
		  <property name="use_markup">False</property>
		  <property name="justify">GTK_JUSTIFY_LEFT</property>
		  <property name="wrap">False</property>
		  <property name="selectable">False</property>
		  <property name="xalign">0</property>
		  <property name="yalign">0.5</property>
		  <property name="xpad">0</property>
		  <property name="ypad">0</property>
		  <property name="ellipsize">PANGO_ELLIPSIZE_NONE</property>
		  <property name="width_chars">-1</property>
		  <property name="single_line_mode">False</property>
		  <property name="angle">0</property>
		</widget>
		<packing>
		  <property name="left_attach">1</property>
		  <property name="right_attach">2</property>
		  <property name="top_attach">4</property>
		  <property name="bottom_attach">5</property>
		  <property name="x_options">fill</property>
		  <property name="y_options">fill</property>
		</packing>
	      </child>

	      <child>
		<widget class="GtkLabel" id="ramLabel">
		  <property name="visible">True</property>
		  <property name="label" translatable="yes">ERROR</property>
		  <property name="use_underline">False</property>
		  <property name="use_markup">False</property>
		  <property name="justify">GTK_JUSTIFY_LEFT</property>
		  <property name="wrap">False</property>
		  <property name="selectable">False</property>
		  <property name="xalign">0</property>
		  <property name="yalign">0.5</property>
		  <property name="xpad">0</property>
		  <property name="ypad">0</property>
		  <property name="ellipsize">PANGO_ELLIPSIZE_NONE</property>
		  <property name="width_chars">-1</property>
		  <property name="single_line_mode">False</property>
		  <property name="angle">0</property>
		</widget>
		<packing>
		  <property name="left_attach">1</property>
		  <property name="right_attach">2</property>
		  <property name="top_attach">5</property>
		  <property name="bottom_attach">6</property>
		  <property name="x_options">fill</property>
		  <property name="y_options">fill</property>
		</packing>
	      </child>
	    </widget>
	  </child>

	  <child>
	    <widget class="GtkLabel" id="label82">
	      <property name="visible">True</property>
	      <property name="label" translatable="yes">Hardware Profile</property>
	      <property name="use_underline">False</property>
	      <property name="use_markup">False</property>
	      <property name="justify">GTK_JUSTIFY_LEFT</property>
	      <property name="wrap">False</property>
	      <property name="selectable">False</property>
	      <property name="xalign">0.5</property>
	      <property name="yalign">0.5</property>
	      <property name="xpad">0</property>
	      <property name="ypad">0</property>
	      <property name="ellipsize">PANGO_ELLIPSIZE_NONE</property>
	      <property name="width_chars">-1</property>
	      <property name="single_line_mode">False</property>
	      <property name="angle">0</property>
	    </widget>
	    <packing>
	      <property name="type">label_item</property>
	    </packing>
	  </child>
	</widget>
	<packing>
	  <property name="padding">0</property>
	  <property name="expand">True</property>
	  <property name="fill">True</property>
	</packing>
      </child>

      <child>
	<widget class="GtkHButtonBox" id="hardwareButtonBox">
	  <property name="visible">True</property>
	  <property name="layout_style">GTK_BUTTONBOX_END</property>
	  <property name="spacing">10</property>

	  <child>
	    <widget class="GtkButton" id="okButton">
	      <property name="visible">True</property>
	      <property name="can_default">True</property>
	      <property name="can_focus">True</property>
	      <property name="label">gtk-ok</property>
	      <property name="use_stock">True</property>
	      <property name="relief">GTK_RELIEF_NORMAL</property>
	      <property name="focus_on_click">True</property>
	      <signal name="clicked" handler="onOkButtonClicked"/>
	    </widget>
	  </child>
	</widget>
	<packing>
	  <property name="padding">5</property>
	  <property name="expand">False</property>
	  <property name="fill">True</property>
	</packing>
      </child>
    </widget>
  </child>
</widget>

<widget class="GtkWindow" id="packageDialog">
  <property name="visible">True</property>
  <property name="title" translatable="yes">Package Information</property>
  <property name="type">GTK_WINDOW_TOPLEVEL</property>
  <property name="window_position">GTK_WIN_POS_CENTER</property>
  <property name="modal">False</property>
  <property name="default_width">480</property>
  <property name="default_height">400</property>
  <property name="resizable">True</property>
  <property name="destroy_with_parent">False</property>
  <property name="decorated">True</property>
  <property name="skip_taskbar_hint">False</property>
  <property name="skip_pager_hint">False</property>
  <property name="type_hint">GDK_WINDOW_TYPE_HINT_NORMAL</property>
  <property name="gravity">GDK_GRAVITY_NORTH_WEST</property>
  <property name="focus_on_map">True</property>
  <property name="urgency_hint">False</property>

  <child>
    <widget class="GtkVBox" id="vbox9">
      <property name="visible">True</property>
      <property name="homogeneous">False</property>
      <property name="spacing">0</property>

      <child>
	<widget class="GtkFrame" id="frame6">
	  <property name="visible">True</property>
	  <property name="label_xalign">0</property>
	  <property name="label_yalign">0.5</property>
	  <property name="shadow_type">GTK_SHADOW_ETCHED_IN</property>

	  <child>
	    <widget class="GtkScrolledWindow" id="scrolledwindow3">
	      <property name="visible">True</property>
	      <property name="can_focus">True</property>
	      <property name="hscrollbar_policy">GTK_POLICY_ALWAYS</property>
	      <property name="vscrollbar_policy">GTK_POLICY_ALWAYS</property>
	      <property name="shadow_type">GTK_SHADOW_NONE</property>
	      <property name="window_placement">GTK_CORNER_TOP_LEFT</property>

	      <child>
		<widget class="GtkTreeView" id="packageTreeView">
		  <property name="visible">True</property>
		  <property name="can_focus">True</property>
		  <property name="headers_visible">True</property>
		  <property name="rules_hint">False</property>
		  <property name="reorderable">False</property>
		  <property name="enable_search">True</property>
		  <property name="fixed_height_mode">False</property>
		  <property name="hover_selection">False</property>
		  <property name="hover_expand">False</property>
		</widget>
	      </child>
	    </widget>
	  </child>

	  <child>
	    <widget class="GtkLabel" id="packageDialogFrameLabel">
	      <property name="visible">True</property>
	      <property name="label" translatable="yes">Package Information</property>
	      <property name="use_underline">False</property>
	      <property name="use_markup">False</property>
	      <property name="justify">GTK_JUSTIFY_LEFT</property>
	      <property name="wrap">False</property>
	      <property name="selectable">False</property>
	      <property name="xalign">0.5</property>
	      <property name="yalign">0.5</property>
	      <property name="xpad">0</property>
	      <property name="ypad">0</property>
	      <property name="ellipsize">PANGO_ELLIPSIZE_NONE</property>
	      <property name="width_chars">-1</property>
	      <property name="single_line_mode">False</property>
	      <property name="angle">0</property>
	    </widget>
	    <packing>
	      <property name="type">label_item</property>
	    </packing>
	  </child>
	</widget>
	<packing>
	  <property name="padding">0</property>
	  <property name="expand">True</property>
	  <property name="fill">True</property>
	</packing>
      </child>

      <child>
	<widget class="GtkHButtonBox" id="hbuttonbox2">
	  <property name="border_width">5</property>
	  <property name="visible">True</property>
	  <property name="layout_style">GTK_BUTTONBOX_END</property>
	  <property name="spacing">10</property>

	  <child>
	    <widget class="GtkButton" id="okButton">
	      <property name="visible">True</property>
	      <property name="can_default">True</property>
	      <property name="can_focus">True</property>
	      <property name="label">gtk-ok</property>
	      <property name="use_stock">True</property>
	      <property name="relief">GTK_RELIEF_NORMAL</property>
	      <property name="focus_on_click">True</property>
	      <signal name="clicked" handler="onOkButtonClicked"/>
	    </widget>
	  </child>
	</widget>
	<packing>
	  <property name="padding">0</property>
	  <property name="expand">False</property>
	  <property name="fill">False</property>
	</packing>
      </child>
    </widget>
  </child>
</widget>

<widget class="GtkWindow" id="startWindow">
  <property name="visible">True</property>
  <property name="title" translatable="yes">Start Window</property>
  <property name="type">GTK_WINDOW_TOPLEVEL</property>
  <property name="window_position">GTK_WIN_POS_NONE</property>
  <property name="modal">False</property>
  <property name="resizable">True</property>
  <property name="destroy_with_parent">False</property>
  <property name="decorated">True</property>
  <property name="skip_taskbar_hint">False</property>
  <property name="skip_pager_hint">False</property>
  <property name="type_hint">GDK_WINDOW_TYPE_HINT_NORMAL</property>
  <property name="gravity">GDK_GRAVITY_NORTH_WEST</property>
  <property name="focus_on_map">True</property>
  <property name="urgency_hint">False</property>

  <child>
    <widget class="GtkVBox" id="startWindowVbox">
      <property name="border_width">15</property>
      <property name="visible">True</property>
      <property name="homogeneous">False</property>
      <property name="spacing">15</property>

      <child>
	<widget class="GtkLabel" id="label98">
	  <property name="visible">True</property>
	  <property name="label" translatable="yes">This assistant will guide you through the process of registering your system with Red Hat to receive software updates and other benefits. You will need the following to register:</property>
	  <property name="use_underline">False</property>
	  <property name="use_markup">False</property>
	  <property name="justify">GTK_JUSTIFY_LEFT</property>
	  <property name="wrap">True</property>
	  <property name="selectable">False</property>
	  <property name="xalign">0</property>
	  <property name="yalign">0</property>
	  <property name="xpad">0</property>
	  <property name="ypad">0</property>
	  <property name="ellipsize">PANGO_ELLIPSIZE_NONE</property>
	  <property name="width_chars">-1</property>
	  <property name="single_line_mode">False</property>
	  <property name="angle">0</property>
	  <accessibility>
	    <atkproperty name="AtkObject::accessible_name" translatable="yes">This assistant will guide you through the process of registering your system with Red Hat to receive software updates and other benefits. You will need the following to register:</atkproperty>
	  </accessibility>
	</widget>
	<packing>
	  <property name="padding">0</property>
	  <property name="expand">False</property>
	  <property name="fill">False</property>
	</packing>
      </child>

      <child>
	<widget class="GtkAlignment" id="alignment4">
	  <property name="visible">True</property>
	  <property name="xalign">0</property>
	  <property name="yalign">0</property>
	  <property name="xscale">1</property>
	  <property name="yscale">1</property>
	  <property name="top_padding">0</property>
	  <property name="bottom_padding">0</property>
	  <property name="left_padding">9</property>
	  <property name="right_padding">0</property>

	  <child>
	    <widget class="GtkVBox" id="vbox15">
	      <property name="visible">True</property>
	      <property name="homogeneous">False</property>
	      <property name="spacing">5</property>

	      <child>
		<widget class="GtkLabel" id="label35">
		  <property name="visible">True</property>
		  <property name="label" translatable="yes">• A network connection</property>
		  <property name="use_underline">False</property>
		  <property name="use_markup">False</property>
		  <property name="justify">GTK_JUSTIFY_LEFT</property>
		  <property name="wrap">False</property>
		  <property name="selectable">False</property>
		  <property name="xalign">0</property>
		  <property name="yalign">0.5</property>
		  <property name="xpad">0</property>
		  <property name="ypad">0</property>
		  <property name="ellipsize">PANGO_ELLIPSIZE_NONE</property>
		  <property name="width_chars">-1</property>
		  <property name="single_line_mode">False</property>
		  <property name="angle">0</property>
		</widget>
		<packing>
		  <property name="padding">0</property>
		  <property name="expand">True</property>
		  <property name="fill">True</property>
		</packing>
	      </child>

	      <child>
		<widget class="GtkLabel" id="label36">
		  <property name="visible">True</property>
		  <property name="label" translatable="yes">• Your account login</property>
		  <property name="use_underline">False</property>
		  <property name="use_markup">False</property>
		  <property name="justify">GTK_JUSTIFY_LEFT</property>
		  <property name="wrap">False</property>
		  <property name="selectable">False</property>
		  <property name="xalign">0</property>
		  <property name="yalign">0.5</property>
		  <property name="xpad">0</property>
		  <property name="ypad">0</property>
		  <property name="ellipsize">PANGO_ELLIPSIZE_NONE</property>
		  <property name="width_chars">-1</property>
		  <property name="single_line_mode">False</property>
		  <property name="angle">0</property>
		  <accessibility>
		    <atkproperty name="AtkObject::accessible_name" translatable="yes">Your account login</atkproperty>
		  </accessibility>
		</widget>
		<packing>
		  <property name="padding">0</property>
		  <property name="expand">True</property>
		  <property name="fill">True</property>
		</packing>
	      </child>

	      <child>
		<widget class="GtkLabel" id="label152">
		  <property name="visible">True</property>
		  <property name="label" translatable="yes">• The address of an RHN Satellite or RHN Proxy</property>
		  <property name="use_underline">False</property>
		  <property name="use_markup">False</property>
		  <property name="justify">GTK_JUSTIFY_LEFT</property>
		  <property name="wrap">False</property>
		  <property name="selectable">False</property>
		  <property name="xalign">0</property>
		  <property name="yalign">0.5</property>
		  <property name="xpad">0</property>
		  <property name="ypad">0</property>
		  <property name="ellipsize">PANGO_ELLIPSIZE_NONE</property>
		  <property name="width_chars">-1</property>
		  <property name="single_line_mode">False</property>
		  <property name="angle">0</property>
		</widget>
		<packing>
		  <property name="padding">0</property>
		  <property name="expand">True</property>
		  <property name="fill">True</property>
		</packing>
	      </child>
	    </widget>
	  </child>
	</widget>
	<packing>
	  <property name="padding">0</property>
	  <property name="expand">False</property>
	  <property name="fill">False</property>
	</packing>
      </child>

      <child>
	<widget class="GtkHBox" id="hbox9">
	  <property name="visible">True</property>
	  <property name="homogeneous">False</property>
	  <property name="spacing">0</property>

	  <child>
	    <widget class="GtkButton" id="whyRegisterButton">
	      <property name="visible">True</property>
	      <property name="can_focus">True</property>
	      <property name="label" translatable="yes">_Why Should I Register?</property>
	      <property name="use_underline">True</property>
	      <property name="relief">GTK_RELIEF_NORMAL</property>
	      <property name="focus_on_click">True</property>
	      <accessibility>
		<atkproperty name="AtkObject::accessible_name" translatable="yes">Why Should I Register?</atkproperty>
	      </accessibility>
	      <signal name="clicked" handler="onWhyRegisterButtonClicked"/>
	    </widget>
	    <packing>
	      <property name="padding">0</property>
	      <property name="expand">False</property>
	      <property name="fill">False</property>
	    </packing>
	  </child>

	  <child>
	    <placeholder/>
	  </child>
	</widget>
	<packing>
	  <property name="padding">0</property>
	  <property name="expand">False</property>
	  <property name="fill">False</property>
	</packing>
      </child>

      <child>
	<widget class="GtkVBox" id="chooseToRegisterVbox">
	  <property name="border_width">5</property>
	  <property name="visible">True</property>
	  <property name="homogeneous">False</property>
	  <property name="spacing">5</property>

	  <child>
	    <widget class="GtkLabel" id="label57">
	      <property name="visible">True</property>
	      <property name="label" translatable="yes">Would you like to register your system at this time? &lt;b&gt;(Strongly recommended.)&lt;/b&gt;</property>
	      <property name="use_underline">False</property>
	      <property name="use_markup">True</property>
	      <property name="justify">GTK_JUSTIFY_LEFT</property>
	      <property name="wrap">True</property>
	      <property name="selectable">False</property>
	      <property name="xalign">0</property>
	      <property name="yalign">0.5</property>
	      <property name="xpad">0</property>
	      <property name="ypad">0</property>
	      <property name="ellipsize">PANGO_ELLIPSIZE_NONE</property>
	      <property name="width_chars">-1</property>
	      <property name="single_line_mode">False</property>
	      <property name="angle">0</property>
	    </widget>
	    <packing>
	      <property name="padding">0</property>
	      <property name="expand">False</property>
	      <property name="fill">True</property>
	    </packing>
	  </child>

	  <child>
	    <widget class="GtkRadioButton" id="registerNowButton">
	      <property name="visible">True</property>
	      <property name="label" translatable="yes">_Yes, I'd like to register now.</property>
	      <property name="use_underline">True</property>
	      <property name="relief">GTK_RELIEF_NORMAL</property>
	      <property name="focus_on_click">True</property>
	      <property name="active">False</property>
	      <property name="inconsistent">False</property>
	      <property name="draw_indicator">True</property>
	    </widget>
	    <packing>
	      <property name="padding">0</property>
	      <property name="expand">False</property>
	      <property name="fill">True</property>
	    </packing>
	  </child>

	  <child>
	    <widget class="GtkRadioButton" id="dontRegisterButton">
	      <property name="visible">True</property>
	      <property name="label" translatable="yes">_No, I prefer to register at a later time.</property>
	      <property name="use_underline">True</property>
	      <property name="relief">GTK_RELIEF_NORMAL</property>
	      <property name="focus_on_click">True</property>
	      <property name="active">False</property>
	      <property name="inconsistent">False</property>
	      <property name="draw_indicator">True</property>
	      <property name="group">registerNowButton</property>
	    </widget>
	    <packing>
	      <property name="padding">0</property>
	      <property name="expand">False</property>
	      <property name="fill">True</property>
	    </packing>
	  </child>
	</widget>
	<packing>
	  <property name="padding">0</property>
	  <property name="expand">True</property>
	  <property name="fill">True</property>
	</packing>
      </child>
    </widget>
  </child>
</widget>

<widget class="GtkWindow" id="activateSubscriptionNoneWindow">
  <property name="visible">True</property>
  <property name="title" translatable="yes">Link To Subscription</property>
  <property name="type">GTK_WINDOW_TOPLEVEL</property>
  <property name="window_position">GTK_WIN_POS_NONE</property>
  <property name="modal">False</property>
  <property name="resizable">True</property>
  <property name="destroy_with_parent">False</property>
  <property name="decorated">True</property>
  <property name="skip_taskbar_hint">False</property>
  <property name="skip_pager_hint">False</property>
  <property name="type_hint">GDK_WINDOW_TYPE_HINT_NORMAL</property>
  <property name="gravity">GDK_GRAVITY_NORTH_WEST</property>
  <property name="focus_on_map">True</property>
  <property name="urgency_hint">False</property>

  <child>
    <widget class="GtkVBox" id="activateSubscriptionNoneWindowVbox">
      <property name="border_width">20</property>
      <property name="visible">True</property>
      <property name="homogeneous">False</property>
      <property name="spacing">10</property>

      <child>
	<widget class="GtkLabel" id="label105">
	  <property name="visible">True</property>
	  <property name="label" translatable="yes">Your system will need to access a subscription. This will allow you to keep your system updated, secure, and supported.</property>
	  <property name="use_underline">False</property>
	  <property name="use_markup">False</property>
	  <property name="justify">GTK_JUSTIFY_LEFT</property>
	  <property name="wrap">True</property>
	  <property name="selectable">False</property>
	  <property name="xalign">0</property>
	  <property name="yalign">0.5</property>
	  <property name="xpad">0</property>
	  <property name="ypad">0</property>
	  <property name="ellipsize">PANGO_ELLIPSIZE_NONE</property>
	  <property name="width_chars">-1</property>
	  <property name="single_line_mode">False</property>
	  <property name="angle">0</property>
	</widget>
	<packing>
	  <property name="padding">0</property>
	  <property name="expand">False</property>
	  <property name="fill">False</property>
	</packing>
      </child>

      <child>
	<widget class="GtkLabel" id="label7">
	  <property name="visible">True</property>
	  <property name="label" translatable="yes">&lt;b&gt;You have no active subscriptions available in your account.&lt;/b&gt; You will need to do one of the following to create an active subscription in your account before this system can be registered:</property>
	  <property name="use_underline">False</property>
	  <property name="use_markup">True</property>
	  <property name="justify">GTK_JUSTIFY_LEFT</property>
	  <property name="wrap">True</property>
	  <property name="selectable">False</property>
	  <property name="xalign">0</property>
	  <property name="yalign">0.5</property>
	  <property name="xpad">0</property>
	  <property name="ypad">0</property>
	  <property name="ellipsize">PANGO_ELLIPSIZE_NONE</property>
	  <property name="width_chars">-1</property>
	  <property name="single_line_mode">False</property>
	  <property name="angle">0</property>
	</widget>
	<packing>
	  <property name="padding">0</property>
	  <property name="expand">False</property>
	  <property name="fill">True</property>
	</packing>
      </child>

      <child>
	<widget class="GtkVBox" id="vbox24">
	  <property name="visible">True</property>
	  <property name="homogeneous">False</property>
	  <property name="spacing">12</property>

	  <child>
	    <widget class="GtkTable" id="table3">
	      <property name="visible">True</property>
	      <property name="n_rows">3</property>
	      <property name="n_columns">2</property>
	      <property name="homogeneous">False</property>
	      <property name="row_spacing">10</property>
	      <property name="column_spacing">10</property>

	      <child>
		<widget class="GtkLabel" id="label9">
		  <property name="visible">True</property>
		  <property name="label" translatable="yes">Purchase an additional Red Hat Enterprise Linux subscription at http://www.redhat.com/store/.</property>
		  <property name="use_underline">False</property>
		  <property name="use_markup">False</property>
		  <property name="justify">GTK_JUSTIFY_LEFT</property>
		  <property name="wrap">True</property>
		  <property name="selectable">False</property>
		  <property name="xalign">0</property>
		  <property name="yalign">0.5</property>
		  <property name="xpad">0</property>
		  <property name="ypad">0</property>
		  <property name="ellipsize">PANGO_ELLIPSIZE_NONE</property>
		  <property name="width_chars">-1</property>
		  <property name="single_line_mode">False</property>
		  <property name="angle">0</property>
		</widget>
		<packing>
		  <property name="left_attach">1</property>
		  <property name="right_attach">2</property>
		  <property name="top_attach">1</property>
		  <property name="bottom_attach">2</property>
		  <property name="y_options"></property>
		</packing>
	      </child>

	      <child>
		<widget class="GtkLabel" id="label8">
		  <property name="visible">True</property>
		  <property name="label" translatable="yes">Log in to http://rhn.redhat.com/ and unentitle an inactive system at Your RHN &gt; Subscription Management &gt; System Entitlements.</property>
		  <property name="use_underline">False</property>
		  <property name="use_markup">False</property>
		  <property name="justify">GTK_JUSTIFY_LEFT</property>
		  <property name="wrap">True</property>
		  <property name="selectable">False</property>
		  <property name="xalign">0</property>
		  <property name="yalign">0.5</property>
		  <property name="xpad">0</property>
		  <property name="ypad">0</property>
		  <property name="ellipsize">PANGO_ELLIPSIZE_NONE</property>
		  <property name="width_chars">-1</property>
		  <property name="single_line_mode">False</property>
		  <property name="angle">0</property>
		</widget>
		<packing>
		  <property name="left_attach">1</property>
		  <property name="right_attach">2</property>
		  <property name="top_attach">0</property>
		  <property name="bottom_attach">1</property>
		  <property name="y_options"></property>
		</packing>
	      </child>

	      <child>
		<widget class="GtkLabel" id="label17">
		  <property name="visible">True</property>
		  <property name="label" translatable="yes">Activate a previously purchased subscription you have not yet activated.</property>
		  <property name="use_underline">False</property>
		  <property name="use_markup">False</property>
		  <property name="justify">GTK_JUSTIFY_LEFT</property>
		  <property name="wrap">True</property>
		  <property name="selectable">False</property>
		  <property name="xalign">0</property>
		  <property name="yalign">0.5</property>
		  <property name="xpad">0</property>
		  <property name="ypad">0</property>
		  <property name="ellipsize">PANGO_ELLIPSIZE_NONE</property>
		  <property name="width_chars">-1</property>
		  <property name="single_line_mode">False</property>
		  <property name="angle">0</property>
		</widget>
		<packing>
		  <property name="left_attach">1</property>
		  <property name="right_attach">2</property>
		  <property name="top_attach">2</property>
		  <property name="bottom_attach">3</property>
		  <property name="x_options">fill</property>
		  <property name="y_options"></property>
		</packing>
	      </child>

	      <child>
		<widget class="GtkLabel" id="label38">
		  <property name="visible">True</property>
		  <property name="label" translatable="yes">•</property>
		  <property name="use_underline">False</property>
		  <property name="use_markup">False</property>
		  <property name="justify">GTK_JUSTIFY_LEFT</property>
		  <property name="wrap">False</property>
		  <property name="selectable">False</property>
		  <property name="xalign">0.5</property>
		  <property name="yalign">0</property>
		  <property name="xpad">0</property>
		  <property name="ypad">0</property>
		  <property name="ellipsize">PANGO_ELLIPSIZE_NONE</property>
		  <property name="width_chars">-1</property>
		  <property name="single_line_mode">False</property>
		  <property name="angle">0</property>
		</widget>
		<packing>
		  <property name="left_attach">0</property>
		  <property name="right_attach">1</property>
		  <property name="top_attach">0</property>
		  <property name="bottom_attach">1</property>
		  <property name="x_options"></property>
		  <property name="y_options">fill</property>
		</packing>
	      </child>

	      <child>
		<widget class="GtkLabel" id="label39">
		  <property name="visible">True</property>
		  <property name="label" translatable="yes">•</property>
		  <property name="use_underline">False</property>
		  <property name="use_markup">False</property>
		  <property name="justify">GTK_JUSTIFY_LEFT</property>
		  <property name="wrap">False</property>
		  <property name="selectable">False</property>
		  <property name="xalign">0.5</property>
		  <property name="yalign">0</property>
		  <property name="xpad">0</property>
		  <property name="ypad">0</property>
		  <property name="ellipsize">PANGO_ELLIPSIZE_NONE</property>
		  <property name="width_chars">-1</property>
		  <property name="single_line_mode">False</property>
		  <property name="angle">0</property>
		</widget>
		<packing>
		  <property name="left_attach">0</property>
		  <property name="right_attach">1</property>
		  <property name="top_attach">1</property>
		  <property name="bottom_attach">2</property>
		  <property name="x_options"></property>
		  <property name="y_options">fill</property>
		</packing>
	      </child>

	      <child>
		<widget class="GtkLabel" id="label40">
		  <property name="visible">True</property>
		  <property name="label" translatable="yes">•</property>
		  <property name="use_underline">False</property>
		  <property name="use_markup">False</property>
		  <property name="justify">GTK_JUSTIFY_LEFT</property>
		  <property name="wrap">False</property>
		  <property name="selectable">False</property>
		  <property name="xalign">0.5</property>
		  <property name="yalign">0</property>
		  <property name="xpad">0</property>
		  <property name="ypad">0</property>
		  <property name="ellipsize">PANGO_ELLIPSIZE_NONE</property>
		  <property name="width_chars">-1</property>
		  <property name="single_line_mode">False</property>
		  <property name="angle">0</property>
		</widget>
		<packing>
		  <property name="left_attach">0</property>
		  <property name="right_attach">1</property>
		  <property name="top_attach">2</property>
		  <property name="bottom_attach">3</property>
		  <property name="x_options"></property>
		  <property name="y_options">fill</property>
		</packing>
	      </child>
	    </widget>
	    <packing>
	      <property name="padding">0</property>
	      <property name="expand">False</property>
	      <property name="fill">True</property>
	    </packing>
	  </child>

	  <child>
	    <widget class="GtkAlignment" id="alignment28">
	      <property name="visible">True</property>
	      <property name="xalign">0.5</property>
	      <property name="yalign">0</property>
	      <property name="xscale">1</property>
	      <property name="yscale">1</property>
	      <property name="top_padding">0</property>
	      <property name="bottom_padding">0</property>
	      <property name="left_padding">12</property>
	      <property name="right_padding">0</property>

	      <child>
		<widget class="GtkExpander" id="expander1">
		  <property name="visible">True</property>
		  <property name="can_focus">True</property>
		  <property name="expanded">False</property>
		  <property name="spacing">6</property>

		  <child>
		    <widget class="GtkTable" id="table5">
		      <property name="border_width">10</property>
		      <property name="visible">True</property>
		      <property name="n_rows">3</property>
		      <property name="n_columns">2</property>
		      <property name="homogeneous">False</property>
		      <property name="row_spacing">2</property>
		      <property name="column_spacing">10</property>

		      <child>
			<widget class="GtkLabel" id="registrationNumberStatusLabel">
			  <property name="visible">True</property>
			  <property name="label" translatable="yes"></property>
			  <property name="use_underline">False</property>
			  <property name="use_markup">True</property>
			  <property name="justify">GTK_JUSTIFY_LEFT</property>
			  <property name="wrap">True</property>
			  <property name="selectable">False</property>
			  <property name="xalign">0</property>
			  <property name="yalign">0.5</property>
			  <property name="xpad">0</property>
			  <property name="ypad">0</property>
			  <property name="ellipsize">PANGO_ELLIPSIZE_NONE</property>
			  <property name="width_chars">-1</property>
			  <property name="single_line_mode">False</property>
			  <property name="angle">0</property>
			</widget>
			<packing>
			  <property name="left_attach">1</property>
			  <property name="right_attach">2</property>
			  <property name="top_attach">2</property>
			  <property name="bottom_attach">3</property>
			  <property name="x_options"></property>
			  <property name="y_options"></property>
			</packing>
		      </child>

		      <child>
			<widget class="GtkLabel" id="label1">
			  <property name="visible">True</property>
			  <property name="label" translatable="yes"></property>
			  <property name="use_underline">False</property>
			  <property name="use_markup">False</property>
			  <property name="justify">GTK_JUSTIFY_LEFT</property>
			  <property name="wrap">False</property>
			  <property name="selectable">False</property>
			  <property name="xalign">0.5</property>
			  <property name="yalign">0.5</property>
			  <property name="xpad">0</property>
			  <property name="ypad">0</property>
			  <property name="ellipsize">PANGO_ELLIPSIZE_NONE</property>
			  <property name="width_chars">-1</property>
			  <property name="single_line_mode">False</property>
			  <property name="angle">0</property>
			</widget>
			<packing>
			  <property name="left_attach">0</property>
			  <property name="right_attach">1</property>
			  <property name="top_attach">2</property>
			  <property name="bottom_attach">3</property>
			  <property name="x_options"></property>
			  <property name="y_options"></property>
			</packing>
		      </child>

		      <child>
			<widget class="GtkLabel" id="label49">
			  <property name="visible">True</property>
			  <property name="label" translatable="yes"></property>
			  <property name="use_underline">False</property>
			  <property name="use_markup">False</property>
			  <property name="justify">GTK_JUSTIFY_LEFT</property>
			  <property name="wrap">False</property>
			  <property name="selectable">False</property>
			  <property name="xalign">0.5</property>
			  <property name="yalign">0.5</property>
			  <property name="xpad">0</property>
			  <property name="ypad">0</property>
			  <property name="ellipsize">PANGO_ELLIPSIZE_NONE</property>
			  <property name="width_chars">-1</property>
			  <property name="single_line_mode">False</property>
			  <property name="angle">0</property>
			</widget>
			<packing>
			  <property name="left_attach">0</property>
			  <property name="right_attach">1</property>
			  <property name="top_attach">1</property>
			  <property name="bottom_attach">2</property>
			  <property name="x_options"></property>
			  <property name="y_options"></property>
			</packing>
		      </child>

		      <child>
			<widget class="GtkEntry" id="registrationNumberEntry">
			  <property name="visible">True</property>
			  <property name="editable">True</property>
			  <property name="visibility">True</property>
			  <property name="max_length">0</property>
			  <property name="text" translatable="yes"></property>
			  <property name="has_frame">True</property>
			  <property name="invisible_char">•</property>
			  <property name="activates_default">False</property>
			  <accessibility>
			    <atkproperty name="AtkObject::accessible_name" translatable="yes">installation number field</atkproperty>
			  </accessibility>
			  <signal name="changed" handler="registrationNumberEntryChanged"/>
			</widget>
			<packing>
			  <property name="left_attach">1</property>
			  <property name="right_attach">2</property>
			  <property name="top_attach">0</property>
			  <property name="bottom_attach">1</property>
			  <property name="x_options"></property>
			  <property name="y_options"></property>
			</packing>
		      </child>

		      <child>
			<widget class="GtkLabel" id="label15">
			  <property name="visible">True</property>
			  <property name="label" translatable="yes">Installation _Number:</property>
			  <property name="use_underline">True</property>
			  <property name="use_markup">False</property>
			  <property name="justify">GTK_JUSTIFY_LEFT</property>
			  <property name="wrap">False</property>
			  <property name="selectable">False</property>
			  <property name="xalign">0</property>
			  <property name="yalign">0.5</property>
			  <property name="xpad">0</property>
			  <property name="ypad">0</property>
			  <property name="ellipsize">PANGO_ELLIPSIZE_NONE</property>
			  <property name="width_chars">-1</property>
			  <property name="single_line_mode">False</property>
			  <property name="angle">0</property>
			</widget>
			<packing>
			  <property name="left_attach">0</property>
			  <property name="right_attach">1</property>
			  <property name="top_attach">0</property>
			  <property name="bottom_attach">1</property>
			  <property name="x_options"></property>
			  <property name="y_options"></property>
			</packing>
		      </child>

		      <child>
			<widget class="GtkHBox" id="hbox3">
			  <property name="visible">True</property>
			  <property name="homogeneous">False</property>
			  <property name="spacing">5</property>

			  <child>
			    <widget class="GtkImage" id="image15">
			      <property name="visible">True</property>
			      <property name="stock">gtk-info</property>
			      <property name="icon_size">4</property>
			      <property name="xalign">0.5</property>
			      <property name="yalign">0.5</property>
			      <property name="xpad">0</property>
			      <property name="ypad">0</property>
			    </widget>
			    <packing>
			      <property name="padding">0</property>
			      <property name="expand">False</property>
			      <property name="fill">False</property>
			    </packing>
			  </child>

			  <child>
			    <widget class="GtkLabel" id="label10">
			      <property name="visible">True</property>
			      <property name="label" translatable="yes">&lt;small&gt;&lt;b&gt;Example&lt;/b&gt;: XXXX-XXXX-XXXX-XXXX&lt;/small&gt;</property>
			      <property name="use_underline">False</property>
			      <property name="use_markup">True</property>
			      <property name="justify">GTK_JUSTIFY_LEFT</property>
			      <property name="wrap">False</property>
			      <property name="selectable">False</property>
			      <property name="xalign">0</property>
			      <property name="yalign">0.5</property>
			      <property name="xpad">0</property>
			      <property name="ypad">0</property>
			      <property name="ellipsize">PANGO_ELLIPSIZE_NONE</property>
			      <property name="width_chars">-1</property>
			      <property name="single_line_mode">False</property>
			      <property name="angle">0</property>
			    </widget>
			    <packing>
			      <property name="padding">0</property>
			      <property name="expand">True</property>
			      <property name="fill">True</property>
			    </packing>
			  </child>
			</widget>
			<packing>
			  <property name="left_attach">1</property>
			  <property name="right_attach">2</property>
			  <property name="top_attach">1</property>
			  <property name="bottom_attach">2</property>
			</packing>
		      </child>
		    </widget>
		  </child>

		  <child>
		    <widget class="GtkLabel" id="label131">
		      <property name="visible">True</property>
		      <property name="label" translatable="yes">_Activate a subscription now...</property>
		      <property name="use_underline">True</property>
		      <property name="use_markup">False</property>
		      <property name="justify">GTK_JUSTIFY_LEFT</property>
		      <property name="wrap">False</property>
		      <property name="selectable">False</property>
		      <property name="xalign">0.5</property>
		      <property name="yalign">0.5</property>
		      <property name="xpad">0</property>
		      <property name="ypad">0</property>
		      <property name="ellipsize">PANGO_ELLIPSIZE_NONE</property>
		      <property name="width_chars">-1</property>
		      <property name="single_line_mode">False</property>
		      <property name="angle">0</property>
		    </widget>
		    <packing>
		      <property name="type">label_item</property>
		    </packing>
		  </child>
		</widget>
	      </child>
	    </widget>
	    <packing>
	      <property name="padding">0</property>
	      <property name="expand">True</property>
	      <property name="fill">True</property>
	    </packing>
	  </child>
	</widget>
	<packing>
	  <property name="padding">0</property>
	  <property name="expand">True</property>
	  <property name="fill">True</property>
	</packing>
      </child>
    </widget>
  </child>
</widget>

<widget class="GtkWindow" id="reviewSubscriptionWindow">
  <property name="visible">True</property>
  <property name="title" translatable="yes">Review system...</property>
  <property name="type">GTK_WINDOW_TOPLEVEL</property>
  <property name="window_position">GTK_WIN_POS_NONE</property>
  <property name="modal">False</property>
  <property name="resizable">True</property>
  <property name="destroy_with_parent">False</property>
  <property name="decorated">True</property>
  <property name="skip_taskbar_hint">False</property>
  <property name="skip_pager_hint">False</property>
  <property name="type_hint">GDK_WINDOW_TYPE_HINT_NORMAL</property>
  <property name="gravity">GDK_GRAVITY_NORTH_WEST</property>
  <property name="focus_on_map">True</property>
  <property name="urgency_hint">False</property>

  <child>
    <widget class="GtkVBox" id="reviewSubscriptionWindowVbox">
      <property name="visible">True</property>
      <property name="homogeneous">False</property>
      <property name="spacing">0</property>

      <child>
	<widget class="GtkLabel" id="reviewSubscriptionLabel">
	  <property name="visible">True</property>
	  <property name="label" translatable="yes">Please review the subscription details below:</property>
	  <property name="use_underline">False</property>
	  <property name="use_markup">True</property>
	  <property name="justify">GTK_JUSTIFY_LEFT</property>
	  <property name="wrap">True</property>
	  <property name="selectable">False</property>
	  <property name="xalign">0</property>
	  <property name="yalign">0.5</property>
	  <property name="xpad">0</property>
	  <property name="ypad">0</property>
	  <property name="ellipsize">PANGO_ELLIPSIZE_NONE</property>
	  <property name="width_chars">-1</property>
	  <property name="single_line_mode">False</property>
	  <property name="angle">0</property>
	</widget>
	<packing>
	  <property name="padding">0</property>
	  <property name="expand">False</property>
	  <property name="fill">False</property>
	</packing>
      </child>

      <child>
	<widget class="GtkAlignment" id="reviewAlignment">
	  <property name="visible">True</property>
	  <property name="xalign">0.5</property>
	  <property name="yalign">0.5</property>
	  <property name="xscale">1</property>
	  <property name="yscale">1</property>
	  <property name="top_padding">20</property>
	  <property name="bottom_padding">30</property>
	  <property name="left_padding">30</property>
	  <property name="right_padding">50</property>

	  <child>
	    <widget class="GtkScrolledWindow" id="scrolledwindow4">
	      <property name="visible">True</property>
	      <property name="hscrollbar_policy">GTK_POLICY_AUTOMATIC</property>
	      <property name="vscrollbar_policy">GTK_POLICY_AUTOMATIC</property>
	      <property name="shadow_type">GTK_SHADOW_IN</property>
	      <property name="window_placement">GTK_CORNER_TOP_LEFT</property>

	      <child>
		<widget class="GtkTextView" id="reviewTextView">
		  <property name="visible">True</property>
		  <property name="editable">False</property>
		  <property name="overwrite">False</property>
		  <property name="accepts_tab">True</property>
		  <property name="justification">GTK_JUSTIFY_LEFT</property>
		  <property name="wrap_mode">GTK_WRAP_WORD</property>
		  <property name="cursor_visible">False</property>
		  <property name="pixels_above_lines">7</property>
		  <property name="pixels_below_lines">0</property>
		  <property name="pixels_inside_wrap">0</property>
		  <property name="left_margin">7</property>
		  <property name="right_margin">7</property>
		  <property name="indent">0</property>
		  <property name="text" translatable="yes"></property>
		</widget>
	      </child>
	    </widget>
	  </child>
	</widget>
	<packing>
	  <property name="padding">0</property>
	  <property name="expand">True</property>
	  <property name="fill">True</property>
	</packing>
      </child>
    </widget>
  </child>
</widget>

<widget class="GtkWindow" id="createProfileWindow">
  <property name="visible">True</property>
  <property name="title" translatable="yes">Create profile</property>
  <property name="type">GTK_WINDOW_TOPLEVEL</property>
  <property name="window_position">GTK_WIN_POS_NONE</property>
  <property name="modal">False</property>
  <property name="resizable">True</property>
  <property name="destroy_with_parent">False</property>
  <property name="decorated">True</property>
  <property name="skip_taskbar_hint">False</property>
  <property name="skip_pager_hint">False</property>
  <property name="type_hint">GDK_WINDOW_TYPE_HINT_NORMAL</property>
  <property name="gravity">GDK_GRAVITY_NORTH_WEST</property>
  <property name="focus_on_map">True</property>
  <property name="urgency_hint">False</property>

  <child>
    <widget class="GtkVBox" id="createProfileWindowVbox">
      <property name="border_width">20</property>
      <property name="visible">True</property>
      <property name="homogeneous">False</property>
      <property name="spacing">35</property>

      <child>
	<widget class="GtkVBox" id="vbox17">
	  <property name="visible">True</property>
	  <property name="homogeneous">False</property>
	  <property name="spacing">12</property>

	  <child>
	    <widget class="GtkLabel" id="label113">
	      <property name="visible">True</property>
	      <property name="label" translatable="yes">&lt;big&gt;&lt;b&gt;System Name&lt;/b&gt;&lt;/big&gt;</property>
	      <property name="use_underline">False</property>
	      <property name="use_markup">True</property>
	      <property name="justify">GTK_JUSTIFY_LEFT</property>
	      <property name="wrap">False</property>
	      <property name="selectable">False</property>
	      <property name="xalign">0</property>
	      <property name="yalign">0.5</property>
	      <property name="xpad">0</property>
	      <property name="ypad">0</property>
	      <property name="ellipsize">PANGO_ELLIPSIZE_NONE</property>
	      <property name="width_chars">-1</property>
	      <property name="single_line_mode">False</property>
	      <property name="angle">0</property>
	    </widget>
	    <packing>
	      <property name="padding">0</property>
	      <property name="expand">False</property>
	      <property name="fill">False</property>
	    </packing>
	  </child>

	  <child>
	    <widget class="GtkAlignment" id="alignment6">
	      <property name="visible">True</property>
	      <property name="xalign">0</property>
	      <property name="yalign">0</property>
	      <property name="xscale">1</property>
	      <property name="yscale">1</property>
	      <property name="top_padding">0</property>
	      <property name="bottom_padding">0</property>
	      <property name="left_padding">18</property>
	      <property name="right_padding">0</property>

	      <child>
		<widget class="GtkVBox" id="vbox18">
		  <property name="visible">True</property>
		  <property name="homogeneous">False</property>
		  <property name="spacing">12</property>

		  <child>
		    <widget class="GtkLabel" id="label115">
		      <property name="visible">True</property>
		      <property name="label" translatable="yes">A recognizable name will help you identify this system in a management interface.</property>
		      <property name="use_underline">False</property>
		      <property name="use_markup">False</property>
		      <property name="justify">GTK_JUSTIFY_LEFT</property>
		      <property name="wrap">True</property>
		      <property name="selectable">False</property>
		      <property name="xalign">0</property>
		      <property name="yalign">0</property>
		      <property name="xpad">0</property>
		      <property name="ypad">0</property>
		      <property name="ellipsize">PANGO_ELLIPSIZE_NONE</property>
		      <property name="width_chars">-1</property>
		      <property name="single_line_mode">False</property>
		      <property name="angle">0</property>
		      <accessibility>
			<atkproperty name="AtkObject::accessible_name" translatable="yes">A recognizable name will help you identify this system in a management interface.</atkproperty>
		      </accessibility>
		    </widget>
		    <packing>
		      <property name="padding">0</property>
		      <property name="expand">False</property>
		      <property name="fill">False</property>
		    </packing>
		  </child>

		  <child>
		    <widget class="GtkHBox" id="hbox14">
		      <property name="visible">True</property>
		      <property name="homogeneous">False</property>
		      <property name="spacing">8</property>

		      <child>
			<widget class="GtkLabel" id="label116">
			  <property name="visible">True</property>
			  <property name="label" translatable="yes">System _Name:</property>
			  <property name="use_underline">True</property>
			  <property name="use_markup">False</property>
			  <property name="justify">GTK_JUSTIFY_LEFT</property>
			  <property name="wrap">False</property>
			  <property name="selectable">False</property>
			  <property name="xalign">0.5</property>
			  <property name="yalign">0.5</property>
			  <property name="xpad">0</property>
			  <property name="ypad">0</property>
			  <property name="mnemonic_widget">systemNameEntry</property>
			  <property name="ellipsize">PANGO_ELLIPSIZE_NONE</property>
			  <property name="width_chars">-1</property>
			  <property name="single_line_mode">False</property>
			  <property name="angle">0</property>
			</widget>
			<packing>
			  <property name="padding">0</property>
			  <property name="expand">False</property>
			  <property name="fill">False</property>
			</packing>
		      </child>

		      <child>
			<widget class="GtkEntry" id="systemNameEntry">
			  <property name="visible">True</property>
			  <property name="can_focus">True</property>
			  <property name="editable">True</property>
			  <property name="visibility">True</property>
			  <property name="max_length">0</property>
			  <property name="text" translatable="yes"></property>
			  <property name="has_frame">True</property>
			  <property name="invisible_char">•</property>
			  <property name="activates_default">False</property>
			  <accessibility>
			    <atkproperty name="AtkObject::accessible_name" translatable="yes">system name</atkproperty>
			  </accessibility>
			</widget>
			<packing>
			  <property name="padding">0</property>
			  <property name="expand">False</property>
			  <property name="fill">False</property>
			</packing>
		      </child>
		    </widget>
		    <packing>
		      <property name="padding">0</property>
		      <property name="expand">True</property>
		      <property name="fill">True</property>
		    </packing>
		  </child>
		</widget>
	      </child>
	    </widget>
	    <packing>
	      <property name="padding">0</property>
	      <property name="expand">False</property>
	      <property name="fill">False</property>
	    </packing>
	  </child>
	</widget>
	<packing>
	  <property name="padding">0</property>
	  <property name="expand">False</property>
	  <property name="fill">False</property>
	</packing>
      </child>

      <child>
	<widget class="GtkVBox" id="vbox19">
	  <property name="visible">True</property>
	  <property name="homogeneous">False</property>
	  <property name="spacing">12</property>

	  <child>
	    <widget class="GtkLabel" id="label117">
	      <property name="visible">True</property>
	      <property name="label" translatable="yes">&lt;big&gt;&lt;b&gt;Profile Data&lt;/b&gt;&lt;/big&gt;</property>
	      <property name="use_underline">False</property>
	      <property name="use_markup">True</property>
	      <property name="justify">GTK_JUSTIFY_LEFT</property>
	      <property name="wrap">False</property>
	      <property name="selectable">False</property>
	      <property name="xalign">0</property>
	      <property name="yalign">0.5</property>
	      <property name="xpad">0</property>
	      <property name="ypad">0</property>
	      <property name="ellipsize">PANGO_ELLIPSIZE_NONE</property>
	      <property name="width_chars">-1</property>
	      <property name="single_line_mode">False</property>
	      <property name="angle">0</property>
	    </widget>
	    <packing>
	      <property name="padding">0</property>
	      <property name="expand">False</property>
	      <property name="fill">False</property>
	    </packing>
	  </child>

	  <child>
	    <widget class="GtkAlignment" id="alignment7">
	      <property name="visible">True</property>
	      <property name="xalign">0</property>
	      <property name="yalign">0</property>
	      <property name="xscale">1</property>
	      <property name="yscale">1</property>
	      <property name="top_padding">0</property>
	      <property name="bottom_padding">0</property>
	      <property name="left_padding">18</property>
	      <property name="right_padding">0</property>

	      <child>
		<widget class="GtkVBox" id="vbox20">
		  <property name="visible">True</property>
		  <property name="homogeneous">False</property>
		  <property name="spacing">12</property>

		  <child>
		    <widget class="GtkLabel" id="label118">
		      <property name="visible">True</property>
		      <property name="label" translatable="yes">Send us a profile of your current hardware and packages so we can determine what updates are available.</property>
		      <property name="use_underline">False</property>
		      <property name="use_markup">False</property>
		      <property name="justify">GTK_JUSTIFY_LEFT</property>
		      <property name="wrap">True</property>
		      <property name="selectable">False</property>
		      <property name="xalign">0</property>
		      <property name="yalign">0</property>
		      <property name="xpad">0</property>
		      <property name="ypad">0</property>
		      <property name="ellipsize">PANGO_ELLIPSIZE_NONE</property>
		      <property name="width_chars">-1</property>
		      <property name="single_line_mode">False</property>
		      <property name="angle">0</property>
		      <accessibility>
			<atkproperty name="AtkObject::accessible_name" translatable="yes">Send us a profile of your current hardware and packages so we can determine what updates are available.</atkproperty>
		      </accessibility>
		    </widget>
		    <packing>
		      <property name="padding">0</property>
		      <property name="expand">False</property>
		      <property name="fill">False</property>
		    </packing>
		  </child>

		  <child>
		    <widget class="GtkTable" id="table15">
		      <property name="visible">True</property>
		      <property name="n_rows">2</property>
		      <property name="n_columns">2</property>
		      <property name="homogeneous">False</property>
		      <property name="row_spacing">6</property>
		      <property name="column_spacing">18</property>

		      <child>
			<widget class="GtkButton" id="viewHardwareButton">
			  <property name="visible">True</property>
			  <property name="can_focus">True</property>
			  <property name="label" translatable="yes">_View Hardware Profile ...</property>
			  <property name="use_underline">True</property>
			  <property name="relief">GTK_RELIEF_NORMAL</property>
			  <property name="focus_on_click">True</property>
			  <accessibility>
			    <atkproperty name="AtkObject::accessible_name" translatable="yes">View Hardware Profile</atkproperty>
			  </accessibility>
			  <signal name="clicked" handler="onViewHardwareButtonClicked"/>
			</widget>
			<packing>
			  <property name="left_attach">1</property>
			  <property name="right_attach">2</property>
			  <property name="top_attach">0</property>
			  <property name="bottom_attach">1</property>
			  <property name="x_options">fill</property>
			  <property name="y_options"></property>
			</packing>
		      </child>

		      <child>
			<widget class="GtkButton" id="viewPackageListButton">
			  <property name="visible">True</property>
			  <property name="can_focus">True</property>
			  <property name="label" translatable="yes">V_iew Package Profile ...</property>
			  <property name="use_underline">True</property>
			  <property name="relief">GTK_RELIEF_NORMAL</property>
			  <property name="focus_on_click">True</property>
			  <accessibility>
			    <atkproperty name="AtkObject::accessible_name" translatable="yes">View Package Profile</atkproperty>
			  </accessibility>
			  <signal name="clicked" handler="onViewPackageListButtonClicked"/>
			</widget>
			<packing>
			  <property name="left_attach">1</property>
			  <property name="right_attach">2</property>
			  <property name="top_attach">1</property>
			  <property name="bottom_attach">2</property>
			  <property name="x_options">fill</property>
			  <property name="y_options"></property>
			</packing>
		      </child>

		      <child>
			<widget class="GtkCheckButton" id="sendHardwareButton">
			  <property name="visible">True</property>
			  <property name="can_focus">True</property>
			  <property name="label" translatable="yes">Send _hardware profile</property>
			  <property name="use_underline">True</property>
			  <property name="relief">GTK_RELIEF_NORMAL</property>
			  <property name="focus_on_click">True</property>
			  <property name="active">True</property>
			  <property name="inconsistent">False</property>
			  <property name="draw_indicator">True</property>
			  <accessibility>
			    <atkproperty name="AtkObject::accessible_name" translatable="yes">Send hardware profile checkbox</atkproperty>
			  </accessibility>
			</widget>
			<packing>
			  <property name="left_attach">0</property>
			  <property name="right_attach">1</property>
			  <property name="top_attach">0</property>
			  <property name="bottom_attach">1</property>
			  <property name="x_options">fill</property>
			  <property name="y_options">fill</property>
			</packing>
		      </child>

		      <child>
			<widget class="GtkCheckButton" id="sendPackageListButton">
			  <property name="visible">True</property>
			  <property name="can_focus">True</property>
			  <property name="label" translatable="yes">Send _package profile</property>
			  <property name="use_underline">True</property>
			  <property name="relief">GTK_RELIEF_NORMAL</property>
			  <property name="focus_on_click">True</property>
			  <property name="active">True</property>
			  <property name="inconsistent">False</property>
			  <property name="draw_indicator">True</property>
			  <accessibility>
			    <atkproperty name="AtkObject::accessible_name" translatable="yes">Send package profile checkbox</atkproperty>
			  </accessibility>
			</widget>
			<packing>
			  <property name="left_attach">0</property>
			  <property name="right_attach">1</property>
			  <property name="top_attach">1</property>
			  <property name="bottom_attach">2</property>
			  <property name="x_options">fill</property>
			  <property name="y_options">fill</property>
			</packing>
		      </child>
		    </widget>
		    <packing>
		      <property name="padding">0</property>
		      <property name="expand">True</property>
		      <property name="fill">True</property>
		    </packing>
		  </child>
		</widget>
	      </child>
	    </widget>
	    <packing>
	      <property name="padding">0</property>
	      <property name="expand">False</property>
	      <property name="fill">False</property>
	    </packing>
	  </child>
	</widget>
	<packing>
	  <property name="padding">0</property>
	  <property name="expand">True</property>
	  <property name="fill">True</property>
	</packing>
      </child>
    </widget>
  </child>
</widget>

<widget class="GtkWindow" id="whyRegisterDialog">
  <property name="visible">True</property>
  <property name="title" translatable="yes">Why Register</property>
  <property name="type">GTK_WINDOW_TOPLEVEL</property>
  <property name="window_position">GTK_WIN_POS_CENTER</property>
  <property name="modal">False</property>
  <property name="default_width">480</property>
  <property name="default_height">400</property>
  <property name="resizable">True</property>
  <property name="destroy_with_parent">False</property>
  <property name="decorated">True</property>
  <property name="skip_taskbar_hint">False</property>
  <property name="skip_pager_hint">False</property>
  <property name="type_hint">GDK_WINDOW_TYPE_HINT_NORMAL</property>
  <property name="gravity">GDK_GRAVITY_NORTH_WEST</property>
  <property name="focus_on_map">True</property>
  <property name="urgency_hint">False</property>

  <child>
    <widget class="GtkVBox" id="vbox21">
      <property name="border_width">20</property>
      <property name="visible">True</property>
      <property name="homogeneous">False</property>
      <property name="spacing">10</property>

      <child>
	<widget class="GtkLabel" id="label119">
	  <property name="width_request">600</property>
	  <property name="visible">True</property>
	  <property name="label" translatable="yes">Registering your system with Red Hat allows you to take full advantage of the benefits of a paid subscription, including:</property>
	  <property name="use_underline">False</property>
	  <property name="use_markup">False</property>
	  <property name="justify">GTK_JUSTIFY_LEFT</property>
	  <property name="wrap">True</property>
	  <property name="selectable">False</property>
	  <property name="xalign">0</property>
	  <property name="yalign">0</property>
	  <property name="xpad">0</property>
	  <property name="ypad">0</property>
	  <property name="ellipsize">PANGO_ELLIPSIZE_NONE</property>
	  <property name="width_chars">-1</property>
	  <property name="single_line_mode">False</property>
	  <property name="angle">0</property>
	  <accessibility>
	    <atkproperty name="AtkObject::accessible_name" translatable="yes">Registering your system with Red Hat allows you to take full advantage of the benefits of a paid subscription, including:</atkproperty>
	  </accessibility>
	</widget>
	<packing>
	  <property name="padding">0</property>
	  <property name="expand">False</property>
	  <property name="fill">False</property>
	</packing>
      </child>

      <child>
	<widget class="GtkHBox" id="hbox16">
	  <property name="visible">True</property>
	  <property name="homogeneous">False</property>
	  <property name="spacing">0</property>

	  <child>
	    <placeholder/>
	  </child>

	  <child>
	    <widget class="GtkButton" id="backToRegistrationButton">
	      <property name="visible">True</property>
	      <property name="can_focus">True</property>
	      <property name="label" translatable="yes">_Close</property>
	      <property name="use_underline">True</property>
	      <property name="relief">GTK_RELIEF_NORMAL</property>
	      <property name="focus_on_click">True</property>
	      <accessibility>
		<atkproperty name="AtkObject::accessible_name" translatable="yes">Close</atkproperty>
	      </accessibility>
	      <signal name="clicked" handler="onBackToRegistrationButtonClicked"/>
	    </widget>
	    <packing>
	      <property name="padding">0</property>
	      <property name="expand">False</property>
	      <property name="fill">False</property>
	      <property name="pack_type">GTK_PACK_END</property>
	    </packing>
	  </child>
	</widget>
	<packing>
	  <property name="padding">0</property>
	  <property name="expand">False</property>
	  <property name="fill">False</property>
	  <property name="pack_type">GTK_PACK_END</property>
	</packing>
      </child>

      <child>
	<widget class="GtkAlignment" id="alignment9">
	  <property name="visible">True</property>
	  <property name="xalign">0.5</property>
	  <property name="yalign">0.5</property>
	  <property name="xscale">1</property>
	  <property name="yscale">1</property>
	  <property name="top_padding">0</property>
	  <property name="bottom_padding">0</property>
	  <property name="left_padding">15</property>
	  <property name="right_padding">0</property>

	  <child>
	    <widget class="GtkVBox" id="vbox14">
	      <property name="visible">True</property>
	      <property name="homogeneous">False</property>
	      <property name="spacing">5</property>

	      <child>
		<widget class="GtkLabel" id="label61">
		  <property name="visible">True</property>
		  <property name="label" translatable="yes">&lt;b&gt;Security &amp;amp; Updates:&lt;/b&gt;</property>
		  <property name="use_underline">False</property>
		  <property name="use_markup">True</property>
		  <property name="justify">GTK_JUSTIFY_LEFT</property>
		  <property name="wrap">False</property>
		  <property name="selectable">False</property>
		  <property name="xalign">0</property>
		  <property name="yalign">0.5</property>
		  <property name="xpad">0</property>
		  <property name="ypad">0</property>
		  <property name="ellipsize">PANGO_ELLIPSIZE_NONE</property>
		  <property name="width_chars">-1</property>
		  <property name="single_line_mode">False</property>
		  <property name="angle">0</property>
		</widget>
		<packing>
		  <property name="padding">0</property>
		  <property name="expand">True</property>
		  <property name="fill">True</property>
		</packing>
	      </child>

	      <child>
		<widget class="GtkAlignment" id="alignment24">
		  <property name="visible">True</property>
		  <property name="xalign">0.5</property>
		  <property name="yalign">0.5</property>
		  <property name="xscale">1</property>
		  <property name="yscale">1</property>
		  <property name="top_padding">0</property>
		  <property name="bottom_padding">0</property>
		  <property name="left_padding">15</property>
		  <property name="right_padding">0</property>

		  <child>
		    <widget class="GtkHBox" id="hbox24">
		      <property name="visible">True</property>
		      <property name="homogeneous">False</property>
		      <property name="spacing">8</property>

		      <child>
			<widget class="GtkImage" id="image19">
			  <property name="visible">True</property>
			  <property name="icon_size">5</property>
			  <property name="icon_name">up2date</property>
			  <property name="xalign">0.5</property>
			  <property name="yalign">0.5</property>
			  <property name="xpad">0</property>
			  <property name="ypad">0</property>
			</widget>
			<packing>
			  <property name="padding">0</property>
			  <property name="expand">False</property>
			  <property name="fill">True</property>
			</packing>
		      </child>

		      <child>
			<widget class="GtkLabel" id="label62">
			  <property name="width_request">460</property>
			  <property name="visible">True</property>
			  <property name="label" translatable="yes">Receive the latest software updates, including security updates, keeping this Red Hat Enterprise Linux system &lt;b&gt;updated&lt;/b&gt; and &lt;b&gt;secure&lt;/b&gt;.</property>
			  <property name="use_underline">False</property>
			  <property name="use_markup">True</property>
			  <property name="justify">GTK_JUSTIFY_LEFT</property>
			  <property name="wrap">True</property>
			  <property name="selectable">False</property>
			  <property name="xalign">0</property>
			  <property name="yalign">0.5</property>
			  <property name="xpad">0</property>
			  <property name="ypad">0</property>
			  <property name="ellipsize">PANGO_ELLIPSIZE_NONE</property>
			  <property name="width_chars">-1</property>
			  <property name="single_line_mode">False</property>
			  <property name="angle">0</property>
			</widget>
			<packing>
			  <property name="padding">0</property>
			  <property name="expand">True</property>
			  <property name="fill">True</property>
			</packing>
		      </child>
		    </widget>
		  </child>
		</widget>
		<packing>
		  <property name="padding">0</property>
		  <property name="expand">True</property>
		  <property name="fill">True</property>
		</packing>
	      </child>

	      <child>
		<widget class="GtkLabel" id="label63">
		  <property name="visible">True</property>
		  <property name="label" translatable="yes">&lt;b&gt;Downloads &amp;amp; Upgrades:&lt;/b&gt;</property>
		  <property name="use_underline">False</property>
		  <property name="use_markup">True</property>
		  <property name="justify">GTK_JUSTIFY_LEFT</property>
		  <property name="wrap">False</property>
		  <property name="selectable">False</property>
		  <property name="xalign">0</property>
		  <property name="yalign">0.5</property>
		  <property name="xpad">0</property>
		  <property name="ypad">0</property>
		  <property name="ellipsize">PANGO_ELLIPSIZE_NONE</property>
		  <property name="width_chars">-1</property>
		  <property name="single_line_mode">False</property>
		  <property name="angle">0</property>
		</widget>
		<packing>
		  <property name="padding">0</property>
		  <property name="expand">True</property>
		  <property name="fill">True</property>
		</packing>
	      </child>

	      <child>
		<widget class="GtkAlignment" id="alignment25">
		  <property name="visible">True</property>
		  <property name="xalign">0.5</property>
		  <property name="yalign">0.5</property>
		  <property name="xscale">1</property>
		  <property name="yscale">1</property>
		  <property name="top_padding">0</property>
		  <property name="bottom_padding">0</property>
		  <property name="left_padding">15</property>
		  <property name="right_padding">0</property>

		  <child>
		    <widget class="GtkHBox" id="hbox25">
		      <property name="visible">True</property>
		      <property name="homogeneous">False</property>
		      <property name="spacing">8</property>

		      <child>
			<widget class="GtkImage" id="image20">
			  <property name="visible">True</property>
			  <property name="stock">gtk-cdrom</property>
			  <property name="icon_size">5</property>
			  <property name="xalign">0.5</property>
			  <property name="yalign">0.5</property>
			  <property name="xpad">0</property>
			  <property name="ypad">0</property>
			</widget>
			<packing>
			  <property name="padding">0</property>
			  <property name="expand">False</property>
			  <property name="fill">True</property>
			</packing>
		      </child>

		      <child>
			<widget class="GtkLabel" id="label64">
			  <property name="width_request">460</property>
			  <property name="visible">True</property>
			  <property name="label" translatable="yes">Download installation images for Red Hat Enterprise Linux releases, including new releases.</property>
			  <property name="use_underline">False</property>
			  <property name="use_markup">True</property>
			  <property name="justify">GTK_JUSTIFY_LEFT</property>
			  <property name="wrap">True</property>
			  <property name="selectable">False</property>
			  <property name="xalign">0</property>
			  <property name="yalign">0.5</property>
			  <property name="xpad">0</property>
			  <property name="ypad">0</property>
			  <property name="ellipsize">PANGO_ELLIPSIZE_NONE</property>
			  <property name="width_chars">-1</property>
			  <property name="single_line_mode">False</property>
			  <property name="angle">0</property>
			</widget>
			<packing>
			  <property name="padding">0</property>
			  <property name="expand">True</property>
			  <property name="fill">True</property>
			</packing>
		      </child>
		    </widget>
		  </child>
		</widget>
		<packing>
		  <property name="padding">0</property>
		  <property name="expand">True</property>
		  <property name="fill">True</property>
		</packing>
	      </child>

	      <child>
		<widget class="GtkLabel" id="label65">
		  <property name="visible">True</property>
		  <property name="label" translatable="yes">&lt;b&gt;Support:&lt;/b&gt;</property>
		  <property name="use_underline">False</property>
		  <property name="use_markup">True</property>
		  <property name="justify">GTK_JUSTIFY_LEFT</property>
		  <property name="wrap">False</property>
		  <property name="selectable">False</property>
		  <property name="xalign">0</property>
		  <property name="yalign">0.5</property>
		  <property name="xpad">0</property>
		  <property name="ypad">0</property>
		  <property name="ellipsize">PANGO_ELLIPSIZE_NONE</property>
		  <property name="width_chars">-1</property>
		  <property name="single_line_mode">False</property>
		  <property name="angle">0</property>
		</widget>
		<packing>
		  <property name="padding">0</property>
		  <property name="expand">True</property>
		  <property name="fill">True</property>
		</packing>
	      </child>

	      <child>
		<widget class="GtkAlignment" id="alignment26">
		  <property name="visible">True</property>
		  <property name="xalign">0.5</property>
		  <property name="yalign">0.5</property>
		  <property name="xscale">1</property>
		  <property name="yscale">1</property>
		  <property name="top_padding">0</property>
		  <property name="bottom_padding">0</property>
		  <property name="left_padding">15</property>
		  <property name="right_padding">0</property>

		  <child>
		    <widget class="GtkHBox" id="hbox26">
		      <property name="visible">True</property>
		      <property name="homogeneous">False</property>
		      <property name="spacing">8</property>

		      <child>
			<widget class="GtkImage" id="image21">
			  <property name="visible">True</property>
			  <property name="stock">gtk-help</property>
			  <property name="icon_size">5</property>
			  <property name="xalign">0.5</property>
			  <property name="yalign">0.5</property>
			  <property name="xpad">0</property>
			  <property name="ypad">0</property>
			</widget>
			<packing>
			  <property name="padding">0</property>
			  <property name="expand">False</property>
			  <property name="fill">True</property>
			</packing>
		      </child>

		      <child>
			<widget class="GtkLabel" id="label66">
			  <property name="width_request">460</property>
			  <property name="visible">True</property>
			  <property name="label" translatable="yes">Access to the technical support experts at Red Hat or Red Hat's partners for help with any issues you might encounter with this system.</property>
			  <property name="use_underline">False</property>
			  <property name="use_markup">True</property>
			  <property name="justify">GTK_JUSTIFY_LEFT</property>
			  <property name="wrap">True</property>
			  <property name="selectable">False</property>
			  <property name="xalign">0</property>
			  <property name="yalign">0.5</property>
			  <property name="xpad">0</property>
			  <property name="ypad">0</property>
			  <property name="ellipsize">PANGO_ELLIPSIZE_NONE</property>
			  <property name="width_chars">-1</property>
			  <property name="single_line_mode">False</property>
			  <property name="angle">0</property>
			</widget>
			<packing>
			  <property name="padding">0</property>
			  <property name="expand">True</property>
			  <property name="fill">True</property>
			</packing>
		      </child>
		    </widget>
		  </child>
		</widget>
		<packing>
		  <property name="padding">0</property>
		  <property name="expand">True</property>
		  <property name="fill">True</property>
		</packing>
	      </child>

	      <child>
		<widget class="GtkLabel" id="label67">
		  <property name="visible">True</property>
		  <property name="label" translatable="yes">&lt;b&gt;Management:&lt;/b&gt;</property>
		  <property name="use_underline">False</property>
		  <property name="use_markup">True</property>
		  <property name="justify">GTK_JUSTIFY_LEFT</property>
		  <property name="wrap">False</property>
		  <property name="selectable">False</property>
		  <property name="xalign">0</property>
		  <property name="yalign">0.5</property>
		  <property name="xpad">0</property>
		  <property name="ypad">0</property>
		  <property name="ellipsize">PANGO_ELLIPSIZE_NONE</property>
		  <property name="width_chars">-1</property>
		  <property name="single_line_mode">False</property>
		  <property name="angle">0</property>
		  <accessibility>
		    <atkproperty name="AtkObject::accessible_name" translatable="yes">Management</atkproperty>
		  </accessibility>
		</widget>
		<packing>
		  <property name="padding">0</property>
		  <property name="expand">True</property>
		  <property name="fill">True</property>
		</packing>
	      </child>

	      <child>
		<widget class="GtkAlignment" id="alignment27">
		  <property name="visible">True</property>
		  <property name="xalign">0.5</property>
		  <property name="yalign">0.5</property>
		  <property name="xscale">1</property>
		  <property name="yscale">1</property>
		  <property name="top_padding">0</property>
		  <property name="bottom_padding">0</property>
		  <property name="left_padding">15</property>
		  <property name="right_padding">0</property>

		  <child>
		    <widget class="GtkHBox" id="hbox27">
		      <property name="visible">True</property>
		      <property name="homogeneous">False</property>
		      <property name="spacing">8</property>

		      <child>
			<widget class="GtkImage" id="image22">
			  <property name="visible">True</property>
			  <property name="stock">gtk-paste</property>
			  <property name="icon_size">5</property>
			  <property name="xalign">0.5</property>
			  <property name="yalign">0.5</property>
			  <property name="xpad">0</property>
			  <property name="ypad">0</property>
			</widget>
			<packing>
			  <property name="padding">0</property>
			  <property name="expand">False</property>
			  <property name="fill">True</property>
			</packing>
		      </child>

		      <child>
			<widget class="GtkLabel" id="label68">
			  <property name="width_request">460</property>
			  <property name="visible">True</property>
			  <property name="label" translatable="yes">Manage subscriptions and systems registered to Customer Portal via access.redhat.com or through one of our other subscription management services.</property>
			  <property name="use_underline">False</property>
			  <property name="use_markup">True</property>
			  <property name="justify">GTK_JUSTIFY_LEFT</property>
			  <property name="wrap">True</property>
			  <property name="selectable">False</property>
			  <property name="xalign">0</property>
			  <property name="yalign">0.5</property>
			  <property name="xpad">0</property>
			  <property name="ypad">0</property>
			  <property name="ellipsize">PANGO_ELLIPSIZE_NONE</property>
			  <property name="width_chars">-1</property>
			  <property name="single_line_mode">False</property>
			  <property name="angle">0</property>
			  <accessibility>
			    <atkproperty name="AtkObject::accessible_name" translatable="yes">Manage subscriptions and systems registered to Customer Portal via access.redhat.com or through one of our other subscription management services.</atkproperty>
			  </accessibility>
			</widget>
			<packing>
			  <property name="padding">0</property>
			  <property name="expand">True</property>
			  <property name="fill">True</property>
			</packing>
		      </child>
		    </widget>
		  </child>
		</widget>
		<packing>
		  <property name="padding">0</property>
		  <property name="expand">True</property>
		  <property name="fill">True</property>
		</packing>
	      </child>
	    </widget>
	  </child>
	</widget>
	<packing>
	  <property name="padding">0</property>
	  <property name="expand">False</property>
	  <property name="fill">True</property>
	</packing>
      </child>

      <child>
	<widget class="GtkHBox" id="hbox15">
	  <property name="visible">True</property>
	  <property name="homogeneous">False</property>
	  <property name="spacing">5</property>

	  <child>
	    <widget class="GtkImage" id="image13">
	      <property name="visible">True</property>
	      <property name="stock">gtk-info</property>
	      <property name="icon_size">4</property>
	      <property name="xalign">0.5</property>
	      <property name="yalign">0.5</property>
	      <property name="xpad">0</property>
	      <property name="ypad">0</property>
	    </widget>
	    <packing>
	      <property name="padding">0</property>
	      <property name="expand">False</property>
	      <property name="fill">True</property>
	    </packing>
	  </child>

	  <child>
	    <widget class="GtkLabel" id="label125">
	      <property name="visible">True</property>
	      <property name="label" translatable="yes">&lt;small&gt;&lt;b&gt;Tip:&lt;/b&gt; Red Hat values your privacy: http://www.redhat.com/legal/privacy_statement.html.&lt;/small&gt;</property>
	      <property name="use_underline">False</property>
	      <property name="use_markup">True</property>
	      <property name="justify">GTK_JUSTIFY_LEFT</property>
	      <property name="wrap">False</property>
	      <property name="selectable">False</property>
	      <property name="xalign">0.5</property>
	      <property name="yalign">0.5</property>
	      <property name="xpad">0</property>
	      <property name="ypad">0</property>
	      <property name="ellipsize">PANGO_ELLIPSIZE_NONE</property>
	      <property name="width_chars">-1</property>
	      <property name="single_line_mode">False</property>
	      <property name="angle">0</property>
	    </widget>
	    <packing>
	      <property name="padding">0</property>
	      <property name="expand">False</property>
	      <property name="fill">False</property>
	    </packing>
	  </child>
	</widget>
	<packing>
	  <property name="padding">0</property>
	  <property name="expand">False</property>
	  <property name="fill">False</property>
	  <property name="pack_type">GTK_PACK_END</property>
	</packing>
      </child>
    </widget>
  </child>
</widget>

<widget class="GtkWindow" id="provideCertificateWindow">
  <property name="visible">True</property>
  <property name="title" translatable="yes">Provide a Security Certificate</property>
  <property name="type">GTK_WINDOW_TOPLEVEL</property>
  <property name="window_position">GTK_WIN_POS_NONE</property>
  <property name="modal">False</property>
  <property name="resizable">True</property>
  <property name="destroy_with_parent">False</property>
  <property name="decorated">True</property>
  <property name="skip_taskbar_hint">False</property>
  <property name="skip_pager_hint">False</property>
  <property name="type_hint">GDK_WINDOW_TYPE_HINT_NORMAL</property>
  <property name="gravity">GDK_GRAVITY_NORTH_WEST</property>
  <property name="focus_on_map">True</property>
  <property name="urgency_hint">False</property>

  <child>
    <widget class="GtkVBox" id="provideCertificateWindowVbox">
      <property name="border_width">20</property>
      <property name="visible">True</property>
      <property name="homogeneous">False</property>
      <property name="spacing">10</property>

      <child>
	<widget class="GtkLabel" id="SecurityCertLabel">
	  <property name="visible">True</property>
	  <property name="label" translatable="yes">A security certificate compatible with &lt;b&gt;%s&lt;/b&gt; was not found on this system.

A security certificate, using SSL technology, is necessary to ensure that data communicated between this system and Red Hat Network (including your login and password) is secure.</property>
	  <property name="use_underline">False</property>
	  <property name="use_markup">True</property>
	  <property name="justify">GTK_JUSTIFY_LEFT</property>
	  <property name="wrap">True</property>
	  <property name="selectable">False</property>
	  <property name="xalign">0</property>
	  <property name="yalign">0.5</property>
	  <property name="xpad">0</property>
	  <property name="ypad">0</property>
	  <property name="ellipsize">PANGO_ELLIPSIZE_NONE</property>
	  <property name="width_chars">-1</property>
	  <property name="single_line_mode">False</property>
	  <property name="angle">0</property>
	</widget>
	<packing>
	  <property name="padding">0</property>
	  <property name="expand">False</property>
	  <property name="fill">False</property>
	</packing>
      </child>

      <child>
	<widget class="GtkVBox" id="vbox3">
	  <property name="visible">True</property>
	  <property name="homogeneous">False</property>
	  <property name="spacing">0</property>

	  <child>
	    <widget class="GtkRadioButton" id="provideCertificateButton">
	      <property name="visible">True</property>
	      <property name="can_focus">True</property>
	      <property name="relief">GTK_RELIEF_NORMAL</property>
	      <property name="focus_on_click">True</property>
	      <property name="active">False</property>
	      <property name="inconsistent">False</property>
	      <property name="draw_indicator">True</property>

	      <child>
		<widget class="GtkLabel" id="label14">
		  <property name="visible">True</property>
		  <property name="label" translatable="yes">I have an &lt;b&gt;_SSL certificate&lt;/b&gt; to communicate with Red Hat Network:</property>
		  <property name="use_underline">True</property>
		  <property name="use_markup">True</property>
		  <property name="justify">GTK_JUSTIFY_LEFT</property>
		  <property name="wrap">False</property>
		  <property name="selectable">False</property>
		  <property name="xalign">0</property>
		  <property name="yalign">0.5</property>
		  <property name="xpad">0</property>
		  <property name="ypad">0</property>
		  <property name="ellipsize">PANGO_ELLIPSIZE_NONE</property>
		  <property name="width_chars">-1</property>
		  <property name="single_line_mode">False</property>
		  <property name="angle">0</property>
		</widget>
	      </child>
	    </widget>
	    <packing>
	      <property name="padding">0</property>
	      <property name="expand">False</property>
	      <property name="fill">False</property>
	    </packing>
	  </child>

	  <child>
	    <widget class="GtkAlignment" id="alignment12">
	      <property name="visible">True</property>
	      <property name="xalign">0.5</property>
	      <property name="yalign">0.5</property>
	      <property name="xscale">1</property>
	      <property name="yscale">1</property>
	      <property name="top_padding">0</property>
	      <property name="bottom_padding">0</property>
	      <property name="left_padding">13</property>
	      <property name="right_padding">0</property>

	      <child>
		<widget class="GtkTable" id="table4">
		  <property name="border_width">8</property>
		  <property name="visible">True</property>
		  <property name="n_rows">1</property>
		  <property name="n_columns">2</property>
		  <property name="homogeneous">False</property>
		  <property name="row_spacing">0</property>
		  <property name="column_spacing">10</property>

		  <child>
		    <widget class="GtkLabel" id="label16">
		      <property name="visible">True</property>
		      <property name="label" translatable="yes">Certificate _Location:</property>
		      <property name="use_underline">True</property>
		      <property name="use_markup">False</property>
		      <property name="justify">GTK_JUSTIFY_LEFT</property>
		      <property name="wrap">False</property>
		      <property name="selectable">False</property>
		      <property name="xalign">0</property>
		      <property name="yalign">0.5</property>
		      <property name="xpad">0</property>
		      <property name="ypad">0</property>
		      <property name="mnemonic_widget">certificateChooserButton</property>
		      <property name="ellipsize">PANGO_ELLIPSIZE_NONE</property>
		      <property name="width_chars">-1</property>
		      <property name="single_line_mode">False</property>
		      <property name="angle">0</property>
		    </widget>
		    <packing>
		      <property name="left_attach">0</property>
		      <property name="right_attach">1</property>
		      <property name="top_attach">0</property>
		      <property name="bottom_attach">1</property>
		      <property name="x_options"></property>
		      <property name="y_options"></property>
		    </packing>
		  </child>

		  <child>
		    <widget class="GtkFileChooserButton" id="certificateChooserButton">
		      <property name="visible">True</property>
		      <property name="title" translatable="yes">Select A File</property>
		      <property name="action">GTK_FILE_CHOOSER_ACTION_OPEN</property>
		      <property name="local_only">True</property>
		      <property name="show_hidden">False</property>
		      <property name="do_overwrite_confirmation">False</property>
		      <property name="width_chars">-1</property>
		    </widget>
		    <packing>
		      <property name="left_attach">1</property>
		      <property name="right_attach">2</property>
		      <property name="top_attach">0</property>
		      <property name="bottom_attach">1</property>
		    </packing>
		  </child>
		</widget>
	      </child>
	    </widget>
	    <packing>
	      <property name="padding">0</property>
	      <property name="expand">True</property>
	      <property name="fill">True</property>
	    </packing>
	  </child>
	</widget>
	<packing>
	  <property name="padding">0</property>
	  <property name="expand">False</property>
	  <property name="fill">False</property>
	</packing>
      </child>

      <child>
	<widget class="GtkRadioButton" id="noCertificateButton">
	  <property name="visible">True</property>
	  <property name="can_focus">True</property>
	  <property name="relief">GTK_RELIEF_NORMAL</property>
	  <property name="focus_on_click">True</property>
	  <property name="active">False</property>
	  <property name="inconsistent">False</property>
	  <property name="draw_indicator">True</property>
	  <property name="group">provideCertificateButton</property>

	  <child>
	    <widget class="GtkLabel" id="label13">
	      <property name="visible">True</property>
	      <property name="label" translatable="yes">I &lt;b&gt;_don't&lt;/b&gt; have an SSL certificate. I will contact my system administrator for assistance and will register at a later time.</property>
	      <property name="use_underline">True</property>
	      <property name="use_markup">True</property>
	      <property name="justify">GTK_JUSTIFY_LEFT</property>
	      <property name="wrap">True</property>
	      <property name="selectable">False</property>
	      <property name="xalign">0</property>
	      <property name="yalign">0.5</property>
	      <property name="xpad">0</property>
	      <property name="ypad">0</property>
	      <property name="ellipsize">PANGO_ELLIPSIZE_NONE</property>
	      <property name="width_chars">-1</property>
	      <property name="single_line_mode">False</property>
	      <property name="angle">0</property>
	    </widget>
	  </child>
	</widget>
	<packing>
	  <property name="padding">0</property>
	  <property name="expand">False</property>
	  <property name="fill">True</property>
	</packing>
      </child>
    </widget>
  </child>
</widget>

<widget class="GtkWindow" id="failedFinishWindow">
  <property name="title" translatable="yes"></property>
  <property name="type">GTK_WINDOW_TOPLEVEL</property>
  <property name="window_position">GTK_WIN_POS_NONE</property>
  <property name="modal">False</property>
  <property name="resizable">True</property>
  <property name="destroy_with_parent">False</property>
  <property name="decorated">True</property>
  <property name="skip_taskbar_hint">False</property>
  <property name="skip_pager_hint">False</property>
  <property name="type_hint">GDK_WINDOW_TYPE_HINT_NORMAL</property>
  <property name="gravity">GDK_GRAVITY_NORTH_WEST</property>
  <property name="focus_on_map">True</property>
  <property name="urgency_hint">False</property>

  <child>
    <widget class="GtkVBox" id="failedFinishWindowVbox">
      <property name="visible">True</property>
      <property name="homogeneous">False</property>
      <property name="spacing">0</property>

      <child>
	<widget class="GtkVBox" id="vbox6">
	  <property name="visible">True</property>
	  <property name="homogeneous">False</property>
	  <property name="spacing">15</property>

	  <child>
	    <widget class="GtkHBox" id="hbox12">
	      <property name="visible">True</property>
	      <property name="homogeneous">False</property>
	      <property name="spacing">0</property>

	      <child>
		<widget class="GtkImage" id="image9">
		  <property name="visible">True</property>
		  <property name="icon_size">6</property>
		  <property name="icon_name">gtk-dialog-error</property>
		  <property name="xalign">0.5</property>
		  <property name="yalign">0.5</property>
		  <property name="xpad">0</property>
		  <property name="ypad">0</property>
		</widget>
		<packing>
		  <property name="padding">0</property>
		  <property name="expand">False</property>
		  <property name="fill">True</property>
		</packing>
	      </child>

	      <child>
		<widget class="GtkLabel" id="label55">
		  <property name="visible">True</property>
		  <property name="label" translatable="yes">Your system is not setup for software updates.</property>
		  <property name="use_underline">False</property>
		  <property name="use_markup">True</property>
		  <property name="justify">GTK_JUSTIFY_LEFT</property>
		  <property name="wrap">True</property>
		  <property name="selectable">False</property>
		  <property name="xalign">0</property>
		  <property name="yalign">0.5</property>
		  <property name="xpad">0</property>
		  <property name="ypad">0</property>
		  <property name="ellipsize">PANGO_ELLIPSIZE_NONE</property>
		  <property name="width_chars">-1</property>
		  <property name="single_line_mode">False</property>
		  <property name="angle">0</property>
		</widget>
		<packing>
		  <property name="padding">0</property>
		  <property name="expand">True</property>
		  <property name="fill">True</property>
		</packing>
	      </child>
	    </widget>
	    <packing>
	      <property name="padding">0</property>
	      <property name="expand">False</property>
	      <property name="fill">True</property>
	    </packing>
	  </child>

	  <child>
	    <widget class="GtkLabel" id="label2">
	      <property name="visible">True</property>
	      <property name="label" translatable="yes">You won't be able to receive software updates, including security updates, for this system.

You may access the RHN registration tool by running &lt;b&gt;RHN Registration&lt;/b&gt; or &lt;b&gt;Red Hat Subscription Manager&lt;/b&gt; in the &lt;b&gt;System &gt; Administration&lt;/b&gt; menu.
You may access the software update tool by running &lt;b&gt;Software Update&lt;/b&gt; in the &lt;b&gt;System &gt; Administration&lt;/b&gt; menu.</property>
	      <property name="use_underline">False</property>
	      <property name="use_markup">True</property>
	      <property name="justify">GTK_JUSTIFY_LEFT</property>
	      <property name="wrap">True</property>
	      <property name="selectable">False</property>
	      <property name="xalign">0</property>
	      <property name="yalign">0.5</property>
	      <property name="xpad">0</property>
	      <property name="ypad">0</property>
	      <property name="ellipsize">PANGO_ELLIPSIZE_NONE</property>
	      <property name="width_chars">-1</property>
	      <property name="single_line_mode">False</property>
	      <property name="angle">0</property>
	    </widget>
	    <packing>
	      <property name="padding">0</property>
	      <property name="expand">False</property>
	      <property name="fill">True</property>
	    </packing>
	  </child>
	</widget>
	<packing>
	  <property name="padding">0</property>
	  <property name="expand">True</property>
	  <property name="fill">True</property>
	</packing>
      </child>
    </widget>
  </child>
</widget>

<widget class="GtkDialog" id="networkConfigDialog">
  <property name="title" translatable="yes">Proxy Configuration</property>
  <property name="type">GTK_WINDOW_TOPLEVEL</property>
  <property name="window_position">GTK_WIN_POS_CENTER</property>
  <property name="modal">False</property>
  <property name="resizable">True</property>
  <property name="destroy_with_parent">False</property>
  <property name="decorated">True</property>
  <property name="skip_taskbar_hint">False</property>
  <property name="skip_pager_hint">False</property>
  <property name="type_hint">GDK_WINDOW_TYPE_HINT_DIALOG</property>
  <property name="gravity">GDK_GRAVITY_NORTH_WEST</property>
  <property name="focus_on_map">True</property>
  <property name="urgency_hint">False</property>
  <property name="has_separator">False</property>

  <child internal-child="vbox">
    <widget class="GtkVBox" id="dialog-vbox1">
      <property name="visible">True</property>
      <property name="homogeneous">False</property>
      <property name="spacing">0</property>

      <child internal-child="action_area">
	<widget class="GtkHButtonBox" id="dialog-action_area1">
	  <property name="visible">True</property>
	  <property name="layout_style">GTK_BUTTONBOX_END</property>

	  <child>
	    <widget class="GtkButton" id="closeButton">
	      <property name="visible">True</property>
	      <property name="label" translatable="yes">_Close</property>
	      <property name="use_underline">True</property>
	      <property name="relief">GTK_RELIEF_NORMAL</property>
	      <property name="focus_on_click">True</property>
	      <property name="response_id">0</property>
	      <accessibility>
		<atkproperty name="AtkObject::accessible_name" translatable="yes">Close</atkproperty>
	      </accessibility>
	    </widget>
	  </child>
	</widget>
	<packing>
	  <property name="padding">0</property>
	  <property name="expand">False</property>
	  <property name="fill">True</property>
	  <property name="pack_type">GTK_PACK_END</property>
	</packing>
      </child>

      <child>
	<widget class="GtkVBox" id="vbox4">
	  <property name="border_width">10</property>
	  <property name="visible">True</property>
	  <property name="homogeneous">False</property>
	  <property name="spacing">10</property>

	  <child>
	    <widget class="GtkLabel" id="label18">
	      <property name="visible">True</property>
	      <property name="label" translatable="yes">&lt;b&gt;HTTP Proxy&lt;/b&gt;</property>
	      <property name="use_underline">False</property>
	      <property name="use_markup">True</property>
	      <property name="justify">GTK_JUSTIFY_LEFT</property>
	      <property name="wrap">False</property>
	      <property name="selectable">False</property>
	      <property name="xalign">0</property>
	      <property name="yalign">0.5</property>
	      <property name="xpad">0</property>
	      <property name="ypad">0</property>
	      <property name="ellipsize">PANGO_ELLIPSIZE_NONE</property>
	      <property name="width_chars">-1</property>
	      <property name="single_line_mode">False</property>
	      <property name="angle">0</property>
	    </widget>
	    <packing>
	      <property name="padding">0</property>
	      <property name="expand">False</property>
	      <property name="fill">False</property>
	    </packing>
	  </child>

	  <child>
	    <widget class="GtkAlignment" id="alignment5">
	      <property name="visible">True</property>
	      <property name="xalign">0.5</property>
	      <property name="yalign">0.5</property>
	      <property name="xscale">1</property>
	      <property name="yscale">1</property>
	      <property name="top_padding">0</property>
	      <property name="bottom_padding">0</property>
	      <property name="left_padding">20</property>
	      <property name="right_padding">0</property>

	      <child>
		<widget class="GtkVBox" id="vbox5">
		  <property name="visible">True</property>
		  <property name="homogeneous">False</property>
		  <property name="spacing">10</property>

		  <child>
		    <widget class="GtkCheckButton" id="enableProxyButton">
		      <property name="visible">True</property>
		      <property name="label" translatable="yes">I would like to connect via an _HTTP proxy.</property>
		      <property name="use_underline">True</property>
		      <property name="relief">GTK_RELIEF_NORMAL</property>
		      <property name="focus_on_click">True</property>
		      <property name="active">False</property>
		      <property name="inconsistent">False</property>
		      <property name="draw_indicator">True</property>
		      <accessibility>
			<atkproperty name="AtkObject::accessible_name" translatable="yes">I would like to connect to Red Hat Network via an _HTTP proxy.</atkproperty>
		      </accessibility>
		    </widget>
		    <packing>
		      <property name="padding">0</property>
		      <property name="expand">False</property>
		      <property name="fill">True</property>
		    </packing>
		  </child>

		  <child>
		    <widget class="GtkAlignment" id="alignment11">
		      <property name="visible">True</property>
		      <property name="xalign">0.5</property>
		      <property name="yalign">0.5</property>
		      <property name="xscale">1</property>
		      <property name="yscale">1</property>
		      <property name="top_padding">0</property>
		      <property name="bottom_padding">0</property>
		      <property name="left_padding">22</property>
		      <property name="right_padding">0</property>

		      <child>
			<widget class="GtkTable" id="table6">
			  <property name="visible">True</property>
			  <property name="n_rows">2</property>
			  <property name="n_columns">2</property>
			  <property name="homogeneous">False</property>
			  <property name="row_spacing">6</property>
			  <property name="column_spacing">6</property>

			  <child>
			    <widget class="GtkHBox" id="hbox6">
			      <property name="visible">True</property>
			      <property name="homogeneous">False</property>
			      <property name="spacing">5</property>

			      <child>
				<widget class="GtkImage" id="image16">
				  <property name="visible">True</property>
				  <property name="stock">gtk-info</property>
				  <property name="icon_size">4</property>
				  <property name="xalign">0.5</property>
				  <property name="yalign">0.5</property>
				  <property name="xpad">0</property>
				  <property name="ypad">0</property>
				</widget>
				<packing>
				  <property name="padding">0</property>
				  <property name="expand">False</property>
				  <property name="fill">True</property>
				</packing>
			      </child>

			      <child>
				<widget class="GtkLabel" id="label20">
				  <property name="visible">True</property>
				  <property name="label" translatable="yes">&lt;small&gt;&lt;b&gt;Example:&lt;/b&gt; squid.example.com:3128&lt;/small&gt;</property>
				  <property name="use_underline">False</property>
				  <property name="use_markup">True</property>
				  <property name="justify">GTK_JUSTIFY_LEFT</property>
				  <property name="wrap">False</property>
				  <property name="selectable">False</property>
				  <property name="xalign">0</property>
				  <property name="yalign">0.5</property>
				  <property name="xpad">0</property>
				  <property name="ypad">0</property>
				  <property name="ellipsize">PANGO_ELLIPSIZE_NONE</property>
				  <property name="width_chars">-1</property>
				  <property name="single_line_mode">False</property>
				  <property name="angle">0</property>
				</widget>
				<packing>
				  <property name="padding">0</property>
				  <property name="expand">True</property>
				  <property name="fill">True</property>
				</packing>
			      </child>
			    </widget>
			    <packing>
			      <property name="left_attach">1</property>
			      <property name="right_attach">2</property>
			      <property name="top_attach">1</property>
			      <property name="bottom_attach">2</property>
			    </packing>
			  </child>

			  <child>
			    <widget class="GtkLabel" id="label19">
			      <property name="visible">True</property>
			      <property name="label" translatable="yes">_Proxy Location:</property>
			      <property name="use_underline">True</property>
			      <property name="use_markup">False</property>
			      <property name="justify">GTK_JUSTIFY_LEFT</property>
			      <property name="wrap">False</property>
			      <property name="selectable">False</property>
			      <property name="xalign">0</property>
			      <property name="yalign">0.5</property>
			      <property name="xpad">0</property>
			      <property name="ypad">0</property>
			      <property name="mnemonic_widget">proxyEntry</property>
			      <property name="ellipsize">PANGO_ELLIPSIZE_NONE</property>
			      <property name="width_chars">-1</property>
			      <property name="single_line_mode">False</property>
			      <property name="angle">0</property>
			    </widget>
			    <packing>
			      <property name="left_attach">0</property>
			      <property name="right_attach">1</property>
			      <property name="top_attach">0</property>
			      <property name="bottom_attach">1</property>
			      <property name="x_options">fill</property>
			      <property name="y_options">fill</property>
			    </packing>
			  </child>

			  <child>
			    <widget class="GtkEntry" id="proxyEntry">
			      <property name="visible">True</property>
			      <property name="sensitive">False</property>
			      <property name="tooltip" translatable="yes">Enter in the format hostname(:port)</property>
			      <property name="can_focus">True</property>
			      <property name="editable">True</property>
			      <property name="visibility">True</property>
			      <property name="max_length">0</property>
			      <property name="text" translatable="yes"></property>
			      <property name="has_frame">True</property>
			      <property name="invisible_char">*</property>
			      <property name="activates_default">False</property>
			      <accessibility>
				<atkproperty name="AtkObject::accessible_name" translatable="yes">proxy location</atkproperty>
			      </accessibility>
			    </widget>
			    <packing>
			      <property name="left_attach">1</property>
			      <property name="right_attach">2</property>
			      <property name="top_attach">0</property>
			      <property name="bottom_attach">1</property>
			      <property name="x_options">fill</property>
			      <property name="y_options">fill</property>
			    </packing>
			  </child>
			</widget>
		      </child>
		    </widget>
		    <packing>
		      <property name="padding">0</property>
		      <property name="expand">True</property>
		      <property name="fill">True</property>
		    </packing>
		  </child>

		  <child>
		    <widget class="GtkCheckButton" id="enableProxyAuthButton">
		      <property name="visible">True</property>
		      <property name="label" translatable="yes">Use Au_thentication with HTTP Proxy:</property>
		      <property name="use_underline">True</property>
		      <property name="relief">GTK_RELIEF_NORMAL</property>
		      <property name="focus_on_click">True</property>
		      <property name="active">False</property>
		      <property name="inconsistent">False</property>
		      <property name="draw_indicator">True</property>
		      <accessibility>
			<atkproperty name="AtkObject::accessible_name" translatable="yes">Use Authentication with HTTP Proxy</atkproperty>
		      </accessibility>
		    </widget>
		    <packing>
		      <property name="padding">0</property>
		      <property name="expand">False</property>
		      <property name="fill">True</property>
		    </packing>
		  </child>

		  <child>
		    <widget class="GtkAlignment" id="alignment13">
		      <property name="visible">True</property>
		      <property name="xalign">0.5</property>
		      <property name="yalign">0.5</property>
		      <property name="xscale">1</property>
		      <property name="yscale">1</property>
		      <property name="top_padding">0</property>
		      <property name="bottom_padding">0</property>
		      <property name="left_padding">22</property>
		      <property name="right_padding">0</property>

		      <child>
			<widget class="GtkTable" id="table7">
			  <property name="visible">True</property>
			  <property name="n_rows">2</property>
			  <property name="n_columns">2</property>
			  <property name="homogeneous">False</property>
			  <property name="row_spacing">6</property>
			  <property name="column_spacing">6</property>

			  <child>
			    <widget class="GtkLabel" id="usernameLabel">
			      <property name="visible">True</property>
			      <property name="sensitive">False</property>
			      <property name="label" translatable="yes">Proxy _Username:</property>
			      <property name="use_underline">True</property>
			      <property name="use_markup">False</property>
			      <property name="justify">GTK_JUSTIFY_LEFT</property>
			      <property name="wrap">False</property>
			      <property name="selectable">False</property>
			      <property name="xalign">0</property>
			      <property name="yalign">0.5</property>
			      <property name="xpad">0</property>
			      <property name="ypad">0</property>
			      <property name="mnemonic_widget">proxyUserEntry</property>
			      <property name="ellipsize">PANGO_ELLIPSIZE_NONE</property>
			      <property name="width_chars">-1</property>
			      <property name="single_line_mode">False</property>
			      <property name="angle">0</property>
			    </widget>
			    <packing>
			      <property name="left_attach">0</property>
			      <property name="right_attach">1</property>
			      <property name="top_attach">0</property>
			      <property name="bottom_attach">1</property>
			      <property name="x_options">fill</property>
			      <property name="y_options">fill</property>
			    </packing>
			  </child>

			  <child>
			    <widget class="GtkLabel" id="passwordLabel">
			      <property name="visible">True</property>
			      <property name="label" translatable="yes">Proxy P_assword:</property>
			      <property name="use_underline">True</property>
			      <property name="use_markup">False</property>
			      <property name="justify">GTK_JUSTIFY_LEFT</property>
			      <property name="wrap">False</property>
			      <property name="selectable">False</property>
			      <property name="xalign">0</property>
			      <property name="yalign">0.5</property>
			      <property name="xpad">0</property>
			      <property name="ypad">0</property>
			      <property name="mnemonic_widget">proxyPasswordEntry</property>
			      <property name="ellipsize">PANGO_ELLIPSIZE_NONE</property>
			      <property name="width_chars">-1</property>
			      <property name="single_line_mode">False</property>
			      <property name="angle">0</property>
			    </widget>
			    <packing>
			      <property name="left_attach">0</property>
			      <property name="right_attach">1</property>
			      <property name="top_attach">1</property>
			      <property name="bottom_attach">2</property>
			      <property name="x_options">fill</property>
			      <property name="y_options">fill</property>
			    </packing>
			  </child>

			  <child>
			    <widget class="GtkEntry" id="proxyUserEntry">
			      <property name="visible">True</property>
			      <property name="sensitive">False</property>
			      <property name="can_focus">True</property>
			      <property name="editable">True</property>
			      <property name="visibility">True</property>
			      <property name="max_length">0</property>
			      <property name="text" translatable="yes"></property>
			      <property name="has_frame">True</property>
			      <property name="invisible_char">*</property>
			      <property name="activates_default">False</property>
			      <accessibility>
				<atkproperty name="AtkObject::accessible_name" translatable="yes">proxy user field</atkproperty>
			      </accessibility>
			    </widget>
			    <packing>
			      <property name="left_attach">1</property>
			      <property name="right_attach">2</property>
			      <property name="top_attach">0</property>
			      <property name="bottom_attach">1</property>
			      <property name="x_options">fill</property>
			      <property name="y_options">fill</property>
			    </packing>
			  </child>

			  <child>
			    <widget class="GtkEntry" id="proxyPasswordEntry">
			      <property name="visible">True</property>
			      <property name="can_focus">True</property>
			      <property name="editable">True</property>
			      <property name="visibility">False</property>
			      <property name="max_length">0</property>
			      <property name="text" translatable="yes"></property>
			      <property name="has_frame">True</property>
			      <property name="invisible_char">•</property>
			      <property name="activates_default">False</property>
			      <accessibility>
				<atkproperty name="AtkObject::accessible_name" translatable="yes">proxy password field</atkproperty>
			      </accessibility>
			    </widget>
			    <packing>
			      <property name="left_attach">1</property>
			      <property name="right_attach">2</property>
			      <property name="top_attach">1</property>
			      <property name="bottom_attach">2</property>
			      <property name="y_options">fill</property>
			    </packing>
			  </child>
			</widget>
		      </child>
		    </widget>
		    <packing>
		      <property name="padding">0</property>
		      <property name="expand">True</property>
		      <property name="fill">True</property>
		    </packing>
		  </child>
		</widget>
	      </child>
	    </widget>
	    <packing>
	      <property name="padding">0</property>
	      <property name="expand">False</property>
	      <property name="fill">True</property>
	    </packing>
	  </child>
	</widget>
	<packing>
	  <property name="padding">0</property>
	  <property name="expand">True</property>
	  <property name="fill">True</property>
	</packing>
      </child>
    </widget>
  </child>
</widget>

<widget class="GtkDialog" id="confirmAllUpdatesDialog">
  <property name="title" translatable="yes">Confirm operation system release selection</property>
  <property name="type">GTK_WINDOW_TOPLEVEL</property>
  <property name="window_position">GTK_WIN_POS_NONE</property>
  <property name="modal">False</property>
  <property name="resizable">True</property>
  <property name="destroy_with_parent">False</property>
  <property name="decorated">True</property>
  <property name="skip_taskbar_hint">False</property>
  <property name="skip_pager_hint">False</property>
  <property name="type_hint">GDK_WINDOW_TYPE_HINT_DIALOG</property>
  <property name="gravity">GDK_GRAVITY_NORTH_WEST</property>
  <property name="focus_on_map">True</property>
  <property name="urgency_hint">False</property>
  <property name="has_separator">False</property>

  <child internal-child="vbox">
    <widget class="GtkVBox" id="dialog-vbox2">
      <property name="visible">True</property>
      <property name="homogeneous">False</property>
      <property name="spacing">6</property>

      <child internal-child="action_area">
	<widget class="GtkHButtonBox" id="dialog-action_area2">
	  <property name="visible">True</property>
	  <property name="layout_style">GTK_BUTTONBOX_END</property>

	  <child>
	    <widget class="GtkButton" id="button1">
	      <property name="visible">True</property>
	      <property name="label" translatable="yes">_No, Cancel</property>
	      <property name="use_underline">True</property>
	      <property name="relief">GTK_RELIEF_NORMAL</property>
	      <property name="focus_on_click">True</property>
	      <property name="response_id">0</property>
	      <accessibility>
		<atkproperty name="AtkObject::accessible_name" translatable="yes">No, Cancel</atkproperty>
	      </accessibility>
	    </widget>
	  </child>

	  <child>
	    <widget class="GtkButton" id="button2">
	      <property name="visible">True</property>
	      <property name="label" translatable="yes">_Yes, Continue</property>
	      <property name="use_underline">True</property>
	      <property name="relief">GTK_RELIEF_NORMAL</property>
	      <property name="focus_on_click">True</property>
	      <property name="response_id">1</property>
	      <accessibility>
		<atkproperty name="AtkObject::accessible_name" translatable="yes">Yes, Continue</atkproperty>
	      </accessibility>
	    </widget>
	  </child>
	</widget>
	<packing>
	  <property name="padding">0</property>
	  <property name="expand">False</property>
	  <property name="fill">True</property>
	  <property name="pack_type">GTK_PACK_END</property>
	</packing>
      </child>

      <child>
	<widget class="GtkVBox" id="vbox25">
	  <property name="visible">True</property>
	  <property name="homogeneous">False</property>
	  <property name="spacing">0</property>

	  <child>
	    <widget class="GtkHBox" id="hbox33">
	      <property name="visible">True</property>
	      <property name="homogeneous">False</property>
	      <property name="spacing">0</property>

	      <child>
		<widget class="GtkImage" id="image25">
		  <property name="visible">True</property>
		  <property name="stock">gtk-dialog-warning</property>
		  <property name="icon_size">4</property>
		  <property name="xalign">0.5</property>
		  <property name="yalign">0.5</property>
		  <property name="xpad">0</property>
		  <property name="ypad">0</property>
		</widget>
		<packing>
		  <property name="padding">0</property>
		  <property name="expand">True</property>
		  <property name="fill">True</property>
		</packing>
	      </child>

	      <child>
		<widget class="GtkLabel" id="label140">
		  <property name="visible">True</property>
		  <property name="label" translatable="yes">&lt;big&gt;&lt;b&gt;Moving to earlier releases won't be possible&lt;/b&gt;&lt;/big&gt;</property>
		  <property name="use_underline">False</property>
		  <property name="use_markup">True</property>
		  <property name="justify">GTK_JUSTIFY_LEFT</property>
		  <property name="wrap">False</property>
		  <property name="selectable">False</property>
		  <property name="xalign">0.5</property>
		  <property name="yalign">0.5</property>
		  <property name="xpad">0</property>
		  <property name="ypad">0</property>
		  <property name="ellipsize">PANGO_ELLIPSIZE_NONE</property>
		  <property name="width_chars">-1</property>
		  <property name="single_line_mode">False</property>
		  <property name="angle">0</property>
		</widget>
		<packing>
		  <property name="padding">0</property>
		  <property name="expand">False</property>
		  <property name="fill">False</property>
		</packing>
	      </child>
	    </widget>
	    <packing>
	      <property name="padding">0</property>
	      <property name="expand">True</property>
	      <property name="fill">True</property>
	    </packing>
	  </child>

	  <child>
	    <widget class="GtkLabel" id="label141">
	      <property name="visible">True</property>
	      <property name="label" translatable="yes">Your system will be subscribed to the base software channel.  You will not be able to move this system to an earlier minor release channel if you continue (you will be able to move to a later release.)</property>
	      <property name="use_underline">False</property>
	      <property name="use_markup">False</property>
	      <property name="justify">GTK_JUSTIFY_LEFT</property>
	      <property name="wrap">True</property>
	      <property name="selectable">False</property>
	      <property name="xalign">0.280000001192</property>
	      <property name="yalign">0.5</property>
	      <property name="xpad">0</property>
	      <property name="ypad">0</property>
	      <property name="ellipsize">PANGO_ELLIPSIZE_NONE</property>
	      <property name="width_chars">-1</property>
	      <property name="single_line_mode">False</property>
	      <property name="angle">0</property>
	    </widget>
	    <packing>
	      <property name="padding">0</property>
	      <property name="expand">False</property>
	      <property name="fill">False</property>
	    </packing>
	  </child>

	  <child>
	    <widget class="GtkLabel" id="label142">
	      <property name="visible">True</property>
	      <property name="label" translatable="yes">
Are you sure you would like to continue?</property>
	      <property name="use_underline">False</property>
	      <property name="use_markup">False</property>
	      <property name="justify">GTK_JUSTIFY_LEFT</property>
	      <property name="wrap">True</property>
	      <property name="selectable">False</property>
	      <property name="xalign">0.129999995232</property>
	      <property name="yalign">0.5</property>
	      <property name="xpad">0</property>
	      <property name="ypad">0</property>
	      <property name="ellipsize">PANGO_ELLIPSIZE_NONE</property>
	      <property name="width_chars">-1</property>
	      <property name="single_line_mode">False</property>
	      <property name="angle">0</property>
	    </widget>
	    <packing>
	      <property name="padding">0</property>
	      <property name="expand">False</property>
	      <property name="fill">False</property>
	    </packing>
	  </child>
	</widget>
	<packing>
	  <property name="padding">0</property>
	  <property name="expand">True</property>
	  <property name="fill">True</property>
	</packing>
      </child>
    </widget>
  </child>
</widget>

<widget class="GtkDialog" id="confirmQuitDialog">
  <property name="title" translatable="yes">Are you Sure?</property>
  <property name="type">GTK_WINDOW_TOPLEVEL</property>
  <property name="window_position">GTK_WIN_POS_NONE</property>
  <property name="modal">False</property>
  <property name="resizable">True</property>
  <property name="destroy_with_parent">False</property>
  <property name="decorated">True</property>
  <property name="skip_taskbar_hint">False</property>
  <property name="skip_pager_hint">False</property>
  <property name="type_hint">GDK_WINDOW_TYPE_HINT_DIALOG</property>
  <property name="gravity">GDK_GRAVITY_NORTH_WEST</property>
  <property name="focus_on_map">True</property>
  <property name="urgency_hint">False</property>
  <property name="has_separator">False</property>

  <child internal-child="vbox">
    <widget class="GtkVBox" id="dialog-vbox2">
      <property name="visible">True</property>
      <property name="homogeneous">False</property>
      <property name="spacing">6</property>

      <child internal-child="action_area">
	<widget class="GtkHButtonBox" id="dialog-action_area2">
	  <property name="visible">True</property>
	  <property name="layout_style">GTK_BUTTONBOX_END</property>

	  <child>
	    <widget class="GtkButton" id="button1">
	      <property name="visible">True</property>
	      <property name="label" translatable="yes">_Go Back and Register</property>
	      <property name="use_underline">True</property>
	      <property name="relief">GTK_RELIEF_NORMAL</property>
	      <property name="focus_on_click">True</property>
	      <property name="response_id">0</property>
	      <accessibility>
		<atkproperty name="AtkObject::accessible_name" translatable="yes">Go Back and Register</atkproperty>
	      </accessibility>
	    </widget>
	  </child>

	  <child>
	    <widget class="GtkButton" id="button2">
	      <property name="visible">True</property>
	      <property name="label" translatable="yes">Register _Later</property>
	      <property name="use_underline">True</property>
	      <property name="relief">GTK_RELIEF_NORMAL</property>
	      <property name="focus_on_click">True</property>
	      <property name="response_id">1</property>
	      <accessibility>
		<atkproperty name="AtkObject::accessible_name" translatable="yes">Register Later</atkproperty>
	      </accessibility>
	    </widget>
	  </child>
	</widget>
	<packing>
	  <property name="padding">0</property>
	  <property name="expand">False</property>
	  <property name="fill">True</property>
	  <property name="pack_type">GTK_PACK_END</property>
	</packing>
      </child>

      <child>
	<widget class="GtkVBox" id="vbox10">
	  <property name="border_width">15</property>
	  <property name="visible">True</property>
	  <property name="homogeneous">False</property>
	  <property name="spacing">10</property>

	  <child>
	    <widget class="GtkLabel" id="label25">
	      <property name="width_request">600</property>
	      <property name="visible">True</property>
	      <property name="label" translatable="yes">Are you sure you don't want to register your system with Red Hat? You'll miss out on the benefits of a Red Hat Enterprise Linux Subscription:</property>
	      <property name="use_underline">False</property>
	      <property name="use_markup">False</property>
	      <property name="justify">GTK_JUSTIFY_LEFT</property>
	      <property name="wrap">True</property>
	      <property name="selectable">False</property>
	      <property name="xalign">0</property>
	      <property name="yalign">0.5</property>
	      <property name="xpad">0</property>
	      <property name="ypad">0</property>
	      <property name="ellipsize">PANGO_ELLIPSIZE_NONE</property>
	      <property name="width_chars">-1</property>
	      <property name="single_line_mode">False</property>
	      <property name="angle">0</property>
	      <accessibility>
		<atkproperty name="AtkObject::accessible_name" translatable="yes">Are you sure you don't want to register your system with Red Hat? You'll miss out on the benefits of a Red Hat Enterprise Linux Subscription:</atkproperty>
	      </accessibility>
	    </widget>
	    <packing>
	      <property name="padding">0</property>
	      <property name="expand">False</property>
	      <property name="fill">True</property>
	    </packing>
	  </child>

	  <child>
	    <widget class="GtkAlignment" id="alignment14">
	      <property name="visible">True</property>
	      <property name="xalign">0.5</property>
	      <property name="yalign">0.5</property>
	      <property name="xscale">1</property>
	      <property name="yscale">1</property>
	      <property name="top_padding">0</property>
	      <property name="bottom_padding">0</property>
	      <property name="left_padding">15</property>
	      <property name="right_padding">0</property>

	      <child>
		<widget class="GtkVBox" id="vbox12">
		  <property name="visible">True</property>
		  <property name="homogeneous">False</property>
		  <property name="spacing">5</property>

		  <child>
		    <widget class="GtkLabel" id="label27">
		      <property name="visible">True</property>
		      <property name="label" translatable="yes">&lt;b&gt;Security &amp;amp; Updates:&lt;/b&gt;</property>
		      <property name="use_underline">False</property>
		      <property name="use_markup">True</property>
		      <property name="justify">GTK_JUSTIFY_LEFT</property>
		      <property name="wrap">False</property>
		      <property name="selectable">False</property>
		      <property name="xalign">0</property>
		      <property name="yalign">0.5</property>
		      <property name="xpad">0</property>
		      <property name="ypad">0</property>
		      <property name="ellipsize">PANGO_ELLIPSIZE_NONE</property>
		      <property name="width_chars">-1</property>
		      <property name="single_line_mode">False</property>
		      <property name="angle">0</property>
		    </widget>
		    <packing>
		      <property name="padding">0</property>
		      <property name="expand">True</property>
		      <property name="fill">True</property>
		    </packing>
		  </child>

		  <child>
		    <widget class="GtkAlignment" id="alignment15">
		      <property name="visible">True</property>
		      <property name="xalign">0.5</property>
		      <property name="yalign">0.5</property>
		      <property name="xscale">1</property>
		      <property name="yscale">1</property>
		      <property name="top_padding">0</property>
		      <property name="bottom_padding">0</property>
		      <property name="left_padding">15</property>
		      <property name="right_padding">0</property>

		      <child>
			<widget class="GtkHBox" id="hbox2">
			  <property name="visible">True</property>
			  <property name="homogeneous">False</property>
			  <property name="spacing">8</property>

			  <child>
			    <widget class="GtkImage" id="image4">
			      <property name="visible">True</property>
			      <property name="icon_size">5</property>
			      <property name="icon_name">up2date</property>
			      <property name="xalign">0.5</property>
			      <property name="yalign">0.5</property>
			      <property name="xpad">0</property>
			      <property name="ypad">0</property>
			    </widget>
			    <packing>
			      <property name="padding">0</property>
			      <property name="expand">False</property>
			      <property name="fill">True</property>
			    </packing>
			  </child>

			  <child>
			    <widget class="GtkLabel" id="label31">
			      <property name="width_request">460</property>
			      <property name="visible">True</property>
			      <property name="label" translatable="yes">Receive the latest software updates, including security updates, keeping this Red Hat Enterprise Linux system &lt;b&gt;updated&lt;/b&gt; and &lt;b&gt;secure&lt;/b&gt;.</property>
			      <property name="use_underline">False</property>
			      <property name="use_markup">True</property>
			      <property name="justify">GTK_JUSTIFY_LEFT</property>
			      <property name="wrap">True</property>
			      <property name="selectable">False</property>
			      <property name="xalign">0</property>
			      <property name="yalign">0.5</property>
			      <property name="xpad">0</property>
			      <property name="ypad">0</property>
			      <property name="ellipsize">PANGO_ELLIPSIZE_NONE</property>
			      <property name="width_chars">-1</property>
			      <property name="single_line_mode">False</property>
			      <property name="angle">0</property>
			    </widget>
			    <packing>
			      <property name="padding">0</property>
			      <property name="expand">True</property>
			      <property name="fill">True</property>
			    </packing>
			  </child>
			</widget>
		      </child>
		    </widget>
		    <packing>
		      <property name="padding">0</property>
		      <property name="expand">True</property>
		      <property name="fill">True</property>
		    </packing>
		  </child>

		  <child>
		    <widget class="GtkLabel" id="label28">
		      <property name="visible">True</property>
		      <property name="label" translatable="yes">&lt;b&gt;Downloads &amp;amp; Upgrades:&lt;/b&gt;</property>
		      <property name="use_underline">False</property>
		      <property name="use_markup">True</property>
		      <property name="justify">GTK_JUSTIFY_LEFT</property>
		      <property name="wrap">False</property>
		      <property name="selectable">False</property>
		      <property name="xalign">0</property>
		      <property name="yalign">0.5</property>
		      <property name="xpad">0</property>
		      <property name="ypad">0</property>
		      <property name="ellipsize">PANGO_ELLIPSIZE_NONE</property>
		      <property name="width_chars">-1</property>
		      <property name="single_line_mode">False</property>
		      <property name="angle">0</property>
		    </widget>
		    <packing>
		      <property name="padding">0</property>
		      <property name="expand">True</property>
		      <property name="fill">True</property>
		    </packing>
		  </child>

		  <child>
		    <widget class="GtkAlignment" id="alignment18">
		      <property name="visible">True</property>
		      <property name="xalign">0.5</property>
		      <property name="yalign">0.5</property>
		      <property name="xscale">1</property>
		      <property name="yscale">1</property>
		      <property name="top_padding">0</property>
		      <property name="bottom_padding">0</property>
		      <property name="left_padding">15</property>
		      <property name="right_padding">0</property>

		      <child>
			<widget class="GtkHBox" id="hbox17">
			  <property name="visible">True</property>
			  <property name="homogeneous">False</property>
			  <property name="spacing">8</property>

			  <child>
			    <widget class="GtkImage" id="image6">
			      <property name="visible">True</property>
			      <property name="icon_size">5</property>
			      <property name="stock">gtk-cdrom</property>
			      <property name="xalign">0.5</property>
			      <property name="yalign">0.5</property>
			      <property name="xpad">0</property>
			      <property name="ypad">0</property>
			    </widget>
			    <packing>
			      <property name="padding">0</property>
			      <property name="expand">False</property>
			      <property name="fill">True</property>
			    </packing>
			  </child>

			  <child>
			    <widget class="GtkLabel" id="label33">
			      <property name="width_request">460</property>
			      <property name="visible">True</property>
			      <property name="label" translatable="yes">Download installation images for Red Hat Enterprise Linux releases, including new releases.</property>
			      <property name="use_underline">False</property>
			      <property name="use_markup">True</property>
			      <property name="justify">GTK_JUSTIFY_LEFT</property>
			      <property name="wrap">True</property>
			      <property name="selectable">False</property>
			      <property name="xalign">0</property>
			      <property name="yalign">0.5</property>
			      <property name="xpad">0</property>
			      <property name="ypad">0</property>
			      <property name="ellipsize">PANGO_ELLIPSIZE_NONE</property>
			      <property name="width_chars">-1</property>
			      <property name="single_line_mode">False</property>
			      <property name="angle">0</property>
			    </widget>
			    <packing>
			      <property name="padding">0</property>
			      <property name="expand">True</property>
			      <property name="fill">True</property>
			    </packing>
			  </child>
			</widget>
		      </child>
		    </widget>
		    <packing>
		      <property name="padding">0</property>
		      <property name="expand">True</property>
		      <property name="fill">True</property>
		    </packing>
		  </child>

		  <child>
		    <widget class="GtkLabel" id="label29">
		      <property name="visible">True</property>
		      <property name="label" translatable="yes">&lt;b&gt;Support:&lt;/b&gt;</property>
		      <property name="use_underline">False</property>
		      <property name="use_markup">True</property>
		      <property name="justify">GTK_JUSTIFY_LEFT</property>
		      <property name="wrap">False</property>
		      <property name="selectable">False</property>
		      <property name="xalign">0</property>
		      <property name="yalign">0.5</property>
		      <property name="xpad">0</property>
		      <property name="ypad">0</property>
		      <property name="ellipsize">PANGO_ELLIPSIZE_NONE</property>
		      <property name="width_chars">-1</property>
		      <property name="single_line_mode">False</property>
		      <property name="angle">0</property>
		    </widget>
		    <packing>
		      <property name="padding">0</property>
		      <property name="expand">True</property>
		      <property name="fill">True</property>
		    </packing>
		  </child>

		  <child>
		    <widget class="GtkAlignment" id="alignment19">
		      <property name="visible">True</property>
		      <property name="xalign">0.5</property>
		      <property name="yalign">0.5</property>
		      <property name="xscale">1</property>
		      <property name="yscale">1</property>
		      <property name="top_padding">0</property>
		      <property name="bottom_padding">0</property>
		      <property name="left_padding">15</property>
		      <property name="right_padding">0</property>

		      <child>
			<widget class="GtkHBox" id="hbox19">
			  <property name="visible">True</property>
			  <property name="homogeneous">False</property>
			  <property name="spacing">8</property>

			  <child>
			    <widget class="GtkImage" id="image8">
			      <property name="visible">True</property>
			      <property name="stock">gtk-help</property>
			      <property name="icon_size">5</property>
			      <property name="xalign">0.5</property>
			      <property name="yalign">0.5</property>
			      <property name="xpad">0</property>
			      <property name="ypad">0</property>
			    </widget>
			    <packing>
			      <property name="padding">0</property>
			      <property name="expand">False</property>
			      <property name="fill">True</property>
			    </packing>
			  </child>

			  <child>
			    <widget class="GtkLabel" id="label41">
			      <property name="width_request">460</property>
			      <property name="visible">True</property>
			      <property name="label" translatable="yes">Access to the technical support experts at Red Hat or Red Hat's partners for help with any issues you might encounter with this system.</property>
			      <property name="use_underline">False</property>
			      <property name="use_markup">True</property>
			      <property name="justify">GTK_JUSTIFY_LEFT</property>
			      <property name="wrap">True</property>
			      <property name="selectable">False</property>
			      <property name="xalign">0</property>
			      <property name="yalign">0.5</property>
			      <property name="xpad">0</property>
			      <property name="ypad">0</property>
			      <property name="ellipsize">PANGO_ELLIPSIZE_NONE</property>
			      <property name="width_chars">-1</property>
			      <property name="single_line_mode">False</property>
			      <property name="angle">0</property>
			    </widget>
			    <packing>
			      <property name="padding">0</property>
			      <property name="expand">True</property>
			      <property name="fill">True</property>
			    </packing>
			  </child>
			</widget>
		      </child>
		    </widget>
		    <packing>
		      <property name="padding">0</property>
		      <property name="expand">True</property>
		      <property name="fill">True</property>
		    </packing>
		  </child>

		  <child>
		    <widget class="GtkLabel" id="label30">
		      <property name="visible">True</property>
		      <property name="label" translatable="yes">&lt;b&gt;Management:&lt;/b&gt;</property>
		      <property name="use_underline">False</property>
		      <property name="use_markup">True</property>
		      <property name="justify">GTK_JUSTIFY_LEFT</property>
		      <property name="wrap">False</property>
		      <property name="selectable">False</property>
		      <property name="xalign">0</property>
		      <property name="yalign">0.5</property>
		      <property name="xpad">0</property>
		      <property name="ypad">0</property>
		      <property name="ellipsize">PANGO_ELLIPSIZE_NONE</property>
		      <property name="width_chars">-1</property>
		      <property name="single_line_mode">False</property>
		      <property name="angle">0</property>
		      <accessibility>
			<atkproperty name="AtkObject::accessible_name" translatable="yes">Management:</atkproperty>
		      </accessibility>
		    </widget>
		    <packing>
		      <property name="padding">0</property>
		      <property name="expand">True</property>
		      <property name="fill">True</property>
		    </packing>
		  </child>

		  <child>
		    <widget class="GtkAlignment" id="alignment20">
		      <property name="visible">True</property>
		      <property name="xalign">0.5</property>
		      <property name="yalign">0.5</property>
		      <property name="xscale">1</property>
		      <property name="yscale">1</property>
		      <property name="top_padding">0</property>
		      <property name="bottom_padding">0</property>
		      <property name="left_padding">15</property>
		      <property name="right_padding">0</property>

		      <child>
			<widget class="GtkHBox" id="hbox20">
			  <property name="visible">True</property>
			  <property name="homogeneous">False</property>
			  <property name="spacing">8</property>

			  <child>
			    <widget class="GtkImage" id="image10">
			      <property name="visible">True</property>
			      <property name="stock">gtk-paste</property>
			      <property name="icon_size">5</property>
			      <property name="xalign">0.5</property>
			      <property name="yalign">0.5</property>
			      <property name="xpad">0</property>
			      <property name="ypad">0</property>
			    </widget>
			    <packing>
			      <property name="padding">0</property>
			      <property name="expand">False</property>
			      <property name="fill">True</property>
			    </packing>
			  </child>

			  <child>
			    <widget class="GtkLabel" id="label42">
			      <property name="width_request">460</property>
			      <property name="visible">True</property>
			      <property name="can_focus">True</property>
			      <property name="label" translatable="yes">Manage subscriptions and systems registered to Customer Portal via access.redhat.com or through one of our other subscription management services.</property>
			      <property name="use_underline">False</property>
			      <property name="use_markup">True</property>
			      <property name="justify">GTK_JUSTIFY_LEFT</property>
			      <property name="wrap">True</property>
			      <property name="selectable">True</property>
			      <property name="xalign">0</property>
			      <property name="yalign">0.5</property>
			      <property name="xpad">0</property>
			      <property name="ypad">0</property>
			      <property name="ellipsize">PANGO_ELLIPSIZE_NONE</property>
			      <property name="width_chars">-1</property>
			      <property name="single_line_mode">False</property>
			      <property name="angle">0</property>
			      <accessibility>
				<atkproperty name="AtkObject::accessible_name" translatable="yes">Manage subscriptions and systems registered to Customer Portal via access.redhat.com or through one of our other subscription management services.</atkproperty>
			      </accessibility>
			    </widget>
			    <packing>
			      <property name="padding">0</property>
			      <property name="expand">True</property>
			      <property name="fill">True</property>
			    </packing>
			  </child>
			</widget>
		      </child>
		    </widget>
		    <packing>
		      <property name="padding">0</property>
		      <property name="expand">True</property>
		      <property name="fill">True</property>
		    </packing>
		  </child>
		</widget>
	      </child>
	    </widget>
	    <packing>
	      <property name="padding">0</property>
	      <property name="expand">False</property>
	      <property name="fill">True</property>
	    </packing>
	  </child>

	  <child>
	    <widget class="GtkLabel" id="label26">
	      <property name="visible">True</property>
	      <property name="label" translatable="yes">You will not be able to take advantage of these benefits without registering.</property>
	      <property name="use_underline">False</property>
	      <property name="use_markup">True</property>
	      <property name="justify">GTK_JUSTIFY_LEFT</property>
	      <property name="wrap">True</property>
	      <property name="selectable">False</property>
	      <property name="xalign">0</property>
	      <property name="yalign">0.5</property>
	      <property name="xpad">0</property>
	      <property name="ypad">0</property>
	      <property name="ellipsize">PANGO_ELLIPSIZE_NONE</property>
	      <property name="width_chars">-1</property>
	      <property name="single_line_mode">False</property>
	      <property name="angle">0</property>
	      <accessibility>
		<atkproperty name="AtkObject::accessible_name" translatable="yes">You will not be able to take advantage of these benefits without registering.</atkproperty>
	      </accessibility>
	    </widget>
	    <packing>
	      <property name="padding">0</property>
	      <property name="expand">False</property>
	      <property name="fill">True</property>
	    </packing>
	  </child>
	</widget>
	<packing>
	  <property name="padding">0</property>
	  <property name="expand">True</property>
	  <property name="fill">True</property>
	</packing>
      </child>
    </widget>
  </child>
</widget>

<widget class="GtkDialog" id="alreadyRegisteredDialog">
  <property name="title" translatable="yes">System Already Registered</property>
  <property name="type">GTK_WINDOW_TOPLEVEL</property>
  <property name="window_position">GTK_WIN_POS_NONE</property>
  <property name="modal">False</property>
  <property name="resizable">True</property>
  <property name="destroy_with_parent">False</property>
  <property name="decorated">True</property>
  <property name="skip_taskbar_hint">False</property>
  <property name="skip_pager_hint">False</property>
  <property name="type_hint">GDK_WINDOW_TYPE_HINT_DIALOG</property>
  <property name="gravity">GDK_GRAVITY_NORTH_WEST</property>
  <property name="focus_on_map">True</property>
  <property name="urgency_hint">False</property>
  <property name="has_separator">False</property>

  <child internal-child="vbox">
    <widget class="GtkVBox" id="dialog-vbox3">
      <property name="visible">True</property>
      <property name="homogeneous">False</property>
      <property name="spacing">0</property>

      <child internal-child="action_area">
	<widget class="GtkHButtonBox" id="dialog-action_area3">
	  <property name="visible">True</property>
	  <property name="layout_style">GTK_BUTTONBOX_END</property>

	  <child>
	    <widget class="GtkButton" id="button3">
	      <property name="visible">True</property>
	      <property name="label" translatable="yes">_No, Cancel</property>
	      <property name="use_underline">True</property>
	      <property name="relief">GTK_RELIEF_NORMAL</property>
	      <property name="focus_on_click">True</property>
	      <property name="response_id">0</property>
	      <accessibility>
		<atkproperty name="AtkObject::accessible_name" translatable="yes">No, Cancel</atkproperty>
	      </accessibility>
	    </widget>
	  </child>

	  <child>
	    <widget class="GtkButton" id="button4">
	      <property name="visible">True</property>
	      <property name="label" translatable="yes">_Yes, Continue</property>
	      <property name="use_underline">True</property>
	      <property name="relief">GTK_RELIEF_NORMAL</property>
	      <property name="focus_on_click">True</property>
	      <property name="response_id">1</property>
	      <accessibility>
		<atkproperty name="AtkObject::accessible_name" translatable="yes">Yes, Continue</atkproperty>
	      </accessibility>
	    </widget>
	  </child>
	</widget>
	<packing>
	  <property name="padding">0</property>
	  <property name="expand">False</property>
	  <property name="fill">True</property>
	  <property name="pack_type">GTK_PACK_END</property>
	</packing>
      </child>

      <child>
	<widget class="GtkVBox" id="vbox23">
	  <property name="border_width">10</property>
	  <property name="visible">True</property>
	  <property name="homogeneous">False</property>
	  <property name="spacing">15</property>

	  <child>
	    <widget class="GtkLabel" id="label44">
	      <property name="visible">True</property>
	      <property name="label" translatable="yes">It appears this system has already been set up for software updates:</property>
	      <property name="use_underline">False</property>
	      <property name="use_markup">False</property>
	      <property name="justify">GTK_JUSTIFY_LEFT</property>
	      <property name="wrap">False</property>
	      <property name="selectable">False</property>
	      <property name="xalign">0</property>
	      <property name="yalign">0.5</property>
	      <property name="xpad">0</property>
	      <property name="ypad">0</property>
	      <property name="ellipsize">PANGO_ELLIPSIZE_NONE</property>
	      <property name="width_chars">-1</property>
	      <property name="single_line_mode">False</property>
	      <property name="angle">0</property>
	    </widget>
	    <packing>
	      <property name="padding">0</property>
	      <property name="expand">False</property>
	      <property name="fill">True</property>
	    </packing>
	  </child>

	  <child>
	    <widget class="GtkTable" id="table11">
	      <property name="visible">True</property>
	      <property name="n_rows">3</property>
	      <property name="n_columns">2</property>
	      <property name="homogeneous">False</property>
	      <property name="row_spacing">6</property>
	      <property name="column_spacing">6</property>

	      <child>
		<widget class="GtkLabel" id="label52">
		  <property name="visible">True</property>
		  <property name="label" translatable="yes">&lt;b&gt;Red Hat Network Location:&lt;/b&gt;</property>
		  <property name="use_underline">False</property>
		  <property name="use_markup">True</property>
		  <property name="justify">GTK_JUSTIFY_LEFT</property>
		  <property name="wrap">False</property>
		  <property name="selectable">False</property>
		  <property name="xalign">1</property>
		  <property name="yalign">0.5</property>
		  <property name="xpad">0</property>
		  <property name="ypad">0</property>
		  <property name="ellipsize">PANGO_ELLIPSIZE_NONE</property>
		  <property name="width_chars">-1</property>
		  <property name="single_line_mode">False</property>
		  <property name="angle">0</property>
		</widget>
		<packing>
		  <property name="left_attach">0</property>
		  <property name="right_attach">1</property>
		  <property name="top_attach">0</property>
		  <property name="bottom_attach">1</property>
		  <property name="x_options">fill</property>
		  <property name="y_options">fill</property>
		</packing>
	      </child>

	      <child>
		<widget class="GtkLabel" id="label53">
		  <property name="visible">True</property>
		  <property name="label" translatable="yes">&lt;b&gt;Login:&lt;/b&gt;</property>
		  <property name="use_underline">False</property>
		  <property name="use_markup">True</property>
		  <property name="justify">GTK_JUSTIFY_LEFT</property>
		  <property name="wrap">False</property>
		  <property name="selectable">False</property>
		  <property name="xalign">0</property>
		  <property name="yalign">0.5</property>
		  <property name="xpad">0</property>
		  <property name="ypad">0</property>
		  <property name="ellipsize">PANGO_ELLIPSIZE_NONE</property>
		  <property name="width_chars">-1</property>
		  <property name="single_line_mode">False</property>
		  <property name="angle">0</property>
		</widget>
		<packing>
		  <property name="left_attach">0</property>
		  <property name="right_attach">1</property>
		  <property name="top_attach">1</property>
		  <property name="bottom_attach">2</property>
		  <property name="x_options">fill</property>
		  <property name="y_options">fill</property>
		</packing>
	      </child>

	      <child>
		<widget class="GtkLabel" id="label54">
		  <property name="visible">True</property>
		  <property name="label" translatable="yes">&lt;b&gt;System ID:&lt;/b&gt;</property>
		  <property name="use_underline">False</property>
		  <property name="use_markup">True</property>
		  <property name="justify">GTK_JUSTIFY_LEFT</property>
		  <property name="wrap">False</property>
		  <property name="selectable">False</property>
		  <property name="xalign">0</property>
		  <property name="yalign">0.5</property>
		  <property name="xpad">0</property>
		  <property name="ypad">0</property>
		  <property name="ellipsize">PANGO_ELLIPSIZE_NONE</property>
		  <property name="width_chars">-1</property>
		  <property name="single_line_mode">False</property>
		  <property name="angle">0</property>
		</widget>
		<packing>
		  <property name="left_attach">0</property>
		  <property name="right_attach">1</property>
		  <property name="top_attach">2</property>
		  <property name="bottom_attach">3</property>
		  <property name="x_options">fill</property>
		  <property name="y_options">fill</property>
		</packing>
	      </child>

	      <child>
		<widget class="GtkLabel" id="serverUrlLabel">
		  <property name="visible">True</property>
		  <property name="can_focus">True</property>
		  <property name="label" translatable="yes">label</property>
		  <property name="use_underline">False</property>
		  <property name="use_markup">False</property>
		  <property name="justify">GTK_JUSTIFY_LEFT</property>
		  <property name="wrap">False</property>
		  <property name="selectable">True</property>
		  <property name="xalign">0</property>
		  <property name="yalign">0.5</property>
		  <property name="xpad">0</property>
		  <property name="ypad">0</property>
		  <property name="ellipsize">PANGO_ELLIPSIZE_NONE</property>
		  <property name="width_chars">-1</property>
		  <property name="single_line_mode">False</property>
		  <property name="angle">0</property>
		</widget>
		<packing>
		  <property name="left_attach">1</property>
		  <property name="right_attach">2</property>
		  <property name="top_attach">0</property>
		  <property name="bottom_attach">1</property>
		  <property name="x_options">fill</property>
		  <property name="y_options">fill</property>
		</packing>
	      </child>

	      <child>
		<widget class="GtkLabel" id="usernameLabel">
		  <property name="visible">True</property>
		  <property name="can_focus">True</property>
		  <property name="label" translatable="yes">label</property>
		  <property name="use_underline">False</property>
		  <property name="use_markup">False</property>
		  <property name="justify">GTK_JUSTIFY_LEFT</property>
		  <property name="wrap">False</property>
		  <property name="selectable">True</property>
		  <property name="xalign">0</property>
		  <property name="yalign">0.5</property>
		  <property name="xpad">0</property>
		  <property name="ypad">0</property>
		  <property name="ellipsize">PANGO_ELLIPSIZE_NONE</property>
		  <property name="width_chars">-1</property>
		  <property name="single_line_mode">False</property>
		  <property name="angle">0</property>
		</widget>
		<packing>
		  <property name="left_attach">1</property>
		  <property name="right_attach">2</property>
		  <property name="top_attach">1</property>
		  <property name="bottom_attach">2</property>
		  <property name="x_options">fill</property>
		  <property name="y_options">fill</property>
		</packing>
	      </child>

	      <child>
		<widget class="GtkLabel" id="systemIdLabel">
		  <property name="visible">True</property>
		  <property name="can_focus">True</property>
		  <property name="label" translatable="yes">label</property>
		  <property name="use_underline">False</property>
		  <property name="use_markup">False</property>
		  <property name="justify">GTK_JUSTIFY_LEFT</property>
		  <property name="wrap">False</property>
		  <property name="selectable">True</property>
		  <property name="xalign">0</property>
		  <property name="yalign">0.5</property>
		  <property name="xpad">0</property>
		  <property name="ypad">0</property>
		  <property name="ellipsize">PANGO_ELLIPSIZE_NONE</property>
		  <property name="width_chars">-1</property>
		  <property name="single_line_mode">False</property>
		  <property name="angle">0</property>
		</widget>
		<packing>
		  <property name="left_attach">1</property>
		  <property name="right_attach">2</property>
		  <property name="top_attach">2</property>
		  <property name="bottom_attach">3</property>
		  <property name="x_options">fill</property>
		  <property name="y_options">fill</property>
		</packing>
	      </child>
	    </widget>
	    <packing>
	      <property name="padding">0</property>
	      <property name="expand">False</property>
	      <property name="fill">True</property>
	    </packing>
	  </child>

	  <child>
	    <widget class="GtkLabel" id="label50">
	      <property name="visible">True</property>
	      <property name="label" translatable="yes">Are you sure you would like to continue?</property>
	      <property name="use_underline">False</property>
	      <property name="use_markup">False</property>
	      <property name="justify">GTK_JUSTIFY_LEFT</property>
	      <property name="wrap">False</property>
	      <property name="selectable">False</property>
	      <property name="xalign">0</property>
	      <property name="yalign">0.5</property>
	      <property name="xpad">0</property>
	      <property name="ypad">0</property>
	      <property name="ellipsize">PANGO_ELLIPSIZE_NONE</property>
	      <property name="width_chars">-1</property>
	      <property name="single_line_mode">False</property>
	      <property name="angle">0</property>
	    </widget>
	    <packing>
	      <property name="padding">0</property>
	      <property name="expand">False</property>
	      <property name="fill">True</property>
	    </packing>
	  </child>
	</widget>
	<packing>
	  <property name="padding">0</property>
	  <property name="expand">False</property>
	  <property name="fill">True</property>
	</packing>
      </child>
    </widget>
  </child>
</widget>

<widget class="GtkDialog" id="alreadyRegisteredSubscriptionManagerDialog">
  <property name="title" translatable="yes">System Already Registered</property>
  <property name="type">GTK_WINDOW_TOPLEVEL</property>
  <property name="window_position">GTK_WIN_POS_NONE</property>
  <property name="modal">False</property>
  <property name="resizable">True</property>
  <property name="destroy_with_parent">False</property>
  <property name="decorated">True</property>
  <property name="skip_taskbar_hint">False</property>
  <property name="skip_pager_hint">False</property>
  <property name="type_hint">GDK_WINDOW_TYPE_HINT_DIALOG</property>
  <property name="gravity">GDK_GRAVITY_NORTH_WEST</property>
  <property name="focus_on_map">True</property>
  <property name="urgency_hint">False</property>
  <property name="has_separator">False</property>

  <child internal-child="vbox">
    <widget class="GtkVBox" id="dialog-vbox4">
      <property name="visible">True</property>
      <property name="homogeneous">False</property>
      <property name="spacing">0</property>

      <child internal-child="action_area">
	<widget class="GtkHButtonBox" id="dialog-action_area4">
	  <property name="visible">True</property>
	  <property name="layout_style">GTK_BUTTONBOX_END</property>

	  <child>
	    <widget class="GtkButton" id="button5">
	      <property name="visible">True</property>
	      <property name="label" translatable="yes">_No, Cancel</property>
	      <property name="use_underline">True</property>
	      <property name="relief">GTK_RELIEF_NORMAL</property>
	      <property name="focus_on_click">True</property>
	      <property name="response_id">0</property>
	      <accessibility>
		<atkproperty name="AtkObject::accessible_name" translatable="yes">No, Cancel</atkproperty>
	      </accessibility>
	    </widget>
	  </child>

	  <child>
	    <widget class="GtkButton" id="button6">
	      <property name="visible">True</property>
	      <property name="label" translatable="yes">_Yes, Continue</property>
	      <property name="use_underline">True</property>
	      <property name="relief">GTK_RELIEF_NORMAL</property>
	      <property name="focus_on_click">True</property>
	      <property name="response_id">1</property>
	      <accessibility>
		<atkproperty name="AtkObject::accessible_name" translatable="yes">Yes, Continue</atkproperty>
	      </accessibility>
	    </widget>
	  </child>
	</widget>
	<packing>
	  <property name="padding">0</property>
	  <property name="expand">False</property>
	  <property name="fill">True</property>
	  <property name="pack_type">GTK_PACK_END</property>
	</packing>
      </child>

      <child>
	<widget class="GtkVBox" id="vbox30">
	  <property name="border_width">10</property>
	  <property name="visible">True</property>
	  <property name="homogeneous">False</property>
	  <property name="spacing">15</property>

	  <child>
	    <widget class="GtkLabel" id="label71">
	      <property name="visible">True</property>
	      <property name="label" translatable="yes">&lt;b&gt;Warning&lt;/b&gt;</property>
	      <property name="use_underline">False</property>
	      <property name="use_markup">True</property>
	      <property name="justify">GTK_JUSTIFY_LEFT</property>
	      <property name="wrap">False</property>
	      <property name="selectable">False</property>
	      <property name="xalign">0</property>
	      <property name="yalign">0.5</property>
	      <property name="xpad">0</property>
	      <property name="ypad">0</property>
	      <property name="ellipsize">PANGO_ELLIPSIZE_NONE</property>
	      <property name="width_chars">-1</property>
	      <property name="single_line_mode">False</property>
	      <property name="angle">0</property>
	    </widget>
	    <packing>
	      <property name="padding">0</property>
	      <property name="expand">False</property>
	      <property name="fill">True</property>
	    </packing>
	  </child>

	  <child>
	    <widget class="GtkLabel" id="label72">
	      <property name="visible">True</property>
	      <property name="label" translatable="yes">This system has already been registered with RHN using RHN certificate-based technology.</property>
	      <property name="use_underline">False</property>
	      <property name="use_markup">False</property>
	      <property name="justify">GTK_JUSTIFY_LEFT</property>
	      <property name="wrap">True</property>
	      <property name="selectable">False</property>
	      <property name="xalign">0</property>
	      <property name="yalign">0.5</property>
	      <property name="xpad">0</property>
	      <property name="ypad">0</property>
	      <property name="ellipsize">PANGO_ELLIPSIZE_NONE</property>
	      <property name="width_chars">-1</property>
	      <property name="single_line_mode">False</property>
	      <property name="angle">0</property>
	    </widget>
	    <packing>
	      <property name="padding">0</property>
	      <property name="expand">False</property>
	      <property name="fill">True</property>
	    </packing>
	  </child>

	  <child>
	    <widget class="GtkLabel" id="label73">
	      <property name="visible">True</property>
	      <property name="label" translatable="yes">The tool you are using is attempting to re-register using RHN Classic technology. Red Hat recommends (except in a few cases) that customers only register with RHN once.</property>
	      <property name="use_underline">False</property>
	      <property name="use_markup">False</property>
	      <property name="justify">GTK_JUSTIFY_LEFT</property>
	      <property name="wrap">True</property>
	      <property name="selectable">False</property>
	      <property name="xalign">0</property>
	      <property name="yalign">0.5</property>
	      <property name="xpad">0</property>
	      <property name="ypad">0</property>
	      <property name="ellipsize">PANGO_ELLIPSIZE_NONE</property>
	      <property name="width_chars">-1</property>
	      <property name="single_line_mode">False</property>
	      <property name="angle">0</property>
	    </widget>
	    <packing>
	      <property name="padding">0</property>
	      <property name="expand">False</property>
	      <property name="fill">True</property>
	    </packing>
	  </child>

	  <child>
	    <widget class="GtkLabel" id="label74">
	      <property name="visible">True</property>
	      <property name="label" translatable="yes">To learn more about RHN registration and technologies please consult this Knowledge Base Article: &lt;a href=&quot;https://access.redhat.com/kb/docs/DOC-45563&quot;&gt;https://access.redhat.com/kb/docs/DOC-45563&lt;/a&gt;
</property>
	      <property name="use_underline">False</property>
	      <property name="use_markup">True</property>
	      <property name="justify">GTK_JUSTIFY_LEFT</property>
	      <property name="wrap">True</property>
	      <property name="selectable">False</property>
	      <property name="xalign">0</property>
	      <property name="yalign">0.5</property>
	      <property name="xpad">0</property>
	      <property name="ypad">0</property>
	      <property name="ellipsize">PANGO_ELLIPSIZE_NONE</property>
	      <property name="width_chars">-1</property>
	      <property name="single_line_mode">False</property>
	      <property name="angle">0</property>
	    </widget>
	    <packing>
	      <property name="padding">0</property>
	      <property name="expand">False</property>
	      <property name="fill">True</property>
	    </packing>
	  </child>

	  <child>
	    <widget class="GtkLabel" id="label75">
	      <property name="visible">True</property>
	      <property name="label" translatable="yes">Are you sure you would like to continue?</property>
	      <property name="use_underline">False</property>
	      <property name="use_markup">False</property>
	      <property name="justify">GTK_JUSTIFY_LEFT</property>
	      <property name="wrap">False</property>
	      <property name="selectable">False</property>
	      <property name="xalign">0</property>
	      <property name="yalign">0.5</property>
	      <property name="xpad">0</property>
	      <property name="ypad">0</property>
	      <property name="ellipsize">PANGO_ELLIPSIZE_NONE</property>
	      <property name="width_chars">-1</property>
	      <property name="single_line_mode">False</property>
	      <property name="angle">0</property>
	    </widget>
	    <packing>
	      <property name="padding">0</property>
	      <property name="expand">False</property>
	      <property name="fill">True</property>
	    </packing>
	  </child>
	</widget>
	<packing>
	  <property name="padding">0</property>
	  <property name="expand">False</property>
	  <property name="fill">True</property>
	</packing>
      </child>
    </widget>
  </child>
</widget>

<widget class="GtkWindow" id="successfulFinishWindow">
  <property name="title" translatable="yes"></property>
  <property name="type">GTK_WINDOW_TOPLEVEL</property>
  <property name="window_position">GTK_WIN_POS_NONE</property>
  <property name="modal">False</property>
  <property name="resizable">True</property>
  <property name="destroy_with_parent">False</property>
  <property name="decorated">True</property>
  <property name="skip_taskbar_hint">False</property>
  <property name="skip_pager_hint">False</property>
  <property name="type_hint">GDK_WINDOW_TYPE_HINT_NORMAL</property>
  <property name="gravity">GDK_GRAVITY_NORTH_WEST</property>
  <property name="focus_on_map">True</property>
  <property name="urgency_hint">False</property>

  <child>
    <widget class="GtkVBox" id="successfulFinishWindowVbox">
      <property name="visible">True</property>
      <property name="homogeneous">False</property>
      <property name="spacing">15</property>

      <child>
	<widget class="GtkHBox" id="hbox11">
	  <property name="visible">True</property>
	  <property name="homogeneous">False</property>
	  <property name="spacing">0</property>

	  <child>
	    <widget class="GtkImage" id="image7">
	      <property name="visible">True</property>
	      <property name="icon_size">6</property>
	      <property name="icon_name">gtk-dialog-info</property>
	      <property name="xalign">0.5</property>
	      <property name="yalign">0.5</property>
	      <property name="xpad">0</property>
	      <property name="ypad">0</property>
	    </widget>
	    <packing>
	      <property name="padding">0</property>
	      <property name="expand">False</property>
	      <property name="fill">True</property>
	    </packing>
	  </child>

	  <child>
	    <widget class="GtkLabel" id="label32">
	      <property name="visible">True</property>
	      <property name="label" translatable="yes">Software update setup has been completed for this system.</property>
	      <property name="use_underline">False</property>
	      <property name="use_markup">False</property>
	      <property name="justify">GTK_JUSTIFY_LEFT</property>
	      <property name="wrap">True</property>
	      <property name="selectable">False</property>
	      <property name="xalign">0</property>
	      <property name="yalign">0.5</property>
	      <property name="xpad">0</property>
	      <property name="ypad">0</property>
	      <property name="ellipsize">PANGO_ELLIPSIZE_NONE</property>
	      <property name="width_chars">-1</property>
	      <property name="single_line_mode">False</property>
	      <property name="angle">0</property>
	    </widget>
	    <packing>
	      <property name="padding">0</property>
	      <property name="expand">False</property>
	      <property name="fill">True</property>
	    </packing>
	  </child>
	</widget>
	<packing>
	  <property name="padding">0</property>
	  <property name="expand">False</property>
	  <property name="fill">True</property>
	</packing>
      </child>

      <child>
	<widget class="GtkLabel" id="label47">
	  <property name="visible">True</property>
	  <property name="label" translatable="yes">Your system is now ready to receive the software updates that will keep it secure and supported.

You'll know when software updates are available when a package icon appears in the notification area of your desktop (usually in the upper-right corner, circled below.) Clicking on this icon, when available, will guide you through applying any updates that are available:</property>
	  <property name="use_underline">False</property>
	  <property name="use_markup">False</property>
	  <property name="justify">GTK_JUSTIFY_LEFT</property>
	  <property name="wrap">True</property>
	  <property name="selectable">False</property>
	  <property name="xalign">0</property>
	  <property name="yalign">0.5</property>
	  <property name="xpad">0</property>
	  <property name="ypad">0</property>
	  <property name="ellipsize">PANGO_ELLIPSIZE_NONE</property>
	  <property name="width_chars">-1</property>
	  <property name="single_line_mode">False</property>
	  <property name="angle">0</property>
	</widget>
	<packing>
	  <property name="padding">0</property>
	  <property name="expand">False</property>
	  <property name="fill">True</property>
	</packing>
      </child>

      <child>
	<widget class="GtkImage" id="image5">
	  <property name="visible">True</property>
	  <property name="pixbuf">puplet-screenshot.png</property>
	  <property name="xalign">0.5</property>
	  <property name="yalign">0.5</property>
	  <property name="xpad">0</property>
	  <property name="ypad">0</property>
	  <accessibility>
	    <atkproperty name="AtkObject::accessible_name" translatable="yes">Aplet screenshot</atkproperty>
	  </accessibility>
	</widget>
	<packing>
	  <property name="padding">0</property>
	  <property name="expand">False</property>
	  <property name="fill">True</property>
	</packing>
      </child>
    </widget>
  </child>
</widget>

<widget class="GtkWindow" id="chooseChannelWindow">
  <property name="visible">True</property>
  <property name="title" translatable="yes">Operating System Release Version</property>
  <property name="type">GTK_WINDOW_TOPLEVEL</property>
  <property name="window_position">GTK_WIN_POS_NONE</property>
  <property name="modal">False</property>
  <property name="resizable">True</property>
  <property name="destroy_with_parent">False</property>
  <property name="decorated">True</property>
  <property name="skip_taskbar_hint">False</property>
  <property name="skip_pager_hint">False</property>
  <property name="type_hint">GDK_WINDOW_TYPE_HINT_NORMAL</property>
  <property name="gravity">GDK_GRAVITY_NORTH_WEST</property>
  <property name="focus_on_map">True</property>
  <property name="urgency_hint">False</property>
  <accessibility>
    <atkproperty name="AtkObject::accessible_name" translatable="yes">Operating System Release Version</atkproperty>
  </accessibility>

  <child>
    <widget class="GtkVBox" id="chooseChannelWindowVbox">
      <property name="border_width">25</property>
      <property name="visible">True</property>
      <property name="homogeneous">False</property>
      <property name="spacing">15</property>

      <child>
	<widget class="GtkLabel" id="channelLabelVbox">
	  <property name="visible">True</property>
	  <property name="label" translatable="yes">Select how your system will receive updates:</property>
	  <property name="use_underline">True</property>
	  <property name="use_markup">False</property>
	  <property name="justify">GTK_JUSTIFY_LEFT</property>
	  <property name="wrap">False</property>
	  <property name="selectable">False</property>
	  <property name="xalign">0</property>
	  <property name="yalign">0</property>
	  <property name="xpad">0</property>
	  <property name="ypad">0</property>
	  <property name="ellipsize">PANGO_ELLIPSIZE_NONE</property>
	  <property name="width_chars">-1</property>
	  <property name="single_line_mode">False</property>
	  <property name="angle">0</property>
	  <accessibility>
	    <atkproperty name="AtkObject::accessible_name" translatable="yes">Select how your system will receive updates:</atkproperty>
	  </accessibility>
	</widget>
	<packing>
	  <property name="padding">0</property>
	  <property name="expand">False</property>
	  <property name="fill">False</property>
	</packing>
      </child>

      <child>
	<widget class="GtkHBox" id="hbox28">
	  <property name="visible">True</property>
	  <property name="homogeneous">False</property>
	  <property name="spacing">0</property>

	  <child>
	    <widget class="GtkRadioButton" id="limited_updates_button">
	      <property name="visible">True</property>
	      <property name="can_focus">True</property>
	      <property name="label" translatable="yes"></property>
	      <property name="use_underline">True</property>
	      <property name="relief">GTK_RELIEF_NORMAL</property>
	      <property name="focus_on_click">True</property>
	      <property name="active">False</property>
	      <property name="inconsistent">False</property>
	      <property name="draw_indicator">True</property>
	      <accessibility>
		<atkproperty name="AtkObject::accessible_name" translatable="yes">Limited updates</atkproperty>
	      </accessibility>
	    </widget>
	    <packing>
	      <property name="padding">0</property>
	      <property name="expand">False</property>
	      <property name="fill">False</property>
	    </packing>
	  </child>

	  <child>
	    <widget class="GtkLabel" id="limitedLabel">
	      <property name="visible">True</property>
	      <property name="label" translatable="yes">&lt;b&gt;_Limited updates&lt;/b&gt; will be provided to this system, maintaining compatibility with the selected minor release software channel:</property>
	      <property name="use_underline">True</property>
	      <property name="use_markup">True</property>
	      <property name="justify">GTK_JUSTIFY_LEFT</property>
	      <property name="wrap">True</property>
	      <property name="selectable">False</property>
	      <property name="xalign">0.5</property>
	      <property name="yalign">0.5</property>
	      <property name="xpad">0</property>
	      <property name="ypad">0</property>
	      <property name="ellipsize">PANGO_ELLIPSIZE_NONE</property>
	      <property name="width_chars">-1</property>
	      <property name="single_line_mode">False</property>
	      <property name="angle">0</property>
	      <accessibility>
		<atkproperty name="AtkObject::accessible_name" translatable="yes">Limited updates will be provided to this system, maintaining compatibility with the selected minor release software channel:</atkproperty>
	      </accessibility>
	    </widget>
	    <packing>
	      <property name="padding">0</property>
	      <property name="expand">False</property>
	      <property name="fill">False</property>
	    </packing>
	  </child>
	</widget>
	<packing>
	  <property name="padding">0</property>
	  <property name="expand">False</property>
	  <property name="fill">False</property>
	</packing>
      </child>

      <child>
	<widget class="GtkHBox" id="hbox30">
	  <property name="visible">True</property>
	  <property name="homogeneous">False</property>
	  <property name="spacing">0</property>

	  <child>
	    <widget class="GtkLabel" id="label135">
	      <property name="visible">True</property>
	      <property name="label" translatable="yes">_Minor release:</property>
	      <property name="use_underline">True</property>
	      <property name="use_markup">False</property>
	      <property name="justify">GTK_JUSTIFY_LEFT</property>
	      <property name="wrap">False</property>
	      <property name="selectable">False</property>
	      <property name="xalign">0.5</property>
	      <property name="yalign">0.5</property>
	      <property name="xpad">0</property>
	      <property name="ypad">0</property>
	      <property name="ellipsize">PANGO_ELLIPSIZE_NONE</property>
	      <property name="width_chars">-1</property>
	      <property name="single_line_mode">False</property>
	      <property name="angle">0</property>
	    </widget>
	    <packing>
	      <property name="padding">23</property>
	      <property name="expand">False</property>
	      <property name="fill">False</property>
	    </packing>
	  </child>

	  <child>
	    <widget class="GtkComboBox" id="chooseChannelList">
	      <property name="visible">True</property>
	      <property name="items" translatable="yes"></property>
	      <property name="add_tearoffs">False</property>
	      <property name="focus_on_click">True</property>
	      <accessibility>
		<atkproperty name="AtkObject::accessible_name" translatable="yes">Choose minor release</atkproperty>
	      </accessibility>
	    </widget>
	    <packing>
	      <property name="padding">0</property>
	      <property name="expand">True</property>
	      <property name="fill">True</property>
	    </packing>
	  </child>
	</widget>
	<packing>
	  <property name="padding">0</property>
	  <property name="expand">True</property>
	  <property name="fill">False</property>
	</packing>
      </child>

      <child>
	<widget class="GtkHBox" id="hbox31">
	  <property name="visible">True</property>
	  <property name="homogeneous">False</property>
	  <property name="spacing">0</property>

	  <child>
	    <widget class="GtkLabel" id="label138">
	      <property name="visible">True</property>
	      <property name="label" translatable="yes">       </property>
	      <property name="use_underline">False</property>
	      <property name="use_markup">False</property>
	      <property name="justify">GTK_JUSTIFY_LEFT</property>
	      <property name="wrap">False</property>
	      <property name="selectable">False</property>
	      <property name="xalign">0.5</property>
	      <property name="yalign">0.5</property>
	      <property name="xpad">0</property>
	      <property name="ypad">0</property>
	      <property name="ellipsize">PANGO_ELLIPSIZE_NONE</property>
	      <property name="width_chars">-1</property>
	      <property name="single_line_mode">False</property>
	      <property name="angle">0</property>
	    </widget>
	    <packing>
	      <property name="padding">0</property>
	      <property name="expand">False</property>
	      <property name="fill">False</property>
	    </packing>
	  </child>

	  <child>
	    <widget class="GtkImage" id="image23">
	      <property name="visible">True</property>
	      <property name="stock">gtk-info</property>
	      <property name="icon_size">4</property>
	      <property name="xalign">0</property>
	      <property name="yalign">0</property>
	      <property name="xpad">0</property>
	      <property name="ypad">0</property>
	    </widget>
	    <packing>
	      <property name="padding">0</property>
	      <property name="expand">False</property>
	      <property name="fill">False</property>
	    </packing>
	  </child>

	  <child>
	    <widget class="GtkLabel" id="label136">
	      <property name="visible">True</property>
	      <property name="label" translatable="yes">&lt;b&gt;Tip:&lt;/b&gt; Minor releases with a '*' are currently fully supported by Red Hat.</property>
	      <property name="use_underline">True</property>
	      <property name="use_markup">True</property>
	      <property name="justify">GTK_JUSTIFY_LEFT</property>
	      <property name="wrap">False</property>
	      <property name="selectable">False</property>
	      <property name="xalign">1</property>
	      <property name="yalign">0.5</property>
	      <property name="xpad">0</property>
	      <property name="ypad">0</property>
	      <property name="ellipsize">PANGO_ELLIPSIZE_NONE</property>
	      <property name="width_chars">-1</property>
	      <property name="single_line_mode">False</property>
	      <property name="angle">0</property>
	    </widget>
	    <packing>
	      <property name="padding">0</property>
	      <property name="expand">False</property>
	      <property name="fill">False</property>
	    </packing>
	  </child>
	</widget>
	<packing>
	  <property name="padding">0</property>
	  <property name="expand">True</property>
	  <property name="fill">True</property>
	</packing>
      </child>

      <child>
	<widget class="GtkHBox" id="hbox29">
	  <property name="visible">True</property>
	  <property name="homogeneous">False</property>
	  <property name="spacing">0</property>

	  <child>
	    <widget class="GtkRadioButton" id="all_updates_button">
	      <property name="visible">True</property>
	      <property name="can_focus">True</property>
	      <property name="label" translatable="yes"></property>
	      <property name="use_underline">True</property>
	      <property name="relief">GTK_RELIEF_NORMAL</property>
	      <property name="focus_on_click">True</property>
	      <property name="active">False</property>
	      <property name="inconsistent">False</property>
	      <property name="draw_indicator">True</property>
	      <property name="group">limited_updates_button</property>
	      <accessibility>
		<atkproperty name="AtkObject::accessible_name" translatable="yes">All available updates</atkproperty>
	      </accessibility>
	    </widget>
	    <packing>
	      <property name="padding">0</property>
	      <property name="expand">False</property>
	      <property name="fill">False</property>
	    </packing>
	  </child>

	  <child>
	    <widget class="GtkLabel" id="allUpdatesLabel">
	      <property name="visible">True</property>
	      <property name="label" translatable="yes">&lt;b&gt;_All available updates&lt;/b&gt; will be provided to this system. If kept updated, this system will always be equivalent to the latest minor release in the main 'Red Hat Enterprise Linux x' software channel.</property>
	      <property name="use_underline">True</property>
	      <property name="use_markup">True</property>
	      <property name="justify">GTK_JUSTIFY_LEFT</property>
	      <property name="wrap">True</property>
	      <property name="selectable">False</property>
	      <property name="xalign">0.5</property>
	      <property name="yalign">0.5</property>
	      <property name="xpad">0</property>
	      <property name="ypad">0</property>
	      <property name="ellipsize">PANGO_ELLIPSIZE_NONE</property>
	      <property name="width_chars">-1</property>
	      <property name="single_line_mode">False</property>
	      <property name="angle">0</property>
	      <accessibility>
		<atkproperty name="AtkObject::accessible_name" translatable="yes">All available updates will be provided to this system. If kept updated, this system will always be equivalent to the latest minor release in the main 'Red Hat Enterprise Linux x' software channel.</atkproperty>
	      </accessibility>
	    </widget>
	    <packing>
	      <property name="padding">0</property>
	      <property name="expand">False</property>
	      <property name="fill">False</property>
	    </packing>
	  </child>
	</widget>
	<packing>
	  <property name="padding">0</property>
	  <property name="expand">False</property>
	  <property name="fill">False</property>
	</packing>
      </child>

      <child>
	<widget class="GtkHBox" id="hbox32">
	  <property name="visible">True</property>
	  <property name="homogeneous">False</property>
	  <property name="spacing">0</property>

	  <child>
	    <widget class="GtkLabel" id="label139">
	      <property name="visible">True</property>
	      <property name="label" translatable="yes">       </property>
	      <property name="use_underline">False</property>
	      <property name="use_markup">False</property>
	      <property name="justify">GTK_JUSTIFY_LEFT</property>
	      <property name="wrap">False</property>
	      <property name="selectable">False</property>
	      <property name="xalign">0.5</property>
	      <property name="yalign">0.5</property>
	      <property name="xpad">0</property>
	      <property name="ypad">0</property>
	      <property name="ellipsize">PANGO_ELLIPSIZE_NONE</property>
	      <property name="width_chars">-1</property>
	      <property name="single_line_mode">False</property>
	      <property name="angle">0</property>
	    </widget>
	    <packing>
	      <property name="padding">0</property>
	      <property name="expand">False</property>
	      <property name="fill">False</property>
	    </packing>
	  </child>

	  <child>
	    <widget class="GtkImage" id="image24">
	      <property name="visible">True</property>
	      <property name="stock">gtk-info</property>
	      <property name="icon_size">4</property>
	      <property name="xalign">0.5</property>
	      <property name="yalign">0.5</property>
	      <property name="xpad">0</property>
	      <property name="ypad">0</property>
	    </widget>
	    <packing>
	      <property name="padding">0</property>
	      <property name="expand">False</property>
	      <property name="fill">True</property>
	    </packing>
	  </child>

	  <child>
	    <widget class="GtkLabel" id="label137">
	      <property name="visible">True</property>
	      <property name="label" translatable="yes">&lt;b&gt;Warning:&lt;/b&gt; Using this option, your system will always be the most recent minor release and &lt;b&gt;cannot&lt;/b&gt; be limited to an older release version.</property>
	      <property name="use_underline">True</property>
	      <property name="use_markup">True</property>
	      <property name="justify">GTK_JUSTIFY_LEFT</property>
	      <property name="wrap">True</property>
	      <property name="selectable">False</property>
	      <property name="xalign">0.5</property>
	      <property name="yalign">0.5</property>
	      <property name="xpad">0</property>
	      <property name="ypad">0</property>
	      <property name="ellipsize">PANGO_ELLIPSIZE_NONE</property>
	      <property name="width_chars">-1</property>
	      <property name="single_line_mode">False</property>
	      <property name="angle">0</property>
	      <accessibility>
		<atkproperty name="AtkObject::accessible_name" translatable="yes">Warning: Using this option, your system will always be the most recent minor release and cannot be limited to an older release version.</atkproperty>
	      </accessibility>
	    </widget>
	    <packing>
	      <property name="padding">0</property>
	      <property name="expand">False</property>
	      <property name="fill">False</property>
	    </packing>
	  </child>
	</widget>
	<packing>
	  <property name="padding">0</property>
	  <property name="expand">True</property>
	  <property name="fill">True</property>
	</packing>
      </child>

      <child>
	<placeholder/>
      </child>

      <child>
	<placeholder/>
      </child>
    </widget>
  </child>
</widget>

<widget class="GtkWindow" id="ksRegisteredFirstbootWindow">
  <property name="visible">True</property>
  <property name="title">Registered during installation</property>
  <property name="type">GTK_WINDOW_TOPLEVEL</property>
  <property name="window_position">GTK_WIN_POS_NONE</property>
  <property name="modal">False</property>
  <property name="resizable">True</property>
  <property name="destroy_with_parent">False</property>
  <property name="decorated">True</property>
  <property name="skip_taskbar_hint">False</property>
  <property name="skip_pager_hint">False</property>
  <property name="type_hint">GDK_WINDOW_TYPE_HINT_NORMAL</property>
  <property name="gravity">GDK_GRAVITY_NORTH_WEST</property>
  <property name="focus_on_map">True</property>
  <property name="urgency_hint">False</property>

  <child>
    <widget class="GtkVBox" id="ksRegisteredFirstbootVbox">
      <property name="border_width">15</property>
      <property name="visible">True</property>
      <property name="homogeneous">False</property>
      <property name="spacing">15</property>

      <child>
	<widget class="GtkHBox" id="hbox28">
	  <property name="visible">True</property>
	  <property name="homogeneous">False</property>
	  <property name="spacing">6</property>

	  <child>
	    <widget class="GtkImage" id="image23">
	      <property name="visible">True</property>
	      <property name="stock">gtk-dialog-info</property>
	      <property name="icon_size">6</property>
	      <property name="xalign">0.5</property>
	      <property name="yalign">0.5</property>
	      <property name="xpad">0</property>
	      <property name="ypad">0</property>
	    </widget>
	    <packing>
	      <property name="padding">0</property>
	      <property name="expand">False</property>
	      <property name="fill">False</property>
	    </packing>
	  </child>

	  <child>
	    <widget class="GtkLabel" id="label132">
	      <property name="visible">True</property>
	      <property name="label" translatable="yes">&lt;b&gt;Your system was registered for updates during installation.&lt;/b&gt;</property>
	      <property name="use_underline">False</property>
	      <property name="use_markup">True</property>
	      <property name="justify">GTK_JUSTIFY_LEFT</property>
	      <property name="wrap">True</property>
	      <property name="selectable">False</property>
	      <property name="xalign">0</property>
	      <property name="yalign">0.5</property>
	      <property name="xpad">0</property>
	      <property name="ypad">0</property>
	      <property name="ellipsize">PANGO_ELLIPSIZE_NONE</property>
	      <property name="width_chars">-1</property>
	      <property name="single_line_mode">False</property>
	      <property name="angle">0</property>
	    </widget>
	    <packing>
	      <property name="padding">0</property>
	      <property name="expand">True</property>
	      <property name="fill">True</property>
	    </packing>
	  </child>
	</widget>
	<packing>
	  <property name="padding">0</property>
	  <property name="expand">False</property>
	  <property name="fill">True</property>
	</packing>
      </child>

      <child>
	<widget class="GtkLabel" id="label133">
	  <property name="visible">True</property>
	  <property name="label" translatable="yes">Your system is ready to receive the software updates that will keep it secure and supported.

You'll know when software updates are available when a package icon appears in the notification area of your desktop (usually in the upper-right corner, circled below.) Clicking on this icon, when available, will guide you through applying any updates that are available:</property>
	  <property name="use_underline">False</property>
	  <property name="use_markup">False</property>
	  <property name="justify">GTK_JUSTIFY_LEFT</property>
	  <property name="wrap">True</property>
	  <property name="selectable">False</property>
	  <property name="xalign">0</property>
	  <property name="yalign">0.5</property>
	  <property name="xpad">0</property>
	  <property name="ypad">0</property>
	  <property name="ellipsize">PANGO_ELLIPSIZE_NONE</property>
	  <property name="width_chars">-1</property>
	  <property name="single_line_mode">False</property>
	  <property name="angle">0</property>
	</widget>
	<packing>
	  <property name="padding">0</property>
	  <property name="expand">False</property>
	  <property name="fill">True</property>
	</packing>
      </child>

      <child>
	<widget class="GtkImage" id="image24">
	  <property name="visible">True</property>
	  <property name="pixbuf">puplet-screenshot.png</property>
	  <property name="xalign">0.5</property>
	  <property name="yalign">0.5</property>
	  <property name="xpad">0</property>
	  <property name="ypad">0</property>
	  <accessibility>
	    <atkproperty name="AtkObject::accessible_name" translatable="yes">icon of aplet</atkproperty>
	  </accessibility>
	</widget>
	<packing>
	  <property name="padding">0</property>
	  <property name="expand">False</property>
	  <property name="fill">True</property>
	</packing>
      </child>

      <child>
	<widget class="GtkHButtonBox" id="hbuttonbox4">
	  <property name="visible">True</property>
	  <property name="layout_style">GTK_BUTTONBOX_START</property>
	  <property name="spacing">0</property>
	</widget>
	<packing>
	  <property name="padding">0</property>
	  <property name="expand">False</property>
	  <property name="fill">True</property>
	</packing>
      </child>
    </widget>
  </child>
</widget>

</glade-interface><|MERGE_RESOLUTION|>--- conflicted
+++ resolved
@@ -226,125 +226,6 @@
 	      <property name="homogeneous">False</property>
 	      <property name="spacing">15</property>
 
-<<<<<<< HEAD
-          <child>
-            <widget class="GtkRadioButton" id="rhsmButton">
-              <property name="visible">False</property>
-              <property name="no_show_all">True</property>
-              <property name="relief">GTK_RELIEF_NORMAL</property>
-              <property name="focus_on_click">True</property>
-              <property name="active">False</property>
-              <property name="inconsistent">False</property>
-              <property name="draw_indicator">True</property>
-              <property name="group">hostedButton</property>
-              <signal name="activate" handler="onRhsmButtonActivate"/>
-
-              <child>
-                <widget class="GtkLabel" id="label143">
-                  <property name="visible">True</property>
-                  <property name="can_focus">True</property>
-                  <property name="label" translatable="yes" context="yes">I'd like to receive updates from &lt;b&gt;Red Hat Network&lt;/b&gt; or &lt;b&gt;Subscription Asset Manager&lt;/b&gt; (using next-generation of entitlement management).</property>
-                  <property name="use_underline">True</property>
-                  <property name="use_markup">True</property>
-                  <property name="justify">GTK_JUSTIFY_LEFT</property>
-                  <property name="wrap">True</property>
-                  <property name="selectable">False</property>
-                  <property name="xalign">0.5</property>
-                  <property name="yalign">0.5</property>
-                  <property name="xpad">0</property>
-                  <property name="ypad">0</property>
-                  <property name="ellipsize">PANGO_ELLIPSIZE_NONE</property>
-                  <property name="width_chars">-1</property>
-                  <property name="single_line_mode">False</property>
-                  <property name="angle">0</property>
-                </widget>
-              </child>
-            </widget>
-              <packing>
-                <property name="padding">0</property>
-                <property name="expand">False</property>
-                <property name="fill">False</property>
-              </packing>
-      </child>
-
-	  <child>
-		<widget class="GtkRadioButton" id="hostedButton">
-		  <property name="visible">True</property>
-		  <property name="relief">GTK_RELIEF_NORMAL</property>
-		  <property name="focus_on_click">True</property>
-		  <property name="active">False</property>
-		  <property name="inconsistent">False</property>
-		  <property name="draw_indicator">True</property>
-		  <signal name="activate" handler="onHostedButtonActivate"/>
-
-		  <child>
-		    <widget class="GtkLabel" id="label96">
-		      <property name="visible">True</property>
-		      <property name="can_focus">True</property>
-		      <property name="label" translatable="yes" context="yes">I'd like to receive updates from &lt;b&gt;Red Hat Network Classic&lt;/b&gt;. (I don't have access to a Red Hat Network Satellite or Proxy.)</property>
-		      <property name="use_underline">True</property>
-		      <property name="use_markup">True</property>
-		      <property name="justify">GTK_JUSTIFY_LEFT</property>
-		      <property name="wrap">True</property>
-		      <property name="selectable">False</property>
-		      <property name="xalign">0.5</property>
-		      <property name="yalign">0.5</property>
-		      <property name="xpad">0</property>
-		      <property name="ypad">0</property>
-		      <property name="ellipsize">PANGO_ELLIPSIZE_NONE</property>
-		      <property name="width_chars">-1</property>
-		      <property name="single_line_mode">False</property>
-		      <property name="angle">0</property>
-		    </widget>
-		  </child>
-		</widget>
-		<packing>
-		  <property name="padding">0</property>
-		  <property name="expand">False</property>
-		  <property name="fill">False</property>
-		</packing>
-	      </child>
-
-	      <child>
-		<widget class="GtkRadioButton" id="satelliteButton">
-		  <property name="visible">True</property>
-		  <property name="relief">GTK_RELIEF_NORMAL</property>
-		  <property name="focus_on_click">True</property>
-		  <property name="active">False</property>
-		  <property name="inconsistent">False</property>
-		  <property name="draw_indicator">True</property>
-		  <property name="group">hostedButton</property>
-		  <signal name="toggled" handler="onSatelliteButtonToggled"/>
-
-		  <child>
-		    <widget class="GtkLabel" id="label97">
-		      <property name="visible">True</property>
-		      <property name="label" translatable="yes" context="yes">I have access to a &lt;b&gt;Red Hat Network Satellite&lt;/b&gt; or &lt;b&gt;Red Hat Network Proxy&lt;/b&gt;. I'd like to receive software updates from the Satellite or Proxy below:</property>
-		      <property name="use_underline">True</property>
-		      <property name="use_markup">True</property>
-		      <property name="justify">GTK_JUSTIFY_LEFT</property>
-		      <property name="wrap">True</property>
-		      <property name="selectable">False</property>
-		      <property name="xalign">0.5</property>
-		      <property name="yalign">0.5</property>
-		      <property name="xpad">0</property>
-		      <property name="ypad">0</property>
-		      <property name="ellipsize">PANGO_ELLIPSIZE_NONE</property>
-		      <property name="width_chars">-1</property>
-		      <property name="single_line_mode">False</property>
-		      <property name="angle">0</property>
-		    </widget>
-		  </child>
-		</widget>
-		<packing>
-		  <property name="padding">0</property>
-		  <property name="expand">False</property>
-		  <property name="fill">False</property>
-		</packing>
-	      </child>
-
-=======
->>>>>>> 4869bc83
 	      <child>
 		<widget class="GtkAlignment" id="alignment2">
 		  <property name="visible">True</property>
