--- conflicted
+++ resolved
@@ -477,16 +477,10 @@
 msgid "System Already Registered"
 msgstr ""
 
-<<<<<<< HEAD
-#: ../src/up2date_client/rhncli.py:70
-msgid "Show additional output. Repeat for more detail."
-msgstr "Arată mai multe informaţii"
-=======
 #: ../src/up2date_client/rhnreg_constants.py:131
 #: ../data/rh_register.glade.h:126
 msgid "It appears this system has already been set up for software updates:"
 msgstr ""
->>>>>>> 18d28843
 
 #: ../src/up2date_client/rhnreg_constants.py:132
 #: ../data/rh_register.glade.h:131
