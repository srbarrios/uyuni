--- conflicted
+++ resolved
@@ -10,28 +10,16 @@
 msgstr ""
 "Project-Id-Version: Spacewalk\n"
 "Report-Msgid-Bugs-To: \n"
-<<<<<<< HEAD
-"POT-Creation-Date: 2011-07-19 13:31+0200\n"
-"PO-Revision-Date: 2011-06-15 16:45+0200\n"
-"Last-Translator: Miroslav Suchý <msuchy@redhat.com>\n"
-"Language-Team: Kannada <en@li.org>\n"
-=======
 "POT-Creation-Date: 2011-07-19 18:03+0200\n"
 "PO-Revision-Date: 2011-06-15 15:36+0000\n"
 "Last-Translator: msuchy <msuchy@redhat.com>\n"
 "Language-Team: Kannada (http://www.transifex.net/projects/p/fedora/team/"
 "kn/)\n"
->>>>>>> 852a28ff
 "Language: kn\n"
 "MIME-Version: 1.0\n"
 "Content-Type: text/plain; charset=UTF-8\n"
 "Content-Transfer-Encoding: 8bit\n"
-<<<<<<< HEAD
-"X-Generator: Lokalize 1.2\n"
-"Plural-Forms:  nplurals=2; plural=(n != 1);\n"
-=======
 "Plural-Forms: nplurals=1; plural=0\n"
->>>>>>> 852a28ff
 
 #: ../src/up2date_client/rhnregGui.py:132
 #: ../src/up2date_client/rhnregGui.py:149
@@ -1266,7 +1254,6 @@
 #: ../src/up2date_client/rhnreg_constants.py:330
 msgid "Next"
 msgstr "ಮುಂದಕ್ಕೆ"
-<<<<<<< HEAD
 
 #: ../src/up2date_client/rhnreg_constants.py:331
 msgid "Back"
@@ -1651,406 +1638,59 @@
 msgstr ""
 "ಒಂದು ಪರಿಚಯ ಹೆಸರನ್ನು ಸೂಚಿಸಲಾಗಿಲ್ಲ, ಹಾಗು ಸಂಕುಲನಾಮ ಹಾಗು IP ವಿಳಾಸವನ್ನು ಒಂದು ಪರಿಚಯ "
 "ಹೆಸರನ್ನು ನಿರ್ಧರಿಸಲು ಬಳಸಲಾಗುವುದಿಲ್ಲ, ದಯವಿಟ್ಟು ಒಂದು ಪರಿಚಯ ಹೆಸರನ್ನು ಸೂಚಿಸಿ."
-=======
-
-#: ../src/up2date_client/rhnreg_constants.py:331
-msgid "Back"
-msgstr "ಹಿಂದಕ್ಕೆ"
-
-#: ../src/up2date_client/rhnreg_constants.py:332
-msgid "Cancel"
-msgstr "ರದ್ದು ಮಾಡು"
-
-#: ../src/up2date_client/rhnreg_constants.py:333
-#: ../data/rh_register.glade.h:31
-msgid "No, Cancel"
-msgstr "ಇಲ್ಲ, ರದ್ದು ಮಾಡು"
-
-#: ../src/up2date_client/rhnreg_constants.py:334
-#: ../data/rh_register.glade.h:55
-msgid "Yes, Continue"
-msgstr "ಹೌದು, ಮುಂದುವರೆ"
-
-#: ../src/up2date_client/rhnreg_constants.py:335
-msgid "Press <space> to deselect the option."
-msgstr "ಆಯ್ಕೆಯನ್ನು ನಿರಾಕರಿಸಲು <space> ಯನ್ನು ಒತ್ತಿರಿ."
-
-#: ../src/up2date_client/up2dateErrors.py:31
-msgid "RPM error.  The message was:\n"
-msgstr "RPM ದೋಷ.  ಸಂದೇಶವು ಹೀಗಿದೆ:\n"
-
-#: ../src/up2date_client/up2dateErrors.py:43
-msgid "Password error. The message was:\n"
-msgstr "ಗುಪ್ತಪದ ದೋಷ.  ಸಂದೇಶವು ಹೀಗಿದೆ:\n"
-
-#: ../src/up2date_client/up2dateErrors.py:56
-msgid "RPM dependency error. The message was:\n"
-msgstr "RPM ಅವಲಂಬನೆಯ ದೋಷ.  ಸಂದೇಶವು ಹೀಗಿದೆ:\n"
-
-#: ../src/up2date_client/up2dateErrors.py:65
-msgid "Error communicating with server. The message was:\n"
-msgstr "ಪರಿಚಾರಕದೊಂದಿಗೆ ಸಂಪರ್ಕಿಸುವಲ್ಲಿನ ದೋಷ. ಸಂದೇಶವು ಹೀಗಿದೆ:\n"
-
-#: ../src/up2date_client/up2dateErrors.py:76
-msgid "File Not Found: \n"
-msgstr "ಕಡತ ಪತ್ತೆಯಾಗಿಲ್ಲ್: \n"
-
-#: ../src/up2date_client/up2dateErrors.py:87
-msgid "Delay error from server.  The message was:\n"
-msgstr "ಪರಿಚಾರಕದಿಂದ ಉಂಟಾದ ವಿಳಂಬ ದೋಷ. ಸಂದೇಶವು ಹೀಗಿದೆ:\n"
-
-#: ../src/up2date_client/up2dateErrors.py:133
-msgid "Error validating data at server:\n"
-msgstr "ದತ್ತಾಂಶವನ್ನು ಪರಿಚಾರಕದಲ್ಲಿ ಸಕ್ರಮಗೊಳಿಸುವಾಗಿನ ದೋಷ:\n"
-
-#: ../src/up2date_client/up2dateErrors.py:144
-msgid "The installation number is invalid"
-msgstr "ಅನುಸ್ಥಾಪನ ಸಂಖ್ಯೆಯು ಅಮಾನ್ಯವಾದುದ್ದಾಗಿದೆ"
-
-#: ../src/up2date_client/up2dateErrors.py:151
-msgid "Error parsing the oemInfo file at field:\n"
-msgstr "oemInfo ಕಡತವನ್ನು ಕ್ಷೇತ್ರದಲ್ಲಿ ಪಾರ್ಸಿಂಗ್ ಮಾಡುವಲ್ಲಿನ ದೋಷ:\n"
-
-#: ../src/up2date_client/up2dateErrors.py:282
-msgid ""
-"\n"
-"    Your organization does not have enough Management entitlements to "
-"register this\n"
-"    system to Red Hat Network. Please notify your organization administrator "
-"of this error. \n"
-"    You should be able to register this system after your organization frees "
-"existing \n"
-"    or purchases additional entitlements. Additional entitlements may be "
-"purchased by your\n"
-"    organization administrator by logging into Red Hat Network and visiting\n"
-"    the 'Subscription Management' page in the 'Your RHN' section of RHN.\n"
-"    \n"
-"    A common cause of this error code is due to having mistakenly setup an\n"
-"    Activation Key which is set as the universal default.  If an activation "
-"key is set\n"
-"    on the account as a universal default, you can disable this key and "
-"retry to avoid\n"
-"    requiring a Management entitlement."
-msgstr ""
-"\n"
-"    ಈ ವ್ಯವಸ್ಥೆಯನ್ನು Red Hat Network ನೊಂದಿಗೆ ನೋಂದಾಯಿಸಲು ನಿಮ್ಮ ಸಂಸ್ಥೆಯು ಸಾಕಷ್ಟು "
-"ಮ್ಯಾನೇಜ್ಮೆಂಟ್ \n"
-"    ಎಂಟೈಟಲ್ಮೆಂಟ್‌ಗಳನ್ನು ಹೊಂದಿಲ್ಲ. ದಯವಿಟ್ಟು ನಿಮ್ಮ ಸಂಸ್ಥೆಯ ವ್ಯವಸ್ಥಾಪಕರಿಗೆ ಇದನ್ನು ತಿಳಿಸಿ. "
-"ನಿಮ್ಮ ಸಂಸ್ಥೆಯು ಈಗಿರುವ \n"
-"    ಎಂಟೈಟಲ್ಮೆಂಟ್‌ಗಳನ್ನು ಮುಕ್ತಗೊಳಿಸಿದಲ್ಲಿ ಅಥವ ಇನ್ನಷ್ಟು ಖರೀದಿಸಿದಲ್ಲಿ ನೀವು ಈ ವ್ಯವಸ್ಥೆಯನ್ನು "
-"ನೋಂದಾಯಿಸಲು \n"
-"    ಸಾಧ್ಯವಿರುತ್ತದೆ. ಹೆಚ್ಚಿನ ಎಂಟೈಟಲ್ಮೆಂಟ್‌ಗಳನ್ನು ನಿಮ್ಮ ಸಂಸ್ಥೆಯ ವ್ಯವಸ್ಥಾಪಕರು ಖರೀದಿಸಲು Red "
-"Hat Network ಅನ್ನು \n"
-"    ಪ್ರವೇಶಿಸಿ ನಂತರ RHN ವಿಭಾಗದಲ್ಲಿನ 'Your RHN' ನಲ್ಲಿರುವ 'Subscription "
-"Management' ಪುಟಕ್ಕೆ ತೆರಳಬೇಕಾಗುತ್ತದೆ.\n"
-"    \n"
-"    ಈ ದೋಷಕ್ಕೆ ಒಂದು ಸಾಮಾನ್ಯವಾದ ಕಾರಣವೆಂದರೆ ಸಾರ್ವತ್ರಿಕ ಪೂರ್ವನಿಯೋಜಿತ ಎಂದು ಸೂಚಿಸಲಾದ "
-"ಸಕ್ರಿಯಗೊಳಿಕೆಯ \n"
-"    ಕೀಲಿಯನ್ನು ತಪ್ಪಾಗಿ ಹೊಂದಿಸಿದುದಾಗಿರುತ್ತದೆ ಖಾತೆಗೆ ಒಂದು ಸಕ್ರಿಯಗೊಳಿಕೆಯ ಕೀಲಿಯನ್ನು "
-"ಒಂದು ಸಾರ್ವತ್ರಿಕ \n"
-"    ಪೂರ್ವನಿಯೋಜಿತವಾಗಿ  ಹೊಂದಿಸಲಾಗಿದ್ದರೆ, ಒಂದು ನಿರ್ವಹಣಾ ಎಂಟೈಟಲ್ಮೆಂಟ್‌ ಅಗತ್ಯವಾಗುವುದನ್ನು "
-"ತಪ್ಪಿಸಲು \n"
-"    ಈ ಕೀಲಿಯನ್ನು ನೀವು ಅಶಕ್ತಗೊಳಿಸಿ ನಂತರ ಮರಳಿ ಪ್ರಯತ್ನಿಸಬಹುದಾಗಿರುತ್ತದೆ.\n"
-"    "
-
-#: ../src/up2date_client/rhncli.py:48
-msgid "Show additional output"
-msgstr "ಹೆಚ್ಚುವರಿ ಉತ್ಪತ್ತಿಯನ್ನು ತೋರಿಸಿ"
-
-#: ../src/up2date_client/rhncli.py:50
-msgid "Specify an http proxy to use"
-msgstr "ಬಳಸಲು ಒಂದು http ಪ್ರಾಕ್ಸಿಯನ್ನು ಸೂಚಿಸಿ"
-
-#: ../src/up2date_client/rhncli.py:52
-msgid "Specify a username to use with an authenticated http proxy"
-msgstr "ದೃಢೀಕೃತ http ಪ್ರಾಕ್ಸಿಯೊಂದಿಗೆ ಬಳಸಲು ಒಂದು ಬಳಕದಾರ ಹೆಸರನ್ನು ಸೂಚಿಸಿ"
-
-#: ../src/up2date_client/rhncli.py:54
-msgid "Specify a password to use with an authenticated http proxy"
-msgstr "ದೃಢೀಕೃತ http ಪ್ರಾಕ್ಸಿಯೊಂದಿಗೆ ಬಳಸಲು ಒಂದು ಗುಪ್ತ ಪದವನ್ನು ಸೂಚಿಸಿ"
-
-#: ../src/up2date_client/rhncli.py:76
-msgid ""
-"\n"
-"Aborted.\n"
-msgstr ""
-"\n"
-"ವಿಫಲಗೊಳಿಸಲಾಗಿದೆ.\n"
-
-#: ../src/up2date_client/rhncli.py:79
-#, python-format
-msgid "An unexpected OS error occurred: %s\n"
-msgstr "ಒಂದು ಅನಪೇಕ್ಷಿತ OS ದೋಷ ಉಂಟಾಗಿದೆ: %s\n"
-
-#: ../src/up2date_client/rhncli.py:83
-msgid "A connection was attempted with a malformed URI.\n"
-msgstr "ಒಂದು ವಿರೂಪಗೊಂಡ URI ನೊಂದಿಗೆ ಸಂಪರ್ಕಕ್ಕೆ ಪ್ರಯತ್ನಿಸಲಾಯಿತು.\n"
-
-#: ../src/up2date_client/rhncli.py:85
-#, python-format
-msgid "A connection was attempted with a malformed URI: %s.\n"
-msgstr "ಒಂದು ವಿರೂಪಗೊಂಡ URI ನೊಂದಿಗೆ ಸಂಪರ್ಕಕ್ಕೆ ಪ್ರಯತ್ನಿಸಲಾಯಿತು: %s.\n"
-
-#: ../src/up2date_client/rhncli.py:87
-#, python-format
-msgid "There was some sort of I/O error: %s\n"
-msgstr "ಒಂದು ಪ್ರಕಾರದ I/O ದೋಷ ಕಂಡುಬಂದಿತ್ತು: %s\n"
-
-#: ../src/up2date_client/rhncli.py:90
-#, python-format
-msgid "There was an SSL error: %s\n"
-msgstr "ಒಂದು SSL ದೋಷ ಉಂಟಾಗಿತ್ತು: %s\n"
-
-#: ../src/up2date_client/rhncli.py:91
-msgid ""
-"A common cause of this error is the system time being incorrect. Verify that "
-"the time on this system is correct.\n"
-msgstr ""
-"ಗಣಕದ ಸಮಯ ಸರಿಯಾಗಿಲ್ಲದೇ ಇರುವುದು ಈ ದೋಷದ ಒಂದು ಸಾಮಾನ್ಯ ಕಾರಣ. ಈ ಗಣಕದಲ್ಲಿನ ಸಮಯವು "
-"ಸರಿಯಾಗಿದೆಯೆ ಎಂದು ಪರೀಕ್ಷಿಸಿ.\n"
-
-#: ../src/up2date_client/rhncli.py:98
-#, python-format
-msgid "There was a SSL crypto error: %s\n"
-msgstr "ಒಂದು SSL crypto ದೋಷ ಉಂಟಾಗಿತ್ತು: %s\n"
-
-#: ../src/up2date_client/rhncli.py:102
-#, python-format
-msgid "There was an authentication error: %s\n"
-msgstr "ಒಂದು ದೃಢೀಕರಣ ದೋಷ ಉಂಟಾಗಿತ್ತು: %s\n"
-
-#: ../src/up2date_client/rhncli.py:118
-#, python-format
-msgid "You must be root to run %s"
-msgstr "ಚಲಾಯಿಸಲು ನೀವು ಮೂಲದಲ್ಲಿರಬೇಕು %s"
-
-#: ../src/up2date_client/rhncli.py:148 ../src/up2date_client/rhncli.py:183
-msgid "Unable to open gui. Try `up2date --nox`"
-msgstr "gui ಅನ್ನು ತೆರೆಯಲಾಗಿಲ್ಲ. `up2date --nox`ಅನ್ನು ಪ್ರಯತ್ನಿಸಿ"
-
-#: ../src/up2date_client/rhncli.py:190
-#, python-format
-msgid ""
-"%%prog (Red Hat Network Client Tools) %s\n"
-"Copyright (C) 1999--2010 Red Hat, Inc.\n"
-"Licensed under the terms of the GPLv2."
-msgstr ""
-"%%prog (Red Hat Network Client Tools) %s\n"
-"ಹಕ್ಕು (C) 1999--2010 Red Hat, Inc.\n"
-"GPLv2 ನ ನಿಯಮಗಳ ಅಡಿಯಲ್ಲಿ ಹಕ್ಕುಗಳನ್ನು ಕಾದಿರಿಸಲಾಗಿದೆ"
-
-#: ../src/up2date_client/rhncli.py:206
-msgid "An error has occurred:"
-msgstr "ಒಂದು ದೋಷ ಉಂಟಾಗಿದೆ:"
-
-#: ../src/up2date_client/rhncli.py:214
-msgid "See /var/log/up2date for more information"
-msgstr "ಹೆಚ್ಚಿನ ಮಾಹಿತಿಗಾಗಿ /var/log/up2date ಅನ್ನು ನೋಡಿ"
-
-#: ../src/up2date_client/capabilities.py:89
-#, python-format
-msgid ""
-"This client requires the server to support %s, which the current server does "
-"not support"
-msgstr ""
-"%s ಕ್ಕೆ ಪರಿಚಾರಕವು ಬೆಂಬಲ ನೀಡುವುದು ಈ ಕ್ಲೈಂಟಿಗೆ ಅಗತ್ಯವಿದೆ, ಆದರೆ ಅದನ್ನು ಪ್ರಸ್ತುತ "
-"ಪರಿಚಾರಕವು ಬೆಂಬಲಿಸುವುದಿಲ್ಲ"
-
-#: ../src/up2date_client/gui.py:313
-msgid "_Finish"
-msgstr "ಮುಗಿಸು(_F)"
-
-#: ../src/up2date_client/gui.py:316
-msgid "_Exit"
-msgstr "ನಿರ್ಗಮಿಸು (_E)"
-
-#: ../src/up2date_client/gui.py:317
-msgid "Software updates setup unsuccessful"
-msgstr "ತಂತ್ರಾಂಶ ಅಪ್ಡೇಟುಗಳ ಸಂಯೋಜನೆ ವಿಫಲಗೊಂಡಿದೆ"
-
-#: ../src/up2date_client/gui.py:327
-msgid "You must run rhn_register as root."
-msgstr "rhn_register ಅನ್ನು ಮೂಲವಾಗಿ ಚಲಾಯಿಸಬೇಕು."
-
-#: ../src/up2date_client/gui.py:351
-#, python-format
-msgid "There was some sort of I/O error: %s"
-msgstr "ಇಲ್ಲಿ ಒಂದು ರೀತಿಯ I/O ದೋಷ ಉಂಟಾಗಿದೆ: %s"
-
-#: ../src/firstboot/rhn_register.py:29 ../src/firstboot/rhn_register.py:30
-#: ../src/firstboot/rhn_start_gui.py:43 ../src/firstboot/rhn_start_gui.py:44
-msgid "Set Up Software Updates"
-msgstr "ತಂತ್ರಾಂಶ ಅಪ್ಡೇಟುಗಳನ್ನು ಸಂಯೋಜಿಸಿ"
-
-#: ../src/firstboot/rhn_provide_certificate_gui.py:41
-#: ../src/firstboot/rhn_provide_certificate_gui.py:42
-#: ../src/firstboot/rhn_choose_server_gui.py:69
-msgid "Provide Certificate"
-msgstr "ಪ್ರಮಾಣ ಪತ್ರವನ್ನು ಒದಗಿಸಿ"
-
-#. the user doesn't want to provide a cert right now
-#. TODO write a message to disk like the other cases? need to decide
-#. how we want to do error handling in general.
-#: ../src/firstboot/rhn_provide_certificate_gui.py:57
-#: ../src/firstboot/rhn_start_gui.py:61 ../src/firstboot/rhn_finish_gui.py:42
-#: ../src/firstboot/rhn_finish_gui.py:43 ../src/firstboot/rhn_login_gui.py:56
-#: ../src/firstboot/rhn_create_profile_gui.py:58
-msgid "Finish Updates Setup"
-msgstr "ಅಪ್ಡೇಟ್ ಸಂಯೋಜನೆಯನ್ನು ಸಂಪೂರ್ಣಗೊಳಿಸಿ"
-
-#: ../src/firstboot/rhn_review_gui.py:42 ../src/firstboot/rhn_review_gui.py:43
-msgid "Review Subscription"
-msgstr "ಚಂದಾವನ್ನು ಅವಲೋಕಿಸಿ"
-
-#: ../src/firstboot/rhn_choose_server_gui.py:42
-#: ../src/firstboot/rhn_choose_server_gui.py:43 ../data/rh_register.glade.h:19
-msgid "Choose Server"
-msgstr "ಪರಿಚಾರಕವನ್ನು ಆರಿಸಿ"
-
-#: ../src/firstboot/rhn_choose_server_gui.py:64
-#: ../src/firstboot/rhn_login_gui.py:41 ../src/firstboot/rhn_login_gui.py:42
-msgid "Red Hat Login"
-msgstr "Red Hat ಲಾಗಿನ್"
-
-#: ../src/firstboot/rhn_login_gui.py:71
-#: ../src/firstboot/rhn_create_profile_gui.py:42
-#: ../src/firstboot/rhn_create_profile_gui.py:43
-msgid "Create Profile"
-msgstr "ಪರಿಚಯವನ್ನು ಸೃಜಿಸಿ"
-
-#: ../src/firstboot/rhn_login_gui.py:99
-#: ../src/firstboot/rhn_create_profile_gui.py:87
-msgid "There was a communication error with the server:"
-msgstr "ಪರಿಚಾರಕದೊಂದಿಗೆ ಒಂದು ಸಂಪರ್ಕ ದೋಷ ಉಂಟಾಗಿದೆ:"
-
-#: ../src/firstboot/rhn_login_gui.py:101
-#: ../src/firstboot/rhn_create_profile_gui.py:89
-msgid "Would you like to go back and try again?"
-msgstr "ಹಿಂದಕ್ಕೆ ತೆರಳಿ ಇನ್ನೊಮ್ಮೆ ಪ್ರಯತ್ನಿಸಲು ನೀವು ಇಚ್ಛಿಸುತ್ತೀರ?"
-
-#: ../src/bin/rhnreg_ks.py:46
-msgid "Specify a profilename"
-msgstr "ಒಂದು ಪರಿಚಯ ಹೆಸರನ್ನು ಸೂಚಿಸಿ"
-
-#: ../src/bin/rhnreg_ks.py:48
-msgid "Specify a username"
-msgstr "ಒಂದು ಬಳಕೆದಾರ ಹೆಸರನ್ನು ಸೂಚಿಸಿ"
-
-#: ../src/bin/rhnreg_ks.py:50
-msgid "Specify a password"
-msgstr "ಒಂದು ಗುಪ್ತಪದವನ್ನು ಸೂಚಿಸಿ"
-
-#: ../src/bin/rhnreg_ks.py:52
-msgid "Specify an organizational id for this system"
-msgstr "ಈ ಗಣಕಕ್ಕಾಗಿ ಒಂದು ಸಾಂಸ್ಥಿಕ ಐಡಿಯನ್ನು ಸೂಚಿಸಿ"
-
-#: ../src/bin/rhnreg_ks.py:54
-msgid "Specify a url to use as a server"
-msgstr "ಒಂದು ಪರಿಚಾರಕವಾಗಿ ಬಳಸಲು ಒಂದು url ಅನ್ನು ಸೂಚಿಸಿ"
-
-#: ../src/bin/rhnreg_ks.py:56
-msgid "Specify a file to use as the ssl CA cert"
-msgstr "ssl CA cert ಆಗಿ ಬಳಸಲು ಒಂದು ಕಡತವನ್ನು ಸೂಚಿಸಿ"
-
-#: ../src/bin/rhnreg_ks.py:58
-msgid "Specify an activation key"
-msgstr "ಸಕ್ರಿಯಗೊಳಿಸುವ ಒಂದು ಕೀಲಿಯನ್ನು ಸೂಚಿಸಿ"
-
-#: ../src/bin/rhnreg_ks.py:60
-msgid ""
-"Subscribe this system to the EUS channel tied to the system's redhat-release"
-msgstr ""
-"ವ್ಯವಸ್ಥೆಯ redhat-ಬಿಡುಗಡೆಗೆ ಲಗತ್ತಿಸಲಾದ EUS ಚಾನಲ್‌ಗೆ ಈ ವ್ಯವಸ್ಥೆಯನ್ನು ಚಂದಾದಾರರಾಗಿಸಿ"
-
-#: ../src/bin/rhnreg_ks.py:62
-msgid "[Deprecated] Read contact info from stdin"
-msgstr "stdin ನಲ್ಲಿ ಸಂಪರ್ಕ ಮಾಹಿತಿಯನ್ನು ಓದಿ"
-
-#: ../src/bin/rhnreg_ks.py:64
-msgid "Do not probe or upload any hardware info"
-msgstr ""
-"ಯಾವುದೇ ಯಂತ್ರಾಂಶ ಮಾಹಿತಿಯನ್ನು ಅಪ್ಲೋಡ್ ಮಾಡುವುದಾಗಲಿ ಅಥವ ತನಿಖೆ ಮಾಡುವುದಾಗಲಿ ಮಾಡದಿರಿ"
-
-#: ../src/bin/rhnreg_ks.py:66
-msgid "Do not profile or upload any package info"
-msgstr ""
-"ಯಾವುದೇ ಪ್ಯಾಕೇಜ್ ಮಾಹಿತಿಯನ್ನು ಅಪ್ಲೋಡ್ ಮಾಡುವುದಾಗಲಿ ಅಥವ ಪರಿಚಯ ಮಾಡುವುದಾಗಲಿ ಮಾಡದಿರಿ"
-
-#: ../src/bin/rhnreg_ks.py:68
-msgid "Do not upload any virtualization info"
-msgstr "ಯಾವುದೇ ವಾಸ್ತವೀಕರಣ ಮಾಹಿತಿಯನ್ನು ಅಪ್ಲೋಡ್ ಮಾಡದಿರಿ"
-
-#: ../src/bin/rhnreg_ks.py:70
-msgid "Do not start rhnsd after completion"
-msgstr "ಸಂಪೂರ್ಣಗೊಂಡ ನಂತರ rhnsd ಯನ್ನು ಆರಂಭಿಸಬೇಡಿ"
-
-#: ../src/bin/rhnreg_ks.py:72
-msgid "Register the system even if it is already registered"
-msgstr "ಗಣಕವು ಈಗಾಗಲಿ ನೋಂದಾಯಿಸಿದ್ದರೂ ಸಹ ಇನ್ನೊಮ್ಮೆ ನೋಂದಾಯಿಸಿ"
-
-#: ../src/bin/rhnreg_ks.py:82
-msgid "A username and password are required to register a system."
-msgstr "ಒಂದು ಗಣಕವನ್ನು ನೋಂದಾಯಿಸಲು ಒಂದು ಬಳಕೆದಾರ ಹೆಸರು ಹಾಗು ಗುಪ್ತಪದದ ಅಗತ್ಯವಿದೆ."
-
-#: ../src/bin/rhnreg_ks.py:87
-msgid "This system is already registered. Use --force to override"
-msgstr "ಗಣಕವು ಈಗಾಗಲೆ ನೋಂದಾಯಿಸಲ್ಪಟ್ಟಿದೆ. ಅತಿಕ್ರಮಿಸಲು --force ಅನ್ನು ಬಳಸಿ"
-
-#: ../src/bin/rhnreg_ks.py:121
-msgid ""
-"Usage of --use-eus-channel option with --activationkey is not supported. "
-"Please use username and password instead."
-msgstr ""
-"--use-eus-channel ಆಯ್ಕೆಯನ್ನು --activationkey ಯೊಂದಿಗೆ ಬಳಸುವುದಕ್ಕೆ ಬೆಂಬಲವಿಲ್ಲ. "
-"ಬದಲಿಗೆ ಬಳಕೆದಾರಹೆಸರು ಹಾಗು ಗುಪ್ತಪದವನ್ನು ಬಳಸಿ."
-
-#: ../src/bin/rhnreg_ks.py:124
-msgid "The server you are registering against does not support EUS."
-msgstr ""
-"ನೀವು ನೋಂದಾಯಿಸಲು ಪ್ರಯತ್ನಿಸುತ್ತಿರುವ ಕ್ಲೈಂಟಿನ ಈ ಆವೃತ್ತಿಯನ್ನು ಪರಿಚಾರಕವು ಬೆಂಬಲಿಸುವುದಿಲ್ಲ."
-
-#: ../src/bin/rhnreg_ks.py:154
-msgid ""
-"Warning: --contactinfo option has been deprecated. Please login to the "
-"server web user Interface and update your contactinfo. "
-msgstr ""
-"ಎಚ್ಚರಿಕೆ: --contactinfo ಆಯ್ಕೆ ಅನ್ನು ತೆಗೆದು ಹಾಕಲಾಗಿದೆ. ದಯವಿಟ್ಟು ಪರಿಚಾರಕದ ಜಾಲ "
-"ಸಂಪರ್ಕಸಾಧನಕ್ಕೆ ಪ್ರವೇಶಿಸಿ ಹಾಗು ನಿಮ್ಮ contactinfo ಅನ್ನು ಅಪ್‌ಡೇಟ್ ಮಾಡಿ. "
-
-#: ../src/bin/rhnreg_ks.py:178
-msgid "Warning: yum-rhn-plugin is not present, could not enable it."
-msgstr "ಎಚ್ಚರಿಕೆ: yum-rhn-plugin ಅಸ್ತಿತ್ವದಲ್ಲಿಲ್ಲ, ಅದನ್ನು ಶಕ್ತಗೊಳಿಸಲು ಸಾಧ್ಯವಿರುವುದಿಲ್ಲ."
-
-#: ../src/bin/rhnreg_ks.py:180
-msgid ""
-"Warning: Could not open /etc/yum/pluginconf.d/rhnplugin.conf\n"
-"yum-rhn-plugin is not enabled.\n"
-msgstr ""
-"ಎಚ್ಚರಿಕೆ: /etc/yum/pluginconf.d/rhnplugin.conf ಅನ್ನು ತೆರೆಯಲು ಸಾಧ್ಯವಾಗಿಲ್ಲ\n"
-"yum-rhn-plugin ಅನ್ನು ಶಕ್ತಗೊಳಸಿಲು ಸಾಧ್ಯವಾಗಿಲ್ಲ.\n"
-
-#: ../src/bin/rhnreg_ks.py:200
-msgid ""
-"A profilename was not specified, and hostname and IP address could not be "
-"determined to use as a profilename, please specify one."
-msgstr ""
-"ಒಂದು ಪರಿಚಯ ಹೆಸರನ್ನು ಸೂಚಿಸಲಾಗಿಲ್ಲ, ಹಾಗು ಸಂಕುಲನಾಮ ಹಾಗು IP ವಿಳಾಸವನ್ನು ಒಂದು ಪರಿಚಯ "
-"ಹೆಸರನ್ನು ನಿರ್ಧರಿಸಲು ಬಳಸಲಾಗುವುದಿಲ್ಲ, ದಯವಿಟ್ಟು ಒಂದು ಪರಿಚಯ ಹೆಸರನ್ನು ಸೂಚಿಸಿ."
 
 #: ../src/bin/rhn_register.py:37
 msgid "Do not attempt to use X"
 msgstr "X ಅನ್ನು ಬಳಸಲು ಪ್ರಯತ್ನಿಸಬೇಡಿ"
->>>>>>> 852a28ff
-
-#: ../src/bin/rhn_register.py:37
-msgid "Do not attempt to use X"
-msgstr "X ಅನ್ನು ಬಳಸಲು ಪ್ರಯತ್ನಿಸಬೇಡಿ"
 
 #: ../src/bin/spacewalk-channel.py:42
 msgid "ERROR: must be root to execute\n"
 msgstr ""
 
-<<<<<<< HEAD
+#: ../src/bin/spacewalk-channel.py:56
+msgid "name of channel you want to (un)subscribe"
+msgstr ""
+
+#: ../src/bin/spacewalk-channel.py:58
+msgid "subscribe to channel"
+msgstr ""
+
+#: ../src/bin/spacewalk-channel.py:60
+msgid "unsubscribe from channel"
+msgstr ""
+
+#: ../src/bin/spacewalk-channel.py:62
+msgid "list channels"
+msgstr ""
+
+#: ../src/bin/spacewalk-channel.py:64
+msgid "list all available child channels"
+msgstr ""
+
+#: ../src/bin/spacewalk-channel.py:66
+msgid "verbose output"
+msgstr ""
+
+#: ../src/bin/spacewalk-channel.py:68
+msgid "your user name"
+msgstr ""
+
+#: ../src/bin/spacewalk-channel.py:70
+msgid "your password"
+msgstr ""
+
+#: ../src/bin/spacewalk-channel.py:78
+msgid "ERROR: these arguments make no sense in this context (try --help)"
+msgstr ""
+
+#: ../src/bin/spacewalk-channel.py:80
+msgid "Username: "
+msgstr ""
+
+#: ../src/bin/spacewalk-channel.py:104
+msgid "ERROR: you have to specify at least one channel"
+msgstr ""
+
 #: ../src/bin/spacewalk-channel.py:112
 #, python-format
 msgid "Channel(s): %s successfully added"
@@ -2072,9 +1712,8 @@
 msgstr ""
 
 #: ../src/bin/spacewalk-channel.py:131
-#, fuzzy
 msgid "This system is not associated with any channel."
-msgstr "ಒಂದು ಚಾನಲ್ಲಿಗೆ ಜೊತೆಯಾಗಿಸದ ಹೊರತು ಈ ಗಣಕವು ಅಪ್ಡೇಟ್ ಆಗುವುದಿಲ್ಲ."
+msgstr ""
 
 #: ../src/bin/spacewalk-channel.py:133
 msgid "Unable to locate SystemId file. Is this system registered?"
@@ -3148,1958 +2787,4 @@
 #~ "ತಂತ್ರಾಂಶ ಅಪ್ಡೇಟುಗಳು ಲಭ್ಯವಿದ್ದಾಗ ಒಂದು ಪ್ಯಾಕೇಜು ಲಾಂಛನವು ಡೆಸ್ಕ್-ಟಾಪಿನ ಸೂಚನಾ ಜಾಗದಲ್ಲಿ "
 #~ "(ಸಾಮಾನ್ಯವಾಗಿ ಮೇಲ್ಭಾಗದ ಬಲ ಮೂಲೆಯಲ್ಲಿ) ಕಾಣಿಸಿಕೊಳ್ಳುತ್ತದೆ. ಲಭ್ಯವಿದ್ದಾಗ ಈ ಲಾಂಛನದ ಮೇಲೆ "
 #~ "ಕ್ಲಿಕ್ಕಿಸುವುದರಿಂದ, ಅದು ನಿಮ್ಮನ್ನು ಲಭ್ಯ್ ಅಪ್ಡೇಟುಗಳನ್ನು ಅನ್ವಯಿಸುವುದರ ಬಗೆಗೆ ಮಾರ್ಗದರ್ಶನ "
-#~ "ನೀಡುತ್ತದೆ:"
-
-#~ msgid "Setting up Software updates"
-#~ msgstr "ತಂತ್ರಾಂಶ ಅಪ್ಡೇಟುಗಳನ್ನು ಸಂಯೋಜಿಸಲಾಗುತ್ತಿದೆ"
-
-#~ msgid "Why connect to Red Hat Network?"
-#~ msgstr "Red Hat Network ನೊಂದಿಗೆ ಏಕೆ ಸಂಪರ್ಕ ಹೊಂದಬೇಕು?"
-
-#~ msgid "Setting up software updates"
-#~ msgstr "ಯಂತ್ರಾಂಶ ಅಪ್ಡೇಟುಗಳನ್ನು ಸಂಯೋಜಿಸಲಾಗುತ್ತಿದೆ"
-
-#~ msgid "Register a System Profile - Hardware"
-#~ msgstr "ಒಂದು ಗಣಕ ಪರಿಚಯವನ್ನು ನೋಂದಾಯಿಸಿ - ಯಂತ್ರಾಂಶ"
-
-#~ msgid "Register a System Profile - Packages"
-#~ msgstr "ಒಂದು ಗಣಕ ಪರಿಚಯವನ್ನು ನೋಂದಾಯಿಸಿ - ಪ್ಯಾಕೇಜುಗಳು"
-
-#, fuzzy
-#~ msgid "registration_number"
-#~ msgstr "ಅನುಸ್ಥಾಪನ ಸಂಖ್ಯೆ (_N):"
-
-#~ msgid "Only https and http are allowed."
-#~ msgstr "ಕೇವಲ https ಹಾಗು http ಗಳು ಮಾತ್ರ ಅನುಮತಿಸಲ್ಪಟ್ಟಿವೆ."
-
-#~ msgid "Warning:"
-#~ msgstr "ಎಚ್ಚರಿಕೆ:"
-
-#~ msgid "OK dialog:"
-#~ msgstr "'ಸರಿ' ಸಂವಾದ:"
-
-#~ msgid "Question dialog:"
-#~ msgstr "'ಪ್ರಶ್ನೆ' ಸಂವಾದ:"
-
-#~ msgid "Automatic Subscription Activation"
-#~ msgstr "ಸ್ವಯಂಚಾಲಿತವಾಗಿ ಚಂದಾ ಸಕ್ರಿಯಗೊಳಿಸುವಿಕೆ"
-
-#~ msgid "Subscription Activation"
-#~ msgstr "ಚಂದಾ ಸಕ್ರಿಯಗೊಳಿಸುವಿಕೆ"
-
-#, fuzzy
-#~ msgid "Warning: unable to run rhn_check"
-#~ msgstr "ಎಚ್ಚರಿಕೆ: chkconfig ನೊಂದಿಗೆ rhnsd ಯನ್ನು ಸಶಕ್ತಗೊಳಿಸುವಲು ಸಾಧ್ಯವಾಗಿಲ್ಲ"
-
-#~ msgid "Disk error.  The message was:\n"
-#~ msgstr "ಡಿಸ್ಕ್ ದೋಷ.  ಸಂದೇಶವು ಹೀಗಿದೆ:\n"
-
-#~ msgid "There was a fatal error installing the package:\n"
-#~ msgstr "ಪ್ಯಾಕೇಜುಗಳನ್ನು ಅನುಸ್ಥಾಪಿಸುವಾಗಿ ಒಂದು ಮಾರಣಾಂತಿಕ ದೋಷ ಉಂಟಾಗಿದೆ:\n"
-
-#~ msgid "RPM package conflict error.  The message was:\n"
-#~ msgstr "RPM ಪ್ಯಾಕೇಜು ಭಿನ್ನಾಭಿಪ್ರಾಯ ದೋಷ.  ಸಂದೇಶವು ಹೀಗಿದೆ:\n"
-
-#~ msgid "RPM file conflict error. The message was:\n"
-#~ msgstr "RPM ಕಡತ ಭಿನ್ನಾಭಿಪ್ರಾಯ ದೋಷ.  ಸಂದೇಶವು ಹೀಗಿದೆ:\n"
-
-#~ msgid "RPM  error. The message was:\n"
-#~ msgstr "RPM  ದೋಷ.  ಸಂದೇಶವು ಹೀಗಿದೆ:\n"
-
-#~ msgid "RPM dependency error.  The message was:\n"
-#~ msgstr "RPM ಅವಲಂಬನೆಯ ದೋಷ.  ಸಂದೇಶವು ಹೀಗಿದೆ:\n"
-
-#~ msgid "Package Skip List error.  The message was:\n"
-#~ msgstr "RPM ಸ್ಕಿಪ್ ಪಟ್ಟಿ ದೋಷ.  ಸಂದೇಶವು ಹೀಗಿದೆ:\n"
-
-#~ msgid "File Skip List or config file overwrite error. The message was:\n"
-#~ msgstr ""
-#~ "ಕಡತ ಸ್ಕಿಪ್ ಪಟ್ಟಿ ಅಥವ config ಕಡತವನ್ನು ಪುನಃ ಬರೆಯುವಲ್ಲಿನ ದೋಷ. ಸಂದೇಶವು ಹೀಗಿದೆ:\n"
-
-#~ msgid "Could not remove package \"%s\". It was on the RemoveSkipList"
-#~ msgstr "\"%s\" ಪ್ಯಾಕೇಜನ್ನು ತೆಗೆಯಲಾಗಲಿಲ್ಲ. ಅದು RemoveSkipList ನಲ್ಲಿದೆ"
-
-#~ msgid "GPG is not installed properly."
-#~ msgstr "GPG ಯು ಸರಿಯಾಗಿ ಅನುಸ್ಥಾಪಿತವಾಗಿಲ್ಲ."
-
-#~ msgid ""
-#~ "GPG keyring does not include the Red Hat, Inc. public package-signing key"
-#~ msgstr ""
-#~ "GPG ಕೀಲಿ ಉಂಗುರವು Red Hat, Inc.ನ ಸಾರ್ವಜನಿಕ ಪ್ಯಾಕೇಜ್-ಸೈನಿಂಗ್ ಕೀಲಿಯನ್ನು ಒಳಗೊಂಡಿಲ್ಲ"
-
-#~ msgid ""
-#~ "The package %s failed its gpg signature verification. This means the "
-#~ "package is corrupt."
-#~ msgstr ""
-#~ "%s ಪ್ಯಾಕೇಜು gpg ಸಹಿಯನ್ನು ತಪಾಸಣೆಮಾಡುವಲ್ಲಿ ವಿಫಲಗೊಂಡಿದೆ. ಇದರರ್ಥ ಪ್ಯಾಕೇಜು "
-#~ "ಭ್ರಷ್ಟಗೊಂಡಿದೆ ಎಂದಾಗಿದೆ."
-
-#~ msgid "Package %s does not have a GPG signature.\n"
-#~ msgstr "%s ಪ್ಯಾಕೇಜ್ ಒಂದು GPG ಸಹಿಯನ್ನು ಹೊಂದಿಲ್ಲ.\n"
-
-#~ msgid "Package %s has a untrusted GPG signature.\n"
-#~ msgstr "%s ಪ್ಯಾಕೇಜು ಒಂದು ನಂಬಿಕಾರ್ಹವಲ್ಲದ GPG ಸಹಿಯನ್ನು ಹೊಂದಿದೆ.\n"
-
-#~ msgid "Package %s has a unknown GPG signature.\n"
-#~ msgstr "%s ಪ್ಯಾಕೇಜು ಒಂದು ಅನಾಮಧೇಯ GPG ಸಹಿಯನ್ನು ಹೊಂದಿದೆ.\n"
-
-#~ msgid "Choose a Red Hat Network server"
-#~ msgstr "ಒಂದು Red Hat Network ಪರಿಚಾರಕವನ್ನು ಆರಿಸಿ"
-
-#~ msgid "Connect to Red Hat Network"
-#~ msgstr "Red Hat Network ಜಾಲಬಂಧಕ್ಕೆ ಸಂಪರ್ಕ ಕಲ್ಪಿಸಿ"
-
-#~ msgid "Register with Red Hat Network"
-#~ msgstr "Red Hat Networkನೊಂದಿಗೆ ನೋಂದಾಯಿಸಿ"
-
-#~ msgid "Provide a certificate for this Red Hat Network server"
-#~ msgstr "ಈ Red Hat Network ಪರಿಚಾರಕಕ್ಕೆ ಒಂದು ಪ್ರಮಾಣ ಪತ್ರವನ್ನು ಒದಗಿಸಿ"
-
-#~ msgid "_Exit software update setup"
-#~ msgstr "ತಂತ್ರಾಂಶ ಅಪ್ಡೇಟ್ ಸಂಯೋಜನೆಯಿಂದ ನಿರ್ಗಮಿಸು(_E)"
-
-#~ msgid "software updates setup unsuccessful"
-#~ msgstr "ತಂತ್ರಾಂಶ ಅಪ್ಡೇಟುಗಳ ಸಂಯೋಜನೆ ವಿಫಲಗೊಂಡಿದೆ"
-
-#~ msgid ""
-#~ "If you do not have a Red Hat Login, this assistant will allow you to "
-#~ "create one."
-#~ msgstr ""
-#~ "ನಿಮ್ಮ ಬಳಿ ಒಂದು Red Hat ಲಾಗಿನ್ ಇಲ್ಲದೇ ಹೋದರೆ, ಈ ಸಹಾಯಕವು ನಿಮಗೆ ಅದನ್ನು ಸೃಜಿಸಲು "
-#~ "ಸಹಾಯ ಮಾಡುತ್ತದೆ."
-
-#~ msgid "Step 1: Review the Red Hat Privacy Statement"
-#~ msgstr "ಹಂತ ೧: Red Hat ಗೌಪ್ಯತಾ ಹೇಳಿಕೆಯನ್ನು ಅವಲೋಕಿಸಿ"
-
-#~ msgid "Review the Red Hat Network Terms And Conditions"
-#~ msgstr "Red Hat Network ನ ಕಾಯ್ದೆ ಹಾಗು ಷರತ್ತುಗಳನ್ನು ಅವಲೋಕಿಸಿ"
-
-#~ msgid ""
-#~ "Are you sure you don't want to connect your system to Red Hat Network? "
-#~ "You'll miss out on the benefits of a Red Hat Enterprise Linux "
-#~ "subscription:\n"
-#~ "\n"
-#~ "Security & Updates:\n"
-#~ "Receive the latest software updates, including security updates, keeping "
-#~ "this Red Hat Enterprise Linux system updated and secure.\n"
-#~ "\n"
-#~ "Downloads & Upgrades:\n"
-#~ "Download installation images for Red Hat Enterprise Linux releases, "
-#~ "including new releases.\n"
-#~ "\n"
-#~ "Support:\n"
-#~ "Access to the technical support experts at Red Hat or Red Hat's partners "
-#~ "for help with any issues you might encounter with this system.\n"
-#~ "\n"
-#~ "Compliance:\n"
-#~ "Stay in compliance with your subscription agreement and manage "
-#~ "subscriptions for systems connected to your account at http://rhn.redhat."
-#~ "com/.\n"
-#~ "\n"
-#~ "You will not be able to take advantage of these subscription privileges "
-#~ "without connecting your system to Red Hat Network.\n"
-#~ "\n"
-#~ "Tip: Red Hat values your privacy: http://www.redhat.com/legal/"
-#~ "privacy_statement.html"
-#~ msgstr ""
-#~ "ನೀವು Red Hat Network ಗೆ ಸಂಪರ್ಕ ಹೊಂದುವುದು ಬೇಡವೆನ್ನುವುದು ನಿಮ್ಮ ಖಚಿತ ನಿರ್ಧಾರವೆ? "
-#~ "Red Hat Enterprise Linux ಚಂದಾದ ಕೆಲವು ಉಪಯುಕ್ತತೆಗಳಿಂದ ವಂಚಿತರಾಗುತ್ತೀರ:\n"
-#~ "\n"
-#~ "ಸುರಕ್ಷತೆ & ಅಪ್ಡೇಟುಗಳು:\n"
-#~ "ಈ Red Hat Enterprise Linux ಗಣಕವನ್ನು ಅಪ್ಡೇಟ್ ಆಗಿ ಹಾಗು ಸುರಕ್ಷಿತವಾಗಿರಿಸುವಂತಹ "
-#~ "ಇತ್ತೀಚಿನ ತಂತ್ರಾಂಶ ಅಪ್ಡೇಟುಗಳನ್ನು ಹಾಗು ಸುರಕ್ಷತಾ ಅಪ್ಡೇಟುಗಳು ಪಡೆಯಿರಿ.\n"
-#~ "\n"
-#~ "ಡೌನ್-ಲೋಡುಗಳು & ಅಪ್ಗ್ರೇಡುಗಳು:\n"
-#~ "ಹೊಸ ಬಿಡುಗಡೆಗಳನ್ನು ಒಳಗೊಂಡು, Red Hat Enterprise Linux ಗಾಗಿ ಅನುಸ್ಥಾಪನ "
-#~ "ಚಿತ್ರಿಕೆಯನ್ನು ಡೌನ್-ಲೋಡ್ ಮಾಡಿ.\n"
-#~ "\n"
-#~ "ಬೆಂಬಲ:\n"
-#~ "ಈ ಗಣಕದೊಂದಿಗೆ ನೀವು ಎದುರಿಸುವ ಯಾವುದೇ ತೊಂದರೆಗಳ ವಿರುದ್ಧದ ಸಹಾಯಕ್ಕಾಗಿ Red Hat ಅಥವ "
-#~ "Red Hat ನ ಸಹಭಾಗಿಗಳಲ್ಲಿನ ತಾಂತ್ರಿಕ ಬೆಂಬಲ ನಿಪುಣರನ್ನು ಸಂಪರ್ಕಿಸಿ.\n"
-#~ "\n"
-#~ "ಅನುವರ್ತನೆ:\n"
-#~ "ನಿಮ್ಮ ಚಂದಾದಲ್ಲಿನ ಕರಾರಿಗೆ ಅನುವರ್ತಿತವಾಗಿರಿ ಹಾಗು http://rhn.redhat.com/ ದಲ್ಲಿನ "
-#~ "ನಿಮ್ಮ ಖಾತೆಗೆ ಸಂಬಂಧಿತವಾದ ಗಣಕಗಳ ಚಂದಾಗಳನ್ನು ನಿಭಾಯಿಸಿ.\n"
-#~ "\n"
-#~ "ನಿಮ್ಮ ಗಣಕವನ್ನು Red Hat Network ಗೆ ಸಂಪರ್ಕಿತಗೊಳಿಸದಿದ್ದರೆ ನೀವು ಈ ಎಲ್ಲಾ ಚಂದಾ "
-#~ "ಸವಲತ್ತುಗಳ ಲಾಭ ಪಡೆದುಕೊಳ್ಳಲಾಗುವುದಿಲ್ಲ.\n"
-#~ "\n"
-#~ "ಸೂಚನೆ: Red Hat ನಿಮ್ಮ ಗೌಪ್ಯತೆಯನ್ನು ಕಾಪಾಡುತ್ತದೆ: http://www.redhat.com/legal/"
-#~ "privacy_statement.html"
-
-#~ msgid "No thanks.  I'll connect later."
-#~ msgstr "ಇಲ್ಲ ಧನ್ಯವಾದಗಳು.  ನಾನು ಆಮೇಲೆ ಸಂಪರ್ಕಿತಗೊಳ್ಳುತ್ತೇನೆ."
-
-#~ msgid "Create a New Login ..."
-#~ msgstr "ಹೊಸ ಲಾಗಿನ್ ಅನ್ನು ಸೃಜಿಸಿ ..."
-
-#~ msgid ""
-#~ "The two passwords you entered don't match.  Please re-type your passwords."
-#~ msgstr ""
-#~ "ದಾಖಲಿಸಿದ ಎರಡುಗುಪ್ತಪದಗಳು ಒಂದಕ್ಕೊಂದು ತಾಳೆಯಾಗುತ್ತಿಲ್ಲ.  ದಯವಿಟ್ಟು ನಿಮ್ಮ ಗುಪ್ತಪದವನ್ನು "
-#~ "ಪುನರ್ ಟೈಪಿಸಿ."
-
-#~ msgid "Create a new Red Hat login"
-#~ msgstr "ಒಂದು ಹೊಸ Red Hat ಲಾಗಿನ್ ಅನ್ನು ಸೃಜಿಸಿ"
-
-#~ msgid ""
-#~ "Fill in the form below to create a new Red Hat login for use with Red Hat "
-#~ "Network (http://rhn.redhat.com/).  Required information is marked with a "
-#~ "'*':"
-#~ msgstr ""
-#~ "Red Hat Network (http://rhn.redhat.com/) ನೊಂದಿಗೆ ಬಳಸಲು ಒಂದು ಹೊಸ Red Hat "
-#~ "ಲಾಗಿನ್ ಅನ್ನು ಸೃಜಿಸಲು ಈ ಕೆಳಗಿನ ಫಾರಂ ಅನ್ನು ಭರ್ತಿ ಮಾಡಿ.  ಅಗತ್ಯವಿರುವ ಮಾಹಿತಿಗಳನ್ನು "
-#~ "ಒಂದು '*' ಚಿಹ್ನೆಯಿಂದ ಗುರುತು ಹಾಕಲಾಗಿದೆ:"
-
-#~ msgid "*Desired Login:"
-#~ msgstr "*ಅಪೇಕ್ಷಿತ ಲಾಗಿನ್:"
-
-#~ msgid "Examples: user@domain.com"
-#~ msgstr "ಉದಾಹರಣೆಗಳು: user@domain.com"
-
-#~ msgid "*Desired Password:"
-#~ msgstr "*ಅಪೇಕ್ಷಿತ ಗುಪ್ತಪದ:"
-
-#~ msgid "*Confirm Password:"
-#~ msgstr "*ಗುಪ್ತಪದವನ್ನು ಖಾತ್ರಿಪಡಿಸಿ:"
-
-#~ msgid "Tip: Leave blank if not with a company."
-#~ msgstr "ಸೂಚನೆ: ಯಾವುದೇ ಒಂದು ಕಂಪನಿಯೊಂದಿಗಿಲ್ಲದೇ ಇದ್ದರೆ ಇದನ್ನು ಖಾಲಿ ಬಿಡಿ."
-
-#~ msgid ""
-#~ "Tip: Red Hat values your privacy.  View our privacy policy at: http://"
-#~ msgstr ""
-#~ "ಸೂಚನೆ: Red Hat ನಿಮ್ಮ ಗೌಪ್ಯತೆಯನ್ನು ಗೌರವಿಸುತ್ತದೆ.  ನಮ್ಮ ಗೌಪ್ಯತಾ ಪಾಲಿಸಿಯನ್ನು ಇಲ್ಲಿ "
-#~ "ಕಾಣಿರ: http://"
-
-#~ msgid "Please enter your first name."
-#~ msgstr "ದಯವಿಟ್ಟು ನಿಮ್ಮ ಪ್ರಥಮ ಹೆಸರನ್ನು ದಾಖಲಿಸಿ."
-
-#~ msgid "Please enter your last name."
-#~ msgstr "ದಯವಿಟ್ಟು ನಿಮ್ಮ ಕೊನೆಯ ಹೆಸರನ್ನು ದಾಖಲಿಸಿ."
-
-#~ msgid "Please enter your email address."
-#~ msgstr "ದಯವಿಟ್ಟು ನಿಮ್ಮ ಇ-ಮೈಲ್ ವಿಳಾಸವನ್ನು ದಾಖಲಿಸಿ."
-
-#~ msgid "Please enter a valid email address."
-#~ msgstr "ದಯವಿಟ್ಟು ಒಂದು ಮಾನ್ಯ ಇ-ಮೈಲ್ ವಿಳಾಸವನ್ನು ದಾಖಲಿಸಿ."
-
-#~ msgid "Please enter your country."
-#~ msgstr "ದಯವಿಟ್ಟು ನಿಮ್ಮ ದೇಶವನ್ನು ದಾಖಲಿಸಿ."
-
-#~ msgid "Please enter a longer login."
-#~ msgstr "ದಯವಿಟ್ಟು ಉದ್ದವಾದ ಒಂದು ಲಾಗಿನ್ ಅನ್ನು ದಾಖಲಿಸಿ."
-
-#~ msgid "Please enter a longer password."
-#~ msgstr "ದಯವಿಟ್ಟು ಉದ್ದವಾದ ಒಂದು ಗುಪ್ತಪದವನ್ನು ದಾಖಲಿಸಿ."
-
-#~ msgid "Please enter a shorter password."
-#~ msgstr "ದಯವಿಟ್ಟು ಒಂದು ಚಿಕ್ಕದಾದ ಗುಪ್ತಪದವನ್ನು ದಾಖಲಿಸಿ."
-
-#~ msgid ""
-#~ "It appears this system has attempted to register to the Red Hat Network.\n"
-#~ "The system may already be set up for software updates.\n"
-#~ "\n"
-#~ "Are you sure you would like to continue?"
-#~ msgstr ""
-#~ "ಈ ಗಣಕವು Red Hat Network ಕ್ಕೆ ನೋಂದಾಯಿಸಲು ಪ್ರಯತ್ನಿಸಿದಂತೆ ತೋರುತ್ತದೆ.\n"
-#~ "ಗಣಕವು ಈಗಾಗಲೆ ತಂತ್ರಾಂಶ ಅಪ್ಡೇಟುಗಳಿಗಾಗಿ ಸಂಯೋಜಿತವಾಗಿರಬಹುದು.\n"
-#~ "\n"
-#~ "ನೀವು ಮುಂದುವರೆಯಬೇಕೆನ್ನುವುದು ಖಚಿತವೆ?"
-
-#~ msgid "Select Organization"
-#~ msgstr "ಸಂಸ್ಥೆಯನ್ನು ಆಯ್ಕೆ ಮಾಡಿ"
-
-#~ msgid ""
-#~ "Your login, %s, is associated with multiple organizations.  You will need "
-#~ "to select an organization to connect this system to."
-#~ msgstr ""
-#~ "ನಿಮ್ಮ ಲಾಗಿನ್, %s, ಅನೇಕ ಸಂಸ್ಥೆಗಳೊಂದಿಗೆ ಹೊಂದಿಕೊಂಡಿದೆ.  ಈ ಗಣಕವು "
-#~ "ಸಂಪರ್ಕಿತವಾಗಬೇಕಾದರೆ ನೀವು ಒಂದು ಸಂಸ್ಥೆಯನ್ನು ಆರಿಸ ಬೇಕಾಗುತ್ತದೆ."
-
-#~ msgid "Organization:"
-#~ msgstr "ಸಂಸ್ಥೆ:"
-
-#~ msgid "You must select an organization."
-#~ msgstr "ಒಂದು ಸಂಸ್ಥೆಯನ್ನು ಆರಿಸಿ."
-
-#~ msgid "Access a subscription"
-#~ msgstr "ಚಂದಾವನ್ನು ನಿಲುಕಿಸಿಕೊಳ್ಳಿ"
-
-#~ msgid ""
-#~ "You have no active subscriptions available in your account.  You will "
-#~ "need to do one of the following to create an active subscription in your "
-#~ "account before this system can connect to Red Hat Network:"
-#~ msgstr ""
-#~ "ನಿಮ್ಮ್ ಖಾತೆಯಲ್ಲಿ ಯಾವುದೇ ಸಕ್ರಿಯ ಚಂದಾವು ಲಭ್ಯವಿಲ್ಲ.  ಈ ಗಣಕವನ್ನು Red Hat Network ಗೆ "
-#~ "ಸಂಪರ್ಕ ಕಲ್ಪಿಸುವುದಕ್ಕೂ ಮೊದಲು ಈ ಕೆಳಗೆ ತಿಳಿಸಿದ ಯಾವುದಾದರೊಂದನ್ನು ನಿರ್ವಹಿಸುವುದರ ಮೂಲಕ "
-#~ "ಒಂದು ಸಕ್ರಿಯ ಚಂದಾವನ್ನು ಸೃಜಿಸಬಹುದಾಗಿದೆ:"
-
-#~ msgid "Activate a new subscription with an installation number:"
-#~ msgstr "ಒಂದು ಅನುಸ್ಥಾಪನಾ ಸಂಖ್ಯೆಯೊಂದಿಗೆ ಹೊಸ ಚಂದಾವನ್ನು ಸಕ್ರಿಯಗೊಳಿಸಿ:"
-
-#~ msgid ""
-#~ "You have already activated this installation number during this "
-#~ "registration."
-#~ msgstr ""
-#~ "ನೀವು ಈ ನೋಂದಣಿಯ ಸಮಯದಲ್ಲಿ ಈ ಅನುಸ್ಥಾಪನಾ ಸಂಖ್ಯೆಯನ್ನು ಈಗಾಗಲೆ ಸಕ್ರಿಯಗೊಳಿಸಿದ್ದೀರಿ."
-
-#~ msgid "Installation Number:"
-#~ msgstr "ಅನುಸ್ಥಾಪನಾ ಸಂಖ್ಯೆ:"
-
-#, fuzzy
-#~ msgid "Example: XXXX-XXXX-XXXX-XXXX"
-#~ msgstr "ಉದಾಹರಣೆ: XXXX-XXXX-XXXX-XXXX-XXXX"
-
-#~ msgid ""
-#~ "Congratulations, you have successfully completed software updates set up "
-#~ "for this system.\n"
-#~ "\n"
-#~ "Your system is now ready to receive the software updates that will keep "
-#~ "it secure and supported.\n"
-#~ "\n"
-#~ "You'll know when software updates are available when a package icon "
-#~ "appears in the notification area of you desktop (usually in the upper-"
-#~ "right corner.) Clicking on this icon, when available, will guide you "
-#~ "through applying any updates that are available."
-#~ msgstr ""
-#~ "ಅಭಿನಂದನೆಗಳು, ಈ ಗಣಕಕ್ಕೆ ನೀವು ಯಶಸ್ವಿಯಾಗಿ ತಂತ್ರಾಂಶ ಅಪ್ಡೇಟ್ ಸಂಯೋಜನೆಯನ್ನು "
-#~ "ಪೂರ್ಣಗೊಳಿಸಿದ್ದೀರಿ.\n"
-#~ "\n"
-#~ "ನಿಮ್ಮ ಗಣಕವನ್ನು ಸುರಕ್ಷಿತವಾಗಿ ಹಾಗು ಬೆಂಬಲಿತವಾಗಿ ಇರಿಸುವಂತಹ ತಂತ್ರಾಂಶ ಅಪ್ಡೇಟುಗಳನ್ನು "
-#~ "ಪಡೆಯುಲು ನಿಮ್ಮ ಗಣಕವು ತಯಾರಾಗಿದೆ.\n"
-#~ "\n"
-#~ "ತಂತ್ರಾಂಶ ಅಪ್ಡೇಟುಗಳು ಲಭ್ಯವಿದ್ದಾಗ ಒಂದು ಪ್ಯಾಕೇಜು ಲಾಂಛನವು ಡೆಸ್ಕ್-ಟಾಪಿನ ಸೂಚನಾ ಜಾಗದಲ್ಲಿ "
-#~ "(ಸಾಮಾನ್ಯವಾಗಿ ಮೇಲ್ಭಾಗದ ಬಲ ಮೂಲೆಯಲ್ಲಿ) ಕಾಣಿಸಿಕೊಳ್ಳುತ್ತದೆ. ಲಭ್ಯವಿದ್ದಾಗ ಈ ಲಾಂಛನದ ಮೇಲೆ "
-#~ "ಕ್ಲಿಕ್ಕಿಸುವುದರಿಂದ, ಅದು ನಿಮ್ಮನ್ನು ಲಭ್ಯ್ ಅಪ್ಡೇಟುಗಳನ್ನು ಅನ್ವಯಿಸುವುದರ ಬಗೆಗೆ ಮಾರ್ಗದರ್ಶನ "
-#~ "ನೀಡುತ್ತದೆ."
-
-#~ msgid "Subscriptions Activated:"
-#~ msgstr "ಚಂದಾ ಸಕ್ರಿಯಗೊಂಡಿದೆ:"
-
-#~ msgid ""
-#~ "A subscription-activating installation number was found on disk, but we "
-#~ "were not able to activate it (An unknown error occurred.) We used "
-#~ "existing active subscription slots available in the rhn account instead. "
-#~ "You may wish to contact Red Hat customer service regarding this issue: "
-#~ "http://www.redhat.com/apps/support/"
-#~ msgstr ""
-#~ "ಒಂದು ಚಂದಾ-ಸಕ್ರಿಯಗೊಳಿಸುವ ಅನುಸ್ಥಾಪನ ಸಂಖ್ಯೆಯು ಡಿಸ್ಕಿನಲ್ಲಿ ಕಂಡು ಬಂದಿದೆ, ಆದರೆ "
-#~ "ನಾವದನ್ನು ಸಕ್ರಿಯಗೊಳಿಸಲಾಗಲಿಲ್ಲ (ಒಂದು ಗೊತ್ತಿರದ ದೋಷ ಉಂಟಾಗಿದೆ.) ಬದಲಿಗೆ ನಾವು rhn "
-#~ "ಖಾತೆಯಲ್ಲಿ ಅಸ್ತಿತ್ವದಲ್ಲಿರುವ ಸಕ್ರಿಯ ಚಂದಾ ಸ್ಲಾಟ್ ಒಂದನ್ನು ಬಳಸಿದ್ದೇವೆ. ಈ ವಿಷಯದ ಸಂಬಂಧ "
-#~ "ನೀವು Red Hat ಗ್ರಾಹಕ ಸೇವೆಯನ್ನು ಸಂಪರ್ಕಿಸಬಹುದು: http://www.redhat.com/apps/"
-#~ "support/"
-
-#~ msgid "A installation number was found on disk, but we "
-#~ msgstr "ಒಂದು ಅನುಸ್ಥಾಪನ ಸಂಖ್ಯೆಯು ಡಿಸ್ಕಿನಲ್ಲಿ ದೊರೆಯಿತು, ಆದರೆ ನಮ್ಮಿಂದ"
-
-#~ msgid ""
-#~ "The installation number you have provided (%s) is invalid.\n"
-#~ "\n"
-#~ "Please check the number and try again or try another option listed on the "
-#~ "'Access a Subscription' screen."
-#~ msgstr ""
-#~ "ನೀವು ಒದಗಿಸಿದ ಅನುಸ್ಥಾಪನ ಸಂಖ್ಯೆಯು (%s) ಅಮಾನ್ಯವಾಗಿದೆ.\n"
-#~ "\n"
-#~ "ದಯವಿಟ್ಟು ಸಂಖ್ಯೆಯನ್ನು ಪರೀಕ್ಷಿಸಿ ಹಾಗು ಪುನಃ ಪ್ರಯತ್ನಿಸಿ ಅಥವ 'ಒಂದು ಚಂದಾವನ್ನು "
-#~ "ನಿಲುಕಿಸಿಕೊಳ್ಳಿ' ತೆರೆಯಲ್ಲಿರುವ ಬೇರೆ ಆಯ್ಕೆಯೊಂದಿಗೆ ಪ್ರಯತ್ನಿಸಿ."
-
-#~ msgid ""
-#~ "The installation number you provided is valid but was already activated "
-#~ "and the subscriptions have already been used by systems in your "
-#~ "organization or is not usable for this system.\n"
-#~ "\n"
-#~ "Please try a different number or try another option listed on the 'Access "
-#~ "a Subscription' screen."
-#~ msgstr ""
-#~ "ನೀವು ಒದಗಿಸಿದ ಅನುಸ್ಥಾಪನ ಸಂಖ್ಯೆಯು ಮಾನ್ಯವಾದುದ್ದಾಗಿದ್ದರೂ ಅದು ಈಗಾಗಲೆ ಸಕ್ರಿಯಗೊಂಡಿದೆ "
-#~ "ಹಾಗು ಚಂದಾವು ನಿಮ್ಮ ಸಂಸ್ಥೆಯಲ್ಲಿನ ಗಣಕಗಳಿಗೆ ಈ ಮೊದಲೆ ಬಳಸಲ್ಪಟ್ಟಿದೆ ಅಥವ ಈ ಗಣಕದೊಂದಿಗೆ "
-#~ "ಬಳಸುವಂತಿಲ್ಲ.\n"
-#~ "\n"
-#~ "ದಯವಿಟ್ಟು ಬೇರೆ ಸಂಖ್ಯೆಯೊಂದಿಗೆ ಪ್ರಯತ್ನಿಸಿ ಅಥವ 'ಒಂದು ಚಂದಾವನ್ನು ನಿಲುಕಿಸಿಕೊಳ್ಳಿ' "
-#~ "ತೆರೆಯಲ್ಲಿರುವ ಬೇರೆ ಆಯ್ಕೆಯೊಂದಿಗೆ ಪ್ರಯತ್ನಿಸಿ."
-
-#~ msgid ""
-#~ "The installation number you provided does not have subscriptions "
-#~ "associated with it.\n"
-#~ "\n"
-#~ "Please try a different number or try another option listed in the 'Access "
-#~ "a Subscription' screen."
-#~ msgstr ""
-#~ "ನೀವು ಒದಗಿಸಿದ ಅನುಸ್ಥಾಪನ ಸಂಖ್ಯೆಯೊಂದಿಗೆ ಹೊಂದಿಕೊಂಡಿರುವಂತೆ ಯಾವುದೇ ಚಂದಾ ಇಲ್ಲ.\n"
-#~ "\n"
-#~ "ದಯವಿಟ್ಟು ಬೇರೆ ಸಂಖ್ಯೆಯೊಂದಿಗೆ ಪ್ರಯತ್ನಿಸಿ ಅಥವ 'ಒಂದು ಚಂದಾವನ್ನು ನಿಲುಕಿಸಿಕೊಳ್ಳಿ' "
-#~ "ತೆರೆಯಲ್ಲಿರುವ ಬೇರೆ ಆಯ್ಕೆಯೊಂದಿಗೆ ಪ್ರಯತ್ನಿಸಿ."
-
-#~ msgid ""
-#~ "There was a problem logging in:\n"
-#~ "%s"
-#~ msgstr ""
-#~ "ಒಳಗೆ ಲಾಗ್ ಆಗುವಾಗ ಒಂದು ತೊಂದರೆ ಉಂಟಾಗಿತ್ತು:\n"
-#~ "%s"
-
-#~ msgid "There was problem logging in."
-#~ msgstr "ಒಳಗೆ ಲಾಗ್ ಆಗುವಾಗ ತೊಂದರೆ ಉಂಟಾಗಿತ್ತು."
-
-#~ msgid "There was an error while getting the list of organizations."
-#~ msgstr "ಸಂಸ್ಥೆಗಳ ಪಟ್ಟಿಯನ್ನು ಪಡೆಯುವಾಗ ಒಂದು ದೋಷ ಉಂಟಾಗಿತ್ತು."
-
-#, fuzzy
-#~ msgid "You must enter an installation number."
-#~ msgstr "ನೀವು ಒಂದು ಅನುಸ್ಥಾಪನ ಸಂಖ್ಯೆಯನ್ನು ನಮೂದಿಸ ಬೇಕು"
-
-#~ msgid "There was an error activating your number."
-#~ msgstr "ನಿಮ್ಮ್ ಸಂಖ್ಯೆಯನ್ನು ಸಕ್ರಿಯಗೊಳಿಸುವಾಗ ಒಂದು ದೋಷ ಉಂಟಾಗಿತ್ತು."
-
-#~ msgid "This installation number has already been activated."
-#~ msgstr "ಈ ಅನುಸ್ಥಾಪನಾ ಸಂಖ್ಯೆಯು ಈಗಾಗಲೆ ಸಕ್ರಿಯಗೊಂಡಿದೆ."
-
-#~ msgid "There was an error retrieving the privacy statement."
-#~ msgstr "ಗೌಪ್ಯತಾ ಹೇಳಿಕೆಯನ್ನು ಹಿಂಪಡೆಯುವಾಗ ಒಂದು ದೋಷ ಉಂಟಾಗಿದೆ."
-
-#~ msgid "Unable to access the server. Please check your network settings."
-#~ msgstr ""
-#~ "ಪರಿಚಾರಕವನ್ನು ನಿಲುಕಿಸಿಕೊಳ್ಳಲು ಸಾಧ್ಯವಾಗಿಲ್ಲ. ನಿಮ್ಮ ಜಾಲಬಂಧ ಸಂಯೋಜನೆಗಳನ್ನು ದಯವಿಟ್ಟು "
-#~ "ಪರೀಕ್ಷಿಸಿ."
-
-#~ msgid ""
-#~ "The server you are attempting to register against does not support this "
-#~ "version of the client."
-#~ msgstr ""
-#~ "ನೀವು ನೋಂದಾಯಿಸಲು ಪ್ರಯತ್ನಿಸುತ್ತಿರುವ ಕ್ಲೈಂಟಿನ ಈ ಆವೃತ್ತಿಯನ್ನು ಪರಿಚಾರಕವು "
-#~ "ಬೆಂಬಲಿಸುವುದಿಲ್ಲ."
-
-#~ msgid "You must enter an Installation Number that "
-#~ msgstr "ನಿಮ್ಮ ಖಾತೆಯಲ್ಲಿ ಚಂದಾವನ್ನು ಸಕ್ರಿಯಗೊಳಿಸುವಂತಹ ಒಂದು "
-
-#~ msgid "Problem registering login name:\n"
-#~ msgstr "ಲಾಗಿನ್ ಹೆಸರನ್ನು ದಾಖಲಿಸುವಾಗಿನ ತೊಂದರೆ:\n"
-
-#~ msgid "Problem registering login name."
-#~ msgstr "ಲಾಗಿನ್ ಹೆಸರನ್ನು ದಾಖಲಿಸುವಾಗಿನ ತೊಂದರೆ."
-
-#~ msgid ", quantity:"
-#~ msgstr ", ಪ್ರಮಾಣ:"
-
-#~ msgid ""
-#~ "\n"
-#~ "\n"
-#~ "Red Hat Network Location: "
-#~ msgstr ""
-#~ "\n"
-#~ "\n"
-#~ "Red Hat Network ತಾಣ: "
-
-#~ msgid "Access Subscription"
-#~ msgstr "ಚಂದಾವನ್ನು ನಿಲುಕಿಸಿಕೊಳ್ಳಿ"
-
-#~ msgid "Choose Organization"
-#~ msgstr "ಸಂಸ್ಥೆಯನ್ನು ಆರಿಸಿ"
-
-#~ msgid "Choose an organization to use with this username"
-#~ msgstr "ಈ ಕುಲನಾಮದೊಂದಿಗೆ ಬಳಸಲು ಒಂದು ಸಂಸ್ಥೆಯನ್ನು ಆರಿಸಿ"
-
-#~ msgid "Specify an email address"
-#~ msgstr "ಒಂದು ಇಮೈಲ್ ವಿಳಾಸವನ್ನು ಸೂಚಿಸಿ"
-
-#, fuzzy
-#~ msgid "Specify a installation number to use"
-#~ msgstr "ಬಳಸಲು ಒಂದು ಚಂದಾ ಸಂಖ್ಯೆಯನ್ನು ಸೂಚಿಸಿ"
-
-#~ msgid "Important Registration Info"
-#~ msgstr "ನೋಂದಣಿಯ ಪ್ರಧಾನ ಅಂಶಗಳು"
-
-#~ msgid "Registration information"
-#~ msgstr "ನೋಂದಣಿ ಮಾಹಿತಿ"
-
-#~ msgid "Select organization"
-#~ msgstr "ಸಂಸ್ಥೆಯನ್ನು ಆರಿಸಿ"
-
-#~ msgid "<small><b>Tip:</b> Red Hat values your privacy.</small>"
-#~ msgstr "<small><b>ಸೂಚನೆ:</b> Red Hat ನಿಮ್ಮ ಗೌಪ್ಯತೆಯನ್ನು ಕಾಪಾಡುತ್ತದೆ.</small>"
-
-#~ msgid "Privacy Statement"
-#~ msgstr "ಗೌಪ್ಯತ ಹೇಳಿಕೆ"
-
-#~ msgid "Red Hat Privacy Statement"
-#~ msgstr "Red Hat ಗೌಪ್ಯತಾ ಹೇಳಿಕೆ"
-
-#, fuzzy
-#~ msgid ""
-#~ "Your account is associated with multiple <b>organizations</b>. You will "
-#~ "need to select an organization to register this system to."
-#~ msgstr ""
-#~ "ನಿಮ್ಮ ಲಾಗಿನ್, ಅನೇಕ <b>ಸಂಸ್ಥೆಗಳೊಂದಿಗೆ</b> ಹೊಂದಿಕೊಂಡಿದೆ.  ಈ ಗಣಕವು "
-#~ "ಸಂಪರ್ಕಿತವಾಗಬೇಕಾದರೆ ನೀವು ಒಂದು ಸಂಸ್ಥೆಯನ್ನು ಆರಿಸ ಬೇಕಾಗುತ್ತದೆ."
-
-#~ msgid "_Organization:"
-#~ msgstr "ಸಂಸ್ಥೆ (_O):"
-
-#~ msgid ""
-#~ "were not able to activate it (An unknown error occurred.) We used "
-#~ "existing "
-#~ msgstr ""
-#~ "ಅದನ್ನು ಸಕ್ರಿಯಗೊಳಿಸಲಾಗಲಿಲ್ಲ (ಗೊತ್ತಿರದ ಒಂದು ದೋಷ ಉಂಟಾಗಿದೆ.) ಬದಲಿಗೆ ನಾವು ಪ್ರಸ್ತುತ "
-
-#~ msgid ""
-#~ "active subscription slots available in the rhn account instead. You may "
-#~ "wish "
-#~ msgstr ""
-#~ "rhn ಖಾತೆಯಲ್ಲಿ ಲಭ್ಯವಿರುವ ಸಕ್ರಿಯ ಚಂದಾ ಸ್ಲಾಟನ್ನು ಬಳಸಿದ್ದೇವೆ. ನೀವು ಈ ತೊಂದರೆಗೆ "
-
-#~ msgid "to contact Red Hat customer service regarding this issue: "
-#~ msgstr "ಸಂಬಂಧಿಸಿದಂತೆ Red Hat ಗ್ರಾಹಕ ಸೇವೆಯನ್ನು ಸಂಪರ್ಕಿಸಬಹುದು: "
-
-#~ msgid "http://www.redhat.com/apps/support/"
-#~ msgstr "http://www.redhat.com/apps/support/"
-
-#~ msgid "activates subscriptions in your account."
-#~ msgstr "ಅನುಸ್ಥಾಪನಾ ಸಂಖ್ಯೆಯನ್ನು ನೀವು ದಾಖಲಿಸಬೇಕು."
-
-#~ msgid "Error reading hardware information:"
-#~ msgstr "ಯಂತ್ರಾಂಶ ಮಾಹಿತಿಯನ್ನು ಓದುವಲ್ಲಿ ದೋಷ ಉಂಟಾಗಿದೆ:"
-
-#~ msgid "Error reading DMI information:"
-#~ msgstr "DMI ಮಾಹಿತಿಯನ್ನು ಓದುವಲ್ಲಿ ದೋಷ ಉಂಟಾಗಿದೆ:"
-
-#~ msgid "That user account and password is not valid\n"
-#~ msgstr "ಆ ಬಳಕೆದಾರ ಖಾತೆ ಹಾಗು ಗುಪ್ತಪದ ಮಾನ್ಯವಾದುದಲ್ಲ\n"
-
-#~ msgid "You must enter and verify a password."
-#~ msgstr "ಒಂದು ಗುಪ್ತಪದವನ್ನು ದಾಖಲಿಸಿ ಹಾಗು ಖಚಿತಪಡಿಸಿ."
-
-#~ msgid ""
-#~ "Problem registering login:\n"
-#~ "%s"
-#~ msgstr ""
-#~ "ಲಾಗಿನ್ ಅನ್ನು ನೋಂದಾಯಿಸುವಲ್ಲಿ ತೊಂದರೆ:\n"
-#~ "%s"
-
-#~ msgid "Problem registering login."
-#~ msgstr "ಲಾಗಿನ್ ಅನ್ನು ನೋಂದಾಯಿಸುವಲ್ಲಿ ತೊಂದರೆ."
-
-#~ msgid "Canada"
-#~ msgstr "ಕೆನಡ"
-
-#~ msgid "Login Information:"
-#~ msgstr "ಲಾಗಿನ್ ಮಾಹಿತಿ:"
-
-#~ msgid "Account Information:"
-#~ msgstr "ಖಾತೆ ಮಾಹಿತಿ:"
-
-#~ msgid "*First Name:"
-#~ msgstr "*ಪ್ರಥಮ ಹೆಸರು:"
-
-#~ msgid "*Last Name:"
-#~ msgstr "*ಕೊನೆಯ ಹೆಸರು:"
-
-#~ msgid "*Company Name:"
-#~ msgstr "*ಸಂಸ್ಥೆಯ ಹೆಸರು:"
-
-#~ msgid "Street Address:"
-#~ msgstr "ಮಾರ್ಗದ ವಿಳಾಸ:"
-
-#~ msgid "City:"
-#~ msgstr "ಊರು:"
-
-#~ msgid "State/Province:"
-#~ msgstr "ರಾಜ್ಯ/ಪ್ರಾಂತ್ಯ:"
-
-#~ msgid "Zip/Post Code:"
-#~ msgstr "ಝಿಪ್/ಪೋಸ್ಟ್ ಕೋಡ್:"
-
-#~ msgid "*Country:"
-#~ msgstr "*ದೇಶ:"
-
-#~ msgid "  Address 2:"
-#~ msgstr "  ವಿಳಾಸ 2:"
-
-#~ msgid "  Address:"
-#~ msgstr "  ವಿಳಾಸ:"
-
-#~ msgid "  C_ity:"
-#~ msgstr "  ಊರು (_i):"
-
-#~ msgid "  Co_mpany Name:"
-#~ msgstr "  ಸಂಸ್ಥೆಯ ಹೆಸರು (_m):"
-
-#~ msgid "  _State/Province:"
-#~ msgstr "  ರಾಜ್ಯ/ಪ್ರಾಂತ್ಯ (_S):"
-
-#~ msgid "  _Zip/Postal code:"
-#~ msgstr "  ಝಿಪ್/ಪೋಸ್ಟಲ್ ಕೋಡ್ (_Z):"
-
-#~ msgid "* C_onfirm password:  "
-#~ msgstr "*ಗುಪ್ತಪದವನ್ನು ಖಚಿತಪಡಿಸಿ(_o):  "
-
-#~ msgid "* Co_untry:"
-#~ msgstr "* ದೇಶ(_u):"
-
-#~ msgid "* Desired _Login:"
-#~ msgstr "* ಬಯಸುವ ಲಾಗಿನ್ (_L):"
-
-#~ msgid "* Desired _Password:"
-#~ msgstr "* ಬಯಸುವ ಗುಪ್ತಪದ( _P):"
-
-#~ msgid "* Last _Name:"
-#~ msgstr "* ಅಂತಿಮ ಹೆಸರು (_N):"
-
-#~ msgid "* _Email Address: "
-#~ msgstr "*ಇಮೈಲ್ ವಿಳಾಸ(_E): "
-
-#~ msgid "* _First Name:"
-#~ msgstr "* ಪ್ರಥಮ ಹೆಸರು(_F):"
-
-#~ msgid "<b>Account Information:</b>"
-#~ msgstr "<b>ಖಾತೆ ಮಾಹಿತಿ:</b>"
-
-#~ msgid "<b>Login Information:</b>"
-#~ msgstr "<b>ಲಾಗಿನ ಮಾಹಿತಿ:</b>"
-
-#~ msgid "<small><b>Examples:</b> user@domain.com</small>"
-#~ msgstr "<small><b>ಉದಾಹರಣೆ:</b> user@domain.com</small>"
-
-#~ msgid "<small><b>Tip:</b> Leave blank if not with a company.</small>"
-#~ msgstr ""
-#~ "<small><b>ಸೂಚನೆ:</b> ಯಾವುದೆ ಸಂಸ್ಥೆಯೊಂದಿಗೆ ಇಲ್ಲದಿದ್ದರೆ ಖಾಲಿ ಬಿಡಿ.</small>"
-
-#~ msgid "Afghanistan"
-#~ msgstr "ಅಫ್ಘಾನಿಸ್ತಾನ"
-
-#~ msgid "Albania"
-#~ msgstr "ಅಲ್ಬೇನಿಯ"
-
-#~ msgid "Algeria"
-#~ msgstr "ಅಲ್ಜೀರಿಯಾ"
-
-#~ msgid "American Samoa"
-#~ msgstr "ಅಮೇರಿಕಾ ಸಮೋವ"
-
-#~ msgid "Andorra"
-#~ msgstr "ಅಂಡೋರಾ"
-
-#~ msgid "Angola"
-#~ msgstr "ಅಂಗೋಲ"
-
-#~ msgid "Anguilla"
-#~ msgstr "ಅಂಗ್ವಿಲಾ"
-
-#~ msgid "Antarctica"
-#~ msgstr "ಅಂಟಾರ್ಟಿಕಾ"
-
-#~ msgid "Antigua and Barbuda"
-#~ msgstr "ಆಂಟಿಗುವಾ ಹಾಗು ಬಾರ್ಬುಡಾ"
-
-#~ msgid "Argentina"
-#~ msgstr "ಅರ್ಜಂಟೀನಾ"
-
-#~ msgid "Armenia"
-#~ msgstr "ಅರ್ಮೇನಿಯಾ"
-
-#~ msgid "Aruba"
-#~ msgstr "ಅರುಬಾ"
-
-#~ msgid "Australia"
-#~ msgstr "ಆಸ್ಟ್ರೇಲಿಯಾ"
-
-#~ msgid "Austria"
-#~ msgstr "ಆಸ್ಟ್ರಿಯಾ"
-
-#~ msgid "Azerbaijan"
-#~ msgstr "ಅಝರ್ಬೈಜಾನ್"
-
-#~ msgid "Bahamas"
-#~ msgstr "ಬಹಮಾಸ್"
-
-#~ msgid "Bahrain"
-#~ msgstr "ಬಹರೈನ್"
-
-#~ msgid "Bangladesh"
-#~ msgstr "ಬಾಂಗ್ಲಾದೇಶ್"
-
-#~ msgid "Barbados"
-#~ msgstr "ಬಾರ್ಬಡೋಸ್"
-
-#~ msgid "Belarus"
-#~ msgstr "ಬೆಲಾರಸ್"
-
-#~ msgid "Belgium"
-#~ msgstr "ಬೆಲ್ಜಿಯಂ"
-
-#~ msgid "Belize"
-#~ msgstr "ಬೆಲಿಝ್"
-
-#~ msgid "Benin"
-#~ msgstr "ಬೆನಿನ್"
-
-#~ msgid "Bermuda"
-#~ msgstr "ಬರ್ಮುಡಾ"
-
-#~ msgid "Bhutan"
-#~ msgstr "ಭೂತಾನ್"
-
-#~ msgid "Bolivia"
-#~ msgstr "ಬೊಲಿವಿಯಾ"
-
-#~ msgid "Bosnia and Herzegovina"
-#~ msgstr "ಬೋಸ್ನಿಯಾ ಹಾಗು ಹರ್ಝೆಗೊವಿನಾ"
-
-#~ msgid "Botswana"
-#~ msgstr "ಬೋಟ್ಸ್ವಾನ"
-
-#~ msgid "Bouvet Island"
-#~ msgstr "ಬೋವೆಟ್ ಐಲ್ಯಾಂಡ್"
-
-#~ msgid "Brazil"
-#~ msgstr "ಬ್ರಝಿಲ್"
-
-#~ msgid "British Indian Ocean Territory"
-#~ msgstr "ಬ್ರಿಟಿಷ್ ಇಂಡಿಯನ್ ಓಶಿಯನ್ ಭೂಪ್ರದೇಶ"
-
-#~ msgid "Brunei Darussalam"
-#~ msgstr "ಬ್ರೂನೈ ದರುಸಲಂ"
-
-#~ msgid "Bulgaria"
-#~ msgstr "ಬಲ್ಗೇರಿಯಾ"
-
-#~ msgid "Burkina Faso"
-#~ msgstr "ಬರ್ಕಿನಾ ಫಾಸೋ"
-
-#~ msgid "Burundi"
-#~ msgstr "ಬುರುಂಡಿ"
-
-#~ msgid "C_reate new login"
-#~ msgstr "ಹೊಸ ಲಾಗಿನ್ ಅನ್ನು ಸೃಜಿಸಿ(_r)"
-
-#~ msgid "Cambodia"
-#~ msgstr "ಕಾಂಬೋಡಿಯಾ"
-
-#~ msgid "Cameroon"
-#~ msgstr "ಕ್ಯಾಮೆರಾನ್"
-
-#~ msgid "Cape Verde"
-#~ msgstr "ಕೇಪ್ ವರ್ಡ್"
-
-#~ msgid "Cayman Islands"
-#~ msgstr "ಕೇಮ್ಯಾನ್ ಐಲ್ಯಾಂಡುಗಳು"
-
-#~ msgid "Central African Republic"
-#~ msgstr "ಸೆಂಟ್ರಲ್ ಆಫ್ರಿಕನ್ ರಿಪಬ್ಲಿಕ್"
-
-#~ msgid "Chad"
-#~ msgstr "ಚಾಡ್"
-
-#~ msgid "Chile"
-#~ msgstr "ಚಿಲಿ"
-
-#~ msgid "China"
-#~ msgstr "ಚೈನಾ"
-
-#~ msgid "Christmas Island"
-#~ msgstr "ಕ್ರಿಸ್-ಮಸ್ ಐಲ್ಯಾಂಡ್"
-
-#~ msgid "Cocos (Keeling) Islands"
-#~ msgstr "ಕುಕೂಸ್ (ಕೀಲಿಂಗ್) ಐಲ್ಯಾಂಡ್"
-
-#~ msgid "Colombia"
-#~ msgstr "ಕೊಲಂಬಿಯಾ"
-
-#~ msgid "Comoros"
-#~ msgstr "ಕೊಮೊರೋಸ್"
-
-#~ msgid "Congo"
-#~ msgstr "ಕಾಂಗೋ"
-
-#~ msgid "Cook Islands"
-#~ msgstr "ಕುಕ್ ಐಲ್ಯಾಂಡುಗಳು"
-
-#~ msgid "Costa Rica"
-#~ msgstr "ಕೋಸ್ಟ ರಿಕಾ"
-
-#~ msgid "Cote d'Ivoire"
-#~ msgstr "ಕೊಟೆ ಡಿ ಲ್ವೊಯರ್"
-
-#~ msgid "Create a _New Login"
-#~ msgstr "ಒಂದು ಹೊಸ ಲಾಗಿನ್ ಅನ್ನು ಸೃಜಿಸಿ (‌_N)"
-
-#~ msgid "Create a new Red Hat Network login"
-#~ msgstr "ಒಂದು ಹೊಸ Red Hat Network ಲಾಗಿನ ಅನ್ನು ಸೃಜಿಸಿ"
-
-#~ msgid "Croatia"
-#~ msgstr "ಕ್ರೊಯೆಶಿಯಾ"
-
-#~ msgid "Cuba"
-#~ msgstr "ಕ್ಯೂಬಾ"
-
-#~ msgid "Cyprus"
-#~ msgstr "ಸೈಪ್ರಸ್"
-
-#~ msgid "Czech Republic"
-#~ msgstr "ಜೆಕ್ ರಿಪಬ್ಲಿಕ್"
-
-#~ msgid "Denmark"
-#~ msgstr "ಡೆನ್ಮಾರ್ಕ್"
-
-#~ msgid "Djibouti"
-#~ msgstr "ಜಿಬೌಟಿ"
-
-#~ msgid "Dominica"
-#~ msgstr "ಡೊಮಿನಿಕಾ"
-
-#~ msgid "Dominican Republic"
-#~ msgstr "ಡೊಮಿನಿಕನ್ ರಿಪಬ್ಲಿಕ್"
-
-#~ msgid "East Timor"
-#~ msgstr "ಈಸ್ಟ್ ತಿಮೂರ್"
-
-#~ msgid "Ecuador"
-#~ msgstr "ಇಕ್ವೆಡಾರ್"
-
-#~ msgid "Egypt"
-#~ msgstr "ಈಜಿಪ್ಟ್"
-
-#~ msgid "El Salvador"
-#~ msgstr "ಎಲ್ ಸಾಲ್ವೆಡಾರ್"
-=======
-#: ../src/bin/spacewalk-channel.py:56
-msgid "name of channel you want to (un)subscribe"
-msgstr ""
->>>>>>> 852a28ff
-
-#: ../src/bin/spacewalk-channel.py:58
-msgid "subscribe to channel"
-msgstr ""
-
-#: ../src/bin/spacewalk-channel.py:60
-msgid "unsubscribe from channel"
-msgstr ""
-
-#: ../src/bin/spacewalk-channel.py:62
-msgid "list channels"
-msgstr ""
-
-#: ../src/bin/spacewalk-channel.py:64
-msgid "list all available child channels"
-msgstr ""
-
-#: ../src/bin/spacewalk-channel.py:66
-msgid "verbose output"
-msgstr ""
-
-#: ../src/bin/spacewalk-channel.py:68
-msgid "your user name"
-msgstr ""
-
-#: ../src/bin/spacewalk-channel.py:70
-msgid "your password"
-msgstr ""
-
-#: ../src/bin/spacewalk-channel.py:78
-msgid "ERROR: these arguments make no sense in this context (try --help)"
-msgstr ""
-
-#: ../src/bin/spacewalk-channel.py:80
-msgid "Username: "
-msgstr ""
-
-#: ../src/bin/spacewalk-channel.py:104
-msgid "ERROR: you have to specify at least one channel"
-msgstr ""
-
-#: ../src/bin/spacewalk-channel.py:112
-#, python-format
-msgid "Channel(s): %s successfully added"
-msgstr ""
-
-#: ../src/bin/spacewalk-channel.py:114
-#, python-format
-msgid "Error during adding channel(s) %s"
-msgstr ""
-
-#: ../src/bin/spacewalk-channel.py:122
-#, python-format
-msgid "Channel(s): %s successfully removed"
-msgstr ""
-
-#: ../src/bin/spacewalk-channel.py:124
-#, python-format
-msgid "Error during removal of channel(s) %s"
-msgstr ""
-
-#: ../src/bin/spacewalk-channel.py:131
-msgid "This system is not associated with any channel."
-msgstr ""
-
-#: ../src/bin/spacewalk-channel.py:133
-msgid "Unable to locate SystemId file. Is this system registered?"
-msgstr ""
-
-#: ../src/bin/spacewalk-channel.py:141
-msgid "ERROR: you may want to specify --add, --remove or --list"
-msgstr ""
-
-#: ../src/bin/spacewalk-channel.py:147
-msgid "User interrupted process."
-msgstr ""
-
-#: ../src/bin/rhn-profile-sync.py:35
-msgid ""
-"You need to register this system by running `rhn_register` before using this "
-"option"
-msgstr ""
-"ಈ ಆಯ್ಕೆಯನ್ನು ಬಳಸುವ ಮೊದಲು ನೀವು `rhn_register`ಅನ್ನು ಚಲಾಯಿಸುವುದರ ಮೂಲಕ ನಿಮ್ಮ ಗಣಕವನ್ನು "
-"ನೋಂದಾಯಿಸಬೇಕು"
-
-#: ../src/bin/rhn-profile-sync.py:43
-msgid "Updating package profile..."
-msgstr "ಪ್ಯಾಕೇಜು ಪರಿಚಯವನ್ನು ಅಪ್ಡೇಟ್ ಮಾಡಲಾಗುತ್ತಿದೆ..."
-
-#: ../src/bin/rhn-profile-sync.py:46
-msgid "Updating hardware profile..."
-msgstr "ಯಂತ್ರಾಂಶ ಪರಿಚಯವನ್ನು ಅಪ್ಡೇಟ್ ಮಾಡಲಾಗುತ್ತಿದೆ..."
-
-#: ../src/bin/rhn-profile-sync.py:50
-msgid "Updating virtualization profile..."
-msgstr "ವಾಸ್ತವೀಕರಣ ಪರಿಚಯವನ್ನು ಅಪ್ಡೇಟ್ ಮಾಡಲಾಗುತ್ತಿದೆ..."
-
-#: ../data/gui.glade.h:1
-msgid "Choose an update location"
-msgstr "ಒಂದು ಅಪ್ಡೇಟ್ ತಾಣವನ್ನು ಆರಿಸಿ"
-
-#: ../data/gui.glade.h:2
-msgid "Create your system profile"
-msgstr "ನಿಮ್ಮ ಗಣಕದ ಪರಿಚಯವನ್ನು ಸೃಜಿಸಿ"
-
-#: ../data/gui.glade.h:3
-msgid "Enter your account information"
-msgstr "ನಿಮ್ಮ ಖಾತೆ ಮಾಹಿತಿಯನ್ನು ದಾಖಲಿಸಿ"
-
-#: ../data/gui.glade.h:4
-msgid "Provide a security certificate"
-msgstr "ಒಂದು ಸುರಕ್ಷತಾ ಪ್ರಮಾಣಪತ್ರವನ್ನು ಒದಗಿಸಿ"
-
-#: ../data/progress.glade.h:1
-msgid "Progress Dialog"
-msgstr "ಪ್ರಗತಿ ಸಂವಾದ"
-
-#: ../data/progress.glade.h:2
-msgid "progress bar"
-msgstr "ಪ್ರಗತಿ ಪಟ್ಟಿಕೆ"
-
-#: ../data/progress.glade.h:3
-msgid "progress status"
-msgstr "ಪ್ರಗತಿ ಸ್ಥಿತಿ"
-
-#: ../data/rh_register.glade.h:1
-msgid ""
-"\n"
-"Are you sure you would like to continue?"
-msgstr ""
-"\n"
-"ಮುಂದುವರೆಯಬೇಕೆಂದು ನೀವು ಖಚಿತವೆ?"
-
-#: ../data/rh_register.glade.h:3
-msgid "       "
-msgstr ""
-
-#: ../data/rh_register.glade.h:4
-msgid ""
-"<b>The network connection on your system is not active. Your system cannot "
-"be set up for software updates at this time.</b>"
-msgstr ""
-"<b>ನಿಮ್ಮ ಗಣಕದ ಜಾಲಬಂಧ ಸಂಪರ್ಕವು ಸಕ್ರಿಯವಾಗಿಲ್ಲ. ಈ ಸಮಯದಲ್ಲಿ ನಿಮ್ಮ ಗಣಕವನ್ನು ತಂತ್ರಾಂಶ "
-"ಅಪ್ಡೇಟಿಗಾಗಿ ಸಂಯೋಜಿಸಲು ಸಾಧ್ಯವಿಲ್ಲ.</b>"
-
-#: ../data/rh_register.glade.h:5
-msgid ""
-"<b>Tip:</b> Minor releases with a '*' are currently fully supported by Red "
-"Hat."
-msgstr ""
-"<b>ಸಲಹೆ:</b> '*' ನೊಂದಿಗಿನ ಕಿರು ಬಿಡುಗಡೆಗಳಿಗೆ ಈಗ Red Hat ನಿಂದ ಸಂಪೂರ್ಣವಾಗಿ "
-"ಬೆಂಬಲಿಸಲಾಗುತ್ತದೆ."
-
-#: ../data/rh_register.glade.h:6
-msgid ""
-"<b>Warning:</b> You will <b>not</b> be able to limit this system to a minor "
-"release that is older than the most recent minor release if you select this "
-"option."
-msgstr ""
-"<b>ಎಚ್ಚರಿಕೆ:</b> ನೀವು ಈ ಆಯ್ಕೆಯನ್ನು ಆರಿಸಿದಲ್ಲಿ ಇತ್ತೀಚಿನ ಕಿರು ಬಿಡುಗಡೆಗಿಂತ ಹಳೆಯದಾದ "
-"ಕಿರು ಬಿಡುಗಡೆಗಳಿಗೆ ಈ ವ್ಯವಸ್ಥೆಯನ್ನು ಮಿತಿಗೊಳಪಡಿಸಲು <b>ಸಾಧ್ಯವಿರುವುದಿಲ್ಲ</b>."
-
-#: ../data/rh_register.glade.h:7
-msgid ""
-"<b>You have no active subscriptions available in your account.</b> You will "
-"need to do one of the following to create an active subscription in your "
-"account before this system can be registered:"
-msgstr ""
-"<b>ನಿಮ್ಮ ಖಾತೆಯಲ್ಲಿ ಯಾವುದೆ ಸಕ್ರಿಯ ಚಂದಾವು ಲಭ್ಯವಿಲ್ಲ.</b> ಈ ಗಣಕವನ್ನು ನೋಂದಾಯಿಸುವ "
-"ಮೊದಲು, ನಿಮ್ಮ ಖಾತೆಯಲ್ಲಿ ಒಂದು ಸಕ್ರಿಯ ಚಂದಾವನ್ನು ಹೊಂದಲು ನೀವು ಈ ಕೆಳಗಿನ ಯಾವುದಾದರೂ "
-"ಒಂದನ್ನು ಮಾಡಬೇಕಾಗುತ್ತದೆ:"
-
-#: ../data/rh_register.glade.h:8
-msgid "<b>Your system was registered for updates during installation.</b>"
-msgstr "<b>ನಿಮ್ಮ ವ್ಯವಸ್ಥೆಯನ್ನು ಅನುಸ್ಥಾಪನೆಯ ಸಮಯದಲ್ಲಿ ನೋಂದಾಯಿಸಲಾಗಿದೆ.</b>"
-
-#: ../data/rh_register.glade.h:9
-msgid ""
-"<b>_All available updates</b> will be provided to this system.  This system, "
-"if kept updated, will always be equivalent to the latest available minor "
-"release of Red Hat Enterprise Linux 6.  It will be registered to the main "
-"'Red Hat Enterprise Linux 6' software channel."
-msgstr ""
-"<b>ಲಭ್ಯವಿರುವ ಎಲ್ಲಾ ಅಪ್‌ಡೇಟ್‌ಗಳನ್ನು(_A)</b> ಈ ವ್ಯವಸ್ಥೆಗೆ ಒದಗಿಸಲಾಗುತ್ತದೆ.  ಈ ವ್ಯವಸ್ಥೆಯನ್ನು, "
-"ಅಪ್‌ಡೇಟ್ ಆಗಿ ಇರಿಸಿಕೊಂಡಲ್ಲಿ, Red Hat Enterprise Linux 6 ರ ಇತ್ತೀಚಿನ ಕಿರು "
-"ಬಿಡುಗಡೆಯೊಂದಿಗೆ ಯಾವಾಗಲೂ ಸಮನಾಗಿರುತ್ತದೆ.  ಇದನ್ನು ಪ್ರಮುಖ 'Red Hat Enterprise Linux "
-"5' ತಂತ್ರಾಂಶ ಚಾನಲ್‌ನೊಂದಿಗೆ ನೋಂದಾಯಿಸಲಾಗುತ್ತದೆ."
-
-#: ../data/rh_register.glade.h:10
-msgid ""
-"<b>_Limited updates</b> will be provided to this system to maintain "
-"compatibility with the following eligible Red Hat Enterprise Linux minor "
-"release software channel:"
-msgstr ""
-"<b>ನಿಯಮಿತ ಅಪ್‌ಡೇಟ್‌ಗಳು (_L)</b> ಎಂಬುದನ್ನು ಈ ವ್ಯವಸ್ಥೆಗೆ Red Hat Enterprise Linux ನ ಈ "
-"ಕೆಳಗಿನ ಕಿರು ಬಿಡುಗಡೆ ತಂತ್ರಾಂಶ ಚಾನಲ್‌ನೊಂದಿಗೆ ಹೊಂದಾಣಿಕೆಯನ್ನು ಇರಿಸಿಕೊಳ್ಳುವ ಸಲುವಾಗಿ "
-"ಒದಗಿಸಲಾಗುತ್ತದೆ:"
-
-#: ../data/rh_register.glade.h:11
-msgid "<big><b>Moving to earlier releases won't be possible</b></big>"
-msgstr "<big><b>ಹಿಂದಿನ ಬಿಡುಗಡೆಗೆ ತೆರಳಲು ಸಾಧ್ಯವಿರುವುದಿಲ್ಲ</b></big>"
-
-#: ../data/rh_register.glade.h:12
-msgid ""
-"<small>Tip: Forgot your login or password? Look it up at \n"
-"https://www.redhat.com/wapps/sso/rhn/lostPassword.html</small>"
-msgstr ""
-"<small>ಸಲಹೆ: ನಿಮ್ಮ ಲಾಗಿನ್ ಅಥವ ಗುಪ್ತಪದವನ್ನು ಮರೆತಿರಾ? \n"
-"https://www.redhat.com/wapps/sso/rhn/lostPassword.html ನಲ್ಲಿ ನೋಡಿ</small>"
-
-#: ../data/rh_register.glade.h:14
-msgid "Advanced Network Configuration"
-msgstr "ಮುಂದುವರೆದ ಜಾಲಬಂಧ ಸಂರಚನೆ"
-
-#: ../data/rh_register.glade.h:15
-msgid "Advanced Network Configuration button"
-msgstr "ಸುಧಾರಿತ ಜಾಲಬಂಧ ಸಂರಚನೆಯ ಗುಂಡಿ"
-
-#: ../data/rh_register.glade.h:17
-msgid "Aplet screenshot"
-msgstr "ಆಪ್ಲೆಟ್‌ನ ತೆರೆಚಿತ್ರ"
-
-#: ../data/rh_register.glade.h:18
-msgid "Choose Channel"
-msgstr "ಚಾನಲ್ ಒಂದನ್ನು ಆರಿಸಿ"
-
-#: ../data/rh_register.glade.h:20
-msgid "Choose minor release"
-msgstr "ಕಿರು ಬಿಡುಗಡೆಗಳನ್ನು ಆಯ್ಕೆ ಮಾಡಿ"
-
-#: ../data/rh_register.glade.h:21
-msgid "Close"
-msgstr "ಮುಚ್ಚು"
-
-#: ../data/rh_register.glade.h:22
-msgid "Confirm operation system release selection"
-msgstr "ಕಾರ್ಯ ವ್ಯವಸ್ಥೆಯ ಬಿಡುಗಡೆ ಆಯ್ಕೆಯನ್ನು ಖಚಿತಪಡಿಸಿ"
-
-#: ../data/rh_register.glade.h:23
-msgid "Create profile"
-msgstr "ಪರಿಚಯವನ್ನು ಸೃಜಿಸಿ"
-
-#: ../data/rh_register.glade.h:24
-msgid "Enter Your Account Information"
-msgstr "ನಿಮ್ಮ ಖಾತೆಯ ಮಾಹಿತಿಯನ್ನು ದಾಖಲಿಸಿ"
-
-#: ../data/rh_register.glade.h:25
-msgid "Enter in the format hostname(:port)"
-msgstr "ಫಾರ್ಮಾಟ್ ಸಂಕುಲನಾಮದಲ್ಲಿ ದಾಖಲಿಸಿ(:ಪೋರ್ಟ್)"
-
-#: ../data/rh_register.glade.h:26
-msgid "Hardware Info"
-msgstr "ಯಂತ್ರಾಂಶ ಮಾಹಿತಿ"
-
-#: ../data/rh_register.glade.h:27
-msgid "I would like to connect to Red Hat Network via an _HTTP proxy."
-msgstr "ನಾನು ಒಂದು HTTP ಪ್ರಾಕ್ಸಿಯ ಮೂಲಕ Red Hat Networkಗೆ ಸಂಪರ್ಕ ಹೊಂದಲು ಬಯಸುತ್ತೇನೆ."
-
-#: ../data/rh_register.glade.h:28
-msgid "Limited updates"
-msgstr "ಸೀಮಿತ ಅಪ್‌ಡೇಟ್‌ಗಳು"
-
-#: ../data/rh_register.glade.h:29
-msgid "Link To Subscription"
-msgstr "ಚಂದಾಕ್ಕೆ ಸಂಪರ್ಕ ಕೊಂಡಿ"
-
-#: ../data/rh_register.glade.h:30
-msgid "No thanks, I'll connect later."
-msgstr "ಇಲ್ಲ ಧನ್ಯವಾದಗಳು, ನಾನು ನಂತರ ಸಂಪರ್ಕ ಹೊಂದುತ್ತೇನೆ."
-
-#: ../data/rh_register.glade.h:32
-msgid "Package Information"
-msgstr "ಪ್ಯಾಕೇಜು ಮಾಹಿತಿ"
-
-#: ../data/rh_register.glade.h:33
-msgid "Provide a Security Certificate"
-msgstr "ಸುರಕ್ಷತಾ ಪ್ರಮಾನ ಪತ್ರವನ್ನು ಒದಗಿಸಿ"
-
-#: ../data/rh_register.glade.h:34
-msgid "RHN login field"
-msgstr "RHN ಲಾಗಿನ್ ಸ್ಥಳ"
-
-#: ../data/rh_register.glade.h:35
-msgid "RHN password field"
-msgstr "RHN ಗುಪ್ತಪದದ ಸ್ಥಳ"
-
-#: ../data/rh_register.glade.h:36
-msgid "Review system..."
-msgstr "ಗಣಕವನ್ನು ಅವಲೋಕಿಸು..."
-
-#: ../data/rh_register.glade.h:37
-msgid "Select A File"
-msgstr "ಒಂದು ಕಡತವನ್ನು ಆರಿಸಿ"
-
-#: ../data/rh_register.glade.h:38
-msgid "Send hardware profile checkbox"
-msgstr "ಯಂತ್ರಾಂಶ ಪರಿಚಯವನ್ನು (ಪ್ರೊಫೈಲ್) ಕಳುಹಿಸಿ"
-
-#: ../data/rh_register.glade.h:39
-msgid "Send package profile checkbox"
-msgstr "ಪ್ಯಾಕೇಜ್‌ ಪರಿಚಯವನ್ನು (ಪ್ರೊಫೈಲ್) ಕಳುಹಿಸಿ"
-
-#: ../data/rh_register.glade.h:40
-msgid "Start Window"
-msgstr "ವಿಂಡೋವನ್ನು ಆರಂಭಿಸು"
-
-#: ../data/rh_register.glade.h:44
-msgid ""
-"This system will <b>not</b> be able to successfully receive software "
-"updates, including security updates, from Red Hat without connecting to a "
-"Red Hat Network server.\n"
-"\n"
-"To keep your system updated, secure, and supported, please register this "
-"system at your earliest convenience.\n"
-"\n"
-"You may access the RHN registration tool by running <b>RHN Registration</b> "
-"in the <b>System > Administration</b> menu.\n"
-"You may access the software update tool by running <b>Software Update</b> in "
-"the <b>System > Administration</b> menu."
-msgstr ""
-"ಈ ಗಣಕವು Red Hat Network ಪರಿಚಾರಕಕ್ಕೆ ಸಂಪರ್ಕಿತಗೊಳ್ಳದೆ Red Hat ನಿಂದ ಸುರಕ್ಷತಾ "
-"ಅಪ್ಡೇಟುಗಳನ್ನು ಒಳಗೊಂಡಂತಹ ತಂತ್ರಾಂಶ ಅಪ್ಡೇಟುಗಳನ್ನು ಯಶಸ್ವಿಯಾಗಿ ಪಡೆಯಲು <b>ಸಾಧ್ಯವಿಲ್ಲ</b>.\n"
-"\n"
-"ನಿಮ್ಮ ಗಣಕವನ್ನು ಅಪ್ಡೇಟ್, ಸುರಕ್ಷಿತ ಹಾಗು ಬೆಂಬಲಿತವಾಗಿಡಲು, ದಯವಿಟ್ಟು ಈ ಗಣಕವನ್ನು "
-"ಸಾಧ್ಯವಾದಷ್ಟು ತ್ವರಿತವಾಗಿ ನೋಂದಾಯಿಸಿ. \n"
-"\n"
-"<b> ವ್ಯವಸ್ಥೆ > ನಿರ್ವಹಣೆ </b> ಮೆನುವಿನಲ್ಲಿರುವ <b>RHN ನೋಂದಣಿ</b>ಯನ್ನು ಚಲಾಯಿಸುವ ಮೂಲಕ "
-"RHN ನೋಂದಣಿ ಉಪಕರಣವನ್ನು ನೀವು ನಿಲುಕಿಸಕೊಳ್ಳಬಹುದಾಗಿದೆ. <b> ವ್ಯವಸ್ಥೆ > ನಿರ್ವಹಣೆ</b> "
-"ಮೆನುವಿನಲ್ಲಿರುವ  <b> ತಂತ್ರಾಂಶ ಅಪ್ಡೇಟರ್ </b>ಅನ್ನು ಚಲಾಯಿಸು ಮೂಲಕವೂ ಸಹ ತಂತ್ರಾಂಶ ಅಪ್‌ಡೇಟ್ "
-"ಉಪಕರಣವನ್ನು ನಿಲುಕಿಸಿಕೊಳ್ಳಬಹುದಾಗಿರುತ್ತದೆ."
-
-#: ../data/rh_register.glade.h:50
-msgid "Use Authentication with HTTP Proxy"
-msgstr "HTTP ಪ್ರಾಕ್ಸಿಯೊಂದಿಗೆ ದೃಢೀಕರಣವನ್ನು ಬಳಸಿ"
-
-#: ../data/rh_register.glade.h:51
-msgid "View Hardware Profile"
-msgstr "ಯಂತ್ರಾಂಶ ಪರಿಚಯವನ್ನು (ಪ್ರೊಫೈಲ್) ನೋಡಿ"
-
-#: ../data/rh_register.glade.h:52
-msgid "View Package Profile"
-msgstr "ಪ್ಯಾಕೇಜ್‌ ಪರಿಚಯವನ್ನು (ಪ್ರೊಫೈಲ್) ನೋಡಿ"
-
-#: ../data/rh_register.glade.h:56
-msgid ""
-"Your system will be subscribed to the base software channel.  You will not "
-"be able to move this system to an earlier minor release channel if you "
-"continue (you will be able to move to a later release.)"
-msgstr ""
-"ನಿಮ್ಮ ವ್ಯವಸ್ಥೆಯನ್ನು ಮೂಲ ತಂತ್ರಾಂಶ ಚಾನಲ್‌ಗೆ ಚಂದಾದಾರರಾಗಿಸಲಾಗುತ್ತದೆ.  ನೀವು ಮುಂದುವರೆಯಲು "
-"ಬಯಸಿದಲ್ಲಿ ಈ ವ್ಯವಸ್ಥೆಯನ್ನು ಹಿಂದಿನ ಒಂದು ಕಿರು ಬಿಡುಗಡೆಗೆ ಸ್ಥಳಾಂತರಿಸಲು ಸಾಧ್ಯವಿರುವುದಿಲ್ಲ "
-"(ಮುಂದಿನ ಬಿಡುಗಡೆಗಳಿಗೆ ಸ್ಥಳಾಂತರಿಸಲು ಸಾಧ್ಯವಿರುತ್ತದೆ.)"
-
-#: ../data/rh_register.glade.h:57
-msgid "_Activate a subscription now..."
-msgstr "ಒಂದು ಚಂದಾವನ್ನು ಸಕ್ರಿಯಗೊಳಿಸಿ (_A)..."
-
-#: ../data/rh_register.glade.h:58
-msgid "_Minor release:"
-msgstr "ಕಿರು ಬಿಡುಗಡೆ(_M):"
-
-#: ../data/rh_register.glade.h:59
-msgid "_Operating system version:"
-msgstr "ಕಾರ್ಯವ್ಯವಸ್ಥೆಯ ಆವೃತ್ತಿ (_O):"
-
-#: ../data/rh_register.glade.h:60
-msgid "icon of aplet"
-msgstr "ಆಪ್ಲೆಟ್‌ನ ಚಿತ್ರ"
-
-#: ../data/rh_register.glade.h:61
-msgid "installation number field"
-msgstr "ಅನುಸ್ಥಾಪನ ಸಂಖ್ಯೆಯ ಸ್ಥಳ"
-
-#: ../data/rh_register.glade.h:62
-msgid "proxy location"
-msgstr "ಪ್ರಾಕ್ಸಿ ಸ್ಥಳ"
-
-#: ../data/rh_register.glade.h:63
-msgid "proxy password field"
-msgstr "ಪ್ರಾಕ್ಸಿ ಗುಪ್ತಪದದ ಸ್ಥಳ"
-
-#: ../data/rh_register.glade.h:64
-msgid "proxy user field"
-msgstr "ಪ್ರಾಕ್ಸಿ ಬಳಕೆದಾರ ಸ್ಥಳ"
-
-#: ../data/rh_register.glade.h:65
-msgid "satellite server location"
-msgstr "ಸ್ಯಾಟಿಲೈಟ್ ಪರಿಚಾರಕದ ಸ್ಥಳ"
-
-#: ../data/rh_register.glade.h:66
-msgid "system name"
-msgstr "ಗಣಕದ ಹೆಸರು"
-
-#: ../data/rh_register.glade.h:67
-#, fuzzy
-msgctxt "yes"
-msgid "<b>Compliance:</b>"
-msgstr "<b>ಅನುವರ್ತನೆ:</b>"
-
-#: ../data/rh_register.glade.h:68
-#, fuzzy
-msgctxt "yes"
-msgid "<b>Downloads &amp; Upgrades:</b>"
-msgstr "<b>ಡೌನ್-ಲೋಡುಗಳು &amp; ಅಪ್ಗ್ರೇಡುಗಳು:</b>"
-
-#: ../data/rh_register.glade.h:69
-#, fuzzy
-msgctxt "yes"
-msgid "<b>HTTP Proxy</b>"
-msgstr "<b>HTTP ಪ್ರಾಕ್ಸಿ</b>"
-
-#: ../data/rh_register.glade.h:70
-#, fuzzy
-msgctxt "yes"
-msgid "<b>Login:</b>"
-msgstr "<b>ಲಾಗಿನ್:</b>"
-
-#: ../data/rh_register.glade.h:71
-#, fuzzy
-msgctxt "yes"
-msgid "<b>Red Hat Network Location:</b>"
-msgstr "<b>Red Hat Network ತಾಣ:</b>"
-
-#: ../data/rh_register.glade.h:72
-#, fuzzy
-msgctxt "yes"
-msgid "<b>Security &amp; Updates:</b>"
-msgstr "<b>ಸುರಕ್ಷತೆ &amp; ಅಪ್ಡೇಟುಗಳು:</b>"
-
-#: ../data/rh_register.glade.h:73
-#, fuzzy
-msgctxt "yes"
-msgid "<b>Support:</b>"
-msgstr "<b>ಬೆಂಬಲ:</b>"
-
-#: ../data/rh_register.glade.h:74
-#, fuzzy
-msgctxt "yes"
-msgid "<b>System ID:</b>"
-msgstr "<b>ಗಣಕ ಐಡಿ:</b>"
-
-#: ../data/rh_register.glade.h:75
-#, fuzzy
-msgctxt "yes"
-msgid "<b>Warning</b>"
-msgstr "<b>ಎಚ್ಚರಿಕೆ</b>"
-
-#: ../data/rh_register.glade.h:76
-#, fuzzy
-msgctxt "yes"
-msgid "<big><b>Profile Data</b></big>"
-msgstr "<big><b>ಪರಿಚಯ ದತ್ತಾಂಶ</b></big>"
-
-#: ../data/rh_register.glade.h:77
-#, fuzzy
-msgctxt "yes"
-msgid "<big><b>System Name</b></big>"
-msgstr "<big><b>ಗಣಕದ ಹೆಸರು</b></big>"
-
-#: ../data/rh_register.glade.h:78
-#, fuzzy
-msgctxt "yes"
-msgid "<small><b>Example:</b> https://satellite.example.com</small>"
-msgstr "<small><b>ಉದಾಹರಣೆ:</b> https://satellite.example.com</small>"
-
-#: ../data/rh_register.glade.h:79
-#, fuzzy
-msgctxt "yes"
-msgid "<small><b>Example:</b> squid.example.com:3128</small>"
-msgstr "<small><b>ಉದಾಹರಣೆ:</b> squid.example.com:3128</small>"
-
-#: ../data/rh_register.glade.h:80
-#, fuzzy
-msgctxt "yes"
-msgid "<small><b>Example</b>: XXXX-XXXX-XXXX-XXXX</small>"
-msgstr "<small><b>ಉದಾಹರಣೆ</b>: XXXX-XXXX-XXXX-XXXX</small>"
-
-#: ../data/rh_register.glade.h:81
-#, fuzzy
-msgctxt "yes"
-msgid ""
-"<small><b>Tip:</b> Red Hat values your privacy: http://www.redhat.com/legal/"
-"privacy_statement.html.</small>"
-msgstr ""
-"<small><b>ಸೂಚನೆ:</b> Red Hat ನಿಮ್ಮ ಗೌಪ್ಯತೆಯನ್ನು ಅಮೂಲ್ಯವೆಂದು ಭಾವಿಸುತ್ತದೆ: http://"
-"www.redhat.com/legal/privacy_statement.html.</small>"
-
-#: ../data/rh_register.glade.h:82
-#, fuzzy
-msgctxt "yes"
-msgid ""
-"<small>Tip: Forgot your login or password? Contact your Satellite's "
-"<i>Organization Administrator</i>.</small>"
-msgstr ""
-"<small>ಸಲಹೆ: ನಿಮ್ಮ ಲಾಗಿನ್ ಅಥವ ಗುಪ್ತಪದವನ್ನು ಮರೆತಿರಾ? ನಿಮ್ಮ Satellite ನ <i>ವ್ಯವಸ್ಥಾ "
-"ನಿರ್ವಾಹಕ</i> ನನ್ನು ಸಂಪರ್ಕಿಸಿ.</small>"
-
-#: ../data/rh_register.glade.h:84
-#, no-c-format
-msgctxt "yes"
-msgid ""
-"A security certificate compatible with <b>%s</b> was not found on this "
-"system."
-msgstr ""
-
-#: ../data/rh_register.glade.h:85
-#, fuzzy
-msgctxt "yes"
-msgid ""
-"Access to the technical support experts at Red Hat or Red Hat's partners for "
-"help with any issues you might encounter with this system."
-msgstr ""
-"ಈ ಗಣಕದೊಂದಿಗೆ ನೀವು ಎದುರಿಸುವ ಯಾವುದೇ ತೊಂದರೆಗಳ ವಿರುದ್ಧದ ಸಹಾಯಕ್ಕಾಗಿ Red Hat ಅಥವ Red "
-"Hat ನ ಸಹಭಾಗಿಗಳಲ್ಲಿನ ತಾಂತ್ರಿಕ ಬೆಂಬಲ ನಿಪುಣರನ್ನು ಸಂಪರ್ಕಿಸಿ."
-
-#: ../data/rh_register.glade.h:86
-#, fuzzy
-msgctxt "yes"
-msgid ""
-"Activate a previously purchased subscription you have not yet activated."
-msgstr ""
-"ನೀವು ಈ ಮೊದಲು ಖರೀದಿಸಿದ ಆದರೆ ಈ ವರೆಗೆ ಸಕ್ರಿಯಗೊಳಿಸದೇ ಇರುವ ಚಂದಾವನ್ನು ಸಕ್ರಿಯಗೊಳಿಸಿ."
-
-#: ../data/rh_register.glade.h:87
-#, fuzzy
-msgctxt "yes"
-msgid "Advanced _Network Configuration ..."
-msgstr "ಮುಂದುವರೆದ ಜಾಲಬಂಧ ಸಂರಚನೆ(_N) ..."
-
-#: ../data/rh_register.glade.h:88
-#, fuzzy
-msgctxt "yes"
-msgid ""
-"Are you sure you don't want to connect your system to Red Hat Network? "
-"You'll miss out on the benefits of a Red Hat Enterprise Linux subscription:"
-msgstr ""
-"ನಿಮ್ಮ ಗಣಕವನ್ನು Red Hat Network ಕ್ಕೆ ಸಂಪರ್ಕ ಕಲ್ಪಿಸುವುದು ಬೇಡವೆಂದು ನೀವು ಖಚಿತವೆ? "
-"ಇದರಿಂದ ನೀವು Red Hat Enterprise Linux ಚಂದಾದ ಉಪಯುಕ್ತತೆಗಳಿಂದ ವಂಚಿತರಾಗುತ್ತೀರಿ:"
-
-#: ../data/rh_register.glade.h:89
-#, fuzzy
-msgctxt "yes"
-msgid "Are you sure you would like to continue?"
-msgstr "ಮುಂದುವರೆಯ ಬೇಕೆಂದು ನೀವು ಖಚಿತವೆ?"
-
-#: ../data/rh_register.glade.h:90
-#, fuzzy
-msgctxt "yes"
-msgid "CPU Model:"
-msgstr "CPU ಮಾದರಿ:"
-
-#: ../data/rh_register.glade.h:91
-#, fuzzy
-msgctxt "yes"
-msgid "CPU Speed:"
-msgstr "CPU ವೇಗ:"
-
-#: ../data/rh_register.glade.h:92
-#, fuzzy
-msgctxt "yes"
-msgid "Certificate _Location:"
-msgstr "ಪ್ರಮಾಣ ಪತ್ರವಿರುವ ತಾಣ (_L):"
-
-#: ../data/rh_register.glade.h:93
-#, fuzzy
-msgctxt "yes"
-msgid ""
-"Connecting your system to Red Hat Network allows you to take full advantage "
-"of the benefits of a paid subscription, including:"
-msgstr ""
-"ನಿಮ್ಮ ಗಣಕವನ್ನು Red Hat Network ಗೆ ಸಂಪರ್ಕಿತಗೊಳಿಸುವುದರಿಂದ ನೀವು ಹಣ ಸಂದಾಯ ಮಾಡಿದ "
-"ಚಂದಾದ ಸಂಪೂರ್ಣ ಲಾಭ ಪಡೆದುಕೊಳ್ಳಬಹುದು, ಅವೆಂದರೆ:"
-
-#: ../data/rh_register.glade.h:94
-#, fuzzy
-msgctxt "yes"
-msgid ""
-"Download installation images for Red Hat Enterprise Linux releases, "
-"including new releases."
-msgstr ""
-"ಹೊಸ ಬಿಡುಗಡೆಗಳನ್ನು ಒಳಗೊಂಡು, Red Hat Enterprise Linux ಗಾಗಿ ಅನುಸ್ಥಾಪನ ಚಿತ್ರಿಕೆಯನ್ನು "
-"ಡೌನ್-ಲೋಡ್ ಮಾಡಿ."
-
-#: ../data/rh_register.glade.h:95
-#, fuzzy
-msgctxt "yes"
-msgid "ERROR"
-msgstr "ದೋಷ"
-
-#: ../data/rh_register.glade.h:96
-#, fuzzy
-msgctxt "yes"
-msgid ""
-"Except for a few cases, Red Hat recommends customers only register with RHN "
-"once."
-msgstr ""
-"ಕೆಲವು ಸನ್ನಿವೇಶಗಳನ್ನು ಹೊರತುಪಡಿಸಿದರೆ, Red Hat ಸಾಮಾನ್ಯವಾಗಿ ತನ್ನ ಬಳಕೆದಾರರಿಗೆ ಕೇವಲ "
-"ಒಮ್ಮೆ ಮಾತ್ರ RHN ನೊಂದಿಗೆ ಚಂದಾದಾರರಾಗಿಸಿ ಎಂದು ಸಲಹೆ ಮಾಡಲಾಗುತ್ತದೆ.\n"
-
-#: ../data/rh_register.glade.h:97
-#, fuzzy
-msgctxt "yes"
-msgid ""
-"For more information, including alternate tools, consult this Knowledge Base "
-"Article: <a href=\"https://access.redhat.com/kb/docs/DOC-45563\">https://"
-"access.redhat.com/kb/docs/DOC-45563</a>"
-msgstr ""
-"ಪರ್ಯಾಯವಾದ ಉಪಕರಣಗಳನ್ನೂ ಸೇರಿದಂತೆ ಹೆಚ್ಚಿನ ಮಾಹಿತಿಗಾಗಿ, ನಾಲೆಜ್‌ ಬೇಸ್ ಲೇಖನವನ್ನು ನೋಡಿ: <a "
-"href=\"https://access.redhat.com/kb/docs/DOC-45563\">https://access.redhat."
-"com/kb/docs/DOC-45563\n"
-
-#: ../data/rh_register.glade.h:98
-#, fuzzy
-msgctxt "yes"
-msgid "Hardware Profile"
-msgstr "ಯಂತ್ರಾಂಶ ಪರಿಚಯ"
-
-#: ../data/rh_register.glade.h:99
-#, fuzzy
-msgctxt "yes"
-msgid "Hostname:"
-msgstr "ಸಂಕುಲನಾಮ:"
-
-#: ../data/rh_register.glade.h:100
-#, fuzzy
-msgctxt "yes"
-msgid ""
-"I <b>_don't</b> have an SSL certificate. I will contact my system "
-"administrator for assistance and will register at a later time."
-msgstr ""
-"ನನ್ನಲ್ಲಿ ಒಂದು SSL ಪ್ರಮಾಣಪತ್ರ <b>ಇಲ್ಲ(_d)</b>. ನಾನು ನನ್ನ ಗಣಕ ವ್ಯವಸ್ಥಾಕರನ್ನು ಸಹಾಯಕ್ಕಾಗಿ "
-"ಸಂಪರ್ಕಿಸಿ ನಂತರದ ಸಮಯದಲ್ಲಿ ನೋಂದಾಯಿಸುತ್ತೇನೆ."
-
-#: ../data/rh_register.glade.h:101
-#, fuzzy
-msgctxt "yes"
-msgid ""
-"I have access to a <b>Red Hat Network Satellite</b> or <b>Red Hat Network "
-"Proxy</b>. I'd like to receive software updates from the Satellite or Proxy "
-"below:"
-msgstr ""
-"ನನಗೆ <b>Red Hat Network Satellite</b> ಅಥವ <b>Red Hat Network Proxy</b> ವು "
-"ಲಭ್ಯವಿದೆ. ನಾನು ಈ ಕೆಳಗಿನ Satellite ಅಥವ Proxy ಇಂದ ತಂತ್ರಾಂಶ ಅಪ್ಡೇಟುಗಳನ್ನು ಪಡೆಯಲು "
-"ಇಚ್ಛಿಸುತ್ತೇನೆ:"
-
-#: ../data/rh_register.glade.h:102
-#, fuzzy
-msgctxt "yes"
-msgid "I have an <b>_SSL certificate</b> to communicate with Red Hat Network:"
-msgstr ""
-"Red Hat Network ನೊಂದಿಗೆ ಸಂಪರ್ಕಹೊಂದಲು ನನನ್ನಲ್ಲಿ ಒಂದು <b>_SSL ಪ್ರಮಾಣಪತ್ರ</b> ಇದೆ:"
-
-#: ../data/rh_register.glade.h:103
-#, fuzzy
-msgctxt "yes"
-msgid "I would like to connect to Red Hat Network via an _HTTP proxy."
-msgstr "ನಾನು ಒಂದು HTTP ಪ್ರಾಕ್ಸಿಯ ಮೂಲಕ Red Hat Networkಗೆ ಸಂಪರ್ಕ ಹೊಂದಲು ಬಯಸುತ್ತೇನೆ."
-
-#: ../data/rh_register.glade.h:104
-#, fuzzy
-msgctxt "yes"
-msgid ""
-"I'd like to receive updates from <b>Red Hat Network</b>. (I don't have "
-"access to a Red Hat Network Satellite or Proxy.)"
-msgstr ""
-"ನಾನು <b>Red Hat Network</b> ನಿಂದ ತಂತ್ರಾಂಶ ಅಪ್ಡೇಟುಗಳನ್ನು ಪಡೆಯಲು ಇಚ್ಛಿಸುತ್ತೇನೆ. "
-"(ನನ್ನಲ್ಲಿ ಒಂದು Red Hat Network Satellite ಅಥವ Proxy ಗೆ ಪ್ರವೇಶಾಧಿಕಾರವಿಲ್ಲ.)"
-
-#: ../data/rh_register.glade.h:105
-#, fuzzy
-msgctxt "yes"
-msgid "IP Address:"
-msgstr "IP ವಿಳಾಸ:"
-
-#: ../data/rh_register.glade.h:106
-#, fuzzy
-msgctxt "yes"
-msgid "Installation _Number:"
-msgstr "ಅನುಸ್ಥಾಪನ ಸಂಖ್ಯೆ (_N):"
-
-#: ../data/rh_register.glade.h:107
-#, fuzzy
-msgctxt "yes"
-msgid ""
-"It appears this system has already been registered with RHN using RHN "
-"Certificate-Based Entitlement technology. This tool requires registration "
-"using RHN Classic technology."
-msgstr ""
-"RHN ಸರ್ಟಿಫಿಕೇಟ್-ಬೇಸ್ಡ್‍ ಎಂಟೈಟಲ್ಮೆಂಟ್ ತಂತ್ರಜ್ಞಾನವನ್ನು ಬಳಸಿಕೊಂಡು ಈ ವ್ಯವಸ್ಥೆಯನ್ನು ಈಗಾಗಲೆ RHN "
-"ನೊಂದಿಗೆ ನೋಂದಾಯಿಸಲಾಗಿದೆ ಎಂದು ತೋರುತ್ತಿದೆ. ಈ ಉಪಕರಣಕ್ಕಾಗಿ RHN ಕ್ಲಾಸಿಕ್ ತಂತ್ರಜ್ಞಾನದ "
-"ನೆರವಿನಿಂದ ನೋಂದಾಯಿಸುವುದು ಅಗತ್ಯವಿರುತ್ತದೆ."
-
-#: ../data/rh_register.glade.h:108
-#, fuzzy
-msgctxt "yes"
-msgid "It appears this system has already been set up for software updates:"
-msgstr "ಈ ಗಣಕವು ಈಗಾಗಲೆ ತಂತ್ರಾಂಶ ಅಪ್ಡೇಟುಗಳಿಗಾಗಿ ಸಂಯೋಜಿತವಾಗಿದೆ ಎಂದು ತೋರುತ್ತದೆ:"
-
-#: ../data/rh_register.glade.h:109
-#, fuzzy
-msgctxt "yes"
-msgid ""
-"Log in to http://rhn.redhat.com/ and unentitle an inactive system at Your "
-"RHN > Subscription Management > System Entitlements."
-msgstr ""
-"http://rhn.redhat.com/ ಲಾಗಿನ್ ಆಗಿ ಹಾಗು ನಿಮ್ಮ್ RHN > Subscription Management > "
-"System Entitlements ನಲ್ಲಿ ಒಂದು ನಿಷ್ಕ್ರಿಯ ಗಣಕವನ್ನು ಅನರ್ಹಗೊಳಿಸಿ."
-
-#: ../data/rh_register.glade.h:110
-#, fuzzy
-msgctxt "yes"
-msgid "Memory:"
-msgstr "ಮೆಮೊರಿ:"
-
-#: ../data/rh_register.glade.h:111
-#, fuzzy
-msgctxt "yes"
-msgid "Package Information"
-msgstr "ಪ್ಯಾಕೇಜು ಮಾಹಿತಿ"
-
-#: ../data/rh_register.glade.h:112
-#, fuzzy
-msgctxt "yes"
-msgid ""
-"Please enter your account information for <b>Red Hat Network</b> (http://rhn."
-"redhat.com/)"
-msgstr ""
-"ದಯವಿಟ್ಟು <b>Red Hat Network</b> ಗಾಗಿ ನಿಮ್ಮ ಖಾತೆಯ ಮಾಹಿತಿಗಳನ್ನು ನಮೂದಿಸಿ (http://"
-"rhn.redhat.com/)"
-
-#: ../data/rh_register.glade.h:113
-#, fuzzy
-msgctxt "yes"
-msgid "Please review the subscription details below:"
-msgstr "ಕೆಳಗಿನ ಗಣಕ ಚಂದಾ ವಿವರಗಳನ್ನು ದಯವಿಟ್ಟು ಅವಲೋಕಿಸಿ:"
-
-#: ../data/rh_register.glade.h:114
-#, fuzzy
-msgctxt "yes"
-msgid "Proxy P_assword:"
-msgstr "ಪ್ರಾಕ್ಸಿ ಗುಪ್ತಪದ (_a):"
-
-#: ../data/rh_register.glade.h:115
-#, fuzzy
-msgctxt "yes"
-msgid "Proxy _Username:"
-msgstr "ಪ್ರಾಕ್ಸಿ ಬಳಕೆದಾರಹೆಸರು (_U):"
-
-#: ../data/rh_register.glade.h:116
-#, fuzzy
-msgctxt "yes"
-msgid ""
-"Purchase an additional Red Hat Enterprise Linux subscription at http://www."
-"redhat.com/store/."
-msgstr ""
-"http://www.redhat.com/store/ ನಿಂದ ಒಂದು ಹೆಚ್ಚುವರಿ Red Hat Enterprise Linux "
-"ಚಂದಾವನ್ನು ಖರೀದಿಸಿ."
-
-#: ../data/rh_register.glade.h:117
-#, fuzzy
-msgctxt "yes"
-msgid "RHN Classic Mode"
-msgstr "RHN ಕ್ಲಾಸಿಕ್ ವಿಧಾನ"
-
-#: ../data/rh_register.glade.h:118
-#, fuzzy
-msgctxt "yes"
-msgid ""
-"Receive the latest software updates, including security updates, keeping "
-"this Red Hat Enterprise Linux system <b>updated</b> and <b>secure</b>."
-msgstr ""
-"ಈ Red Hat Enterprise Linux ಗಣಕವನ್ನು <b>ಅಪ್ಡೇಟ್ ಆಗಿ</b> ಹಾಗು <b>ಸುರಕ್ಷಿತವಾಗಿ</b> "
-"ಇಡಬಲ್ಲಂತಹ ಸುರಕ್ಷತಾ ಅಪ್ಡೇಟುಗಳನ್ನು ಹೊಂದಿರುವಂತಹ ಇತ್ತೀಚಿನ ತಂತ್ರಾಂಶ ಅಪ್ಡೇಟುಗಳನ್ನು ಪಡೆಯಿರಿ."
-
-#: ../data/rh_register.glade.h:119
-#, fuzzy
-msgctxt "yes"
-msgid "Red Hat Linux Version:"
-msgstr "Red Hat Linux ಆವೃತ್ತಿ:"
-
-#: ../data/rh_register.glade.h:120
-#, fuzzy
-msgctxt "yes"
-msgid "Red Hat Network _Location:"
-msgstr "Red Hat Network ತಾಣ(_L):"
-
-#: ../data/rh_register.glade.h:121
-#, fuzzy
-msgctxt "yes"
-msgid "Send _hardware profile"
-msgstr "ಯಂತ್ರಾಂಶ ಪರಿಚಯವನ್ನು ಕಳುಹಿಸು (_h)"
-
-#: ../data/rh_register.glade.h:122
-#, fuzzy
-msgctxt "yes"
-msgid "Send _package profile"
-msgstr "ಪ್ಯಾಕೇಜ್ ಪರಿಚಯವನ್ನು ಕಳುಹಿಸು (_p)"
-
-#: ../data/rh_register.glade.h:123
-#, fuzzy
-msgctxt "yes"
-msgid "Software update setup has been completed for this system."
-msgstr "ಈ ಗಣಕಕ್ಕೆ ತಂತ್ರಾಂಶ ಅಪ್ಡೇಟ್ ಸಂಯೋಜನೆಗಳು ಸಂಪೂರ್ಣಗೊಂಡಿವೆ."
-
-#: ../data/rh_register.glade.h:124
-#, fuzzy
-msgctxt "yes"
-msgid ""
-"Stay in compliance with your subscription agreement and manage subscriptions "
-"for systems connected to your account at http://rhn.redhat.com/."
-msgstr ""
-"ನಿಮ್ಮ ಚಂದಾದಲ್ಲಿನ ಕರಾರಿಗೆ ಅನುವರ್ತಿತವಾಗಿರಿ ಹಾಗು http://rhn.redhat.com/ ದಲ್ಲಿನ ನಿಮ್ಮ "
-"ಖಾತೆಗೆ ಸಂಬಂಧಿತವಾದ ಗಣಕಗಳ ಚಂದಾಗಳನ್ನು ನಿಭಾಯಿಸಿ."
-
-#: ../data/rh_register.glade.h:125
-#, fuzzy
-msgctxt "yes"
-msgid "System _Name:"
-msgstr "ಗಣಕದ ಹೆಸರು (_N):"
-
-#: ../data/rh_register.glade.h:126
-#, fuzzy
-msgctxt "yes"
-msgid ""
-"This assistant will guide you through connecting your system  to Red Hat "
-"Network (RHN) for software updates, such as:"
-msgstr ""
-"ನಿಮ್ಮ ಗಣಕವನ್ನು ಈ ಕೆಳಗೆ ಸೂಚಿಸಲಾದಂತಹ ತಂತ್ರಾಂಶ ಅಪ್ಡೇಟುಗಳನ್ನು ಪಡೆಯಲು Red Hat Network "
-"(RHN) ಗೆ ಸಂಪರ್ಕ ಹೊಂದುವಲ್ಲಿ ಈ ಸಹಾಯಕವು ನಿಮಗೆ ಮಾರ್ಗದರ್ಶನ ನೀಡುತ್ತದೆ:"
-
-#: ../data/rh_register.glade.h:127
-#, fuzzy
-msgctxt "yes"
-msgid "Use Au_thentication with HTTP Proxy:"
-msgstr "HTTP ಪ್ರಾಕ್ಸಿಯೊಂದಿಗೆ ದೃಢೀಕರಣವನ್ನು ಬಳಸಿ (_t):"
-
-#: ../data/rh_register.glade.h:128
-#, fuzzy
-msgctxt "yes"
-msgid "V_iew Package Profile ..."
-msgstr "ಪ್ಯಾಕೇಜ್ ಪ್ರೊಫೈಲನ್ನು ನೋಡಿ (_i)..."
-
-#: ../data/rh_register.glade.h:129
-#, fuzzy
-msgctxt "yes"
-msgid ""
-"Would you like to register your system at this time? <b>(Strongly "
-"recommended.)</b>"
-msgstr ""
-"ನೀವು ಈ ಕೂಡಲೆ ನಿಮ್ಮ ಗಣಕವನ್ನು ನೋಂದಾಯಿಸಲು ಇಚ್ಛಿಸುತ್ತೀರ? <b>(ಬಲವಾಗಿಶಿಫಾರಸು "
-"ಮಾಡುತ್ತೇವೆ.)</b>"
-
-#: ../data/rh_register.glade.h:130
-#, fuzzy
-msgctxt "yes"
-msgid ""
-"You may connect your system to <b>Red Hat Network</b> (https://rhn.redhat."
-"com/) or to a <b>Red Hat Network Satellite</b> or <b>Red Hat Network Proxy</"
-"b> in order to receive software updates."
-msgstr ""
-"ತಂತ್ರಾಂಶ ಅಪ್ಡೇಟುಗಳನ್ನು ಪಡೆಯಲು ನೀವು ನಿಮ್ಮ ಗಣಕವನ್ನು <b>Red Hat Network</b> (https://"
-"rhn.redhat.com/) ಅಥವ ಒಂದು <b>Red Hat Network Satellite</b> ಅಥವ <b>Red Hat "
-"Network Proxy</b> ನೊಂದಿಗೆ ಸಂಪರ್ಕ ಕಲ್ಪಿಸಬಹುದು."
-
-#: ../data/rh_register.glade.h:131
-#, fuzzy
-msgctxt "yes"
-msgid ""
-"You will <b>not</b> be able to take advantage of these subscriptions "
-"privileges without connecting your system to Red Hat Network."
-msgstr ""
-"ನಿಮ್ಮ ಗಣಕವನ್ನು Red Hat Network ನೊಂದಿಗೆ ಸಂಪರ್ಕಿತವಾಗುವಂತೆ ಮಾಡದೆ ಈ ಚಂದಾ "
-"ಸವಲತ್ತುಗಳನ್ನು ಹೊಂದಲು <b>ಸಾಧ್ಯವಿಲ್ಲ</b>."
-
-#: ../data/rh_register.glade.h:132
-#, fuzzy
-msgctxt "yes"
-msgid ""
-"You won't be able to receive software updates, including security updates, "
-"for this system."
-msgstr ""
-"ಈ Red Hat Enterprise Linux ಗಣಕವನ್ನು ಅಪ್ಡೇಟ್ ಆಗಿ ಹಾಗು ಸುರಕ್ಷಿತವಾಗಿರಿಸುವಂತಹ "
-"ಇತ್ತೀಚಿನ ತಂತ್ರಾಂಶ ಅಪ್ಡೇಟುಗಳನ್ನು ಹಾಗು ಸುರಕ್ಷತಾ ಅಪ್ಡೇಟುಗಳು ಪಡೆಯಿರಿ."
-
-#: ../data/rh_register.glade.h:133
-#, fuzzy
-msgctxt "yes"
-msgid ""
-"You'll need to send us a profile of what packages and hardware are installed "
-"on your system so we can determine what updates are available."
-msgstr ""
-"ನೀವು ನಿಮ್ಮ ಗಣಕದಲ್ಲಿ ಯಾವ ಪ್ಯಾಕೇಜುಗಳು ಹಾಗು ಯಂತ್ರಾಂಶ ಅನುಸ್ಥಾಪಿತವಾಗಿವೆ ಎಂದು ಒಂದು "
-"ಪರಿಚಯವನ್ನು ಕಳುಹಿಸಬೇಕಾಗುತ್ತದೆ, ಇದರಿಂದ ಯಾವ ಅಪ್ಡೇಟುಗಳು ಲಭ್ಯವಿದೆ ಎಂದು ನಾವು ನಿರ್ಧರಿಸಲು "
-"ಸಹಕಾರಿಯಾಗುತ್ತದೆ."
-
-#: ../data/rh_register.glade.h:134
-#, fuzzy
-msgctxt "yes"
-msgid ""
-"You'll want to choose a name for this system so you'll be able to identify "
-"it in the Red Hat Network interface."
-msgstr ""
-"Red Hat Network ಅಂತರ್ಮುಖಿಯಲ್ಲಿ ಈ ಗಣಕವನ್ನು ಪತ್ತೆಹಚ್ಚಲು ನಿಮಗೆ ಸುಲಭವಾಗುವಂತೆ ಇದಕ್ಕೆ "
-"ನೀವು ಒಂದು ಹೆಸರನ್ನು ನೀಡಬೇಕು."
-
-#: ../data/rh_register.glade.h:135
-#, fuzzy
-msgctxt "yes"
-msgid "Your system is not setup for software updates."
-msgstr "ನಿಮ್ಮ ಗಣಕವು ತಂತ್ರಾಂಶ ಅಪ್ಡೇಟುಗಳಿಗಾಗಿ ಸಂಯೋಜಿತವಾಗಿಲ್ಲ."
-
-#: ../data/rh_register.glade.h:136
-#, fuzzy
-msgctxt "yes"
-msgid ""
-"Your system is now ready to receive the software updates that will keep it "
-"secure and supported."
-msgstr ""
-"ನಿಮ್ಮ ಗಣಕವು ಒಂದು ಚಂದಾವನ್ನು ಹೊಂದಬೇಕಿದೆ. ಇದರಿಂದ ನಿಮ್ಮ ಗಣಕವನ್ನು ನೀವು ಆಪ್ಡೇಟ್ ಆಗಿ, "
-"ಸುರಕ್ಷಿತವಾಗಿ, ಹಾಗು ಬೆಂಬಲಿತವಾಗಿ ಇರಿಸಬಹುದಾಗಿದೆ."
-
-#: ../data/rh_register.glade.h:137
-#, fuzzy
-msgctxt "yes"
-msgid ""
-"Your system is ready to receive the software updates that will keep it "
-"secure and supported."
-msgstr ""
-"ನಿಮ್ಮ ಗಣಕವು ಒಂದು ಚಂದಾವನ್ನು ಹೊಂದಬೇಕಿದೆ. ಇದರಿಂದ ನಿಮ್ಮ ಗಣಕವನ್ನು ನೀವು ಆಪ್ಡೇಟ್ ಆಗಿ, "
-"ಸುರಕ್ಷಿತವಾಗಿ, ಹಾಗು ಬೆಂಬಲಿತವಾಗಿ ಇರಿಸಬಹುದಾಗಿದೆ."
-
-#: ../data/rh_register.glade.h:138
-#, fuzzy
-msgctxt "yes"
-msgid ""
-"Your system will need to access a subscription. This will allow you to keep "
-"your system updated, secure, and supported."
-msgstr ""
-"ನಿಮ್ಮ ಗಣಕವು ಒಂದು ಚಂದಾವನ್ನು ಹೊಂದಬೇಕಿದೆ. ಇದರಿಂದ ನಿಮ್ಮ ಗಣಕವನ್ನು ನೀವು ಆಪ್ಡೇಟ್ ಆಗಿ, "
-"ಸುರಕ್ಷಿತವಾಗಿ, ಹಾಗು ಬೆಂಬಲಿತವಾಗಿ ಇರಿಸಬಹುದಾಗಿದೆ."
-
-#: ../data/rh_register.glade.h:139
-#, fuzzy
-msgctxt "yes"
-msgid "_Close"
-msgstr "ಮುಚ್ಚು (_C)"
-
-#: ../data/rh_register.glade.h:140
-#, fuzzy
-msgctxt "yes"
-msgid "_Login:"
-msgstr "ಲಾಗಿನ್ (_L):"
-
-#: ../data/rh_register.glade.h:141
-#, fuzzy
-msgctxt "yes"
-msgid "_No thanks, I'll connect later."
-msgstr "ಇಲ್ಲ ಧನ್ಯವಾದಗಳು, ನಾನು ನಂತರ ಸಂಪರ್ಕ ಹೊಂದುತ್ತೇನೆ (_N)."
-
-#: ../data/rh_register.glade.h:142
-#, fuzzy
-msgctxt "yes"
-msgid "_No, Cancel"
-msgstr "ಇಲ್ಲ, ರದ್ದು ಮಾಡು (_N)"
-
-#: ../data/rh_register.glade.h:143
-#, fuzzy
-msgctxt "yes"
-msgid "_No, I prefer to register at a later time."
-msgstr "ಇಲ್ಲ್, ನಾನು ನಂತರದಲ್ಲಿ ನೋಂದಾಯಿಸಲು ಇಚ್ಛಿಸುತ್ತೇನೆ (_N)."
-
-#: ../data/rh_register.glade.h:144
-#, fuzzy
-msgctxt "yes"
-msgid "_Password:"
-msgstr "ಗುಪ್ತಪದ(_P):"
-
-#: ../data/rh_register.glade.h:145
-#, fuzzy
-msgctxt "yes"
-msgid "_Proxy Location:"
-msgstr "ಪ್ರಾಕ್ಸಿ ತಾಣ (_P):"
-
-#: ../data/rh_register.glade.h:146
-#, fuzzy
-msgctxt "yes"
-msgid "_Take me back to the registration"
-msgstr "ನನ್ನನ್ನು ಹಿಂದಿನ ನೋಂದಣಿಗೆ ಕೊಂಡು ಹೋಗು (_T)"
-
-#: ../data/rh_register.glade.h:147
-#, fuzzy
-msgctxt "yes"
-msgid "_Take me back to the setup process."
-msgstr "ನನ್ನನ್ನು ಹಿಂದಿನ ಸಂಯೋಜನ ಪ್ರಕ್ರಿಯೆಗೆ ಕೊಂಡು ಹೋಗು (_T)"
-
-#: ../data/rh_register.glade.h:148
-#, fuzzy
-msgctxt "yes"
-msgid "_View Hardware Profile ..."
-msgstr "ಯಂತ್ರಾಂಶ ಪರಿಚಯವನ್ನು ನೋಡು (_V)..."
-
-#: ../data/rh_register.glade.h:149
-#, fuzzy
-msgctxt "yes"
-msgid "_Why Should I Connect to RHN? ..."
-msgstr "ನಾನೇಕೆ RHN ಗೆ ಸಂಪರ್ಕ ಹೊಂದಬೇಕು (_W)..."
-
-#: ../data/rh_register.glade.h:150
-#, fuzzy
-msgctxt "yes"
-msgid "_Yes, Continue"
-msgstr "ಹೌದು, ಮುಂದುವರೆ (_Y)"
-
-#: ../data/rh_register.glade.h:151
-#, fuzzy
-msgctxt "yes"
-msgid "_Yes, I'd like to register now."
-msgstr "ಹೌದು, ನಾನು ಇದೀಗಲೇ ನೋಂದಾಯಿಸಲು ಬಯಸುತ್ತೇನೆ (_Y)."
-
-#: ../data/rh_register.glade.h:152
-#, fuzzy
-msgctxt "yes"
-msgid "label"
-msgstr "ಲೇಬಲ್"
-
-#: ../data/rh_register.glade.h:153
-#, fuzzy
-msgctxt "yes"
-msgid "•"
-msgstr "•"
-
-#: ../data/rh_register.glade.h:154
-#, fuzzy
-msgctxt "yes"
-msgid "• A name for your system's Red Hat Network profile"
-msgstr "• ನಿಮ್ಮ ಗಣಕದ Red Hat Network ಪರಿಚಯಕ್ಕೆ ಒಂದು ಹೆಸರು"
-
-#: ../data/rh_register.glade.h:155
-#, fuzzy
-msgctxt "yes"
-msgid "• The address to your Red Hat Network Satellite (optional)"
-msgstr "• ನಿಮ್ಮ Red Hat Network Satellite ನ ವಿಳಾಸ (ಐಚ್ಚಿಕ)"
-
-#: ../data/rh_register.glade.h:156
-#, fuzzy
-msgctxt "yes"
-msgid "• Your Red Hat Network or Red Hat Network Satellite login "
-msgstr "• ನಿಮ್ಮ Red Hat Network ಅಥವ Red Hat Network Satellite ನ ಲಾಗಿನ್"
-
-#: ../rhn_register.desktop.in.h:1
-msgid "RHN Registration"
-msgstr "ನೋಂದಣಿ ಸಂಖ್ಯೆ (_n)"
-
-#: ../rhn_register.desktop.in.h:2
-msgid "Register for software updates from Spacewalk/Satellite/Red Hat Network"
-msgstr ""
-"ತಂತ್ರಾಂಶ ಅಪ್‌ಡೇಟ್‌ಗಳಿಗಾಗಿ Spacewalk/Satellite/Red Hat Networkನೊಂದಿಗೆ ನೋಂದಾಯಿಸಿ"
-
-#: ../rhn_register.desktop.in.h:3
-msgid "Register to Spacewalk/Satellite/Red Hat Network."
-msgstr "Red Hat Networkನೊಂದಿಗೆ ನೋಂದಾಯಿಸಿ"
-
-#~ msgid ""
-#~ "Could not open /etc/yum/pluginconf.d/rhnplugin.conf\n"
-#~ "yum-rhn-plugin is not enable.\n"
-#~ msgstr ""
-#~ "/etc/yum/pluginconf.d/rhnplugin.conf ಅನ್ನು ತೆರೆಯಲಾಗಿಲ್ಲ\n"
-#~ "yum-rhn-plugin ಶಕ್ತಗೊಂಡಿಲ್ಲ.\n"
-
-#~ msgid "Entitlement Platform Registration"
-#~ msgstr "ಎಂಟೈಟಲ್ಮೆಂಟ್ ಪ್ಲಾಟ್‌ಫಾರ್ಮ್ ನೋಂದಣಿ"
-
-#~ msgid ""
-#~ "A security certificate compatible with <b>%s</b> was not found on this "
-#~ "system.\n"
-#~ "\n"
-#~ "A security certificate, using SSL technology, is necessary to ensure that "
-#~ "data communicated between this system and Red Hat Network (including your "
-#~ "login and password) is secure."
-#~ msgstr ""
-#~ "<b>%s</b> ನೊಂದಿಗೆ ಹೊಂದಿಕೆಯಾಗುವ ಒಮ್ದು ಸುರಕ್ಷತಾ ಪ್ರಮಾಣಪತ್ರವು ಈ ಗಣಕದಲ್ಲಿ "
-#~ "ಕಂಡುಬಂದಿಲ್ಲ.\n"
-#~ "\n"
-#~ "SSL ತಂತ್ರಾಜ್ಞಾನವನ್ನು ಬಳಸಿಕೊಳ್ಳುವ, ಒಂದು ಸುರಕ್ಷತಾ ಪ್ರಮಾಣಪತ್ರವು, ಈ ಗಣಕ ಹಾಗು Red Hat "
-#~ "Network (ನಿಮ್ಮ ಲಾಗಿನ್ ಹಾಗು ಗುಪ್ತಪದವೂ ಸೇರಿ) ನ ನಡುವೆ ದತ್ತಾಂಶ ಸಂಪರ್ಕವು "
-#~ "ಸುರಕ್ಷತವಾಗಿದೆ ಎಂದು ಖಾತ್ರಿ ಪಡಿಸಲು ಅತ್ಯಗತ್ಯ."
-
-#~ msgid ""
-#~ "You won't be able to receive software updates, including security "
-#~ "updates, for this system.\n"
-#~ "\n"
-#~ "You may access the RHN registration tool by running <b>RHN Registration</"
-#~ "b> or <b>Red Hat Subscription Manager</b> in the <b>System > "
-#~ "Administration</b> menu.\n"
-#~ "You may access the software update tool by running <b>Software Update</b> "
-#~ "in the <b>System > Administration</b> menu."
-#~ msgstr ""
-#~ "ಈ ಗಣಕಕ್ಕಾಗಿ ಸುರಕ್ಷತಾ ಅಪ್ಡೇಟುಗಳನ್ನು ಒಳಗೊಂಡಂತಹ ತಂತ್ರಾಂಶ ಅಪ್ಡೇಟುಗಳನ್ನು ಪಡೆಯಲು "
-#~ "ಸಾಧ್ಯವಿಲ್ಲ\n"
-#~ "\n"
-#~ "<b> ವ್ಯವಸ್ಥೆ > ನಿರ್ವಹಣೆ </b> ಮೆನುವಿನಲ್ಲಿರುವ <b>RHN ನೋಂದಣಿ</b>ಯನ್ನು ಚಲಾಯಿಸುವ "
-#~ "ಮೂಲಕ RHN ನೋಂದಣಿ ಉಪಕರಣವನ್ನು ನೀವು ನಿಲುಕಿಸಕೊಳ್ಳಬಹುದಾಗಿದೆ. <b> ವ್ಯವಸ್ಥೆ > "
-#~ "ನಿರ್ವಹಣೆ</b> ಮೆನುವಿನಲ್ಲಿರುವ  <b> ತಂತ್ರಾಂಶ ಅಪ್ಡೇಟರ್ </b>ಅನ್ನು ಚಲಾಯಿಸು ಮೂಲಕವೂ ಸಹ "
-#~ "ತಂತ್ರಾಂಶ ಅಪ್‌ಡೇಟ್ ಉಪಕರಣವನ್ನು ನಿಲುಕಿಸಿಕೊಳ್ಳಬಹುದಾಗಿರುತ್ತದೆ."
-
-#~ msgid ""
-#~ "Your system is now ready to receive the software updates that will keep "
-#~ "it secure and supported.\n"
-#~ "\n"
-#~ "You'll know when software updates are available when a package icon "
-#~ "appears in the notification area of your desktop (usually in the upper-"
-#~ "right corner, circled below.) Clicking on this icon, when available, will "
-#~ "guide you through applying any updates that are available:"
-#~ msgstr ""
-#~ "ನಿಮ್ಮ ಗಣಕವನ್ನು ಸುರಕ್ಷಿತವಾಗಿ ಹಾಗು ಬೆಂಬಲತವಾಗಿಡುವಂತಹ ತಂತ್ರಾಂಶ ಅಪ್ಡೇಟುಗಳನ್ನು ಪಡೆಯಲು "
-#~ "ನಿಮ್ಮ ಗಣಕವು ಸಿದ್ಧವಾಗಿದೆ.\n"
-#~ "\n"
-#~ "ತಂತ್ರಾಂಶ ಅಪ್ಡೇಟುಗಳು ಲಭ್ಯವಿದ್ದಾಗ ಒಂದು ಪ್ಯಾಕೇಜು ಲಾಂಛನವು ಡೆಸ್ಕ್-ಟಾಪಿನ ಸೂಚನಾ ಜಾಗದಲ್ಲಿ "
-#~ "(ಸಾಮಾನ್ಯವಾಗಿ ಮೇಲ್ಭಾಗದ ಬಲ ಮೂಲೆಯಲ್ಲಿ) ಕಾಣಿಸಿಕೊಳ್ಳುತ್ತದೆ. ಲಭ್ಯವಿದ್ದಾಗ ಈ ಲಾಂಛನದ ಮೇಲೆ "
-#~ "ಕ್ಲಿಕ್ಕಿಸುವುದರಿಂದ, ಅದು ನಿಮ್ಮನ್ನು ಲಭ್ಯ್ ಅಪ್ಡೇಟುಗಳನ್ನು ಅನ್ವಯಿಸುವುದರ ಬಗೆಗೆ ಮಾರ್ಗದರ್ಶನ "
-#~ "ನೀಡುತ್ತದೆ:"
-
-#~ msgid ""
-#~ "Your system is ready to receive the software updates that will keep it "
-#~ "secure and supported.\n"
-#~ "\n"
-#~ "You'll know when software updates are available when a package icon "
-#~ "appears in the notification area of your desktop (usually in the upper-"
-#~ "right corner, circled below.) Clicking on this icon, when available, will "
-#~ "guide you through applying any updates that are available:"
-#~ msgstr ""
-#~ "ಗಣಕವನ್ನು ಸುರಕ್ಷಿತವಾಗಿ ಹಾಗು ಬೆಂಬಲತವಾಗಿಡುವಂತಹ ತಂತ್ರಾಂಶ ಅಪ್ಡೇಟುಗಳನ್ನು ಪಡೆಯಲು ನಿಮ್ಮ "
-#~ "ಗಣಕವು ಸಿದ್ಧವಾಗಿದೆ.\n"
-#~ "\n"
-#~ "ತಂತ್ರಾಂಶ ಅಪ್ಡೇಟುಗಳು ಲಭ್ಯವಿದ್ದಾಗ ಒಂದು ಪ್ಯಾಕೇಜು ಲಾಂಛನವು ಡೆಸ್ಕ್-ಟಾಪಿನ ಸೂಚನಾ ಜಾಗದಲ್ಲಿ "
-#~ "(ಸಾಮಾನ್ಯವಾಗಿ ಮೇಲ್ಭಾಗದ ಬಲ ಮೂಲೆಯಲ್ಲಿ) ಕಾಣಿಸಿಕೊಳ್ಳುತ್ತದೆ. ಲಭ್ಯವಿದ್ದಾಗ ಈ ಲಾಂಛನದ ಮೇಲೆ "
-#~ "ಕ್ಲಿಕ್ಕಿಸುವುದರಿಂದ, ಅದು ನಿಮ್ಮನ್ನು ಲಭ್ಯ್ ಅಪ್ಡೇಟುಗಳನ್ನು ಅನ್ವಯಿಸುವುದರ ಬಗೆಗೆ ಮಾರ್ಗದರ್ಶನ "
 #~ "ನೀಡುತ್ತದೆ:"