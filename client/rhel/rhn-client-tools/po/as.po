--- conflicted
+++ resolved
@@ -523,22 +523,9 @@
 "redhat.com/kb/docs/DOC-45563"
 msgstr ""
 
-<<<<<<< HEAD
-#: ../src/up2date_client/rhncli.py:70
-msgid "Show additional output. Repeat for more detail."
-msgstr "অতিৰিক্ত নিৰ্গম প্ৰদৰ্শণ কৰক"
-
-#: ../src/up2date_client/rhncli.py:72
-msgid "Specify an http proxy to use"
-msgstr "ব্যৱহাৰ কৰিব'লে এটা http নিযুক্তক নিৰ্দ্দিষ্ট কৰক"
-
-#: ../src/up2date_client/rhncli.py:74
-msgid "Specify a username to use with an authenticated http proxy"
-=======
 #. Send Window
 #: ../src/up2date_client/rhnreg_constants.py:141
 msgid "Send Profile Information to Red Hat Satellite"
->>>>>>> 18d28843
 msgstr ""
 
 #: ../src/up2date_client/rhnreg_constants.py:142
