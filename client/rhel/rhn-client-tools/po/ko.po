--- conflicted
+++ resolved
@@ -11,27 +11,15 @@
 msgstr ""
 "Project-Id-Version: Spacewalk\n"
 "Report-Msgid-Bugs-To: \n"
-<<<<<<< HEAD
-"POT-Creation-Date: 2011-07-19 13:31+0200\n"
-"PO-Revision-Date: 2011-06-15 16:47+0200\n"
-"Last-Translator: Miroslav Suchý <msuchy@redhat.com>\n"
-"Language-Team: Korean <ko@li.org>\n"
-=======
 "POT-Creation-Date: 2011-07-19 18:03+0200\n"
 "PO-Revision-Date: 2011-06-15 15:36+0000\n"
 "Last-Translator: msuchy <msuchy@redhat.com>\n"
 "Language-Team: Korean (http://www.transifex.net/projects/p/fedora/team/ko/)\n"
->>>>>>> 852a28ff
 "Language: ko\n"
 "MIME-Version: 1.0\n"
 "Content-Type: text/plain; charset=UTF-8\n"
 "Content-Transfer-Encoding: 8bit\n"
-<<<<<<< HEAD
-"X-Generator: Lokalize 1.2\n"
-"Plural-Forms: nplurals=1; plural=0;\n"
-=======
 "Plural-Forms: nplurals=1; plural=0\n"
->>>>>>> 852a28ff
 
 #: ../src/up2date_client/rhnregGui.py:132
 #: ../src/up2date_client/rhnregGui.py:149
@@ -433,7 +421,6 @@
 #: ../src/up2date_client/tui.py:1003
 msgid "Finish"
 msgstr "완료"
-<<<<<<< HEAD
 
 #: ../src/up2date_client/tui.py:1129
 msgid "You specified an invalid protocol."
@@ -509,83 +496,6 @@
 msgid "Registering for software updates"
 msgstr "소프트웨어 업데이트에 등록"
 
-=======
-
-#: ../src/up2date_client/tui.py:1129
-msgid "You specified an invalid protocol."
-msgstr "잘못된 프로토콜을 지정하셨습니다."
-
-#: ../src/up2date_client/tui.py:1163
-msgid ""
-"  <Tab>/<Alt-Tab> between elements  |  <Space> selects  |  <F12> next screen"
-msgstr "  <Tab>/<Alt-Tab> 항목 간 이동  |  <Space> 선택  |  <F12> 다음 화면"
-
-#: ../src/up2date_client/tui.py:1260
-msgid "You must run the RHN registration program as root."
-msgstr "root로 RHN 등록 프로그램을 실행하셔야 합니다."
-
-#: ../src/up2date_client/rhnreg.py:55
-msgid "Warning: unable to enable rhnsd with chkconfig"
-msgstr "경고: chkconfig를 사용하여 rhnsd를 활성화하는데 실패"
-
-#: ../src/up2date_client/hardware.py:706
-msgid "Error reading cpu information:"
-msgstr "cpu 정보를 읽어오는 중 오류 발생:"
-
-#: ../src/up2date_client/hardware.py:713
-msgid "Error reading system memory information:"
-msgstr "시스템 메모리 정보를 읽어오는 중 오류 발생:"
-
-#: ../src/up2date_client/hardware.py:723
-msgid "Error reading networking information:"
-msgstr "네트워크 정보를 읽어오는 중 오류 발생:"
-
-#: ../src/up2date_client/hardware.py:744
-msgid "Error reading install method information:"
-msgstr "설치 방식 정보를 읽어오는 중 오류 발생:"
-
-#: ../src/up2date_client/hardware.py:752
-msgid "Error reading network interface information:"
-msgstr "네트워크 인터페이스 정보를 읽어오는 중 오류 발생:"
-
-#: ../src/up2date_client/messageWindow.py:98
-msgid "Error:"
-msgstr "오류:"
-
-#: ../src/up2date_client/messageWindow.py:105
-msgid "Yes/No dialog:"
-msgstr "예/아니오 대화 상자:"
-
-#: ../src/up2date_client/config.py:142
-#, python-format
-msgid "%s was not found"
-msgstr "%s을 찾을 수 없음"
-
-#: ../src/up2date_client/rhnreg_constants.py:14
-msgid "Copyright © 2006--2010 Red Hat, Inc. All rights reserved."
-msgstr "저작권  2006--2010  Red Hat, Inc. 저작권법에 의해 보호받습니다."
-
-#. Connect Window
-#: ../src/up2date_client/rhnreg_constants.py:17
-msgid "Attempting to contact the Red Hat Network server."
-msgstr "Red Hat Network 서버에 연결합니다."
-
-#: ../src/up2date_client/rhnreg_constants.py:18
-#, python-format
-msgid "We are attempting to contact the Red Hat Network server at %s."
-msgstr "%s에 있는 Red Hat Network 서버에 연결합니다."
-
-#: ../src/up2date_client/rhnreg_constants.py:20
-#, python-format
-msgid "A proxy was specified at %s."
-msgstr "proxy는 %s에 지정되어 있습니다."
-
-#. Start Window
-#: ../src/up2date_client/rhnreg_constants.py:23 ../data/gui.glade.h:5
-msgid "Registering for software updates"
-msgstr "소프트웨어 업데이트에 등록"
-
->>>>>>> 852a28ff
 #: ../src/up2date_client/rhnreg_constants.py:24
 msgid ""
 "This assistant will guide you through connecting your system to Red Hat "
@@ -1551,7 +1461,6 @@
 #: ../src/firstboot/rhn_start_gui.py:43 ../src/firstboot/rhn_start_gui.py:44
 msgid "Set Up Software Updates"
 msgstr "소프트웨어 업데이트 설정"
-<<<<<<< HEAD
 
 #: ../src/firstboot/rhn_provide_certificate_gui.py:41
 #: ../src/firstboot/rhn_provide_certificate_gui.py:42
@@ -1709,9 +1618,8 @@
 msgstr "X 사용을 시도하지 않음"
 
 #: ../src/bin/spacewalk-channel.py:42
-#, fuzzy
 msgid "ERROR: must be root to execute\n"
-msgstr "root로 %s를 실행하셔야 합니다"
+msgstr ""
 
 #: ../src/bin/spacewalk-channel.py:56
 msgid "name of channel you want to (un)subscribe"
@@ -1738,23 +1646,20 @@
 msgstr ""
 
 #: ../src/bin/spacewalk-channel.py:68
-#, fuzzy
 msgid "your user name"
-msgstr "사용자명을 입력해 주십시오."
+msgstr ""
 
 #: ../src/bin/spacewalk-channel.py:70
-#, fuzzy
 msgid "your password"
-msgstr "암호 지정"
+msgstr ""
 
 #: ../src/bin/spacewalk-channel.py:78
 msgid "ERROR: these arguments make no sense in this context (try --help)"
 msgstr ""
 
 #: ../src/bin/spacewalk-channel.py:80
-#, fuzzy
 msgid "Username: "
-msgstr "호스트명: "
+msgstr ""
 
 #: ../src/bin/spacewalk-channel.py:104
 msgid "ERROR: you have to specify at least one channel"
@@ -1781,9 +1686,8 @@
 msgstr ""
 
 #: ../src/bin/spacewalk-channel.py:131
-#, fuzzy
 msgid "This system is not associated with any channel."
-msgstr "이 시스템에 채널을 할당하기 전에는 업데이트가 실행되지 않을 것입니다."
+msgstr ""
 
 #: ../src/bin/spacewalk-channel.py:133
 msgid "Unable to locate SystemId file. Is this system registered?"
@@ -2844,2119 +2748,4 @@
 #~ "\n"
 #~ "소프트웨어 업데이트가 가능할 때 데스크톱의 통지 부분에 패키지 아이콘이 나"
 #~ "타나게 됩니다. (주로 오른쪽 상단 코너에 나타남) 이 아이콘을 클릭하면 사용 "
-#~ "가능한 업데이트를 적용하는 방법을 안내해 드리게 됩니다:  "
-
-#~ msgid "Setting up Software updates"
-#~ msgstr "소프트웨어 업데이트 설정"
-
-#~ msgid "Why connect to Red Hat Network?"
-#~ msgstr "Red Hat Network에 연결해야 하는 이유는?"
-
-#~ msgid "Setting up software updates"
-#~ msgstr "소프트웨어 업데이트 설정"
-
-#~ msgid "Register a System Profile - Hardware"
-#~ msgstr "시스템 프로파일 - 하드웨어를 등록하십시오."
-
-#~ msgid "Register a System Profile - Packages"
-#~ msgstr "시스템 프로파일 - 패키지 등록"
-
-#, fuzzy
-#~ msgid "registration_number"
-#~ msgstr "설치 번호(_N):"
-
-#~ msgid "Only https and http are allowed."
-#~ msgstr "https와 http만이 허용됩니다."
-
-#~ msgid "Warning:"
-#~ msgstr "경고:"
-
-#~ msgid "OK dialog:"
-#~ msgstr "확인 대화 상자:"
-
-#~ msgid "Question dialog:"
-#~ msgstr "질문 대화 상자:"
-
-#~ msgid "Automatic Subscription Activation"
-#~ msgstr "자동 등록을 활성화"
-
-#~ msgid "Subscription Activation"
-#~ msgstr "등록 활성화"
-
-#, fuzzy
-#~ msgid "Warning: unable to run rhn_check"
-#~ msgstr "경고: chkconfig를 사용하여 rhnsd를 활성화하는데 실패"
-
-#~ msgid "Disk error.  The message was:\n"
-#~ msgstr "디스크 오류.  메시지:\n"
-
-#~ msgid "There was a fatal error installing the package:\n"
-#~ msgstr "패키지를 설치하는 동안 치명적인 오류 발생:\n"
-
-#~ msgid "RPM package conflict error.  The message was:\n"
-#~ msgstr "RPM 패키지 충돌 오류,  메시지:\n"
-
-#~ msgid "RPM file conflict error. The message was:\n"
-#~ msgstr "RPM 파일 충돌 오류. 메시지:\n"
-
-#~ msgid "RPM  error. The message was:\n"
-#~ msgstr "RPM 오류. 메시지:\n"
-
-#~ msgid "RPM dependency error.  The message was:\n"
-#~ msgstr "RPM 의존성 오류,  메시지:\n"
-
-#~ msgid "Package Skip List error.  The message was:\n"
-#~ msgstr "패키지 건너뛰기 목록 오류.  메시지:\n"
-
-#~ msgid "File Skip List or config file overwrite error. The message was:\n"
-#~ msgstr "파일 건너뛰기 목록 또는 설정 파일 덮어쓰기 오류.  메시지:\n"
-
-#~ msgid "Could not remove package \"%s\". It was on the RemoveSkipList"
-#~ msgstr "\"%s\" 패키지를 삭제할 수 없음.  패키지는 RemoveSkipList에 있음"
-
-#~ msgid "GPG is not installed properly."
-#~ msgstr "GPG가 제대로 설치되지 않음."
-
-#~ msgid ""
-#~ "GPG keyring does not include the Red Hat, Inc. public package-signing key"
-#~ msgstr "GPG 키링은 Red Hat, Inc. 공개 패키지-사인 키를 포함하지 않음"
-
-#~ msgid ""
-#~ "The package %s failed its gpg signature verification. This means the "
-#~ "package is corrupt."
-#~ msgstr ""
-#~ "%s 패키지가 gpg 서명 확인에 실패했습니다. 이것은 그 패키지가 손상된 것을 "
-#~ "의미합니다."
-
-#~ msgid "Package %s does not have a GPG signature.\n"
-#~ msgstr "%s 패키지는 GPG 서명을 가지고 있지 않습니다.\n"
-
-#~ msgid "Package %s has a untrusted GPG signature.\n"
-#~ msgstr "%s 패키지는 신뢰할 수 없는 GPG 서명을 가지고 있습니다.\n"
-
-#~ msgid "Package %s has a unknown GPG signature.\n"
-#~ msgstr "%s 패키지는 신뢰할 수 없는 GPG 서명을 가지고 있습니다.\n"
-
-#~ msgid "Choose a Red Hat Network server"
-#~ msgstr "Red Hat Network 서버 선택"
-
-#~ msgid "Connect to Red Hat Network"
-#~ msgstr "Red Hat Network에 연결"
-
-#~ msgid "Register with Red Hat Network"
-#~ msgstr "Red Hat Network에 등록"
-
-#~ msgid "Provide a certificate for this Red Hat Network server"
-#~ msgstr "Red Hat Network 서버에 대한 인증서 제공"
-
-#~ msgid "_Exit software update setup"
-#~ msgstr "소프트웨어 업데이트가 설정 종료(_E)"
-
-#~ msgid "software updates setup unsuccessful"
-#~ msgstr "소프트웨어 업데이트 설정 실패"
-
-#~ msgid ""
-#~ "If you do not have a Red Hat Login, this assistant will allow you to "
-#~ "create one."
-#~ msgstr ""
-#~ "Red Hat 로그인 계정이 없으실 경우, 이를 새로 생성하기 위해 도움을 드립니"
-#~ "다."
-
-#~ msgid "Step 1: Review the Red Hat Privacy Statement"
-#~ msgstr "1 단계: Red Hat 개인정보 보호문 다시보기"
-
-#~ msgid "Review the Red Hat Network Terms And Conditions"
-#~ msgstr "Red Hat Network 이용 약관 다시 보기"
-
-#~ msgid ""
-#~ "Are you sure you don't want to connect your system to Red Hat Network? "
-#~ "You'll miss out on the benefits of a Red Hat Enterprise Linux "
-#~ "subscription:\n"
-#~ "\n"
-#~ "Security & Updates:\n"
-#~ "Receive the latest software updates, including security updates, keeping "
-#~ "this Red Hat Enterprise Linux system updated and secure.\n"
-#~ "\n"
-#~ "Downloads & Upgrades:\n"
-#~ "Download installation images for Red Hat Enterprise Linux releases, "
-#~ "including new releases.\n"
-#~ "\n"
-#~ "Support:\n"
-#~ "Access to the technical support experts at Red Hat or Red Hat's partners "
-#~ "for help with any issues you might encounter with this system.\n"
-#~ "\n"
-#~ "Compliance:\n"
-#~ "Stay in compliance with your subscription agreement and manage "
-#~ "subscriptions for systems connected to your account at http://rhn.redhat."
-#~ "com/.\n"
-#~ "\n"
-#~ "You will not be able to take advantage of these subscription privileges "
-#~ "without connecting your system to Red Hat Network.\n"
-#~ "\n"
-#~ "Tip: Red Hat values your privacy: http://www.redhat.com/legal/"
-#~ "privacy_statement.html"
-#~ msgstr ""
-#~ "정말로 시스템을 Red Hat Network에 연결하지 않으시겠습니까? Red Hat "
-#~ "Enterprise Linux 등록 혜택을 놓치시게 됩니다:\n"
-#~ "\n"
-#~ "보안 & 업데이트:\n"
-#~ "보안 업데이트를 포함하여 Red Hat Enterprise Linux 시스템을 지속적으로 업데"
-#~ "이트하고 보안을 유지하는 최신 소프트웨어를 업데이트받으실 수 있습니다.\n"
-#~ "\n"
-#~ "다운로드 & 업그레이드:\n"
-#~ "새로운 출시 버전을 포함하여 Red Hat Enterprise Linux 출시버전에 해당하는 "
-#~ "설치 이미지를 다운로드하실 수 있습니다.\n"
-#~ "\n"
-#~ "지원:\n"
-#~ "Red Hat 또는 Red Hat 총판점에서 전문가에게 시스템 관련 사항에 관한 기술 지"
-#~ "원을 받으실 수 있습니다.\n"
-#~ "\n"
-#~ "호환:\n"
-#~ "서비스 이용 약관에 있는 데로 http://rhn.redhat.com/에 있는 사용자 계정에 "
-#~ "연결된 시스템에 대한 등록 사항을 관리합니다.\n"
-#~ "\n"
-#~ "시스템을 Red Hat Network에 연결하지 않고 이러한 등록 권한의 혜택을 받으실 "
-#~ "수 없습니다.\n"
-#~ "\n"
-#~ "도움말: Red Hat은 개인 정보를 보호합니다: http://www.redhat.com/legal/"
-#~ "privacy_statement.html"
-
-#~ msgid "No thanks.  I'll connect later."
-#~ msgstr "나중에 연결합니다."
-
-#~ msgid "Create a New Login ..."
-#~ msgstr "새로운 로그인 생성 ..."
-
-#~ msgid ""
-#~ "The two passwords you entered don't match.  Please re-type your passwords."
-#~ msgstr ""
-#~ "입력하신 두 개의 암호가 서로 일치하지 않습니다.  암호를 다시 입력해 주십시"
-#~ "오."
-
-#~ msgid "Create a new Red Hat login"
-#~ msgstr "새로운 Red Hat 로그인 생성"
-
-#~ msgid ""
-#~ "Fill in the form below to create a new Red Hat login for use with Red Hat "
-#~ "Network (http://rhn.redhat.com/).  Required information is marked with a "
-#~ "'*':"
-#~ msgstr ""
-#~ "Red Hat Network (http://rhn.redhat.com/)를 사용하기 위해 아래의 양식을 작"
-#~ "성하여 새 Red Hat 로그인 계정을 생성합니다. 필요한 정보는 '*'로 표시되어 "
-#~ "있습니다:"
-
-#~ msgid "*Desired Login:"
-#~ msgstr "*원하는 로그인:"
-
-#~ msgid "Examples: user@domain.com"
-#~ msgstr "예: user@domain.com"
-
-#~ msgid "*Desired Password:"
-#~ msgstr "*원하는 암호:"
-
-#~ msgid "*Confirm Password:"
-#~ msgstr "*암호 확인:"
-
-#~ msgid "Tip: Leave blank if not with a company."
-#~ msgstr "도움말: 해당하는 회사가 없을 경우, 빈칸으로 놔두십시오."
-
-#~ msgid ""
-#~ "Tip: Red Hat values your privacy.  View our privacy policy at: http://"
-#~ msgstr ""
-#~ "도움말: Red Hat은 개인 정보를 보호합니다. 다음에서 개인 정보 보호 정책을 "
-#~ "확인하십시오: http://"
-
-#~ msgid "Please enter your first name."
-#~ msgstr "이름(명)을 입력해 주십시오."
-
-#~ msgid "Please enter your last name."
-#~ msgstr "이름(성)을 입력해 주십시오."
-
-#~ msgid "Please enter your email address."
-#~ msgstr "이메일 주소를 입력해 주십시오."
-
-#~ msgid "Please enter a valid email address."
-#~ msgstr "사용하시는 이메일 주소를 입력해 주십시오."
-
-#~ msgid "Please enter your country."
-#~ msgstr "국가명을 입력해 주십시오."
-
-#~ msgid "Please enter a longer login."
-#~ msgstr "로그인 계정을 더 길게 입력해 주십시오."
-
-#~ msgid "Please enter a longer password."
-#~ msgstr "암호를 더 길게 입력해 주십시오."
-
-#~ msgid "Please enter a shorter password."
-#~ msgstr "암호를 더 짧게 입력해 주십시오."
-
-#~ msgid ""
-#~ "It appears this system has attempted to register to the Red Hat Network.\n"
-#~ "The system may already be set up for software updates.\n"
-#~ "\n"
-#~ "Are you sure you would like to continue?"
-#~ msgstr ""
-#~ "시스템이 Red Hat Network에 등록을 시도한다고 나타납니다.\n"
-#~ "이미 시스템에 소프트웨어 업데이트가 설정되었습니다. \n"
-#~ "\n"
-#~ "계속 진행하시겠습니까?"
-
-#~ msgid "Select Organization"
-#~ msgstr "기관 선택"
-
-#~ msgid ""
-#~ "Your login, %s, is associated with multiple organizations.  You will need "
-#~ "to select an organization to connect this system to."
-#~ msgstr ""
-#~ "로그인 계정 %s이 여러 기관과 연관되어 있습니다. 이 시스템에 연결하려는 기"
-#~ "관을 하나 선택해 주셔야 합니다."
-
-#~ msgid "Organization:"
-#~ msgstr "기관:"
-
-#~ msgid "You must select an organization."
-#~ msgstr "기관을 선택해 주십시오."
-
-#~ msgid "Access a subscription"
-#~ msgstr "등록하십시오"
-
-#~ msgid ""
-#~ "You have no active subscriptions available in your account.  You will "
-#~ "need to do one of the following to create an active subscription in your "
-#~ "account before this system can connect to Red Hat Network:"
-#~ msgstr ""
-#~ "사용자 계정에서 사용가능한 활성화 등록이 없습니다. 시스템을  Red Hat "
-#~ "Network에 연결하시기 전에 사용자 계정에 활성화 등록을 생성하기 위해 다음"
-#~ "의 절차를 따르시기 바랍니다:"
-
-#~ msgid "Activate a new subscription with an installation number:"
-#~ msgstr "설치 번호가 있는 새로운 등록을 활성화합니다:"
-
-#~ msgid ""
-#~ "You have already activated this installation number during this "
-#~ "registration."
-#~ msgstr "등록하시는 동안 이미 설치 번호가 활성화되었습니다."
-
-#~ msgid "Installation Number:"
-#~ msgstr "설치 번호:"
-
-#, fuzzy
-#~ msgid "Example: XXXX-XXXX-XXXX-XXXX"
-#~ msgstr "예: XXXX-XXXX-XXXX-XXXX-XXXX"
-
-#~ msgid ""
-#~ "Congratulations, you have successfully completed software updates set up "
-#~ "for this system.\n"
-#~ "\n"
-#~ "Your system is now ready to receive the software updates that will keep "
-#~ "it secure and supported.\n"
-#~ "\n"
-#~ "You'll know when software updates are available when a package icon "
-#~ "appears in the notification area of you desktop (usually in the upper-"
-#~ "right corner.) Clicking on this icon, when available, will guide you "
-#~ "through applying any updates that are available."
-#~ msgstr ""
-#~ "축하합니다, 시스템의 소프트웨어 업데이트 설정을 성공적으로 마치셨습니다.\n"
-#~ "\n"
-#~ "시스템의 보안을 유지하고 지속적인 지원을 받을 수 있는 소프트웨어를 업데이"
-#~ "트하실 수 있습니다.\n"
-#~ "\n"
-#~ "데스크탑의 알림 상자에 있는 패키지 아이콘이 나타나면 언제 소프트웨어를 업"
-#~ "데이트하실 수 있는 지를 알려드립니다.(주로 데스크탑의 우측 상단 코너에 나"
-#~ "타남) 이 아이콘을 클릭하시면, 사용 가능한 소프트웨어 업데이트를 적용하는 "
-#~ "방법을 안내해 드립니다."
-
-#~ msgid "Subscriptions Activated:"
-#~ msgstr "등록이 활성화됨:"
-
-#~ msgid ""
-#~ "A subscription-activating installation number was found on disk, but we "
-#~ "were not able to activate it (An unknown error occurred.) We used "
-#~ "existing active subscription slots available in the rhn account instead. "
-#~ "You may wish to contact Red Hat customer service regarding this issue: "
-#~ "http://www.redhat.com/apps/support/"
-#~ msgstr ""
-#~ "RHN 디스켓에서 등록 활성화를 위한 설치 번호가 발견되었으나, 이를 활성화할 "
-#~ "수 없습니다(알려지지 않은 오류 발생). 대신 rhn 계정에 있는 기존의 활성화 "
-#~ "등록 슬롯을 사용합니다. 이러한 사항과 관련하여 Red Hat 고객 서비스에 문의"
-#~ "하실 수 있습니다: http://www.redhat.com/apps/support/"
-
-#~ msgid "A installation number was found on disk, but we "
-#~ msgstr "디스켓에서 설치 번호가 발견되었으나,"
-
-#~ msgid ""
-#~ "The installation number you have provided (%s) is invalid.\n"
-#~ "\n"
-#~ "Please check the number and try again or try another option listed on the "
-#~ "'Access a Subscription' screen."
-#~ msgstr ""
-#~ "알려주신 설치번호 (%s)가 유효하지 않습니다.\n"
-#~ "\n"
-#~ "번호를 확인하신 후 다시한번 시도해 보시거나 '등록 액세스하기(Access a "
-#~ "Subscription)'스크린 목록에 있는 다른 옵션을 시도해 보시기 바랍니다."
-
-#~ msgid ""
-#~ "The installation number you provided is valid but was already activated "
-#~ "and the subscriptions have already been used by systems in your "
-#~ "organization or is not usable for this system.\n"
-#~ "\n"
-#~ "Please try a different number or try another option listed on the 'Access "
-#~ "a Subscription' screen."
-#~ msgstr ""
-#~ "알려주신 설치 번호가 유효하나 이미 활성화되어 귀사의 시스템에서 이미 등록"
-#~ "이 사용되고 있어 이를 시스템에서 사용할 수 없습니다.\n"
-#~ "\n"
-#~ "다른 번호를 시도해 보시거나 '등록 액세스하기(Access a Subscription)'스크"
-#~ "린 목록에 있는 다른 옵션을 시도해 보시기 바랍니다."
-
-#~ msgid ""
-#~ "The installation number you provided does not have subscriptions "
-#~ "associated with it.\n"
-#~ "\n"
-#~ "Please try a different number or try another option listed in the 'Access "
-#~ "a Subscription' screen."
-#~ msgstr ""
-#~ "알려주신 설치 번호가 이와 관련된 등록을 가지고 있지 않습니다.\n"
-#~ "\n"
-#~ "다른 설치 번호나 또는 '등록 액세스하기 (Access a Subscription)' 스크린 목"
-#~ "록에 있는 다른 옵션을 시도해 보시기 바랍니다."
-
-#~ msgid ""
-#~ "There was a problem logging in:\n"
-#~ "%s"
-#~ msgstr ""
-#~ "로그인하는 도중 문제 발생:\n"
-#~ "%s"
-
-#~ msgid "There was problem logging in."
-#~ msgstr "로그인하는 중 문제가 발생했습니다."
-
-#, fuzzy
-#~ msgid "There was an error while getting the list of organizations."
-#~ msgstr "프로파일을 설치하는 동안 오류가 발생했습니다."
-
-#, fuzzy
-#~ msgid "You must enter an installation number."
-#~ msgstr "설치 번호를 입력해 주십시오."
-
-#, fuzzy
-#~ msgid "There was an error activating your number."
-#~ msgstr "Red Hat Network와 통신하는 동안 오류가 발생했습니다."
-
-#~ msgid "This installation number has already been activated."
-#~ msgstr "설치 번호가 이미 활성화되었습니다."
-
-#, fuzzy
-#~ msgid "There was an error retrieving the privacy statement."
-#~ msgstr "프로파일을 설치하는 동안 오류가 발생했습니다."
-
-#~ msgid "Unable to access the server. Please check your network settings."
-#~ msgstr ""
-#~ "서버에 액세스할 수 없습니다. 네트워크 설정을 확인해 보시기 바랍니다."
-
-#~ msgid ""
-#~ "The server you are attempting to register against does not support this "
-#~ "version of the client."
-#~ msgstr "등록 하시려는 서버는 이 버전의 클라이언트를 지원하지 않습니다."
-
-#~ msgid "You must enter an Installation Number that "
-#~ msgstr "사용자 계정에 있는 등록을 활성화하기 위해 "
-
-#~ msgid "Problem registering login name:\n"
-#~ msgstr "로그인 이름을 등록하는 도중 문제 발생:\n"
-
-#~ msgid "Problem registering login name."
-#~ msgstr "로그인 이름을 등록하는 도중 문제 발생."
-
-#~ msgid ", quantity:"
-#~ msgstr ", 분량:"
-
-#~ msgid ""
-#~ "\n"
-#~ "\n"
-#~ "Red Hat Network Location: "
-#~ msgstr ""
-#~ "\n"
-#~ "\n"
-#~ "Red Hat Network 위치: "
-
-#~ msgid "Access Subscription"
-#~ msgstr "등록하기"
-
-#~ msgid "Choose Organization"
-#~ msgstr "기관 선택"
-
-#~ msgid "Choose an organization to use with this username"
-#~ msgstr "사용자명을 사용할 기관 선택"
-
-#~ msgid "Specify an email address"
-#~ msgstr "이메일 주소 지정"
-
-#, fuzzy
-#~ msgid "Specify a installation number to use"
-#~ msgstr "사용할 등록 번호 지정"
-
-#~ msgid "Important Registration Info"
-#~ msgstr "등록시 주요 사항"
-
-#~ msgid "Registration information"
-#~ msgstr "등록 정보"
-
-#~ msgid "Select organization"
-#~ msgstr "기관 선택"
-
-#~ msgid "<small><b>Tip:</b> Red Hat values your privacy.</small>"
-#~ msgstr "<small><b>도움말:</b> Red Hat은 개인 정보를 보호합니다.</small>"
-
-#~ msgid "Privacy Statement"
-#~ msgstr "개인정보 보호문"
-
-#~ msgid "Red Hat Privacy Statement"
-#~ msgstr "Red Hat 개인정보 보호문"
-
-#, fuzzy
-#~ msgid ""
-#~ "Your account is associated with multiple <b>organizations</b>. You will "
-#~ "need to select an organization to register this system to."
-#~ msgstr ""
-#~ "사용자 계정이 여러 <b>기관</b>과 연관되어 있습니다. 이 시스템을 등록하기 "
-#~ "위한 기관을 선택해 주셔야 합니다."
-
-#~ msgid "_Organization:"
-#~ msgstr "기관(_O):"
-
-#~ msgid ""
-#~ "were not able to activate it (An unknown error occurred.) We used "
-#~ "existing "
-#~ msgstr "이를 활성화할 수 없습니다 (알려지지 않은 오류가 발생함.)"
-
-#~ msgid ""
-#~ "active subscription slots available in the rhn account instead. You may "
-#~ "wish "
-#~ msgstr "대신 rhn 계정에 있는 기존의 활성화 등록 슬롯을 사용합니다."
-
-#~ msgid "to contact Red Hat customer service regarding this issue: "
-#~ msgstr "이러한 사항과 관련하여 Red Hat 고객 서비스에 연락하실 수 있습니다:"
-
-#~ msgid "http://www.redhat.com/apps/support/"
-#~ msgstr "http://www.redhat.com/apps/support/"
-
-#~ msgid "activates subscriptions in your account."
-#~ msgstr "설치 번호를 입력해 주십시오."
-
-#~ msgid "Error reading hardware information:"
-#~ msgstr "하드웨어 정보를 읽는 동안 오류 발생:"
-
-#~ msgid "Error reading DMI information:"
-#~ msgstr "DMI 정보를 읽는 도중에 오류 발생:"
-
-#~ msgid "That user account and password is not valid\n"
-#~ msgstr "잘못된 사용자 계정 및 암호\n"
-
-#~ msgid "You must enter and verify a password."
-#~ msgstr "암호를 입력하신 후 다시 한번 확인해 주십시오."
-
-#~ msgid ""
-#~ "Problem registering login:\n"
-#~ "%s"
-#~ msgstr ""
-#~ "로그인 계정을 등록하는 도중 문제 발생:\n"
-#~ "%s"
-
-#~ msgid "Problem registering login."
-#~ msgstr "로그인 계정을 등록하는 도중 문제 발생."
-
-#~ msgid "Canada"
-#~ msgstr "캐나다"
-
-#~ msgid "Login Information:"
-#~ msgstr "로그인 정보:"
-
-#~ msgid "Account Information:"
-#~ msgstr "계정 정보"
-
-#~ msgid "*First Name:"
-#~ msgstr "*이름:"
-
-#~ msgid "*Last Name:"
-#~ msgstr "*성:"
-
-#~ msgid "*Company Name:"
-#~ msgstr "*회사명:"
-
-#~ msgid "Street Address:"
-#~ msgstr "주소:"
-
-#~ msgid "City:"
-#~ msgstr "도시:"
-
-#~ msgid "State/Province:"
-#~ msgstr "주/지역:"
-
-#~ msgid "Zip/Post Code:"
-#~ msgstr "우편번호:"
-
-#~ msgid "*Country:"
-#~ msgstr "*국가:"
-
-#~ msgid "  Address 2:"
-#~ msgstr "  주소 2:"
-
-#~ msgid "  Address:"
-#~ msgstr "  주소:"
-
-#~ msgid "  C_ity:"
-#~ msgstr "  도시(_i):"
-
-#~ msgid "  Co_mpany Name:"
-#~ msgstr "  회사명(_m):"
-
-#~ msgid "  _State/Province:"
-#~ msgstr "  주/지역(_S):"
-
-#~ msgid "  _Zip/Postal code:"
-#~ msgstr "  우편 번호(_Z):"
-
-#~ msgid "* C_onfirm password:  "
-#~ msgstr "* 암호 확인(_o):  "
-
-#~ msgid "* Co_untry:"
-#~ msgstr "* 국가(_u):"
-
-#~ msgid "* Desired _Login:"
-#~ msgstr "* 원하는 로그인(_L):"
-
-#~ msgid "* Desired _Password:"
-#~ msgstr "* 원하는 암호(_P):"
-
-#~ msgid "* Last _Name:"
-#~ msgstr "* 이름(성)(_N):"
-
-#~ msgid "* _Email Address: "
-#~ msgstr "* 이메일 주소(_E):  "
-
-#~ msgid "* _First Name:"
-#~ msgstr "* 이름(명)(_F):"
-
-#~ msgid "<b>Account Information:</b>"
-#~ msgstr "<b>계정 정보:</b>"
-
-#~ msgid "<b>Login Information:</b>"
-#~ msgstr "<b>로그인 정보:</b>"
-
-#~ msgid "<small><b>Examples:</b> user@domain.com</small>"
-#~ msgstr "<small><b>예:</b> user@domain.com</small>"
-
-#~ msgid "<small><b>Tip:</b> Leave blank if not with a company.</small>"
-#~ msgstr ""
-#~ "<small><b>도움말:</b> 해당하는 회사가 없을 경우, 빈칸으로 놔두십시오.</"
-#~ "small>"
-
-#~ msgid "Afghanistan"
-#~ msgstr "아프가니스탄"
-
-#~ msgid "Albania"
-#~ msgstr "알바니아"
-
-#~ msgid "Algeria"
-#~ msgstr "알제리"
-
-#~ msgid "American Samoa"
-#~ msgstr "미국령 사모아 제도"
-
-#~ msgid "Andorra"
-#~ msgstr "안도라"
-
-#~ msgid "Angola"
-#~ msgstr "앙골라"
-
-#~ msgid "Anguilla"
-#~ msgstr "앵귈라"
-
-#~ msgid "Antarctica"
-#~ msgstr "남극"
-
-#~ msgid "Antigua and Barbuda"
-#~ msgstr "앤티가-바부다"
-
-#~ msgid "Argentina"
-#~ msgstr "아르헨티나"
-
-#~ msgid "Armenia"
-#~ msgstr "아르메니아"
-
-#~ msgid "Aruba"
-#~ msgstr "아루바"
-
-#~ msgid "Australia"
-#~ msgstr "호주"
-
-#~ msgid "Austria"
-#~ msgstr "오스트리아"
-
-#~ msgid "Azerbaijan"
-#~ msgstr "아제르바이잔"
-
-#~ msgid "Bahamas"
-#~ msgstr "바하마"
-
-#~ msgid "Bahrain"
-#~ msgstr "바레인"
-
-#~ msgid "Bangladesh"
-#~ msgstr "방글라데시"
-
-#~ msgid "Barbados"
-#~ msgstr "바베이도스"
-
-#~ msgid "Belarus"
-#~ msgstr "벨로루시"
-
-#~ msgid "Belgium"
-#~ msgstr "벨기에"
-
-#~ msgid "Belize"
-#~ msgstr "벨리즈"
-
-#~ msgid "Benin"
-#~ msgstr "베냉"
-
-#~ msgid "Bermuda"
-#~ msgstr "버뮤다"
-
-#~ msgid "Bhutan"
-#~ msgstr "부탄"
-
-#~ msgid "Bolivia"
-#~ msgstr "볼리비아"
-
-#~ msgid "Bosnia and Herzegovina"
-#~ msgstr "보스니아-헤르체고비나"
-
-#~ msgid "Botswana"
-#~ msgstr "보츠와나"
-
-#~ msgid "Bouvet Island"
-#~ msgstr "부베섬"
-
-#~ msgid "Brazil"
-#~ msgstr "브라질"
-
-#~ msgid "British Indian Ocean Territory"
-#~ msgstr "영국령인도양식민지"
-
-#~ msgid "Brunei Darussalam"
-#~ msgstr "브루나이"
-
-#~ msgid "Bulgaria"
-#~ msgstr "불가리아"
-
-#~ msgid "Burkina Faso"
-#~ msgstr "부르키나파소"
-
-#~ msgid "Burundi"
-#~ msgstr "브룬디"
-
-#~ msgid "C_reate new login"
-#~ msgstr "새 로그인 생성(_r)"
-
-#~ msgid "Cambodia"
-#~ msgstr "캄보디아"
-
-#~ msgid "Cameroon"
-#~ msgstr "카메룬"
-
-#~ msgid "Cape Verde"
-#~ msgstr "카보베르데"
-
-#~ msgid "Cayman Islands"
-#~ msgstr "케이맨 제도"
-
-#~ msgid "Central African Republic"
-#~ msgstr "중앙 아프리카 공화국"
-
-#~ msgid "Chad"
-#~ msgstr "차드"
-
-#~ msgid "Chile"
-#~ msgstr "칠레"
-
-#~ msgid "China"
-#~ msgstr "중국"
-
-#~ msgid "Christmas Island"
-#~ msgstr "크리스마스섬"
-
-#~ msgid "Cocos (Keeling) Islands"
-#~ msgstr "코코 (키링) 섬"
-
-#~ msgid "Colombia"
-#~ msgstr "콜롬비아"
-
-#~ msgid "Comoros"
-#~ msgstr "코모로 제도"
-
-#~ msgid "Congo"
-#~ msgstr "콩고"
-
-#~ msgid "Cook Islands"
-#~ msgstr "쿡 제도"
-
-#~ msgid "Costa Rica"
-#~ msgstr "코스타리카"
-
-#~ msgid "Cote d'Ivoire"
-#~ msgstr "코트디브아르"
-
-#~ msgid "Create a _New Login"
-#~ msgstr "새로운 로그인 생성(_N)"
-
-#~ msgid "Create a new Red Hat Network login"
-#~ msgstr "새로운 Red Hat Network 로그인 생성"
-
-#~ msgid "Croatia"
-#~ msgstr "크로아시아"
-
-#~ msgid "Cuba"
-#~ msgstr "쿠바"
-
-#~ msgid "Cyprus"
-#~ msgstr "사이프러스"
-
-#~ msgid "Czech Republic"
-#~ msgstr "체코공화국"
-
-#~ msgid "Denmark"
-#~ msgstr "덴마크"
-
-#~ msgid "Djibouti"
-#~ msgstr "지부티"
-
-#~ msgid "Dominica"
-#~ msgstr "도미니카"
-
-#~ msgid "Dominican Republic"
-#~ msgstr "도미니카 공화국"
-
-#~ msgid "East Timor"
-#~ msgstr "동 티모르"
-
-#~ msgid "Ecuador"
-#~ msgstr "에쿠아도르"
-
-#~ msgid "Egypt"
-#~ msgstr "이집트"
-
-#~ msgid "El Salvador"
-#~ msgstr "엘살바도르"
-
-#~ msgid "Equatorial Guinea"
-#~ msgstr "적도기니"
-
-#~ msgid "Eritrea"
-#~ msgstr "에리트리아"
-
-#~ msgid "Estonia"
-#~ msgstr "에스토니아"
-
-#~ msgid "Ethiopia"
-#~ msgstr "에티오피아"
-
-#~ msgid "Falkland Islands (Malvinas)"
-#~ msgstr "포클란드 제도 (Malvinas)"
-
-#~ msgid "Faroe Islands"
-#~ msgstr "페로 제도"
-
-#~ msgid "Fiji"
-#~ msgstr "피지"
-=======
-
-#: ../src/firstboot/rhn_provide_certificate_gui.py:41
-#: ../src/firstboot/rhn_provide_certificate_gui.py:42
-#: ../src/firstboot/rhn_choose_server_gui.py:69
-msgid "Provide Certificate"
-msgstr "인증서 제공"
-
-#. the user doesn't want to provide a cert right now
-#. TODO write a message to disk like the other cases? need to decide
-#. how we want to do error handling in general.
-#: ../src/firstboot/rhn_provide_certificate_gui.py:57
-#: ../src/firstboot/rhn_start_gui.py:61 ../src/firstboot/rhn_finish_gui.py:42
-#: ../src/firstboot/rhn_finish_gui.py:43 ../src/firstboot/rhn_login_gui.py:56
-#: ../src/firstboot/rhn_create_profile_gui.py:58
-msgid "Finish Updates Setup"
-msgstr "업데이트 설정 완료"
-
-#: ../src/firstboot/rhn_review_gui.py:42 ../src/firstboot/rhn_review_gui.py:43
-msgid "Review Subscription"
-msgstr "등록 재확인"
-
-#: ../src/firstboot/rhn_choose_server_gui.py:42
-#: ../src/firstboot/rhn_choose_server_gui.py:43 ../data/rh_register.glade.h:19
-msgid "Choose Server"
-msgstr "서버 선택"
-
-#: ../src/firstboot/rhn_choose_server_gui.py:64
-#: ../src/firstboot/rhn_login_gui.py:41 ../src/firstboot/rhn_login_gui.py:42
-msgid "Red Hat Login"
-msgstr "Red Hat 로그인"
-
-#: ../src/firstboot/rhn_login_gui.py:71
-#: ../src/firstboot/rhn_create_profile_gui.py:42
-#: ../src/firstboot/rhn_create_profile_gui.py:43
-msgid "Create Profile"
-msgstr "프로파일 생성"
-
-#: ../src/firstboot/rhn_login_gui.py:99
-#: ../src/firstboot/rhn_create_profile_gui.py:87
-msgid "There was a communication error with the server:"
-msgstr "서버와 통신하는 과정에서 오류 발생:"
-
-#: ../src/firstboot/rhn_login_gui.py:101
-#: ../src/firstboot/rhn_create_profile_gui.py:89
-msgid "Would you like to go back and try again?"
-msgstr "뒤로 돌아가서 다시 한번 시도하시겠습니까?"
-
-#: ../src/bin/rhnreg_ks.py:46
-msgid "Specify a profilename"
-msgstr "프로파일명 지정"
-
-#: ../src/bin/rhnreg_ks.py:48
-msgid "Specify a username"
-msgstr "사용자명 지정"
-
-#: ../src/bin/rhnreg_ks.py:50
-msgid "Specify a password"
-msgstr "암호 지정"
-
-#: ../src/bin/rhnreg_ks.py:52
-msgid "Specify an organizational id for this system"
-msgstr "시스템이 속한 기관의 ID를 지정"
-
-#: ../src/bin/rhnreg_ks.py:54
-msgid "Specify a url to use as a server"
-msgstr "사용할 서버의 url을 지정"
-
-#: ../src/bin/rhnreg_ks.py:56
-msgid "Specify a file to use as the ssl CA cert"
-msgstr "ssl CA 인증서로 사용할 파일을 지정"
-
-#: ../src/bin/rhnreg_ks.py:58
-msgid "Specify an activation key"
-msgstr "활성키 지정"
-
-#: ../src/bin/rhnreg_ks.py:60
-msgid ""
-"Subscribe this system to the EUS channel tied to the system's redhat-release"
-msgstr "이 시스템의 redhat-릴리즈와 연결된 EUS 채널에 시스템을 등록합니다 "
-
-#: ../src/bin/rhnreg_ks.py:62
-msgid "[Deprecated] Read contact info from stdin"
-msgstr "[사용금지됨] stdin에서 연락 정보를 읽음"
-
-#: ../src/bin/rhnreg_ks.py:64
-msgid "Do not probe or upload any hardware info"
-msgstr "어떠한 하드웨어 정보도 검색하거나 업로드하지 않음"
-
-#: ../src/bin/rhnreg_ks.py:66
-msgid "Do not profile or upload any package info"
-msgstr "어떠한 패키지 정보도 프로파일화하거나 업로드하지 않음"
-
-#: ../src/bin/rhnreg_ks.py:68
-msgid "Do not upload any virtualization info"
-msgstr "어떠한 가상화 정보도 업로드하지 않음"
-
-#: ../src/bin/rhnreg_ks.py:70
-msgid "Do not start rhnsd after completion"
-msgstr "완료 후 rhnsd를 시작하지 않음"
-
-#: ../src/bin/rhnreg_ks.py:72
-msgid "Register the system even if it is already registered"
-msgstr "이미 시스템이 등록되어 있어도 이를 다시 등록함"
-
-#: ../src/bin/rhnreg_ks.py:82
-msgid "A username and password are required to register a system."
-msgstr "시스템을 등록하기 위해서는 사용자명과 암호가 필요합니다."
-
-#: ../src/bin/rhnreg_ks.py:87
-msgid "This system is already registered. Use --force to override"
-msgstr "이미 등록된 시스템입니다. --force를 사용하여 덮어씀"
-
-#: ../src/bin/rhnreg_ks.py:121
-msgid ""
-"Usage of --use-eus-channel option with --activationkey is not supported. "
-"Please use username and password instead."
-msgstr ""
-"--use-eus-channel 옵션을 --activationkey와 함께 사용하는 것을 지원하지 않습니"
-"다. 대신 사용자명과 암호를 사용하십시오. "
-
-#: ../src/bin/rhnreg_ks.py:124
-msgid "The server you are registering against does not support EUS."
-msgstr "등록시 사용하려는 서버가 EUS를 지원하지 않습니다."
-
-#: ../src/bin/rhnreg_ks.py:154
-msgid ""
-"Warning: --contactinfo option has been deprecated. Please login to the "
-"server web user Interface and update your contactinfo. "
-msgstr ""
-"주의: --contactinfo 옵션은 사용 중지되었습니다. 서버 웹 사용자 인터페이스에 "
-"로그인해서 연락처 정보를 업데이트하십시오.  "
-
-#: ../src/bin/rhnreg_ks.py:178
-msgid "Warning: yum-rhn-plugin is not present, could not enable it."
-msgstr "경고: yum-rhn-plugin이 없기 때문에 이를 활성화할 수 없습니다.   "
-
-#: ../src/bin/rhnreg_ks.py:180
-msgid ""
-"Warning: Could not open /etc/yum/pluginconf.d/rhnplugin.conf\n"
-"yum-rhn-plugin is not enabled.\n"
-msgstr ""
-"경고: /etc/yum/pluginconf.d/rhnplugin.conf를 열 수 없습니다.\n"
-"yum-rhn-plugin은 활성화되어 있지 않습니다.\n"
-
-#: ../src/bin/rhnreg_ks.py:200
-msgid ""
-"A profilename was not specified, and hostname and IP address could not be "
-"determined to use as a profilename, please specify one."
-msgstr ""
-"프로파일 이름이 지정되지 않았으며 호스트명과 IP 주소를 프로파일 이름으로 사용"
-"할 수 없습니다. 프로파일 이름을 지정해 주십시오."
-
-#: ../src/bin/rhn_register.py:37
-msgid "Do not attempt to use X"
-msgstr "X 사용을 시도하지 않음"
-
-#: ../src/bin/spacewalk-channel.py:42
-msgid "ERROR: must be root to execute\n"
-msgstr ""
-
-#: ../src/bin/spacewalk-channel.py:56
-msgid "name of channel you want to (un)subscribe"
-msgstr ""
-
-#: ../src/bin/spacewalk-channel.py:58
-msgid "subscribe to channel"
-msgstr ""
-
-#: ../src/bin/spacewalk-channel.py:60
-msgid "unsubscribe from channel"
-msgstr ""
-
-#: ../src/bin/spacewalk-channel.py:62
-msgid "list channels"
-msgstr ""
-
-#: ../src/bin/spacewalk-channel.py:64
-msgid "list all available child channels"
-msgstr ""
-
-#: ../src/bin/spacewalk-channel.py:66
-msgid "verbose output"
-msgstr ""
-
-#: ../src/bin/spacewalk-channel.py:68
-msgid "your user name"
-msgstr ""
-
-#: ../src/bin/spacewalk-channel.py:70
-msgid "your password"
-msgstr ""
->>>>>>> 852a28ff
-
-#: ../src/bin/spacewalk-channel.py:78
-msgid "ERROR: these arguments make no sense in this context (try --help)"
-msgstr ""
-
-#: ../src/bin/spacewalk-channel.py:80
-msgid "Username: "
-msgstr ""
-
-#: ../src/bin/spacewalk-channel.py:104
-msgid "ERROR: you have to specify at least one channel"
-msgstr ""
-
-#: ../src/bin/spacewalk-channel.py:112
-#, python-format
-msgid "Channel(s): %s successfully added"
-msgstr ""
-
-#: ../src/bin/spacewalk-channel.py:114
-#, python-format
-msgid "Error during adding channel(s) %s"
-msgstr ""
-
-#: ../src/bin/spacewalk-channel.py:122
-#, python-format
-msgid "Channel(s): %s successfully removed"
-msgstr ""
-
-#: ../src/bin/spacewalk-channel.py:124
-#, python-format
-msgid "Error during removal of channel(s) %s"
-msgstr ""
-
-#: ../src/bin/spacewalk-channel.py:131
-msgid "This system is not associated with any channel."
-msgstr ""
-
-#: ../src/bin/spacewalk-channel.py:133
-msgid "Unable to locate SystemId file. Is this system registered?"
-msgstr ""
-
-#: ../src/bin/spacewalk-channel.py:141
-msgid "ERROR: you may want to specify --add, --remove or --list"
-msgstr ""
-
-#: ../src/bin/spacewalk-channel.py:147
-msgid "User interrupted process."
-msgstr ""
-
-#: ../src/bin/rhn-profile-sync.py:35
-msgid ""
-"You need to register this system by running `rhn_register` before using this "
-"option"
-msgstr ""
-"이 옵션을 사용하시기 전에 먼저 `rhn_register`를 실행하여 이 시스템을 등록하셔"
-"야 합니다"
-
-#: ../src/bin/rhn-profile-sync.py:43
-msgid "Updating package profile..."
-msgstr "패키지 프로파일 업데이트하기..."
-
-#: ../src/bin/rhn-profile-sync.py:46
-msgid "Updating hardware profile..."
-msgstr "하드웨어 프로파일 업데이트하기..."
-
-#: ../src/bin/rhn-profile-sync.py:50
-msgid "Updating virtualization profile..."
-msgstr "가상화 프로파일 업데이트하기..."
-
-#: ../data/gui.glade.h:1
-msgid "Choose an update location"
-msgstr "업데이트할 위치 선택"
-
-#: ../data/gui.glade.h:2
-msgid "Create your system profile"
-msgstr "시스템 프로파일 생성"
-
-#: ../data/gui.glade.h:3
-msgid "Enter your account information"
-msgstr "사용자 계정 정보 입력"
-
-#: ../data/gui.glade.h:4
-msgid "Provide a security certificate"
-msgstr "보안 인증서 제공"
-
-#: ../data/progress.glade.h:1
-msgid "Progress Dialog"
-msgstr "작업 진행 상황 상자"
-
-#: ../data/progress.glade.h:2
-msgid "progress bar"
-msgstr "작업 진행 상황 막대 "
-
-#: ../data/progress.glade.h:3
-msgid "progress status"
-msgstr "작업 진행 상태 "
-
-#: ../data/rh_register.glade.h:1
-msgid ""
-"\n"
-"Are you sure you would like to continue?"
-msgstr ""
-"\n"
-"계속 진행하시겠습니까?"
-
-#: ../data/rh_register.glade.h:3
-msgid "       "
-msgstr ""
-
-#: ../data/rh_register.glade.h:4
-msgid ""
-"<b>The network connection on your system is not active. Your system cannot "
-"be set up for software updates at this time.</b>"
-msgstr ""
-"<b>시스템에 연결된 네트워크가 활성화되어 있지 않습니다. 소프트웨어 업데이트"
-"를 위해 시스템을 설정하실 수 없습니다.</b>"
-
-#: ../data/rh_register.glade.h:5
-msgid ""
-"<b>Tip:</b> Minor releases with a '*' are currently fully supported by Red "
-"Hat."
-msgstr ""
-"<b>도움말:</b> '*'로 시작하는 마이너 릴리즈는 현재 Red Hat이 완전 지원합니"
-"다. "
-
-#: ../data/rh_register.glade.h:6
-msgid ""
-"<b>Warning:</b> You will <b>not</b> be able to limit this system to a minor "
-"release that is older than the most recent minor release if you select this "
-"option."
-msgstr ""
-"<b>경고:</b> 이 옵션을 선택하면 최신 마이너 릴리즈보다 더 이전 마이너 릴리즈"
-"로 시스템을 제한할 수 <b>없습니다</b>.  "
-
-#: ../data/rh_register.glade.h:7
-msgid ""
-"<b>You have no active subscriptions available in your account.</b> You will "
-"need to do one of the following to create an active subscription in your "
-"account before this system can be registered:"
-msgstr ""
-"<b>사용자 계정에서 사용가능한 활성화 등록이 없습니다.</b> 시스템이 등록되기 "
-"전에 사용자 계정에 활성화 등록을 생성하기 위해 다음의 절차를 따르시기 바랍니"
-"다:"
-
-#: ../data/rh_register.glade.h:8
-msgid "<b>Your system was registered for updates during installation.</b>"
-msgstr "<b>시스템은 설치 도중에 업데이트를 위해 등록되었습니다.</b> "
-
-#: ../data/rh_register.glade.h:9
-msgid ""
-"<b>_All available updates</b> will be provided to this system.  This system, "
-"if kept updated, will always be equivalent to the latest available minor "
-"release of Red Hat Enterprise Linux 6.  It will be registered to the main "
-"'Red Hat Enterprise Linux 6' software channel."
-msgstr ""
-"<b>모든 사용가능한 업데이트(_A)</b>가 이 시스템에 제공될 것입니다. 이 시스템"
-"은, 계속 업데이트를 수행한다면, 항상 가장 최신의 사용 가능한 Red Hat "
-"Enterprise Linux 6 마이너 릴리즈와 동등하게 될 것입니다. 이것은 메인 'Red "
-"Hat Enterprise Linux 6' 소프트웨어 채널에 등록될 것입니다."
-
-#: ../data/rh_register.glade.h:10
-msgid ""
-"<b>_Limited updates</b> will be provided to this system to maintain "
-"compatibility with the following eligible Red Hat Enterprise Linux minor "
-"release software channel:"
-msgstr ""
-"<b>제한된 업데이트(_L)</b>는 이 시스템이 다음 적용 가능한 Red Hat Enterprise "
-"Linux 마이너 릴리즈 소프트웨어 체널과의 호환성을 유지하도록 할 것입니다: "
-
-#: ../data/rh_register.glade.h:11
-msgid "<big><b>Moving to earlier releases won't be possible</b></big>"
-msgstr "<big><b>이전 릴리즈로 돌아가는 것은 불가능합니다</b></big>"
-
-#: ../data/rh_register.glade.h:12
-msgid ""
-"<small>Tip: Forgot your login or password? Look it up at \n"
-"https://www.redhat.com/wapps/sso/rhn/lostPassword.html</small>"
-msgstr ""
-"<small>도움말: 로그인 계정이나 암호를 잊어비리셨습니까? \n"
-"https://www.redhat.com/wapps/sso/rhn/lostPassword.html를 살펴 보시기 바랍니다"
-"</small>"
-
-#: ../data/rh_register.glade.h:14
-msgid "Advanced Network Configuration"
-msgstr "고급 네트워크 설정"
-
-#: ../data/rh_register.glade.h:15
-msgid "Advanced Network Configuration button"
-msgstr "고급 네트워크 설정 버튼 "
-
-#: ../data/rh_register.glade.h:17
-msgid "Aplet screenshot"
-msgstr "애플릿 스크린샷 "
-
-#: ../data/rh_register.glade.h:18
-msgid "Choose Channel"
-msgstr "채널 선택"
-
-#: ../data/rh_register.glade.h:20
-msgid "Choose minor release"
-msgstr "마이너 릴리즈 선택 "
-
-#: ../data/rh_register.glade.h:21
-msgid "Close"
-msgstr "종료 "
-
-#: ../data/rh_register.glade.h:22
-msgid "Confirm operation system release selection"
-msgstr "운영 체제 릴리즈 선택 확인 "
-
-#: ../data/rh_register.glade.h:23
-msgid "Create profile"
-msgstr "프로파일 생성"
-
-#: ../data/rh_register.glade.h:24
-msgid "Enter Your Account Information"
-msgstr "계정 정보 입력"
-
-#: ../data/rh_register.glade.h:25
-msgid "Enter in the format hostname(:port)"
-msgstr "호스트명(:포트) 포맷 입력"
-
-#: ../data/rh_register.glade.h:26
-msgid "Hardware Info"
-msgstr "하드웨어 정보"
-
-#: ../data/rh_register.glade.h:27
-msgid "I would like to connect to Red Hat Network via an _HTTP proxy."
-msgstr "HTTP proxy를 통해 Red Hat Network에 연결하고자 합니다(_H)."
-
-#: ../data/rh_register.glade.h:28
-msgid "Limited updates"
-msgstr "제한된 업데이트 "
-
-#: ../data/rh_register.glade.h:29
-msgid "Link To Subscription"
-msgstr "등록에 링크"
-
-#: ../data/rh_register.glade.h:30
-msgid "No thanks, I'll connect later."
-msgstr "아니요, 나중에 연결합니다. "
-
-#: ../data/rh_register.glade.h:32
-msgid "Package Information"
-msgstr "패키지 정보"
-
-#: ../data/rh_register.glade.h:33
-msgid "Provide a Security Certificate"
-msgstr "보안 인증서 제공"
-
-#: ../data/rh_register.glade.h:34
-msgid "RHN login field"
-msgstr "RHN 로그인란 "
-
-#: ../data/rh_register.glade.h:35
-msgid "RHN password field"
-msgstr "RHN 암호란 "
-
-#: ../data/rh_register.glade.h:36
-msgid "Review system..."
-msgstr "시스템 재확인..."
-
-#: ../data/rh_register.glade.h:37
-msgid "Select A File"
-msgstr "파일 선택"
-
-#: ../data/rh_register.glade.h:38
-msgid "Send hardware profile checkbox"
-msgstr "하드웨어 프로파일 보내기 확인란  "
-
-#: ../data/rh_register.glade.h:39
-msgid "Send package profile checkbox"
-msgstr "패키지 프로파일 보내기 확인란 "
-
-#: ../data/rh_register.glade.h:40
-msgid "Start Window"
-msgstr "윈도우 시작"
-
-#: ../data/rh_register.glade.h:44
-msgid ""
-"This system will <b>not</b> be able to successfully receive software "
-"updates, including security updates, from Red Hat without connecting to a "
-"Red Hat Network server.\n"
-"\n"
-"To keep your system updated, secure, and supported, please register this "
-"system at your earliest convenience.\n"
-"\n"
-"You may access the RHN registration tool by running <b>RHN Registration</b> "
-"in the <b>System > Administration</b> menu.\n"
-"You may access the software update tool by running <b>Software Update</b> in "
-"the <b>System > Administration</b> menu."
-msgstr ""
-"Red Hat Network 서버에 연결하지 않고 Red Hat에서 시스템으로 보안 업데이트를 "
-"포함한 소프트웨어를 성공적으로 업데이트할 수 <b>없습니다.</b>\n"
-"\n"
-"시스템을 지속적으로 업데이트, 보안, 및 지원하시려면 가능한 빠른 시일내에 시스"
-"템을 등록하시기 바랍니다.\n"
-"n 이러한 RHN 등록 도구는 <b>시스템 > 관리</b> 메뉴의 <b>RHN 등록</b>를 실행하"
-"면 됩니다.\n"
-"소프트웨어 업데이트 도구는  <b>시스템 > 관리</b> 메뉴의 <b>소프트웨어 업데이"
-"트</b>를 실행하면 됩니다."
-
-#: ../data/rh_register.glade.h:50
-msgid "Use Authentication with HTTP Proxy"
-msgstr "TTP Proxy로 인증 사용 "
-
-#: ../data/rh_register.glade.h:51
-msgid "View Hardware Profile"
-msgstr "하드웨어 프로파일 보기 "
-
-#: ../data/rh_register.glade.h:52
-msgid "View Package Profile"
-msgstr "패키지 프로파일 보기 "
-
-#: ../data/rh_register.glade.h:56
-msgid ""
-"Your system will be subscribed to the base software channel.  You will not "
-"be able to move this system to an earlier minor release channel if you "
-"continue (you will be able to move to a later release.)"
-msgstr ""
-"시스템은 기본 소프트웨어 채널이 등록될 것입니다. 계속 진행하시면 이 시스템을 "
-"더 이전의 마이너 릴리즈로 변경할 수 없습니다(이후의 마이너 버전으로는 변경할 "
-"수 있습니다)."
-
-#: ../data/rh_register.glade.h:57
-msgid "_Activate a subscription now..."
-msgstr "지금 등록을 활성화합니다...(_A)"
-
-#: ../data/rh_register.glade.h:58
-msgid "_Minor release:"
-msgstr "마이너 릴리즈(_M): "
-
-#: ../data/rh_register.glade.h:59
-msgid "_Operating system version:"
-msgstr "운영 체제 버전(_O): "
-
-#: ../data/rh_register.glade.h:60
-msgid "icon of aplet"
-msgstr "애플릿 아이콘 "
-
-#: ../data/rh_register.glade.h:61
-msgid "installation number field"
-msgstr "설치 번호란 "
-
-#: ../data/rh_register.glade.h:62
-msgid "proxy location"
-msgstr "Proxy 위치 "
-
-#: ../data/rh_register.glade.h:63
-msgid "proxy password field"
-msgstr "Proxy 암호란 "
-
-#: ../data/rh_register.glade.h:64
-msgid "proxy user field"
-msgstr "proxy 사용자란 "
-
-#: ../data/rh_register.glade.h:65
-msgid "satellite server location"
-msgstr "satellite 서버 위치 "
-
-#: ../data/rh_register.glade.h:66
-msgid "system name"
-msgstr "시스템명 "
-
-#: ../data/rh_register.glade.h:67
-#, fuzzy
-msgctxt "yes"
-msgid "<b>Compliance:</b>"
-msgstr "<b>호환:</b>"
-
-#: ../data/rh_register.glade.h:68
-#, fuzzy
-msgctxt "yes"
-msgid "<b>Downloads &amp; Upgrades:</b>"
-msgstr "<b>다운로드 &amp; 업그레이드:</b>"
-
-#: ../data/rh_register.glade.h:69
-#, fuzzy
-msgctxt "yes"
-msgid "<b>HTTP Proxy</b>"
-msgstr "<b>HTTP Proxy</b>"
-
-#: ../data/rh_register.glade.h:70
-#, fuzzy
-msgctxt "yes"
-msgid "<b>Login:</b>"
-msgstr "<b>로그인:</b>"
-
-#: ../data/rh_register.glade.h:71
-#, fuzzy
-msgctxt "yes"
-msgid "<b>Red Hat Network Location:</b>"
-msgstr "<b>Red Hat Network 위치:</b>"
-
-#: ../data/rh_register.glade.h:72
-#, fuzzy
-msgctxt "yes"
-msgid "<b>Security &amp; Updates:</b>"
-msgstr "<b>보안 &amp; 업데이트:</b>"
-
-#: ../data/rh_register.glade.h:73
-#, fuzzy
-msgctxt "yes"
-msgid "<b>Support:</b>"
-msgstr "<b>지원:</b>"
-
-#: ../data/rh_register.glade.h:74
-#, fuzzy
-msgctxt "yes"
-msgid "<b>System ID:</b>"
-msgstr "<b>시스템 ID:</b>"
-
-#: ../data/rh_register.glade.h:75
-#, fuzzy
-msgctxt "yes"
-msgid "<b>Warning</b>"
-msgstr "<b>경고</b>    "
-
-#: ../data/rh_register.glade.h:76
-#, fuzzy
-msgctxt "yes"
-msgid "<big><b>Profile Data</b></big>"
-msgstr "<big><b>프로파일 데이터</b></big>"
-
-#: ../data/rh_register.glade.h:77
-#, fuzzy
-msgctxt "yes"
-msgid "<big><b>System Name</b></big>"
-msgstr "<big><b>시스템명</b></big>"
-
-#: ../data/rh_register.glade.h:78
-#, fuzzy
-msgctxt "yes"
-msgid "<small><b>Example:</b> https://satellite.example.com</small>"
-msgstr "<small><b>예:</b> https://satellite.example.com</small>"
-
-#: ../data/rh_register.glade.h:79
-#, fuzzy
-msgctxt "yes"
-msgid "<small><b>Example:</b> squid.example.com:3128</small>"
-msgstr "<small><b>예:</b> squid.example.com:3128</small>"
-
-#: ../data/rh_register.glade.h:80
-#, fuzzy
-msgctxt "yes"
-msgid "<small><b>Example</b>: XXXX-XXXX-XXXX-XXXX</small>"
-msgstr "<small><b>예</b>: XXXX-XXXX-XXXX-XXXX</small>"
-
-#: ../data/rh_register.glade.h:81
-#, fuzzy
-msgctxt "yes"
-msgid ""
-"<small><b>Tip:</b> Red Hat values your privacy: http://www.redhat.com/legal/"
-"privacy_statement.html.</small>"
-msgstr ""
-"<small><b>도움말:</b> Red Hat은 사용자 개인 정보를 보호합니다: http://www."
-"redhat.com/legal/privacy_statement.html.</small>  "
-
-#: ../data/rh_register.glade.h:82
-#, fuzzy
-msgctxt "yes"
-msgid ""
-"<small>Tip: Forgot your login or password? Contact your Satellite's "
-"<i>Organization Administrator</i>.</small>"
-msgstr ""
-"<small>도움말: 로그인 계정이나 암호를 잊어버리셨습니까? Satellite의<i>기업 관"
-"리자</i>에게 연락하시기 바랍니다.</small>"
-
-#: ../data/rh_register.glade.h:84
-#, no-c-format
-msgctxt "yes"
-msgid ""
-"A security certificate compatible with <b>%s</b> was not found on this "
-"system."
-msgstr ""
-
-#: ../data/rh_register.glade.h:85
-#, fuzzy
-msgctxt "yes"
-msgid ""
-"Access to the technical support experts at Red Hat or Red Hat's partners for "
-"help with any issues you might encounter with this system."
-msgstr ""
-"Red Hat 또는 Red Hat 총판점에서 전문가에게 시스템 관련 사항에 관한 기술 지원"
-"을 받으시기 바랍니다."
-
-#: ../data/rh_register.glade.h:86
-#, fuzzy
-msgctxt "yes"
-msgid ""
-"Activate a previously purchased subscription you have not yet activated."
-msgstr "아직 활성화시키지 않은 이전에 구입한 등록을 활성화합니다."
-
-#: ../data/rh_register.glade.h:87
-#, fuzzy
-msgctxt "yes"
-msgid "Advanced _Network Configuration ..."
-msgstr "고급 Network 설정(_N) ..."
-
-#: ../data/rh_register.glade.h:88
-#, fuzzy
-msgctxt "yes"
-msgid ""
-"Are you sure you don't want to connect your system to Red Hat Network? "
-"You'll miss out on the benefits of a Red Hat Enterprise Linux subscription:"
-msgstr ""
-"정말로 시스템을 Red Hat Network에 연결하지 않으시겠습니다? Red Hat "
-"Enterprise Linux 등록 혜택을 놓치게 됩니다:"
-
-#: ../data/rh_register.glade.h:89
-#, fuzzy
-msgctxt "yes"
-msgid "Are you sure you would like to continue?"
-msgstr "계속 진행하시겠습니까?"
-
-#: ../data/rh_register.glade.h:90
-#, fuzzy
-msgctxt "yes"
-msgid "CPU Model:"
-msgstr "CPU 모델:"
-
-#: ../data/rh_register.glade.h:91
-#, fuzzy
-msgctxt "yes"
-msgid "CPU Speed:"
-msgstr "CPU 속도:"
-
-#: ../data/rh_register.glade.h:92
-#, fuzzy
-msgctxt "yes"
-msgid "Certificate _Location:"
-msgstr "인증서 위치(_L):"
-
-#: ../data/rh_register.glade.h:93
-#, fuzzy
-msgctxt "yes"
-msgid ""
-"Connecting your system to Red Hat Network allows you to take full advantage "
-"of the benefits of a paid subscription, including:"
-msgstr "유료 등록 서비스의 혜택을 받기 위해 시스템을 Red Hat Network에 연결함:"
-
-#: ../data/rh_register.glade.h:94
-#, fuzzy
-msgctxt "yes"
-msgid ""
-"Download installation images for Red Hat Enterprise Linux releases, "
-"including new releases."
-msgstr ""
-"새로운 출시 버전을 포함하는 Red Hat Enterprise Linux 출시 버전에 대한 설치 이"
-"미지를 다운로드합니다."
-
-#: ../data/rh_register.glade.h:95
-#, fuzzy
-msgctxt "yes"
-msgid "ERROR"
-msgstr "오류"
-
-#: ../data/rh_register.glade.h:96
-#, fuzzy
-msgctxt "yes"
-msgid ""
-"Except for a few cases, Red Hat recommends customers only register with RHN "
-"once."
-msgstr "일부 경우를 제외하고 RHN에 한번만 등록할 것을 권장합니다.\n"
-
-#: ../data/rh_register.glade.h:97
-#, fuzzy
-msgctxt "yes"
-msgid ""
-"For more information, including alternate tools, consult this Knowledge Base "
-"Article: <a href=\"https://access.redhat.com/kb/docs/DOC-45563\">https://"
-"access.redhat.com/kb/docs/DOC-45563</a>"
-msgstr ""
-"대체 도구 등에 대한 자세한 내용은 Knowledge Base 자료의 설명을 참조하십시오: "
-"<a href=\"https://access.redhat.com/kb/docs/DOC-45563\">https://access."
-"redhat.com/kb/docs/DOC-45563</a>\n"
-
-#: ../data/rh_register.glade.h:98
-#, fuzzy
-msgctxt "yes"
-msgid "Hardware Profile"
-msgstr "하드웨어 프로파일"
-
-#: ../data/rh_register.glade.h:99
-#, fuzzy
-msgctxt "yes"
-msgid "Hostname:"
-msgstr "호스트명:"
-
-#: ../data/rh_register.glade.h:100
-#, fuzzy
-msgctxt "yes"
-msgid ""
-"I <b>_don't</b> have an SSL certificate. I will contact my system "
-"administrator for assistance and will register at a later time."
-msgstr ""
-"SSL 인증서가 <b>없습니다.</b> 시스템 관리자에게 연락하여 도움을 요청하고 나중"
-"에 등록하겠습니다(_d)."
-
-#: ../data/rh_register.glade.h:101
-#, fuzzy
-msgctxt "yes"
-msgid ""
-"I have access to a <b>Red Hat Network Satellite</b> or <b>Red Hat Network "
-"Proxy</b>. I'd like to receive software updates from the Satellite or Proxy "
-"below:"
-msgstr ""
-"<b>Red Hat Network Satellite</b> 또는 <b>Red Hat Network Proxy</b>에 액세스 "
-"합니다. 아래의 Satellite 또는 Proxy에서 소프트웨어를 업데이트하고 싶습니다:"
-
-#: ../data/rh_register.glade.h:102
-#, fuzzy
-msgctxt "yes"
-msgid "I have an <b>_SSL certificate</b> to communicate with Red Hat Network:"
-msgstr "Red Hat Network와 통신하기 위한 <b>SSL 인증서</b>가 있습니다(_S):"
-
-#: ../data/rh_register.glade.h:103
-#, fuzzy
-msgctxt "yes"
-msgid "I would like to connect to Red Hat Network via an _HTTP proxy."
-msgstr "HTTP proxy를 통해 Red Hat Network에 연결하고자 합니다(_H)."
-
-#: ../data/rh_register.glade.h:104
-#, fuzzy
-msgctxt "yes"
-msgid ""
-"I'd like to receive updates from <b>Red Hat Network</b>. (I don't have "
-"access to a Red Hat Network Satellite or Proxy.)"
-msgstr ""
-"<b>Red Hat Network</b>에서 업데이트를 받고 싶습니다. (Red Hat Network "
-"Satellite 또는 Proxy에 액세스할 수 없습니다.)"
-
-#: ../data/rh_register.glade.h:105
-#, fuzzy
-msgctxt "yes"
-msgid "IP Address:"
-msgstr "IP 주소:"
-
-#: ../data/rh_register.glade.h:106
-#, fuzzy
-msgctxt "yes"
-msgid "Installation _Number:"
-msgstr "설치 번호(_N):"
-
-#: ../data/rh_register.glade.h:107
-#, fuzzy
-msgctxt "yes"
-msgid ""
-"It appears this system has already been registered with RHN using RHN "
-"Certificate-Based Entitlement technology. This tool requires registration "
-"using RHN Classic technology."
-msgstr ""
-"시스템이 이미 RHN 인증서 기반 인타이틀먼트 기술을 사용하여 RHN에 등록된것 같"
-"습니다. 이 도구는 RHN 클래식 기술을 사용하여 등록해야 합니다.      "
-
-#: ../data/rh_register.glade.h:108
-#, fuzzy
-msgctxt "yes"
-msgid "It appears this system has already been set up for software updates:"
-msgstr "시스템에 이미 소프트웨어 업데이트가 설정되었다고 나타납니다:"
-
-#: ../data/rh_register.glade.h:109
-#, fuzzy
-msgctxt "yes"
-msgid ""
-"Log in to http://rhn.redhat.com/ and unentitle an inactive system at Your "
-"RHN > Subscription Management > System Entitlements."
-msgstr ""
-"http://rhn.redhat.com/에 로그인하시고 Your RHN > 등록 관리 (Subscription "
-"Management) > 시스템 인타이틀먼트 (System Entitlements)에 있는 비활성화 시스"
-"템의 인타이틀먼트를 해제하시기 바랍니다."
-
-#: ../data/rh_register.glade.h:110
-#, fuzzy
-msgctxt "yes"
-msgid "Memory:"
-msgstr "메모리:"
-
-#: ../data/rh_register.glade.h:111
-#, fuzzy
-msgctxt "yes"
-msgid "Package Information"
-msgstr "패키지 정보"
-
-#: ../data/rh_register.glade.h:112
-#, fuzzy
-msgctxt "yes"
-msgid ""
-"Please enter your account information for <b>Red Hat Network</b> (http://rhn."
-"redhat.com/)"
-msgstr ""
-"<b>Red Hat Network</b> (http://rhn.redhat.com/)에 대한 사용자 계정 정보를 입"
-"력하시기 바랍니다"
-
-#: ../data/rh_register.glade.h:113
-#, fuzzy
-msgctxt "yes"
-msgid "Please review the subscription details below:"
-msgstr "아래의 등록 정보를 다시 확인하시기 바랍니다:"
-
-#: ../data/rh_register.glade.h:114
-#, fuzzy
-msgctxt "yes"
-msgid "Proxy P_assword:"
-msgstr "Proxy 암호(_a):"
-
-#: ../data/rh_register.glade.h:115
-#, fuzzy
-msgctxt "yes"
-msgid "Proxy _Username:"
-msgstr "Proxy 사용자명(_U):"
-
-#: ../data/rh_register.glade.h:116
-#, fuzzy
-msgctxt "yes"
-msgid ""
-"Purchase an additional Red Hat Enterprise Linux subscription at http://www."
-"redhat.com/store/."
-msgstr ""
-"http://www.redhat.com/store/에서 추가 Red Hat Enterprise Linux 등록을 구입하"
-"시기 바랍니다."
-
-#: ../data/rh_register.glade.h:117
-#, fuzzy
-msgctxt "yes"
-msgid "RHN Classic Mode"
-msgstr "RHN 클래식 모드    "
-
-#: ../data/rh_register.glade.h:118
-#, fuzzy
-msgctxt "yes"
-msgid ""
-"Receive the latest software updates, including security updates, keeping "
-"this Red Hat Enterprise Linux system <b>updated</b> and <b>secure</b>."
-msgstr ""
-"보안 업데이트가 포함된 최신 소프트웨어를 업데이트하여 Red Hat Enterprise "
-"Linux 시스템을 지속적으로 <b>업데이트</b>하고 <b>보안</b>을 유지하시기 바랍니"
-"다."
-
-#: ../data/rh_register.glade.h:119
-#, fuzzy
-msgctxt "yes"
-msgid "Red Hat Linux Version:"
-msgstr "Red Hat Linux 버전:"
-
-#: ../data/rh_register.glade.h:120
-#, fuzzy
-msgctxt "yes"
-msgid "Red Hat Network _Location:"
-msgstr "Red Hat Network 위치(_L):"
-
-#: ../data/rh_register.glade.h:121
-#, fuzzy
-msgctxt "yes"
-msgid "Send _hardware profile"
-msgstr "하드웨어 프로파일 보내기(_h)"
-
-#: ../data/rh_register.glade.h:122
-#, fuzzy
-msgctxt "yes"
-msgid "Send _package profile"
-msgstr "패키지 프로파일 보내기(_p)"
-
-#: ../data/rh_register.glade.h:123
-#, fuzzy
-msgctxt "yes"
-msgid "Software update setup has been completed for this system."
-msgstr "시스템의 소프트웨어 업데이트 설정이 완료되었습니다."
-
-#: ../data/rh_register.glade.h:124
-#, fuzzy
-msgctxt "yes"
-msgid ""
-"Stay in compliance with your subscription agreement and manage subscriptions "
-"for systems connected to your account at http://rhn.redhat.com/."
-msgstr ""
-"서비스 이용 약관에 있는 데로 http://rhn.redhat.com/에 있는 사용자 계정에 연결"
-"된 시스템에 대한 등록 사항을 관리합니다."
-
-#: ../data/rh_register.glade.h:125
-#, fuzzy
-msgctxt "yes"
-msgid "System _Name:"
-msgstr "시스템명(_N):"
-
-#: ../data/rh_register.glade.h:126
-#, fuzzy
-msgctxt "yes"
-msgid ""
-"This assistant will guide you through connecting your system  to Red Hat "
-"Network (RHN) for software updates, such as:"
-msgstr ""
-"다음과 같은 소프트웨어 업데이트를 위해 Red Hat Network (RHN)에 시스템을 연결"
-"하여 안내해 드립니다:"
-
-#: ../data/rh_register.glade.h:127
-#, fuzzy
-msgctxt "yes"
-msgid "Use Au_thentication with HTTP Proxy:"
-msgstr "TTP Proxy와 함께 인증 사용(_t):"
-
-#: ../data/rh_register.glade.h:128
-#, fuzzy
-msgctxt "yes"
-msgid "V_iew Package Profile ..."
-msgstr "패키지 프로파일 보기(_i) ..."
-
-#: ../data/rh_register.glade.h:129
-#, fuzzy
-msgctxt "yes"
-msgid ""
-"Would you like to register your system at this time? <b>(Strongly "
-"recommended.)</b>"
-msgstr "지금 시스템을 등록하시겠습니까? <b>(강력히 권고함.)</b>"
-
-#: ../data/rh_register.glade.h:130
-#, fuzzy
-msgctxt "yes"
-msgid ""
-"You may connect your system to <b>Red Hat Network</b> (https://rhn.redhat."
-"com/) or to a <b>Red Hat Network Satellite</b> or <b>Red Hat Network Proxy</"
-"b> in order to receive software updates."
-msgstr ""
-"소프트웨어를 업데이트하기위해 시스템을 <b>Red Hat Network</b> (http://rhn."
-"redhat.com/) 또는 <b>Red Hat Network Satellite</b>나 <b>Red Hat Network "
-"Proxy</b>에 연결합니다."
-
-#: ../data/rh_register.glade.h:131
-#, fuzzy
-msgctxt "yes"
-msgid ""
-"You will <b>not</b> be able to take advantage of these subscriptions "
-"privileges without connecting your system to Red Hat Network."
-msgstr ""
-"시스템을 Red Hat Network에 연결하지 않고 이러한 등록 권한의 혜택을 받으실 수 "
-"<b>없습니다.</b>"
-
-#: ../data/rh_register.glade.h:132
-#, fuzzy
-msgctxt "yes"
-msgid ""
-"You won't be able to receive software updates, including security updates, "
-"for this system."
-msgstr ""
-"보안 업데이트가 포함된 최신 소프트웨어를 업데이트하여 Red Hat Enterprise "
-"Linux 시스템을 지속적으로 업데이트하고 보안을 유지하시기 바랍니다."
-
-#: ../data/rh_register.glade.h:133
-#, fuzzy
-msgctxt "yes"
-msgid ""
-"You'll need to send us a profile of what packages and hardware are installed "
-"on your system so we can determine what updates are available."
-msgstr ""
-"귀사의 시스템에 설치된 하드웨어와 패키지에 관한 프로파일을 보내주시면 어떤 업"
-"데이트를 받으실 수 있는 지를 알려드립니다."
-
-#: ../data/rh_register.glade.h:134
-#, fuzzy
-msgctxt "yes"
-msgid ""
-"You'll want to choose a name for this system so you'll be able to identify "
-"it in the Red Hat Network interface."
-msgstr ""
-"시스템의 이름을 선택하여 Red Hat Network 인터페이스에서 이를 확인하실 수 있습"
-"니다."
-
-#: ../data/rh_register.glade.h:135
-#, fuzzy
-msgctxt "yes"
-msgid "Your system is not setup for software updates."
-msgstr "시스템에 소프트웨어 업데이트가 설정되지 않았습니다."
-
-#: ../data/rh_register.glade.h:136
-#, fuzzy
-msgctxt "yes"
-msgid ""
-"Your system is now ready to receive the software updates that will keep it "
-"secure and supported."
-msgstr ""
-"시스템을 등록하셔야 합니다. 이는 지속적으로 시스템을 업데이트하고 지원함은 물"
-"론 시스템의 보안을 유지합니다."
-
-#: ../data/rh_register.glade.h:137
-#, fuzzy
-msgctxt "yes"
-msgid ""
-"Your system is ready to receive the software updates that will keep it "
-"secure and supported."
-msgstr ""
-"시스템을 등록하셔야 합니다. 이는 지속적으로 시스템을 업데이트하고 지원함은 물"
-"론 시스템의 보안을 유지합니다."
-
-#: ../data/rh_register.glade.h:138
-#, fuzzy
-msgctxt "yes"
-msgid ""
-"Your system will need to access a subscription. This will allow you to keep "
-"your system updated, secure, and supported."
-msgstr ""
-"시스템을 등록하셔야 합니다. 이는 지속적으로 시스템을 업데이트하고 지원함은 물"
-"론 시스템의 보안을 유지합니다."
-
-#: ../data/rh_register.glade.h:139
-#, fuzzy
-msgctxt "yes"
-msgid "_Close"
-msgstr "닫음(_C)"
-
-#: ../data/rh_register.glade.h:140
-#, fuzzy
-msgctxt "yes"
-msgid "_Login:"
-msgstr "로그인(_L):"
-
-#: ../data/rh_register.glade.h:141
-#, fuzzy
-msgctxt "yes"
-msgid "_No thanks, I'll connect later."
-msgstr "나중에 연결합니다.(_N)"
-
-#: ../data/rh_register.glade.h:142
-#, fuzzy
-msgctxt "yes"
-msgid "_No, Cancel"
-msgstr "아니오(_N), 취소합니다"
-
-#: ../data/rh_register.glade.h:143
-#, fuzzy
-msgctxt "yes"
-msgid "_No, I prefer to register at a later time."
-msgstr "아니오(_N), 나중에 등록합니다."
-
-#: ../data/rh_register.glade.h:144
-#, fuzzy
-msgctxt "yes"
-msgid "_Password:"
-msgstr "암호(_P):"
-
-#: ../data/rh_register.glade.h:145
-#, fuzzy
-msgctxt "yes"
-msgid "_Proxy Location:"
-msgstr "Proxy 위치(_P):"
-
-#: ../data/rh_register.glade.h:146
-#, fuzzy
-msgctxt "yes"
-msgid "_Take me back to the registration"
-msgstr "등록 절차가 있는 곳으로 이동(_T)"
-
-#: ../data/rh_register.glade.h:147
-#, fuzzy
-msgctxt "yes"
-msgid "_Take me back to the setup process."
-msgstr "설정 절차가 있는 곳으로 이동(_T)."
-
-#: ../data/rh_register.glade.h:148
-#, fuzzy
-msgctxt "yes"
-msgid "_View Hardware Profile ..."
-msgstr "하드웨어 프로파일 보기(_V) ..."
-
-#: ../data/rh_register.glade.h:149
-#, fuzzy
-msgctxt "yes"
-msgid "_Why Should I Connect to RHN? ..."
-msgstr "RHN에 연결해야 하는 이유는?(_W)..."
-
-#: ../data/rh_register.glade.h:150
-#, fuzzy
-msgctxt "yes"
-msgid "_Yes, Continue"
-msgstr "예(_Y), 계속진행합니다"
-
-#: ../data/rh_register.glade.h:151
-#, fuzzy
-msgctxt "yes"
-msgid "_Yes, I'd like to register now."
-msgstr "예(_Y), 지금 등록합니다."
-
-#: ../data/rh_register.glade.h:152
-#, fuzzy
-msgctxt "yes"
-msgid "label"
-msgstr "레이블"
-
-#: ../data/rh_register.glade.h:153
-#, fuzzy
-msgctxt "yes"
-msgid "•"
-msgstr " "
-
-#: ../data/rh_register.glade.h:154
-#, fuzzy
-msgctxt "yes"
-msgid "• A name for your system's Red Hat Network profile"
-msgstr "사용자 시스템의 Red Hat Network 프로파일명"
-
-#: ../data/rh_register.glade.h:155
-#, fuzzy
-msgctxt "yes"
-msgid "• The address to your Red Hat Network Satellite (optional)"
-msgstr "Red Hat Network Satellite (선택 사항)에 있는 주소"
-
-#: ../data/rh_register.glade.h:156
-#, fuzzy
-msgctxt "yes"
-msgid "• Your Red Hat Network or Red Hat Network Satellite login "
-msgstr "Red Hat Network 또는 Red Hat Network Satellite 로그인"
-
-#: ../rhn_register.desktop.in.h:1
-msgid "RHN Registration"
-msgstr "RHN 등록"
-
-#: ../rhn_register.desktop.in.h:2
-msgid "Register for software updates from Spacewalk/Satellite/Red Hat Network"
-msgstr ""
-"Spacewalk/Satellite/Red Hat Network에서 받는 소프트웨어 업데이트를 등록 "
-
-#: ../rhn_register.desktop.in.h:3
-msgid "Register to Spacewalk/Satellite/Red Hat Network."
-msgstr "Spacewalk/Satellite/Red Hat Network에 등록."
-
-#~ msgid ""
-#~ "Could not open /etc/yum/pluginconf.d/rhnplugin.conf\n"
-#~ "yum-rhn-plugin is not enable.\n"
-#~ msgstr ""
-#~ "/etc/yum/pluginconf.d/rhnplugin.conf를 열 수 없음\n"
-#~ "yum-rhn-plugin이 활성화되어 있지 않음.\n"
-
-#~ msgid "Entitlement Platform Registration"
-#~ msgstr "인타이틀먼트 플랫폼 등록 "
-
-#~ msgid ""
-#~ "A security certificate compatible with <b>%s</b> was not found on this "
-#~ "system.\n"
-#~ "\n"
-#~ "A security certificate, using SSL technology, is necessary to ensure that "
-#~ "data communicated between this system and Red Hat Network (including your "
-#~ "login and password) is secure."
-#~ msgstr ""
-#~ "시스템에서 <b>%s</b>에 해당하는 보안 인증서를 찾을 수 없습니다.\n"
-#~ "\n"
-#~ "SSL 기술을 사용하는 보안 인증서는 시스템과 Red Hat Network (로그인 및 암"
-#~ "호 포함) 사이에서 통신하는 데이터의 보안을 확인하기 위해 필요합니다."
-
-#~ msgid ""
-#~ "You won't be able to receive software updates, including security "
-#~ "updates, for this system.\n"
-#~ "\n"
-#~ "You may access the RHN registration tool by running <b>RHN Registration</"
-#~ "b> or <b>Red Hat Subscription Manager</b> in the <b>System > "
-#~ "Administration</b> menu.\n"
-#~ "You may access the software update tool by running <b>Software Update</b> "
-#~ "in the <b>System > Administration</b> menu."
-#~ msgstr ""
-#~ "이 시스템에 대해 보안 업데이트를 포함한 소프트웨어 업데이트를 받으실 수 없"
-#~ "습니다.\n"
-#~ "\n"
-#~ "<b>시스템 > 관리</b> 메뉴의 <b>RHN 등록</b> 또는 <b>Red Hat 서브스크립션 "
-#~ "관리자</b>를 실행하여 RHN 등록 도구를 액세스하실 수 있습니다.\n"
-#~ "<b>시스템 > 관리</b> 메뉴의 <b>소프트웨어 업데이트</b>를 실행하여 소프트웨"
-#~ "어 업데이트 도구를 액세스하실 수 있습니다. "
-
-#~ msgid ""
-#~ "Your system is now ready to receive the software updates that will keep "
-#~ "it secure and supported.\n"
-#~ "\n"
-#~ "You'll know when software updates are available when a package icon "
-#~ "appears in the notification area of your desktop (usually in the upper-"
-#~ "right corner, circled below.) Clicking on this icon, when available, will "
-#~ "guide you through applying any updates that are available:"
-#~ msgstr ""
-#~ "시스템의 보안을 유지하고 지속적인 지원을 받을 수 있는 소프트웨어를 업데이"
-#~ "트하실 수 있습니다.\n"
-#~ "\n"
-#~ "데스크탑의 알림 상자에 있는 패키지 아이콘이 나타나면 언제 소프트웨어를 업"
-#~ "데이트하실 수 있는 지를 알려드립니다.(주로 데스크탑의 우측 상단 코너에 나"
-#~ "타남) 이 아이콘을 클릭하시면, 사용 가능한 소프트웨어 업데이트를 적용하는 "
-#~ "방법을 안내해 드립니다."
-
-#~ msgid ""
-#~ "Your system is ready to receive the software updates that will keep it "
-#~ "secure and supported.\n"
-#~ "\n"
-#~ "You'll know when software updates are available when a package icon "
-#~ "appears in the notification area of your desktop (usually in the upper-"
-#~ "right corner, circled below.) Clicking on this icon, when available, will "
-#~ "guide you through applying any updates that are available:"
-#~ msgstr ""
-#~ "시스템에 지속적 보안 및 지원을 제공하는 소프트웨어 업데이트를 받으실 수 있"
-#~ "는 준비가 되었습니다.\n"
-#~ "\n"
-#~ "소프트웨어 업데이트가 가능할 때 데스크톱의 통지 부분에 패키지 아이콘이 나"
-#~ "타나게 됩니다. (주로 오른쪽 상단 코너에 나타남) 이 아이콘을 클릭하면 사용 "
 #~ "가능한 업데이트를 적용하는 방법을 안내해 드리게 됩니다:  "