--- conflicted
+++ resolved
@@ -590,13 +590,8 @@
 "drets de gestió."
 
 #: ../src/up2date_client/rhncli.py:70
-<<<<<<< HEAD
-msgid "Show additional output. Repeat for more detail."
-msgstr "Mostra una sortida addicional"
-=======
 msgid "Show additional output"
 msgstr "Mostra la sortida addicional"
->>>>>>> 2d33a750
 
 #: ../src/up2date_client/rhncli.py:72
 msgid "Specify an http proxy to use"
