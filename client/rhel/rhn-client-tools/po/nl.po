--- conflicted
+++ resolved
@@ -553,30 +553,9 @@
 "Satellite Proxy technology. Red Hat recommends that customers only register "
 "once.\n"
 "\n"
-<<<<<<< HEAD
-"    A common cause of this error code is due to having mistakenly setup an\n"
-"    Activation Key which is set as the universal default.  If an activation "
-"key is set\n"
-"    on the account as a universal default, you can disable this key and "
-"retry to avoid\n"
-"    requiring a Management entitlement."
-msgstr ""
-
-#: ../src/up2date_client/rhncli.py:70
-msgid "Show additional output. Repeat for more detail."
-msgstr "Toon bijkomende uitvoer"
-
-#: ../src/up2date_client/rhncli.py:72
-msgid "Specify an http proxy to use"
-msgstr "Geef een http-proxy op om te gebruiken"
-
-#: ../src/up2date_client/rhncli.py:74
-msgid "Specify a username to use with an authenticated http proxy"
-=======
 "To learn more about RHN Classic/Red Hat Satellite registration and "
 "technologies please consult this Knowledge Base Article: https://access."
 "redhat.com/kb/docs/DOC-45563"
->>>>>>> 18d28843
 msgstr ""
 
 #. Send Window
