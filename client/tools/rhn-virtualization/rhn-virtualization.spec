# package renaming fun :(
%define rhn_client_tools spacewalk-client-tools
%define rhn_setup	 spacewalk-client-setup
%define rhn_check	 spacewalk-check
%define rhnsd		 spacewalksd
#
%define rhn_dir %{_datadir}/rhn
%define rhn_conf_dir %{_sysconfdir}/sysconfig/rhn
%define cron_dir %{_sysconfdir}/cron.d

Name:           rhn-virtualization
Summary:        Spacewalk action support for virualization

Group:          System Environment/Base
License:        GPLv2
URL:            https://fedorahosted.org/spacewalk
Source0:        https://fedorahosted.org/releases/s/p/spacewalk/%{name}-%{version}.tar.gz

Version:        5.4.44
Release:        1%{?dist}
BuildRoot:      %{_tmppath}/%{name}-%{version}-%{release}-root-%(%{__id_u} -n)
BuildArch:      noarch
BuildRequires:  python
%if 0%{?suse_version}
# make chkconfig work in OBS
BuildRequires: sysconfig syslog
%endif

%description
rhn-virtualization provides various Spacewalk actions for manipulation
virtual machine guest images.

%package common
Summary: Files needed by rhn-virtualization-host
Group: System Environment/Base
Requires: %{rhn_client_tools}
%if 0%{?suse_version}
# aaa_base provide chkconfig
Requires: aaa_base
# provide directories for filelist check in obs
BuildRequires: rhn-client-tools rhn-check
%else
Requires: chkconfig
%endif

%description common
This package contains files that are needed by the rhn-virtualization-host
package.

%package host
Summary: Spacewalk Virtualization support specific to the Host system
Group: System Environment/Base
Requires: libvirt-python
Requires: rhn-virtualization-common = %{version}-%{release}
%if 0%{?suse_version}
Requires: cron
Requires: python-curl
PreReq:         %fillup_prereq %insserv_prereq
%else
Requires: /usr/sbin/crond
Requires: python-pycurl
%endif
%if 0%{?rhel} && 0%{?rhel} < 6
# in RHEL5 we need libvirt, but in RHEV@RHEL5 there should not be libvirt
# as there is vdsm and bunch of other packages, but we have no clue how to
# distinguish those two scenarios
%else
Requires: libvirt
%endif

%description host
This package contains code for Spacewalk's Virtualization support
that is specific to the Host system (a.k.a. Dom0).


%prep
%setup -q
%if 0%{?suse_version}
cp scripts/rhn-virtualization-host.SUSE scripts/rhn-virtualization-host
%endif

%build
make -f Makefile.rhn-virtualization


%install
rm -rf $RPM_BUILD_ROOT
make -f Makefile.rhn-virtualization DESTDIR=$RPM_BUILD_ROOT PKGDIR0=%{_initrddir} install
%if 0%{?fedora} || (0%{?rhel} && 0%{?rhel} > 5)
find $RPM_BUILD_ROOT -name "localvdsm*" -exec rm -f '{}' ';'
%endif
# add rclink
mkdir -p $RPM_BUILD_ROOT/%{_sbindir}
ln -sf ../../etc/init.d/rhn-virtualization-host $RPM_BUILD_ROOT/%{_sbindir}/rcrhn-virtualization-host

%clean
rm -rf $RPM_BUILD_ROOT

%if 0%{?suse_version}

%post host
%{fillup_only -n rhn-virtualization-host}
if [ -d /proc/xen ]; then
    # xen kernel is running
    # change the default template to the xen version
    sed -i 's@^IMAGE_CFG_TEMPLATE=/etc/sysconfig/rhn/studio-kvm-template.xml@IMAGE_CFG_TEMPLATE=/etc/sysconfig/rhn/studio-xen-template.xml@' /etc/sysconfig/rhn/image.cfg
fi

%preun host
%{stop_on_removal rhn-virtualization-host}

%postun host
%{insserv_cleanup}

%else
%post host
/sbin/chkconfig --add rhn-virtualization-host
%if 0%{?suse_version}
/sbin/service cron try-restart ||:
%else
/sbin/service crond condrestart
%endif
if [ -d /proc/xen ]; then
    # xen kernel is running
    # change the default template to the xen version
    sed -i 's@^IMAGE_CFG_TEMPLATE=/etc/sysconfig/rhn/studio-kvm-template.xml@IMAGE_CFG_TEMPLATE=/etc/sysconfig/rhn/studio-xen-template.xml@' /etc/sysconfig/rhn/image.cfg
fi

%preun host
if [ $1 = 0 ]; then
  /sbin/chkconfig --del rhn-virtualization-host
fi

%postun host
%if 0%{?suse_version}
/sbin/service cron try-restart ||:
%else
/sbin/service crond condrestart
%endif
%endif

%files common
%defattr(-,root,root,-)
%dir %{rhn_dir}/
%dir %{rhn_dir}/actions
%dir %{rhn_dir}/virtualization
%if 0%{?suse_version}
%dir %{rhn_conf_dir}
%endif
%{rhn_dir}/virtualization/__init__.py*
%{rhn_dir}/virtualization/batching_log_notifier.py*
%{rhn_dir}/virtualization/constants.py*
%{rhn_dir}/virtualization/errors.py*
%{rhn_dir}/virtualization/notification.py*
%{rhn_dir}/virtualization/util.py*
%doc LICENSE

%files host
%defattr(-,root,root,-)
%if 0%{?suse_version}
%dir %{rhn_conf_dir}
%endif
%dir %{rhn_conf_dir}/virt
%dir %{rhn_conf_dir}/virt/auto
%{_initrddir}/rhn-virtualization-host
%{_sbindir}/rcrhn-virtualization-host
%config(noreplace) %attr(644,root,root) %{cron_dir}/rhn-virtualization.cron
%{rhn_dir}/virtualization/domain_config.py*
%{rhn_dir}/virtualization/domain_control.py*
%{rhn_dir}/virtualization/domain_directory.py*
%{rhn_dir}/virtualization/get_config_value.py*
%{rhn_dir}/virtualization/init_action.py*
%{rhn_dir}/virtualization/poller.py*
%{rhn_dir}/virtualization/schedule_poller.py*
%{rhn_dir}/virtualization/poller_state_cache.py*
%{rhn_dir}/virtualization/start_domain.py*
%{rhn_dir}/virtualization/state.py*
%{rhn_dir}/virtualization/support.py*
%{rhn_dir}/actions/virt.py*
%{rhn_dir}/actions/image.py*
%if 0%{?suse_version} || (0%{?rhel} && 0%{?rhel} < 6)
%{rhn_dir}/virtualization/localvdsm.py*
%endif
%{rhn_conf_dir}/studio-*-template.xml
%config(noreplace) %{rhn_conf_dir}/image.cfg
%doc LICENSE


%changelog
* Thu Feb 07 2013 Stephen Herr <sherr@redhat.com> 5.4.44-1
- 908899 - rhn-virtualization-host needs to consistantly use the new function
  definition

* Wed Feb 06 2013 Jan Pazdziora 5.4.43-1
- support studio KVM image type

* Sun Nov 11 2012 Michael Calmer <mc@suse.de> 5.4.42-1
- no use of /var/lock/subsys/ anymore

* Fri Aug 10 2012 Milan Zazrivec <mzazrivec@redhat.com> 5.4.41-1
- don't include localvdsm.py on fedora

* Fri Aug 10 2012 Milan Zazrivec <mzazrivec@redhat.com> 5.4.40-1
- fix file inclusion on a fedora build

* Fri Aug 10 2012 Jan Pazdziora 5.4.39-1
- 820862 - fix traceback on a fat rhev-3 host

* Fri Jul 13 2012 Stephen Herr <sherr@redhat.com> 5.4.38-1
- Automatic commit of package [rhn-virtualization] release [5.4.37-1].
- 839776 - rhn-profile-sync exits with status 1 if libvirtd is not running

* Thu Jul 12 2012 Stephen Herr <sherr@redhat.com> 5.4.37-1
- 839776 - rhn-profile-sync exits with status 1 if libvirtd is not running

* Mon Jun 04 2012 Miroslav Suchý <msuchy@redhat.com> 5.4.36-1
- Add support for studio image deployments (client) (jrenner@suse.de)
- %%defattr is not needed since rpm 4.4 (msuchy@redhat.com)

* Tue Mar 27 2012 Stephen Herr <sherr@redhat.com> 5.4.35-1
- 807028 - rhn-virtualization-host should not delete chkconfig settings on
  upgrade (sherr@redhat.com)

* Fri Mar 02 2012 Jan Pazdziora 5.4.34-1
- Update the copyright year info.

* Mon Feb 27 2012 Jan Pazdziora 5.4.33-1
- 796658 - we need R/W connection to do domain operations
  (mzazrivec@redhat.com)

* Thu Jan 26 2012 Jan Pazdziora 5.4.32-1
- 781421 - sys.stderr.write could not handle decoded unicode
  (msuchy@redhat.com)

* Wed Dec 21 2011 Milan Zazrivec <mzazrivec@redhat.com> 5.4.31-1
- update copyright info

* Mon Oct 31 2011 Miroslav Suchý 5.4.30-1
- fix vm-state poller (ug@suse.de)

* Thu Oct 27 2011 Milan Zazrivec <mzazrivec@redhat.com> 5.4.29-1
- 742811 - domain_directory: R/O access to libvirtd is sufficient

* Wed Oct 26 2011 Milan Zazrivec <mzazrivec@redhat.com> 5.4.28-1
- 742811 - don't open RW connection to libvirt unless necessary

* Wed Oct 26 2011 Milan Zazrivec <mzazrivec@redhat.com> 5.4.27-1
- 742811 - RHEV: handle no-guests situation correctly

* Wed Oct 05 2011 Martin Minar <mminar@redhat.com> 5.4.26-1
- 742811 - check for running vdsm only (colin.coe@gmail.com)

* Fri Aug 12 2011 Miroslav Suchý 5.4.25-1
- fix syntax errors

* Thu Aug 11 2011 Miroslav Suchý 5.4.24-1
- do not mask original error by raise in execption

* Thu May 19 2011 Miroslav Suchý 5.4.23-1
- simplify spec
- rhn-virtualization-host.noarch: E: incoherent-subsys /etc/rc.d/init.d/rhn-
  virtualization-host rhn-virtualization
- fix spelling error

* Fri Apr 15 2011 Jan Pazdziora 5.4.22-1
- build rhn-virtualization on SUSE (mc@suse.de)

* Fri Apr 08 2011 Miroslav Suchý 5.4.21-1
- update copyright years (msuchy@redhat.com)

* Thu Mar 10 2011 Miroslav Suchý <msuchy@redhat.com> 5.4.20-1
- 683546 - optparse isn't friendly to translations in unicode

* Wed Jan 05 2011 Miroslav Suchý <msuchy@redhat.com> 5.4.19-1
- 656241 - require libvirt
- Updating the copyright years to include 2010. (jpazdziora@redhat.com)

* Mon Dec 20 2010 Miroslav Suchý <msuchy@redhat.com> 5.4.18-1
- 657516 - print nice warning if libvirtd is not running

* Wed Nov 24 2010 Michael Mraka <michael.mraka@redhat.com> 5.4.17-1
- removed unused imports

* Sat Nov 20 2010 Miroslav Suchý <msuchy@redhat.com> 5.4.16-1
- If libvirtd is not running do not throw traceback (msuchy@redhat.com)

* Tue Nov 02 2010 Jan Pazdziora 5.4.15-1
- Update copyright years in the rest of the repo.

* Tue Jul 20 2010 Miroslav Suchý <msuchy@redhat.com> 5.4.14-1
- add parameter cache_only to all client actions (msuchy@redhat.com)

* Fri Jul 16 2010 Milan Zazrivec <mzazrivec@redhat.com> 5.4.13-1
- 591609 - 'Unknown' is not a valid virt. guest state

* Mon Apr 19 2010 Michael Mraka <michael.mraka@redhat.com> 5.4.12-1
- Removing usused imports from rhn-virtualization/actions/virt.
<<<<<<< HEAD

* Thu Feb 04 2010 Michael Mraka <michael.mraka@redhat.com> 5.4.10-1
- updated copyrights

* Fri Jan 29 2010 Miroslav Suchý <msuchy@redhat.com> 5.4.9-1
- 548812 - include host info in the virt. guests refresh (mzazrivec@redhat.com)
- Methods __addElementValue and __addElementAttribute do not seem to be used anywhere, removing. (jpazdziora@redhat.com)
- 548812 - proper support for VDSM in rhn-virtualization (mzazrivec@redhat.com)

* Fri Jan 15 2010 Michael Mraka <michael.mraka@redhat.com> 5.4.8-1
- 552271 - -host needs to require specific version of -common package
- 546676 - blocking and nostate are always just running
- 543980 - remove rhn-virtualization-guest script from Makefile
- 543980 - get rid of rhn-virtualization-guest package
- 543980 - remove scripts/rhn-virtualization-guest script
- 543980 - remove report_uuid.py
- 533283 - don't restart crond if it wasn't running before

* Wed Nov 25 2009 Miroslav Suchý <msuchy@redhat.com> 5.4.7-1
- 529688 - correctly detect Xen host
- 530583 - detect an installing config also with ks= parameter
- return back pieces still used by rhn-kickstart
- 529688 - correctly update virtualization profile for KVM guest
- missing commits from sat.git

* Sat Oct 03 2009 Pradeep Kilambi <pkilambi@redhat.com> 5.4.6-1
- fixing typo for server initialization for non ssl case in rhev code.
  (pkilambi@redhat.com)
- cleaning up conflicts (pkilambi@redhat.com)
-  Feature support for rhn-virt-host to poll guests through VDSM.
   libvirt is disabled in this case. if libvirt is disabled.
   So the guest registration does'nt consume an entitlement following
   the xen/kvm business rules on server.(pkilambi@redhat.com)

* Fri Oct 02 2009 Pradeep Kilambi <pkilambi@redhat.com> 5.3.0-5
- 526371 - Feature support for rhn-virt-host to poll guests through VDSM instead of libvirt.So the guest registration does'nt consume an entitlement following the xen/kvm business rules on server


* Fri Jul 10 2009 Pradeep Kilambi <pkilambi@redhat.com> 5.4.3-1
- 510606 - Fix rhn-virtualization package to work with kvm guests. This commit
  includes fixes for > > - Guest start - We assume pygrub for any guest. This
  fails for kvm as it the emulates the BIOS loading the first sector of the
  boot disk and running from there. So we dont need to probe the kernel and
  ramdisk. (pkilambi@redhat.com)

* Thu Jul 09 2009 John Matthews <jmatthew@redhat.com> 5.4.2-1
- 509602 - Fixing the is_host_domain to check both xen or kvm by virt type on
  libvirt connection instead of ugly file checks. This should fix the guest
  polling for kvm case and guest registrations inturn should follow thw xen
  rules (pkilambi@redhat.com)

* Thu Jun 25 2009 Brad Buckingham <bbuckingham@redhat.com> 5.4.1-1
- 470335 - Fixing EOF error when poller tries to pickle dump the data to cache
  file. (pkilambi@redhat.com)

* Tue Jun 16 2009 Brad Buckingham <bbuckingham@redhat.com> 5.3.0-1
- bumping version (bbuckingham@redhat.com)
- 502902 - If xend is not running instead of returning an empty list return an
  empty dict and let the registration and profile sync warn instead of failing
  (pkilambi@redhat.com)

* Tue May 26 2009 Devan Goodwin <dgoodwin@redhat.com> 0.6.1-1
- 470335 - Fixed the name error where the class was not called from cPickle
  (pkilambi@redhat.com)

* Fri May 01 2009 Devan Goodwin <dgoodwin@redhat.com> 0.6.0-1
- Bump version up for 0.6.

* Mon Apr 20 2009 jesus m. rodriguez <jesusr@redhat.com> 0.5.1-1
- wrap long description lines (msuchy@redhat.com)
- point URL to fedorahosted.org (msuchy@redhat.com)
- properly use macros (msuchy@redhat.com)
- cron file should be marked as config file (msuchy@redhat.com)
- summary should not end with dot. Adding note about Spacewalk to description
  as well (msuchy@redhat.com)
- add LICENSE file (msuchy@redhat.com)

* Mon Feb 23 2009 Miroslav Suchy <msuchy@redhat.com>
- add LICENSE file
- remove rpmlint warnings

* Fri Jan 23 2009 Dennis Gilmore <dennis@ausil.us> - 0.4.3-1
* Fri Oct 24 2008 Pradeep Kilambi <pkilambi@redhat.com> - 0.3.2-1
- new build

* Thu Sep  4 2008 Pradeep Kilambi <pkilambi@redhat.com> - 0.2.1-1
- new build

* Fri Oct 06 2006 James Bowes <jbowes@redhat.com> - 1.0.1-13
- Require rhn-client-tools rather than up2date.

* Tue Sep 26 2006 Peter Vetere <pvetere@redhat.com> - 1.0.1-12
- Added batching_log_notifier file to common.

* Fri Sep 15 2006 James Bowes <jbowes@redhat.com> - 1.0.1-11
- Stop ghosting pyo files.

* Wed Sep 13 2006 Peter Vetere <pvetere@redhat.com> 1.0.1-10
- made host- and guest- specific names for their respective init scripts
- added an init script so the guest can report its uuid when it boots

* Wed Aug 30 2006 John Wregglesworth <wregglej@redhat.com> 1.0.1-7
- split the everything into three subpackages: common, host, guest
- added report_uuid.

* Wed Aug 02 2006 James Bowes <jbowes@redhat.com> 1.0.1-2
- get_name was renamed to get_config_value
- rhn_xen was renamed to rhn-virtualization

* Fri Jul 07 2006 James Bowes <jbowes@redhat.com> 1.0.1-1
- New version.
- Remove unused macro.

* Fri Jul 07 2006 James Bowes <jbowes@redhat.com> 0.0.1-1
- Initial packaging outside of up2date
=======
>>>>>>> d2c94387
<|MERGE_RESOLUTION|>--- conflicted
+++ resolved
@@ -295,121 +295,3 @@
 
 * Mon Apr 19 2010 Michael Mraka <michael.mraka@redhat.com> 5.4.12-1
 - Removing usused imports from rhn-virtualization/actions/virt.
-<<<<<<< HEAD
-
-* Thu Feb 04 2010 Michael Mraka <michael.mraka@redhat.com> 5.4.10-1
-- updated copyrights
-
-* Fri Jan 29 2010 Miroslav Suchý <msuchy@redhat.com> 5.4.9-1
-- 548812 - include host info in the virt. guests refresh (mzazrivec@redhat.com)
-- Methods __addElementValue and __addElementAttribute do not seem to be used anywhere, removing. (jpazdziora@redhat.com)
-- 548812 - proper support for VDSM in rhn-virtualization (mzazrivec@redhat.com)
-
-* Fri Jan 15 2010 Michael Mraka <michael.mraka@redhat.com> 5.4.8-1
-- 552271 - -host needs to require specific version of -common package
-- 546676 - blocking and nostate are always just running
-- 543980 - remove rhn-virtualization-guest script from Makefile
-- 543980 - get rid of rhn-virtualization-guest package
-- 543980 - remove scripts/rhn-virtualization-guest script
-- 543980 - remove report_uuid.py
-- 533283 - don't restart crond if it wasn't running before
-
-* Wed Nov 25 2009 Miroslav Suchý <msuchy@redhat.com> 5.4.7-1
-- 529688 - correctly detect Xen host
-- 530583 - detect an installing config also with ks= parameter
-- return back pieces still used by rhn-kickstart
-- 529688 - correctly update virtualization profile for KVM guest
-- missing commits from sat.git
-
-* Sat Oct 03 2009 Pradeep Kilambi <pkilambi@redhat.com> 5.4.6-1
-- fixing typo for server initialization for non ssl case in rhev code.
-  (pkilambi@redhat.com)
-- cleaning up conflicts (pkilambi@redhat.com)
--  Feature support for rhn-virt-host to poll guests through VDSM.
-   libvirt is disabled in this case. if libvirt is disabled.
-   So the guest registration does'nt consume an entitlement following
-   the xen/kvm business rules on server.(pkilambi@redhat.com)
-
-* Fri Oct 02 2009 Pradeep Kilambi <pkilambi@redhat.com> 5.3.0-5
-- 526371 - Feature support for rhn-virt-host to poll guests through VDSM instead of libvirt.So the guest registration does'nt consume an entitlement following the xen/kvm business rules on server
-
-
-* Fri Jul 10 2009 Pradeep Kilambi <pkilambi@redhat.com> 5.4.3-1
-- 510606 - Fix rhn-virtualization package to work with kvm guests. This commit
-  includes fixes for > > - Guest start - We assume pygrub for any guest. This
-  fails for kvm as it the emulates the BIOS loading the first sector of the
-  boot disk and running from there. So we dont need to probe the kernel and
-  ramdisk. (pkilambi@redhat.com)
-
-* Thu Jul 09 2009 John Matthews <jmatthew@redhat.com> 5.4.2-1
-- 509602 - Fixing the is_host_domain to check both xen or kvm by virt type on
-  libvirt connection instead of ugly file checks. This should fix the guest
-  polling for kvm case and guest registrations inturn should follow thw xen
-  rules (pkilambi@redhat.com)
-
-* Thu Jun 25 2009 Brad Buckingham <bbuckingham@redhat.com> 5.4.1-1
-- 470335 - Fixing EOF error when poller tries to pickle dump the data to cache
-  file. (pkilambi@redhat.com)
-
-* Tue Jun 16 2009 Brad Buckingham <bbuckingham@redhat.com> 5.3.0-1
-- bumping version (bbuckingham@redhat.com)
-- 502902 - If xend is not running instead of returning an empty list return an
-  empty dict and let the registration and profile sync warn instead of failing
-  (pkilambi@redhat.com)
-
-* Tue May 26 2009 Devan Goodwin <dgoodwin@redhat.com> 0.6.1-1
-- 470335 - Fixed the name error where the class was not called from cPickle
-  (pkilambi@redhat.com)
-
-* Fri May 01 2009 Devan Goodwin <dgoodwin@redhat.com> 0.6.0-1
-- Bump version up for 0.6.
-
-* Mon Apr 20 2009 jesus m. rodriguez <jesusr@redhat.com> 0.5.1-1
-- wrap long description lines (msuchy@redhat.com)
-- point URL to fedorahosted.org (msuchy@redhat.com)
-- properly use macros (msuchy@redhat.com)
-- cron file should be marked as config file (msuchy@redhat.com)
-- summary should not end with dot. Adding note about Spacewalk to description
-  as well (msuchy@redhat.com)
-- add LICENSE file (msuchy@redhat.com)
-
-* Mon Feb 23 2009 Miroslav Suchy <msuchy@redhat.com>
-- add LICENSE file
-- remove rpmlint warnings
-
-* Fri Jan 23 2009 Dennis Gilmore <dennis@ausil.us> - 0.4.3-1
-* Fri Oct 24 2008 Pradeep Kilambi <pkilambi@redhat.com> - 0.3.2-1
-- new build
-
-* Thu Sep  4 2008 Pradeep Kilambi <pkilambi@redhat.com> - 0.2.1-1
-- new build
-
-* Fri Oct 06 2006 James Bowes <jbowes@redhat.com> - 1.0.1-13
-- Require rhn-client-tools rather than up2date.
-
-* Tue Sep 26 2006 Peter Vetere <pvetere@redhat.com> - 1.0.1-12
-- Added batching_log_notifier file to common.
-
-* Fri Sep 15 2006 James Bowes <jbowes@redhat.com> - 1.0.1-11
-- Stop ghosting pyo files.
-
-* Wed Sep 13 2006 Peter Vetere <pvetere@redhat.com> 1.0.1-10
-- made host- and guest- specific names for their respective init scripts
-- added an init script so the guest can report its uuid when it boots
-
-* Wed Aug 30 2006 John Wregglesworth <wregglej@redhat.com> 1.0.1-7
-- split the everything into three subpackages: common, host, guest
-- added report_uuid.
-
-* Wed Aug 02 2006 James Bowes <jbowes@redhat.com> 1.0.1-2
-- get_name was renamed to get_config_value
-- rhn_xen was renamed to rhn-virtualization
-
-* Fri Jul 07 2006 James Bowes <jbowes@redhat.com> 1.0.1-1
-- New version.
-- Remove unused macro.
-
-* Fri Jul 07 2006 James Bowes <jbowes@redhat.com> 0.0.1-1
-- Initial packaging outside of up2date
-=======
->>>>>>> d2c94387
