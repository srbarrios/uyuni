--- conflicted
+++ resolved
@@ -8,11 +8,6 @@
 %define rhn_conf_dir %{_sysconfdir}/sysconfig/rhn
 %define cron_dir %{_sysconfdir}/cron.d
 
-<<<<<<< HEAD
-Name:           rhn-virtualization
-Summary:        Spacewalk action support for virualization
-Version:        5.4.61
-=======
 %if 0%{?fedora}
 %global build_py3   1
 %global default_py3 1
@@ -20,10 +15,9 @@
 
 %define pythonX %{?default_py3: python3}%{!?default_py3: python2}
 
-Name:           rhn-virtualization 
-Summary:        RHN/Spacewalk action support for virtualization
+Name:           rhn-virtualization
+Summary:        Spacewalk action support for virualization
 Version:        5.4.63
->>>>>>> 65d268de
 Release:        1%{?dist}
 
 Group:          System Environment/Base
@@ -49,12 +43,7 @@
 Obsoletes: %{name}-common < 5.4.62
 Requires: python2-rhn-client-tools
 Requires: spacewalk-usix
-<<<<<<< HEAD
-%endif
-Requires: %{rhn_client_tools}
-=======
 BuildRequires: python
->>>>>>> 65d268de
 %if 0%{?suse_version}
 # aaa_base provide chkconfig
 Requires: aaa_base
@@ -120,14 +109,6 @@
 
 %prep
 %setup -q
-<<<<<<< HEAD
-%if 0%{?fedora} >= 23
-%global __python /usr/bin/python3
-=======
-%if 0%{?suse_version}
-cp scripts/rhn-virtualization-host.SUSE scripts/rhn-virtualization-host
->>>>>>> 65d268de
-%endif
 
 %build
 make -f Makefile.rhn-virtualization
@@ -188,22 +169,6 @@
 /sbin/service crond condrestart
 %endif
 
-<<<<<<< HEAD
-%files common
-%defattr(-,root,root,-)
-%dir %{rhn_dir}/
-%dir %{rhn_dir}/actions
-%dir %{rhn_dir}/virtualization
-%if 0%{?suse_version}
-%dir %{rhn_conf_dir}
-%endif
-%{rhn_dir}/virtualization/__init__.py*
-%{rhn_dir}/virtualization/batching_log_notifier.py*
-%{rhn_dir}/virtualization/constants.py*
-%{rhn_dir}/virtualization/errors.py*
-%{rhn_dir}/virtualization/notification.py*
-%{rhn_dir}/virtualization/util.py*
-=======
 %files -n python2-%{name}-common
 %{python_sitelib}/virtualization/__init__.py*
 %{python_sitelib}/virtualization/batching_log_notifier.py*
@@ -211,7 +176,7 @@
 %{python_sitelib}/virtualization/errors.py*
 %{python_sitelib}/virtualization/notification.py*
 %{python_sitelib}/virtualization/util.py*
->>>>>>> 65d268de
+%endif
 %doc LICENSE
 
 %if 0%{?build_py3}
