--- conflicted
+++ resolved
@@ -16,11 +16,7 @@
 URL:            https://fedorahosted.org/spacewalk
 Source0:        https://fedorahosted.org/releases/s/p/spacewalk/%{name}-%{version}.tar.gz
 
-<<<<<<< HEAD
-Version:        5.4.50.3
-=======
 Version:        5.4.53
->>>>>>> 4f1c3dcf
 Release:        1%{?dist}
 BuildRoot:      %{_tmppath}/%{name}-%{version}-%{release}-root-%(%{__id_u} -n)
 BuildArch:      noarch
