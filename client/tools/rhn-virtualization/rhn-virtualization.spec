# package renaming fun :(
%define rhn_client_tools spacewalk-client-tools
%define rhn_setup	 spacewalk-client-setup
%define rhn_check	 spacewalk-check
%define rhnsd		 spacewalksd
#
%define rhn_dir %{_datadir}/rhn
%define rhn_conf_dir %{_sysconfdir}/sysconfig/rhn
%define cron_dir %{_sysconfdir}/cron.d

%if 0%{?fedora} || 0%{?suse_version} > 1320 || 0%{?rhel} >= 8
%global build_py3   1
%global default_py3 1
%endif

%if ( 0%{?fedora} && 0%{?fedora} < 28 ) || ( 0%{?rhel} && 0%{?rhel} < 8 )
%global build_py2   1
%endif

%define pythonX %{?default_py3: python3}%{!?default_py3: python2}

<<<<<<< HEAD
Name:           rhn-virtualization
Summary:        Spacewalk action support for virualization
Version:        5.4.71.2
=======
Name:           rhn-virtualization 
Summary:        RHN/Spacewalk action support for virtualization
Version:        5.4.72
>>>>>>> 4e836af7
Release:        1%{?dist}

Group:          System Environment/Base
License:        GPLv2
URL:            https://github.com/spacewalkproject/spacewalk
Source0:        https://github.com/spacewalkproject/spacewalk/archive/%{name}-%{version}.tar.gz
Source1:        %{name}-rpmlintrc

BuildRoot:      %{_tmppath}/%{name}-%{version}-%{release}-root-%(%{__id_u} -n)
%if 0%{?fedora} || 0%{?rhel} || 0%{?suse_version} >= 1210
BuildArch:      noarch
%endif
%if 0%{?suse_version}
# make chkconfig work in OBS
BuildRequires: sysconfig syslog
%endif

%description
rhn-virtualization provides various Spacewalk actions for manipulation
virtual machine guest images.

%if 0%{?build_py2}
%package -n python2-%{name}-common
Summary: Files needed by rhn-virtualization-host
%{?python_provide:%python_provide python2-%{name}-common}
Provides: python-%{name}-common = %{version}-%{release}
Obsoletes: python-%{name}-common < %{version}-%{release}
Provides: %{name}-common = %{version}-%{release}
Obsoletes: %{name}-common < %{version}-%{release}
Requires: python2-rhn-client-tools
Requires: spacewalk-usix
BuildRequires: python
%if 0%{?suse_version}
# aaa_base provide chkconfig
Requires: aaa_base
# provide directories for filelist check in obs
BuildRequires: rhn-client-tools rhn-check
%else
Requires: chkconfig
%endif
%description -n python2-%{name}-common
This package contains files that are needed by the rhn-virtualization-host
package.
%endif

%if 0%{?build_py3}
%package -n python3-%{name}-common
Summary: Files needed by rhn-virtualization-host
Obsoletes: %{name}-common < %{version}-%{release}
Requires: python3-spacewalk-usix
Requires: python3-rhn-client-tools
BuildRequires: python3-devel
%description -n python3-%{name}-common
This package contains files that are needed by the rhn-virtualization-host
package.
%endif

%package host
Summary: Spacewalk Virtualization support specific to the Host system
Group: System Environment/Base
Requires: %{pythonX}-%{name}-host = %{version}-%{release}
%if 0%{?suse_version}
Requires: cron
%else
Requires: /usr/sbin/crond
%endif

%description host
This package contains code for Spacewalk's Virtualization support
that is specific to the Host system (a.k.a. Dom0).

%if 0%{?build_py2}
%package -n python2-%{name}-host
Summary: RHN/Spacewalk Virtualization support specific to the Host system
Requires: %{name}-host = %{version}-%{release}
Requires: libvirt-python
Requires: python2-%{name}-common = %{version}-%{release}
%if 0%{?suse_version}
Requires: python-curl
%else
Requires: python-pycurl
%endif
%description -n python2-%{name}-host
Python 2 files for %{name}-host.
%endif

%if 0%{?build_py3}
%package -n python3-%{name}-host
Summary: RHN/Spacewalk Virtualization support specific to the Host system
Requires: %{name}-host = %{version}-%{release}
%if 0%{?suse_version}
Requires: python3-libvirt-python
%else
Requires: libvirt-python3
%endif
Requires: python3-%{name}-common = %{version}-%{release}
Requires: python3-pycurl
%description -n python3-%{name}-host
Python 3 files for %{name}-host.
%endif

%prep
%setup -q

%build
make -f Makefile.rhn-virtualization


%install
%if 0%{?build_py2}
make -f Makefile.rhn-virtualization DESTDIR=$RPM_BUILD_ROOT PKGDIR0=%{_initrddir} \
        PYTHONPATH=%{python_sitelib} install
sed -i 's,@PYTHON@,python,; s,@PYTHONPATH@,%{python_sitelib},;' \
        $RPM_BUILD_ROOT/%{_initrddir}/rhn-virtualization-host \
        $RPM_BUILD_ROOT/%{cron_dir}/rhn-virtualization.cron
%endif

%if 0%{?build_py3}
make -f Makefile.rhn-virtualization DESTDIR=$RPM_BUILD_ROOT PKGDIR0=%{_initrddir} \
        PYTHONPATH=%{python3_sitelib} install
        sed -i 's,@PYTHON@,python3,; s,@PYTHONPATH@,%{python3_sitelib},;' \
                $RPM_BUILD_ROOT/%{_initrddir}/rhn-virtualization-host \
                $RPM_BUILD_ROOT/%{cron_dir}/rhn-virtualization.cron
%endif

find $RPM_BUILD_ROOT -name "localvdsm*" -exec rm -f '{}' ';'

%if 0%{?suse_version}
rm -f $RPM_BUILD_ROOT/%{_initrddir}/rhn-virtualization-host
%endif

%if 0%{?suse_version}
%py_compile -O %{buildroot}/%{python_sitelib}
%if 0%{?build_py3}
%py3_compile -O %{buildroot}/%{python3_sitelib}
%endif
%endif

%if 0%{?suse_version}
rm -f $RPM_BUILD_ROOT/%{_initrddir}/rhn-virtualization-host
%py_compile -O %{buildroot}/%{python_sitelib}
%if 0%{?build_py3}
%py3_compile -O %{buildroot}/%{python3_sitelib}
%endif
%endif


%if 0%{?suse_version}
%post host
if [ -d /proc/xen ]; then
    # xen kernel is running
    # change the default template to the xen version
    sed -i 's@^IMAGE_CFG_TEMPLATE=/etc/sysconfig/rhn/studio-kvm-template.xml@IMAGE_CFG_TEMPLATE=/etc/sysconfig/rhn/studio-xen-template.xml@' /etc/sysconfig/rhn/image.cfg
fi

%else

%post host
/sbin/chkconfig --add rhn-virtualization-host
/sbin/service crond condrestart
if [ -d /proc/xen ]; then
    # xen kernel is running
    # change the default template to the xen version
    sed -i 's@^IMAGE_CFG_TEMPLATE=/etc/sysconfig/rhn/studio-kvm-template.xml@IMAGE_CFG_TEMPLATE=/etc/sysconfig/rhn/studio-xen-template.xml@' /etc/sysconfig/rhn/image.cfg
fi

%preun host
if [ $1 = 0 ]; then
  /sbin/chkconfig --del rhn-virtualization-host
fi

%postun host
/sbin/service crond condrestart
%endif

%if 0%{?build_py2}
%files -n python2-%{name}-common
%defattr(-,root,root,-)
%dir %{python_sitelib}/virtualization
%{python_sitelib}/virtualization/__init__.py*
%{python_sitelib}/virtualization/batching_log_notifier.py*
%{python_sitelib}/virtualization/constants.py*
%{python_sitelib}/virtualization/errors.py*
%{python_sitelib}/virtualization/notification.py*
%{python_sitelib}/virtualization/util.py*
%doc LICENSE
%if 0%{?suse_version}
%dir %{python_sitelib}/virtualization
%endif
%endif

%if 0%{?build_py3}
%files -n python3-%{name}-common
%defattr(-,root,root,-)
%dir %{python3_sitelib}/virtualization
%{python3_sitelib}/virtualization/__init__.py*
%{python3_sitelib}/virtualization/batching_log_notifier.py*
%{python3_sitelib}/virtualization/constants.py*
%{python3_sitelib}/virtualization/errors.py*
%{python3_sitelib}/virtualization/notification.py*
%{python3_sitelib}/virtualization/util.py*
%doc LICENSE
%dir %{python3_sitelib}/virtualization/__pycache__
%{python3_sitelib}/virtualization/__pycache__/__init__.*
%{python3_sitelib}/virtualization/__pycache__/batching_log_notifier.*
%{python3_sitelib}/virtualization/__pycache__/constants.*
%{python3_sitelib}/virtualization/__pycache__/errors.*
%{python3_sitelib}/virtualization/__pycache__/notification.*
%{python3_sitelib}/virtualization/__pycache__/util.*
%if 0%{?suse_version}
%dir %{python3_sitelib}/virtualization
%endif
%endif

%files host
%defattr(-,root,root,-)
%if 0%{?suse_version}
%dir %{rhn_conf_dir}
%else
%{_initrddir}/rhn-virtualization-host
%endif
%dir %{rhn_conf_dir}/virt
%dir %{rhn_conf_dir}/virt/auto
%if ! 0%{?suse_version}
%endif
%config(noreplace) %attr(644,root,root) %{cron_dir}/rhn-virtualization.cron
%{rhn_conf_dir}/studio-*-template.xml
%config(noreplace) %{rhn_conf_dir}/image.cfg
%doc LICENSE

%if 0%{?build_py2}
%files -n python2-%{name}-host
%defattr(-,root,root,-)
%dir %{python_sitelib}/rhn
%dir %{python_sitelib}/rhn/actions
%{python_sitelib}/virtualization/domain_config.py*
%{python_sitelib}/virtualization/domain_control.py*
%{python_sitelib}/virtualization/domain_directory.py*
%{python_sitelib}/virtualization/get_config_value.py*
%{python_sitelib}/virtualization/init_action.py*
%{python_sitelib}/virtualization/poller.py*
%{python_sitelib}/virtualization/schedule_poller.py*
%{python_sitelib}/virtualization/poller_state_cache.py*
%{python_sitelib}/virtualization/start_domain.py*
%{python_sitelib}/virtualization/state.py*
%{python_sitelib}/virtualization/support.py*
%{python_sitelib}/rhn/actions/virt.py*
%{python_sitelib}/rhn/actions/image.py*
%if 0%{?suse_version}
%dir %{python_sitelib}/rhn
%dir %{python_sitelib}/rhn/actions
%endif
%endif

%if 0%{?build_py3}
%files -n python3-%{name}-host
%defattr(-,root,root,-)
%dir %{python3_sitelib}/rhn
%dir %{python3_sitelib}/rhn/actions
%dir %{python3_sitelib}/rhn/actions/__pycache__
%{python3_sitelib}/virtualization/domain_config.py*
%{python3_sitelib}/virtualization/domain_control.py*
%{python3_sitelib}/virtualization/domain_directory.py*
%{python3_sitelib}/virtualization/get_config_value.py*
%{python3_sitelib}/virtualization/init_action.py*
%{python3_sitelib}/virtualization/poller.py*
%{python3_sitelib}/virtualization/schedule_poller.py*
%{python3_sitelib}/virtualization/poller_state_cache.py*
%{python3_sitelib}/virtualization/start_domain.py*
%{python3_sitelib}/virtualization/state.py*
%{python3_sitelib}/virtualization/support.py*
%{python3_sitelib}/rhn/actions/virt.py*
%{python3_sitelib}/rhn/actions/image.py*
%{python3_sitelib}/virtualization/__pycache__/domain_config.*
%{python3_sitelib}/virtualization/__pycache__/domain_control.*
%{python3_sitelib}/virtualization/__pycache__/domain_directory.*
%{python3_sitelib}/virtualization/__pycache__/get_config_value.*
%{python3_sitelib}/virtualization/__pycache__/init_action.*
%{python3_sitelib}/virtualization/__pycache__/poller.*
%{python3_sitelib}/virtualization/__pycache__/schedule_poller.*
%{python3_sitelib}/virtualization/__pycache__/poller_state_cache.*
%{python3_sitelib}/virtualization/__pycache__/start_domain.*
%{python3_sitelib}/virtualization/__pycache__/state.*
%{python3_sitelib}/virtualization/__pycache__/support.*
%{python3_sitelib}/rhn/actions/__pycache__/virt.*
%{python3_sitelib}/rhn/actions/__pycache__/image.*
%if 0%{?suse_version}
%dir %{python3_sitelib}/rhn
%dir %{python3_sitelib}/rhn/actions
%dir %{python3_sitelib}/rhn/actions/__pycache__
%endif
%endif

%changelog
* Tue Mar 20 2018 Tomas Kasparek <tkasparek@redhat.com> 5.4.72-1
- don't build python2 subpackages on systems with default python3

* Tue Feb 20 2018 Tomas Kasparek <tkasparek@redhat.com> 5.4.71-1
- use python3 for rhel8 in rhn-virtualization

* Fri Feb 09 2018 Michael Mraka <michael.mraka@redhat.com> 5.4.70-1
- remove install/clean section initial cleanup
- removed Group from specfile
- removed BuildRoot from specfiles

* Fri Nov 03 2017 Jan Dobes 5.4.69-1
- simplify status check

* Fri Nov 03 2017 Jan Dobes 5.4.68-1
- open cache file in binary mode

* Fri Nov 03 2017 Jan Dobes 5.4.67-1
- fixing traceback from poller.py on Python 3

* Thu Nov 02 2017 Jan Dobes 5.4.66-1
- fixing a bytes-like object is required, not 'str'

* Mon Oct 23 2017 Michael Mraka <michael.mraka@redhat.com> 5.4.65-1
- rhn-virtualization: do not install sys-v init script on SUSE
- rhn-virtualization: add missing dirs to filelist for SUSE and enable build
  for Tumbleweed

* Wed Oct 18 2017 Jan Dobes 5.4.64-1
- rhn-virtualization - removing usage of string module not available in Python
  3

* Fri Oct 06 2017 Michael Mraka <michael.mraka@redhat.com> 5.4.63-1
- virt modules (and deps) are now in standard python path

* Fri Oct 06 2017 Michael Mraka <michael.mraka@redhat.com> 5.4.62-1
- install files into python_sitelib/python3_sitelib
- move rhn-virtualization-host files into proper python2/python3 subpackages
- move rhn-virtualization-common files into proper python2/python3 subpackages
- split rhn-virtualization-host into python2/python3 specific packages
- split rhn-virtualization into python2/python3 specific packages

* Wed Sep 06 2017 Michael Mraka <michael.mraka@redhat.com> 5.4.61-1
- purged changelog entries for Spacewalk 2.0 and older

* Wed Aug 09 2017 Michael Mraka <michael.mraka@redhat.com> 5.4.60-1
- precompile py3 bytecode on Fedora 23+
- use standard brp-python-bytecompile

* Tue Jul 18 2017 Michael Mraka <michael.mraka@redhat.com> 5.4.59-1
- move version and release before sources

* Mon Jul 17 2017 Jan Dobes 5.4.58-1
- Updated links to github in spec files
- Migrating Fedorahosted to GitHub

* Wed Feb 15 2017 Tomas Kasparek <tkasparek@redhat.com> 5.4.57-1
- require spacewalk-usix indead of spacewalk-backend-usix

* Wed Oct 19 2016 Gennadii Altukhov <galt@redhat.com> 5.4.56-1
- 1379891 - make rhn-virtualization code compatible with Python 2/3

* Tue Jan 13 2015 Matej Kollar <mkollar@redhat.com> 5.4.55-1
- Getting rid of Tabs and trailing spaces in LICENSE, COPYING, and README files

* Fri Jul 11 2014 Milan Zazrivec <mzazrivec@redhat.com> 5.4.54-1
- fix copyright years

* Wed Apr 23 2014 Stephen Herr <sherr@redhat.com> 5.4.53-1
- 1089715 - some systems to not have /sbin in path

* Tue Apr 22 2014 Stephen Herr <sherr@redhat.com> 5.4.52-1
- 1089715 - service location is not platform independent

* Mon Apr 21 2014 Stephen Herr <sherr@redhat.com> 5.4.51-1
- 1089715 - rhn-virt-host should not spam root if libvirtd is stopped

* Mon Sep 30 2013 Michael Mraka <michael.mraka@redhat.com> 5.4.50-1
- removed trailing whitespaces

* Tue Sep 17 2013 Michael Mraka <michael.mraka@redhat.com> 5.4.49-1
- Grammar error occurred

* Wed Jul 17 2013 Tomas Kasparek <tkasparek@redhat.com> 5.4.48-1
- updating copyright years

* Wed Jun 12 2013 Tomas Kasparek <tkasparek@redhat.com> 5.4.47-1
- rebranding RHN Satellite to Red Hat Satellite in client stuff

* Fri May 03 2013 Tomas Lestach <tlestach@redhat.com> 5.4.46-1
- 915287 - python 2.4 does not know 'exit'
- 915287 - define a utf8_encode wrapper

* Thu Mar 28 2013 Jan Pazdziora 5.4.45-1
- isInstallerConfig should check for autoyast in commandline
- catch libvirtError to return meaningfull error messages

* Thu Feb 07 2013 Stephen Herr <sherr@redhat.com> 5.4.44-1
- 908899 - rhn-virtualization-host needs to consistantly use the new function
  definition

* Wed Feb 06 2013 Jan Pazdziora 5.4.43-1
- support studio KVM image type
<|MERGE_RESOLUTION|>--- conflicted
+++ resolved
@@ -19,15 +19,9 @@
 
 %define pythonX %{?default_py3: python3}%{!?default_py3: python2}
 
-<<<<<<< HEAD
 Name:           rhn-virtualization
 Summary:        Spacewalk action support for virualization
-Version:        5.4.71.2
-=======
-Name:           rhn-virtualization 
-Summary:        RHN/Spacewalk action support for virtualization
 Version:        5.4.72
->>>>>>> 4e836af7
 Release:        1%{?dist}
 
 Group:          System Environment/Base
