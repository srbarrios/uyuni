# package renaming fun :(
%define rhn_client_tools spacewalk-client-tools
%define rhn_setup	 spacewalk-client-setup
%define rhn_check	 spacewalk-check
%define rhnsd		 spacewalksd
#
%define rhn_dir %{_datadir}/rhn
%define rhn_conf_dir %{_sysconfdir}/sysconfig/rhn
%define cron_dir %{_sysconfdir}/cron.d

Name:           rhn-virtualization
Summary:        Spacewalk action support for virualization

Group:          System Environment/Base
License:        GPLv2
<<<<<<< HEAD
URL:            https://fedorahosted.org/spacewalk
Source0:        https://fedorahosted.org/releases/s/p/spacewalk/%{name}-%{version}.tar.gz
Source1:        %{name}-rpmlintrc
=======
URL:            https://github.com/spacewalkproject/spacewalk
Source0:        https://github.com/spacewalkproject/spacewalk/archive/%{name}-%{version}.tar.gz
>>>>>>> f9683716

Version:        5.4.57
Release:        1%{?dist}
BuildRoot:      %{_tmppath}/%{name}-%{version}-%{release}-root-%(%{__id_u} -n)
BuildArch:      noarch
BuildRequires:  python
%if 0%{?suse_version}
# make chkconfig work in OBS
BuildRequires: sysconfig syslog
%endif

%description
rhn-virtualization provides various Spacewalk actions for manipulation
virtual machine guest images.

%package common
Summary: Files needed by rhn-virtualization-host
Group: System Environment/Base
%if 0%{?fedora} >= 23
Requires: python3-spacewalk-usix
%else
Requires: spacewalk-usix
%endif
Requires: %{rhn_client_tools}
%if 0%{?suse_version}
# aaa_base provide chkconfig
Requires: aaa_base
# provide directories for filelist check in obs
BuildRequires: rhn-client-tools rhn-check
%else
Requires: chkconfig
%endif

%description common
This package contains files that are needed by the rhn-virtualization-host
package.

%package host
Summary: Spacewalk Virtualization support specific to the Host system
Group: System Environment/Base
Requires: libvirt-python
Requires: rhn-virtualization-common = %{version}-%{release}
%if 0%{?suse_version}
Requires: cron
Requires: python-curl
PreReq:         %fillup_prereq %insserv_prereq
%else
Requires: /usr/sbin/crond
Requires: python-pycurl
%endif
%if 0%{?rhel} && 0%{?rhel} < 6
# in RHEL5 we need libvirt, but in RHEV@RHEL5 there should not be libvirt
# as there is vdsm and bunch of other packages, but we have no clue how to
# distinguish those two scenarios
%else
Requires: libvirt
%endif

%description host
This package contains code for Spacewalk's Virtualization support
that is specific to the Host system (a.k.a. Dom0).


%prep
%setup -q
%if 0%{?suse_version}
cp scripts/rhn-virtualization-host.SUSE scripts/rhn-virtualization-host
%endif

%build
make -f Makefile.rhn-virtualization


%install
rm -rf $RPM_BUILD_ROOT
make -f Makefile.rhn-virtualization DESTDIR=$RPM_BUILD_ROOT PKGDIR0=%{_initrddir} install
%if 0%{?fedora} || (0%{?rhel} && 0%{?rhel} > 5)
find $RPM_BUILD_ROOT -name "localvdsm*" -exec rm -f '{}' ';'
%endif
# add rclink
mkdir -p $RPM_BUILD_ROOT/%{_sbindir}
ln -sf ../../etc/init.d/rhn-virtualization-host $RPM_BUILD_ROOT/%{_sbindir}/rcrhn-virtualization-host

%clean
rm -rf $RPM_BUILD_ROOT

%if 0%{?suse_version}

%post host
%{fillup_only -n rhn-virtualization-host}
if [ -d /proc/xen ]; then
    # xen kernel is running
    # change the default template to the xen version
    sed -i 's@^IMAGE_CFG_TEMPLATE=/etc/sysconfig/rhn/studio-kvm-template.xml@IMAGE_CFG_TEMPLATE=/etc/sysconfig/rhn/studio-xen-template.xml@' /etc/sysconfig/rhn/image.cfg
fi

%preun host
%{stop_on_removal rhn-virtualization-host}

%postun host
%{insserv_cleanup}

%else
%post host
/sbin/chkconfig --add rhn-virtualization-host
%if 0%{?suse_version}
/sbin/service cron try-restart ||:
%else
/sbin/service crond condrestart
%endif
if [ -d /proc/xen ]; then
    # xen kernel is running
    # change the default template to the xen version
    sed -i 's@^IMAGE_CFG_TEMPLATE=/etc/sysconfig/rhn/studio-kvm-template.xml@IMAGE_CFG_TEMPLATE=/etc/sysconfig/rhn/studio-xen-template.xml@' /etc/sysconfig/rhn/image.cfg
fi

%preun host
if [ $1 = 0 ]; then
  /sbin/chkconfig --del rhn-virtualization-host
fi

%postun host
%if 0%{?suse_version}
/sbin/service cron try-restart ||:
%else
/sbin/service crond condrestart
%endif
%endif

%files common
%defattr(-,root,root,-)
%dir %{rhn_dir}/
%dir %{rhn_dir}/actions
%dir %{rhn_dir}/virtualization
%if 0%{?suse_version}
%dir %{rhn_conf_dir}
%endif
%{rhn_dir}/virtualization/__init__.py*
%{rhn_dir}/virtualization/batching_log_notifier.py*
%{rhn_dir}/virtualization/constants.py*
%{rhn_dir}/virtualization/errors.py*
%{rhn_dir}/virtualization/notification.py*
%{rhn_dir}/virtualization/util.py*
%doc LICENSE

%files host
%defattr(-,root,root,-)
%if 0%{?suse_version}
%dir %{rhn_conf_dir}
%endif
%dir %{rhn_conf_dir}/virt
%dir %{rhn_conf_dir}/virt/auto
%{_initrddir}/rhn-virtualization-host
%{_sbindir}/rcrhn-virtualization-host
%config(noreplace) %attr(644,root,root) %{cron_dir}/rhn-virtualization.cron
%{rhn_dir}/virtualization/domain_config.py*
%{rhn_dir}/virtualization/domain_control.py*
%{rhn_dir}/virtualization/domain_directory.py*
%{rhn_dir}/virtualization/get_config_value.py*
%{rhn_dir}/virtualization/init_action.py*
%{rhn_dir}/virtualization/poller.py*
%{rhn_dir}/virtualization/schedule_poller.py*
%{rhn_dir}/virtualization/poller_state_cache.py*
%{rhn_dir}/virtualization/start_domain.py*
%{rhn_dir}/virtualization/state.py*
%{rhn_dir}/virtualization/support.py*
%{rhn_dir}/actions/virt.py*
%{rhn_dir}/actions/image.py*
%if 0%{?suse_version} || (0%{?rhel} && 0%{?rhel} < 6)
%{rhn_dir}/virtualization/localvdsm.py*
%endif
%{rhn_conf_dir}/studio-*-template.xml
%config(noreplace) %{rhn_conf_dir}/image.cfg
%doc LICENSE


%changelog
* Wed Feb 15 2017 Tomas Kasparek <tkasparek@redhat.com> 5.4.57-1
- require spacewalk-usix indead of spacewalk-backend-usix

* Wed Oct 19 2016 Gennadii Altukhov <galt@redhat.com> 5.4.56-1
- 1379891 - make rhn-virtualization code compatible with Python 2/3

* Tue Jan 13 2015 Matej Kollar <mkollar@redhat.com> 5.4.55-1
- Getting rid of Tabs and trailing spaces in LICENSE, COPYING, and README files

* Fri Jul 11 2014 Milan Zazrivec <mzazrivec@redhat.com> 5.4.54-1
- fix copyright years

* Wed Apr 23 2014 Stephen Herr <sherr@redhat.com> 5.4.53-1
- 1089715 - some systems to not have /sbin in path

* Tue Apr 22 2014 Stephen Herr <sherr@redhat.com> 5.4.52-1
- 1089715 - service location is not platform independent

* Mon Apr 21 2014 Stephen Herr <sherr@redhat.com> 5.4.51-1
- 1089715 - rhn-virt-host should not spam root if libvirtd is stopped

* Mon Sep 30 2013 Michael Mraka <michael.mraka@redhat.com> 5.4.50-1
- removed trailing whitespaces

* Tue Sep 17 2013 Michael Mraka <michael.mraka@redhat.com> 5.4.49-1
- Grammar error occurred

* Wed Jul 17 2013 Tomas Kasparek <tkasparek@redhat.com> 5.4.48-1
- updating copyright years

* Wed Jun 12 2013 Tomas Kasparek <tkasparek@redhat.com> 5.4.47-1
- rebranding RHN Satellite to Red Hat Satellite in client stuff

* Fri May 03 2013 Tomas Lestach <tlestach@redhat.com> 5.4.46-1
- 915287 - python 2.4 does not know 'exit'
- 915287 - define a utf8_encode wrapper

* Thu Mar 28 2013 Jan Pazdziora 5.4.45-1
- isInstallerConfig should check for autoyast in commandline
- catch libvirtError to return meaningfull error messages

* Thu Feb 07 2013 Stephen Herr <sherr@redhat.com> 5.4.44-1
- 908899 - rhn-virtualization-host needs to consistantly use the new function
  definition

* Wed Feb 06 2013 Jan Pazdziora 5.4.43-1
- support studio KVM image type

* Sun Nov 11 2012 Michael Calmer <mc@suse.de> 5.4.42-1
- no use of /var/lock/subsys/ anymore

* Fri Aug 10 2012 Milan Zazrivec <mzazrivec@redhat.com> 5.4.41-1
- don't include localvdsm.py on fedora

* Fri Aug 10 2012 Milan Zazrivec <mzazrivec@redhat.com> 5.4.40-1
- fix file inclusion on a fedora build

* Fri Aug 10 2012 Jan Pazdziora 5.4.39-1
- 820862 - fix traceback on a fat rhev-3 host

* Fri Jul 13 2012 Stephen Herr <sherr@redhat.com> 5.4.38-1
- Automatic commit of package [rhn-virtualization] release [5.4.37-1].
- 839776 - rhn-profile-sync exits with status 1 if libvirtd is not running

* Thu Jul 12 2012 Stephen Herr <sherr@redhat.com> 5.4.37-1
- 839776 - rhn-profile-sync exits with status 1 if libvirtd is not running

* Mon Jun 04 2012 Miroslav Suchý <msuchy@redhat.com> 5.4.36-1
- Add support for studio image deployments (client) (jrenner@suse.de)
- %%defattr is not needed since rpm 4.4 (msuchy@redhat.com)

* Tue Mar 27 2012 Stephen Herr <sherr@redhat.com> 5.4.35-1
- 807028 - rhn-virtualization-host should not delete chkconfig settings on
  upgrade (sherr@redhat.com)

* Fri Mar 02 2012 Jan Pazdziora 5.4.34-1
- Update the copyright year info.

* Mon Feb 27 2012 Jan Pazdziora 5.4.33-1
- 796658 - we need R/W connection to do domain operations
  (mzazrivec@redhat.com)

* Thu Jan 26 2012 Jan Pazdziora 5.4.32-1
- 781421 - sys.stderr.write could not handle decoded unicode
  (msuchy@redhat.com)

* Wed Dec 21 2011 Milan Zazrivec <mzazrivec@redhat.com> 5.4.31-1
- update copyright info

* Mon Oct 31 2011 Miroslav Suchý 5.4.30-1
- fix vm-state poller (ug@suse.de)

* Thu Oct 27 2011 Milan Zazrivec <mzazrivec@redhat.com> 5.4.29-1
- 742811 - domain_directory: R/O access to libvirtd is sufficient

* Wed Oct 26 2011 Milan Zazrivec <mzazrivec@redhat.com> 5.4.28-1
- 742811 - don't open RW connection to libvirt unless necessary

* Wed Oct 26 2011 Milan Zazrivec <mzazrivec@redhat.com> 5.4.27-1
- 742811 - RHEV: handle no-guests situation correctly

* Wed Oct 05 2011 Martin Minar <mminar@redhat.com> 5.4.26-1
- 742811 - check for running vdsm only (colin.coe@gmail.com)

* Fri Aug 12 2011 Miroslav Suchý 5.4.25-1
- fix syntax errors

* Thu Aug 11 2011 Miroslav Suchý 5.4.24-1
- do not mask original error by raise in execption

* Thu May 19 2011 Miroslav Suchý 5.4.23-1
- simplify spec
- rhn-virtualization-host.noarch: E: incoherent-subsys /etc/rc.d/init.d/rhn-
  virtualization-host rhn-virtualization
- fix spelling error

* Fri Apr 15 2011 Jan Pazdziora 5.4.22-1
- build rhn-virtualization on SUSE (mc@suse.de)

* Fri Apr 08 2011 Miroslav Suchý 5.4.21-1
- update copyright years (msuchy@redhat.com)

* Thu Mar 10 2011 Miroslav Suchý <msuchy@redhat.com> 5.4.20-1
- 683546 - optparse isn't friendly to translations in unicode

* Wed Jan 05 2011 Miroslav Suchý <msuchy@redhat.com> 5.4.19-1
- 656241 - require libvirt
- Updating the copyright years to include 2010. (jpazdziora@redhat.com)

* Mon Dec 20 2010 Miroslav Suchý <msuchy@redhat.com> 5.4.18-1
- 657516 - print nice warning if libvirtd is not running

* Wed Nov 24 2010 Michael Mraka <michael.mraka@redhat.com> 5.4.17-1
- removed unused imports

* Sat Nov 20 2010 Miroslav Suchý <msuchy@redhat.com> 5.4.16-1
- If libvirtd is not running do not throw traceback (msuchy@redhat.com)

* Tue Nov 02 2010 Jan Pazdziora 5.4.15-1
- Update copyright years in the rest of the repo.

* Tue Jul 20 2010 Miroslav Suchý <msuchy@redhat.com> 5.4.14-1
- add parameter cache_only to all client actions (msuchy@redhat.com)

* Fri Jul 16 2010 Milan Zazrivec <mzazrivec@redhat.com> 5.4.13-1
- 591609 - 'Unknown' is not a valid virt. guest state

* Mon Apr 19 2010 Michael Mraka <michael.mraka@redhat.com> 5.4.12-1
- Removing usused imports from rhn-virtualization/actions/virt.
<|MERGE_RESOLUTION|>--- conflicted
+++ resolved
@@ -13,14 +13,9 @@
 
 Group:          System Environment/Base
 License:        GPLv2
-<<<<<<< HEAD
-URL:            https://fedorahosted.org/spacewalk
-Source0:        https://fedorahosted.org/releases/s/p/spacewalk/%{name}-%{version}.tar.gz
-Source1:        %{name}-rpmlintrc
-=======
 URL:            https://github.com/spacewalkproject/spacewalk
 Source0:        https://github.com/spacewalkproject/spacewalk/archive/%{name}-%{version}.tar.gz
->>>>>>> f9683716
+Source1:        %{name}-rpmlintrc
 
 Version:        5.4.57
 Release:        1%{?dist}
