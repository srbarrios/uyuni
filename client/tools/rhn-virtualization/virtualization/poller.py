#
# Copyright (c) 2008--2014 Red Hat, Inc.
#
# This software is licensed to you under the GNU General Public License,
# version 2 (GPLv2). There is NO WARRANTY for this software, express or
# implied, including the implied warranties of MERCHANTABILITY or FITNESS
# FOR A PARTICULAR PURPOSE. You should have received a copy of GPLv2
# along with this software; if not, see
# http://www.gnu.org/licenses/old-licenses/gpl-2.0.txt.
#
# Red Hat trademarks are not licensed under GPLv2. No permission is
# granted to use or replicate Red Hat trademarks that are incorporated
# in this software or its documentation.
#

import os
import subprocess
import sys
sys.path.append("/usr/share/rhn/")

import binascii
import traceback
import gettext
t = gettext.translation('rhn-virtualization', fallback=True)
_ = t.ugettext

from up2date_client import rhncli

try:
    import libvirt
except ImportError:
    # There might not be a libvirt.
    libvirt = None

from optparse import OptionParser

from virtualization.state              import State
from virtualization.errors             import VirtualizationException
from virtualization.constants          import PropertyType,        \
                                              VirtualizationType,  \
                                              IdentityType,        \
                                              VIRT_STATE_NAME_MAP, \
                                              VIRT_VDSM_STATUS_MAP
from virtualization.notification       import Plan,                \
                                              EventType,           \
                                              TargetType
from virtualization.util               import hyphenize_uuid,      \
                                              is_fully_virt
from virtualization.poller_state_cache import PollerStateCache

from virtualization.domain_directory   import DomainDirectory

from spacewalk.common.usix import raise_with_tb
###############################################################################
# Globals
###############################################################################

options = None

###############################################################################
# Public Interface
###############################################################################

def poll_hypervisor():
    """
    This function polls the hypervisor for information about the currently
    running set of domains.  It returns a dictionary object that looks like the
    following:

    { uuid : { 'name'        : '...',
               'uuid'        : '...',
               'virt_type'   : '...',
               'memory_size' : '...',
               'vcpus'       : '...',
               'state'       : '...' }, ... }
    """
    if not libvirt:
        return {}

    try:
        conn = libvirt.openReadOnly(None)
    except libvirt.libvirtError:
        # virConnectOpen() failed
        sys.stderr.write(rhncli.utf8_encode(_("Warning: Could not retrieve virtualization information!\n\t" +
                                              "libvirtd service needs to be running.\n")))
        conn = None

    if not conn:
        # No connection to hypervisor made
        return {}

    domainIDs = conn.listDomainsID()

    if not domainIDs:
        domainIDs = []
    if len(domainIDs) == 0:
        domainIDs.extend(conn.listDefinedDomains())

    state = {}

    for domainID in domainIDs:
<<<<<<< HEAD
        if type(domainID) == int:
            try:
                domain = conn.lookupByID(domainID)
            except libvirt.libvirtError, lve:
                raise VirtualizationException, \
                      "Failed to obtain handle to domain %d: %s" % \
                          (domainID, repr(lve)), sys.exc_info()[2]
        else:
            try:
                domain = conn.lookupByName(domainID)
            except libvirt.libvirtError, lve:
                raise VirtualizationException, \
                      "Failed to obtain handle to domain %d: %s" % \
                          (domainID, repr(lve)), sys.exc_info()[2]
=======
        try:
            domain = conn.lookupByID(domainID)
        except libvirt.libvirtError:
            lve = sys.exc_info()[1]
            raise_with_tb(VirtualizationException("Failed to obtain handle to domain %d: %s" % (domainID, repr(lve)),
                                                  sys.exc_info()[2]))
>>>>>>> 3e9d5991

        uuid = binascii.hexlify(domain.UUID())
        # SEE: http://libvirt.org/html/libvirt-libvirt.html#virDomainInfo
        # for more info.
        domain_info = domain.info()

        # Set the virtualization type.  We can tell if the domain is fully virt
        # by checking the domain's OSType() attribute.
        virt_type = VirtualizationType.PARA
        if is_fully_virt(domain):
            virt_type = VirtualizationType.FULLY

        # we need to filter out the small per/minute KB changes
        # that occur inside a vm.  To do this we divide by 1024 to
        # drop our precision down to megabytes with an int then
        # back up to KB
        memory = int(domain_info[2] / 1024);
        memory = memory * 1024;
        properties = {
            PropertyType.NAME   : domain.name(),
            PropertyType.UUID   : uuid,
            PropertyType.TYPE   : virt_type,
            PropertyType.MEMORY : str(memory), # current memory
            PropertyType.VCPUS  : domain_info[3],
            PropertyType.STATE  : VIRT_STATE_NAME_MAP[domain_info[0]] }

        state[uuid] = properties

    if state: _log_debug("Polled state: %s" % repr(state))

    return state

def poll_through_vdsm(server):
    """
     This method polls all the virt guests running on a VDSM enabled Host.
     Libvirt is disabled by default on RHEV-M managed clients.
     * Imports the localvdsm client that talks to the localhost
       and fetches the list of vms and their info.
     * Extract the data and construct the state to pass it to the
       execution plan for guest polling.
     * The server should account for business rules similar to
       xen/kvm.
    """
    # Extract list of vm's. True returns full list
    try:
        domains = server.list(True)
    except:
        # Something went wrong in vdsm, exit
        return {}

    if not len(domains['vmList']):
        # No domains, exit.
        return {}

    state = {}
    for domain in domains['vmList']:
        #trim uuid
        uuid = domain['vmId'].lower().replace('-', '')
        # Map the VDSM status to libvirt for server compatibility
        status = 'nostate'
        if domain['status'] in VIRT_VDSM_STATUS_MAP:
            status = VIRT_VDSM_STATUS_MAP[domain['status']]
        # This is gonna be fully virt as its managed by VDSM
        virt_type = VirtualizationType.FULLY

        #Memory
        memory = int(domain['memSize']) * 1024

        # vcpus
        if 'smp' in domain:
            vcpus = domain['smp']
        else:
            vcpus = '1'

        properties = {
            PropertyType.NAME   : domain['vmName'],
            PropertyType.UUID   : uuid,
            PropertyType.TYPE   : virt_type,
            PropertyType.MEMORY : memory, # current memory
            PropertyType.VCPUS  : vcpus,
            PropertyType.STATE  : status}

        state[uuid] = properties

    if state: _log_debug("Polled state: %s" % repr(state))

    return state


def poll_state(uuid):
    """
    Polls just the state of the guest with the provided UUID.  This state is
    returned.
    """
    conn = libvirt.openReadOnly(None)
    if not conn:
        raise VirtualizationException("Failed to open connection to hypervisor.")

    # Attempt to connect to the domain.  Since there is technically no
    # "stopped" state, we will assume that if we cannot connect the domain is
    # not running.  Unfortunately, we can't really determine if the domain
    # actually exists.
    domain = None
    try:
        domain = conn.lookupByUUIDString(hyphenize_uuid(uuid))
    except libvirt.libvirtError:
        # Can't find domain.  Return stopped state.
        return State(None)

    # Now that we have the domain, lookup the state.
    domain_info = domain.info()
    return State(VIRT_STATE_NAME_MAP[domain_info[0]])

###############################################################################
# Helper Functions
###############################################################################

def _send_notifications(poller_state):
    """
    This function will send notifications based on vm state change to the
    server.  To reduce the possibility of spamming the server but still
    maintain an element of consistency, it will compare the previous poll state
    against the current poll state and only send notifications if something has
    changed.  In the event that the cache might have gotten into an
    inconsistent state, the cache will be removed after every 50 polls (this is
    about every 1.5 hours).  This will cause the full state to be re-uploaded
    and put things back in sync, if necessary.
    """
    # Now, if anything changed, send the appropriate notification for it.
    if poller_state.is_changed():
        added    = poller_state.get_added()
        removed  = poller_state.get_removed()
        modified = poller_state.get_modified()

        plan = Plan()

        # Declare virtualization host first
        plan.add(EventType.EXISTS,
                 TargetType.SYSTEM,
                 { PropertyType.IDENTITY : IdentityType.HOST,
                   PropertyType.UUID     : '0000000000000000' })

        for (uuid, data) in added.items():
            plan.add(EventType.EXISTS, TargetType.DOMAIN, data)

        for (uuid, data) in modified.items():
            plan.add(EventType.EXISTS, TargetType.DOMAIN, data)

        for (uuid, data) in removed.items():
            plan.add(EventType.REMOVED, TargetType.DOMAIN, data)

        plan.execute()

def _parse_options():
    usage = "Usage: %prog [options]"
    parser = OptionParser(usage)
    parser.set_defaults(debug=False)
    parser.add_option("-d", "--debug", action="store_true", dest="debug")
    global options
    (options, args) = parser.parse_args()

def _log_debug(msg, include_trace = 0):
    if options and options.debug:
        print("DEBUG: " + str(msg))
        if include_trace:
            e_info = sys.exc_info()
            traceback.print_exception(e_info[0], e_info[1], e_info[2])

###############################################################################
# Main Program
###############################################################################

if __name__ == "__main__":

    # First, handle the options.
    _parse_options()

    vdsm_enabled = False
    server = None
    try:
        from virtualization import localvdsm

        if sys.version_info[0] == 3:
            status, msg = subprocess.getstatusoutput("/etc/init.d/vdsmd status")
        else:
            import commands
            status, msg = commands.getstatusoutput("/etc/init.d/vdsmd status")

        if status == 0:
            server = localvdsm.connect()
            vdsm_enabled = True
    except ImportError:
        pass

    # Crawl each of the domains on this host and obtain the new state.
    if vdsm_enabled:
        domain_list = poll_through_vdsm(server)
    elif libvirt:
        # If libvirt is present but not running, this program is useless.
        # Libvirt currently writes to stderr if you attempt to connect
        # and the daemon is not running. The libvirt python bindings provide
        # no way to change this behavior. Anything written to stderr or stdout
        # will cause cron to email root with the output. It is not our
        # job to nag the user every two minutes if libvirt is not running.
        # The only way to avoid this is to shell out to check if libvirt
        # is running, and exit if it's not.
        # See if the libvirtd service is running, discarding all output.
        # Non-zero exit code means it's not running.
        if (subprocess.call(['/sbin/service','libvirtd','status'],
                stdout=open(os.devnull, 'wb'),
                stderr=subprocess.STDOUT) != 0):
            sys.exit(0)
        domain_list = poll_hypervisor()
    else:
        # If no libvirt nor vdsm is present, this program is pretty much
        # useless.  Just exit.
        sys.exit(0)

    # create the unkonwn domain config files (for libvirt only)
    if libvirt and not vdsm_enabled:
        uuid_list = list(domain_list.keys())
        domain = DomainDirectory()
        domain.save_unknown_domain_configs(uuid_list)

    cached_state = PollerStateCache(domain_list,
                                    debug = options and options.debug)

    # Send notifications, if necessary.
    _send_notifications(cached_state)

    # Save the new state.
    cached_state.save()<|MERGE_RESOLUTION|>--- conflicted
+++ resolved
@@ -99,29 +99,20 @@
     state = {}
 
     for domainID in domainIDs:
-<<<<<<< HEAD
         if type(domainID) == int:
             try:
                 domain = conn.lookupByID(domainID)
             except libvirt.libvirtError, lve:
-                raise VirtualizationException, \
-                      "Failed to obtain handle to domain %d: %s" % \
-                          (domainID, repr(lve)), sys.exc_info()[2]
+                lve = sys.exc_info()[1]
+                raise_with_tb(VirtualizationException("Failed to obtain handle to domain %d: %s" % (domainID, repr(lve)),
+                                                      sys.exc_info()[2]))
         else:
             try:
                 domain = conn.lookupByName(domainID)
             except libvirt.libvirtError, lve:
-                raise VirtualizationException, \
-                      "Failed to obtain handle to domain %d: %s" % \
-                          (domainID, repr(lve)), sys.exc_info()[2]
-=======
-        try:
-            domain = conn.lookupByID(domainID)
-        except libvirt.libvirtError:
-            lve = sys.exc_info()[1]
-            raise_with_tb(VirtualizationException("Failed to obtain handle to domain %d: %s" % (domainID, repr(lve)),
-                                                  sys.exc_info()[2]))
->>>>>>> 3e9d5991
+                lve = sys.exc_info()[1]
+                raise_with_tb(VirtualizationException("Failed to obtain handle to domain %d: %s" % (domainID, repr(lve)),
+                                                      sys.exc_info()[2]))
 
         uuid = binascii.hexlify(domain.UUID())
         # SEE: http://libvirt.org/html/libvirt-libvirt.html#virDomainInfo
