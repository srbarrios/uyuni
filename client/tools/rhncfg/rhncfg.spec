--- conflicted
+++ resolved
@@ -479,121 +479,3 @@
 - More support for symlinks in rhncfg tools
 - Add selinux output to rhncfg-client verify
 - 566664 - handle null SELinux contexts in config uploads
-<<<<<<< HEAD
-
-* Thu Feb 04 2010 Michael Mraka <michael.mraka@redhat.com> 5.9.18-1
-- updated copyrights
-
-* Fri Jan 29 2010 Michael Mraka <michael.mraka@redhat.com> 5.9.17-1
-- fixed the sha module is deprecated
-
-* Wed Jan 27 2010 Miroslav Suchy <msuchy@redhat.com> 5.9.16-1
-- replaced popen2 with subprocess in client (michael.mraka@redhat.com)
-
-* Thu Jan 14 2010 Tomas Lestach <tlestach@redhat.com> 5.9.15-1
-- 552757 - temp file creation changed (tlestach@redhat.com)
-
-* Wed Nov 18 2009 Miroslav Suchy <msuchy@redhat.com> 5.9.14-1
-- 491088 - Polish the spec according Fedora Packaging Guidelines
-
-* Tue Nov 17 2009 Miroslav Suchy <msuchy@redhat.com> 5.9.13-1
-- 491088 - Polish the spec according Fedora Packaging Guidelines
-
-* Tue Oct 27 2009 Miroslav Suchy <msuchy@redhat.com> 5.9.11-1
-- Diff SELinux contexts (joshua.roys@gtri.gatech.edu)
-
-* Wed Sep 02 2009 Michael Mraka <michael.mraka@redhat.com> 5.9.10-1
-- Add symlink capability to config management (joshua.roys@gtri.gatech.edu)
-- 519195 - fix typos in rhncfg-manager manual page
-
-* Thu Aug 20 2009 Miroslav Suchy <msuchy@redhat.com> 5.9.9-1
-- fix an ISE relating to config management w/selinux
-
-* Tue Aug 11 2009 Pradeep Kilambi <pkilambi@redhat.com> 5.9.8-1
-- 516889 - adding rhncfgcli_elist module to makefile
-
-* Wed Aug 05 2009 Pradeep Kilambi <pkilambi@redhat.com> 5.9.7-1
-- bugfix patch on selinux config file deploy (joshua.roys@gtri.gatech.edu)
-- Patch: Selinux Context support for config files (joshua.roys@gtri.gatech.edu)
-
-* Wed Apr 22 2009 jesus m. rodriguez <jesusr@redhat.com> 5.9.6-1
-- handle orphaned GID's the same way as orphaned UID's (maxim@wzzrd.com)
-- update copyright and licenses (jesusr@redhat.com)
-
-* Thu Mar 26 2009 jesus m. rodriguez <jesusr@redhat.com> 5.9.5-1
-- 430885 - gracefuly ignore dir diffs instead of treating them as missing files
-
-* Tue Mar 17 2009 Miroslav Suchy <msuchy@redhat.com> 5.9.4-1
-- Polish the spec according Fedora Packaging Guidelines
-
-* Wed Feb 18 2009 Pradeep Kilambi <pkilambi@redhat.com> 5.9.3-1
-- Applying patch for exclude files for rhncfg get call
-
-* Thu Feb 12 2009 jesus m. rodriguez <jesusr@redhat.com> 5.9.2-1
-- replace "!#/usr/bin/env python" with "!#/usr/bin/python"
-
-* Thu Jan 22 2009 Michael Mraka <michael.mraka@redhat.com> 5.9.1-1
-- resolved #428721 - bumped version
-
-* Thu Jan 15 2009 Pradeep Kilambi <pkilambi@redhat.com> - 0.4.2-1
-- BZ#476562 Extended list(elist) option for rhncfg
-
-* Thu Oct 16 2008 Michael Mraka <michael.mraka@redhat.com> 0.3.1-1
-- BZ#428721 - fixes filemode and ownership
-
-* Tue Sep  2 2008 Milan Zazrivec 0.2.1-1
-- Renamed Makefile to Makefile.rhncfg
-
-* Mon Oct 01 2007 Pradeep Kilambi <pkilambi@redhat.com> - 5.1.0-2
-- BZ#240513: fixes wrong umask issue
-
-* Tue Sep 25 2007 Pradeep Kilambi <pkilambi@redhat.com> - 5.1.0-1
-- rev build
-
-* Wed Mar 07 2007 Pradeep Kilambi <pkilambi@redhat.com> - 5.0.2-2
-- rev build
-* Tue Feb 20 2007 James Bowes <jbowes@redhat.com> - 5.0.1-1
-- Add dist tag.
-
-* Tue Dec 19 2006 James Bowes <jbowes@redhat.com>
-- Drastically reduce memory usage for configfiles.mtime_upload
-  (and probably others).
-
-* Thu Jun 23 2005 Nick Hansen <nhansen@redhat.com>: 4.0.0-18
-- BZ#154746: make rhncfg-client diff work on solaris boxes
-  BZ#160559:  Changed the way repositories are instantiated so
-  that the networking stuff won't get set up if --help is used with a mode.
-
-* Wed Jun 15 2005 Nick Hansen <nhansen@redhat.com>: 4.0-16
-- BZ#140501: catch outage mode message and report it nicely.
-
-* Fri May 20 2005 John Wregglesworth <wregglej@redhat.com>: 4.0-9
-- Fixing True/False to work on AS 2.1
-
-* Fri May 13 2005 Nick Hansen <nhansen@redhat.com>: 4.0-8
-- BZ#156618: fix client capabilities list that is sent to the server
-
-* Fri Apr 29 2005 Nick Hansen <nhansen@redhat.com>
-- adding rhn-actions-control script to actions package
-
-* Fri Jun 04 2004 Bret McMillan <bretm@redhat.com>
-- many bug fixes
-- removed dependencies on rhns-config-libs
-
-* Mon Jan 20 2004 Todd Warner <taw@redhat.com>
-- rhncfg-{client,manager} man pages added
-
-* Mon Nov 24 2003 Mihai Ibanescu <misa@redhat.com>
-- Added virtual provides
-- Added client capabilities for actions
-
-* Fri Nov 14 2003 Mihai Ibanescu <misa@redhat.com>
-- Added default config files
-
-* Fri Sep 12 2003 Mihai Ibanescu <misa@redhat.com>
-- Requires rhnlib
-
-* Mon Sep  8 2003 Mihai Ibanescu <misa@redhat.com>
-- Initial build
-=======
->>>>>>> d2c94387
