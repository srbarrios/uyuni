%if 0%{?rhel} && 0%{?rhel} < 6
%{!?python_sitelib: %global python_sitelib %(%{__python} -c "from distutils.sysconfig import get_python_lib; print(get_python_lib())")}
%{!?python_sitearch: %global python_sitearch %(%{__python} -c "from distutils.sysconfig import get_python_lib; print(get_python_lib(1))")}
%endif

Name:        spacewalk-remote-utils
<<<<<<< HEAD
Version:     2.7.3.2
=======
Version:     2.7.4
>>>>>>> 0d144b99
Release:     1%{?dist}
Summary:     Utilities to interact with a Spacewalk server remotely.

Group:       Applications/System
License:     GPLv2
URL:         https://github.com/spacewalkproject/spacewalk
Source:      https://github.com/spacewalkproject/spacewalk/archive/%{name}-%{version}.tar.gz
BuildRoot:   %(mktemp -ud %{_tmppath}/%{name}-%{version}-%{release}-XXXXXX)
BuildArch:   noarch

BuildRequires: python-devel
%if 0%{?fedora} >= 23
Requires: python3-rhnlib
%else
Requires: rhnlib >= 2.5.74
%endif

BuildRequires: docbook-utils
%if 0%{?suse_version}
# provide directories for filelist check in OBS
BuildRequires: rhn-client-tools
%endif

%description
Utilities to interact with a Spacewalk server remotely over XMLRPC.

%prep
%setup -q

%build
docbook2man ./spacewalk-create-channel/doc/spacewalk-create-channel.sgml -o ./spacewalk-create-channel/doc/
%if 0%{?fedora} >= 23
    sed -i 's|#!/usr/bin/python|#!/usr/bin/python3|' ./spacewalk-create-channel/spacewalk-create-channel
    sed -i 's|#!/usr/bin/python|#!/usr/bin/python3|' ./spacewalk-add-providers/spacewalk-add-providers
%endif

%install
%{__rm} -rf %{buildroot}

%{__mkdir_p} %{buildroot}/%{_bindir}
%{__install} -p -m0755 spacewalk-add-providers/spacewalk-add-providers %{buildroot}/%{_bindir}/
%{__install} -p -m0755 spacewalk-create-channel/spacewalk-create-channel %{buildroot}/%{_bindir}/

%{__mkdir_p} %{buildroot}/%{_datadir}/rhn/channel-data
%{__install} -p -m0644 spacewalk-create-channel/data/* %{buildroot}/%{_datadir}/rhn/channel-data/

%{__mkdir_p} %{buildroot}/%{_mandir}/man1
%{__gzip} -c ./spacewalk-create-channel/doc/spacewalk-create-channel.1 > %{buildroot}/%{_mandir}/man1/spacewalk-create-channel.1.gz

%clean
%{__rm} -rf %{buildroot}

%files
%defattr(-,root,root,-)
%{_bindir}/spacewalk-add-providers
%{_bindir}/spacewalk-create-channel
#%{python_sitelib}/spacecmd/
%{_datadir}/rhn/channel-data/
%if 0%{?suse_version}
%dir %{_datadir}/rhn
%endif

%doc spacewalk-create-channel/doc/README spacewalk-create-channel/doc/COPYING
%doc %{_mandir}/man1/spacewalk-create-channel.1.gz

%changelog
* Wed Apr 05 2017 Jiri Dostal <jdostal@redhat.com> 2.7.4-1
- 1439097 - Update spacewalk-remote-utils with RHEL 6.9 channel definitions
- Use HTTPS in all Github links
- Updated links to github in spec files
- Migrating Fedorahosted to GitHub

* Wed Dec 07 2016 Jiri Dostal <jdostal@redhat.com> 2.7.3-1
- python 3 requires print with parentheses   File /usr/bin/spacewalk-create-
  channel, line 443     print fullDir                 ^ SyntaxError: Missing
  parentheses in call to 'print'

* Thu Dec 01 2016 Jiri Dostal <jdostal@redhat.com> 2.7.2-1
- Updating spacewalk-create-channel to gather Supplementary channels
- Supplementary channels for RHEL 7.3 channel definitions

* Mon Nov 28 2016 Jiri Dostal <jdostal@redhat.com> 2.7.1-1
- update of spacewalk-remote-utils with RHEL 7.3 channel definitions
- Bumping package versions for 2.7.

* Mon May 30 2016 Tomas Kasparek <tkasparek@redhat.com> 2.6.1-1
- add supplementary channanels to spacewalk-create-channel
- Bumping package versions for 2.6.

* Wed May 18 2016 Tomas Kasparek <tkasparek@redhat.com> 2.5.5-1
- convert string and print in spacewalk-create-channel to work in python 3

* Wed May 18 2016 Tomas Kasparek <tkasparek@redhat.com> 2.5.4-1
- update spacewalk-remote-utils with RHEL 6.8 content

* Thu May 12 2016 Gennadii Altukhov <galt@redhat.com> 2.5.3-1
- change build dependency on python-devel, because we don't use Python3 during
  package building

* Mon Apr 25 2016 Gennadii Altukhov <galt@redhat.com> 2.5.2-1
- Make spacewalk-remote-utils compatible with Python 2 and 3
- Fix indentation to default 4 spaces

* Fri Nov 20 2015 Tomas Kasparek <tkasparek@redhat.com> 2.5.1-1
- add RHEL 7.2 channel definitions
- Bumping package versions for 2.5.

* Wed Sep 09 2015 Jiri Dostal <jdostal@redhat.com> 2.4.5-1
- RFE 1257652 - spacewalk-create-channel added -o option to clone channel to
  current state

* Fri Aug 07 2015 Jan Dobes 2.4.4-1
- use hostname instead of localhost for https connections

* Mon Aug 03 2015 Tomas Kasparek <tkasparek@redhat.com> 2.4.3-1
- channel definitions for rhel 6.7

* Mon Apr 13 2015 Tomas Kasparek <tkasparek@redhat.com> 2.4.2-1
- channel definitions for rhel 7.1
- update channel definitions

* Thu Apr 02 2015 Jan Dobes 2.4.1-1
- require more recent rhnlib
- Bumping package versions for 2.4.

* Wed Feb 18 2015 Matej Kollar <mkollar@redhat.com> 2.3.7-1
- Updating function names
- Setting ts=4 is wrong

* Wed Jan 14 2015 Matej Kollar <mkollar@redhat.com> 2.3.6-1
- Getting rid of Tabs and trailing spaces in Python
- Getting rid of Tabs and trailing spaces in LICENSE, COPYING, and README files

* Fri Nov 28 2014 Tomas Lestach <tlestach@redhat.com> 2.3.5-1
- 1161787 - Option "--name" of sw-create-channel is not documented correctly in
  the man page.

* Fri Nov 07 2014 Michael Mraka <michael.mraka@redhat.com> 2.3.4-1
- 1158840 - missing RHEL6.6 subrepos
- 1158840 - compose subrepos don't contain listing in RHEL6.6

* Mon Nov 03 2014 Michael Mraka <michael.mraka@redhat.com> 2.3.3-1
- 1158840 - channel definitions for RHEL 6.6
- compose format has slightly changed for RHEL6.6

* Tue Sep 16 2014 Michael Mraka <michael.mraka@redhat.com> 2.3.2-1
- 1142172 - channel definitions for RHEL 5.11

* Fri Aug 01 2014 Michael Mraka <michael.mraka@redhat.com> 2.3.1-1
- 1121352 - sw-create-channel 6-gold-server-x86_64 data file out-of-date

* Thu Jun 26 2014 Milan Zazrivec <mzazrivec@redhat.com> 2.2.2-1
- Channel content definitions for RHEL-7.0
- 1112391 - recognize RHEL-7 compose structure

* Mon Mar 31 2014 Stephen Herr <sherr@redhat.com> 2.2.1-1
- Fix channel arch on the spacewalk-create-channel man page
- Bumping package versions for 2.2.

* Fri Jan 03 2014 Tomas Lestach <tlestach@redhat.com> 2.1.3-1
- don't print traceback when entered incorrect credentials

* Wed Nov 27 2013 Tomas Lestach <tlestach@redhat.com> 2.1.2-1
- 1035288 - channel definitions for RHEL6.5

* Mon Nov 11 2013 Tomas Lestach <tlestach@redhat.com> 2.1.1-1
- 1020665 - channel definitions for RHEL-5-U10
- Bumping package versions for 2.1.

* Wed Jul 17 2013 Tomas Kasparek <tkasparek@redhat.com> 2.0.1-1
- Bumping package versions for 2.0.

* Mon Jun 17 2013 Michael Mraka <michael.mraka@redhat.com> 1.10.2-1
- branding fixes in man pages

* Wed Jun 12 2013 Tomas Kasparek <tkasparek@redhat.com> 1.10.1-1
- rebranding RHN Satellite to Red Hat Satellite in client stuff
- Bumping package versions for 1.9

* Wed Feb 27 2013 Jan Pazdziora 1.9.3-1
- 916166 - the RHEL 6.4 spacewalk-create-channel definitions.

* Mon Jan 14 2013 Tomas Lestach <tlestach@redhat.com> 1.9.2-1
- 895029 - remove channel definitions that aren't available any more
- 895029 - sort 6.1 and 6.2 Supplementary content
- 895029 - adding missing 5-u9-server-x86_64

* Mon Jan 14 2013 Tomas Lestach <tlestach@redhat.com> 1.9.1-1
- 895029 - adding RHEL5.9 channel definitions
- 895029 - adding RHEL4.9-Extras channel definitions
- Bumping package versions for 1.9.

* Mon Oct 22 2012 Jan Pazdziora 1.8.5-1
- no need to require rhnlib >= 2.5.31
- rhnlib >= 2.5.38 is not necessary

* Tue Aug 28 2012 Jan Pazdziora 1.8.4-1
- Fixing the License rpm header to match the COPYING information.

* Fri Aug 10 2012 Tomas Lestach <tlestach@redhat.com> 1.8.3-1
- adding optional and supplementary RHEL6.3 channel definitions
- Revert "add missing optional and supplementary channel definitions"

* Thu Aug 09 2012 Tomas Lestach <tlestach@redhat.com> 1.8.2-1
- add missing optional and supplementary channel definitions
- fix dir to match RHEL6 supplementary channel
- fix dir to match RHEL6 optional channel

* Mon Jul 23 2012 Tomas Lestach <tlestach@redhat.com> 1.8.1-1
- 841027 - adding RHEL6.3 channel definitions
- add RHEL6.1 and RHEL6.2 Workstation channel definitions
- fix repodir to match RHEL-6 release directories
- add RHEL5.6 Client Supplementary channel definitions
- %%defattr is not needed since rpm 4.4
- Bumping package versions for 1.8.

* Wed Feb 22 2012 Miroslav Suchý 1.7.1-1
- 796077 - Include the RHEL 5.8 definitions in spacewalk-repo-sync
- Bumping package versions for 1.7. (mzazrivec@redhat.com)

* Mon Dec 19 2011 Miroslav Suchý 1.6.8-1
- 641936 - fix typo in man page
- 768854 - introduce mapping for rhel6 add-ons (slukasik@redhat.com)

* Thu Dec 15 2011 Miroslav Suchý 1.6.7-1
- 767718 - add data for rhel add-on's -
  Highavailability,Loadbalancer,Resilientstorage and Scalablefilesystem
- 767718 - gather data for rhel add-on's
- no need to handle Workstation for el6 specialy

* Mon Dec 12 2011 Miroslav Suchý 1.6.6-1
- 641936 - fix grammar in man page
- 641936 - correct script name in --help output

* Fri Dec 09 2011 Miroslav Suchý 1.6.5-1
- 750743 - add channel definition for optional channels
- 750743 - gather data for optional channels
- 761548 - add rhel 6.2 channel definitions

* Thu Dec 08 2011 Miroslav Suchý 1.6.4-1
- 641936 - update example to RHEL6
- 641936 - fix typos in man page

* Tue Nov 01 2011 Aron Parsons <parsonsa@bit-sys.com> 1.6.3-1
- added spacewalk-add-providers script to spacewalk-remote-utils package
  (parsonsa@bit-sys.com)

* Tue Aug 02 2011 Tomas Lestach <tlestach@redhat.com> 1.6.2-1
- 727531 - adding RHEL5.7 channel definitions (tlestach@redhat.com)

* Fri Jul 22 2011 Jan Pazdziora 1.6.1-1
- We only support version 14 and newer of Fedora, removing conditions for old
  versions.

* Fri Jul 08 2011 Simon Lukasik <slukasik@redhat.com> 1.5.3-1
- 719555 - override channel name of ComputeNode (slukasik@redhat.com)

* Mon Jun 27 2011 Michael Mraka <michael.mraka@redhat.com> 1.5.2-1
- added data files for RHEL6.1
- added data files for RHEL5.6 Supplementary
- adopted spacewalk-create-channel to RHEL6.1

* Fri Apr 15 2011 Jan Pazdziora 1.5.1-1
- build spacewalk-remote-utils on SUSE (mc@suse.de)

* Fri Apr 08 2011 Miroslav Suchý 1.4.7-1
- Revert "idn_unicode_to_pune() have to return string" (msuchy@redhat.com)

* Tue Apr 05 2011 Michael Mraka <michael.mraka@redhat.com> 1.4.6-1
- idn_unicode_to_pune() has to return string

* Wed Mar 30 2011 Miroslav Suchý 1.4.5-1
- 683200 - support IDN

* Wed Mar 16 2011 Miroslav Suchý <msuchy@redhat.com> 1.4.4-1
- allowing input of 0 insteado f 'gold' in spacewalk-create-channel
  (jsherril@redhat.com)
- replace dead code with default from optparse

* Tue Mar 08 2011 Justin Sherrill <jsherril@redhat.com> 1.4.3-1
- adding new data files for spacewalk-create-channel (jsherril@redhat.com)
- updating spacewalk-create-channel to properly support RHEL 6 and added
  supplementary repos for it (jsherril@redhat.com)

* Mon Mar 07 2011 Jan Pazdziora 1.4.2-1
- Fixing description of the -u/--update option in spacewalk-create-channel man
  page. (luc@delouw.ch)

* Thu Feb 03 2011 Justin Sherrill <jsherril@redhat.com> 1.4.1-1
- Adding RHEL 5.6 data files for spacewalk-create-channel (jsherril@redhat.com)

* Tue Oct 12 2010 Jan Pazdziora 1.0.5-1
- correct Summary and Description (msuchy@redhat.com)
- correct URL and Source0 (msuchy@redhat.com)
- man page formatting fix (jsherril@redhat.com)
- man page formatting fix (jsherril@redhat.com)
- fixing man page name (jsherril@redhat.com)

* Tue Oct 05 2010 Justin Sherrill <jsherril@redhat.com> 1.0.4-1
- adding RHEL 6 data files for spacewalk-create-channel (jsherril@redhat.com)
- adding initial support for RHEL 6 to spacewalk-create-channel
  (jsherril@redhat.com)
- updating readme for spacewalk-create-channel (jsherril@redhat.com)

* Thu Sep 30 2010 Justin Sherrill <jsherril@redhat.com> 1.0.3-1
- updating spacewalk-remote-utils man page to remove left over bits from copied
  spec (jsherril@redhat.com)

* Mon Sep 20 2010 Shannon Hughes <shughes@redhat.com> 1.0.2-1
- adding docbook-utils build require (shughes@redhat.com)

* Mon Sep 20 2010 Shannon Hughes <shughes@redhat.com> 1.0.1-1
- new package built with tito

* Fri Aug 20 2010 Justin Sherrill <jsherril@redhat.com> 1.0.0-0
- Initial build.  (jlsherrill@redhat.com)
<|MERGE_RESOLUTION|>--- conflicted
+++ resolved
@@ -4,11 +4,7 @@
 %endif
 
 Name:        spacewalk-remote-utils
-<<<<<<< HEAD
-Version:     2.7.3.2
-=======
 Version:     2.7.4
->>>>>>> 0d144b99
 Release:     1%{?dist}
 Summary:     Utilities to interact with a Spacewalk server remotely.
 
