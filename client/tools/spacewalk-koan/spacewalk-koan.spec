--- conflicted
+++ resolved
@@ -12,16 +12,12 @@
 BuildRequires:  python
 Requires:       python >= 1.5
 Requires:       koan >= 1.4.3
-<<<<<<< HEAD
-Requires:       rhn-virtualization-common
-Requires:       rhn-virtualization-host
-
-=======
 %if 0%{?suse_version}
 # provide directories for filelist check in OBS
 BuildRequires: rhn-client-tools
+Requires:       rhn-virtualization-common
+Requires:       rhn-virtualization-host
 %endif
->>>>>>> 862bb802
 Conflicts: rhn-kickstart
 Conflicts: rhn-kickstart-common
 Conflicts: rhn-kickstart-virtualization
@@ -56,9 +52,6 @@
 %{_sbindir}/*
 %{_datadir}/rhn/spacewalkkoan/
 %{_datadir}/rhn/actions/
-%dir %{_datadir}/rhn
-%dir %{_sysconfdir}/sysconfig/rhn
-%dir %{_sysconfdir}/sysconfig/rhn/clientCaps.d
 
 %changelog
 * Fri Apr 15 2011 Jan Pazdziora 0.2.18-1
