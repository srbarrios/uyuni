
%define rhn_client_tools spacewalk-client-tools
%define rhnroot %{_datadir}/rhn

%if 0%{?fedora}
%{!?pylint_check: %global pylint_check 1}
%endif

Name:          rhnpush
Group:         Applications/System
License:       GPLv2
URL:           https://github.com/spacewalkproject/spacewalk
Version:       5.5.102
Release:       1%{?dist}
<<<<<<< HEAD
Source0:       https://fedorahosted.org/releases/s/p/spacewalk/%{name}-%{version}.tar.gz
Source1:       %{name}-rpmlintrc
=======
Source0:       https://github.com/spacewalkproject/spacewalk/archive/%{name}-%{version}.tar.gz
>>>>>>> f9683716
BuildRoot:     %{_tmppath}/%{name}-%{version}-%{release}-root-%(%{__id_u} -n)
BuildArch:     noarch
Requires:      rpm-python
BuildRequires: spacewalk-backend-libs > 1.8.33
BuildRequires: python-devel

%if 0%{?fedora} >= 23
Requires:      python3-rhnlib
Requires:      python3-spacewalk-backend-libs
Requires:      python3-spacewalk-usix
%else
Requires:      rhnlib >= 2.5.74
Requires:      spacewalk-backend-libs >= 1.7.17
Requires:      spacewalk-usix
%endif

Requires:      %{rhn_client_tools}
%if 0%{?pylint_check}
BuildRequires:  spacewalk-pylint >= 0.6
%endif
%if 0%{?suse_version}
# provides rhn directories for filelist check in OBS
BuildRequires:      %{rhn_client_tools}
%endif
BuildRequires: docbook-utils, gettext

%if 0%{?fedora} || 0%{?rhel} > 5
BuildRequires:  rhn-client-tools

%endif

Summary: Package uploader for the Spacewalk Server

%description
rhnpush uploads package headers to the Spacewalk
servers into specified channels and allows for several other channel
management operations relevant to controlling what packages are available
per channel.

%prep
%setup -q

%build
make -f Makefile.rhnpush all

%install
rm -rf $RPM_BUILD_ROOT
install -d $RPM_BUILD_ROOT/%{rhnroot}
make -f Makefile.rhnpush install PREFIX=$RPM_BUILD_ROOT ROOT=%{rhnroot} \
    MANDIR=%{_mandir}
%if  0%{?rhel} && 0%{?rhel} < 6
rm -fv $RPM_BUILD_ROOT%{_bindir}/solaris2mpm
rm -fv $RPM_BUILD_ROOT%{rhnroot}/rhnpush/solaris2mpm.py*
rm -fv $RPM_BUILD_ROOT%{_mandir}/man8/solaris2mpm.8*
%endif
%if 0%{?suse_version}
ln -s rhnpush $RPM_BUILD_ROOT/%{_bindir}/mgrpush
%endif

%if 0%{?fedora} >= 23
sed -i 's|#!/usr/bin/python|#!/usr/bin/python3|' $RPM_BUILD_ROOT%{_bindir}/rhnpush
%endif

%clean
rm -rf $RPM_BUILD_ROOT

%check
%if 0%{?pylint_check}
# check coding style
export PYTHONPATH=$RPM_BUILD_ROOT%{python_sitelib}:/usr/share/rhn
spacewalk-pylint $RPM_BUILD_ROOT%{rhnroot}
%endif

%files
%defattr(-,root,root)
%dir %{rhnroot}
%dir %{_sysconfdir}/sysconfig/rhn
%dir %{rhnroot}/rhnpush
%{rhnroot}/rhnpush/*
%attr(755,root,root) %{_bindir}/rhnpush
%if 0%{?suse_version}
%{_bindir}/mgrpush
%endif
%attr(755,root,root) %{_bindir}/rpm2mpm
%config(noreplace) %attr(644,root,root) %{_sysconfdir}/sysconfig/rhn/rhnpushrc
%{_mandir}/man8/rhnpush.8*
%if 0%{?fedora} || 0%{?rhel} > 5 || 0%{?suse_version}
%attr(755,root,root) %{_bindir}/solaris2mpm
%{_mandir}/man8/solaris2mpm.8*
%endif
%doc COPYING

%changelog
* Wed Feb 15 2017 Tomas Kasparek <tkasparek@redhat.com> 5.5.102-1
- require spacewalk-usix indead of spacewalk-backend-usix

* Thu Nov 03 2016 Gennadii Altukhov <galt@redhat.com> 5.5.101-1
- 1390170 - rhnpush is used on a client side as well, so make it compatible
  with RHEL 5 and Python 2.4

* Wed Sep 14 2016 Jan Dobes 5.5.100-1
- fixing pylint in rhnpush

* Tue Sep 06 2016 Jan Dobes 5.5.99-1
- Fix typo

* Wed May 25 2016 Tomas Kasparek <tkasparek@redhat.com> 5.5.98-1
- updating copyright years

* Wed May 18 2016 Tomas Kasparek <tkasparek@redhat.com> 5.5.97-1
- convert binary data to string to work correctly in Python 3

* Tue May 17 2016 Tomas Kasparek <tkasparek@redhat.com> 5.5.96-1
- fixed RuntimeError: dictionary changed size during iteration
- convert binary data to string to possible compare data in Python 3

* Thu May 12 2016 Gennadii Altukhov <galt@redhat.com> 5.5.95-1
- change build dependency on python-devel, because we don't use Python3 during
  package building

* Fri Apr 22 2016 Gennadii Altukhov <galt@redhat.com> 5.5.94-1
- Add some fixes to rhnpush for Python 3 compatibility - change mode for open()
  function - HTTPResponse getheaders() was renamed to get() - fix binary string
  decoding
- Fix types in rhnpush utility
- Fix relative imports in rhnpush utility

* Thu Apr 21 2016 Gennadii Altukhov <galt@redhat.com> 5.5.93-1
- rhnpush is adapted for Python3

* Wed Mar 30 2016 Tomas Kasparek <tkasparek@redhat.com> 5.5.92-1
- simplify expression
- don't count on having newest rhn-client-tools

* Thu Dec 17 2015 Jan Dobes 5.5.91-1
- 1262780 - alow to use existing rpcServer when creating RhnServer

* Tue Nov 24 2015 Jan Dobes 5.5.90-1
- rhn-satellite-activate: manual references removed

* Wed May 27 2015 Tomas Kasparek <tkasparek@redhat.com> 5.5.89-1
- fix pylint warning on Fedora 22

* Mon Mar 23 2015 Grant Gainey 5.5.88-1
- Standardize pylint-check to only happen on Fedora

* Thu Mar 19 2015 Grant Gainey 5.5.87-1
- Updating copyright info for 2015

* Fri Feb 13 2015 Matej Kollar <mkollar@redhat.com> 5.5.86-1
- One more bump for pune change

* Fri Feb 13 2015 Tomas Lestach <tlestach@redhat.com> 5.5.85-1
- 663039 - Setting timeout requires newer rhnlib
- 663039 - Update man
- 663039 - Kitten has been sacrificed
- 663039 - Wire in timeout for rhnpush
- Cleanup space around comments
- Misplaced comment after 73a918d909d1804a43f7773b6d0b4d7cb0464ac3
- Updating function names
- Remove trailing space

* Fri Jan 30 2015 Matej Kollar <mkollar@redhat.com> 5.5.84-1
- Remove unnecessary pylint disabling...

* Wed Jan 21 2015 Matej Kollar <mkollar@redhat.com> 5.5.83-1
- Fix Pylint on Fedora 21: manual fixes
- Fix Pylint on Fedora 21: autopep8

* Wed Jan 14 2015 Matej Kollar <mkollar@redhat.com> 5.5.82-1
- Getting rid of Tabs and trailing spaces in Python

* Fri Jul 11 2014 Milan Zazrivec <mzazrivec@redhat.com> 5.5.81-1
- fix copyright years

* Tue Jun 17 2014 Milan Zazrivec <mzazrivec@redhat.com> 5.5.80-1
- urlparse_object on RHEL-5 is a regular tuple

* Tue Jun 10 2014 Stephen Herr <sherr@redhat.com> 5.5.79-1
- make rhnpush backwards-compatible with old spacewalk-proxy

* Mon Jun 09 2014 Stephen Herr <sherr@redhat.com> 5.5.78-1
- This should work for all versions of pylint

* Mon Jun 09 2014 Stephen Herr <sherr@redhat.com> 5.5.77-1
- One more pylint fix for rhnpush

* Mon Jun 09 2014 Stephen Herr <sherr@redhat.com> 5.5.76-1
- Whitespace changes to rhnpush to make pylint happy

* Sat Jun 07 2014 Stephen Herr <sherr@redhat.com> 5.5.75-1
- 1104375 - typo fix

* Fri Jun 06 2014 Stephen Herr <sherr@redhat.com> 5.5.74-1
- 1104375 - add default path structure to proxy lookaside that avoids
  collisions

* Fri May 23 2014 Milan Zazrivec <mzazrivec@redhat.com> 5.5.73-1
- spec file polish

* Thu Mar 20 2014 Jan Dobes 5.5.72-1
- 1078157 - correcting exception type

* Thu Oct 10 2013 Michael Mraka <michael.mraka@redhat.com> 5.5.71-1
- cleaning up old svn Ids

* Tue Oct 01 2013 Michael Mraka <michael.mraka@redhat.com> 5.5.70-1
- fixed pylint deprecated-lambda warning

* Mon Sep 30 2013 Michael Mraka <michael.mraka@redhat.com> 5.5.69-1
- removed trailing whitespaces

* Tue Sep 17 2013 Michael Mraka <michael.mraka@redhat.com> 5.5.68-1
- Grammar error occurred

* Tue Aug 06 2013 Tomas Kasparek <tkasparek@redhat.com> 5.5.67-1
- Branding clean-up of proxy stuff in client dir

* Thu Aug 01 2013 Jan Dobes 5.5.66-1
- 990366 - rhnpush can have specified SSL cert by parameter

* Mon Jun 17 2013 Michael Mraka <michael.mraka@redhat.com> 5.5.65-1
- branding fixes in man pages

* Mon Jun 17 2013 Tomas Kasparek <tkasparek@redhat.com> 5.5.64-1
- rebranding few more strings in client stuff

* Wed Jun 12 2013 Tomas Kasparek <tkasparek@redhat.com> 5.5.63-1
- rebranding RHN Proxy to Red Hat Proxy in client stuff
- rebranding RHN Satellite to Red Hat Satellite in client stuff

* Tue May 21 2013 Tomas Kasparek <tkasparek@redhat.com> 5.5.62-1
- branding clean-up of client tools

* Tue May 14 2013 Michael Mraka <michael.mraka@redhat.com> 5.5.61-1
- 871745 - let rhnpush care about SSL cert

* Thu Feb 28 2013 Michael Mraka <michael.mraka@redhat.com> 5.5.60-1
- fixed pylint warnings

* Fri Jan 18 2013 Michael Mraka <michael.mraka@redhat.com> 5.5.59-1
- silence pylint warning

* Mon Dec 17 2012 Michael Mraka <michael.mraka@redhat.com> 5.5.58-1
- restored old passwd based API functions
- fixed Bad indentation. Found 11 spaces, expected 12

* Fri Dec 14 2012 Michael Mraka <michael.mraka@redhat.com> 5.5.57-1
- 873541 - switch back to /XP handler if /APP is not available

* Sun Nov 11 2012 Michael Calmer <mc@suse.de> 5.5.56-1
- package solaris converter for SUSE too

* Tue Oct 30 2012 Jan Pazdziora 5.5.55-1
- Update the copyright year.

* Mon Oct 22 2012 Jan Pazdziora 5.5.54-1
- Revert "Revert "Revert "get_server_capability() is defined twice in osad and
  rhncfg, merge and move to rhnlib and make it member of rpclib.Server"""

* Fri Aug 24 2012 Michael Mraka <michael.mraka@redhat.com> 5.5.53-1
- latest spacewalk-pylint is required

* Fri Aug 24 2012 Michael Mraka <michael.mraka@redhat.com> 5.5.52-1
- turned on pylint checks
- fixed pylint errors/warnings
* Tue Aug 21 2012 Michael Mraka <michael.mraka@redhat.com> 5.5.51-1
- removed dead code
- fixed pylint errors

* Wed Jul 25 2012 Michael Mraka <michael.mraka@redhat.com> 5.5.50-1
- fixed pylint warnings and errors

* Fri Jul 13 2012 Michael Mraka <michael.mraka@redhat.com> 5.5.49-1
- fixed man page
- removed dead --no-cache option
- fixed --no-session-caching option

* Fri Jul 13 2012 Michael Mraka <michael.mraka@redhat.com> 5.5.48-1
- 838044 - solaris2mpm on RHEL5 is not supported
- remove trailing '/' from from archive dir

* Tue Jun 26 2012 Michael Mraka <michael.mraka@redhat.com> 5.5.47-1
- reuse UploadError from uploadLib
- removed functions not used in rhnpush/rhn-package-manager
- simplified authentication code

* Fri Jun 22 2012 Michael Mraka <michael.mraka@redhat.com> 5.5.46-1
- removed commented out code and obsoleted comments

* Sat Jun 16 2012 Miroslav Suchý <msuchy@redhat.com> 5.5.45-1
- 827022 - add COPYING file

* Mon May 21 2012 Jan Pazdziora 5.5.44-1
- 823491 - Use the correct a_pkg variable.
- %%defattr is not needed since rpm 4.4

* Mon Mar 05 2012 Michael Mraka <michael.mraka@redhat.com> 5.5.43-1
- removed unused get_header_struct_size()
- removed unused function get_header_byte_range()

* Fri Mar 02 2012 Jan Pazdziora 5.5.42-1
- Update the copyright year info.

* Mon Feb 20 2012 Michael Mraka <michael.mraka@redhat.com> 5.5.41-1
- merged list() with parent class
- merged uploadHeaders() with parent class
- the very same newest() is defined in parent class

* Wed Feb 08 2012 Michael Mraka <michael.mraka@redhat.com> 5.5.40-1
- pylint fixes

* Tue Feb 07 2012 Michael Mraka <michael.mraka@redhat.com> 5.5.39-1
- updated uploadLib to use A_Package interface
- removed legacy code for satellite < 4.0.6 support
- converted rhnpush to use A_Package interface
- InvalidPackageError is now in rhn_pkg
- removed support for satellite < 4.1.0

* Mon Feb 06 2012 Michael Mraka <michael.mraka@redhat.com> 5.5.38-1
- require new spacewalk-backend-libs

* Sat Feb 04 2012 Michael Mraka <michael.mraka@redhat.com> 5.5.37-1
- fixed pylint errors / warnings

* Wed Dec 21 2011 Milan Zazrivec <mzazrivec@redhat.com> 5.5.36-1
- update copyright info

* Tue Nov 29 2011 Michael Mraka <michael.mraka@redhat.com> 5.5.35-1
- removed dead functions

* Thu Nov 24 2011 Michael Mraka <michael.mraka@redhat.com> 5.5.34-1
- replaced external zip with zipfile module
- replaced external tar with tarfile module
- don't call os.path.join() over and over
- don't read 2GB file into memory at once
- don't hide original error message
- replaced external unzip with zipfile module

* Wed Oct 19 2011 Michael Mraka <michael.mraka@redhat.com> 5.5.33-1
- removed test for already removed object_has_attr()
- removed dead function object_has_attr()

* Thu Aug 11 2011 Miroslav Suchý 5.5.32-1
- True and False constants are defined since python 2.4
- do not mask original error by raise in execption

* Thu Jul 28 2011 Jan Pazdziora 5.5.31-1
- removing unnecessarry summary line from rhnpush.spec (lzap+git@redhat.com)

* Fri Jul 22 2011 Jan Pazdziora 5.5.30-1
- We always have rhnserver (no longer building for RHEL 4-).
- We only support version 5 and newer of RHEL, removing conditions for old
  versions.

* Fri Jul 15 2011 Miroslav Suchý 5.5.29-1
- optparse is here since python 2.3 - remove optik (msuchy@redhat.com)

* Tue Jun 21 2011 Jan Pazdziora 5.5.28-1
- 559092 - recognize both new and old patch clusters (michael.mraka@redhat.com)
- 485880 - put -N option to SYNOPSIS as well (msuchy@redhat.com)

* Thu May 05 2011 Miroslav Suchý 5.5.27-1
- do not test if rhnParent can handle session caching

* Fri Apr 15 2011 Jan Pazdziora 5.5.26-1
- build rhnpush on SUSE (mc@suse.de)

* Tue Apr 12 2011 Miroslav Suchý 5.5.25-1
- build rhnpush on SUSE (mc@suse.de)

* Fri Apr 08 2011 Miroslav Suchý 5.5.24-1
- Revert "idn_unicode_to_pune() have to return string" (msuchy@redhat.com)

* Fri Apr 08 2011 Miroslav Suchý 5.5.23-1
- update copyright years (msuchy@redhat.com)

* Tue Apr 05 2011 Michael Mraka <michael.mraka@redhat.com> 5.5.22-1
- idn_unicode_to_pune() has to return string
- no need to define built-in constants
- delete dead code

* Fri Apr 01 2011 Miroslav Suchý 5.5.21-1
- pass only one argument to idn_ascii_to_pune (msuchy@redhat.com)

* Wed Mar 30 2011 Miroslav Suchý 5.5.20-1
- 683200 - instead of encodings.idna use wrapper from rhn.connections, which
  workaround corner cases
- 683200 - rhnpush.py - convert servername from input to Pune encodings

* Wed Mar 02 2011 Michael Mraka <michael.mraka@redhat.com> 5.5.19-1
- Revertes "use size instead of archivesize"

* Thu Feb 24 2011 Michael Mraka <michael.mraka@redhat.com> 5.5.18-1
- use size instead of archivesize

* Fri Feb 18 2011 Jan Pazdziora 5.5.17-1
- Revert "Revert "get_server_capability() is defined twice in osad and rhncfg,
  merge and move to rhnlib and make it member of rpclib.Server""
  (msuchy@redhat.com)
- Revert "Revert "648403 - do not create TB even on Red Hat Enterprise Linux
  4"" (msuchy@redhat.com)

* Tue Feb 01 2011 Tomas Lestach <tlestach@redhat.com> 5.5.16-1
- Revert "648403 - do not create TB even on Red Hat Enterprise Linux 4"
  (tlestach@redhat.com)

* Tue Feb 01 2011 Tomas Lestach <tlestach@redhat.com> 5.5.15-1
- Revert "get_server_capability() is defined twice in osad and rhncfg, merge
  and move to rhnlib and make it member of rpclib.Server" (tlestach@redhat.com)

* Tue Feb 01 2011 Miroslav Suchý <msuchy@redhat.com> 5.5.14-1
- 648403 - do not require up2date on rhel5

* Fri Jan 28 2011 Miroslav Suchý <msuchy@redhat.com> 5.5.13-1
- get_server_capability() is defined twice in osad and rhncfg, merge and move
  to rhnlib and make it member of rpclib.Server
- 648403 - do not create TB even on Red Hat Enterprise Linux 4
- 648403 - workaround missing hasCapability() on RHEL4
- Updating the copyright years to include 2010.

* Thu Dec 23 2010 Miroslav Suchý <msuchy@redhat.com> 5.5.12-1
- 648403 - use server given on command line rather than rhnParent

* Mon Dec 20 2010 Miroslav Suchý <msuchy@redhat.com> 5.5.11-1
- 648403 - do not call getPackageChecksumBySession directly

* Wed Dec 08 2010 Michael Mraka <michael.mraka@redhat.com> 5.5.10-1
- import Fault, ResponseError and ProtocolError directly from xmlrpclib

* Mon Dec 06 2010 Miroslav Suchý <msuchy@redhat.com> 5.5.9-1
- 656746 - make _processFile and _processBatch method of UploadClass class
  (msuchy@redhat.com)

* Wed Nov 24 2010 Michael Mraka <michael.mraka@redhat.com> 5.5.8-1
- removed unused imports

* Wed Nov 03 2010 Jan Pazdziora 5.5.7-1
- 649259 - do not fail with invalid user, if we are only testing if call exist
  (msuchy@redhat.com)

* Tue Nov 02 2010 Jan Pazdziora 5.5.6-1
- Update copyright years in the rest of the repo.

* Thu Sep 16 2010 Michael Mraka <michael.mraka@redhat.com> 5.5.5-1
- 600347 - added sat<540 compatibility functions

* Fri Jul 16 2010 Michael Mraka <michael.mraka@redhat.com> 5.5.4-1
- removed dead code

* Thu Jul 08 2010 Justin Sherrill <jsherril@redhat.com> 5.5.3-1
- set default server for rhnpush to localhost instead of
  rhn.redhat.com (jsherril@redhat.com)

* Thu Jul 01 2010 Miroslav Suchý <msuchy@redhat.com> 5.5.2-1
- Also fixed 'Info' -> 'info' as suggested by Milan Zazrivec.
  (jhutar@redhat.com)
- And one more space in 'sometime' as suggested by Jan Pazdziora
  (jhutar@redhat.com)
- Just put space to the correct side (jhutar@redhat.com)

* Tue May 18 2010 Miroslav Suchý <msuchy@redhat.com> 5.5.1-1
- 470154 - arch can be optional, do not freak out if it is not present
- 514805 - recognize X86 arch as i386
- 516898 - workaround for patches which do not have packed most top directory
- no need to copy file, we can operate directly on original
- do not read one file twice
- 559092 - recognize new sun patch cluster format
- 569946 - normalize solaris "x86" value to rhn known value

* Mon Apr 19 2010 Michael Mraka <michael.mraka@redhat.com> 5.4.14-1
- 563630 - Enable proxy support for rhnpush
<|MERGE_RESOLUTION|>--- conflicted
+++ resolved
@@ -12,12 +12,8 @@
 URL:           https://github.com/spacewalkproject/spacewalk
 Version:       5.5.102
 Release:       1%{?dist}
-<<<<<<< HEAD
-Source0:       https://fedorahosted.org/releases/s/p/spacewalk/%{name}-%{version}.tar.gz
+Source0:       https://github.com/spacewalkproject/spacewalk/archive/%{name}-%{version}.tar.gz
 Source1:       %{name}-rpmlintrc
-=======
-Source0:       https://github.com/spacewalkproject/spacewalk/archive/%{name}-%{version}.tar.gz
->>>>>>> f9683716
 BuildRoot:     %{_tmppath}/%{name}-%{version}-%{release}-root-%(%{__id_u} -n)
 BuildArch:     noarch
 Requires:      rpm-python
