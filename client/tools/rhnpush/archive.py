#
# Copyright (c) 2008--2012 Red Hat, Inc.
#
# This software is licensed to you under the GNU General Public License,
# version 2 (GPLv2). There is NO WARRANTY for this software, express or
# implied, including the implied warranties of MERCHANTABILITY or FITNESS
# FOR A PARTICULAR PURPOSE. You should have received a copy of GPLv2
# along with this software; if not, see
# http://www.gnu.org/licenses/old-licenses/gpl-2.0.txt.
# 
# Red Hat trademarks are not licensed under GPLv2. No permission is
# granted to use or replicate Red Hat trademarks that are incorporated
# in this software or its documentation. 
#

"""Archive Parsing module"""

import os
import subprocess
import shutil
import tempfile
import select
import zipfile
import tarfile
import sys

if not hasattr(zipfile, 'ZIP64_LIMIT'):
    sys.stderr.write("%s requires zipfile with ZIP64 support.\n" % sys.argv[0])
    sys.exit(3)

# exceptions -------------------------------------------------------------

class ArchiveException(Exception):
    pass

class DecompressionError(ArchiveException):
    pass

class UnknownArchiveError(ArchiveException):
    pass

class InvalidArchiveError(ArchiveException):
    pass

# base archive parsing class ---------------------------------------------

class ArchiveParser(object):
    """Explode an zip or (compressed) tar archive and parse files and
    directories contained therein"""

    # constructor --------------------------------------------------------

    def __init__(self, archive, tempdir="/tmp/"):
        """Initialize an archive parser"""
        assert os.path.exists(archive)

        self._archive = archive
        self._archive_dir = None

        # bug 164756: allow optional working directory
        self._parent_dir = tempdir

        # bug: 171086: support for older versions of tempfile (ie python 2.2)
        tempfile.tempdir = tempdir
        self._temp_dir = tempfile.mktemp()
        os.mkdir(self._temp_dir, 0700)

        self._explode()

    # destructor ---------------------------------------------------------

    def __del__(self):
        """Cleanup temporary files and directories"""

        if hasattr(self, "_temp_dir") and os.path.isdir(self._temp_dir):
            shutil.rmtree(self._temp_dir, ignore_errors=True)

    # methods called by constructor --------------------------------------

    def _get_archive_dir(self):
        """[internal] find the archive's top level directory name"""

        raise NotImplementedError("ArchiveParser: abstract base class method '_get_archive_dir'")


    def _explode_cmd(self):
        """[internal] find the appropriate command to open the archive"""

        raise NotImplementedError("ArchiveParser: abstract base class method '_explode_cmd'")

    def _explode(self):
        """[internal] Explode a archive for neutral parsing"""

        cmd = self._explode_cmd()

        assert self._archive is not None        # assigned in _copy_archive
        assert self._archive_dir is not None    # assigned in _explode_cmd

        if cmd:
            _my_popen(cmd)

            if os.path.isdir(self._archive_dir):
                return

            raise InvalidArchiveError("Archive did not expand to %s" % self._archive_dir)

        raise InvalidArchiveError("Could not find command to open archive: %s" % self._archive)

    # private helper methods ---------------------------------------------

    def _find(self, filename):
        """[internal] Returns the relative path to a file in the archive"""

        file_path = None
        contents = os.listdir(self._archive_dir)

        while contents:
            entry = contents.pop()
            path = os.path.join(self._archive_dir, entry)

            if os.path.isdir(path):
                p_contents = os.listdir(path)
                e_contents = [os.path.join(entry, e) for e in p_contents]
                # this really is something of a hack, the newest contents will 
                # 'prepended' to the queue instead of 'appended' changing the 
                # search into depth-first when I think breadth-first would be 
                # the expected behavior
                # that's what we get for programming in python which doesn't 
                # supply a nice way of adding real data-structure support
                # I already tried extending e_contents with contents and then 
                # reassigning the contents reference to e_contents, but the 
                # damn while loop still had a hold of the original reference
                contents.extend(e_contents)
            else:
                if entry.endswith(filename):
                    file_path = entry
                    break

        else:
#            if __degug__: sys.stderr.write("[_find] '%s' not found\n" % file)
            pass

        return file_path

    # public api ---------------------------------------------------------

    def list(self, prefix=""):
        """Return a tuple of directories and files in the archive at the given
        directory: prefix"""

        dirname = os.path.join(self._archive_dir, prefix)
        assert os.path.isdir(dirname)

        l = os.listdir(dirname)

        d = []
        f = []

        for i in l:
            if os.path.isdir(os.path.join(dirname, i)):
                d.append(i)
            else:
                f.append(i)

        return (d, f)

    def contains(self, filename):
        """Returns true iff the file is contained in the archive"""
        return self._find(filename) is not None

    def read(self, filename):
        """Returns the contents of the file, or None on error
           First occurence of that file in archive is returned
        """

        f = self._find(filename)
        if f:
            return self.direct_read(f)
        else:
            return None

    def direct_read(self, filename):
        """ Returns the contens of the file, file is relative path in archive.
            Top most level (_get_archive_dir) is automaticaly added.
         """
<<<<<<< HEAD
=======
        # pylint: disable=W0703
>>>>>>> 4869bc83
        f = os.path.join(os.path.abspath(self._archive_dir), filename)
        contents = None

        if os.path.isfile(f) and os.access(f, os.R_OK):
            try:
                fd = open(f)
                contents = fd.read()
                fd.close()
            except Exception:
                contents = None

        return contents

    def zip(self, prefix=""):
        """Create a zip archive of a (sub-)directory of the archive"""

        dirname = os.path.join(self._archive_dir, prefix)
        zip_dir = os.path.basename(dirname)
        parent_dir = os.path.dirname(dirname)

        cwd = os.getcwd()
        os.chdir(parent_dir)

        zip_file = os.path.join(self._parent_dir, "%s.zip" % zip_dir)
        fd = zipfile.ZipFile(zip_file, 'w', zipfile.ZIP_DEFLATED)
        for base, _dirs, files in os.walk(zip_dir):
            fd.write(base)
            for f in files:
                fd.write(os.path.join(base, f))

        os.chdir(cwd)

        if os.path.isfile(zip_file):
            return zip_file

        return None

    def cpio(self, prefix):
        """Create a cpio archive of a (sub-)directory of the archive"""

        cpio_file = os.path.join(self._temp_dir, "%s.pkg" % prefix)

        cmd = "pkgtrans -s %s %s %s" % (self._archive_dir, cpio_file, prefix)
        _my_popen(cmd)

        if os.path.isfile(cpio_file):
            return cpio_file

        return None

# parser for zip archives ------------------------------------------------

class ZipParser(ArchiveParser):
    def __init__(self, archive, tempdir="/tmp/"):
        self.zip_file = zipfile.ZipFile(archive, 'r')
        ArchiveParser.__init__(self, archive, tempdir)

    def _get_archive_dir(self):
        return self.zip_file.namelist()[0]

    def _explode(self):
        """Explode zip archive"""
        self._archive_dir = os.path.join(self._temp_dir,
                                         self._get_archive_dir()).rstrip('/')

        try:
            self.zip_file.extractall(self._temp_dir)
        except Exception, e:
            raise InvalidArchiveError("Archive did not expand to %s: %s" %
                                                (self._archive_dir, str(e)))
        return

    def _explode_cmd(self):
        pass

# parser for tar archives ------------------------------------------------

class TarParser(ArchiveParser):
    def __init__(self, archive, tempdir="/tmp/"):
        self.tar_file = tarfile.open(archive, 'r')
        ArchiveParser.__init__(self, archive, tempdir)

    def _get_archive_dir(self):
        return self.tar_file.getnames()[0]

    def _explode(self):
        """Explode tar archive"""
        self._archive_dir = os.path.join(self._temp_dir, self._get_archive_dir())

        try:
            self.tar_file.extractall(path=self._temp_dir)
        except Exception, e:
            raise InvalidArchiveError("Archive did not expand to %s: %s" %
                                                (self._archive_dir, str(e)))
        return

    def _explode_cmd(self):
        pass

# parser for cpio archives -----------------------------------------------

class CpioParser(ArchiveParser):

    def _get_archive_dir(self):
        return os.path.basename(self._archive)[0:5] # arbitrary

    def _explode_cmd(self):
        """Return the appropriate command for exploding a cpio archive"""

        self._archive_dir = os.path.join(self._temp_dir, self._get_archive_dir())

        if not _has_executable("pkgtrans"):
            raise ArchiveException("cannot open %s, 'pkgtrans' not found" % self._archive)

        return "cd %s; mkdir %s; pkgtrans %s %s all" % \
               (self._temp_dir, self._archive_dir, self._archive, self._archive_dir)

# internal helper methods ------------------------------------------------

def _has_executable(exc):
    """Return true if the executable is found in the $PATH"""

    # flag the error condition, this will evaluate to False
    if "PATH" not in os.environ:
        return None

    # this is posix specific
    dirs = os.environ["PATH"].split(':')

    for dirname in dirs:
        path = os.path.join(dirname, exc)
        if os.access(path, os.X_OK):
            return True

    return False


def _my_popen(cmd):
    """Execute a command as a subprocess and return its exit status"""

    popen = subprocess.Popen(cmd, stdin=subprocess.PIPE, stdout=subprocess.PIPE,
                 stderr=subprocess.PIPE, close_fds=True, shell=True)
    popen.stdin.close()

    txt = ""
    while 1:
        rd, _wr, ex = select.select([ popen.stdout, popen.stderr ], [], [ popen.stdout, popen.stderr ], 5)
        if ex:
            txt += popen.stdout.read()
            txt += popen.stderr.read()
            break
        if rd:
            txt += rd[0].read()
        break

    status = popen.wait()
    if status != 0:
        raise Exception("%s exited with status %s and error\n%s" % (cmd, status, txt))

    return

# NOTE these next two functions rely on file magic to determine the compression
# and archive types. some file magic information can be found here:
# http://www.astro.keele.ac.uk/oldusers/rno/Computing/File_magic.html

def _decompress(archive):
    """[internal] Decompress compressed archives and return the new archive name"""

    cmd = ""
    sfx_list = None

    # determine which type of compression we're dealing with, if any
    fd = open(archive, 'r')
    magic = fd.read(2)
    fd.close()

    if magic == "BZ":
        cmd = "bunzip2"
        sfx_list = (".bz2", ".bz")

    elif magic == "\x1F\x9D":
        cmd = "uncompress"
        sfx_list = (".Z",)

    elif magic == "\x1F\x8B":
        cmd = "gunzip"
        sfx_list = (".gz",)

    # decompress the archive if it is compressed
    if cmd:

        if not _has_executable(cmd):
            raise ArchiveException("Cannot decompress %s, '%s' not found" % (archive, cmd))

        print "Decompressing archive"

        _my_popen("%s %s" % (cmd, archive))

        # remove the now invalid suffix from the archive name
        for sfx in sfx_list:
            if archive[-len(sfx):] == sfx:
                archive = archive[:-len(sfx)]
                break

    return archive

# archive parser factory -------------------------------------------------

def get_archive_parser(archive, tempdir="/tmp/"):
    """Factory function that returns an ArchiveParser object for the given archive"""

    # decompress the archive
    archive = _decompress(archive)
    parserClass = None
    fd = open(archive, 'r')

    magic = fd.read(4)
    if magic == "PK\x03\x04":
        parserClass = ZipParser

    fd.seek(0)
    magic = fd.read(20)
    if magic == "# PaCkAgE DaTaStReAm":
        parserClass = CpioParser

    fd.seek(257)
    magic = fd.read(5)
    if magic == "ustar":
        parserClass = TarParser

    # pre-posix tar doesn't have any standard file magic
    if archive.endswith(".tar"):
        parserClass = TarParser

    fd.close()

    if parserClass is None:
        raise UnknownArchiveError("Wasn't able to identify: '%s'" % archive)

    return parserClass(archive, tempdir)
<|MERGE_RESOLUTION|>--- conflicted
+++ resolved
@@ -183,10 +183,7 @@
         """ Returns the contens of the file, file is relative path in archive.
             Top most level (_get_archive_dir) is automaticaly added.
          """
-<<<<<<< HEAD
-=======
         # pylint: disable=W0703
->>>>>>> 4869bc83
         f = os.path.join(os.path.abspath(self._archive_dir), filename)
         contents = None
 
