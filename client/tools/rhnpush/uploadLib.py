--- conflicted
+++ resolved
@@ -497,7 +497,7 @@
 
         # set whether we should use checksum paths or not (if upstream supports
         # it we should).
-        self.use_checksum_paths = hasChannelChecksumCapability(self.server, self.ca_chain)
+        self.use_checksum_paths = hasChannelChecksumCapability(self.server)
 
     @staticmethod
     def _processFile(filename, relativeDir=None, source=None, nosig=None):
@@ -734,30 +734,18 @@
     return s
 
 
-def hasChannelChecksumCapability(rpc_server, caChain=None):
+def hasChannelChecksumCapability(rpc_server):
     """ check whether server supports getPackageChecksumBySession function"""
-<<<<<<< HEAD
-    server = rhnserver.RhnServer(caChain=caChain)
-    # pylint: disable=W0212
-    server._server = rpc_server
-=======
     server = rhnserver.RhnServer(rpcServerOverride=rpc_server)
->>>>>>> 2be67e02
     return server.capabilities.hasCapability('xmlrpc.packages.checksums')
 
 
-def exists_getPackageChecksumBySession(rpc_server, caChain=None):
+def exists_getPackageChecksumBySession(rpc_server):
     """ check whether server supports getPackageChecksumBySession function"""
     # unfortunatelly we do not have capability for getPackageChecksumBySession function,
     # but extended_profile in version 2 has been created just 2 months before
     # getPackageChecksumBySession lets use it instead
-<<<<<<< HEAD
-    server = rhnserver.RhnServer(caChain=caChain)
-    # pylint: disable=W0212
-    server._server = rpc_server
-=======
     server = rhnserver.RhnServer(rpcServerOverride=rpc_server)
->>>>>>> 2be67e02
     result = server.capabilities.hasCapability('xmlrpc.packages.extended_profile', 2)
     return result
 
