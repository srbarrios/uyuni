--- conflicted
+++ resolved
@@ -1,11 +1,6 @@
 Name: rhn-custom-info
-<<<<<<< HEAD
 Summary: Set and list custom values for Spacewalk-enabled machines
-Version: 5.4.35
-=======
-Summary: Set and list custom values for RHN-enabled machines
 Version: 5.4.37
->>>>>>> b205b635
 Release: 1%{?dist}
 Group: Applications/System
 License: GPLv2
