--- conflicted
+++ resolved
@@ -1,9 +1,5 @@
 Name:           spacewalk-abrt
-<<<<<<< HEAD
-Version:        2.5.1.1
-=======
 Version:        2.5.2
->>>>>>> 10ff91d9
 Release:        1%{?dist}
 Summary:        ABRT plug-in for rhn-check
 
