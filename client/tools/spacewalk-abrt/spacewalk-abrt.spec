Name:           spacewalk-abrt
Version:        2.7.1.1
Release:        1%{?dist}
Summary:        ABRT plug-in for rhn-check

Group:	        Applications/System
License:        GPLv2
<<<<<<< HEAD
URL:            https://fedorahosted.org/spacewalk
Source0:        https://fedorahosted.org/releases/s/p/spacewalk/%{name}-%{version}.tar.gz
Source1:        %{name}-rpmlintrc
=======
URL:            https://github.com/spacewalkproject/spacewalk
Source0:        https://github.com/spacewalkproject/spacewalk/archive/%{name}-%{version}.tar.gz
>>>>>>> f9683716
BuildRoot:      %{_tmppath}/%{name}-%{version}-%{release}-root-%(%{__id_u} -n)
BuildArch:      noarch
BuildRequires:  python-devel
BuildRequires:  gettext
BuildRequires:  python
Requires:       abrt
Requires:       abrt-cli
Requires:       rhn-client-tools
Requires:       rhn-check
%description
spacewalk-abrt - rhn-check plug-in for collecting information about crashes handled by ABRT.

%prep
%setup -q

%build
make -f Makefile.spacewalk-abrt
%if 0%{?fedora} >= 23
sed -i 's|#!/usr/bin/python|#!/usr/bin/python3|' src/bin/spacewalk-abrt
%endif

%install
rm -rf $RPM_BUILD_ROOT
make -f Makefile.spacewalk-abrt install PREFIX=$RPM_BUILD_ROOT

%find_lang %{name}

%clean
rm -rf $RPM_BUILD_ROOT

%post
service abrtd restart ||:

%files -f %{name}.lang
%defattr(-,root,root)
%dir /etc/sysconfig/rhn/
%dir /etc/sysconfig/rhn/clientCaps.d
%dir %{_datadir}/rhn
%dir %{_datadir}/rhn/spacewalk_abrt
%dir /etc/libreport
%dir /etc/libreport/events.d
%config  /etc/sysconfig/rhn/clientCaps.d/abrt
%config  /etc/libreport/events.d/spacewalk.conf
%{_bindir}/spacewalk-abrt
%{_datadir}/rhn/spacewalk_abrt/*
%{_mandir}/man8/*

%changelog
* Mon Jan 23 2017 Jan Dobes 2.7.1-1
- abrt python2/3 fix
- Bumping package versions for 2.7.

* Wed Nov 09 2016 Gennadii Altukhov <galt@redhat.com> 2.6.2-1
- Revert Project-Id-Version for translations

* Tue Nov 08 2016 Gennadii Altukhov <galt@redhat.com> 2.6.1-1
- Regenerating .po and .pot files for spacewalk-abrt.
- Updating .po translations from Zanata
- Bumping package versions for 2.6.

* Tue May 24 2016 Tomas Kasparek <tkasparek@redhat.com> 2.5.5-1
- updating copyright years
- Regenerating .po and .pot files for spacewalk-abrt.
- Updating .po translations from Zanata

* Wed May 18 2016 Tomas Kasparek <tkasparek@redhat.com> 2.5.4-1
- encodestring expected bytes, not string

* Tue Apr 26 2016 Gennadii Altukhov <galt@redhat.com> 2.5.3-1
- Adapt spacewalk-abrt to Python 2/3

* Thu Feb 18 2016 Jan Dobes 2.5.2-1
- fixing warning
- do not evaluate Makefile
- do not keep this file in git
- pulling *.po translations from Zanata
- fixing current *.po translations

* Fri Nov 13 2015 Tomas Kasparek <tkasparek@redhat.com> 2.5.1-1
- python is not part of basic Fedora installation anymore
- Bumping package versions for 2.5.

* Fri Sep 25 2015 Jan Dobes 2.4.2-1
- support translations in spacewalk-abrt

* Wed Sep 23 2015 Jan Dobes 2.4.1-1
- Pulling updated *.po translations from Zanata.
- Bumping package versions for 2.4.
- Bumping package versions for 2.3.
- Bumping package versions for 2.2.

* Thu Oct 31 2013 Tomas Kasparek <tkasparek@redhat.com> 2.1.4-1
- explicitely require abrt-cli

* Mon Sep 30 2013 Michael Mraka <michael.mraka@redhat.com> 2.1.3-1
- Reading only one line
- 1002041 - File content is loaded only when needed

* Tue Sep 17 2013 Michael Mraka <michael.mraka@redhat.com> 2.1.2-1
- Grammar error occurred

* Tue Sep 03 2013 Milan Zazrivec <mzazrivec@redhat.com> 2.1.1-1
- 1002041 - don't upload crash file if over the size limit or the upload is
  disabled
- Bumping package versions for 2.1.

* Wed Jul 17 2013 Tomas Kasparek <tkasparek@redhat.com> 2.0.1-1
- Bumping package versions for 2.0.

* Wed Jul 10 2013 Milan Zazrivec <mzazrivec@redhat.com> 1.10.6-1
- 982642 - spacewalk-abrt: correctly report kdump crashes

* Wed Jun 12 2013 Tomas Kasparek <tkasparek@redhat.com> 1.10.5-1
- rebranding RHN Satellite to Red Hat Satellite in client stuff

* Tue May 21 2013 Tomas Kasparek <tkasparek@redhat.com> 1.10.4-1
- branding clean-up of client tools

* Tue Mar 26 2013 Milan Zazrivec <mzazrivec@redhat.com> 1.10.3-1
- abrt: report only valid problem directories

* Thu Mar 14 2013 Jan Pazdziora 1.10.2-1
- abrt: support parsing package nevra from older abrt versions

* Fri Mar 08 2013 Milan Zazrivec <mzazrivec@redhat.com> 1.10.1-1
- spacewalk-abrt: don't return 1 for success

* Fri Mar 01 2013 Milan Zazrivec <mzazrivec@redhat.com> 1.9.6-1
- typo fix

* Fri Mar 01 2013 Milan Zazrivec <mzazrivec@redhat.com> 1.9.5-1
- spacewalk-abrt: remodel dump dir location logic
- spacewalk-abrt: use absolute paths

* Wed Feb 27 2013 Jan Pazdziora 1.9.4-1
- abrt: use notify rather than post-create
- abrt: use new abrt dump location

* Mon Feb 18 2013 Milan Zazrivec <mzazrivec@redhat.com> 1.9.3-1
- update build requires

* Fri Feb 15 2013 Milan Zazrivec <mzazrivec@redhat.com> 1.9.2-1
- spacewalk-abrt: implement --sync command
- abrt: add info about spacewalk libreport events
- abrt: ability to update crash count

* Thu Jan 17 2013 Jan Pazdziora 1.9.1-1
- abrt: use DumpLocation from /etc/abrt/abrt.conf if set

* Wed Jul 18 2012 Jan Pazdziora 0.0.1-1
- new package built with tito

* Mon Jul 09 2012 Richard Marko <rmarko@redhat.com> 0.0.1-1
- initial packaging<|MERGE_RESOLUTION|>--- conflicted
+++ resolved
@@ -5,14 +5,9 @@
 
 Group:	        Applications/System
 License:        GPLv2
-<<<<<<< HEAD
-URL:            https://fedorahosted.org/spacewalk
-Source0:        https://fedorahosted.org/releases/s/p/spacewalk/%{name}-%{version}.tar.gz
-Source1:        %{name}-rpmlintrc
-=======
 URL:            https://github.com/spacewalkproject/spacewalk
 Source0:        https://github.com/spacewalkproject/spacewalk/archive/%{name}-%{version}.tar.gz
->>>>>>> f9683716
+Source1:        %{name}-rpmlintrc
 BuildRoot:      %{_tmppath}/%{name}-%{version}-%{release}-root-%(%{__id_u} -n)
 BuildArch:      noarch
 BuildRequires:  python-devel
